"""
Core module responsible for converting Python bytecode into TorchDynamo's symbolic execution format.

This module implements the bytecode-level tracing system that allows TorchDynamo to analyze
and transform Python code. It converts Python bytecode instructions into a symbolic format
that tracks the flow of tensors and other values through the program.

Key components:
- InstructionTranslatorBase: Base class for converting bytecode to symbolic execution
- InstructionTranslator: Main translator for function bytecode
- InliningInstructionTranslator: Handles inlining of called functions
- SpeculationLog: Manages state for speculative execution and rollback

The symbolic conversion process handles:
- Control flow (loops, conditionals, etc.)
- Function inlining and call stack management
- Tracking of program values and side effects
- Graph breaks and resumption points
- Exception handling and stack frame management

This is a core part of TorchDynamo's tracing system that enables ahead-of-time
optimization of PyTorch programs.
"""

from __future__ import annotations

import collections
import collections.abc
import contextlib
import copy
import dataclasses
import dis
import functools
import importlib
import inspect
import itertools
import linecache
import logging
import operator
import re
import sys
import threading
import traceback
import types
import weakref
from collections import deque
from typing import Any, cast, NoReturn, Optional, TYPE_CHECKING, TypeAlias, Union
from typing_extensions import TypeIs

import torch
import torch._logging
from torch._dynamo.exc import ObservedException, TensorifyScalarRestartAnalysis
from torch._guards import tracing, TracingContext
from torch._logging.structured import dump_file
from torch.fx.experimental.symbolic_shapes import guard_bool
from torch.utils._functools import cache_method

from . import (
    config,
    exc,
    graph_break_hints,
    logging as torchdynamo_logging,
    trace_rules,
    variables,
)
from .bytecode_analysis import (
    get_indexof,
    JUMP_OPNAMES,
    livevars_analysis,
    propagate_line_nums,
)
from .bytecode_transformation import (
    cleaned_instructions,
    create_binary_slice,
    create_call_function,
    create_call_function_ex,
    create_copy,
    create_dup_top,
    create_instruction,
    create_jump_absolute,
    create_rot_n,
    create_swap,
    get_code_keys,
    Instruction,
    is_generator,
    is_jump_absolute,
    unique_id,
)
from .code_context import code_context
from .codegen import PyCodegen
from .exc import (
    ArgsMismatchError,
    augment_exc_message_with_hop_name,
    BackendCompilerFailed,
    collapse_resume_frames,
    format_graph_break_message,
    format_loop_skip_frame_message,
    format_skip_frame_message,
    get_stack_above_dynamo,
    ResumePrologueTracingError,
    StepUnsupported,
    unimplemented,
    Unsupported,
)
from .funcname_cache import get_funcname
from .guards import GuardBuilder, install_guard
from .output_graph import GraphCompileReason, OutputGraph, StackLocalsMetadata
from .polyfills import impl_CONTAINS_OP_fallback
from .replay_record import DummyModule, ExecutionRecorder
from .resume_execution import (
    ContinueExecutionCache,
    IS_TRACING_RESUME_PROLOGUE_VARNAME,
    ReenterWith,
)
from .source import (
    AttrSource,
    DictGetItemSource,
    GlobalSource,
    GlobalWeakRefSource,
    LocalCellSource,
    LocalSource,
    SkipGuardSource,
    Source,
)
from .trace_rules import is_builtin_constant, is_forbidden
from .utils import (
    _get_error_on_graph_break,
    counters,
    get_fake_value,
    get_instruction_source_311,
    get_metrics_context,
    graph_break_dup_warning_checker,
    istype,
    LazyString,
    proxy_args_kwargs,
)
from .variables.base import typestr, ValueMutationNew, VariableTracker
from .variables.builder import FrameStateSizeEntry, VariableBuilder, wrap_fx_proxy
from .variables.builtin import BuiltinVariable
from .variables.constant import ConstantVariable
from .variables.ctx_manager import (
    ContextWrappingVariable,
    GenericContextWrappingVariable,
    WithEnterFunctionVariable,
    WithExitFunctionVariable,
)
from .variables.dicts import ConstDictVariable, SetVariable
from .variables.functions import (
    BaseUserFunctionVariable,
    LocalGeneratorFunctionVariable,
    LocalGeneratorObjectVariable,
    NestedUserFunctionVariable,
    SkipFunctionVariable,
    UserFunctionVariable,
    UserMethodVariable,
)
from .variables.iter import MAX_ITERATOR_LIMIT
from .variables.lazy import LazyVariableTracker
from .variables.lists import (
    BaseListVariable,
    IteratorVariable,
    ListIteratorVariable,
    ListVariable,
    SliceVariable,
    TupleVariable,
)
from .variables.misc import (
    CellVariable,
    ExceptionVariable,
    GetAttrVariable,
    NullVariable,
    PythonModuleVariable,
    UnknownVariable,
)
from .variables.nn_module import NNModuleVariable, UnspecializedNNModuleVariable
from .variables.streams import SymbolicStreamState
from .variables.tensor import supported_comparison_ops, SymNodeVariable
from .variables.torch_function import (
    SymbolicTorchFunctionState,
    TorchFunctionModeVariable,
)
from .variables.user_defined import (
    RemovableHandleVariable,
    UserDefinedClassVariable,
    UserDefinedExceptionClassVariable,
    UserDefinedExceptionObjectVariable,
    UserDefinedObjectVariable,
)


if TYPE_CHECKING:
    from collections.abc import Callable, Generator, Sequence

    from torch._subclasses.fake_tensor import FakeTensorMode

    from .package import CompilePackage

log = logging.getLogger(__name__)
graph_break_log = torch._logging.getArtifactLogger(__name__, "graph_breaks")
trace_call_log = torch._logging.getArtifactLogger(__name__, "trace_call")
trace_source_log = torch._logging.getArtifactLogger(__name__, "trace_source")
trace_bytecode_log = torch._logging.getArtifactLogger(__name__, "trace_bytecode")
tls = threading.local()
compare_op_handlers: dict[str, Any] = {
    k: BuiltinVariable(v).call_function for k, v in supported_comparison_ops.items()
}
handle_contains = BuiltinVariable(operator.contains).call_function
handle_not = BuiltinVariable(operator.not_).call_function
compare_op_handlers["in"] = lambda tx, args, _: handle_contains(
    tx, [*reversed(args)], {}
)
compare_op_handlers["not in"] = lambda tx, args, _: handle_not(
    tx, [handle_contains(tx, [*reversed(args)], {})], {}
)

PT2_ISSUE_TRACKER_URL = "https://github.com/pytorch/pytorch/issues/new?&labels=oncall%3A+pt2&projects=&template=pt2-bug-report.yml"

ExceptionVals: TypeAlias = Union[
    variables.ExceptionVariable,
    UserDefinedExceptionClassVariable,
    UserDefinedExceptionObjectVariable,
]


@functools.cache
def _import_module(name: str) -> types.ModuleType:
    """
    Import the named module and cache the result. importlib.import_module()
    seems to do some filesystem checking to validate the name so not caching
    this can be slow.
    """
    return importlib.import_module(name)


@dataclasses.dataclass
class SpeculationEntry:
    filename: str
    lineno: int
    instruction_pointer: int
    inst: Instruction  # for debugging only
    _failed: bool = False
    error_on_graph_break: Optional[bool] = None
    reason: Optional[GraphCompileReason] = None

    def fail_and_restart_analysis(self, error_on_graph_break: bool) -> None:
        """
        Start tracing of the current frame over again, and don't take this branch.
        """
        self._failed = True
        self.error_on_graph_break = error_on_graph_break
        if self.reason is not None:
            restart_reason = self.reason.reason
        else:
            restart_reason = "Unknown fail_and_restart_analysis"
        raise exc.SpeculationRestartAnalysis(restart_reason=restart_reason)

    def failed(self, tx: InstructionTranslatorBase) -> bool:
        if self._failed:
            assert self.error_on_graph_break is not None
            tx.error_on_graph_break = self.error_on_graph_break
            return True
        return False


@dataclasses.dataclass
class SpeculationLog:
    """
    SpeculationLog replaces the prior copy_graphstate/restore_graphstate
    checkpointing.  Rather than saving/restoring state, we restart the
    dynamo conversion process over from the beginning -- but when we
    hit the start of the speculation that failed, we instead generate
    a graph break.
    """

    entries: list[SpeculationEntry] = dataclasses.field(default_factory=list)
    index: int = 0

    def restart(self) -> None:
        self.index = 0

    def clear(self) -> None:
        self.entries.clear()
        self.index = 0

    def next(
        self, filename: str, lineno: int, instruction_pointer: int, inst: Instruction
    ) -> SpeculationEntry:
        """
        Lookup or create a SpeculationEntry() that is shared across
        RestartAnalysis calls.  Args are used only for debug checks.
        """
        if len(self.entries) == self.index:
            self.entries.append(
                SpeculationEntry(filename, lineno, instruction_pointer, inst)
            )
        entry = self.entries[self.index]
        prev_entry_msg = ""
        if self.index != 0:
            prev_entry = self.entries[self.index - 1]
            prev_entry_msg = (
                f"Previous instruction: {prev_entry.filename}:{prev_entry.lineno}"
                f"({prev_entry.inst.opname} @ {prev_entry.instruction_pointer})\n"
            )
        if not (
            entry.instruction_pointer == instruction_pointer
            and entry.filename == filename
            and entry.lineno == lineno
        ):
            raise SpeculationLogDivergence(
                f"""
SpeculationLog diverged at index {self.index} (log had {len(self.entries)} entries):
- Expected: {entry.filename}:{entry.lineno} ({entry.inst.opname} at ip={entry.instruction_pointer})
- Actual: {filename}:{lineno} ({inst.opname} at ip={instruction_pointer})
{prev_entry_msg}
There are two usual reasons why this may have occurred:
- When Dynamo analysis restarted, the second run took a different path than
  the first.  If this occurred, the previous instruction is the critical instruction that
  behaved differently.
- Speculation entries are only added under certain conditions (as seen in
  step()), e.g., there must exist operators in the graph; those conditions may
  have changed on restart.

If this divergence was intentional, clear the speculation log before restarting (do NOT
do this for graph breaks, you will infinite loop).

Otherwise, please submit a bug report, ideally including the contents of TORCH_LOGS=+dynamo
"""
            )
        self.index += 1
        return entry


@dataclasses.dataclass
class LocalState:
    automatic_dynamic: dict[str, FrameStateSizeEntry] = dataclasses.field(
        default_factory=dict
    )

    def render(self) -> str:
        return "\n".join(
            f"{k}: {v.render()}" for k, v in self.automatic_dynamic.items()
        )


# Mutable box that is shared across restarts
@dataclasses.dataclass
class DistributedState:
    compile_pg: Any
    local_state: LocalState
    all_states: Optional[list[LocalState]] = None


class TensorifyState:
    # These are the set of string symfloats names (eg. "zf0") that we collect
    # from the tensorify_python_scalars.py joint fx pass to inform us about
    # which float inputs we should specialize when we restart analysis.
    force_specializations: set[str] = set()

    @classmethod
    def specialize(cls, index: str) -> None:
        cls.force_specializations.add(index)

    @classmethod
    def should_specialize(cls, index: str) -> bool:
        return index in cls.force_specializations

    @classmethod
    def clear(cls) -> None:
        cls.force_specializations.clear()

    @classmethod
    def empty(cls) -> bool:
        return len(cls.force_specializations) == 0


@functools.cache
def _step_logger() -> Callable[..., None]:
    return torchdynamo_logging.get_step_logger(log)


@contextlib.contextmanager
def save_and_restart_speculation_log(
    tx: InstructionTranslatorBase,
) -> Generator[None, None, None]:
    # When reconstructing a generator after a graph break, we advance it until
    # it is fully exhausted. This process adds new entries to the speculation
    # log that were not previously observed. Without temporarily clearing the
    # speculation log, this could lead to a divergence error.

    entries = tx.speculation_log.entries
    index = tx.speculation_log.index
    try:
        tx.speculation_log.entries = []
        tx.speculation_log.index = 0
        yield
    finally:
        tx.speculation_log.entries = entries
        tx.speculation_log.index = index


@contextlib.contextmanager
def temporarely_allow_writes_to_output_graph(
    tx: InstructionTranslatorBase,
) -> Generator[None, None, None]:
    try:
        tmp = tx.output.should_exit
        tx.output.should_exit = False
        yield
    finally:
        tx.output.should_exit = tmp


@dataclasses.dataclass
class BlockStackEntry:
    # Current instruction that pushes something to block_stack
    inst: Instruction
    target: Instruction
    stack_index: int
    with_context: Optional[
        Union[ContextWrappingVariable, GenericContextWrappingVariable]
    ] = None

    def can_restore(self) -> bool:
        return self.with_context is not None

    def resume_fn(self) -> ReenterWith:
        assert self.stack_index is not None
        if (
            self.with_context
            and hasattr(self.with_context, "target_values")
            and self.with_context.target_values
        ):
            return ReenterWith(
                self.stack_index - 1, tuple(self.with_context.target_values)
            )
        else:
            return ReenterWith(self.stack_index - 1)

    def exit(
        self, tx: InstructionTranslatorBase, is_graph_break: bool
    ) -> VariableTracker | None:
        assert self.with_context is not None
        if (
            is_graph_break and self.with_context.exit_on_graph_break()
        ) or not is_graph_break:
            return self.with_context.exit(tx)  # type: ignore[arg-type]
        return None


class SpeculationLogDivergence(AssertionError):
    pass


class ReturnValueOp(Exception):
    pass


class YieldValueOp(Exception):
    """
    Signal to the symbolic tracer to stop and return control flow to the
    caller
    """


def stack_op(fn: Callable[..., object]) -> Callable[..., Any]:
    nargs = len(inspect.signature(fn).parameters)
    fn_var = BuiltinVariable(fn)

    @functools.wraps(fn)
    def impl(self: InstructionTranslator, inst: Instruction) -> None:
        self.push(fn_var.call_function(self, self.popn(nargs), {}))

    return impl


def is_stdlib(mod: object) -> bool:
    if not isinstance(mod, types.ModuleType):
        return False
    return mod.__name__.split(".")[0] in sys.stdlib_module_names


@functools.cache
def get_assert_bytecode_sequence(with_msg: bool) -> list[str]:
    if with_msg:

        def fn(x: Any) -> None:
            assert x, "msg"
    else:

        def fn(x: Any) -> None:
            assert x

    insts = [inst.opname for inst in dis.get_instructions(fn)]

    # expect to find POP_JUMP_[FORWARD_]IF_TRUE
    begin_idx = next(i for i, inst in enumerate(insts) if inst.startswith("POP_JUMP"))
    end_idx = insts.index("RAISE_VARARGS")

    return insts[begin_idx + 1 : end_idx + 1]


def _detect_and_normalize_assert_statement(
    self: InstructionTranslatorBase,
    truth_fn: Callable[[object], bool],
    push: bool,
) -> bool:
    # Detect if this jump instruction is assert and normalize the assert
    # by pushing dummy error message when nothing is given.
    #
    # Python 3.9-3.13 assertion is in following format (minus small differences)
    # 18 POP_JUMP_IF_TRUE       28
    # 20 LOAD_ASSERTION_ERROR
    # 22 LOAD_CONST               3 ('Assert message') -> optional instruction
    # 24 CALL_FUNCTION            1                    -> optional instruction
    # 26 RAISE_VARARGS

    if (truth_fn is not operator.truth) or push:
        return False

    assert isinstance(self.instruction_pointer, int)
    current_instruction_pointer = self.instruction_pointer

    for with_msg in (False, True):
        assert_insts = get_assert_bytecode_sequence(with_msg)
        cur_insts = self.instructions[
            current_instruction_pointer : current_instruction_pointer
            + len(assert_insts)
        ]
        cur_insts = [inst.opname for inst in cur_insts]
        if cur_insts == assert_insts:
            if with_msg:
                load_const_idx = assert_insts.index("LOAD_CONST")
                error_msg = self.instructions[
                    current_instruction_pointer + load_const_idx
                ].argval
            else:
                error_msg = "assertion error"
            self.push(ConstantVariable.create(error_msg))
            return True

    return False


explain = False


# [NOTE] graph break handling in symbolic_convert
# There are 4 possible graph break cases that InstructionTranslatorBase handles:
#   1. Regular graph breaks from CALL, BINARY_SUBSCR, etc. (implemented by break_graph_if_unsupported)
#   2. Data-dependent condition graph breaks (implemented by generic_jump)
#   4. All other unhandled graph breaks - unsupported step graph breaks (implemented in InstructionTranslatorBase.step)
#
# Graph breaks are handled in the following manner:
#   1. The Unsupported exception is caught. If we cannot compile a partial graph (should_compile_partial_graph() is False),
#      then propagate the exception upward. For unsupported step graph breaks, the condition to abort partial compilation is
#      more restrictive (see InstructionTranslatorBase.step).
#   2. If the Unsupported exception escapes symbolic_convert.py, then we are done.
#      Otherwise, we want to attempt partial compilation.
#      Log the graph break via log_graph_break. If we're handling a data-dependent graph break (type 2.), then we can immediately
#      codegen the compiled graph and resume function and we're done. This is because the jump instruction we graph break on is
#      limited in how it can manipulate Python state (say, in comparison, to CALL, which can modify Python state arbitrarily).
#      Otherwise, we need to restart compilation. We need to restart because by processing the unsupported instruction,
#      we may have modified the VariableTrackers, and we need all of our VariableTrackers to be in the state BEFORE tracing the
#      unsupported instruction.
#   3. During the first compilation, we updated a speculation log, indicating points in the code that we can resume from.
#      On the second compilation, we will stop tracing at the first speculation log that fails. Then we compile the partial
#      graph and resume function.
#
# Logging invariants:
#   1. No logs need to be made if Unsupported escapes symbolic_convert.py. Python's default exception printing will
#      print out all of the necessary information and no partial compilation will be attempted.
#   2. log_graph_break should be called as soon as Unsupported is caught and we determined we want to partial compile.
#      This always happens on the first compilation, NOT the restart handling this graph
#   3. Any compile_subgraph call should be preceded immediately by a log in the form of "... triggered compile".


def generic_jump(
    truth_fn: Callable[[object], bool], push: bool
) -> Callable[[InstructionTranslatorBase, Instruction], None]:
    # graph break message fields for data dependent branching
    _gb_type = "Data-dependent branching"
    _explanation = (
        "Detected data-dependent branching (e.g. `if my_tensor.sum() > 0:`). "
        "Dynamo does not support tracing dynamic control flow."
    )
    _hints = [
        *graph_break_hints.FUNDAMENTAL,
        "Use `torch.cond` to express dynamic control flow.",
    ]

    def jump_graph_break(
        self: InstructionTranslatorBase,
        inst: Instruction,
        value: VariableTracker,
        extra_msg: str = "",
    ) -> None:
        assert self.should_compile_partial_graph()
        self.log_graph_break(
            self.code_options,
            reason=format_graph_break_message(
                gb_type=_gb_type,
                context=f"attempted to jump with {value}",
                explanation=_explanation,
                hints=_hints,
            ),
        )
        # compile a partial subgraph prefix then jump into user code
        if self.maybe_has_backedge():
            msg = format_loop_skip_frame_message(
                self.f_code,
                "".join(traceback.format_list([self.frame_summary()])),
            )
            log.info(msg)
            raise exc.SkipFrame(msg)

        self.push(value)
        log.debug("generic_jump triggered compile")
        all_stack_locals_metadata = self.output.compile_subgraph(
            self,
            reason=GraphCompileReason(
                f"generic_jump {typestr(value)}{extra_msg}", [self.frame_summary()]
            ),
            stack_pops=1,
        )
        self.pop()

        if_next = self.create_call_resume_at(
            self.next_instruction,
            all_stack_locals_metadata,
        )
        if push:
            self.push(value)
        assert inst.target is not None
        if_jump = self.create_call_resume_at(
            inst.target,
            all_stack_locals_metadata,
        )

        if sys.version_info >= (3, 13):
            # 3.13 requires stack[-1] to be bool type
            self.output.add_output_instructions([create_instruction("TO_BOOL")])

        jump_inst = create_instruction(inst.opname, target=if_jump[0])
        jump_inst.copy_positions(inst)
        self.output.add_output_instructions([jump_inst] + if_next + if_jump)

    def inner(self: InstructionTranslatorBase, inst: Instruction) -> None:
        value: VariableTracker = self.pop()
        if (
            config.rewrite_assert_with_torch_assert
            and _detect_and_normalize_assert_statement(self, truth_fn, push)
        ):
            error_msg: VariableTracker = self.pop()
            # Skip over things like `assert True`
            if value.is_python_constant():
                if bool(value.as_python_constant()):
                    return self.jump(inst)
                elif self.should_compile_partial_graph():
                    jump_graph_break(self, inst, value)
                else:
                    unimplemented(
                        gb_type="Data-dependent assertion failed (cannot compile partial graph)",
                        context=f"value: {value}",
                        explanation="Dynamo has determined when encountering a data-dependent assert failure "
                        "that it should not compile the partial graph.",
                        hints=[
                            *graph_break_hints.FUNDAMENTAL,
                            "Use `torch._assert()` to raise a hard AssertionError when the check fails. "
                            "This error will propagate back the user code "
                            "that called the compiled function (i.e. Dynamo will not trace any exception handling).",
                            "Remove the assert statement.",
                            "Move the assert statement outside of any context managers in order to graph break with "
                            "partial graph compilation (if fullgraph=False).",
                        ],
                    )

            # TODO maybe should respect DtoH sync intention of users later??
            # Manually insert torch._assert_async instead of python assert and jump over
            # assert related instructions as we don't need them anymore.

            # if we see Tensor as assert statement, no need to call scalar_tensor
            if value.is_tensor():
                self.output.create_proxy(
                    "call_function",
                    torch._assert_async,
                    *proxy_args_kwargs((value, error_msg), {}),
                )
                self.jump(inst)
                return

            if isinstance(value, SymNodeVariable):
                # if the assertion is normal shape expression.
                # just install guard and bail out.
                sym_expr = value.sym_num
                if not isinstance(sym_expr, torch.SymBool):
                    sym_expr = sym_expr != 0

                result = torch.fx.experimental.symbolic_shapes.expect_true(sym_expr)
                if not result:
                    unimplemented(
                        gb_type="Assertion failed on symbolic shapes",
                        context=str(sym_expr),
                        explanation="",
                        hints=[*graph_break_hints.USER_ERROR],
                    )
                self.jump(inst)
                return

            scalar_to_tensor_proxy = self.output.create_proxy(
                "call_function", torch.scalar_tensor, *proxy_args_kwargs((value,), {})
            )

            scalar_to_tensor = wrap_fx_proxy(
                self,
                scalar_to_tensor_proxy,
                example_value=get_fake_value(scalar_to_tensor_proxy.node, self),
            )

            self.output.create_proxy(
                "call_function",
                torch._assert_async,
                *proxy_args_kwargs((scalar_to_tensor, error_msg), {}),
            )
            self.jump(inst)
            return

        if value.is_python_constant():
            # ConstDictVariable is optimized to be very lazy about insertion of
            # guards, so we have to manually insert a SEQUENCE_LENGTH guard
            # here.
            if isinstance(value, ConstDictVariable) and value.source:
                install_guard(value.source.make_guard(GuardBuilder.SEQUENCE_LENGTH))
            if truth_fn(value.as_python_constant()):
                if push:
                    self.push(value)
                self.jump(inst)
        elif value.is_tensor() and self.should_compile_partial_graph():
            jump_graph_break(self, inst, value)
        elif isinstance(value, NNModuleVariable):
            # Equivalent of "self.nn_module is not None"
            mod = self.output.get_submodule(value.module_key)
            if truth_fn(mod):
                if push:
                    self.push(value)
                self.jump(inst)
        elif isinstance(value, UserDefinedObjectVariable):
            try:
                x = value.var_getattr(self, "__bool__")  # type: ignore[arg-type]
            except exc.ObservedAttributeError:
                exc.handle_observed_exception(self)
                # if __bool__ is missing, trying __len__ to infer a truth value.
                try:
                    x = value.var_getattr(self, "__len__")  # type: ignore[arg-type]
                except exc.ObservedAttributeError:
                    exc.handle_observed_exception(self)
                    x = None

            # __bool__ or __len__ is function
            if isinstance(x, UserMethodVariable):
                result = x.call_function(self, [], {})  # type: ignore[arg-type, assignment]
                method_name = getattr(getattr(x, "fn", None), "__name__", None)
                if result.is_python_constant():
                    result_value = result.as_python_constant()
                    if method_name == "__bool__" and not isinstance(result_value, bool):
                        msg = variables.ConstantVariable.create(
                            f"__bool__ should return bool, returned {type(result_value).__name__}"
                        )
                        exc.raise_observed_exception(TypeError, self, args=[msg])
                    if isinstance(result_value, (bool, int)) and truth_fn(result_value):
                        if push:
                            self.push(value)
                        self.jump(inst)
                elif isinstance(result, SymNodeVariable):
                    if result.evaluate_expr():
                        if push:
                            self.push(value)
                        self.jump(inst)
                else:
                    unimplemented(
                        gb_type="Data-dependent branching with non-constant __bool__",
                        context=f"method: {x}, result: {result}",
                        explanation="Attempted to perform data-dependent branching on a user-defined "
                        "object with a __bool__ method that did not return a constant.",
                        hints=[],
                    )
            # __bool__ or __len__ is non-function or not existed in the user defined object
            else:
                if truth_fn(True):
                    if push:
                        self.push(value)
                    self.jump(inst)
        elif not value.is_tensor() and value.has_unpack_var_sequence(self):
            if truth_fn(len(value.unpack_var_sequence(self))):
                if push:
                    self.push(value)
                self.jump(inst)
        elif isinstance(value, SymNodeVariable):
            try:
                # if the user is branching on a SymBool, guard on it
                # if the user has code like:
                #    if size:
                #        ...
                # then they are just testing truthiness: guard that the expr != 0
                if isinstance(value.sym_num, torch.SymBool):
                    eval_result = value.evaluate_expr(self.output)
                else:
                    eval_result = guard_bool(value.sym_num != 0)
            except exc.UserError as e:
                if self.should_compile_partial_graph():
                    return jump_graph_break(self, inst, value, extra_msg=f"\n{e}")
                raise
            if truth_fn(eval_result):
                if push:
                    self.push(value)
                self.jump(inst)
        elif isinstance(value, variables.BackwardHookVariable):
            if truth_fn(True):
                if push:
                    self.push(value)
                self.jump(inst)
        else:
            from .source import is_constant_source

            if value.source is not None and is_constant_source(value.source):
                if truth_fn(value.get_real_value()):  # type: ignore[attr-defined]
                    if push:
                        self.push(value)
                    self.jump(inst)
            else:
                unimplemented(
                    gb_type="Data-dependent branching",
                    context=f"attempted to jump with {value}",
                    explanation=_explanation,
                    hints=[
                        *graph_break_hints.FUNDAMENTAL,
                        "Use `torch.cond` to express dynamic control flow.",
                    ],
                )

    return inner


# NOTE: for the purposes of nested graph breaks, break_graph_if_unsupported only works on instructions
# with 0 or 1 outputs. If you wish to support bytecodes with 2+ outputs, either rewrite the instruction
# into a sequence of simpler instructions, or file an issue for consultation.
# There is an additional requirement that if the instruction causes a function call, e.g. STORE_ATTR,
# nothing should happen to the result of the function call.
def break_graph_if_unsupported(
    *, push: bool, msg_prefix: str
) -> Callable[
    [Callable[..., None]], Callable[[InstructionTranslatorBase, Instruction], None]
]:
    def decorator(
        inner_fn: Callable[..., None],
    ) -> Callable[[InstructionTranslatorBase, Instruction], None]:
        @functools.wraps(inner_fn)
        def wrapper(self: InstructionTranslatorBase, inst: Instruction) -> None:
            prev_push = self.current_instruction_push
            self.current_instruction_push = push
            speculation = self.speculate()
            if speculation.failed(self):
                # no need to restore current_instruction_push if speculation failed
                assert speculation.reason is not None
                return handle_graph_break(self, inst, speculation.reason)
            try:
                return inner_fn(self, inst)
            except Unsupported as excp:
                if self.active_generic_context_managers:
                    # raise original graph break if fullgraph/error_on_graph_break=True
                    if self.one_graph or self.error_on_graph_break:
                        raise

                    # We don't support graph break under GenericContextWrappingVariable,
                    # If there is, we roll back to the checkpoint and fall back.
                    excp.remove_from_stats()
                    unimplemented(
                        gb_type="Graph break under GenericContextWrappingVariable",
                        context=f"Active generic context managers: {self.active_generic_context_managers}",
                        explanation="Attempted to graph break in an active context manager(s) that doesn't support graph breaking.",
                        hints=[
                            "Move the offending context manager(s) to outside the compiled region.",
                            *graph_break_hints.CAUSED_BY_EARLIER_GRAPH_BREAK,
                        ],
                        from_exc=excp,
                    )

                if isinstance(excp, exc.UncapturedHigherOrderOpError):
                    raise

                if not self.should_compile_partial_graph():
                    raise

                self.log_graph_break(
                    self.code_options,
<<<<<<< HEAD
                    reason=str(excp),
                    exc=excp,
=======
                    reason=f"{msg_prefix}:\n\n{str(excp)}",
                    user_stack=excp.real_stack,
>>>>>>> 5b5109ef
                )

                if self.maybe_has_backedge():
                    msg = format_loop_skip_frame_message(
                        self.f_code,
                        "".join(traceback.format_list([self.frame_summary()])),
                    )
                    log.info(msg)
                    raise exc.SkipFrame(msg) from excp

                excp.remove_from_stats()
                excp.add_to_stats("graph_break")
                speculation.reason = GraphCompileReason(excp.msg, excp.real_stack)
            finally:
                self.current_instruction_push = prev_push
            speculation.fail_and_restart_analysis(self.error_on_graph_break)

        def handle_graph_break(
            self: InstructionTranslatorBase,
            inst: Instruction,
            reason: GraphCompileReason,
        ) -> None:
            if (
                sys.version_info >= (3, 11)
                and sys.version_info < (3, 12)
                and inst.opname == "CALL"
            ):
                # stack effect for PRECALL + CALL is split between the two instructions
                stack_effect = dis.stack_effect(
                    dis.opmap["PRECALL"], inst.arg
                ) + dis.stack_effect(dis.opmap["CALL"], inst.arg)
            else:
                stack_effect = dis.stack_effect(inst.opcode, inst.arg)

            log.debug("%s triggered compile", inst.opname)
            all_stack_locals_metadata = self.output.compile_subgraph(
                self, reason=reason, stack_pops=int(push) - stack_effect
            )
            cg = PyCodegen(self.output.root_tx)
            cleanup: list[Instruction] = []
            # Reconstruct the context variable CLASS in the block stack
            for b in self.block_stack:
                # Don't exit any modes we have entered,
                # output bytecode will mutate the tf mode stack accordingly
                if isinstance(b.with_context, TorchFunctionModeVariable):
                    cg.extend_output(
                        b.resume_fn().try_except_torch_function_mode(
                            cg.code_options, cleanup
                        )
                    )
                    continue
                assert b.with_context is not None
                assert isinstance(b.with_context, (ContextWrappingVariable))
                b.with_context.reconstruct_type(cg)
                cg.extend_output(b.resume_fn().try_finally(cg.code_options, cleanup))
            self.output.add_output_instructions(cg.get_instructions())
            del cg

            if sys.version_info >= (3, 11) and inst.opname == "CALL":
                kw_names = (
                    self.kw_names.as_python_constant()
                    if self.kw_names is not None
                    else ()
                )
                if len(kw_names) > 0:
                    # KW_NAMES no longer used in 3.13
                    assert sys.version_info < (3, 13)
                    self.output.add_output_instructions(
                        [create_instruction("KW_NAMES", argval=kw_names)]
                    )
                assert inst.arg is not None
                call_insts = create_call_function(inst.arg, False)
                call_insts[-1].copy_positions(inst)
                self.output.add_output_instructions(call_insts)
            else:
                # copy instruction, but without exception table data
                assert inst.target is None
                inst_copy = copy.copy(inst)
                inst_copy.exn_tab_entry = None
                self.output.add_output_instructions([inst_copy])

            self.output.add_output_instructions(cleanup)

            self.popn(int(push) - stack_effect)
            if push:
                self.push(UnknownVariable())
            self.output.add_output_instructions(
                self.create_call_resume_at(
                    self.next_instruction,
                    all_stack_locals_metadata,
                )
            )

        return wrapper

    return decorator


class BytecodeDispatchTableMeta(type):
    """Installs a `cls.dispatch_table` on every subclass to speed up calls to self.OPCODE()"""

    def __init__(cls: type, name: str, bases: Any, dct: Any) -> None:
        super().__init__(name, bases, dct)  # type: ignore[misc]

        def _missing(opname: str, *args: Any) -> None:
            unimplemented(
                gb_type="Missing bytecode handler",
                context=f"{opname} with args {args}",
                explanation=f"Dynamo does not know how to handle the bytecode instruction `{opname}`.",
                hints=[
                    f"Do not trace code that produces the `{opname}` bytecode instruction "
                    "(see https://docs.python.org/3/library/dis.html for bytecode semantics).",
                    *graph_break_hints.SUPPORTABLE,
                ],
            )

        dispatch_table = {
            op: getattr(cls, opname, functools.partial(_missing, opname))
            for opname, op in dis.opmap.items()
        }
        # pyrefly: ignore [missing-attribute]
        cls.dispatch_table = [dispatch_table.get(i) for i in range(2**8)]


@dataclasses.dataclass
class ExceptionStack:
    """
    Exception stack that it is shared among all InstructionTranslator instances
    """

    # Exception handling in CPython is a bit confusing and some of the bytecode
    # have a slightly different behavior than what is documented. While reading
    # the documentation, is important to notice that the terms "current exception"
    # and "stack" sometimes refers to a C variable with the same name and the
    # exception stack, respectively.
    #
    # The lifetime of an exception is (Python 3.11+):
    #  + tx._raise_exception_variable(...) := sets the current_exception variable
    #  + PUSH_EXC_INFO := pushes the current_exception to the *exception stack*
    #  + POP_EXCEPT := pops TOS from the *exception stack*

    _exc_stack: list[ExceptionVals] = dataclasses.field(default_factory=list)
    _current_exception: Optional[ExceptionVals] = dataclasses.field(default=None)

    def clear_current_exception(self) -> None:
        self._current_exception = None

    def set_current_exception(self, val: ExceptionVals) -> None:
        self._set_context_and_break_context_reference_cycle(val)
        self._current_exception = val

    def move_current_exception_to_stack(self) -> None:
        assert self._current_exception is not None
        self.append(self._current_exception)
        self.clear_current_exception()

    def get_current_exception(self) -> ExceptionVals:
        assert self._current_exception is not None
        return self._current_exception

    def _set_context_recursive(
        self, val: ExceptionVals, prev_idx: int
    ) -> ExceptionVals:
        if (ctx := val.__context__) and type(ctx) is not ConstantVariable:  # type: ignore[union-attr]
            return val
        if len(self._exc_stack) + prev_idx > 0:
            prev = self._exc_stack[prev_idx]
            self._set_context_recursive(prev, prev_idx - 1)
            val.set_context(prev)  # type: ignore[union-attr, arg-type]
        return val

    def _break_context_reference_cycle(self, val: ExceptionVals) -> None:
        # See test_exceptions::test_raise_does_not_create_context_chain_cycle
        # Based on https://github.com/python/cpython/blob/e635bf2e49797ecb976ce45a67fce2201a25ca68/Python/errors.c#L207-L228
        # As noted on CPython, this is O(chain length) but the context chains
        # are usually very small
        o = slow_o = val
        slow_update_toggle = False  # floyd's algorithm for detecting cycle
        while True:
            context = o.__context__  # type: ignore[union-attr]
            if type(context) is ConstantVariable:  # context not set
                break

            if context is val:
                o.set_context(ConstantVariable(None))  # type: ignore[union-attr, arg-type]
                break

            o = context  # type: ignore[assignment]
            if o is slow_o:
                # pre-existing cycle - all exceptions on the path were
                # visited and checked
                break

            if slow_update_toggle:
                # visited all exceptions
                slow_o = slow_o.__context__  # type: ignore[union-attr, assignment]
            slow_update_toggle = not slow_update_toggle

    def _set_context_and_break_context_reference_cycle(
        self, val: ExceptionVals
    ) -> None:
        # set Exception.__context__
        self._set_context_recursive(val, len(self._exc_stack) - 1)
        self._break_context_reference_cycle(val)

    def pop(self) -> ExceptionVals:
        return self._exc_stack.pop()

    def append(self, val: ExceptionVals) -> None:
        self._exc_stack.append(val)

    def __len__(self) -> int:
        return len(self._exc_stack)

    def __getitem__(self, index: int) -> ExceptionVals:
        return self._exc_stack[index]

    def __str__(self) -> str:
        return f"{self._exc_stack=} - {self._current_exception=}"

    __repr__ = __str__


class InstructionTranslatorBase(
    metaclass=BytecodeDispatchTableMeta,
):
    output: OutputGraph
    symbolic_locals: dict[str, VariableTracker]
    symbolic_globals: dict[str, VariableTracker]
    symbolic_torch_function_state: SymbolicTorchFunctionState
    symbolic_stream_state: SymbolicStreamState
    post_prune_cell_and_freevars: Optional[dict[str, VariableTracker]]
    stack: list[VariableTracker]
    instruction_pointer: Optional[int]
    current_instruction: Instruction
    current_instruction_push: bool
    block_stack: list[BlockStackEntry]
    lineno: int
    kw_names: Optional[ConstantVariable]
    accept_prefix_inst: bool
    prefix_insts: list[Instruction]
    inline_depth: int
    inconsistent_side_effects: bool
    current_speculation: Optional[SpeculationEntry]
    dispatch_table: list[Any]
    exn_vt_stack: ExceptionStack
    exec_recorder: Optional[ExecutionRecorder]
    strict_checks_fn: Optional[Callable[[VariableTracker], bool]]
    start_point: Optional[int]
    is_leaf_tracer: bool
    parent: Optional[InstructionTranslatorBase]
    debug_locals: list[tuple[VariableTracker, list[VariableTracker]]]
    package: Optional[CompilePackage]
    latest_bytecode_queue: deque[str]
    # Store the latest bytecode before graph_break() call by user

    def mark_inconsistent_side_effects(self) -> None:
        """
        InstructionTranslator has encountered instructions which may cause
        dynamo to see a different version of history from eager
        See: https://github.com/pytorch/pytorch/issues/110765
        """
        self.inconsistent_side_effects = True

    def maybe_has_backedge(self) -> bool:
        # This function employs a heuristic. It does not reliably detect a backedge.
        # The heuristic is straightforward: starting from the current instruction and
        # continuing to the end, if any jump instruction targets an instruction before
        # the current one, there might be a backedge.

        # Python 3.12 introduced changes to bytecode that group common paths in
        # blockstacks (with or try...else) and allow for early returns. Consequently,
        # there can be multiple RETURN_VALUE instructions. Another heuristic is to
        # halt detection upon encountering the first RETURN_VALUE or RETURN_CONST.

        # These heuristics can result in both false positives and negatives, but
        # in either case, the Dynamo code remains valid. For false positives
        # (where an edge is incorrectly marked as a backedge), Dynamo will
        # perform a SkipFrame instead of potentially applying optimizations. For
        # false negatives (where an edge that should be marked as a backedge
        # isn't), multiple graphs may be generated if there's a break in the
        # graph during a for loop. In general, its better to have fewer false
        # negatives so that Dynamo does not skip the whole frame.

        # If any parent tx has a backedge, then return True
        cur_tx: Optional[InstructionTranslatorBase] = self
        while cur_tx is not None:
            cur_offset = cur_tx.current_instruction.offset
            assert cur_tx.instruction_pointer is not None
            for inst in cur_tx.instructions[cur_tx.instruction_pointer :]:
                if inst.opname in ("RETURN_VALUE", "RETURN_CONST"):
                    break
                if inst.opname in JUMP_OPNAMES:
                    jump_offset = inst.argval
                    if jump_offset < cur_offset:
                        return True
            cur_tx = cur_tx.parent
        return False

    def cellvars(self) -> list[str]:
        return self.code_options["co_cellvars"]

    def freevars(self) -> list[str]:
        return self.code_options["co_freevars"]

    def cell_and_freevars(self) -> list[str]:
        if not hasattr(self, "_cell_and_freevars"):
            self._cell_and_freevars = self.cellvars() + self.freevars()
        return self._cell_and_freevars

    def prune_dead_locals(self) -> None:
        # keep cell and freevar references alive
        self.post_prune_cell_and_freevars = {
            k: v
            for k, v in self.symbolic_locals.items()
            if k in self.cell_and_freevars()
        }
        # Only keep the locals that must remain on the stack.
        reads = livevars_analysis(self.instructions, self.current_instruction)
        self.symbolic_locals = {
            k: v for k, v in self.symbolic_locals.items() if k in reads
        }

    def call_function(
        self,
        fn: VariableTracker,
        args: list[VariableTracker],
        kwargs: dict[str, VariableTracker],
    ) -> None:
        assert isinstance(fn, VariableTracker)
        assert isinstance(args, list)
        assert isinstance(kwargs, dict)
        assert all(
            isinstance(x, VariableTracker)
            for x in itertools.chain(args, kwargs.values())
        )
        inner_fn = None
        if hasattr(fn, "value"):
            inner_fn = fn.value
        if hasattr(fn, "fn"):
            inner_fn = fn.fn
        if inner_fn and callable(inner_fn) and is_forbidden(inner_fn):
            raise AssertionError(f"Attempt to trace forbidden callable {inner_fn}")
        self.push(fn.call_function(self, args, kwargs))  # type: ignore[arg-type]

    def inline_generator_function(
        self, fn: VariableTracker, args: Sequence[Any], kwargs: dict[str, Any]
    ) -> Any:
        """
        Redirect the call to the generator "call_function"
        """
        if not isinstance(fn, LocalGeneratorFunctionVariable):
            fn = LocalGeneratorFunctionVariable(fn)  # type: ignore[arg-type]
        return fn.call_function(self, args, kwargs)  # type: ignore[arg-type]

    def inline_user_function_return(
        self, fn: VariableTracker, args: Sequence[Any], kwargs: dict[str, Any]
    ) -> Any:
        """
        A call to some user defined function by inlining it.
        """
        self.is_leaf_tracer = False
        if config.enable_faithful_generator_behavior and is_generator(fn.get_code()):  # type: ignore[attr-defined]
            return self.inline_generator_function(fn, args, kwargs)
        else:
            return InliningInstructionTranslator.inline_call(self, fn, args, kwargs)

    def get_line_of_code_header(self, lineno: Optional[int] = None) -> str:
        if lineno is None:
            lineno = self.lineno
        inline_depth_str = (
            f" (inline depth: {self.inline_depth})" if self.inline_depth > 0 else ""
        )
        funcname = get_funcname(self.f_code.co_filename, lineno)
        funcname_str = "" if funcname is None else f" ({funcname})"
        return f"{self.f_code.co_filename}:{lineno} in {self.f_code.co_name}{funcname_str}{inline_depth_str}"

    def get_log_starts_line_log_str(self) -> str:
        log_str = f"TRACE starts_line {self.get_line_of_code_header()}\n"
        line = linecache.getline(self.f_code.co_filename, self.lineno).rstrip()
        log_str += f"    {line}"
        return log_str

    def starts_line(self, lineno: int) -> None:
        if self.lineno == lineno:
            return
        self.lineno = lineno
        TracingContext.set_current_loc(
            self.f_code.co_filename, lineno, self.f_code.co_name
        )

        if self.is_trace_source_log_enabled:
            trace_source_log.debug("%s", LazyString(self.get_log_starts_line_log_str))

    def step(self) -> bool:
        """Process exactly one instruction, return False we should exit"""
        self.error_on_graph_break = _get_error_on_graph_break()

        ip = self.instruction_pointer
        if ip is None:
            return False
        self.current_instruction = inst = self.instructions[ip]
        self.instruction_pointer = ip + 1

        if inst.starts_line:
            self.starts_line(inst.starts_line)

        if (
            not self.stack
            and self.should_compile_partial_graph()
            and self.is_non_empty_graph()
        ):
            self.current_speculation = self.speculate()
            if self.current_speculation.failed(self):
                self.step_graph_break(inst)
                return False

        if self.is_trace_bytecode_log_enabled:
            trace_bytecode_log.debug(
                "TRACE %s %s %s", inst.opname, inst.argval, repr(self.stack)
            )

        # Store the latest 20 bytecode execution for the process,
        # Used repr for byte processing and limiting the length to 2048
        if config.verbose:
            try:
                stack_repr = repr(self.stack)
            except ValueError:
                # Handle large integers that exceed sys.int_info.str_digits_check_threshold
                stack_repr = "<self.stack repr truncated due to large integer>"
            self.latest_bytecode_queue.append(
                f"TRACE {inst.opname} {repr(inst.argval)} {stack_repr}"
            )

        self.update_block_stack(inst)

        try:
            self.dispatch_table[inst.opcode](self, inst)
            return not self.output.should_exit
        except TensorifyScalarRestartAnalysis:
            raise
        except exc.ObservedException as e:
            self.exception_handler(e)
            return True
        except (ReturnValueOp, YieldValueOp):
            return False
        except (Unsupported, StepUnsupported) as e:
            # More restrictive condition than should_compile_partial_graph:
            # if this condition is true, then we SHOULD NOT attempt to find
            # a previous checkpoint to resume from and try to resume - we should
            # immediately error out.
            # The condition is more restrictive because, it may be possible to resume significantly earlier
            # in the code (the most recent speculation point). This happens, for example, in the case
            # of a graph break in a try block.
            if (
                self.one_graph
                or self.error_on_graph_break
                or self.is_tracing_resume_prologue
            ):
                if isinstance(e, StepUnsupported):
                    unimplemented(
                        gb_type="cannot resume from torch._dynamo.step_unsupported()",
                        context="",
                        explanation="traced torch._dynamo.step_unsupported(), but Dynamo is instructed "
                        "to error on graph break. This graph break is used for debugging only.",
                        hints=[
                            "Remove the torch._dynamo.step_unsupported() call.",
                            "Make sure fullgraph=False and error_on_graph_break=False.",
                            *graph_break_hints.DYNAMO_BUG,
                        ],
                    )
                raise
            if self.current_speculation is None:
                log.debug("empty checkpoint - cannot resume from graph break")
                if isinstance(e, StepUnsupported):
                    unimplemented(
                        gb_type="torch._dynamo.step_unsupported() with empty checkpoint",
                        context="",
                        explanation="traced torch._dynamo.step_unsupported(), but there is no checkpoint "
                        "to step_graph_break from. This graph break is used for debugging only.",
                        hints=[
                            "Remove the torch._dynamo.step_unsupported() call.",
                            "Include at least one checkpoint: (1) include at least 2 ops and (2) make sure there is some "
                            "line of code that is not in a try/with block, and has an empty Python stack.",
                            *graph_break_hints.DYNAMO_BUG,
                        ],
                    )
                raise
            reason = (
                "Encountered graph break that we cannot resume from. "
                "Compiling up to the previous resumable state, "
                "then skipping the rest of the function. "
                f"Graph break encountered:\n{str(e)}"
            )
            self.log_graph_break(
                self.code_options,
                reason=reason,
                exc=e,
            )

        self.current_speculation.fail_and_restart_analysis(self.error_on_graph_break)
        return False

    if sys.version_info >= (3, 11):

        def update_block_stack(self, inst: Instruction) -> None:
            # 3.11+ no longer uses a block stack, but we still keep track of one
            # so that we know which contexts are currently active.
            # For our purposes, all exception table entries with the same target
            # are considered to be part of the same "block".
            # NOTE: we only keep track of with blocks that are not contained in try blocks.
            # This is because we will not create continuation functions on graph breaks in try blocks,
            # but we may for with blocks. We do not push blocks here since
            # with blocks are pushed when handling BEFORE_WITH.
            entry = inst.exn_tab_entry
            if entry:
                # Detect when we have exited the top with block.
                # The with blocks on the block stack are not enclosed in try
                # blocks, so a with block's cleanup code should be in the
                # previous with block (if any).
                if (
                    len(self.block_stack) >= 2
                    and entry.target is not self.block_stack[-1].target
                    and entry.target is self.block_stack[-2].target
                ):
                    # exit the current block
                    self.block_stack.pop()
            else:
                # no longer in any block
                # It is possible for NOPs to be between two instructions
                # in the same block, but the NOPs are not covered by an
                # exception table entry. In this case, assume that we
                # are still in the same block.
                # In 3.12+, JUMP_BACKWARD might also not be covered by
                # an exception table entry, so we also assume that we
                # are still in the same block. It is probably safe to do
                # this in 3.11, even though we haven't encountered this case before.
                # In 3.14+, NOT_TAKEN might also not be covered by an exn table entry.
                if self.block_stack and inst.opname not in (
                    "NOP",
                    "JUMP_BACKWARD",
                    "NOT_TAKEN",
                ):
                    # If we really escape from a block and the current
                    # instruction is not in another block, then there
                    # should be no other nested blocks that we are in.
                    assert len(self.block_stack) == 1
                    self.block_stack.pop()

    else:

        def update_block_stack(self, inst: Instruction) -> None:
            pass

    @property
    def next_instruction(self) -> Instruction:
        assert self.instruction_pointer is not None
        return self.instructions[self.instruction_pointer]

    def step_graph_break(self, continue_inst: Instruction) -> None:
        # generate code from checkpoint
        assert not self.output.output_instructions
        assert self.current_speculation is not None
        # NOTE: adding an assert here since it seems like the only place
        # where we call step_graph_break right now is when the stack is empty,
        # so let's enforce that for now.
        assert not self.stack
        # NOTE: if we support non-empty self.stack in the future, the `stack_pops` argument
        # below should be set to the stack length to ensure that the stack is codegen'd
        # for the rest of the function.
        log.debug("step triggered compile")
        all_stack_locals_metadata = self.output.compile_subgraph(
            self,
            partial_convert=True,
            reason=GraphCompileReason("step_unsupported", [self.frame_summary()]),
        )
        # current frame state
        # cells,
        # [
        #   frame N locals,
        #   frame N-1 stack + locals,
        #   ...,
        #   frame 1 stack + locals,
        # ],
        if self.parent:
            from .eval_frame import skip_code

            # nested graph break
            assert config.nested_graph_breaks
            cg = PyCodegen(self.output.root_tx)

            # codegen cells and frame values only for frame N
            cg.extend_output(
                [
                    *create_copy(2),
                    cg.create_load_const(0),
                    cg.create_binary_subscr(),
                    create_instruction("BUILD_LIST", arg=1),
                    *create_copy(2),
                    cg.create_load_const(0),
                    cg.create_binary_subscr(),
                    create_instruction("BUILD_LIST", arg=1),
                ]
            )
            # No need to fix stack, since stack is assumed to be empty here.
            # Do NOT handle_inactive_ctx because we will be skipping this resume code.
            leaf_resume_code, leaf_resume_name = self.create_resume(
                0, continue_inst, all_stack_locals_metadata[0], [], cg, True, False
            )
            skip_code(leaf_resume_code)

            # current frame state
            # cells,
            # [
            #   frame N locals,
            #   frame N-1 stack + locals,
            #   ...,
            #   frame 1 stack + locals,
            # ], [frame N cells], [frame N locals],
            self.codegen_call_resume([leaf_resume_code], [leaf_resume_name], cg)

            # current frame state
            # cells,
            # [
            #   frame N locals,
            #   frame N-1 stack + locals,
            #   ...,
            #   frame 1 stack + locals,
            # ], leaf_resume result

            # pop frame N cells and locals
            cg.extend_output(
                [
                    *create_copy(2),
                    cg.create_load_const(0),
                    create_instruction("DELETE_SUBSCR"),
                    *create_copy(3),
                    cg.create_load_const(0),
                    create_instruction("DELETE_SUBSCR"),
                ]
            )

            # add the leaf_resume result to frame N-1 stack
            num_stack = all_stack_locals_metadata[1].num_stack
            cg.extend_output(
                [
                    create_instruction("BUILD_LIST", arg=1),
                    *create_copy(2),
                    cg.create_load_const(0),
                    cg.create_binary_subscr(),
                    *create_binary_slice(num_stack, num_stack, True),
                ]
            )
            self.parent.push(UnknownVariable())
            all_stack_locals_metadata[1].num_stack += 1

            # current frame state
            # cells, frame_values
            # extract frame N-1 stack to stack
            cg.extend_output(
                [
                    create_dup_top(),
                    cg.create_load_const(0),
                    cg.create_binary_subscr(),
                    *create_binary_slice(0, num_stack + 1),
                ]
            )

            # current frame state
            # cells, frame_values, frame N-1 stack + leaf_resume result
            # remove frame N-1 stack from frame_values
            cg.extend_output(
                # frame_values[0] = frame_values[0][num_stack + 1:]
                [
                    *create_copy(2),
                    cg.create_load_const(0),
                    cg.create_binary_subscr(),
                    create_dup_top(),
                    *create_binary_slice(num_stack + 1, None),
                    *create_swap(2),
                    cg.create_load_const(0),
                    create_instruction("STORE_SUBSCR"),
                ]
            )

            # current frame state
            # cells, frame_values, frame N-1 stack + leaf_resume result
            # unpack the stack (need to unpack twice since UNPACK_SEQUENCE unpacks in reverse order)
            cg.extend_output(
                [
                    create_instruction("UNPACK_SEQUENCE", arg=num_stack + 1),
                    create_instruction("BUILD_LIST", arg=num_stack + 1),
                    create_instruction("UNPACK_SEQUENCE", arg=num_stack + 1),
                ]
            )

            # call the remaining resume functions
            # current frame state
            # [frame N-1 cells, ..., frame 1 cells],
            # [
            #   frame N-1 locals,
            #   frame N-2 stack + locals,
            #   ...,
            #   frame 1 stack + locals,
            # ], *(frame N-1 stack), leaf_resume result
            self.output.add_output_instructions(
                cg.get_instructions()
                + self.parent.create_call_resume_at(
                    self.parent.next_instruction, all_stack_locals_metadata[1:]
                )
            )
        else:
            # pop cells
            self.output.add_output_instructions(
                [
                    *create_swap(2),
                    create_instruction("POP_TOP"),
                ]
            )
            # load locals from frame values
            cg = PyCodegen(self.output.root_tx)
            self.output.add_output_instructions(
                [
                    cg.create_load_const(-1),
                    cg.create_binary_subscr(),
                ]
            )
            for local, idx in all_stack_locals_metadata[-1].locals_names.items():
                self.output.add_output_instructions(
                    [
                        create_dup_top(),
                        cg.create_load_const(idx),
                        cg.create_binary_subscr(),
                        cg.create_store(local),
                    ]
                )
            self.output.add_output_instructions(
                [
                    create_instruction("POP_TOP"),
                    create_jump_absolute(continue_inst),
                    *self.instructions,
                ]
            )

    def run_ctx_mgr(self) -> Any:
        # NB: Don't push the top level frame summary; set_current_loc will
        # take care of it.  However, DO make sure we attach real_stack to
        # exceptions
        return TracingContext.current_frame(None)

    def run(self) -> None:
        with self.run_ctx_mgr():
            dump_file(self.f_code.co_filename)
            try:
                self.output.push_tx(self)
                self.start_point = self.instruction_pointer
                try:
                    while self.step():
                        pass
                except Exception as e:
                    if self.is_tracing_resume_prologue:
                        raise ResumePrologueTracingError(
                            "Error while tracing through a Dynamo-generated resume function prologue. "
                            "Errors are not allowed when tracing resume function prologues.\n"
                            f"{type(e).__qualname__}: {str(e)}"
                        ).with_traceback(e.__traceback__) from None
                    raise
            except TensorifyScalarRestartAnalysis:
                raise
            except BackendCompilerFailed:
                raise
            except RuntimeError as e:
                if hasattr(e, "msg") and "Data-dependent" in e.msg:
                    readable_graph = torch.fx.GraphModule(
                        self.output.nn_modules, self.output.graph
                    ).print_readable(
                        print_output=False, include_stride=True, include_device=True
                    )
                    e.partial_fx_graph = readable_graph  # type: ignore[attr-defined]
                    raise

                raise
            except Exception as e:
                if self.exec_recorder:
                    e.exec_record = self.exec_recorder.get_record()  # type: ignore[attr-defined]

                raise
            finally:
                self.output.pop_tx()
                # Cleanup the outputGraph to delete the held tensors. We perform the
                # cleanup only for InstructionTranslator and not
                # InliningInstructionTranslator. The InliningInstructionTranslator
                # mutates the output object and is restored to original state if
                # there was an exception.
                if isinstance(self, InstructionTranslator):
                    self.output.cleanup()

                    # Note that this call maybe redundant if compile_subgraph is
                    # called. This is ok, because calling exit stack close()
                    # twice is not an issue (second stop is a no op).
                    self.output.mark_bytecode_tracing_stop()

    def push(self, val: Optional[VariableTracker]) -> None:
        assert val is None or isinstance(val, VariableTracker), (
            f"push expects VariableTracker, got {typestr(val)}"
        )
        self.stack.append(val)  # type: ignore[arg-type]

    def push_many(self, vals: list[VariableTracker]) -> None:
        for val in vals:
            self.push(val)

    def pop(self) -> VariableTracker:
        return self.stack.pop()

    def popn(self, n: int) -> list[VariableTracker]:
        return [*reversed([self.pop() for _ in range(n)])]

    def LOAD_FAST(self, inst: Instruction) -> None:
        name = inst.argval
        if self.exec_recorder and name in self.f_locals:
            self.exec_recorder.add_local_var(name, self.f_locals[name])

        try:
            self.push(self.symbolic_locals[name].unwrap())
        except KeyError:
            if name.startswith("."):
                try:
                    # This happens in dict/list comprehensions
                    new_name = name.replace(".", "implicit")
                    self.push(self.symbolic_locals[new_name])
                except KeyError:
                    unimplemented(
                        gb_type="Attempted to read undefined local variable (implicit)",
                        context=f"LOAD_FAST {name}",
                        explanation=f"Could not find an implicit local variable with name `{name}`",
                        hints=[
                            "This happens in dict/list comprehensions",
                            *graph_break_hints.USER_ERROR,
                        ],
                    )
            else:
                unimplemented(
                    gb_type="Attempted to read undefined local variable",
                    context=f"LOAD_FAST {name}",
                    explanation=f"Could not find a local variable with name `{name}`",
                    hints=[*graph_break_hints.USER_ERROR],
                )

        # for continuation functions
        if name.startswith("__stack"):
            self.symbolic_locals.pop(name)

    def LOAD_DEREF(self, inst: Instruction) -> None:
        assert inst.argval in self.cell_and_freevars()
        cell = self.symbolic_locals[inst.argval]
        contents_var = self.output.side_effects.load_cell(cell)
        self.push(contents_var)

        if self.exec_recorder and inst.argval in self.f_locals:
            self.exec_recorder.add_local_var(inst.argval, self.f_locals[inst.argval])

    def STORE_FAST(self, inst: Instruction) -> None:
        name = inst.argval
        loaded_vt = self.pop()
        loaded_vt.set_name_hint(name)
        self.symbolic_locals[name] = loaded_vt
        if name == IS_TRACING_RESUME_PROLOGUE_VARNAME:
            val = loaded_vt.as_python_constant()
            assert type(val) is bool
            self.is_tracing_resume_prologue = val

    def DELETE_FAST(self, inst: Instruction) -> None:
        del self.symbolic_locals[inst.argval]

    def STORE_DEREF(self, inst: Instruction) -> None:  # type: ignore[override]
        assert inst.argval in self.cell_and_freevars()
        cell = self.symbolic_locals[inst.argval]
        val = self.pop()
        self.output.side_effects.store_cell(cell, val)

        assert isinstance(cell, CellVariable)  # tame mypy
        if cell.local_name is not None:
            val.set_name_hint(cell.local_name)  # type: ignore[attr-defined]

    LOAD_CLOSURE = LOAD_FAST

    def _load_const(self, inst: Instruction) -> VariableTracker:
        i = inst.arg
        if i is None:
            return ConstantVariable.create(value=inst.argval)  # type: ignore[return-value]
        val = self._constants_cache[i]
        if not val:
            self._constants_cache[i] = ConstantVariable.create(value=inst.argval)  # type: ignore[call-overload]
            val = self._constants_cache[i]
        assert val is not None
        return val

    def LOAD_CONST(self, inst: Instruction) -> None:
        self.push(self._load_const(inst))

    def _load_global(self, inst: Instruction) -> None:
        name = inst.argval

        if self.exec_recorder:
            if name in self.f_globals:
                self.exec_recorder.add_global_var(name, self.f_globals[name])
            else:
                assert name in self.f_builtins
                self.exec_recorder.builtins[name] = self.f_builtins[name]

        if name not in self.f_globals:
            return self.load_builtin(inst)

        if name in self.symbolic_globals:
            variable = self.output.side_effects[self.symbolic_globals[name]]
            self.push(self.output.side_effects.load_global(variable, name))
            return

        value = self.f_globals[name]
        self.push(VariableTracker.build(self, value, GlobalSource(name)))

    @functools.cached_property
    def nn_modules_globals_vt(self) -> VariableTracker:
        module_name = "torch.nn.modules.module"
        module_source = self.import_source(module_name)
        fglobals_value = _import_module(module_name)
        return VariableTracker.build(self, fglobals_value, module_source)

    def LOAD_GLOBAL(self, inst: Instruction) -> None:
        assert inst.arg is not None
        if sys.version_info >= (3, 11) and sys.version_info < (3, 13) and inst.arg % 2:
            self.PUSH_NULL(inst)
        self._load_global(inst)
        if sys.version_info >= (3, 13) and inst.arg % 2:
            self.PUSH_NULL(inst)

    def STORE_GLOBAL(self, inst: Instruction) -> None:
        value = self.pop()
        name = inst.argval
        source = GlobalSource(name)
        if name not in self.symbolic_globals:
            self.symbolic_globals[name] = object()  # type: ignore[assignment]  # sentinel object
        variable = self.output.side_effects.track_global_existing(
            source, self.symbolic_globals[name]
        )
        if isinstance(value, RemovableHandleVariable):
            unimplemented(
                gb_type="Storing Tensor hook handle in globals",
                context=name,
                explanation="This is not supported.",
                hints=[],
            )
        self.output.side_effects.store_global(variable, name, value)

    # Cache note: This cache only exists for the duration of this
    # InstructionTranslator - so it should be safe to do.
    @cache_method
    def import_source(self, module_name: str) -> GlobalSource:
        """Create an alias to a module for use in guards"""
        if "torch_package" in module_name:
            value = torch.package.package_importer._package_imported_modules[
                module_name
            ]
            alias = (
                module_name.replace(">", "_").replace("<", "_").replace(".", "_dot_")
            )
        else:
            value = _import_module(module_name)
            alias = f"__import_{module_name.replace('.', '_dot_')}"

        if self.package is not None:
            self.package.add_import_source(alias, module_name)
        self.output.import_sources[alias] = module_name
        f_globals = self.output.global_scope
        assert alias not in f_globals or f_globals[alias] is value
        f_globals[alias] = value
        self.output.update_co_names(alias)
        return GlobalSource(alias)

    def resolve_name(self, name: str, package: str, level: int) -> str:
        """
        Copied from the Cpython implementation of __import__
        Resolve a relative module name to an absolute one.
        https://github.com/python/cpython/blob/5a094f0255eea1db58fb2cf14c200971e64ec36e/Lib/importlib/_bootstrap.py#L902
        """
        bits = package.rsplit(".", level - 1)
        if len(bits) < level:
            raise ImportError("attempted relative import beyond top-level package")
        base = bits[0]
        return f"{base}.{name}" if name else base

    def calc_package(self) -> str:
        """
        Copied from the Cpython implementation of __import__
        https://github.com/python/cpython/blob/5a094f0255eea1db58fb2cf14c200971e64ec36e/Lib/importlib/_bootstrap.py#L1090
        """
        package = self.f_globals.get("__package__")
        spec = self.f_globals.get("__spec__")
        if package is not None:
            if spec is not None and package != spec.parent:
                log.warning(
                    "__package__ != __spec__.parent (%r != %r)",
                    package,
                    spec.parent,
                    stacklevel=3,
                )
            return package
        elif spec is not None:
            return spec.parent
        else:
            log.warning(
                "can't resolve package from __spec__ or __package__, "
                "falling back on __name__ and __path__",
                stacklevel=3,
            )
            package = self.f_globals["__name__"]
            if "__path__" not in self.f_globals:
                package = package.rpartition(".")[0]
        return package

    def IMPORT_NAME(self, inst: Instruction) -> None:
        level, fromlist = self.popn(2)
        level = level.as_python_constant()
        fromlist = fromlist.as_python_constant()
        module_name = inst.argval

        # Are we replaying? if so, load recorded module
        recorded_name = (
            f"{ExecutionRecorder.LOCAL_MOD_PREFIX}_{level}_{fromlist}_{module_name}"
        )
        if recorded_name in self.f_globals:
            value = self.f_globals[recorded_name]
            source = GlobalSource(recorded_name)
        else:
            try:
                value = __import__(
                    module_name,
                    fromlist=fromlist,
                    level=level,
                    globals=self.f_globals,
                )
            except ImportError:
                unimplemented(
                    gb_type="Import failure",
                    context=f"module_name: {module_name}, fromlist: {fromlist}, level={level}",
                    explanation="Failure when attempting to import.",
                    hints=[*graph_break_hints.USER_ERROR],
                )

            if level != 0:
                pkg = self.calc_package()
                module_name = self.resolve_name(module_name, pkg, level)

            # For __import__, when the name variable is of the form package.module,
            # normally, the top-level package (the name up till the first dot) is
            # returned, not the module named by module_name. However, when a
            # non-empty fromlist argument is given, the module named by name is
            # returned. Therefore, we set the source correctly here.
            if not fromlist:
                top_level_module_name = module_name.partition(".")[0]
                source = self.import_source(top_level_module_name)
            else:
                source = self.import_source(module_name)

        if self.exec_recorder:
            # pyrefly: ignore [unbound-name]
            self.exec_recorder.add_local_mod(recorded_name, value)

        # pyrefly: ignore [unbound-name]
        if istype(value, (types.ModuleType, DummyModule)):
            # pyrefly: ignore [unbound-name]
            self.push(PythonModuleVariable(value, source=source))
        else:
            unimplemented(
                gb_type="Bad import result",
                # pyrefly: ignore [unbound-name]
                context=typestr(value),
                explanation="Import result is not a Python module.",
                hints=[],
            )

    # fb internal 3.12 opcode
    EAGER_IMPORT_NAME = IMPORT_NAME

    def IMPORT_FROM(self, inst: Instruction) -> None:
        self.DUP_TOP(inst)
        self._load_attr(inst.argval)

    # Cache note: This cache only exists for the duration of this
    # InstructionTranslator - so it should be safe to do.
    @cache_method
    def load_builtin_from_argval(self, argval: Any) -> VariableTracker:
        if argval not in self.f_builtins:
            unimplemented(
                gb_type="failed to find name in frame builtins",
                context="",
                explanation=f"Failed to find name `{argval}` in frame's builtins.",
                hints=[
                    *graph_break_hints.DYNAMO_BUG,
                ],
            )
        val = self.f_builtins[argval]

        if callable(val):
            builtins_source = GlobalSource(
                self.output.name_of_builtins_dict_key_in_fglobals
            )
            var_source = DictGetItemSource(builtins_source, argval)
            return VariableTracker.build(self, val, var_source)
        else:
            assert is_builtin_constant(val)
            return ConstantVariable.create(value=val)

    def load_builtin(self, inst: Instruction) -> None:
        self.push(self.load_builtin_from_argval(inst.argval))

    def jump(self, inst: Instruction) -> None:
        assert self.instruction_pointer is not None
        assert self.start_point is not None
        assert inst.target is not None
        get_metrics_context().increment(
            "ir_count", self.instruction_pointer - self.start_point
        )
        self.instruction_pointer = self.indexof[inst.target]
        self.start_point = self.instruction_pointer

    JUMP_FORWARD = jump
    JUMP_ABSOLUTE = jump

    POP_JUMP_IF_FALSE = generic_jump(operator.not_, False)
    POP_JUMP_IF_TRUE = generic_jump(operator.truth, False)
    JUMP_IF_FALSE_OR_POP = generic_jump(operator.not_, True)
    JUMP_IF_TRUE_OR_POP = generic_jump(operator.truth, True)

    def SETUP_LOOP(self, inst: Instruction) -> None:
        # only exists in python<=3.7
        assert inst.target is not None
        self.block_stack.append(BlockStackEntry(inst, inst.target, len(self.stack)))

    def SETUP_EXCEPT(self, inst: Instruction) -> None:
        # only exists in python<=3.7
        assert inst.target is not None
        self.block_stack.append(BlockStackEntry(inst, inst.target, len(self.stack)))

    def POP_BLOCK(self, inst: Instruction) -> None:
        self.block_stack.pop()

    def SETUP_WITH(self, inst: Instruction) -> None:
        self.setup_or_before_with(inst)

    def SETUP_FINALLY(self, inst: Instruction) -> None:
        assert inst.target is not None
        self.block_stack.append(BlockStackEntry(inst, inst.target, len(self.stack)))

    def BEGIN_FINALLY(self, inst: Instruction) -> None:
        self.push(None)

    def WITH_CLEANUP_START(self, inst: Instruction) -> None:
        exit, exc = self.popn(2)
        assert exc is None
        self.push(exc)
        # pyrefly: ignore [bad-argument-type]
        self.push(exit.call_function(self, [ConstantVariable.create(None)] * 3, {}))

    def WITH_CLEANUP_FINISH(self, inst: Instruction) -> None:
        self.popn(2)
        self.push(None)

    def FOR_ITER(self, inst: Instruction) -> None:
        it = self.pop().realize()
        self.push(it)
        try:
            val = it.next_variable(self)
            self.push(val)
        except (StopIteration, exc.ObservedUserStopIteration) as e:
            if isinstance(e, exc.ObservedUserStopIteration):
                exc.handle_observed_exception(self)

            if sys.version_info >= (3, 12):
                # CPython 3.12 actually jumps to the instruction after the END_FOR
                # and performs the action of END_FOR as part of FOR_ITER. We jump
                # to the END_FOR and run it, so we need to make sure 2 values are
                # on the stack for it to pop.
                self.push(ConstantVariable.create(None))
            else:
                # pop the iterator in Python < 3.12
                self.pop()
            self.jump(inst)

    def _create_exception_type(self, val: VariableTracker) -> VariableTracker:
        if isinstance(
            val, (variables.BuiltinVariable, UserDefinedExceptionClassVariable)
        ):
            # Create the instance of the exception type
            # https://github.com/python/cpython/blob/3.11/Python/ceval.c#L6547-L6549
            val = val.call_function(self, [], {})  # type: ignore[arg-type]
        return val

    def _raise_exception_variable(self, val: VariableTracker) -> NoReturn:
        # User can raise exception in 2 ways
        #   1) raise exception type - raise NotImplementedError
        #   2) raise exception instance - raise NotImplementedError("foo")

        # 1) when user raises exception type
        val = self._create_exception_type(val)

        # Handle https://peps.python.org/pep-0479/
        # CPython 3.12+ has a specific bytecode instruction (CALL_INTRINSIC_1 3) for this
        if (
            is_generator(self.f_code)
            and isinstance(val, variables.ExceptionVariable)
            and val.exc_type is StopIteration
        ):
            val = variables.BuiltinVariable(RuntimeError).call_function(self, [], {})  # type: ignore[arg-type]

        # Save the exception in a global data structure
        self.exn_vt_stack.set_current_exception(val)  # type: ignore[arg-type]

        # 2) when user raises exception instance
        if self._isinstance_exception(val):
            observed_exception_type = exc.get_dynamo_observed_exception(val.exc_type)  # type: ignore[attr-defined, union-attr]
            raise observed_exception_type(f"raised exception {val}")
        unimplemented(
            gb_type="Failed to raise exception",
            context=str(exc),
            explanation="Attempted to raise a non-Exception type/value.",
            hints=[*graph_break_hints.USER_ERROR],
        )

    def RAISE_VARARGS(self, inst: Instruction) -> None:
        if inst.arg == 0:
            if not len(self.exn_vt_stack):
                msg = ConstantVariable("No active exception to reraise")
                exc.raise_observed_exception(RuntimeError, self, args=[msg])

            # re-raise the previous exception. Here CPython refers to the exception
            # on top of the exception stack
            assert len(self.exn_vt_stack)
            val = self.exn_vt_stack[-1]
            assert self._isinstance_exception(val), val
            self._raise_exception_variable(val)
        elif inst.arg == 1:
            # raise TOS
            val = self.stack[-1]  # type: ignore[assignment]
            self._raise_exception_variable(val)
        else:
            # raise .. from ...
            from_vt = self.pop()
            val = self.pop()  # type: ignore[assignment]
            try:
                self._raise_exception_variable(val)
            finally:
                # Update __cause__/__suppress_context__ in the raised exception
                curr_exc = self.exn_vt_stack.get_current_exception()
                cause = self._create_exception_type(from_vt)
                curr_exc.call_setattr(self, ConstantVariable("__cause__"), cause)  # type: ignore[arg-type, union-attr, assignment]

    def CLEANUP_THROW(self, inst: Instruction) -> None:
        # https://github.com/python/cpython/pull/96010
        tos = self.stack[-1]
        assert isinstance(tos, ExceptionVariable)
        if tos.exc_type is StopIteration:
            unimplemented(
                gb_type="CLEANUP_THROW with StopIteration",
                context="",
                explanation="Received StopIteration when handling generator.throw/close. This is not supported.",
                hints=[],
            )
        else:
            self.RERAISE(inst)

    def RERAISE(self, inst: Instruction) -> None:
        # https://docs.python.org/3/library/dis.html#opcode-RERAISE
        #   Re-raises the exception currently on top of the stack. If oparg is
        #   non-zero, pops an additional value from the stack which is used to
        #   set f_lasti of the current frame.

        if sys.version_info >= (3, 11):
            # RERAISE is currently supported in a narrow case of `raise ... from None`
            val = self.pop()
            if inst.argval:
                # RERAISE 1
                _ = self.pop()
                self._raise_exception_variable(val)
            else:
                # RERAISE 0
                self.push(val)
                self._raise_exception_variable(val)
        else:
            _exc = self.pop()
            val = self.pop()
            _tb = self.pop()
            self._raise_exception_variable(val)

    def _isinstance_exception(self, val: VariableTracker) -> TypeIs[ExceptionVals]:
        return isinstance(
            val,
            (
                variables.ExceptionVariable,
                UserDefinedExceptionClassVariable,
                UserDefinedExceptionObjectVariable,
            ),
        )

    def WITH_EXCEPT_START(self, inst: Instruction) -> None:
        args: list[VariableTracker] = []
        if sys.version_info >= (3, 11):
            fn_loc = 4 if sys.version_info < (3, 14) else 5
            # At the top of the stack are 4 values:
            #    - TOP = exc_info()
            #    - SECOND = previous exception
            #    - THIRD: lasti of exception in exc_info()
            #    - FOURTH: the context.__exit__ bound method
            #    We call FOURTH(type(TOP), TOP, GetTraceback(TOP)).
            #    Then we push the __exit__ return value.
            # In Python 3.14+, there is a NULL placed between the context.__exit__ bound method and the lasti,
            # that is, fn is now the 5th from TOS.
            assert len(self.stack) >= fn_loc
            fn = self.stack[-fn_loc]
            val = self.stack[-1]
            assert self._isinstance_exception(val)
            typ = BuiltinVariable(val.exc_type)  # type: ignore[attr-defined, union-attr]
            tb = ConstantVariable(None)
            if sys.version_info >= (3, 14):
                if not isinstance(self.stack[-4], NullVariable):
                    args.append(self.stack[-4])
        else:
            assert len(self.stack) >= 7
            fn = self.stack[-7]
            val = self.stack[-2]
            assert self._isinstance_exception(val)
            typ = BuiltinVariable(val.exc_type)  # type: ignore[attr-defined]
            tb = ConstantVariable(None)

        args += [typ, val, tb]
        self.call_function(fn, args, {})

    def exception_handler(self, raised_exception: ObservedException) -> None:
        observed_exn_gb_explanation = (
            "Dynamo found no exception handler at the top-level compiled function "
            "when encountering an exception. Exception will propagate outside the compiled region."
        )

        def bubble_exception_to_interpreter() -> None:
            # Bubble the exception to the interpreter
            curr_exc = self.exn_vt_stack.get_current_exception()
            dynamo_exc = exc.get_dynamo_observed_exception(curr_exc.python_type())
            assert isinstance(raised_exception, dynamo_exc)  # sanity check
            unimplemented(
                gb_type="Observed exception",
                context=f"raised exception {curr_exc.python_type_name()}({curr_exc.args})",  # type: ignore[union-attr]
                explanation=observed_exn_gb_explanation,
                hints=[
                    *graph_break_hints.USER_ERROR,
                    *graph_break_hints.SUPPORTABLE,
                ],
                from_exc=raised_exception,
            )

        if sys.version_info >= (3, 11):
            exn_tab_entry = self.current_instruction.exn_tab_entry
            if exn_tab_entry:
                # Implementation is based on https://github.com/python/cpython/blob/3.11/Objects/exception_handling_notes.txt

                # 1) pop values from the stack until it matches the stack depth
                # for the handler
                while len(self.stack) > exn_tab_entry.depth:
                    self.pop()

                # 2) if 'lasti' is true, then push the offset that the exception was raised at
                if exn_tab_entry.lasti:
                    self.push(
                        variables.ConstantVariable(self.current_instruction.offset)
                    )

                # 3) push the exception to the stack
                self.push(self.exn_vt_stack.get_current_exception())

                # 4) jump to the handler
                self.jump(exn_tab_entry)  # type: ignore[arg-type]
            else:
                # No handler found. Bubble the exception to the parent
                # instruction translator. We use special exception for this.
                self.stack.clear()
                if type(self) is InstructionTranslator:
                    bubble_exception_to_interpreter()
                raise raised_exception
        else:
            if len(self.block_stack):
                # base implementation - https://github.com/python/cpython/blob/3.10/Python/ceval.c#L4455

                block_stack_entry = self.block_stack.pop()

                while block_stack_entry.inst.opname == "EXCEPT_HANDLER":
                    # TODO(anijain2305) - This is not tested .. unable to create a testcase
                    # https://github.com/python/cpython/blob/3.10/Python/ceval.c#L1456
                    self.popn(3)
                    self.exn_vt_stack.pop()
                    if len(self.block_stack) == 0:
                        # No handler found in this frame. Bubble the exception to the parent
                        # instruction translator.
                        self.stack.clear()
                        if type(self) is InstructionTranslator:
                            unimplemented(
                                gb_type="Observed exception (EXCEPT_HANDLER)",
                                context=str(raised_exception),
                                explanation=observed_exn_gb_explanation
                                + " This graph break is unexpected.",
                                hints=[*graph_break_hints.DYNAMO_BUG],
                            )

                        raise raised_exception
                    block_stack_entry = self.block_stack.pop()

                exception_var = self.exn_vt_stack.get_current_exception()
                self.exn_vt_stack.move_current_exception_to_stack()

                # 1) pop values from the stack until it matches the stack depth
                # for the handler
                while len(self.stack) > block_stack_entry.stack_index:
                    self.pop()

                # Push a dummy block stack entry of EXCEPT_HANDLER
                # https://github.com/python/cpython/blob/3.10/Python/ceval.c#L1456
                except_handler_inst = Instruction(1e6, "EXCEPT_HANDLER", None, 0)
                self.block_stack.append(
                    BlockStackEntry(except_handler_inst, None, len(self.stack))
                )

                # Push old exception
                if len(self.exn_vt_stack) >= 2:
                    old_exception = self.exn_vt_stack[-2]

                    # Push the old exception on to stack - tb, value, type
                    # Traceback is currently mapped to UnknownVariable
                    self.push(variables.UnknownVariable())
                    self.push(old_exception)
                    self.push(variables.BuiltinVariable(old_exception.exc_type))
                else:
                    # Push empty exception tb, value, type
                    self.push(variables.ConstantVariable(None))
                    self.push(variables.ConstantVariable(None))
                    self.push(variables.ConstantVariable(None))

                # Push new exception - tb, val, type
                # Traceback is currently mapped to UnknownVariable
                self.push(variables.UnknownVariable())
                self.push(exception_var)
                self.push(variables.BuiltinVariable(exception_var.exc_type))

                # Jump to target
                self.jump(block_stack_entry)
            else:
                # No handler found. Bubble the exception to the parent
                # instruction translator. We use special exception for this.
                self.stack.clear()
                if type(self) is InstructionTranslator:
                    bubble_exception_to_interpreter()
                raise raised_exception

    def PUSH_EXC_INFO(self, inst: Instruction) -> None:
        # https://docs.python.org/3/library/dis.html#opcode-PUSH_EXC_INFO
        #   Pops a value from the stack. Pushes the current exception to the top
        #   of the stack. Pushes the value originally popped back to the stack.
        #
        # The behavior of this opcode in CPython is a bit different than what it
        # is described. It pops a value from the stack, pushes the top of the
        # exception stack to the interpreter stack and moves the
        # "current exception" to the exception stack.
        #
        # As an example, suppose the stack is in the following state:
        #   + stack = [..., ConstantVariable(1), ConstantVariable(2)]
        #   + current_exception = TypeError
        #   + exception_stack = [ValueError]
        #
        # After PUSH_EXC_INFO is executed
        #   + stack = [..., ConstantVariable(1), ValueError, ConstantVariable(2)]
        #   + current_exception = None
        #   + exception_stack = [ValueError, TypeError]

        val = self.pop()
        if len(self.exn_vt_stack) == 0:
            prev_exc: VariableTracker = ConstantVariable(None)
        else:
            prev_exc = self.exn_vt_stack[-1]
        self.push(prev_exc)
        self.push(val)
        self.exn_vt_stack.move_current_exception_to_stack()

    def POP_EXCEPT(self, inst: Instruction) -> None:
        if sys.version_info >= (3, 11):
            _ = self.pop()
            # This exception is handled and therefore we can clear the error indicator
            assert len(self.exn_vt_stack)
            self.exn_vt_stack.pop()
        else:
            assert len(self.block_stack) > 0
            if self.block_stack[-1].inst.opname != "EXCEPT_HANDLER":
                raise AssertionError(
                    "Bug in Dynamo tracing of exception handling."
                    "Top of the block stack is not EXCEPT_HANDLER."
                )
            self.block_stack.pop()

            self.popn(3)

            # This exception is handled and therefore we can clear the error indicator
            assert len(self.exn_vt_stack)
            self.exn_vt_stack.pop()

    def check_if_exc_matches(self) -> bool:
        assert len(self.stack) >= 2
        expected_exc_types = self.pop()
        if sys.version_info >= (3, 11):
            # CHECK_EXC_MATCH (which is used from 3.11 onwards) does not pop.
            # This is the description from the disassembly doc
            #
            # Performs exception matching for ``except``. Tests whether the ``STACK[-2]``
            # is an exception matching ``STACK[-1]``. Pops ``STACK[-1]`` and pushes the boolean
            # result of the test.
            exc_instance = self.stack[-1]
        else:
            # This is used prior to 3.11 via opcode JUMP_IF_NOT_EXC_MATCH
            # There is no documentation but here is the code pointer that does 2 pops
            # https://github.com/python/cpython/blob/3.10/Python/ceval.c#L3650-L3665
            exc_instance = self.stack.pop()

        # Users can check exception in 3 ways
        # 1) except NotImplementedError --> BuiltinVariable
        # 2) except CustomException --> UserDefinedExceptionClassVariable
        # 3) except (NotImplementedError, AttributeError) -> TupleVariable

        if not isinstance(
            expected_exc_types,
            (
                BuiltinVariable,
                TupleVariable,
                UserDefinedExceptionClassVariable,
                UserDefinedExceptionObjectVariable,
            ),
        ):
            unimplemented(
                gb_type="Exception with bad expected type",
                context=str(expected_exc_types),
                explanation=f"`except ...` has unsupported type {expected_exc_types}.",
                hints=[*graph_break_hints.USER_ERROR],
            )

        if sys.version_info >= (3, 11):
            if not self._isinstance_exception(exc_instance):
                unimplemented(
                    gb_type="Caught non-Exception value",
                    context=str(exc_instance),
                    explanation=f"Except expects to receive an object of Exception type but received {exc_instance}.",
                    hints=[*graph_break_hints.USER_ERROR],
                )

        if isinstance(expected_exc_types, TupleVariable):
            expected_types = expected_exc_types.items
        else:
            expected_types = [
                expected_exc_types,
            ]

        for expected_type in expected_types:
            if not isinstance(
                expected_type,
                (
                    BuiltinVariable,
                    UserDefinedExceptionObjectVariable,
                    UserDefinedExceptionClassVariable,
                ),
            ):
                unimplemented(
                    gb_type="Exception with non-type expectation",
                    context=str(expected_type),
                    explanation=f"`except ...` expects a non-type: {expected_type}.",
                    hints=[*graph_break_hints.USER_ERROR],
                )
            if self._isinstance_exception(exc_instance) and issubclass(
                exc_instance.exc_type,  # type: ignore[union-attr]
                expected_type.fn,  # type: ignore[attr-defined]
            ):
                return True
            elif isinstance(exc_instance, variables.BuiltinVariable) and issubclass(
                exc_instance.fn,
                # pyrefly: ignore [missing-attribute]
                expected_type.fn,
            ):
                return True

        return False

    def CHECK_EXC_MATCH(self, inst: Instruction) -> None:
        self.push(variables.ConstantVariable(self.check_if_exc_matches()))

    def JUMP_IF_NOT_EXC_MATCH(self, inst: Instruction) -> None:
        if not self.check_if_exc_matches():
            self.jump(inst)

    def COMPARE_OP(self, inst: Instruction) -> None:
        if inst.argval == "exception match":
            self.CHECK_EXC_MATCH(inst)
        else:
            self.push(compare_op_handlers[inst.argval](self, self.popn(2), {}))

    def GET_ITER(self, inst: Instruction) -> None:
        self.call_function(BuiltinVariable(iter), [self.pop()], {})

    @break_graph_if_unsupported(
        push=True,
        msg_prefix="Encountered graph break when attempting to trace CALL_FUNCTION: a call to a regular function, e.g. f(x, y)",
    )
    def CALL_FUNCTION(self, inst: Instruction) -> None:
        args = self.popn(inst.argval)
        fn = self.pop()
        self.call_function(fn, args, {})

    @break_graph_if_unsupported(
        push=True,
        msg_prefix="Encountered graph break when attempting to trace CALL_FUNCTION_EX: a variadic function call, e.g. f(*args)",
    )
    def CALL_FUNCTION_EX(self, inst: Instruction) -> None:
        kwargsvars: VariableTracker
        if inst.argval == 0:
            kwargsvars = ConstDictVariable({})
            argsvars = self.pop()
        elif inst.argval == 1 or sys.version_info >= (3, 14):
            # Python 3.14+ removed the argval and replaced it with a possibly NULL kwargs
            kwargsvars = self.pop()
            if isinstance(kwargsvars, NullVariable):
                kwargsvars = ConstDictVariable({})
            argsvars = self.pop()
        else:
            unimplemented(
                gb_type="Variadic function call with bad flags",
                context=f"flags: {inst.argval}",
                explanation=f"Attempted to call a variadic function (CALL_FUNCTION_EX) with bad flags {inst.argval}",
                hints=[*graph_break_hints.DYNAMO_BUG],
            )

        if sys.version_info >= (3, 13):
            # 3.13 swapped null and callable
            null = self.pop()
            assert isinstance(null, NullVariable)

        fn = self.pop()

        if sys.version_info >= (3, 11) and sys.version_info < (3, 13):
            null = self.pop()
            assert isinstance(null, NullVariable)

        if not isinstance(
            # pyrefly: ignore [unbound-name]
            argsvars,
            BaseListVariable,
            # pyrefly: ignore [unbound-name]
        ) and argsvars.has_force_unpack_var_sequence(self):
            # pyrefly: ignore [unbound-name]
            argsvars = TupleVariable(argsvars.force_unpack_var_sequence(self))

        # Unpack for cases like fn(**obj) where obj is a map
        # pyrefly: ignore [unbound-name]
        if isinstance(kwargsvars, UserDefinedObjectVariable):
            kwargsvars = BuiltinVariable.call_custom_dict(self, dict, kwargsvars)  # type: ignore[arg-type]

        # pyrefly: ignore [unbound-name]
        if not isinstance(argsvars, BaseListVariable) or not isinstance(
            # pyrefly: ignore [unbound-name]
            kwargsvars,
            ConstDictVariable,
        ):
            unimplemented(
                gb_type="Variadic function call with bad args/kwargs type",
                # pyrefly: ignore [unbound-name]
                context=f"args type: {typestr(argsvars)}, kwargs type: {typestr(kwargsvars)}",
                explanation="Expected args to be a list and kwargs to be a dict",
                hints=[*graph_break_hints.USER_ERROR],
            )

        # Map to a dictionary of str -> VariableTracker
        # pyrefly: ignore [unbound-name, missing-attribute]
        kwargsvars = kwargsvars.keys_as_python_constant()
        # pyrefly: ignore [unbound-name, missing-attribute]
        self.call_function(fn, argsvars.items, kwargsvars)

    @break_graph_if_unsupported(
        push=True,
        msg_prefix="Encountered graph break when attempting to trace CALL_FUNCTION_KW: "
        "a function call with keyword arguments, e.g. f(x=True)",
    )
    def CALL_FUNCTION_KW(self, inst: Instruction) -> None:
        argnames = self.pop()
        args = self.popn(inst.argval)
        fn = self.pop()
        assert isinstance(argnames, TupleVariable) and argnames.is_python_constant()
        argnames = argnames.as_python_constant()
        args, kwargs_list = args[: -len(argnames)], args[-len(argnames) :]
        kwargs = dict(zip(argnames, kwargs_list))
        assert len(kwargs) == len(argnames)
        self.call_function(fn, args, kwargs)

    def LOAD_METHOD_SUPER(self, inst: Instruction) -> None:
        self.CALL_FUNCTION(dataclasses.replace(inst, argval=2))
        arg = inst.argval[0]
        argval = self.code_options["co_names"][arg]
        if sys.version_info < (3, 11):
            self._load_attr(argval)
        else:
            self.LOAD_METHOD(dataclasses.replace(inst, argval=argval))

    def LOAD_ATTR_SUPER(self, inst: Instruction) -> None:
        self.CALL_FUNCTION(dataclasses.replace(inst, argval=2))
        arg = inst.argval[0]
        argval = self.code_options["co_names"][arg]
        self._load_attr(argval)

    def LOAD_METHOD(self, inst: Instruction) -> None:
        self._load_attr(inst.argval)
        obj = self.pop()
        if sys.version_info >= (3, 13):
            self.push(obj)
            self.PUSH_NULL(inst)
        elif sys.version_info >= (3, 11):
            # always follow the NULL + fn convention, since if obj
            # is actually a method, self is already bound to it, so it
            # doesn't need to be passed in as an arg.
            self.PUSH_NULL(inst)
            self.push(obj)
        else:
            self.push(obj)
            self.push(None)

    def CALL_METHOD(self, inst: Instruction) -> None:
        args = self.popn(inst.argval)
        dummy = self.pop()
        assert dummy is None
        fn = self.pop()
        self.call_function(fn, args, {})

    def _load_attr(self, attr: Any) -> None:
        obj = self.pop()
        result = BuiltinVariable(getattr).call_function(
            self,  # type: ignore[arg-type]
            [obj, ConstantVariable.create(attr)],
            {},
        )
        self.push(result)

    def LOAD_ATTR(self, inst: Instruction) -> None:
        if sys.version_info >= (3, 12):
            # pyrefly: ignore [unsupported-operation]
            if inst.arg % 2:
                self.LOAD_METHOD(inst)
                return
        self._load_attr(inst.argval)

    @break_graph_if_unsupported(
        push=False,
        msg_prefix="Encountered graph break when attempting to trace STORE_ATTR: storing an object's attribute, e.g. x.attr = y",
    )
    def STORE_ATTR(self, inst: Instruction) -> None:
        val, obj = self.popn(2)
<<<<<<< HEAD

        if isinstance(obj, NNModuleVariable) and not isinstance(val, ConstantVariable):
            # We don't allow side effects during export on non-constant values
            # https://github.com/pytorch/torchdynamo/issues/1475
            assert not self.export, (
                f"Mutating module attribute {inst.argval} during export."
            )

        try:
            BuiltinVariable(setattr).call_function(
                self,  # type: ignore[arg-type]
                [obj, ConstantVariable.create(inst.argval), val],
                {},
            )
            return
        except Unsupported as e:
            if not self.should_compile_partial_graph():
                raise
            reason = f"Encountered graph break when attempting to store an object's attribute (STORE_ATTR):\n\n{str(e)}"
            self.log_graph_break(
                self.code_options,
                reason=reason,
                exc=e,
            )
            e.remove_from_stats()
            e.add_to_stats("graph_break")
        speculation.fail_and_restart_analysis(self.error_on_graph_break)

    def store_attr_graph_break(self, inst: Instruction) -> None:
        if not self.should_compile_partial_graph():
            unimplemented(
                gb_type="Should not compile partial graph (STORE_ATTR)",
                context="",
                explanation="Dynamo has determined when encountering an unsupported "
                "STORE_ATTR instruction (i.e. `obj.attr = val`) that it should not compile the partial graph.",
                hints=[],
            )
        log.debug("STORE_ATTR triggered compile")
        all_stack_locals_metadata = self.output.compile_subgraph(
            self,
            reason=GraphCompileReason("store_attr", [self.frame_summary()]),
            stack_pops=2,
        )
        inst_copy = copy.copy(inst)
        inst_copy.exn_tab_entry = None
        self.output.add_output_instructions([inst_copy])
        self.popn(2)
        self.output.add_output_instructions(
            self.create_call_resume_at(
                self.next_instruction,
                all_stack_locals_metadata,
            )
=======
        BuiltinVariable(setattr).call_function(
            self,  # type: ignore[arg-type]
            [obj, ConstantVariable.create(inst.argval), val],
            {},
>>>>>>> 5b5109ef
        )

    def DELETE_ATTR(self, inst: Instruction) -> None:
        obj = self.pop()
        BuiltinVariable(delattr).call_function(
            self,  # type: ignore[arg-type]
            [obj, ConstantVariable.create(inst.argval)],
            {},
        )

    @staticmethod
    def codegen_return_with_pops(
        inst: Instruction, num_stack: int
    ) -> list[Instruction]:
        """
        Debug CPython expects the stack to be empty after the return.
        Calling compile_subgraph will push cells and frame values to TOS.
        This function will pop those 2 values from the stack before actually returning.

        Expects the stack to be:
            cells, frame values, current frame stack (0 or 1 values)

        Pops cells and frame values, leaving the current frame stack as TOS.
        A return instruction is included.
        """
        insts = []
        # NOTE: Debug CPython expects the stack to be empty after the return.
        # Expect the current stack to be in the state
        # cells, frame values, current frame stack (0 or 1 values)
        assert num_stack <= 1
        if num_stack == 1:
            insts.extend(create_swap(3))
        return_inst = (
            create_instruction("RETURN_VALUE")
            if inst.opname == "RETURN_VALUE"
            else create_instruction("RETURN_CONST", argval=inst.argval)
        )
        insts.extend(
            [create_instruction("POP_TOP"), create_instruction("POP_TOP"), return_inst]
        )
        return insts

    def create_resume(
        self,
        idx: int,
        resume_inst: Instruction,
        meta: StackLocalsMetadata,
        resume_codes: list[types.CodeType],
        cg: PyCodegen,
        is_leaf: bool,
        handle_inactive_ctx: bool,
    ) -> tuple[types.CodeType, str]:
        """
        Creates the resume function for the frame corresponding to `self`.

        Expects the TOS to be:
            [frame N cells, ..., frame 1 cells],
            [
                frame N stack + locals,
                ...,
                frame 1 stack + locals
            ]

        Some additional codegen may happen to prepare the frame stack + locals values for the generated resume function:
        - inactive context variables in the stack and locals will be replaced by their types
        - if the frame is a leaf frame, prune dead locals

        Regardless of codegen, the stack will be left in the same state as before.

        Args:
            - idx: depth of this frame: 0 corresponds to the leaf frame (frame N), N-1 to the root frame (frame 1).
            - resume_inst: the instruction that this frame should resume at
            - meta: metadata for this frame returned from OutputGraph.compile_subgraph
            - resume_codes: nested resume code objects generated from previous create_resume calls.
            - cg: codegen object to output to
            - is_leaf: True if `self` corresponds to the leaf frame.
            - handle_inactive_ctx: If True, handles inactive context variables as described above. This is necessary
                iff the resume function is traced
        """
        # Handle inactive context variables.
        # The resume function assumes that context variables are the class, NOT the object.
        # e.g. torch.set_grad_enabled(True) will be reconstructed as torch.set_grad_enabled
        # NOTE: if the unsupported instruction modifies the inactive context variable, it may
        # result in silent incorrectness!
        if handle_inactive_ctx:
            for (j, _), j_orig in zip(meta.stack_ctx_args, meta.stack_ctx_idxes_orig):
                # Replace the stack var with the context class
                ctx = cast(ContextWrappingVariable, self.stack[j_orig])
                # frames[idx][j] = reconstructed_ctx
                cg.append_output(create_dup_top())
                ctx.reconstruct_type(cg)
                cg.extend_output(
                    [
                        *create_swap(2),
                        cg.create_load_const(idx),
                        cg.create_binary_subscr(),
                        cg.create_load_const(j),
                        create_instruction("STORE_SUBSCR"),
                    ]
                )

            for name, _ in meta.locals_ctx_args:
                # Replace the local with the context class
                ctx = cast(ContextWrappingVariable, self.symbolic_locals[name])
                # frames[idx][meta.num_stack +meta.locals_names[name]] = reconstructed_ctx
                cg.append_output(create_dup_top())
                ctx.reconstruct_type(cg)
                cg.extend_output(
                    [
                        *create_swap(2),
                        cg.create_load_const(idx),
                        cg.create_binary_subscr(),
                        cg.create_load_const(meta.num_stack + meta.locals_names[name]),
                        create_instruction("STORE_SUBSCR"),
                    ]
                )

        # If the resume instruction is a jump absolute, then resume
        # at the target instead. This handles the case where we
        # graph break again in a nested function before jump-resuming
        # this frame.
        if is_jump_absolute(resume_inst):
            assert resume_inst.target
            resume_inst = resume_inst.target

        resume_name = unique_id(f"__resume_at_{resume_inst.offset}")

        # More locals may have been pruned in the current/leaf frame
        # after the unsupported instruction (e.g. branch).
        # There should not be any pruning in the other frames since
        # the current instruction there should be a CALL.
        if is_leaf:
            reads = livevars_analysis(self.instructions, resume_inst)
            all_argnames = tuple(
                k
                for k in self.symbolic_locals
                if k in reads and k not in self.cell_and_freevars()
            )
            argnames_null_set = set(meta.locals_null_keys)
            argnames = tuple(k for k in all_argnames if k not in argnames_null_set)
            argnames_null = tuple(k for k in all_argnames if k in argnames_null_set)

            # codegen filter for current frame's locals
            # current stack state: frames
            cg.extend_output(
                [
                    create_dup_top(),
                    cg.create_load_const(idx),
                    cg.create_binary_subscr(),
                    create_dup_top(),
                ]
            )
            for arg in argnames:
                # current stack state: frames, frames[i], *(prev locals), frames[i]
                cg.extend_output(
                    [
                        create_dup_top(),
                        cg.create_load_const(meta.num_stack + meta.locals_names[arg]),
                        cg.create_binary_subscr(),
                        *create_swap(2),
                    ],
                )
            # current stack state: frames, frames[i], *(frame i live locals), frames[i]
            cg.extend_output(
                [
                    create_instruction("POP_TOP"),
                    create_instruction("BUILD_LIST", arg=len(argnames)),
                    *create_swap(2),
                    # frames, frames i live locals, frames[i]
                    *create_binary_slice(meta.num_stack, None, True),
                    # frames[i][num_stack:] = frame i live locals
                ]
            )
            # current stack state: frames
        else:
            argnames = tuple(meta.locals_names.keys())
            argnames_null = tuple(meta.locals_null_keys)

        if sys.version_info < (3, 12):
            assert len(argnames_null) == 0, "variables should not be NULL in < 3.12"

        # compile_subgraph did not codegen any NULLs,
        # so we should not count NullVariables
        stack_len = len(self.stack) - len(meta.stack_null_idxes)

        assert self.current_instruction.offset is not None

        new_code: types.CodeType = ContinueExecutionCache.lookup(
            self.f_code,
            self.lineno,
            self.current_instruction.offset,
            resume_inst.offset,
            tuple(b.target.offset for b in self.block_stack),
            stack_len,
            argnames,
            argnames_null,
            tuple(b.resume_fn() for b in self.block_stack),
            handle_inactive_ctx,
            tuple(meta.stack_ctx_args),
            tuple(meta.locals_ctx_args),
            tuple(meta.stack_null_idxes),
            tuple(resume_codes),
            not self.current_instruction_push,
        )

        # Add original GraphModule context to the resume function to handle
        # the case of a graph break while tracing a GraphModule
        orig_graphmodule_maybe = code_context.get_context(self.f_code).get(
            "orig_graphmodule", lambda: None
        )()
        if orig_graphmodule_maybe is not None:
            code_context.get_context(new_code)["orig_graphmodule"] = weakref.ref(
                orig_graphmodule_maybe
            )

        # add resume function to the global scope
        if new_code.co_freevars:
            # expose code object for debugging purposes
            self.output.install_global_unsafe(resume_name, new_code)
            package_name = None
        else:
            # This is safe: we pre-generate a unique name
            self.output.install_global_unsafe(
                resume_name,
                types.FunctionType(new_code, self.f_globals, resume_name),
            )
            package_name = resume_name

        if self.package is not None:
            self.package.add_resume_function(
                new_code, self.f_globals["__name__"], package_name
            )

        counters["resumes"][new_code.co_name] += 1

        return new_code, resume_name

    def create_call_resume_at(
        self,
        inst: Instruction,
        all_stack_locals_metadata: list[StackLocalsMetadata],
    ) -> list[Instruction]:
        """
        Codegen all resume function(s) from the frame stack starting at `self`, call them,
        and return the result.
        Assumes that the unsupported instruction has already been run.

        Expects the TOS to be:
            [
                frame N locals,
                frame N-1 stack + locals,
                ...,
                frame 1 stack + locals
            ], *(frame N stack (post-unsupported instruction))

        Leaves the result of calling the resume functions on the stack and returns it
        (empty stack after return).

        Args:
            - inst: the instruction of the current (deepest) frame to resume at
            - all_stack_locals_metadata: metadata returned from OutputGraph.compile_subgraph - contains
                metadata such as local names, NULL positions, stack length, etc.
        """

        self.instruction_pointer = None

        cg = PyCodegen(self.output.root_tx)

        # NOTE: We do not need to codegen frames whose resume instruction is RETURN_VALUE
        # We could also do something similar for RETURN_CONST, but a lot more code is necessary
        # since we would need to track RETURN_CONST values and inject the constant in the right places.

        # Filter out tx'es that are resuming on RETURN_*.
        txes: list[InstructionTranslatorBase] = []
        idxes: list[int] = []
        resume_insts: list[Instruction] = []
        cur_tx: Optional[InstructionTranslatorBase] = self
        idx = 0
        while cur_tx is not None:
            if cur_tx is self:
                resume_inst = inst
            else:
                resume_inst = cur_tx.next_instruction
            if resume_inst.opname != "RETURN_VALUE":
                txes.append(cur_tx)
                idxes.append(idx)
                resume_insts.append(resume_inst)

            cur_tx = cur_tx.parent
            idx += 1

        current_num_stack = len(self.stack) - len(
            all_stack_locals_metadata[0].stack_null_idxes
        )

        # Every tx is returning - no need to call a resume function.
        if not txes:
            # Pop everything but TOS, then return the TOS.
            # Frame N's stack must have length >= 1 since it's about to RETURN_VALUE.
            # Frame N actually should have stack length == 1, because debug CPython expects
            # empty stacks after return, but there is no guarantee written down anywhere.
            assert current_num_stack >= 1
            cg.extend_output(create_swap(current_num_stack + 2))
            for _ in range(current_num_stack + 1):
                cg.append_output(create_instruction("POP_TOP"))
            cg.append_output(create_instruction("RETURN_VALUE"))

            return cg.get_instructions()

        # Let frame k be the deepest frame where the resume function is not RETURN_VALUE
        # - If k == N, then the frame N stack is prepended to the frame N locals.
        # - If k != N, then frame N's TOS is added to frame k's stack.

        # Rearrange the TOS to be compatible with create_resume and codegen_call_resume:
        #     [
        #         frame N stack + locals,
        #         ...,
        #         frame 1 stack + locals
        #     ]

        # create the stack values that should be moved
        if txes[0] is self:
            # Frame N is non-returning, pack all of frame N's stack to
            # be moved to frame N's frame values
            cg.append_output(create_instruction("BUILD_LIST", arg=current_num_stack))
            # frame N stack is not yet on the frame N's frame values
            stack_insert_idx = 0
            all_stack_locals_metadata[0].num_stack = current_num_stack
        else:
            # Frame N is returning. Let frame k be the deepest non-returning frame.
            # Add frame N's TOS to frame k's stack.
            # pop frame N stack except TOS
            cg.extend_output(create_swap(current_num_stack))
            for _ in range(current_num_stack - 1):
                cg.append_output(create_instruction("POP_TOP"))
            cg.append_output(create_instruction("BUILD_LIST", arg=1))
            # frame k stack is already on frame k's frame values
            stack_insert_idx = all_stack_locals_metadata[idxes[0]].num_stack
            all_stack_locals_metadata[idxes[0]].num_stack += 1
            txes[0].push(UnknownVariable())

        # move the predetermined stack value(s) to the deepest non-returning frame
        cg.extend_output(
            [
                *create_copy(2),
                # frame_values, return_const, frame_values
                cg.create_load_const(idxes[0]),
                cg.create_binary_subscr(),
                *create_binary_slice(stack_insert_idx, stack_insert_idx, True),
                # frame_values[idxes[0]][stack_insert_idx:stack_insert_idx] = frame N stack/[return_const/TOS]
                # frame_values left on top of stack
            ]
        )

        # filter out frame values of skipped tx'es
        filter_insts = []
        for idx in idxes:
            filter_insts.extend(
                [
                    create_dup_top(),
                    cg.create_load_const(idx),
                    cg.create_binary_subscr(),
                    *create_swap(2),
                ]
            )
        # TOS: cells, frame_values[idxes[0]], ..., frame_values[idxes[...]], frame_values
        filter_insts.extend(
            [
                create_instruction("POP_TOP"),
                create_instruction("BUILD_LIST", arg=len(idxes)),
            ]
        )
        # TOS: cells, filtered frame_values

        cg.extend_output(filter_insts)
        # filter out cells of skipped tx'es using the same instructions in filter_insts,
        # but with cells as TOS instead of frame values
        cg.extend_output(
            [
                *create_swap(2),
                *copy.deepcopy(filter_insts),
                *create_swap(2),
            ]
        )
        # TOS: filtered cells, filtered frame_values

        resume_codes: list[types.CodeType] = []
        resume_names = []
        for i, cur_tx in enumerate(txes):
            resume_code, resume_name = cur_tx.create_resume(
                i,
                resume_insts[i],
                all_stack_locals_metadata[idxes[i]],
                resume_codes,
                cg,
                cur_tx is self,
                True,
            )
            resume_codes.append(resume_code)
            resume_names.append(resume_name)

        self.codegen_call_resume(resume_codes, resume_names, cg)
        cg.append_output(create_instruction("RETURN_VALUE"))

        return cg.get_instructions()

    @staticmethod
    def codegen_call_resume(
        resume_codes: list[types.CodeType], resume_names: list[str], cg: PyCodegen
    ) -> None:
        """
        Calls the provided resume functions.

        Expects the TOS to be in the state:
            [frame N cells, ..., frame 1 cells],
            [
                frame N stack + locals,
                frame N-1 stack + locals,
                ...,
                frame 1 stack + locals
            ]

        Pops the cells and frame values, leaving the result of calling the resume functions on TOS.

        Args:
            - resume_codes: list of resume function code objects to call
            - resume_names: list of the corresponding names of the resume functions
            - cg: PyCodegen object to output instructions to
        """
        # NOTE: We will load cells as we load resume functions

        # load resume functions except the root's
        cg.extend_output(create_copy(2))
        for i, (name, code) in enumerate(zip(resume_names, resume_codes)):
            if i == len(resume_names) - 1:
                break
            # stack: cells, frames, *(resume 1, ...), cells
            if code.co_freevars:
                cg.extend_output(
                    [
                        create_dup_top(),
                        cg.create_load_const(i),
                        cg.create_binary_subscr(),
                    ]
                )
                cg.make_function_with_closure(name, code)
            else:
                cg.extend_output(cg.load_function_name(name, False, 0))
            cg.extend_output(create_swap(2))
        cg.extend_output(
            [
                create_instruction("POP_TOP"),
                create_instruction("BUILD_LIST", arg=len(resume_codes) - 1),
            ]
        )

        # stack: cells, frames, [resume 1, ..., resume N - 1]
        # load root resume function
        cg.extend_output(create_swap(3))
        if resume_codes[-1].co_freevars:
            cg.extend_output(
                [
                    cg.create_load_const(-1),
                    cg.create_binary_subscr(),
                ]
            )
            cg.make_function_with_closure(resume_names[-1], resume_codes[-1])
            cg.extend_output(
                [
                    *create_rot_n(3),
                ]
            )
        else:
            cg.extend_output(
                [
                    create_instruction("POP_TOP"),
                    *cg.load_function_name(resume_names[-1], False),
                    *create_rot_n(3),
                ]
            )

        # resume 1, [resume N, ..., resume 2], frames

        # load top level-frame; final stack state should be:
        # first resume function (+ NULL),
        # [
        #     [resume N, ..., resume 2],
        #     [
        #         frame N stack + locals,
        #         ...,
        #         frame 2 stack + locals,
        #     ], *(frame 1 stack + locals)
        # ]
        cg.extend_output(
            [
                create_dup_top(),
                create_dup_top(),
                # frames, frames, frames
                cg.create_load_const(-1),
                cg.create_binary_subscr(),
                # frames, frames, frames[-1]
                *create_swap(2),
                # frames, frames[-1], frames
                cg.create_load_const(-1),
                create_instruction("DELETE_SUBSCR"),
            ]
        )

        # TOS: resume 1, remaining resumes, frames (popped), frame 1 stack + locals
        cg.extend_output(
            [
                *create_rot_n(3),
                create_instruction("BUILD_LIST", arg=2),
                *create_swap(2),
                # [resumes, frames (popped)], frame 1 stack + locals
                create_instruction("LIST_EXTEND", arg=1),
            ]
        )

        # TOS: resume 1, [remaining resumes, frames, *(frame 1 stack + locals)]
        cg.extend_output(create_call_function_ex(False, True))

    def should_compile_partial_graph(self) -> bool:
        if sys.version_info >= (3, 11):
            # Do not compile if current instruction's block is not the top with block
            entry = self.current_instruction.exn_tab_entry
            if entry and (
                not self.block_stack or entry.target is not self.block_stack[-1].target
            ):
                return False
        return (
            all(b.can_restore() for b in self.block_stack)
            and not self.one_graph
            and not self.error_on_graph_break
            and not self.is_tracing_resume_prologue
            and not self.active_generic_context_managers
            # Do not allow nested graph breaks in HOPs
            and self.output.current_tracer.parent is None
        )

    @break_graph_if_unsupported(
        push=False,
        msg_prefix="Encountered graph break when attempting to trace STORE_SUBSCR: trying to store subscript, e.g. x[key] = y",
    )
    def STORE_SUBSCR(self, inst: Instruction) -> None:
        val, obj, key = self.popn(3)
        obj.call_method(self, "__setitem__", [key, val], {})

    def DELETE_SUBSCR(self, inst: Instruction) -> None:
        obj, key = self.popn(2)
        obj.call_method(self, "__delitem__", [key], {})

    def BUILD_TUPLE(self, inst: Instruction) -> None:
        items = self.popn(inst.argval)
        self.push(TupleVariable(items))

    def BUILD_SLICE(self, inst: Instruction) -> None:
        items = self.popn(inst.argval)
        self.push(SliceVariable(items, tx=self))  # type: ignore[arg-type]

    def BUILD_LIST(self, inst: Instruction) -> None:
        items = self.popn(inst.argval)
        self.push(ListVariable(items, mutation_type=ValueMutationNew()))

    def BUILD_SET(self, inst: Instruction) -> None:
        if config.inject_BUILD_SET_unimplemented_TESTING_ONLY:
            unimplemented(
                gb_type="missing BUILD_SET handler",
                context="",
                explanation="Missing BUILD_SET bytecode handler (for testing purposes).",
                hints=[],
            )
        items = self.popn(inst.argval)
        new_set = SetVariable(items, mutation_type=ValueMutationNew())
        self.push(new_set)

    def BUILD_LIST_UNPACK(self, inst: Instruction, cls: type = ListVariable) -> None:
        seqs = self.popn(inst.argval)
        items = []
        for seq in seqs:
            try:
                items.extend(seq.force_unpack_var_sequence(self))
            except NotImplementedError:
                unimplemented(
                    gb_type="Failed to unpack object for BUILD_LIST_UNPACK",
                    context=str(seq),
                    explanation=f"{seq} cannot be unpacked into a list for the BUILD_LIST_UNPACK "
                    "bytecode (`[*x, *y, ...]`).",
                    hints=[*graph_break_hints.USER_ERROR],
                )
        self.push(cls(items, mutation_type=ValueMutationNew()))

    def BUILD_TUPLE_UNPACK(self, inst: Instruction) -> None:
        self.BUILD_LIST_UNPACK(inst, cls=TupleVariable)

    BUILD_TUPLE_UNPACK_WITH_CALL = BUILD_TUPLE_UNPACK

    def BUILD_MAP(self, inst: Instruction) -> None:
        items = self.popn(inst.argval * 2)
        d = dict(zip(items[::2], items[1::2]))
        self.push(ConstDictVariable(d, mutation_type=ValueMutationNew()))

    def BUILD_MAP_UNPACK(self, inst: Instruction) -> None:
        items = self.popn(inst.argval)
        # ensure everything is a dict
        items = [BuiltinVariable(dict).call_function(self, [x], {}) for x in items]  # type: ignore[arg-type]
        result: dict[Any, Any] = {}
        for x in items:
            assert isinstance(x, ConstDictVariable)
            result.update(x.items)
        self.push(
            ConstDictVariable(
                result,
                mutation_type=ValueMutationNew(),
            )
        )

    BUILD_MAP_UNPACK_WITH_CALL = BUILD_MAP_UNPACK

    def BUILD_CONST_KEY_MAP(self, inst: Instruction) -> None:
        keys = self.pop()
        values = self.popn(inst.argval)
        assert isinstance(keys, TupleVariable)
        assert keys.is_python_constant()

        keys = keys.force_unpack_var_sequence(self)
        assert len(keys) == len(values)

        self.push(
            ConstDictVariable(
                dict(zip(keys, values)),
                mutation_type=ValueMutationNew(),
            )
        )

    def MAP_ADD(self, inst: Instruction) -> None:
        k, v = self.popn(2)
        assert inst.argval > 0
        assert inst.arg is not None
        obj = self.stack[-inst.arg].realize()
        assert isinstance(obj, ConstDictVariable)
        obj.call_method(self, "__setitem__", (k, v), {})  # type: ignore[arg-type]

    def SET_ADD(self, inst: Instruction) -> None:
        v = self.pop()
        assert inst.argval > 0
        assert inst.arg is not None
        obj = self.stack[-inst.arg]
        assert isinstance(obj, SetVariable)
        assert obj.is_mutable()
        obj.call_method(self, "add", [v], {})  # type: ignore[arg-type]

    def SET_UPDATE(self, inst: Instruction) -> None:
        v = self.pop()
        assert inst.argval > 0
        assert inst.arg is not None
        obj = self.stack[-inst.arg]
        assert isinstance(obj, SetVariable)
        assert obj.is_mutable()
        obj.call_method(self, "update", [v], {})  # type: ignore[arg-type]

    def LIST_APPEND(self, inst: Instruction) -> None:
        v = self.pop()
        assert inst.argval > 0
        assert inst.arg is not None
        obj = self.stack[-inst.arg].realize()
        assert isinstance(obj, ListVariable)
        assert obj.is_mutable()
        self.output.side_effects.mutation(obj)
        obj.items.append(v)

    def MAKE_FUNCTION(self, inst: Instruction) -> None:
        flags = inst.arg
        if sys.version_info < (3, 11):
            fn_name = self.pop()
        code = self.pop()
        if sys.version_info >= (3, 11):
            # MAKE_FUNCTION behavior actually changed in 3.11, see
            # https://github.com/python/cpython/pull/93189/
            assert hasattr(code.value, "co_qualname")  # type: ignore[attr-defined]
            fn_name = ConstantVariable.create(value=code.value.co_qualname)  # type: ignore[attr-defined]
        defaults = None
        closure = None
        annotations = None
        kwdefaults = None

        if sys.version_info < (3, 13):
            # in 3.13, this is handled in SET_FUNCTION_ATTRIBUTE
            if flags is not None:
                if flags & 0x08:
                    closure = self.pop()
                if flags & 0x04:
                    annotations = self.pop()
                if flags & 0x02:
                    kwdefaults = self.pop()
                if flags & 0x01:
                    defaults = self.pop()

        self.push(
            NestedUserFunctionVariable(
                fn_name,
                code,
                self.f_globals,
                defaults,
                kwdefaults,
                annotations,
                closure,
            )
        )

    def UNPACK_SEQUENCE(self, inst: Instruction) -> None:
        seq = self.pop()
        if seq.is_tensor():
            val = seq.unpack_var_sequence(self, idxes=range(inst.argval))  # type: ignore[arg-type]
        elif isinstance(seq, GetAttrVariable) and seq.obj.is_tensor():
            # x, y = a.shape
            proxy = getattr(seq.obj.as_proxy(), seq.name)
            val = [wrap_fx_proxy(self, proxy[i]) for i in range(inst.argval)]
        elif seq.has_force_unpack_var_sequence(self):
            val = seq.force_unpack_var_sequence(self)
        else:
            unimplemented(
                gb_type="Failed to unpack object for UNPACK_SEQUENCE",
                context=str(seq),
                explanation=f"{seq} cannot be unpacked into a list for the UNPACK_SEQUENCE bytecode "
                "(i.e. `a, b, c = d`).",
                hints=[*graph_break_hints.USER_ERROR],
            )
        # pyrefly: ignore [unbound-name]
        if len(val) != inst.argval:
            unimplemented(
                gb_type="Length mismatch when unpacking object for UNPACK_SEQUENCE",
                # pyrefly: ignore [unbound-name]
                context=f"expected length: {inst.argval}, actual: {len(val)}",
                explanation=f"{seq} unpacked to a list for the UNPACK_SEQUENCE bytecode "
                "(i.e. `a, b, c = d`) with unexpected length.",
                hints=[*graph_break_hints.DYNAMO_BUG],
            )
        # pyrefly: ignore [unbound-name]
        for i in reversed(val):
            self.push(i)

    def UNPACK_EX(self, inst: Instruction) -> None:
        assert 0 <= inst.argval <= 0xFFFF
        prefix = inst.argval & 0xFF  # low byte
        suffix = inst.argval >> 8  # high byte
        seq = self.pop()
        if seq.has_force_unpack_var_sequence(self):
            vals = list(seq.force_unpack_var_sequence(self))
            assert len(vals) >= prefix + suffix
            vals_prefix = vals[:prefix]
            vals_list = vals[prefix : len(vals) - suffix]
            vals_suffix = vals[len(vals) - suffix :]
            for item in reversed(vals_suffix):
                self.push(item)
            self.push(TupleVariable(vals_list))
            for item in reversed(vals_prefix):
                self.push(item)
        else:
            unimplemented(
                gb_type="Failed to unpack object for UNPACK_EX",
                context=str(seq),
                explanation=f"{seq} cannot be unpacked into a list for the UNPACK_EX bytecode.",
                hints=[*graph_break_hints.USER_ERROR],
            )

    @break_graph_if_unsupported(
        push=False, msg_prefix="Encountered intentional debugging graph break"
    )
    def graph_break_on_leaf_function(self, inst: Instruction) -> None:
        if self.is_leaf_tracer:
            unimplemented(
                gb_type="Forced graph break on leaf function",
                context="",
                explanation="Forced graph break for nested graph break testing purposes",
                hints=[
                    "Set torch._dynamo.config.debug_force_graph_break_on_leaf_return = False",
                ],
            )

    def NOP(self, inst: Instruction) -> None:
        # Dynamo-specific testing behavior
        if inst.argval == "GRAPH_BREAK_IF_LEAF":
            self.graph_break_on_leaf_function(inst)

    def POP_TOP(self, inst: Instruction) -> None:
        self.pop()

    def ROT_TWO(self, inst: Instruction) -> None:
        a = self.pop()
        b = self.pop()
        self.push(a)
        self.push(b)

    def ROT_THREE(self, inst: Instruction) -> None:
        a = self.pop()
        b = self.pop()
        c = self.pop()
        self.push(a)
        self.push(c)
        self.push(b)

    def ROT_FOUR(self, inst: Instruction) -> None:
        a = self.pop()
        b = self.pop()
        c = self.pop()
        d = self.pop()
        self.push(a)
        self.push(d)
        self.push(c)
        self.push(b)

    def DUP_TOP(self, inst: Instruction) -> None:
        a = self.pop()
        self.push(a)
        self.push(a)

    def DUP_TOP_TWO(self, inst: Instruction) -> None:
        a = self.pop()
        b = self.pop()
        self.push(b)
        self.push(a)
        self.push(b)
        self.push(a)

    def _convert_value(self, value: VariableTracker, flag: int) -> VariableTracker:
        if flag == 1:
            return BuiltinVariable(str).call_function(self, [value], {})  # type: ignore[arg-type]
        elif flag == 2:
            return BuiltinVariable(repr).call_function(self, [value], {})  # type: ignore[arg-type]
        elif flag == 3:
            return BuiltinVariable(ascii).call_function(self, [value], {})  # type: ignore[arg-type]
        return value

    def _format_value(self, fmt_spec: VariableTracker, flags: int) -> None:
        value = self.pop()
        if isinstance(value, SymNodeVariable):
            from torch._dynamo.variables.lazy import (
                LazySymNodeFormatString,
                LazyVariableTracker,
            )

            value = LazyVariableTracker.create(
                LazySymNodeFormatString(value, fmt_spec), source=value.source
            )
            self.push(value)
            return

        value = self._convert_value(value, flags & 0x03)

        fmt_var = ConstantVariable.create("{:" + fmt_spec.as_python_constant() + "}")

        self.call_function(BuiltinVariable(str.format), [fmt_var, value], {})

    def FORMAT_VALUE(self, inst: Instruction) -> None:
        flags = inst.arg
        assert flags is not None
        if (flags & 0x04) == 0x04:
            fmt_spec = self.pop()
        else:
            fmt_spec = ConstantVariable.create("")

        return self._format_value(fmt_spec, flags)

    def BUILD_STRING(self, inst: Instruction) -> None:
        format_string_parts: list[str] = []
        args: list[VariableTracker] = []
        kwargs: dict[str, VariableTracker] = {}
        assert inst.arg is not None
        for part in self.popn(inst.arg):
            if part.is_python_constant():
                format_string_parts.append("{}")
                args.append(part)
            elif isinstance(part, variables.StringFormatVariable):
                format_string_parts.append(part.format_string)
                args.extend(part.sym_args)
                if set(kwargs.keys()) & set(part.sym_kwargs.keys()):
                    unimplemented(
                        gb_type="BUILD_STRING key conflict",
                        context=f"format_string_parts: {format_string_parts}, kwargs: {kwargs}, part.sym_kwargs: {part.sym_kwargs}",
                        explanation="Failed to build format string due to key conflict",
                        hints=[*graph_break_hints.USER_ERROR],
                    )
                kwargs.update(part.sym_kwargs)
            else:
                unimplemented(
                    gb_type="BUILD_STRING type error",
                    context=str(part),
                    explanation="Format string part type is not correct - expected constant or format string.",
                    hints=[*graph_break_hints.USER_ERROR],
                )
        self.push(
            variables.StringFormatVariable.create(
                "".join(format_string_parts), args, kwargs
            )
        )

    def IS_OP(self, inst: Instruction) -> None:
        assert inst.argval == 0 or inst.argval == 1
        if inst.argval == 0:
            new_argval = "is"
        else:
            new_argval = "is not"
        new_inst = create_instruction("COMPARE_OP", argval=new_argval)
        self.COMPARE_OP(new_inst)

    def CONTAINS_OP(self, inst: Instruction) -> None:
        assert inst.argval == 0 or inst.argval == 1
        left, right = self.popn(2)
        op = inst.argval
        try:
            self.push(right.call_method(self, "__contains__", [left], {}))
        except (
            # right.__contains__ can raise TypeError
            exc.ObservedTypeError,
            # Ideally we should only capture TypeError here but some VTs don't
            # implement hasattr(vt, "__contains__") entirely
            Unsupported,
        ) as excp:  # object doesn't support __contains__
            # Use __iter__ as fallback
            if isinstance(excp, Unsupported):
                excp.remove_from_stats()
            self.push(
                self.inline_user_function_return(
                    VariableTracker.build(self, impl_CONTAINS_OP_fallback),
                    [left, right],
                    {},
                )
            )
        if op == 1:
            self.UNARY_NOT(inst)

    def LIST_EXTEND(self, inst: Instruction) -> None:
        v = self.pop()
        assert inst.argval > 0
        assert inst.arg is not None
        obj = self.stack[-inst.arg]
        assert isinstance(obj, ListVariable)
        assert obj.is_mutable()
        obj.call_method(self, "extend", [v], {})  # type: ignore[arg-type]

    def LIST_TO_TUPLE(self, inst: Instruction) -> None:
        self.push(BuiltinVariable(tuple).call_function(self, [self.pop()], {}))  # type: ignore[arg-type]

    def STOPITERATION_ERROR(self, inst: Instruction) -> None:
        # wrap the generator body in a try: ... except StopIteration: ... which
        # converts the StopIteration into a RuntimeError
        # https://peps.python.org/pep-0479/
        # https://github.com/python/cpython/pull/99006
        # https://github.com/python/cpython/commit/28187141cc34063ef857976ddbca87ba09a882c2
        val = self.stack[-1]
        assert self._isinstance_exception(val)
        if val.exc_type is StopIteration:  # type: ignore[union-attr]
            new_val = variables.BuiltinVariable(RuntimeError).call_function(
                self,  # type: ignore[arg-type]
                [ConstantVariable("generator raised StopIteration")],
                {},
            )
            new_val.call_setattr(self, ConstantVariable("__context__"), val)  # type: ignore[attr-defined]
            new_val.call_setattr(self, ConstantVariable("__cause__"), val)  # type: ignore[attr-defined]
            self.stack[-1] = new_val

    def DICT_MERGE(self, inst: Instruction) -> None:
        v = self.pop()
        assert inst.argval > 0
        assert inst.arg is not None
        obj = self.stack[-inst.arg].realize()
        assert isinstance(obj, ConstDictVariable)
        assert obj.is_mutable()
        obj.call_method(self, "update", [v], {})  # type: ignore[arg-type]

    DICT_UPDATE = DICT_MERGE

    def GEN_START(self, inst: Instruction) -> None:
        self.pop()

    def GET_LEN(self, inst: Instruction) -> None:
        tos = self.stack[-1]
        if tos.is_python_constant():
            self.push(ConstantVariable.create(len(tos.as_python_constant())))
        else:
            self.push(tos.call_method(self, "__len__", [], {}))

    def MATCH_MAPPING(self, inst: Instruction) -> None:
        tos = self.stack[-1]
        assert isinstance(tos, ConstDictVariable)
        if isinstance(tos.items, collections.abc.Mapping):
            self.push(ConstantVariable.create(True))
        else:
            self.push(ConstantVariable.create(False))

    def MATCH_SEQUENCE(self, inst: Instruction) -> None:
        tos = self.stack[-1]
        assert tos.is_python_constant()
        tos_value = tos.as_python_constant()
        if isinstance(tos_value, collections.abc.Sequence) and not isinstance(
            tos_value, (str, bytes, bytearray)
        ):
            self.push(ConstantVariable.create(True))
        else:
            self.push(ConstantVariable.create(False))

    def MATCH_KEYS(self, inst: Instruction) -> None:
        tos = self.stack[-1]
        assert isinstance(tos, TupleVariable)
        keys = tos.unpack_var_sequence(self)  # type: ignore[arg-type]
        tos1 = self.stack[-2]
        assert isinstance(tos1, ConstDictVariable)

        if all(k in tos1 for k in keys):  # type: ignore[attr-defined]
            self.push(TupleVariable([tos1.getitem_const(self, k) for k in keys]))  # type: ignore[attr-defined,arg-type]
            if sys.version_info < (3, 11):
                self.push(ConstantVariable.create(True))
        else:
            self.push(ConstantVariable.create(None))
            if sys.version_info < (3, 11):
                self.push(ConstantVariable.create(False))

    def LOAD_ASSERTION_ERROR(self, inst: Instruction) -> None:
        self.push(self.load_builtin_from_argval("AssertionError"))

    def LOAD_BUILD_CLASS(self, inst: Instruction) -> None:
        self.push(self.load_builtin_from_argval("__build_class__"))

    UNARY_POSITIVE = stack_op(operator.pos)
    UNARY_NEGATIVE = stack_op(operator.neg)
    UNARY_NOT = stack_op(operator.not_)
    UNARY_INVERT = stack_op(operator.invert)

    BINARY_POWER = stack_op(operator.pow)
    BINARY_MULTIPLY = stack_op(operator.mul)
    BINARY_MATRIX_MULTIPLY = stack_op(operator.matmul)
    BINARY_FLOOR_DIVIDE = stack_op(operator.floordiv)
    BINARY_TRUE_DIVIDE = stack_op(operator.truediv)
    BINARY_MODULO = stack_op(operator.mod)
    BINARY_REMAINDER = stack_op(operator.mod)
    BINARY_ADD = stack_op(operator.add)
    BINARY_SUBTRACT = stack_op(operator.sub)
    BINARY_SUBSCR = break_graph_if_unsupported(
        push=True,
        msg_prefix="Encountered graph break when attempting to trace BINARY_SUBSCR: a binary subscript, e.g. x[attr]",
    )(stack_op(operator.getitem))
    BINARY_LSHIFT = stack_op(operator.lshift)
    BINARY_RSHIFT = stack_op(operator.rshift)
    BINARY_AND = stack_op(operator.and_)
    BINARY_OR = stack_op(operator.or_)
    BINARY_XOR = stack_op(operator.xor)

    INPLACE_POWER = stack_op(operator.ipow)
    INPLACE_MULTIPLY = stack_op(operator.imul)
    INPLACE_MATRIX_MULTIPLY = stack_op(operator.imatmul)
    INPLACE_FLOOR_DIVIDE = stack_op(operator.ifloordiv)
    INPLACE_TRUE_DIVIDE = stack_op(operator.itruediv)
    INPLACE_MODULO = stack_op(operator.imod)
    INPLACE_REMAINDER = stack_op(operator.imod)
    INPLACE_ADD = stack_op(operator.iadd)
    INPLACE_SUBTRACT = stack_op(operator.isub)
    INPLACE_LSHIFT = stack_op(operator.ilshift)
    INPLACE_RSHIFT = stack_op(operator.irshift)
    INPLACE_AND = stack_op(operator.iand)
    INPLACE_XOR = stack_op(operator.ixor)
    INPLACE_OR = stack_op(operator.ior)

    # 3.11 opcodes
    def RESUME(self, inst: Instruction) -> None:
        if inst.arg == 0:
            self.append_prefix_inst(inst)
            self.accept_prefix_inst = False
        else:
            assert not self.accept_prefix_inst

    if sys.version_info >= (3, 11):

        def BINARY_OP(self, inst: Instruction) -> None:
            assert inst.arg is not None
            return _binary_op_lookup[inst.arg](self, inst)

    def PRECALL(self, inst: Instruction) -> None:
        pass

    def KW_NAMES(self, inst: Instruction) -> None:
        kw_names = self.code_options["co_consts"][inst.arg]
        assert isinstance(kw_names, tuple)
        for name in kw_names:
            assert isinstance(name, str)
        assert self.kw_names is None
        self.kw_names = ConstantVariable.create(value=kw_names)  # type: ignore[assignment]

    def PUSH_NULL(self, inst: Instruction) -> None:
        self.push(NullVariable())

    def _call(self, inst: Instruction, call_kw: bool = False) -> None:
        # see https://docs.python.org/3.11/library/dis.html#opcode-CALL
        # for convention
        if call_kw:
            # TOS is kw_names for CALL_KW instruction
            assert sys.version_info >= (3, 13)
            kw_names = self.pop()
            assert isinstance(kw_names, TupleVariable) and kw_names.is_python_constant()
            kw_names = kw_names.as_python_constant()
        else:
            kw_names = self.kw_names.value if self.kw_names else ()

        assert inst.arg is not None
        contents = self.popn(inst.arg + 2)
        if sys.version_info >= (3, 13):
            # NULL and callable swapped
            fn = contents[0]
            args = [] if isinstance(contents[1], NullVariable) else [contents[1]]
        else:
            if isinstance(contents[0], NullVariable):
                fn = contents[1]
                args = []
            else:
                fn = contents[0]
                args = [contents[1]]

        if kw_names:
            # pyrefly: ignore [bad-argument-type]
            args = args + contents[2 : -len(kw_names)]
            # pyrefly: ignore [bad-argument-type]
            kwargs_list = contents[-len(kw_names) :]
            # pyrefly: ignore [no-matching-overload]
            kwargs = dict(zip(kw_names, kwargs_list))
            # pyrefly: ignore [bad-argument-type]
            assert len(kwargs) == len(kw_names)
        else:
            args = args + contents[2:]
            kwargs = {}

        try:
            # if call_function fails, need to set kw_names to None, otherwise
            # a subsequent call may have self.kw_names set to an old value
            self.call_function(fn, args, kwargs)
        finally:
            self.kw_names = None

    @break_graph_if_unsupported(
        push=True,
        msg_prefix="Encountered graph break when attempting to trace CALL: a function call, e.g. f(x, y)",
    )
    def CALL(self, inst: Instruction) -> None:
        self._call(inst)

    def COPY(self, inst: Instruction) -> None:
        assert inst.arg is not None
        self.push(self.stack[-inst.arg])

    def SWAP(self, inst: Instruction) -> None:
        assert inst.arg is not None
        self.stack[-1], self.stack[-inst.arg] = self.stack[-inst.arg], self.stack[-1]

    JUMP_BACKWARD = jump
    JUMP_BACKWARD_NO_INTERRUPT = jump

    POP_JUMP_FORWARD_IF_TRUE = generic_jump(operator.truth, False)
    POP_JUMP_BACKWARD_IF_TRUE = generic_jump(operator.truth, False)
    POP_JUMP_FORWARD_IF_FALSE = generic_jump(operator.not_, False)
    POP_JUMP_BACKWARD_IF_FALSE = generic_jump(operator.not_, False)

    def CACHE(self, inst: Instruction) -> None:
        pass

    def BEFORE_WITH(self, inst: Instruction) -> None:
        self.setup_or_before_with(inst)

    def enter_ctx(
        self,
        ctx: Union[ContextWrappingVariable, GenericContextWrappingVariable],
        inst: Instruction,
    ) -> VariableTracker:
        if (
            isinstance(ctx, GenericContextWrappingVariable)
            and not ctx.supports_graph_breaks()
        ):
            self.active_generic_context_managers.append(ctx)

        if sys.version_info >= (3, 11):
            # See update_block_stack/create_resume for block stack details.
            # Only push a block if the current instruction's block is a
            # with block that is not nested in a try block - that is, the current
            # instruction's block target is the same as the top block's target.
            if inst.exn_tab_entry and (
                not self.block_stack
                or inst.exn_tab_entry.target is not self.block_stack[-1].target
            ):
                target = None
            else:
                assert self.next_instruction.exn_tab_entry is not None
                target = self.next_instruction.exn_tab_entry.target
        else:
            target = inst.target

        if target:
            if isinstance(self, InstructionTranslator) or config.nested_graph_breaks:
                self.block_stack.append(
                    BlockStackEntry(inst, target, len(self.stack), ctx)
                )
            else:
                self.block_stack.append(BlockStackEntry(inst, target, len(self.stack)))

        return ctx.enter(self)  # type: ignore[arg-type]

    @staticmethod
    def unsupported_ctx_graph_break(ctx: VariableTracker) -> NoReturn:
        unimplemented(
            gb_type="Unsupported context manager",
            context=f"Attempted SETUP_WITH/BEFORE_WITH/LOAD_SPECIAL on {ctx}",
            explanation=f"Dynamo does not know how to enter a `{ctx.python_type_name()}` context manager.",
            hints=[
                "Avoid using the unsupported context manager.",
                "If the context manager seems like it should be supported (e.g. torch.set_grad_enabled), then "
                "it may be the case that it was created outside the compiled region, which Dynamo does not support. "
                "Supported context managers can cross graph break boundaries only if they are local non-closure "
                "variables, or are intermediate values.",
                "File an issue to PyTorch. Simple context managers can potentially be supported, "
                "but note that context managers can't be supported in general",
            ],
        )

    def setup_or_before_with(self, inst: Instruction) -> None:
        ctx = self.pop()
        if not isinstance(
            ctx, (ContextWrappingVariable, GenericContextWrappingVariable)
        ):
            self.unsupported_ctx_graph_break(ctx)

        # Need this redundant check for mypy
        assert isinstance(
            ctx, (ContextWrappingVariable, GenericContextWrappingVariable)
        )

        self.push(WithExitFunctionVariable(ctx, inst.target))
        self.push(self.enter_ctx(ctx, inst))

    def append_prefix_inst(self, inst: Instruction) -> None:
        assert self.accept_prefix_inst
        self.prefix_insts.append(inst)

    def MAKE_CELL(self, inst: Instruction) -> None:
        if sys.version_info >= (3, 12) and not self.accept_prefix_inst:
            # In 3.12+, MAKE_CELL is not longer necessarily a prefix instruction.
            # It can be generated by inlined comprehensions.
            assert isinstance(self.symbolic_locals[inst.argval], NullVariable)
            self.symbolic_locals[inst.argval] = (
                self.output.side_effects.track_cell_new()
            )
        else:
            self.append_prefix_inst(inst)

    def COPY_FREE_VARS(self, inst: Instruction) -> None:
        self.append_prefix_inst(inst)

    def RETURN_GENERATOR(self, inst: Instruction) -> None:
        self.append_prefix_inst(inst)

    # 3.12 opcodes
    # BINARY/STORE_SLICE opcodes are broken down into
    # BUILD_SLICE 2 and BINARY/STORE_SUBSCR

    def END_FOR(self, inst: Instruction) -> None:
        if sys.version_info >= (3, 13):
            self.pop()
        else:
            self.popn(2)

    def LOAD_FAST_CHECK(self, inst: Instruction) -> None:
        if istype(self.symbolic_locals.get(inst.argval, None), NullVariable):
            unimplemented(
                gb_type="LOAD_FAST_CHECK on uninitialized variable",
                context=inst.argval,
                explanation=f"Attempted to load uninitialized local variable {inst.argval}",
                hints=[*graph_break_hints.USER_ERROR],
            )
        self.LOAD_FAST(inst)

    def LOAD_FAST_AND_CLEAR(self, inst: Instruction) -> None:
        if inst.argval not in self.symbolic_locals:
            self.push(NullVariable())
        else:
            self.LOAD_FAST(inst)
        self.symbolic_locals[inst.argval] = NullVariable()

    def LOAD_SUPER_ATTR(self, inst: Instruction) -> None:
        self.CALL_FUNCTION(dataclasses.replace(inst, argval=2))
        assert inst.arg is not None
        if inst.arg & 1:
            self.LOAD_METHOD(inst)
        else:
            self._load_attr(inst.argval)

    def CALL_INTRINSIC_1(self, inst: Instruction) -> None:
        if inst.argval == 3:
            # INTRINSIC_STOPITERATION_ERROR
            self.STOPITERATION_ERROR(inst)
        elif inst.argval == 5:
            # INTRINSIC_UNARY_POSITIVE
            self.UNARY_POSITIVE(inst)
        elif inst.argval == 6:
            # INTRINSIC_LIST_TO_TUPLE
            self.push(TupleVariable(self.pop().force_unpack_var_sequence(self)))
        else:
            unimplemented(
                gb_type="Missing CALL_INTRINSIC_1 handler",
                context=f"CALL_INTRINSIC_1 operand: {inst.argval}",
                explanation=f"No handler implemented for CALL_INTRINSIC_1 {inst.argval} instruction.",
                hints=[*graph_break_hints.SUPPORTABLE],
            )

    def END_SEND(self, inst: Instruction) -> None:
        tos = self.pop()
        self.pop()
        self.push(tos)

    # 3.13 opcodes
    # fused instructions LOAD_FAST_LOAD_FAST, STORE_FAST_STORE_FAST, STORE_FAST_LOAD_FAST
    # are broken down.
    @break_graph_if_unsupported(
        push=True,
        msg_prefix="Encountered graph break when attempting to trace CALL_KW: "
        "a function call with keyword arguments, e.g. f(x=True)",
    )
    def CALL_KW(self, inst: Instruction) -> None:
        self._call(inst, call_kw=True)

    def TO_BOOL(self, inst: Instruction) -> None:
        # TO_BOOL only precedes a conditional jump or UNARY_NOT (see compile.c in CPython)
        # So we can skip this instruction as long as we remember to codegen a TO_BOOL
        # before conditional jumps/UNARY_NOT.
        assert self.next_instruction.opname in (
            "POP_JUMP_IF_TRUE",
            "POP_JUMP_IF_FALSE",
            "UNARY_NOT",
        )

    def SET_FUNCTION_ATTRIBUTE(self, inst: Instruction) -> None:
        flags = inst.arg
        assert flags is not None
        fn = self.pop()
        assert isinstance(fn, NestedUserFunctionVariable)
        attr = self.pop()

        if flags & 0x10:
            assert sys.version_info >= (3, 14)

            # maybe use Format.VALUE_WITH_FAKE_GLOBALS instead?
            # https://docs.python.org/3/library/annotationlib.html#annotationlib.Format.VALUE_WITH_FAKE_GLOBALS
            attr = attr.call_function(self, [ConstantVariable.create(1)], {})
            fn.annotations = attr
        elif flags & 0x08:
            fn.closure = attr
        elif flags & 0x04:
            fn.annotations = attr
        elif flags & 0x02:
            fn.kwdefaults = attr
        elif flags & 0x01:
            fn.defaults = attr

        self.push(fn)

    def CONVERT_VALUE(self, inst: Instruction) -> None:
        self.push(self._convert_value(self.pop(), inst.argval))

    def FORMAT_SIMPLE(self, inst: Instruction) -> None:
        self._format_value(ConstantVariable.create(""), 0)

    def FORMAT_WITH_SPEC(self, inst: Instruction) -> None:
        self._format_value(self.pop(), 0)

    # 3.14 opcodes
    LOAD_FAST_BORROW = LOAD_FAST
    NOT_TAKEN = NOP
    POP_ITER = POP_TOP

    # See
    # https://github.com/python/cpython/blob/805e3368d6d07e58430654d1365283924fdf4143/Python/ceval.c#L559
    # for the LOAD_SPECIAL table - make sure it matches for Python 3.14+
    _load_special_names = (
        "__enter__",
        "__exit__",
        "__aenter__",
        "__aexit__",
    )

    def LOAD_SPECIAL(self, inst: Instruction) -> None:
        assert isinstance(inst.arg, int), "expected LOAD_SPECIAL arg to be set to int"
        attr = self._load_special_names[inst.arg]
        if attr in ("__enter__", "__exit__"):
            ctx = self.pop()
            if not isinstance(
                ctx, (ContextWrappingVariable, GenericContextWrappingVariable)
            ):
                self.unsupported_ctx_graph_break(ctx)

            # Need this redundant check for mypy
            assert isinstance(
                ctx, (ContextWrappingVariable, GenericContextWrappingVariable)
            )
            if attr == "__enter__":
                self.push(WithEnterFunctionVariable(ctx))
                self.PUSH_NULL(inst)
            else:
                # WithExitFunctionVariable doesn't really do anything with target for 3.11+
                self.push(WithExitFunctionVariable(ctx, None))
                self.PUSH_NULL(inst)
        else:
            # Implementation is similar to LOAD_METHOD for 3.13+
            self._load_attr(attr)
            obj = self.pop()
            self.push(obj)
            self.PUSH_NULL(inst)

    def LOAD_SMALL_INT(self, inst: Instruction) -> None:
        self.push(ConstantVariable.create(inst.argval))

    # See
    # https://github.com/python/cpython/blob/7519ac294fc5c4fd7fb9cb8dc0edc960688cf887/Python/pylifecycle.c#L814
    # for the common constants - make sure it matches for Python 3.14+.
    # The common constants are all attributes of `builtins`.
    _common_constants = (
        "AssertionError",
        "NotImplementedError",
        "tuple",
        "all",
        "any",
    )

    def LOAD_COMMON_CONSTANT(self, inst: Instruction) -> None:
        assert isinstance(inst.arg, int), (
            "expected LOAD_COMMON_CONSTANT arg to be set to int"
        )
        self.push(self.load_builtin_from_argval(self._common_constants[inst.arg]))

    def is_non_empty_graph(self) -> bool:
        if self.output.count_calls() > 1:
            # perf optimization only
            self.is_non_empty_graph = lambda: True  # type: ignore[method-assign]
            return True
        return False

    def format_frame_summary(
        self, additional_stack_frames: Optional[list[Any]] = None
    ) -> str:
        if additional_stack_frames is None:
            additional_stack_frames = []
        return "".join(
            traceback.format_list(
                [self.frame_summary()] + list(reversed(additional_stack_frames))
            )
        )

    def frame_summary(self) -> traceback.FrameSummary:
        return traceback.FrameSummary(
            getattr(self.f_code, "co_filename", "<unknown>"),
            self.lineno,
            getattr(self.f_code, "co_name", "<unknown>"),
            lookup_line=False,
        )

    def is_co_filename_from_nn_modules(self) -> bool:
        filename = getattr(self.f_code, "co_filename", "<unknown>")
        nn_modules_pattern = re.compile(r".*torch/nn/modules.*")
        return nn_modules_pattern.match(filename) is not None

    def store_global_weakref_by_id(self, prefix: str, value: Any) -> str:
        global_name = self.output.install_global_by_id(prefix, weakref.ref(value))
        install_guard(
            GlobalWeakRefSource(global_name).make_guard(GuardBuilder.WEAKREF_ALIVE)
        )
        return global_name

    @property
    def fake_mode(self) -> Optional[FakeTensorMode]:
        return self.output.tracing_context.fake_mode

    @contextlib.contextmanager
    def strict_translation_mode(
        self, check_fn: Callable[[VariableTracker], bool]
    ) -> Any:
        """
        Strict mode is enabled on a per-VariableTracker level depending on the return value of check_fn(node).
        """
        prior = self.strict_checks_fn
        self.strict_checks_fn = check_fn
        try:
            yield
        finally:
            self.strict_checks_fn = prior

    def speculate(self) -> SpeculationEntry:
        assert self.instruction_pointer is not None
        assert self.instruction_pointer > 0
        return self.speculation_log.next(
            self.f_code.co_filename,
            self.lineno,
            self.instruction_pointer - 1,
            self.instructions[self.instruction_pointer - 1],
        )

    def _make_frame_loc(
        self, filename: str, lineno: Optional[int], fallback_lineno: int
    ) -> tuple[str, int]:
        if lineno is None or lineno < 0:
            return (filename, fallback_lineno)
        return (filename, lineno)

    def _get_frame_loc_chain(
        self, frame_loc: tuple[str, int]
    ) -> tuple[tuple[str, int], ...]:
        frame_loc_chain_list: list[tuple[str, int]] = []

        if config.nested_graph_breaks:
            current_tx: Optional[InstructionTranslatorBase] = self.parent
            while current_tx is not None:
                parent_frame_loc = self._make_frame_loc(
                    current_tx.f_code.co_filename,
                    current_tx.lineno,
                    current_tx.f_code.co_firstlineno,
                )
                frame_loc_chain_list.append(parent_frame_loc)
                current_tx = current_tx.parent

        frame_loc_chain_list.reverse()
        frame_loc_chain_list.append(frame_loc)
        return tuple(frame_loc_chain_list)

    def log_graph_break(
        self,
        code_options: dict[str, Any],
        reason: str = "",
        exc: Optional[Exception] = None,
    ) -> None:
        user_stack = None
        if exc is not None:
            user_stack = getattr(exc, "real_stack", None)

        if user_stack is None:
            user_stack = torch._guards.TracingContext.extract_stack()

        try:
            if config.nested_graph_breaks and self.parent is not None:
                frame_loc = self._make_frame_loc(
                    self.f_code.co_filename,
                    self.lineno,
                    self.f_code.co_firstlineno,
                )
            else:
                frame_loc = self._make_frame_loc(
                    user_stack[-1].filename,
                    user_stack[-1].lineno,
                    0,
                )
        except IndexError:
            # first instruction
            frame_loc = (
                code_options["co_filename"],
                code_options["co_firstlineno"],
            )
        frame_loc_chain = self._get_frame_loc_chain(frame_loc)
        stack_above_dynamo_formatted = ""
        if config.verbose:
            stack_above_dynamo = get_stack_above_dynamo()
            stack_above_dynamo_formatted = "".join(
                traceback.format_list(stack_above_dynamo)
            )
        else:
            user_stack = get_stack_above_dynamo() + user_stack  # type: ignore[assignment]
            # pyrefly: ignore [bad-argument-type]
            user_stack = collapse_resume_frames(user_stack)
        user_stack_formatted = "".join(traceback.format_list(user_stack))

        # Add HOP context after the first line of reason if present
        if exc is not None:
            reason = augment_exc_message_with_hop_name(exc, reason)

        user_stack_trace = (
            f"Graph break in user code at {frame_loc[0]}:{frame_loc[1]}\n"
            f"Graph Break Reason: {reason}\n"
            "\nUser code traceback:\n"
        )

        if config.verbose:
            user_stack_trace += (
                f"{stack_above_dynamo_formatted}\n"
                "========== most recent `torch.compile` tracing attempt started here ==========\n\n"
                f"{user_stack_formatted}\n"
                "NOTE: the most recent `torch.compile` tracing attempt might not be where you applied `torch.compile`! "
                "This is due to how graph breaks are implemented - the optimized code object returned by Dynamo will call another "
                "Dynamo-generated resume function and tracing is re-enabled by calling the resume function as a normal Python "
                "function, which Dynamo intercepts as a top-level frame.\n"
            )
        else:
            user_stack_trace += str(user_stack_formatted)

        torch._logging.trace_structured(
            "artifact",
            metadata_fn=lambda: {
                "name": "dynamo_graph_break_reason",
                "encoding": "string",
            },
            payload_fn=lambda: f"{user_stack_trace}\n{traceback.format_exc()}",
        )

        # torch._dynamo.explain() formats this a little nicer, and presents a slightly
        # more actionable user code pointer
        if (
            graph_break_log.isEnabledFor(logging.DEBUG)
            and not explain
            and graph_break_dup_warning_checker.add(frame_loc_chain)  # type: ignore[arg-type]
        ):
            # This log line MUST contain the string "Graph break in user code",
            # This log line is exercised from
            #   python test/dynamo/test_exc.py -k test_graph_break_log
            if config.verbose:
                user_stack_trace += (
                    "\nMost recent bytecode instructions traced (max 20):\n"
                )
                user_stack_trace += "\n".join(self.latest_bytecode_queue) + "\n"

            graph_break_log.debug(
                user_stack_trace,
            )
        else:
            # This log line MUST not contain the string "Graph break in user code",
            # exercised by
            #   python test/dynamo/test_misc.py -k test_duplicate_graph_break_log
            graph_break_log.debug(
                "Graph break (user stack suppressed due to duplicate graph break) in user code at %s:%s\nGraph Break Reason: %s",
                frame_loc[0],
                frame_loc[1],
                reason,
            )

    def __init__(
        self,
        output: OutputGraph,
        instructions: list[Instruction],
        f_locals: dict[str, Any],
        f_globals: dict[str, Any],
        f_builtins: dict[str, Any],
        code_options: dict[str, Any],
        symbolic_locals: dict[str, VariableTracker],
        symbolic_globals: dict[str, VariableTracker],
        symbolic_torch_function_state: SymbolicTorchFunctionState,
        symbolic_stream_state: SymbolicStreamState,
        f_code: types.CodeType,
        export: bool,
        inline_depth: int,
        speculation_log: SpeculationLog,
        exn_vt_stack: ExceptionStack,
        distributed_state: Optional[DistributedState],
        # This determines whether to use the execution recorder.
        closure: Optional[tuple[types.CellType]] = None,
        package: Optional[CompilePackage] = None,
    ) -> None:
        super().__init__()
        self.speculation_log = speculation_log
        self.distributed_state = distributed_state

        # Mutable state checkpointed by copy_graphstate()
        self.output = output
        self.symbolic_locals = symbolic_locals
        self.symbolic_globals = symbolic_globals
        self.symbolic_torch_function_state = symbolic_torch_function_state
        self.symbolic_stream_state = symbolic_stream_state
        # used to keep cell/freevars alive after pruning symbolic_locals (prune_dead_locals)
        # in order to generate any nested closures
        self.post_prune_cell_and_freevars = None
        self.stack: list[VariableTracker] = []
        self.instruction_pointer = 0
        self.start_point = None
        self.current_instruction = create_instruction("NOP")
        self.current_instruction_push = True
        self.block_stack = []
        # states before SETUP_WITH for checkpointing and fallback
        self.active_generic_context_managers: list[GenericContextWrappingVariable] = []
        self.lineno = -1
        self.kw_names = None
        self.accept_prefix_inst = True
        self.prefix_insts = []
        self.exn_vt_stack = exn_vt_stack
        self.latest_bytecode_queue = deque(maxlen=20)

        # Properties of the input/output code
        self.instructions: list[Instruction] = instructions
        self.indexof: dict[Instruction, int] = get_indexof(self.instructions)
        self.f_locals: dict[str, Any] = (
            f_locals  # needed for recording accessed locals for replay
        )
        self.f_globals: dict[str, Any] = f_globals
        self.f_builtins: dict[str, Any] = f_builtins
        self.code_options: dict[str, Any] = code_options
        self.f_code: types.CodeType = f_code
        self.closure = closure

        # Execution record for replaying errors
        if closure is not None and config.replay_record_enabled:
            self.exec_recorder = ExecutionRecorder(
                code=f_code, closure=closure, code_options=code_options
            )
        else:
            self.exec_recorder = None
        # Stack of module being parsed, current nn.module is at the end of ordered dict.
        # The first field of tuple is the fully qualified name of current module
        # in original hierarchy.  The second field is the type of current nn.module
        self.nn_module_stack: dict[str, tuple[str, type[Any]]] = {}
        self.num_calls: dict[str, int] = {}
        # Flag to indicate whether tracing is used for export.
        self.export = export
        # NOTE: one_graph is used for export/fullgraph=True to always force errors on graph breaks.
        # To toggle erroring/resuming on graph breaks during fullgraph=False compile, self.error_on_graph_break
        # is used instead. Every step(), its value is updated to the global tls.error_on_graph_break.
        # We mirror this value since cleanup may (correctly) inadvertently change tls.error_on_graph_break.
        # This assumes that we cannot both trace a change to tls.error_on_graph_break and graph break on
        # the same instruction.
        self.one_graph = False
        self.error_on_graph_break = False
        # Also do not graph break when tracing resume function prologues
        self.is_tracing_resume_prologue = False

        self.current_speculation = None

        self.strict_checks_fn = None

        self.is_leaf_tracer = True
        self.parent = None
        self.debug_locals = []

        self.package = package

        from .resume_execution import (
            CO_ASYNC_GENERATOR,
            CO_COROUTINE,
            CO_GENERATOR,
            CO_ITERABLE_COROUTINE,
        )

        if f_code.co_flags & (
            CO_GENERATOR | CO_COROUTINE | CO_ITERABLE_COROUTINE | CO_ASYNC_GENERATOR
        ):
            self.push(BuiltinVariable(None))

        self.inline_depth = inline_depth
        self.inconsistent_side_effects = False
        self._constants_cache: list[
            Optional[Union[ConstantVariable, SliceVariable]]
        ] = [None] * len(f_code.co_consts)

        self.is_trace_bytecode_log_enabled: Optional[bool] = (
            trace_bytecode_log.isEnabledFor(logging.DEBUG)
        )
        self.is_trace_source_log_enabled: Optional[bool] = (
            trace_source_log.isEnabledFor(logging.DEBUG)
        )
        linecache.lazycache(f_code.co_filename, f_globals)


class InstructionTranslator(InstructionTranslatorBase):
    @staticmethod
    def current_tx() -> InstructionTranslator:
        return tls.current_tx

    @contextlib.contextmanager
    def set_current_tx(self) -> Any:
        prior = getattr(tls, "current_tx", None)
        tls.current_tx = self
        try:
            yield
        finally:
            tls.current_tx = prior

    def __init__(
        self,
        instructions: list[Instruction],
        f_code: types.CodeType,
        f_locals: dict[str, Any],
        f_globals: dict[str, Any],
        f_builtins: dict[str, Any],
        closure: Optional[tuple[Any, ...]],
        torch_function_mode_stack: Any,
        code_options: dict[str, Any],
        compiler_fn: Any,
        one_graph: bool,
        export: bool,
        export_constraints: Any,
        frame_state: Any,
        speculation_log: SpeculationLog,
        exn_vt_stack: ExceptionStack,
        distributed_state: Optional[DistributedState],
        package: Optional[CompilePackage],
    ) -> None:
        _step_logger()(
            logging.INFO,
            f"torchdynamo start tracing {f_code.co_name} {code_options['co_filename']}:{code_options['co_firstlineno']}",
        )
        super().__init__(
            output=OutputGraph(
                code_options,
                compiler_fn,
                self,
                export,
                export_constraints,
                frame_state,
                local_scope=f_locals,
                global_scope=f_globals,
                f_code=f_code,
                torch_function_mode_stack=torch_function_mode_stack,
                one_graph=one_graph,
                package=package,
            ),
            instructions=instructions,
            f_locals=f_locals,
            f_globals=f_globals,
            f_builtins=f_builtins,
            closure=closure,
            code_options=code_options,
            symbolic_locals={},  # set below
            # A global var is inserted only after a STORE_GLOBAL happens to it
            symbolic_globals={},
            symbolic_torch_function_state=None,  # type: ignore[arg-type] # set below
            symbolic_stream_state=None,  # type: ignore[arg-type] # set below
            f_code=f_code,
            export=export,
            inline_depth=0,
            speculation_log=speculation_log,
            exn_vt_stack=exn_vt_stack,
            distributed_state=distributed_state,
            package=package,
        )

        self._throw_if_in_functorch()

        # as soon as we create the tracing context we should keep it active, so any calls
        # into dynamo apis can rely on finding it
        with tracing(self.output.tracing_context), self.set_current_tx():
            self.one_graph: bool = one_graph
            self.export = export
            if self.export:
                assert self.one_graph, (
                    "Export without one graph - something has gone wrong."
                )

            self.symbolic_locals = {}
            # Populate `symbolic_locals` with non-cell variables.
            cell_and_freevars: set[str] = set(self.cell_and_freevars())

            dynamism = code_context.get_context(f_code).get("dynamism", None)
            for name, value in f_locals.items():
                if name not in cell_and_freevars:
                    local_dynamism = None
                    if dynamism:
                        local_dynamism = frozenset(dynamism.get(name, {}).items())
                    var = LazyVariableTracker.create(
                        value,
                        LocalSource(
                            name,
                            is_input=True,
                            dynamism=local_dynamism,
                        ),
                    )
                    self.symbolic_locals[name] = var

            # Populate `symbolic_locals` with cells created by this frame,
            # effectively implementing the `MAKE_CELL` instructions.
            side_effects = self.output.side_effects
            for name in self.cellvars():
                if name in f_locals:
                    # This models cells that are also function inputs.
                    value = f_locals[name]
                    # NOTE: root frame inputs that are captured by a nested
                    # function become special cell objects -- they exist in
                    # `f_locals` as contents of the cells, rather than the cells
                    # objects themselves.
                    #
                    # In Dynamo, we choose to represent such input cell objects
                    # as newly created (rather than pre-existing) cell objects,
                    # because
                    #
                    # 1. The reason for representing a pre-existing cell object
                    # is to emit guard or codegen mutations. However, local
                    # cells should never be used for guards. Moreover, at this
                    # point these input cell objects should've never been
                    # accessed by anyone else, since Dynamo intercepts the frame
                    # right after its evaluation starts, i.e., right after these
                    # cell objects are created. So they should have no external
                    # reference, meaning no mutation needs to be propagated.
                    #
                    # 2. This conveniently allows codegen to prune away
                    # mutations to these cells, unless they escape the frame.
                    contents_source = LocalSource(
                        name, is_input=True, is_derefed_cell_contents=True
                    )
                    contents_var: VariableTracker = LazyVariableTracker.create(
                        value, contents_source
                    )
                    cell_var = side_effects.track_cell_new()
                    side_effects.store_cell(cell_var, contents_var)
                else:
                    cell_var = side_effects.track_cell_new()
                cell_var.local_name = name  # type: ignore[attr-defined]
                self.symbolic_locals[name] = cell_var

            # Populate `symbolic_locals` with cells captured by this frame,
            # effectively implementing the `COPY_FREE_VARS` instruction.
            assert closure is not None
            for name, cell in zip(self.freevars(), closure):
                cell_source = LocalCellSource(name)
                contents_source = LocalSource(name, is_derefed_cell_contents=True)
                try:
                    contents_var = LazyVariableTracker.create(
                        cell.cell_contents, contents_source
                    )
                except ValueError:
                    # Cell has not yet been assigned
                    contents_var = variables.DeletedVariable()
                cell_var = side_effects.track_cell_existing(
                    cell_source, cell, contents_var
                )
                cell_var.local_name = name  # type: ignore[attr-defined]
                self.symbolic_locals[name] = cell_var

            self.symbolic_torch_function_state = SymbolicTorchFunctionState(
                torch_function_mode_stack
            )

            self.symbolic_stream_state = SymbolicStreamState()

            if export:
                # export gets confused if we never realize unused inputs
                # in export mode just eagerly realize everything
                self.symbolic_locals = variables.LazyVariableTracker.realize_all(
                    self.symbolic_locals
                )

    def _throw_if_in_functorch(self) -> None:
        # Fallback to eager in case of a graph break inside vmap
        eager = torch._dynamo.lookup_backend("eager")
        compiler_fn = inspect.getattr_static(
            self.output.compiler_fn, "compiler_fn", self.output.compiler_fn
        )
        ci = torch._C._functorch.peek_interpreter_stack()
        forbidden_keys = (
            torch._C._functorch.TransformType.Vmap,
            torch._C._functorch.TransformType.Grad,
            torch._C._functorch.TransformType.Jvp,
        )

        if ci is not None and ci.key() in forbidden_keys and compiler_fn is not eager:
            name = ci.key().name.lower()
            msg = (
                "If you are reaching here, it means dynamo failed for one of the following reasons:\n"
                # Calling a torch.compiled function
                f"- Calling torch.func.{name}(compiled_fn) function from eager mode is not supported. "
                f"Ensure that torch.func.{name} is also wrapped within a torch.compile function. "
                "For more information, see PyTorch issue #128711.\n"
                # if it reaches here, it means Dynamo failed to inline a functorch function
                f"- torch.func.{name}(fn) requires the function to be inlined by dynamo"
            )
            unimplemented(
                gb_type="Unsupported functorch tracing attempt",
                context="",
                explanation=msg,
                hints=[],
            )

    def get_example_value(self, source: Source) -> Any:
        if isinstance(source, LocalSource):
            return self.f_locals[source.local_name]
        if isinstance(source, GlobalSource):
            return self.f_globals[source.global_name]
        raise KeyError

    def symbolic_locals_contain_module_class(self) -> bool:
        for v in self.symbolic_locals.values():
            if isinstance(v, UserDefinedClassVariable) and issubclass(
                v.as_python_constant(), torch.nn.Module
            ):
                return True
        return False

    def replace_tos_if_return_is_generator(self) -> None:
        if (
            len(self.stack)
            and (tos := self.stack[-1])
            and isinstance(tos, LocalGeneratorObjectVariable)
        ):
            self.stack[-1] = ListIteratorVariable(
                tos.force_unpack_var_sequence(self),
                mutation_type=ValueMutationNew(),
            )

    def _return(self, inst: Instruction) -> None:
        self.replace_tos_if_return_is_generator()
        assert self.instruction_pointer is not None
        assert self.start_point is not None
        get_metrics_context().increment(
            "ir_count", self.instruction_pointer - self.start_point
        )

        if (
            not config.allow_empty_graphs
            and self.output.count_calls() == 0
            and not self.inconsistent_side_effects
            and not self.symbolic_locals_contain_module_class()
            and not self.export
            and not self.one_graph
            and not self.error_on_graph_break
            and not self.is_tracing_resume_prologue
        ):
            raise exc.SkipFrame(
                format_skip_frame_message(self.f_code, "no content in function call")
            )
        self.instruction_pointer = None
        _step_logger()(
            logging.INFO,
            f"torchdynamo done tracing {self.f_code.co_name} ({inst.opname})",
        )
        log.debug("return triggered compile")
        all_stack_locals_metadata = self.output.compile_subgraph(
            self,
            reason=GraphCompileReason(
                "return_value", [self.frame_summary()], graph_break=False
            ),
            # the value to be returned
            stack_pops=1 if inst.opname == "RETURN_VALUE" else 0,
        )
        # check that our stack/locals meta are correct:
        # we should only be tracing 1 frame, and there should not be any NULLs on the stack
        assert len(all_stack_locals_metadata) == 1
        assert not all_stack_locals_metadata[0].stack_null_idxes
        self.output.add_output_instructions(
            self.codegen_return_with_pops(inst, all_stack_locals_metadata[0].num_stack)
        )
        raise ReturnValueOp

    def RETURN_VALUE(self, inst: Instruction) -> None:
        self._return(inst)

    def RETURN_CONST(self, inst: Instruction) -> None:
        self._return(inst)


if sys.version_info >= (3, 11):
    _binary_op_lookup = [
        getattr(
            InstructionTranslator,
            opname[3:] if "INPLACE" in opname else f"BINARY_{opname[3:]}",
        )
        for opname, _ in dis._nb_ops  # type: ignore[attr-defined]
    ]


class InliningInstructionTranslator(InstructionTranslatorBase):
    """Trace and inline a called method"""

    symbolic_result: Optional[VariableTracker]
    # pyrefly: ignore [bad-override]
    parent: InstructionTranslatorBase

    @classmethod
    def inline_call(cls, parent: Any, func: Any, args: Any, kwargs: Any) -> Any:
        tracer = cls.build_inline_tracer(parent, func, args, kwargs)
        return tracer.inline_call_()

    @staticmethod
    def check_inlineable(func: Any) -> trace_rules.SkipResult:
        if func.has_self():
            unimplemented(
                gb_type="Inline attempt with __self__",
                context=str(func),
                explanation="Attempted to inline a function with the `__self__` attribute. "
                "Dynamo is expected to decompose method calls into function calls with a `self` argument.",
                hints=[],
            )

        if isinstance(func, UserFunctionVariable) and inspect.getattr_static(
            func.get_function(), "_torchdynamo_disable", False
        ):
            msg = inspect.getattr_static(
                func.get_function(), "_torchdynamo_disable_msg", None
            )
            unimplemented(
                gb_type="Skip inlining `torch.compiler.disable()`d function",
                context=str(func.get_function()),
                explanation=f"Skip inlining function {func.get_function()} since it was wrapped "
                f"with `torch.compiler.disable` (reason: {msg})",
                hints=[
                    "Remove the `torch.compiler.disable` call",
                ],
            )

        result = trace_rules.check_verbose(func, is_inlined_call=True)
        if result.skipped:
            from torch._dynamo.variables.misc import produce_trampoline_autograd_apply

            # _origin marks this as coming from an internal dynamo known function that is safe to
            # trace through.
            if (
                hasattr(getattr(func, "fn", None), "_origin")
                # pyrefly: ignore [missing-attribute]
                and func.fn._origin is produce_trampoline_autograd_apply
            ):
                # Known sound
                return trace_rules.SkipResult(
                    False, "allowlist in dynamo known function"
                )
            fn_qualname = func.fn.__qualname__ if hasattr(func, "fn") else ""
            hints = [
                f"Avoid calling the function `{fn_qualname}`.",
            ]
            if "_dynamo" not in func.get_filename():
                hints += [
                    f"Apply `@torch._dynamo.dont_skip_tracing` to the function `{fn_qualname}` "
                    "to force tracing into the function. "
                    "More graph breaks may occur as a result of attempting to trace into the function.",
                    "Please file an issue to PyTorch.",
                ]
            unimplemented(
                gb_type="Attempted to inline function marked as skipped",
                context=f"qualname: {fn_qualname}, name: {func.get_name()}, "
                f"filename: `{func.get_filename()}`, skip reason: {result.reason}",
                explanation=f"Dynamo developers have intentionally marked that the function `{fn_qualname}` "
                "should not be traced.",
                hints=hints,
            )

        return result

    @staticmethod
    def build_inline_tracer(
        parent: Any,
        func: VariableTracker,
        args: list[VariableTracker],
        kwargs: Any,
    ) -> InliningInstructionTranslator:
        assert isinstance(
            func,
            (
                UserFunctionVariable,
                NestedUserFunctionVariable,
                LocalGeneratorFunctionVariable,
                LocalGeneratorObjectVariable,
            ),
        )
        code: types.CodeType = func.get_code()
        result = None
        tracing_ctx = parent.output.tracing_context

        # Check if we have already identified this function to be inline-able.
        # The exception is dont_skip_tracing flag which affects the inline
        # behavior. If the flag is True, don't rely on previous results.
        if not config.dont_skip_tracing and tracing_ctx:
            if previous_result := tracing_ctx.previously_inlined_functions.get(
                code, None
            ):
                result = previous_result

        if result is None:
            if isinstance(func, SkipFunctionVariable):
                unimplemented(
                    gb_type="Attempted to inline function marked as skipped (SkipFunctionVariable)",
                    context=f"Attempted to inline a SkipFunctionVariable {func}",
                    explanation=(
                        "Attempted to inline a function that was previously determined to be marked as intentionally skipped."
                    ),
                    hints=[],
                )
            result = InliningInstructionTranslator.check_inlineable(func)
            assert result.skipped is False

            if not config.dont_skip_tracing and tracing_ctx:
                tracing_ctx.previously_inlined_functions[code] = result

        try:
            # pyrefly: ignore [missing-attribute]
            sub_locals = func.bind_args(parent, args, kwargs)
        except TypeError as e:
            # Wrap the general TypeError during bind_args() to the internal ArgsMismatchError with detailed info
            raise ArgsMismatchError(  # noqa: B904
                "{reason}.\n  func = {func}, args = {args}, kwargs = {kwargs}".format(
                    reason=str(e),
                    # pyrefly: ignore [missing-attribute]
                    func=f"'{func.get_name()}' {func.get_filename()}:{func.get_code().co_firstlineno}",
                    args=[arg.python_type() for arg in args],
                    kwargs=kwargs,
                ),
            )

        for v in itertools.chain(sub_locals.values()):
            if not isinstance(v, VariableTracker):
                unimplemented(
                    gb_type="Encountered unconverted argument when attempting to inline",
                    context=f"func: {func}, arg: {v}",
                    explanation="An argument to an inlined function was not successfully converted to a VariableTracker.",
                    hints=[*graph_break_hints.DYNAMO_BUG],
                )

        if code.co_name in ("__setitem__", "__setattr__") and not (
            args and isinstance(args[0], variables.UserDefinedObjectVariable)
        ):
            unimplemented(
                gb_type="Unsupported __setitem__/__setattr__ inline attempt",
                context=f"code name: {code.co_name}, args: {args}",
                explanation=f"Attempted to inline {code.co_name} where first argument (self) is not a user-defined object.",
                hints=[],
            )

        suffix = ""
        # TODO: mlazos, add support for enabling multiple artifact logs
        # with a single alias
        if torch._logging._internal.log_state.is_artifact_enabled("bytecode"):
            suffix = f"\n{dis.Bytecode(code).dis()}"
        if sys.version_info >= (3, 11):
            cur_inst = parent.current_instruction
            parent_code = parent.f_code

            def get_trace_call_log_str() -> str:
                header = parent.get_line_of_code_header(
                    lineno=cur_inst.positions.lineno
                )
                line = get_instruction_source_311(parent_code, cur_inst).rstrip()
                return f"TRACE inlined call {code.co_name} from {header}\n{line}"

            trace_call_log.debug("%s", LazyString(get_trace_call_log_str))
        log.debug("INLINING %s%s, %s", code, suffix, result.reason)

        # Detect inline GraphModule calls in order to propagate node metadata,
        # by checking if the first argument (self) is a variable tracking a GraphModule.
        if args and isinstance(args[0], NNModuleVariable):
            module = parent.output.get_submodule(args[0].module_key)
            if isinstance(module, torch.fx.GraphModule):
                # The inline call might not actually be a call to `forward`,
                # but it is enough to add a context for `forward` in case it is called.
                code_context.get_context(module.forward.__code__)[
                    "orig_graphmodule"
                ] = weakref.ref(module)
        # When we have inline_nn_module turned on, modules resolve to UnspecializedNNModuleVariable
        if args and isinstance(args[0], UnspecializedNNModuleVariable):
            module = args[0].value
            if isinstance(module, torch.fx.GraphModule):
                # The inline call might not actually be a call to `forward`,
                # but it is enough to add a context for `forward` in case it is called.
                code_context.get_context(module.forward.__code__)[
                    "orig_graphmodule"
                ] = weakref.ref(module)

        assert not isinstance(func, SkipFunctionVariable)
        tracer: InliningInstructionTranslator
        if is_generator(code):
            tracer = InliningGeneratorInstructionTranslator(
                parent,
                code,
                sub_locals,
                parent.symbolic_globals,
                parent.symbolic_torch_function_state,
                parent.symbolic_stream_state,
                func,
            )
        else:
            tracer = InliningInstructionTranslator(
                parent,
                code,
                sub_locals,
                parent.symbolic_globals,
                parent.symbolic_torch_function_state,
                parent.symbolic_stream_state,
                func,
            )
        return tracer

    def inline_call_(self) -> VariableTracker:
        parent = self.parent
        code = self.f_code

        strict_ctx: Any = contextlib.nullcontext()
        if parent.strict_checks_fn:
            strict_ctx = self.strict_translation_mode(parent.strict_checks_fn)
        try:
            with strict_ctx:
                self.run()
        except exc.ObservedException as e:
            msg = f"Observed exception DURING INLING {code} : {e}"
            log.debug(msg)
            # bubble up the exception to the parent frame.
            raise
        except exc.SkipFrame as e:
            msg = f"SKIPPED INLINING {code}: {e}"
            log.debug(msg)
            raise Unsupported(msg) from e
        except Exception:
            log.debug("FAILED INLINING %s", code)
            raise
        finally:
            parent.error_on_graph_break = self.error_on_graph_break

        if self.output.should_exit:
            # graph break
            return ConstantVariable.create(None)  # return dummy variable

        assert self.symbolic_result is not None

        if self.f_globals is parent.f_globals:
            # Merge symbolic_globals back if parent and child are in the same namespace
            parent.symbolic_globals.update(self.symbolic_globals)

        parent.inconsistent_side_effects |= self.inconsistent_side_effects

        log.debug("DONE INLINING %s", code)
        self.output.tracing_context.traced_code.append(code)

        if config.enable_faithful_generator_behavior or (
            isinstance(self, InliningGeneratorInstructionTranslator)
            and self.is_generator_from_ctx_manager
        ):
            if (
                is_generator(code)
                and isinstance(self, InliningGeneratorInstructionTranslator)
                and self.generator_exhausted
            ):
                assert isinstance(self, InliningGeneratorInstructionTranslator)
                # When the generator returns None, we raise StopIteration
                args = []
                if not self.symbolic_result.is_constant_none():
                    args = [self.symbolic_result]
                exc.raise_observed_exception(StopIteration, self, args=args)
            else:
                return self.symbolic_result
        else:
            if is_generator(code):
                assert isinstance(self, InliningGeneratorInstructionTranslator)
                assert self.symbolic_result.is_constant_none()
                return ListIteratorVariable(
                    self.generated_items,
                    mutation_type=ValueMutationNew(),
                )
            else:
                return self.symbolic_result

    def __init__(
        self,
        parent: InstructionTranslatorBase,
        code: types.CodeType,
        symbolic_locals: dict[str, VariableTracker],
        symbolic_globals: dict[str, VariableTracker],
        symbolic_torch_function_state: SymbolicTorchFunctionState,
        symbolic_stream_state: SymbolicStreamState,
        funcvar: BaseUserFunctionVariable | LocalGeneratorObjectVariable,
    ) -> None:
        f_globals = funcvar.get_globals()
        f_builtins = f_globals["__builtins__"]
        if not isinstance(f_builtins, dict):
            f_builtins = f_builtins.__dict__

        # Get the cached instructions. These instructions are safe to cache
        # because we dont mutate them in transform_code_object (those
        # instructions are for the top most Instruction translator).  Also, we
        # have to be careful about not using _cached_cleaned_instructions here
        # because that function is global, while we want the cache to be
        # alive only during a compmilation.
        tracing_ctx = parent.output.tracing_context
        instructions = None
        if tracing_ctx:
            if tracing_ctx.previously_cleaned_instructions.get(code):
                instructions = tracing_ctx.previously_cleaned_instructions[code]

        if instructions is None:
            instructions = cleaned_instructions(code)
            propagate_line_nums(instructions)
            if tracing_ctx:
                tracing_ctx.previously_cleaned_instructions[code] = instructions

        super().__init__(
            output=parent.output,
            f_locals={},
            f_globals=f_globals,
            f_builtins=f_builtins,
            symbolic_locals=symbolic_locals,
            symbolic_globals=symbolic_globals,
            symbolic_torch_function_state=symbolic_torch_function_state,
            symbolic_stream_state=symbolic_stream_state,
            instructions=instructions,
            code_options={k: getattr(code, k) for k in get_code_keys()},
            f_code=code,
            export=parent.export,
            inline_depth=parent.inline_depth + 1,
            speculation_log=parent.speculation_log,
            exn_vt_stack=parent.exn_vt_stack,
            distributed_state=parent.distributed_state,
            package=parent.package,
        )
        self.funcvar = funcvar
        self.parent = parent
        self.num_calls = parent.num_calls
        self.symbolic_result = None
        self.nn_module_stack = parent.nn_module_stack.copy()
        self.one_graph = parent.one_graph

    @property
    def fake_mode(self) -> Optional[FakeTensorMode]:
        return self.parent.fake_mode

    def run_ctx_mgr(self) -> Any:
        return TracingContext.current_frame(self.parent.frame_summary())

    def should_compile_partial_graph(self) -> bool:
        if config.nested_graph_breaks:
            if not self.funcvar.should_allow_nested_graph_breaks():
                return False
            if not self.parent.should_compile_partial_graph():
                return False
            return super().should_compile_partial_graph()
        return False  # inlining functions is all-or-nothing

    def create_call_resume_at(
        self,
        inst: Instruction,
        all_stack_locals_metadata: list[StackLocalsMetadata],
    ) -> list[Instruction]:
        if config.nested_graph_breaks:
            return super().create_call_resume_at(inst, all_stack_locals_metadata)
        unimplemented(
            gb_type="Graph break in inlined function",
            context="",
            explanation="Graph breaks in an inlined call are not supported.",
            hints=[],
        )

    def RETURN_VALUE(self, inst: Instruction) -> None:
        self.symbolic_result = self.pop()  # type: ignore[assignment]
        self.instruction_pointer = None
        raise ReturnValueOp

    def RETURN_CONST(self, inst: Instruction) -> None:
        self.symbolic_result = self._load_const(inst)
        self.instruction_pointer = None
        raise ReturnValueOp

    def get_globals_source_and_value(
        self, name: str
    ) -> tuple[Any, VariableTracker, Source]:
        # NamedTuple's `__new__` has a fake global scope that's not an actual
        # module. TODO generalize the check for other non-importable cases.
        # https://github.com/python/cpython/blob/8421b03b16a4852a527256cb7cdce2ab2d318548/Lib/collections/__init__.py#L441-L447
        if "__name__" in self.f_globals and not self.f_globals["__name__"].startswith(
            "namedtuple_"
        ):
            module_name = self.f_globals["__name__"]
            module_source = self.import_source(module_name)
            if "torch_package" in module_name:
                fglobals_value = (
                    torch.package.package_importer._package_imported_modules[
                        module_name
                    ]
                )  # type: ignore[assignment]
            else:
                fglobals_value = _import_module(module_name)
            # Dont use lazy vt because we will do a setattr afterwards
            fglobals_vt = VariableBuilder(self, module_source)(fglobals_value)
            global_source = AttrSource(module_source, name)
        else:
            globals_name = self.output.install_global_by_id(
                "___unnamed_scope", self.f_globals
            )
            globals_source = GlobalSource(globals_name)
            fglobals_value = self.f_globals  # type: ignore[assignment]
            # Dont use lazy vt because we will do a setattr afterwards
            fglobals_vt = VariableBuilder(self, globals_source)(fglobals_value)
            global_source = DictGetItemSource(globals_source, name)  # type: ignore[assignment]

        if is_stdlib(fglobals_value):
            # Users don't inplace mutate a stdlib attribute (like inspect,
            # collections), skip guards that originate from the stdlib modules.
            global_source = SkipGuardSource(global_source)  # type: ignore[assignment]

        return fglobals_value, fglobals_vt, global_source

    def _load_global(self, inst: Instruction) -> None:
        name = inst.argval
        if name not in self.f_globals:
            return self.load_builtin(inst)

        if self.output.global_scope is self.f_globals:
            # If the global scope matches that of the root frame, use handler in
            # root frame instruction translator, to enforce consistency.
            super()._load_global(inst)
        else:
            _, fglobals_vt, global_source = self.get_globals_source_and_value(name)
            if self.output.side_effects.has_pending_mutation_of_attr(fglobals_vt, name):
                self.push(self.output.side_effects.load_attr(fglobals_vt, name))
            else:
                value = self.f_globals[name]
                self.push(VariableTracker.build(self, value, global_source))

    def STORE_GLOBAL(self, inst: Instruction) -> None:
        if self.output.global_scope is self.f_globals:
            # If the global scope matches that of the root frame, use handler in
            # root frame instruction translator, to enforce consistency.
            super().STORE_GLOBAL(inst)
        else:
            value = self.pop()
            if isinstance(value, RemovableHandleVariable):
                unimplemented(
                    gb_type="Storing Tensor hook handle in globals (inline call)",
                    context=inst.argval,
                    explanation="This is not supported.",
                    hints=[],
                )
            name = inst.argval
            _fglobals_value, fglobals_vt, _ = self.get_globals_source_and_value(name)
            self.output.side_effects.store_attr(fglobals_vt, name, value)


class InliningGeneratorInstructionTranslator(InliningInstructionTranslator):
    generated_items: list[VariableTracker]
    # Flag whether or not the InlineGenerator should consume the entire iterator

    def __init__(self, *args: Any, **kwargs: Any) -> None:
        super().__init__(*args, **kwargs)
        self.generated_items = []
        self.generator_exhausted = False
        self.is_generator_from_ctx_manager = False

    def should_compile_partial_graph(self) -> bool:
        # resuming on graph break on inlined generator not supported
        return False

    def YIELD_VALUE(self, inst: Instruction) -> None:
        top = self.pop()
        self.generated_items.append(top)
        if len(self.generated_items) > MAX_ITERATOR_LIMIT:
            raise exc.InfiniteGeneratorError(
                "Too many yield values in generator. Maybe you are inlining an infinite generator. "
                f"If not, please report a bug at {PT2_ISSUE_TRACKER_URL}",
            )
        self.push(ConstantVariable.create(None))
        if (
            config.enable_faithful_generator_behavior
            or self.is_generator_from_ctx_manager
        ):
            self.symbolic_result = top
            # Stop tracing
            raise YieldValueOp

    def GET_YIELD_FROM_ITER(self, inst: Instruction) -> None:
        tos = self.stack[-1]
        if not isinstance(tos, ListIteratorVariable):
            self.pop()
            res = BuiltinVariable(iter).call_function(self, [tos], {})  # type: ignore[arg-type]
            self.push(res)

    def RETURN_VALUE(self, inst: Instruction) -> None:
        self.generator_exhausted = True
        return super().RETURN_VALUE(inst)

    def RETURN_CONST(self, inst: Instruction) -> None:
        self.generator_exhausted = True
        return super().RETURN_CONST(inst)

    def YIELD_FROM(self, inst: Instruction) -> None:
        assert len(self.stack) >= 2
        val = self.pop()
        tos = self.stack[-1]
        if not val.is_constant_none():
            # invoke send
            # Unreachable code - if you hit this, you are implementing generator support and have
            # lifted the `unimplemented("generator")` in frame conversion. This codepath handles
            # subgenerator and lines up with this line in Python 3.10
            # https://github.com/python/cpython/blob/3.10/Python/ceval.c#L2599
            unimplemented(
                gb_type="Unreachable sub-generator code",
                context="",
                explanation="Should only be encountered while implementing generator support.",
                hints=[],
            )

        try:
            val = tos.next_variable(self)
        except (StopIteration, exc.ObservedUserStopIteration) as ex:
            if isinstance(ex, exc.ObservedUserStopIteration):
                exc.handle_observed_exception(self)

            # The iterator is exhausted. Stop the loop and return.
            self.pop()
            self.push(ConstantVariable.create(ex.value))
        else:
            # Repeat the YIELD_FROM instruction in the next eval loop
            assert (
                isinstance(self.instruction_pointer, int)
                and self.instruction_pointer > 0
            )
            self.instruction_pointer -= 1

            self.push(val)
            # Add the value to yield into generated_items and replace the top of the stack with None
            self.YIELD_VALUE(inst)

    def SEND(self, inst: Instruction) -> None:
        assert len(self.stack) >= 2
        val = self.pop()
        tos = self.stack[-1]
        if isinstance(tos, (IteratorVariable, LocalGeneratorObjectVariable)) or (
            isinstance(tos, UserDefinedObjectVariable)
            and isinstance(tos.value, collections.abc.Iterator)
        ):
            if val.is_constant_none():
                try:
                    val = tos.next_variable(self)  # type: ignore[arg-type]
                except (StopIteration, exc.ObservedUserStopIteration) as ex:
                    # To implement SEND, we have to look at the implementation
                    # when the iterator returns StopIteration. This translates to this code
                    # 3.11: https://github.com/python/cpython/blob/3.11/Python/ceval.c#L2613-L2619
                    # 3.12: https://github.com/python/cpython/blob/3.12/Python/bytecodes.c#L863-L866
                    # The implementation is different in 3.11 and 3.12. In 3.12, we rely
                    # on END_SEND to clean up. In 3.11, SEND does the cleanup as well.
                    if sys.version_info < (3, 12):
                        self.pop()  # Python 3.12 uses new opcode END_SEND
                    self.push(ConstantVariable.create(ex.value))
                    self.jump(inst)
                else:
                    self.push(val)
            else:
                # invoke send
                # Unreachable code - if you hit this, you are implementing generator support and have
                # lifted the `unimplemented("generator")` in frame conversion. This codepath handles
                # subgenerator and lines up with this line in Python 3.11
                # https://github.com/python/cpython/blob/3.11/Python/ceval.c#L2597
                unimplemented(
                    gb_type="Unreachable sub-generator code",
                    context="",
                    explanation="Should only be encountered while implementing generator support.",
                    hints=[],
                )
        else:
            unimplemented(
                gb_type="SEND with bad type",
                context=f"TOS type: {typestr(tos)}",
                explanation=f"Attempted to SEND with unsupported type {typestr(tos)}.",
                hints=[],
            )<|MERGE_RESOLUTION|>--- conflicted
+++ resolved
@@ -892,13 +892,8 @@
 
                 self.log_graph_break(
                     self.code_options,
-<<<<<<< HEAD
-                    reason=str(excp),
+                    reason=f"{msg_prefix}:\n\n{str(excp)}",
                     exc=excp,
-=======
-                    reason=f"{msg_prefix}:\n\n{str(excp)}",
-                    user_stack=excp.real_stack,
->>>>>>> 5b5109ef
                 )
 
                 if self.maybe_has_backedge():
@@ -2663,65 +2658,10 @@
     )
     def STORE_ATTR(self, inst: Instruction) -> None:
         val, obj = self.popn(2)
-<<<<<<< HEAD
-
-        if isinstance(obj, NNModuleVariable) and not isinstance(val, ConstantVariable):
-            # We don't allow side effects during export on non-constant values
-            # https://github.com/pytorch/torchdynamo/issues/1475
-            assert not self.export, (
-                f"Mutating module attribute {inst.argval} during export."
-            )
-
-        try:
-            BuiltinVariable(setattr).call_function(
-                self,  # type: ignore[arg-type]
-                [obj, ConstantVariable.create(inst.argval), val],
-                {},
-            )
-            return
-        except Unsupported as e:
-            if not self.should_compile_partial_graph():
-                raise
-            reason = f"Encountered graph break when attempting to store an object's attribute (STORE_ATTR):\n\n{str(e)}"
-            self.log_graph_break(
-                self.code_options,
-                reason=reason,
-                exc=e,
-            )
-            e.remove_from_stats()
-            e.add_to_stats("graph_break")
-        speculation.fail_and_restart_analysis(self.error_on_graph_break)
-
-    def store_attr_graph_break(self, inst: Instruction) -> None:
-        if not self.should_compile_partial_graph():
-            unimplemented(
-                gb_type="Should not compile partial graph (STORE_ATTR)",
-                context="",
-                explanation="Dynamo has determined when encountering an unsupported "
-                "STORE_ATTR instruction (i.e. `obj.attr = val`) that it should not compile the partial graph.",
-                hints=[],
-            )
-        log.debug("STORE_ATTR triggered compile")
-        all_stack_locals_metadata = self.output.compile_subgraph(
-            self,
-            reason=GraphCompileReason("store_attr", [self.frame_summary()]),
-            stack_pops=2,
-        )
-        inst_copy = copy.copy(inst)
-        inst_copy.exn_tab_entry = None
-        self.output.add_output_instructions([inst_copy])
-        self.popn(2)
-        self.output.add_output_instructions(
-            self.create_call_resume_at(
-                self.next_instruction,
-                all_stack_locals_metadata,
-            )
-=======
         BuiltinVariable(setattr).call_function(
             self,  # type: ignore[arg-type]
             [obj, ConstantVariable.create(inst.argval), val],
             {},
->>>>>>> 5b5109ef
         )
 
     def DELETE_ATTR(self, inst: Instruction) -> None:
