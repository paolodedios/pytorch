--- conflicted
+++ resolved
@@ -263,13 +263,6 @@
             self.value = None
 
 
-<<<<<<< HEAD
-class ObservedGeneratorExit(ObservedException):
-    pass
-
-
-class ObservedKeyError(ObservedException):
-=======
 class ObservedLookupError(ObservedException):
     # A LookupError exception to be raised from inside Dynamo tracing. This can happen on __getitem__
     pass
@@ -281,8 +274,11 @@
 
 
 class ObservedKeyError(ObservedLookupError):
->>>>>>> c32bafeb
     # A KeyError exception to be raised from inside Dynamo tracing. This can happen on dict __getitem__
+    pass
+
+
+class ObservedGeneratorExit(ObservedException):
     pass
 
 
@@ -307,12 +303,9 @@
 
 observed_exception_map = {
     StopIteration: ObservedUserStopIteration,
-<<<<<<< HEAD
-    GeneratorExit: ObservedGeneratorExit,
-=======
     LookupError: ObservedLookupError,
     IndexError: ObservedIndexError,
->>>>>>> c32bafeb
+    GeneratorExit: ObservedGeneratorExit,
     KeyError: ObservedKeyError,
     AttributeError: ObservedAttributeError,
     RuntimeError: ObservedRuntimeError,
