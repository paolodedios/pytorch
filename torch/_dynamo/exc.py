--- conflicted
+++ resolved
@@ -26,12 +26,15 @@
     - Debugging utilities for error reporting
 """
 
+import json
 import logging
 import os
 import re
 import textwrap
 import typing
 from enum import auto, Enum
+from functools import lru_cache
+from pathlib import Path
 from traceback import extract_stack, format_exc, format_list, StackSummary
 from typing import Any, NoReturn, Optional, TYPE_CHECKING
 
@@ -67,6 +70,10 @@
 
 
 class InternalTorchDynamoError(TorchDynamoException):
+    pass
+
+
+class ResumePrologueTracingError(TorchDynamoException):
     pass
 
 
@@ -374,7 +381,7 @@
     # stack and raise the exception.
     exception_vt = BuiltinVariable(exc_type).call_function(tx, args or [], kwargs or {})  # type: ignore[arg-type]
     tx.exn_vt_stack.set_current_exception(exception_vt)
-    raise observed_exception_map[exc_type]
+    raise get_dynamo_observed_exception(exc_type)
 
 
 def handle_observed_exception(tx: Any) -> None:
@@ -411,6 +418,7 @@
     torch._subclasses.fake_tensor.DynamicOutputShapeException,
     torch._subclasses.fake_tensor.UnsupportedOperatorException,
     torch._subclasses.fake_tensor.UnsupportedFakeTensorException,
+    torch._subclasses.fake_tensor.UnsupportedMutationAliasingException,
 )
 
 
@@ -500,8 +508,6 @@
     return msg
 
 
-<<<<<<< HEAD
-=======
 @lru_cache(maxsize=1)
 def _load_graph_break_registry() -> dict[str, Any]:
     """
@@ -540,7 +546,6 @@
     return None
 
 
->>>>>>> eaa5d9d3
 # TODO replace old unimplemented later
 def unimplemented_v2(
     gb_type: str,
@@ -562,16 +567,17 @@
     """
 
     msg = format_graph_break_message(gb_type, context, explanation, hints)
+
+    documentation_link = get_gbid_documentation_link(gb_type)
+
+    if documentation_link:
+        msg += f"\n For more details about this graph break, please visit: {documentation_link}"
+
     if log_warning:
         log.warning(msg)
     if from_exc is not _NOTHING:
         raise Unsupported(msg) from from_exc
     raise Unsupported(msg)
-
-
-def warning(msg: str) -> None:
-    counters["warnings"][msg] += 1
-    assert msg != os.environ.get("BREAK", False)
 
 
 # KeyError has special handling for its args
