# mypy: allow-untyped-defs
import contextlib
import functools
from typing import Any, Dict, List, Optional, Tuple, TYPE_CHECKING, Union

import torch
from torch._dynamo.external_utils import (
    call_backward,
    call_hook,
    FakeCompiledAutogradEngine,
)
from torch._dynamo.source import GetItemSource, LocalSource
from torch._dynamo.utils import counters, lazy_format_graph_code, set_locals_to_steal
from torch._logging import getArtifactLogger, trace_structured
from torch._prims_common import clone_preserve_strides
from torch._subclasses import FakeTensorMode
from torch.fx import GraphModule
from torch.fx.experimental._backward_state import BackwardState
from torch.fx.experimental.proxy_tensor import (
    decompose,
    disable_autocast_cache,
    disable_proxy_modes_tracing,
    fetch_object_proxy,
    ProxyTorchDispatchMode,
    PythonKeyTracer,
    track_tensor_tree,
)
from torch.fx.experimental.symbolic_shapes import DimDynamic, ShapeEnv
from torch.fx.traceback import preserve_node_meta, set_stack_trace
from torch.utils._traceback import CapturedTraceback


if TYPE_CHECKING:
    from torch.fx.proxy import Proxy


compiled_autograd_log = getArtifactLogger(__name__, "compiled_autograd")
verbose_log = getArtifactLogger(__name__, "compiled_autograd_verbose")


def snapshot_verbose_logging_enabled():
    return torch._logging._internal.log_state.is_artifact_enabled(
        "compiled_autograd_verbose"
    )


def cpp_verbose_log_fn(msg: str) -> None:
    verbose_log.debug(msg)


def snapshot_cudagraph_enabled():
    return torch._inductor.config.triton.cudagraphs


def maybe_clone(x):
    if x is not None:
        return clone_preserve_strides(x)
    return x


class AutogradCompilerInstance:
    def __init__(self, compiler_fn) -> None:
        self.compiler_fn = compiler_fn
        self.stack = contextlib.ExitStack()
        self.close = self.stack.close
        self.shape_env = ShapeEnv()
        self.fake_tensor_mode = FakeTensorMode(
            allow_fallback_kernels=True,
            allow_non_fake_inputs=True,
            shape_env=self.shape_env,
        )
        self.fx_tracer = PythonKeyTracer()
        self.proxy_mode = ProxyTorchDispatchMode(self.fx_tracer, "symbolic")
        self.hooks_proxy: Optional[Proxy] = None
        self.graph_placeholders = ["inputs", "sizes", "scalars", "hooks"]

    def wrap_fake(self, x, source):
        assert isinstance(x, torch.Tensor)
        return self.fake_tensor_mode.from_tensor(x, source=source)

    @staticmethod
    def source(name, idx) -> GetItemSource:
        return GetItemSource(LocalSource(name), idx)

    def begin_capture(
        self,
        inputs: List[torch.Tensor],
        sizes: List[int],
        scalars: List[Union[int, float]],
        origins: List[List[Tuple[int, str]]],
    ):
        counters["compiled_autograd"]["captures"] += 1
        self.aot_graph_cls_name: Optional[str] = None
        self.aot_graph_infos: Dict[int, Dict[str, Any]] = {}
        self.fx_tracer.root = torch.nn.Module()
        self.fx_tracer.graph = torch.fx.Graph(tracer_cls=PythonKeyTracer)
        self.fx_tracer.tensor_attrs = {}
        args_proxy, sizes_proxy, scalars_proxy, self.hooks_proxy = (
            self.fx_tracer.create_proxy("placeholder", name, (), {})
            for name in self.graph_placeholders
        )

        self.stack.enter_context(preserve_node_meta())
        inputs_origins, sizes_origins, scalars_origins = origins
        # tensor inputs to fake tensors
        inputs = [
            self.wrap_fake(x, self.source("inputs", idx))
            for idx, x in enumerate(inputs)
        ]
        self.bind_tensors_to_proxies(inputs, args_proxy, inputs_origins)

        # size inputs to symints
        sizes = [
            self.shape_env.create_unspecified_symint_and_symbol(
                val,
                self.source("sizes", idx),
                DimDynamic.DYNAMIC,
            )
            for idx, val in enumerate(sizes)
        ]
        self.bind_tensors_to_proxies(sizes, sizes_proxy, sizes_origins)

        for idx, val in enumerate(scalars):
            source = self.source("scalars", idx)
            if isinstance(val, int):
                scalars[idx] = self.shape_env.create_unspecified_symint_and_symbol(
                    val,
                    source,
                    DimDynamic.DYNAMIC,
                )
            elif isinstance(val, float):
                scalars[idx] = self.shape_env.create_symfloatnode(
                    self.shape_env.create_unspecified_symbol(
                        val,
                        source=source,
                        dynamic_dim=DimDynamic.DYNAMIC,
                    ),
                    hint=val,
                    source=source,
                )
            else:
                raise AssertionError("Unexpected scalar type: ", type(val))
        self.bind_tensors_to_proxies(scalars, scalars_proxy, scalars_origins)

        # TODO(jansel): are all these modes needed?
        self.stack.enter_context(decompose({}))
        self.stack.enter_context(self.fake_tensor_mode)
        self.stack.enter_context(self.proxy_mode)
        self.stack.enter_context(disable_autocast_cache())
        return inputs, sizes, scalars

    def proxy_call_backward(
        self,
        inputs,
        output_metadatas,
        saved_tensors,
        backward_idx: int,
    ):
        assert self.hooks_proxy is not None
        backward_c_function = self.hooks_proxy[backward_idx]  # type: ignore[index]
        proxies = self.fx_tracer.create_proxy(
            kind="call_function",
            target=call_backward,
            args=(
                backward_c_function,
                self.to_proxy(saved_tensors),
                *self.to_proxy(inputs),
            ),
            kwargs={},
        )

        with disable_proxy_modes_tracing():
            # create fake Tensors
            grad_ins: List[Optional[torch.Tensor]] = []
            for output_metadata in output_metadatas:
                if output_metadata is None:
                    grad_ins.append(None)
                    continue

                layout, device, dtype, size = output_metadata
                grad_ins.append(
                    torch.empty(size=size, dtype=dtype, layout=layout, device=device)
                )
            self.bind_tensors_to_proxies(grad_ins, proxies)
        return tuple(grad_ins)

    def proxy_call_hook(self, hook, *args, **kwargs):
        return self.fx_tracer.create_proxy(
            "call_function",
            call_hook,
            (
                hook,
                *[self.to_proxy(x) for x in args],
            ),
            kwargs,
        )

    def tensor_pre_hook(self, inputs, hook_id, i: int):
        assert self.hooks_proxy is not None
        hook = self.hooks_proxy[hook_id]  # type: ignore[index]
        proxy = self.proxy_call_hook(
            hook,
            inputs[i],
            hook_type="tensor_pre_hook",
        )
        with disable_proxy_modes_tracing():
            inputs[i] = maybe_clone(inputs[i])
            self.bind_tensors_to_proxies([inputs[i]], [proxy])
        return inputs

    def pre_hook(self, inputs, hook_id):
        assert self.hooks_proxy is not None
        hook = self.hooks_proxy[hook_id]  # type: ignore[index]
        proxies = self.proxy_call_hook(
            hook,
            inputs,
            hook_type="pre_hook",
        )
        with disable_proxy_modes_tracing():
            inputs = [maybe_clone(x) for x in inputs]
            self.bind_tensors_to_proxies(inputs, proxies)
        return inputs

    def post_hook(self, outputs, inputs, hook_id):
        assert self.hooks_proxy is not None
        hook = self.hooks_proxy[hook_id]  # type: ignore[index]
        proxies = self.proxy_call_hook(
            hook,
            outputs,
            inputs,
            hook_type="post_hook",
        )
        with disable_proxy_modes_tracing():
            outputs = [maybe_clone(x) for x in outputs]
            self.bind_tensors_to_proxies(outputs, proxies)
        return outputs

    def post_acc_grad_hook(self, input, hook_id):
        assert isinstance(input, torch.Tensor)
        assert self.hooks_proxy is not None
        hook = self.hooks_proxy[hook_id]  # type: ignore[index]
        proxy = self.proxy_call_hook(
            hook,
            input,
            hook_type="post_acc_grad_hook",
        )
        with disable_proxy_modes_tracing():
            input = [maybe_clone(input)]
            self.bind_tensors_to_proxies(input, [proxy])
        return input

    # Note: [Compiled autograd and cudagraphs]
    # Eager autograd backward implements scalars as 0-dim tensors, see DivBackward0::other_.
    # When compiled autograd traces those nodes, it lifts the scalar tensors, resulting in a graph
    # with some cpu 0-dim tensor inputs. To prevent the entire graph from skipping cudagraph, we move the
    # scalars tensors to cuda. This works because ATen/prims ops will accept cuda 0-dim tensors too.
    def move_graph_nodes_to_cuda(self, graph) -> List[int]:
        to_move: Dict[int, torch.fx.Node] = {}
        has_cuda_inputs = False
        nodes = list(graph.nodes)
        assert nodes[0].target == "inputs"
        inputs = nodes[0]
        inputs_users = list(inputs.users.keys())
        # input access nodes should immediately follow placeholder nodes
        first_getitem_idx = len(self.graph_placeholders)
        assert nodes[first_getitem_idx] == inputs_users[0]
        last_getitem_idx = first_getitem_idx + len(inputs_users) - 1
        assert nodes[last_getitem_idx] == inputs_users[-1]
        for i, node in enumerate(inputs_users):
            if not has_cuda_inputs and node.meta["val"].device.type == "cuda":
                has_cuda_inputs = True
                continue

            is_cpu = node.meta["val"].device.type == "cpu"
            is_scalar = len(node.meta["val"].size()) == 0
            if is_cpu and is_scalar:
                node_users = list(node.users.keys())
                if all(
                    isinstance(user.target, torch._ops.OpOverload)
                    and user.target.namespace in ("prims", "aten")
                    for user in node_users
                ):
                    # all users are prims/aten, can move safely
                    to_move[i] = node

        # only move cpu scalars to cuda if there were cuda activations in this graph,
        # this is to handle the case where cudagraphs is enabled on a cpu-only graph
        if has_cuda_inputs:
            for node in to_move.values():
                node.meta["val"] = node.meta["val"].cuda()

            # return runtime indices we need to move to cuda
            return list(to_move.keys())

        return []

    def end_capture(self, outputs):
        self.fx_tracer.create_proxy(
            "call_function",
            FakeCompiledAutogradEngine._exec_final_callbacks_stub,
            (),
            {},
        )
        self.stack.close()
        self.fx_tracer.create_node(
            "output",
            "output",
            (self.fx_tracer.create_arg(self.to_proxy(outputs)),),
            {},
        )
        self.rename_aot_dispatcher_nodes()
        self.reorder_accumulate_grad_nodes()
        runtime_inputs_to_move: List[int] = []
        if snapshot_cudagraph_enabled():
            runtime_inputs_to_move = self.move_graph_nodes_to_cuda(self.fx_tracer.graph)

        graph = GraphModule(
            self.fx_tracer.root, self.fx_tracer.graph, "CompiledAutograd"
        )
        set_locals_to_steal(graph, ["inputs"])
        lazy_graph_code = lazy_format_graph_code(
            "Compiled autograd graph",
            graph,
            include_device=True,
            include_stride=True,
            colored=True,
        )
        compiled_autograd_log.info("%s", lazy_graph_code)
        verbose_log.debug("%s", lazy_graph_code)
        trace_structured(
            "compiled_autograd_graph",
            payload_fn=lambda: graph.print_readable(print_output=False),
        )

        def runtime_wrapper(compiled_fn, inputs, sizes, scalars, hooks):
            global in_compiled_autograd_region
            try:
                in_compiled_autograd_region = True
                for i in runtime_inputs_to_move:
                    inputs[i] = inputs[i].pin_memory().cuda(non_blocking=True)

                with disable():
                    return compiled_fn(inputs, sizes, scalars, hooks)
            finally:
                in_compiled_autograd_region = False

        return runtime_wrapper, self.compiler_fn(graph)

    def rename_aot_dispatcher_nodes(self):
        """
        Renames nodes as they appear in the AOTDispatcher backward graphs, prefixed by AOT id
        e.g. AOTDispatcher backward graph X's `sin_Y` -> `aotX_sin_Y`
        """
        if self.aot_graph_cls_name is None:
            return

        def is_similar(ca: torch.fx.node.Node, aot: torch.fx.node.Node):
            # 1. comparing using target (for aten ops)
            target_match = ca.target == aot.target
            if not target_match:
                # 2. comparing using name (for HOPs)
                target_match = (
                    hasattr(ca.target, "__name__")
                    and hasattr(aot.target, "__name__")
                    and ca.target.__name__ == aot.target.__name__
                )
            if (
                not target_match
                and hasattr(ca.target, "name")
                and hasattr(aot.target, "name")
                and aot.target.name() == "aten::reshape"
                and hasattr(aot.meta.get("original_aten"), "name")
            ):
                # 3. undo view_to_reshape post grad pass
                target_match = ca.target.name() == aot.meta["original_aten"].name()

            return (
                target_match
                and ca.op == aot.op
                and ca.type == aot.type
                and len(ca.all_input_nodes) == len(aot.all_input_nodes)
            )

        for nodecall_index, info in self.aot_graph_infos.items():
            ca_node_start_idx = info["ca_node_start_idx"]
            aot_id = info["aot_id"]
            aot_graph = info["aot_gm"].graph

            # 1. Find the first op from user code in the AOT graph
            aot_it = iter(aot_graph.nodes)
            aot_node = next(aot_it)
            assert aot_node is not None
            try:
                while aot_node.op != "call_function":
                    aot_node = next(aot_it)
            except StopIteration:
                continue

            try:
                # 2. Find the first op in the compiled autograd graph segment
                ca_it = iter(self.fx_tracer.graph.nodes)
                for _ in range(ca_node_start_idx):
                    next(ca_it)
                ca_node = next(ca_it)

                # Graphs should all end with output node
                while ca_node.op != "output" and not is_similar(ca_node, aot_node):
                    # The compiled autograd graph may contain lazily inserted ops
                    # We skip those when aligning nodes
                    ca_node = next(ca_it)

                # 3. Keep alligned and rename nodes
                while aot_node.op != "output" and ca_node.op != "output":
                    if not ca_node.users:
                        # TODO: DCE for compiled autograd graph
                        ca_node = next(ca_it)
                        continue

                    if not is_similar(ca_node, aot_node):
                        # There should be no lazily inserted ops in the middle of a match
                        # So any deviation is an error
                        raise StopIteration

                    ca_node.name = f"aot{aot_id}_{aot_node.name}"
                    for i, inp in enumerate(aot_node.all_input_nodes):
                        ca_node.all_input_nodes[i].name = f"aot{aot_id}_{inp.name}"

                    aot_node = next(aot_it)
                    ca_node = next(ca_it)
            except StopIteration:
                verbose_log.debug(
                    "Failed to match %s%s (NodeCall %s) nodes with AOT backward graph %s nodes",
                    self.aot_graph_cls_name,
                    aot_id,
                    nodecall_index,
                    aot_id,
                )

    def reorder_accumulate_grad_nodes(self):
        """
        Usage of AOTAutograd causes all the accumulate_grad_ nodes to get pushed to the end of
        the graph.  This differs from eager mode, which schedules them as soon as possible. This
        pass attempts to reorder the graph to mimic eager behavior.
        """
        for node in self.fx_tracer.graph.find_nodes(
            op="call_function", target=torch.ops.inductor.accumulate_grad_.default
        ):
            arg = max(node.args)  # last arg
            if arg is not node.prev and arg.op != "placeholder":
                arg.append(node)

    def to_proxy(self, t):
        if t is None:
            return None
        if isinstance(t, list):
            return [self.to_proxy(x) for x in t]
        if isinstance(t, tuple):
            return tuple(self.to_proxy(x) for x in t)
        # can it be torch.SymInt as the code used to imply?
        assert isinstance(t, torch.Tensor)
        proxy_tensor = fetch_object_proxy(self.fx_tracer, t)
        assert isinstance(proxy_tensor, torch.fx.experimental.proxy_tensor._ProxyTensor)
        return proxy_tensor.proxy

    def bind_tensors_to_proxies(
        self, tensors, proxies, origins: Optional[List[Tuple[int, str]]] = None
    ):
        if isinstance(proxies, torch.fx.Proxy):
            if origins:
                assert len(origins) == len(tensors)
                bound_proxies = []
                for i in range(len(tensors)):
                    nodecall_index, node_name = origins[i]
                    self.set_node_origin(node_name, nodecall_index, None)
                    bound_proxies.append(proxies[i])  # type: ignore[index]
                proxies = bound_proxies
            else:
                proxies = [proxies[i] for i in range(len(tensors))]  # type: ignore[index]

        assert len(tensors) == len(proxies)
        track_tensor_tree(tensors, proxies, constant=None, tracer=self.fx_tracer)

    def bind_backward_state(self, index: int):
        assert self.hooks_proxy is not None
        proxy = self.hooks_proxy[index]  # type: ignore[index]
        bw_state = BackwardState()
        track_tensor_tree(bw_state, proxy, constant=None, tracer=self.fx_tracer)
        return bw_state

    def set_node_origin(
        self,
        node_name: str,
        nodecall_index: int,
        pyobj: Optional[torch.autograd.Function],
    ):
        maybe_aot_id = ""
        if pyobj is not None:
            forward_cls = pyobj._forward_cls  # type: ignore[attr-defined]
            if hasattr(forward_cls, "_aot_id"):
                # backward was created by AOT Dispatcher
                self.aot_graph_cls_name = node_name
                maybe_aot_id = forward_cls._aot_id
                self.aot_graph_infos[nodecall_index] = {
                    "ca_node_start_idx": len(self.fx_tracer.graph.nodes),
                    "aot_id": maybe_aot_id,
                    "aot_gm": forward_cls._lazy_backward_info.bw_module,
                }

        new_code = f"{node_name}{maybe_aot_id} (NodeCall {nodecall_index})"
        raw_stack_trace = CapturedTraceback.extract().format()[-1]
        new_stack_trace = raw_stack_trace.replace(
            "raw_stack_trace = CapturedTraceback.extract().format()[-1]", new_code
        )
        set_stack_trace(new_stack_trace)


# state of the autograd engine dispatch, kept in sync by enable/disable context managers
compiled_autograd_enabled = False

# global flag to check if we are processing graphs produced from a compiled autograd graph
in_compiled_autograd_region = False


@contextlib.contextmanager
def enable(compiler_fn):
    # we need to import this, because user might not have imported it if they directly use this context manager
    # we need to lazily import it, because of circular dependencies
    import torch._inductor.cudagraph_trees

    prior = torch._C._dynamo.compiled_autograd.set_autograd_compiler(
        functools.partial(AutogradCompilerInstance, compiler_fn)
    )
    if snapshot_verbose_logging_enabled():
        torch._C._dynamo.compiled_autograd.set_verbose_logger(cpp_verbose_log_fn)
    global compiled_autograd_enabled
    compiled_autograd_enabled = True
    try:
        with torch.autograd.set_multithreading_enabled(False):
            yield
    finally:
        if not prior:
            compiled_autograd_enabled = False
        torch._C._dynamo.compiled_autograd.set_autograd_compiler(prior)


@contextlib.contextmanager
def disable():
    prior = torch._C._dynamo.compiled_autograd.set_autograd_compiler(None)
    global compiled_autograd_enabled
    compiled_autograd_enabled = False
    try:
        yield
    finally:
        if prior:
            compiled_autograd_enabled = True
        torch._C._dynamo.compiled_autograd.set_autograd_compiler(prior)


# return to starting state of a new process
def reset() -> None:
    global compiled_autograd_enabled
    compiled_autograd_enabled = False
<<<<<<< HEAD

=======
>>>>>>> cbeb036a
    assert not in_compiled_autograd_region
    torch._C._dynamo.compiled_autograd.set_autograd_compiler(None)
    torch._C._dynamo.compiled_autograd.set_verbose_logger(None)<|MERGE_RESOLUTION|>--- conflicted
+++ resolved
@@ -560,10 +560,6 @@
 def reset() -> None:
     global compiled_autograd_enabled
     compiled_autograd_enabled = False
-<<<<<<< HEAD
-
-=======
->>>>>>> cbeb036a
     assert not in_compiled_autograd_region
     torch._C._dynamo.compiled_autograd.set_autograd_compiler(None)
     torch._C._dynamo.compiled_autograd.set_verbose_logger(None)