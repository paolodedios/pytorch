# mypy: allow-untyped-defs
import contextlib
import functools
import itertools
import operator
import time
from collections import Counter, defaultdict
from typing import Any, Optional, TYPE_CHECKING, Union

import torch
import torch.utils._pytree as pytree
from torch._dynamo.external_utils import (
    call_backward,
    call_hook,
    FakeCompiledAutogradEngine,
)
from torch._dynamo.source import GetItemSource, LocalSource
from torch._dynamo.utils import (
    counters,
    get_chromium_event_logger,
    lazy_format_graph_code,
    set_locals_to_steal,
)
from torch._guards import compile_context, CompileContext, CompileId
from torch._logging import getArtifactLogger, trace_structured
from torch._prims_common import clone_preserve_strides
from torch._subclasses import FakeTensorMode
from torch.fx import GraphModule
from torch.fx.experimental._backward_state import BackwardState
from torch.fx.experimental.proxy_tensor import (
    decompose,
    disable_autocast_cache,
    disable_proxy_modes_tracing,
    fetch_object_proxy,
    ProxyTorchDispatchMode,
    PythonKeyTracer,
    track_tensor_tree,
)
from torch.fx.experimental.symbolic_shapes import DimDynamic, ShapeEnv
from torch.fx.traceback import preserve_node_meta, set_stack_trace
from torch.utils._ordered_set import OrderedSet
from torch.utils._traceback import CapturedTraceback


if TYPE_CHECKING:
    from torch.fx.proxy import Proxy


compiled_autograd_log = getArtifactLogger(__name__, "compiled_autograd")
verbose_log = getArtifactLogger(__name__, "compiled_autograd_verbose")


def snapshot_verbose_logging_enabled():
    return torch._logging._internal.log_state.is_artifact_enabled(
        "compiled_autograd_verbose"
    )


def snapshot_cudagraph_enabled():
    return torch._inductor.config.triton.cudagraphs


def maybe_clone(x):
    if x is not None:
        return clone_preserve_strides(x)
    return x


# We lazily bind "functional backward" variants for PyTorch built-in autograd
# nodes to this class. Example: torch._dynamo.compiled_autograd.ops.MulBackward0
# Each "functional backward" is bound the first time the node's apply_with_saved
# function is called. It's possible to avoid lazy binding and instead bind
# all of this upfront (perhaps at import time) via codegen changes.
class OpNamespace:
    def __init__(self):
        self.custom_function_name_counter: Counter[str] = Counter()

    def add(self, name, fn, is_custom_function=False):
        if is_custom_function:
            name = "CppNode" + name
            count = self.custom_function_name_counter[name]
            self.custom_function_name_counter[name] += 1
            name = f"{name}{count}"
        else:
            assert not hasattr(self, name)

        result = Op(name, fn, is_custom_function)
        torch._dynamo.allow_in_graph(result)
        setattr(self, name, result)
        return name

    def get(self, name):
        return getattr(self, name)


class Op:
    def __init__(self, name, fn, is_custom_function):
        self.fn = fn
        self.is_custom_function = is_custom_function
        self.__name__ = name
        self.__module__ = "torch._dynamo.compiled_autograd.ops"

    def __call__(self, *args, **kwargs):
        return self.fn(*args, **kwargs)

    def __repr__(self):
        return self.__module__ + "." + self.__name__


ops = OpNamespace()


_graph_placeholders = ["inputs", "sizes", "scalars", "hooks"]
_impure_targets = OrderedSet(
    [
        call_hook,
        call_backward,
        FakeCompiledAutogradEngine._exec_final_callbacks_stub,
        torch.ops.inductor.accumulate_grad_.default,
    ]
)

COMPILE_COUNTER = itertools.count()


def make_compile_context(compiled_autograd_id):
    return compile_context(
        CompileContext(
            CompileId(
                compiled_autograd_id=compiled_autograd_id,
                frame_id=None,
                frame_compile_id=None,
            )
        )
    )


class AutogradCompilerInstance:
    def __init__(self, compiler_fn) -> None:
        self.compiler_fn = compiler_fn
        self.stack = contextlib.ExitStack()
        self.close = self.stack.close
        self.shape_env = ShapeEnv()
        self.fake_tensor_mode = FakeTensorMode(
            allow_fallback_kernels=True,
            allow_non_fake_inputs=True,
            shape_env=self.shape_env,
        )
        self.fx_tracer = PythonKeyTracer()
        self.proxy_mode = ProxyTorchDispatchMode(self.fx_tracer, "symbolic")
        self.hooks_proxy: Optional[Proxy] = None

    def wrap_fake(self, x, source):
        assert isinstance(x, torch.Tensor)
        return self.fake_tensor_mode.from_tensor(x, source=source)

    @staticmethod
    def source(name, idx) -> GetItemSource:
        return GetItemSource(LocalSource(name), idx)

    def begin_capture(
        self,
        inputs: list[torch.Tensor],
        sizes: list[int],
        scalars: list[Union[int, float]],
        origins: list[list[tuple[int, str]]],
    ):
        counters["compiled_autograd"]["captures"] += 1
        self.id = next(COMPILE_COUNTER)
        self.compile_context = make_compile_context(self.id)
        self.compile_context.__enter__()
        self.start_time_ns = time.time_ns()
        get_chromium_event_logger().log_event_start(
            "compiled_autograd",
            self.start_time_ns,
            {"graph_id": self.id},
            log_pt2_compile_event=True,
        )

        self.aot_graph_cls_name: Optional[str] = None
        self.aot_graph_infos: dict[int, dict[str, Any]] = {}
        self.fx_tracer.root = torch.nn.Module()
        self.fx_tracer.graph = torch.fx.Graph(tracer_cls=PythonKeyTracer)
        self.fx_tracer.tensor_attrs = {}
        self.symnode_proxy_lookup = {}
        args_proxy, self.sizes_proxy, self.scalars_proxy, self.hooks_proxy = (
            self.fx_tracer.create_proxy("placeholder", name, (), {})
            for name in _graph_placeholders
        )

        self.stack.enter_context(preserve_node_meta())
        inputs_origins, sizes_origins, scalars_origins = origins
        # tensor inputs to fake tensors
        inputs = [
            self.wrap_fake(x, self.source("inputs", idx))
            for idx, x in enumerate(inputs)
        ]
        self.bind_tensors_to_proxies(inputs, args_proxy, inputs_origins)

        # size inputs to symints
        sizes = [
            self.shape_env.create_unspecified_symint_and_symbol(
                val,
                self.source("sizes", idx),
                DimDynamic.DYNAMIC,
            )
            for idx, val in enumerate(sizes)
        ]
        self.bind_tensors_to_proxies(sizes, self.sizes_proxy, sizes_origins)
        for i, symint in enumerate(sizes):
            self.symnode_proxy_lookup[symint.node] = self.sizes_proxy[i]

        for idx, val in enumerate(scalars):
            source = self.source("scalars", idx)
            if isinstance(val, int):
                scalars[idx] = self.shape_env.create_unspecified_symint_and_symbol(
                    val,
                    source,
                    DimDynamic.DYNAMIC,
                )
            elif isinstance(val, float):
                scalars[idx] = self.shape_env.create_symfloatnode(
                    self.shape_env.create_unspecified_symbol(
                        val,
                        source=source,
                        dynamic_dim=DimDynamic.DYNAMIC,
                    ),
                    hint=val,
                    source=source,
                )
            else:
                raise AssertionError("Unexpected scalar type: ", type(val))
        self.bind_tensors_to_proxies(scalars, self.scalars_proxy, scalars_origins)
        for i, symval in enumerate(scalars):
            self.symnode_proxy_lookup[symval.node] = self.scalars_proxy[i]  # type: ignore[union-attr]

        # TODO(jansel): are all these modes needed?
        self.stack.enter_context(decompose({}))
        self.stack.enter_context(self.fake_tensor_mode)
        self.stack.enter_context(self.proxy_mode)
        self.stack.enter_context(disable_autocast_cache())
        # Needed to make sure we don't accidentally specialize any symbols
        assert self.fake_tensor_mode.shape_env is not None
        env = self.fake_tensor_mode.shape_env
        self.stack.enter_context(
            torch.fx.experimental.symbolic_shapes._suppress_guards(env)
        )
        return inputs, sizes, scalars

    def proxy_call_aot_backward(
        self,
        pinputs,
        psaved_tensors,
        saved_tensors,
        pctx,
        ctx,
        maybe_backward_state_idx,
    ):
        # The AOTBackward call consists of three things: the prologue, the
        # backward graph, and the epilogue.
        # Our strategy is:
        # - allow_in_graph the prologue (in the CA graph and Dynamo graph),
        # - copy-paste the backward graph into the CA graph so that CA passes and Dynamo can see it
        # - trace directly through the epilogue. Anything that gets baked in is
        #   constant metadata (for example, metadata about the number of outputs, or removing
        #   RNG arguments or effect tokens).
        # If Dynamo graph capture were better, then we could add a node for the prologue
        # into the CA graph and have Dynamo trace into it.

        psymints = [self.to_proxy(e) for e in ctx._get_compiled_autograd_symints()]

        # NOTE: we should only close over constants
        CompiledFunction = ctx._forward_cls
        metadata = CompiledFunction.metadata
        maybe_subclass_metadata = CompiledFunction.maybe_subclass_metadata
        del CompiledFunction

        @torch._dynamo.allow_in_graph  # type: ignore[misc]
        def call_aot_bwd_prologue(ctx_saved_tensors, ctx_symints, *flat_args):
            out = torch._functorch._aot_autograd.runtime_wrappers._backward_prologue_functional(
                ctx_saved_tensors,
                ctx_symints,
                metadata,
                maybe_subclass_metadata,
                *flat_args,
            )
            return out

        pgrads = self.fx_tracer.create_proxy(
            kind="call_function",
            target=call_aot_bwd_prologue,
            args=(
                psaved_tensors,
                psymints,
                *pinputs,
            ),
            kwargs={},
        )

        pbackward_state = None
        if maybe_backward_state_idx is not None:
            pbackward_state = self.hooks_proxy[maybe_backward_state_idx]  # type: ignore[index]

        # Copy-paste the AOT backward graph into the compiled autograd graph
        def copy_paste_aot_backward_graph():
            def num_inputs(graph):
                num_args = 0
                for node in graph.nodes:
                    if node.op == "placeholder":
                        num_args += 1
                        continue
                    else:
                        break
                return num_args

            # set up the proxy inputs to ctx._bw_module
            # the calling convention is: [*symints, *args (primals and tangents), backward_state]
            num_args = num_inputs(ctx._bw_module.graph)
            pall_args = [
                pgrads[i] for i in range(num_args - int(pbackward_state is not None))
            ]
            # replace the symints with our symints
            symints = ctx._get_compiled_autograd_symints()
            assert len(symints) == len(ctx.symints)
            psymints = [self.to_proxy(e) for e in symints]
            pall_args[: len(symints)] = psymints
            # Add backward_state
            if pbackward_state is not None:
                pall_args.append(pbackward_state)

            # run over all nodes of the aot_backward graph.
            # copy and paste them all into the compiled autograd graph.
            args_idx = 0
            value_remap = {}
            poutputs: Optional[List[torch.fx.Proxy]] = None
            for node in ctx._bw_module.graph.nodes:
                if node.op == "placeholder":
                    value_remap[node] = pall_args[args_idx].node
                    args_idx += 1
                elif node.op == "output":
                    assert len(node.args) == 1
                    poutputs = [
                        torch.fx.Proxy(value_remap[n], self.fx_tracer)
                        if isinstance(n, torch.fx.Node)
                        else n
                        for n in node.args[0]
                    ]
                elif node.op == "get_attr":
                    name = node.target
                    qualname = self.fx_tracer.get_fresh_qualname(name)
                    setattr(
                        self.fx_tracer.root, qualname, getattr(ctx._bw_module, name)
                    )
                    result = self.fx_tracer.create_node("get_attr", qualname, (), {})
                    value_remap[node] = result
                elif node.op == "call_function":
                    result = self.fx_tracer.graph.node_copy(
                        node, lambda n: value_remap[n]
                    )
                    value_remap[node] = result
                else:
                    raise AssertionError("shouldn't get here")
            assert poutputs is not None

            # In general we don't know what the shapes of the outputs are, so allocate
            # some dummy sizes for them.
            def dummy():
                with disable_proxy_modes_tracing():
                    return torch.zeros(0, 0, 0, 0, 123)

            outputs = [
                dummy() if isinstance(o, torch.fx.Proxy) else o for o in poutputs
            ]
            self.bind_tensors_to_proxies(outputs, poutputs)
            return outputs

        outputs = copy_paste_aot_backward_graph()

        # TODO(rzou): follow-up PR: tracing through backward_epilogue_functional
        # is incorrect if there are any Tensor subclasses.
        # This is a pre-existing problem and will be fixed in a follow-up.
        results = torch._functorch._aot_autograd.runtime_wrappers._backward_epilogue_functional(
            metadata, maybe_subclass_metadata, outputs
        )
        presults = pytree.tree_map(self.to_proxy, results)
        return presults

    def proxy_call_backward(
        self,
        inputs,
        output_metadatas,
        saved_tensors,
        backward_idx: int,
        ctx: torch.autograd.function.BackwardCFunction,
        maybe_backward_state_idx: Optional[int],
    ):
        assert self.hooks_proxy is not None
        pctx = self.hooks_proxy[backward_idx]  # type: ignore[index]
        pinputs = self.to_proxy(inputs)
        psaved_tensors = self.to_proxy(saved_tensors)
        if hasattr(ctx._forward_cls, "_aot_id"):  # type: ignore[attr-defined]
            # AOT backward
            proxies = self.proxy_call_aot_backward(
                pinputs,
                psaved_tensors,
                saved_tensors,
                pctx,
                ctx,
                maybe_backward_state_idx,
            )
        else:
            proxies = self.fx_tracer.create_proxy(
                kind="call_function",
                target=call_backward,
                args=(
                    pctx,
                    psaved_tensors,
                    *pinputs,
                ),
                kwargs={},
            )
        assert proxies is not None

        with disable_proxy_modes_tracing():
            # create fake Tensors
<<<<<<< HEAD
            grad_ins: List[Optional[torch.Tensor]] = []
            for idx, output_metadata in enumerate(output_metadatas):
                if output_metadata is None or proxies[idx] is None:
=======
            grad_ins: list[Optional[torch.Tensor]] = []
            for output_metadata in output_metadatas:
                if output_metadata is None:
>>>>>>> ead2fd06
                    grad_ins.append(None)
                    continue

                layout, device, dtype, size = output_metadata
                grad_ins.append(
                    torch.empty(size=size, dtype=dtype, layout=layout, device=device)
                )
            self.bind_tensors_to_proxies(grad_ins, proxies)
        return tuple(grad_ins)

    # Guess what the outputs should be from the InputMetadata.
    # This is not sound in general (we guess contiguous strides
    # and no Tensor subclass-ness); we will stop guessing
    # the output metadata in a follow-up.
    def guess_output(self, input_metadata):
        if input_metadata is None:
            return None
        tensoroptions, shape, _ = input_metadata
        kwargs = {}
        names = [
            "requires_grad",
            "memory_format",
            "device",
            "dtype",
            "layout",
            "pinned_memory",
        ]
        for name, option in zip(names, tensoroptions):
            if option is not None:
                kwargs[name] = option

        with disable_proxy_modes_tracing():
            return torch.ops.aten.zeros(shape, **kwargs)

    def bind_function(self, fn_name, fn, is_custom_function):
        """Binds ops.fn_name = fn"""
        return ops.add(fn_name, fn, is_custom_function)

    def apply_functional(self, fn_name, grads, args, output_metadata):
        """Proxies a call to ops.fn_name(grads, *args) into the graph"""
        op = ops.get(fn_name)
        return self.proxy_call(op, (grads, *args), output_metadata)

    def proxy_call(self, fn, args, output_metadata):
        """Proxies a call to fn(*args) into the graph"""
        flat_args, _ = pytree.tree_flatten(args)
        proxy_args = pytree.tree_map(lambda e: self.to_proxy(e), args)
        proxy_out = self.fx_tracer.create_proxy(
            "call_function", fn, args=proxy_args, kwargs={}
        )
        result = [self.guess_output(metadata) for metadata in output_metadata]
        self.bind_tensors_to_proxies(result, [proxy_out[i] for i in range(len(result))])
        return result

    def validate_outputs(self, _, outputs, args, output_metadata):
        """Proxies a call to ops.validate_outputs(outputs, *args) into the graph"""
        op = ops.get("validate_outputs")
        proxy_args = pytree.tree_map(self.to_proxy, (outputs, *args))
        new_proxy_outputs = self.fx_tracer.create_proxy(
            "call_function", op, args=proxy_args, kwargs={}
        )
        assert len(output_metadata) == len(outputs)
        outputs = [
            None if output is None or metadata is None else self.guess_output(metadata)
            for output, metadata in zip(outputs, output_metadata)
        ]
        self.bind_tensors_to_proxies(outputs, new_proxy_outputs)
        return outputs

    def proxy_call_hook(self, hook, *args, **kwargs):
        return self.fx_tracer.create_proxy(
            "call_function",
            call_hook,
            (
                hook,
                *[self.to_proxy(x) for x in args],
            ),
            kwargs,
        )

    def tensor_pre_hook(self, inputs, hook_id, i: int):
        assert self.hooks_proxy is not None
        hook = self.hooks_proxy[hook_id]  # type: ignore[index]
        proxy = self.proxy_call_hook(
            hook,
            inputs[i],
            hook_type="tensor_pre_hook",
        )
        with disable_proxy_modes_tracing():
            inputs[i] = maybe_clone(inputs[i])
            self.bind_tensors_to_proxies([inputs[i]], [proxy])
        return inputs

    def pre_hook(self, inputs, hook_id):
        assert self.hooks_proxy is not None
        hook = self.hooks_proxy[hook_id]  # type: ignore[index]
        proxies = self.proxy_call_hook(
            hook,
            inputs,
            hook_type="pre_hook",
        )
        with disable_proxy_modes_tracing():
            inputs = [maybe_clone(x) for x in inputs]
            self.bind_tensors_to_proxies(inputs, proxies)
        return inputs

    def post_hook(self, outputs, inputs, hook_id):
        assert self.hooks_proxy is not None
        hook = self.hooks_proxy[hook_id]  # type: ignore[index]
        proxies = self.proxy_call_hook(
            hook,
            outputs,
            inputs,
            hook_type="post_hook",
        )
        with disable_proxy_modes_tracing():
            outputs = [maybe_clone(x) for x in outputs]
            self.bind_tensors_to_proxies(outputs, proxies)
        return outputs

    def post_acc_grad_hook(self, input, hook_id):
        assert isinstance(input, torch.Tensor)
        assert self.hooks_proxy is not None
        hook = self.hooks_proxy[hook_id]  # type: ignore[index]
        proxy = self.proxy_call_hook(
            hook,
            input,
            hook_type="post_acc_grad_hook",
        )
        with disable_proxy_modes_tracing():
            input = [maybe_clone(input)]
            self.bind_tensors_to_proxies(input, [proxy])
        return input

    # Note: [Compiled autograd and cudagraphs]
    # Eager autograd backward implements scalars as 0-dim tensors, see DivBackward0::other_.
    # When compiled autograd traces those nodes, it lifts the scalar tensors, resulting in a graph
    # with some cpu 0-dim tensor inputs. To prevent the entire graph from skipping cudagraph, we move the
    # scalars tensors to cuda. This works because ATen/prims ops will accept cuda 0-dim tensors too.
    def move_graph_nodes_to_cuda(self, graph) -> list[int]:
        to_move: dict[int, torch.fx.Node] = {}
        has_cuda_inputs = False
        nodes = list(graph.nodes)
        assert nodes[0].target == "inputs"
        inputs = nodes[0]
        inputs_users = list(inputs.users.keys())
        # input access nodes should immediately follow placeholder nodes
        first_getitem_idx = len(_graph_placeholders)
        assert nodes[first_getitem_idx] == inputs_users[0]
        last_getitem_idx = first_getitem_idx + len(inputs_users) - 1
        assert nodes[last_getitem_idx] == inputs_users[-1]
        # getitem nodes on inputs
        for i, node in enumerate(inputs_users):
            if not has_cuda_inputs and node.meta["val"].device.type == "cuda":
                has_cuda_inputs = True
                continue

            is_cpu = node.meta["val"].device.type == "cpu"
            is_scalar = len(node.meta["val"].size()) == 0
            if is_cpu and is_scalar:
                node_users = list(node.users.keys())
                # We can only move the cpu scalar if it is not exposed to user code.
                if all(
                    (
                        isinstance(user.target, torch._ops.OpOverload)
                        and user.target.namespace in ("prims", "aten")
                    )
                    or (
                        isinstance(user.target, Op)
                        and not user.target.is_custom_function
                    )
                    for user in node_users
                ):
                    # all users are prims/aten, can move safely
                    to_move[i] = node

        # only move cpu scalars to cuda if there were cuda activations in this graph,
        # this is to handle the case where cudagraphs is enabled on a cpu-only graph
        if has_cuda_inputs:
            for node in to_move.values():
                verbose_log.debug("Moving node %s from cpu to cuda", node)
                node.meta["val"] = node.meta["val"].cuda()

            # return runtime indices we need to move to cuda
            return list(to_move.keys())

        return []

    def is_sym_node(self, node):
        return (
            isinstance(node, torch.fx.Node)
            and node.op == "call_function"
            and node.target
            in [torch.ops.aten.sym_size.int, torch.ops.aten.sym_numel.default]
        )

    def dce(self):
        # Most of these removed nodes would have been removed during Dynamo and AOTDispatch
        # Remove some of these nodes earlier to improve compilation speed

        # Dynamo guards will error instead of creating aliasing guards unless we unpack them in the graph
        unpack_nodes: OrderedSet[torch.fx.Node] = OrderedSet()
        for i, node in enumerate(self.fx_tracer.graph.find_nodes(op="placeholder")):
            unpack_nodes.update(node.users.keys())
        assert i == len(_graph_placeholders) - 1

        def is_impure(node):
            return (
                node in unpack_nodes
                or node.op == "placeholder"
                or node.op == "output"
                or (node.op == "call_function" and node.target in _impure_targets)
            )

        before = len(self.fx_tracer.graph.nodes)
        self.fx_tracer.graph.eliminate_dead_code(is_impure)
        after = len(self.fx_tracer.graph.nodes)
        verbose_log.debug("DCE removed %d nodes", before - after)

    def end_capture(self, outputs):
        self.fx_tracer.create_proxy(
            "call_function",
            FakeCompiledAutogradEngine._exec_final_callbacks_stub,
            (),
            {},
        )
        self.stack.close()
        self.fx_tracer.create_node(
            "output",
            "output",
            (self.fx_tracer.create_arg(self.to_proxy(outputs)),),
            {},
        )
        runtime_inputs_to_move: list[int] = []
        if snapshot_cudagraph_enabled():
            runtime_inputs_to_move = self.move_graph_nodes_to_cuda(self.fx_tracer.graph)
        # TODO(rzou): the guessed metadata is incorrect, we will remove it at the end of the PR stack.
        self.rename_aot_dispatcher_nodes()
        self.reorder_tensor_pre_hook_nodes()
        self.reorder_pre_hook_nodes_to_schedule_asap()
        self.reorder_accumulate_grad_nodes()
        self.reorder_pre_hook_nodes_to_mimic_eager()
        self.reorder_post_acc_grad_hook_nodes()
        self.reorder_post_hook_nodes()
        # TODO(yf225): work around: remove dead codes like `sym_size` and `sym_numel` which are not used downstream. e.g.
        # ```
        # sym_numel_default = torch.ops.aten.sym_numel.default(sum_109);  sum_109 = None
        # eq_115 = 16 == sym_numel_default;  sym_numel_default = eq_115 = None
        # sym_size_int_39 = torch.ops.aten.sym_size.int(getitem_112, 1);  getitem_112 = None
        # eq_116 = 16 == sym_size_int_39;  eq_116 = None
        # eq_117 = 16 == sym_size_int_39;  sym_size_int_39 = eq_117 = None
        # ```
        # Proper fix is Richard's Python compiled autograd effort which will avoid calling make_fx and
        # should prevent these ops from going into the CA graph.
        self.dce()

        graph = GraphModule(
            self.fx_tracer.root, self.fx_tracer.graph, f"CompiledAutograd{self.id}"
        )
        set_locals_to_steal(graph, ["inputs"])
        lazy_graph_code = lazy_format_graph_code(
            "Compiled autograd graph",
            graph,
            include_device=True,
            include_stride=True,
            colored=True,
        )
        compiled_autograd_log.info("%s", lazy_graph_code)
        verbose_log.debug("%s", lazy_graph_code)
        trace_structured(
            "compiled_autograd_graph",
            payload_fn=lambda: graph.print_readable(print_output=False),
        )

        def runtime_wrapper(compiled_fn, inputs, sizes, scalars, hooks):
            global in_compiled_autograd_region
            try:
                in_compiled_autograd_region = True
                for i in runtime_inputs_to_move:
                    inputs[i] = inputs[i].pin_memory().cuda(non_blocking=True)

                with _disable(), make_compile_context(self.id):
                    return compiled_fn(inputs, sizes, scalars, hooks)
            finally:
                in_compiled_autograd_region = False

        get_chromium_event_logger().log_event_end(
            "compiled_autograd",
            time.time_ns(),
            {"graph_id": self.id},
            self.start_time_ns,
            log_pt2_compile_event=True,
        )
        self.compile_context.__exit__(None, None, None)
        return runtime_wrapper, self.compiler_fn(graph)

    def rename_aot_dispatcher_nodes(self):
        """
        Renames nodes as they appear in the AOTDispatcher backward graphs, prefixed by AOT id
        e.g. AOTDispatcher backward graph X's `sin_Y` -> `aotX_sin_Y`
        """
        if self.aot_graph_cls_name is None:
            return

        def is_similar(ca: torch.fx.node.Node, aot: torch.fx.node.Node):
            # 1. comparing using target (for aten ops)
            target_match = ca.target == aot.target
            if not target_match:
                # 2. comparing using name (for HOPs)
                target_match = (
                    hasattr(ca.target, "__name__")
                    and hasattr(aot.target, "__name__")
                    and ca.target.__name__ == aot.target.__name__
                )
            if (
                not target_match
                and hasattr(ca.target, "name")
                and hasattr(aot.target, "name")
                and aot.target.name() == "aten::reshape"
                and hasattr(aot.meta.get("original_aten"), "name")
            ):
                # 3. undo view_to_reshape post grad pass
                target_match = ca.target.name() == aot.meta["original_aten"].name()

            return (
                target_match
                and ca.op == aot.op
                and ca.type == aot.type
                and len(ca.all_input_nodes) == len(aot.all_input_nodes)
            )

        # number of times we saw this AOT backward graph, used to dedup reused graphs
        aot_id_counter: dict[int, int] = defaultdict(int)
        for nodecall_index, info in self.aot_graph_infos.items():
            ca_node_start_idx = info["ca_node_start_idx"]
            aot_id = info["aot_id"]
            aot_id_postfix = ""
            aot_graph = info["aot_gm"].graph
            if aot_id_counter[aot_id]:
                aot_id_postfix = f"_{aot_id_counter[aot_id]}"
            aot_id_counter[aot_id] += 1

            # 1. Find the first op from user code in the AOT graph
            aot_it = iter(aot_graph.nodes)
            aot_node = next(aot_it)
            assert aot_node is not None
            try:
                while aot_node.op != "call_function":
                    aot_node = next(aot_it)
            except StopIteration:
                continue

            try:
                # 2. Find the first op in the compiled autograd graph segment
                ca_it = iter(self.fx_tracer.graph.nodes)
                for _ in range(ca_node_start_idx):
                    next(ca_it)
                ca_node = next(ca_it)

                # Graphs should all end with output node
                while ca_node.op != "output" and not is_similar(ca_node, aot_node):
                    # The compiled autograd graph may contain lazily inserted ops
                    # We skip those when aligning nodes
                    ca_node = next(ca_it)

                # 3. Keep alligned and rename nodes
                while aot_node.op != "output" and ca_node.op != "output":
                    if not ca_node.users:
                        # TODO: DCE for compiled autograd graph
                        ca_node = next(ca_it)
                        continue

                    if not is_similar(ca_node, aot_node):
                        # There should be no lazily inserted ops in the middle of a match
                        # So any deviation is an error
                        raise StopIteration

                    ca_node.name = f"aot{aot_id}{aot_id_postfix}_{aot_node.name}"
                    for i, inp in enumerate(aot_node.all_input_nodes):
                        ca_node.all_input_nodes[
                            i
                        ].name = f"aot{aot_id}{aot_id_postfix}_{inp.name}"

                    aot_node = next(aot_it)
                    ca_node = next(ca_it)
            except StopIteration:
                verbose_log.debug(
                    "Failed to match %s%s (NodeCall %s) nodes with AOT backward graph %s nodes",
                    self.aot_graph_cls_name,
                    aot_id,
                    nodecall_index,
                    aot_id,
                )

    @staticmethod
    def get_all_nodes(args):
        # filter out non-Node args, like None
        nodes = [n for n in args if type(n) is torch.fx.Node]
        return nodes

    @staticmethod
    def is_placeholder(node):
        if node.op == "placeholder" or (
            node.op == "call_function"
            and node.target == operator.getitem
            and node.args[0].op == "placeholder"
        ):
            return True
        return False

    def reorder_accumulate_grad_nodes(self):
        """
        Usage of AOTAutograd causes all the accumulate_grad_ nodes to get pushed to the end of
        the graph.  This differs from eager mode, which schedules them as soon as possible. This
        pass attempts to reorder the graph to mimic eager behavior.
        """
        for node in self.fx_tracer.graph.find_nodes(
            op="call_function", target=torch.ops.inductor.accumulate_grad_.default
        ):
            param_node, grad_node = node.args[0], node.args[1]
            getitem_node = None
            if grad_node.target == operator.getitem:
                getitem_node = grad_node
                grad_node = getitem_node.args[0]

            arg = max([param_node, grad_node])  # last arg
            if arg is not node.prev and not self.is_placeholder(arg):
                arg.append(node)
                if getitem_node is not None:
                    arg.append(getitem_node)

    def reorder_tensor_pre_hook_nodes(self):
        """
        Usage of AOTAutograd causes all the tensor_pre_hook nodes to get pushed
        to the end of the graph. This differs from eager mode, which schedules
        them as soon as possible. This pass attempts to reorder the graph to
        mimic eager behavior.
        """
        for node in self.fx_tracer.graph.find_nodes(
            op="call_function", target=call_hook
        ):
            if node.kwargs.get("hook_type", None) != "tensor_pre_hook":
                continue

            getitem_node = node.args[0]
            input_node = node.args[1]  # tensor_pre_hook handle only one grad tensor

            if input_node is not node.prev and not self.is_placeholder(input_node):
                input_node.append(getitem_node)
                getitem_node.append(node)

    def reorder_pre_hook_nodes_to_schedule_asap(self):
        """
        In this function, we schedule the pre hooks as soon as possible. This
        does not match eager behavior (schedule pre hook right before its
        registered node), but it can make acc grad be scheduled properly when
        the pre hooks are registered to them. After reordering acc grad node, we
        will reorder the pre hooks again to mimic eager behavior.
        """
        for node in self.fx_tracer.graph.find_nodes(
            op="call_function", target=call_hook
        ):
            if node.kwargs.get("hook_type", None) != "pre_hook":
                continue

            getitem_node = node.args[0]
            # pre_hook handle a tuple of grad tensors
            input_nodes = self.get_all_nodes(node.args[1])

            to_remove = []
            to_append = []
            hook_block = [node]  # contain the hook and hook args getitem
            for n in input_nodes:
                if n.op == "call_function" and n.target == operator.getitem:
                    to_append.append(n.args[0])
                    to_remove.append(n)
                    hook_block.append(n)
            for a, b in zip(to_remove, to_append):
                input_nodes.remove(a)
                input_nodes.append(b)

            arg = max(input_nodes)  # last input
            if arg is not node.prev and not self.is_placeholder(arg):
                arg.append(getitem_node)
                for n in hook_block:
                    getitem_node.append(n)

    def reorder_pre_hook_nodes_to_mimic_eager(self):
        """
        Usage of AOTAutograd causes all the pre_hook nodes to get pushed to the
        end of the graph. This differs from eager mode, which schedules them
        right before their registered node execution. This pass attempts to
        reorder the graph to mimic eager behavior.
        """
        pre_hooks = []
        for node in self.fx_tracer.graph.find_nodes(
            op="call_function", target=call_hook
        ):
            if node.kwargs.get("hook_type", None) != "pre_hook":
                continue
            pre_hooks.append(node)

        for node in reversed(pre_hooks):
            hook_getitem_node = node.args[0]

            users = list(node.users.keys())
            if len(users) == 0:
                continue

            # users are all getitem ops and they are used by same registered node
            assert all(
                user.op == "call_function" and user.target == operator.getitem
                for user in users
            )
            registered_node = next(iter(users[0].users.keys()))

            if registered_node is not node.next:
                registered_node.prepend(hook_getitem_node)
                registered_node.prepend(node)
                for getitem in users:
                    registered_node.prepend(getitem)

    def reorder_post_acc_grad_hook_nodes(self):
        """
        Usage of AOTAutograd causes all the post_acc_grad_hook nodes to get
        pushed to the end of the graph. This differs from eager mode, which
        schedules them as soon as possible. This pass attempts to reorder the
        graph to mimic eager behavior.
        """
        post_acc_grad_hooks = []
        for node in self.fx_tracer.graph.find_nodes(
            op="call_function", target=call_hook
        ):
            if node.kwargs.get("hook_type", None) != "post_acc_grad_hook":
                continue
            post_acc_grad_hooks.append(node)

        # nodes in post_acc_grad_hooks are in topo order. For hooks registered
        # to same node, we should keep their relative order
        for node in reversed(post_acc_grad_hooks):
            getitem_node = node.args[0]
            param_node = node.args[1]  # post_acc_grad_hook handle one param

            # find the corresponding acc_grad node
            acc_grad_node = None
            for n in list(param_node.users.keys()):
                if (
                    n.op == "call_function"
                    and n.target == torch.ops.inductor.accumulate_grad_.default
                ):
                    acc_grad_node = n
                    break

            assert (
                acc_grad_node is not None
            ), "post_acc_grad_hook must have corresponding acc grad node"

            # append post_acc_grad_hook after acc_grad node
            acc_grad_node.append(getitem_node)
            getitem_node.append(node)

    def reorder_post_hook_nodes(self):
        """
        Usage of AOTAutograd causes all the post_hook nodes to get pushed to the
        end of the graph. This differs from eager mode, which schedules them as
        soon as possible. This pass attempts to reorder the graph to mimic eager
        behavior.
        """
        post_hooks = []
        for node in self.fx_tracer.graph.find_nodes(
            op="call_function", target=call_hook
        ):
            if node.kwargs.get("hook_type", None) != "post_hook":
                continue
            post_hooks.append(node)

        for node in reversed(post_hooks):
            getitem_node = node.args[0]
            output_nodes = node.args[1]
            input_nodes = node.args[2]

            if len(output_nodes) > 0:
                continue

            input_nodes_and_users = []
            input_nodes_and_users.extend(list(input_nodes))
            for input_node in input_nodes:
                input_nodes_and_users.extend(
                    user
                    for user in list(input_node.users.keys())
                    if not (
                        user.op == "call_function"
                        and user.target == call_hook
                        and node.kwargs.get("hook_type", None) == "post_hook"
                    )
                )

            arg = max(input_nodes_and_users)  # last input users
            if (
                arg.op == "call_function"
                and arg.target == torch.ops.inductor.accumulate_grad_.default
            ):
                param_node = arg.args[0]
                post_acc_grad_hook_node = None
                for n in list(param_node.users.keys()):
                    if (
                        n.op == "call_function"
                        and n.target == call_hook
                        and n.kwargs.get("hook_type", None) == "post_acc_grad_hook"
                    ):
                        post_acc_grad_hook_node = n

                if post_acc_grad_hook_node is not None:
                    post_acc_grad_hook_node.append(getitem_node)
                    getitem_node.append(node)
                    continue

            if arg is not node.prev and not self.is_placeholder(arg):
                arg.append(getitem_node)
                getitem_node.append(node)

    def to_proxy(self, t):
        if t is None:
            return None
        if isinstance(t, list):
            return [self.to_proxy(x) for x in t]
        if isinstance(t, tuple):
            return tuple(self.to_proxy(x) for x in t)
        if isinstance(t, (torch.SymInt, torch.SymFloat)):
            return self.symnode_proxy_lookup[t.node]
        if not isinstance(t, torch.Tensor):
            # constant types like device, dtype, str
            return t
        proxy_tensor = fetch_object_proxy(self.fx_tracer, t)
        assert isinstance(proxy_tensor, torch.fx.experimental.proxy_tensor._ProxyTensor)
        return proxy_tensor.proxy

    def bind_tensors_to_proxies(
        self, tensors, proxies, origins: Optional[list[tuple[int, str]]] = None
    ):
        if isinstance(proxies, torch.fx.Proxy):
            if origins:
                assert len(origins) == len(tensors)
                bound_proxies = []
                for i in range(len(tensors)):
                    nodecall_index, node_name = origins[i]
                    self.set_node_origin(node_name, nodecall_index, None)
                    bound_proxies.append(proxies[i])  # type: ignore[index]
                proxies = bound_proxies
            else:
                proxies = [proxies[i] for i in range(len(tensors))]  # type: ignore[index]

        assert len(tensors) == len(proxies)
        track_tensor_tree(tensors, proxies, constant=None, tracer=self.fx_tracer)

    def bind_backward_state(self, index: int):
        assert self.hooks_proxy is not None
        proxy = self.hooks_proxy[index]  # type: ignore[index]
        bw_state = BackwardState()
        track_tensor_tree(bw_state, proxy, constant=None, tracer=self.fx_tracer)
        return bw_state

    def set_node_origin(
        self,
        node_name: str,
        nodecall_index: int,
        pyobj: Optional[torch.autograd.Function],
    ):
        maybe_aot_id = ""
        if pyobj is not None:
            forward_cls = pyobj._forward_cls  # type: ignore[attr-defined]
            if hasattr(forward_cls, "_aot_id"):
                # backward was created by AOT Dispatcher
                if forward_cls._lazy_backward_info is None:
                    raise RuntimeError(
                        """This compiled backward function was saved by AOTAutogradCache, which does not support
                    compiled autograd. Please turn off AOTAutogradCache using `TORCHINDUCTOR_AUTOGRAD_CACHE=0`."""
                    )
                self.aot_graph_cls_name = node_name
                maybe_aot_id = forward_cls._aot_id
                self.aot_graph_infos[nodecall_index] = {
                    "ca_node_start_idx": len(self.fx_tracer.graph.nodes),
                    "aot_id": maybe_aot_id,
                    "aot_gm": forward_cls._lazy_backward_info.bw_module,
                }

        new_code = f"{node_name}{maybe_aot_id} (NodeCall {nodecall_index})"
        raw_stack_trace = CapturedTraceback.extract().format()[-1]
        new_stack_trace = raw_stack_trace.replace(
            "raw_stack_trace = CapturedTraceback.extract().format()[-1]", new_code
        )
        set_stack_trace(new_stack_trace)


# state of the autograd engine dispatch, kept in sync by enable/disable context managers
compiled_autograd_enabled = False

# global flag to check if compiled autograd is enabled but Dynamo stance is "force_eager"
compiled_autograd_enabled_force_eager = False

# global flag to check if we are processing graphs produced from a compiled autograd graph
in_compiled_autograd_region = False


@contextlib.contextmanager
def _enable(compiler_fn, dynamic=False):
    if dynamic:
        assert type(dynamic) is bool

    from torch._dynamo import eval_frame

    if eval_frame._stance.stance == "force_eager":
        # If user explicitly sets Dynamo stance to "force_eager", we want Compiled Autograd
        # to fall back to eager as well.
        global compiled_autograd_enabled_force_eager
        compiled_autograd_enabled_force_eager = True
        try:
            yield
        finally:
            compiled_autograd_enabled_force_eager = False
    else:
        # we need to import this, because user might not have imported it if they directly use this context manager
        # we need to lazily import it, because of circular dependencies
        import torch._inductor.cudagraph_trees

        (
            prior_compiler,
            prior_dynamic,
        ) = torch._C._dynamo.compiled_autograd.set_autograd_compiler(
            functools.partial(AutogradCompilerInstance, compiler_fn), dynamic
        )
        if snapshot_verbose_logging_enabled():
            torch._C._dynamo.compiled_autograd.set_verbose_logger(verbose_log)
        global compiled_autograd_enabled
        compiled_autograd_enabled = True
        try:
            with torch.autograd.set_multithreading_enabled(False):
                yield
        finally:
            if not prior_compiler:
                compiled_autograd_enabled = False
            torch._C._dynamo.compiled_autograd.set_autograd_compiler(
                prior_compiler, prior_dynamic
            )


@contextlib.contextmanager
def _disable():
    (
        prior_compiler,
        prior_dynamic,
    ) = torch._C._dynamo.compiled_autograd.set_autograd_compiler(None, False)
    global compiled_autograd_enabled
    compiled_autograd_enabled = False
    try:
        yield
    finally:
        if prior_compiler:
            compiled_autograd_enabled = True
        torch._C._dynamo.compiled_autograd.set_autograd_compiler(
            prior_compiler, prior_dynamic
        )


# return to starting state of a new process
def reset() -> None:
    global compiled_autograd_enabled
    compiled_autograd_enabled = False
    assert not in_compiled_autograd_region
    torch._C._dynamo.compiled_autograd.set_autograd_compiler(None, False)
    torch._C._dynamo.compiled_autograd.set_verbose_logger(None)
    torch._C._dynamo.compiled_autograd.clear_cache()
    global COMPILE_COUNTER
    COMPILE_COUNTER = itertools.count()<|MERGE_RESOLUTION|>--- conflicted
+++ resolved
@@ -332,7 +332,7 @@
             # copy and paste them all into the compiled autograd graph.
             args_idx = 0
             value_remap = {}
-            poutputs: Optional[List[torch.fx.Proxy]] = None
+            poutputs: Optional[list[torch.fx.Proxy]] = None
             for node in ctx._bw_module.graph.nodes:
                 if node.op == "placeholder":
                     value_remap[node] = pall_args[args_idx].node
@@ -423,15 +423,9 @@
 
         with disable_proxy_modes_tracing():
             # create fake Tensors
-<<<<<<< HEAD
-            grad_ins: List[Optional[torch.Tensor]] = []
+            grad_ins: list[Optional[torch.Tensor]] = []
             for idx, output_metadata in enumerate(output_metadatas):
                 if output_metadata is None or proxies[idx] is None:
-=======
-            grad_ins: list[Optional[torch.Tensor]] = []
-            for output_metadata in output_metadatas:
-                if output_metadata is None:
->>>>>>> ead2fd06
                     grad_ins.append(None)
                     continue
 
