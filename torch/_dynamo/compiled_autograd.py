--- conflicted
+++ resolved
@@ -542,19 +542,10 @@
             torch._C._dynamo.compiled_autograd.set_verbose_logger(cpp_verbose_log_fn)
         global compiled_autograd_enabled
         compiled_autograd_enabled = True
-<<<<<<< HEAD
-        prior_config = torch._dynamo.config.compiled_autograd
-        torch._dynamo.config.compiled_autograd = True
-=======
->>>>>>> d5bb70af
         try:
             with torch.autograd.set_multithreading_enabled(False):
                 yield
         finally:
-<<<<<<< HEAD
-            torch._dynamo.config.compiled_autograd = prior_config
-=======
->>>>>>> d5bb70af
             if not prior:
                 compiled_autograd_enabled = False
             torch._C._dynamo.compiled_autograd.set_autograd_compiler(prior)
