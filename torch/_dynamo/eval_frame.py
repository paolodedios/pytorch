from __future__ import annotations

import contextlib
import dataclasses
import dis
import functools
import inspect
import logging
import os
import sys
import textwrap
import threading
import traceback
import types
import warnings
import weakref
from enum import Enum
from os.path import dirname, join
from typing import (
    Any,
    Callable,
    Dict,
    List,
    NamedTuple,
    Optional,
    Set,
    Tuple,
    TYPE_CHECKING,
    Union,
)
from unittest.mock import patch

import torch
import torch.fx
import torch.utils._pytree as pytree
import torch.utils.checkpoint
from torch import _guards
from torch._subclasses import fake_tensor
from torch.fx.experimental.proxy_tensor import make_fx
from torch.fx.graph import _PyTreeCodeGen, _PyTreeInfo
from torch.nn.parallel.distributed import DistributedDataParallel
from ..fx import GraphModule
from .backends.registry import CompilerFn, lookup_backend

from .hooks import Hooks

if TYPE_CHECKING:
    from torch._C._dynamo.eval_frame import (  # noqa: F401
        reset_code,
        set_eval_frame,
        set_guard_error_hook,
        set_guard_fail_hook,
        skip_code,
        unsupported,
    )
else:
    for name in dir(torch._C._dynamo.eval_frame):
        if name.startswith("__"):
            continue
        globals()[name] = getattr(torch._C._dynamo.eval_frame, name)

from . import config, convert_frame, external_utils, skipfiles, utils
from .exc import CondOpArgsMismatchError, ResetRequired, UserError, UserErrorType
from .mutation_guard import install_generation_tagging_init
from .types import DynamoCallback
from .utils import compile_times

log = logging.getLogger(__name__)

from torch._dispatch.python import enable_python_dispatcher
from torch.utils._python_dispatch import _disable_current_modes

always_optimize_code_objects = utils.ExactWeakKeyDictionary()
null_context = contextlib.nullcontext


import sympy

from torch.fx.experimental.symbolic_shapes import (
    ConstraintViolationError,
    StrictMinMaxConstraint,
)
from torch.utils._sympy.value_ranges import ValueRanges


# See https://github.com/python/typing/pull/240
class Unset(Enum):
    token = 0


unset = Unset.token

compile_lock = threading.RLock()
most_recent_backend: Optional[CompilerFn] = None
DONT_WRAP_FILES = {
    # For tracing into fx modules
    inspect.getsourcefile(GraphModule),
    join(dirname(dirname(__file__)), "onnx/_internal/fx/dynamo_graph_extractor.py"),
}


class OptimizedModule(torch.nn.Module):
    """
    Wraps the original nn.Module object and later patches its
    forward method to optimized self.forward method.
    """

    def __init__(self, mod: torch.nn.Module, dynamo_ctx):
        super().__init__()
        # Installs the params/buffer
        self._orig_mod = mod
        self.dynamo_ctx = dynamo_ctx
        self._initialize()

    def _initialize(self):
        # Do this stuff in constructor to lower overhead slightly
        if isinstance(self._orig_mod.forward, types.MethodType) and skipfiles.check(
            inspect.getsourcefile(self._orig_mod.forward)
        ):
            # This may be a torch.nn.* instance in skipfiles.py which
            # won't trigger a frame evaluation workaround to add an extra
            # frame we can capture
            self.forward = self.dynamo_ctx(external_utils.wrap_inline(self._orig_mod))
        else:
            # Invoke hooks outside of dynamo then pickup the inner frame
            self.forward = self.dynamo_ctx(self._orig_mod.__call__)

        if hasattr(self._orig_mod, "_initialize_hook"):
            self._forward = self.forward
            self.forward = self._call_lazy_check

    def __getstate__(self):
        state = dict(self.__dict__)
        state.pop("forward", None)
        state.pop("__call__", None)
        return state

    def __setstate__(self, state):
        self.__dict__ = state
        self._initialize()

    def __getattr__(self, name):
        if name == "_orig_mod":
            return self._modules["_orig_mod"]
        return getattr(self._orig_mod, name)

    def _call_lazy_check(self, *args, **kwargs):
        if hasattr(self._orig_mod, "_initialize_hook"):
            # In the case of a lazy module, we want to run
            # the pre-hooks which initialize it.
            # Afterwards, lazy module deletes its pre-hooks
            # to avoid treating it as lazy on subsequent recompile.
            assert len(kwargs) == 0
            self._orig_mod._infer_parameters(self._orig_mod, args)
        return self._forward(*args, **kwargs)

    def __dir__(self):
        orig_mod_attrs = self._orig_mod.__dir__()
        return orig_mod_attrs + [
            attr for attr in super().__dir__() if attr not in orig_mod_attrs
        ]


def remove_from_cache(f):
    """
    Make sure f.__code__ is not cached to force a recompile
    """
    if isinstance(f, types.CodeType):
        reset_code(f)
    elif hasattr(f, "__code__"):
        reset_code(f.__code__)
    elif hasattr(getattr(f, "forward", None), "__code__"):
        reset_code(f.forward.__code__)
    else:
        from . import reset  # type: ignore[attr-defined]

        reset()
        log.warning("could not determine __code__ for %s", f)


def nothing():
    pass


def innermost_fn(fn):
    """
    In case of nesting of _TorchDynamoContext calls, find the innermost
    function. TorchDynamo caches on fn.__code__ object, so its necessary to find
    the innermost function to pass on the optimize, run, disable etc.
    """
    unaltered_fn = fn
    while hasattr(unaltered_fn, "_torchdynamo_orig_callable"):
        unaltered_fn = unaltered_fn._torchdynamo_orig_callable
        assert callable(unaltered_fn)
    return unaltered_fn


@contextlib.contextmanager
def enable_dynamic(enable: Optional[bool] = None, export: bool = False):
    if enable is None:
        yield
    elif enable:
        # Assume everything is dynamic by deafult
        with config.patch(assume_static_by_default=False):
            yield
    else:
        with config.patch(
            automatic_dynamic_shapes=False, assume_static_by_default=True
        ):
            yield


class _TorchDynamoContext:
    def __init__(
        self,
        callback: DynamoCallback,
        on_enter=nothing,
        backend_ctx_ctor=null_context,
        patch_fn=nothing,
        first_ctx=False,
        *,
        export=False,
        dynamic=None,
        compiler_config=None,
    ):
        super().__init__()
        assert callable(callback) or callback is False or callback is None
        self.callback: DynamoCallback = callback
        self.prior: Union[Unset, DynamoCallback] = unset
        self.on_enter = on_enter
        self.extra_ctx_ctor = backend_ctx_ctor
        self.first_ctx = first_ctx
        self.export = export
        self.dynamic = dynamic
        self.compiler_config = compiler_config
        patch_fn()

    def __enter__(self):
        if config.raise_on_ctx_manager_usage:
            raise RuntimeError(
                "torch._dynamo.optimize(...) is used with a context manager. "
                "Please refer to https://github.com/pytorch/torchdynamo#usage-example "
                "to use torch._dynamo.optimize(...) as an annotation/decorator. "
            )
        self.on_enter()
        self.prior = set_eval_frame(self.callback)
        self.backend_ctx = self.extra_ctx_ctor()
        self.backend_ctx.__enter__()
        self.dynamic_ctx = enable_dynamic(self.dynamic, self.export)
        self.dynamic_ctx.__enter__()

    def __exit__(self, exc_type, exc_val, exc_tb):
        assert self.prior is not unset
        set_eval_frame(self.prior)
        self.prior = unset
        # TODO: This is totally not the right way to chain contexts manually
        self.dynamic_ctx.__exit__(exc_type, exc_val, exc_tb)
        self.backend_ctx.__exit__(exc_type, exc_val, exc_tb)

    def __call__(self, fn):
        # public api for compiler config/options
        def get_compiler_config():
            return self.compiler_config

        fn = innermost_fn(fn)
        # Optimize the forward method of torch.nn.Module object
        if isinstance(fn, torch.nn.Module):
            mod = fn
            new_mod = OptimizedModule(mod, self)
            # Save the function pointer to find the original callable while nesting
            # of decorators.
            new_mod._torchdynamo_orig_callable = mod.forward

            # when compiling torch.nn.Module,
            # provide public api OptimizedModule.get_compiler_config()
            assert not hasattr(new_mod, "get_compiler_config")
            new_mod.get_compiler_config = get_compiler_config  # type: ignore[attr-defined]

            return new_mod
        assert callable(fn)

        try:
            filename = inspect.getsourcefile(fn)
        except TypeError:
            filename = None
        if (
            (filename is None or skipfiles.check(filename))
            and (
                getattr(fn, "__name__", "") not in ["_call_impl", "_wrapped_call_impl"]
            )
            and filename not in DONT_WRAP_FILES
        ):
            # call to a builtin without a frame for us to capture
            fn = external_utils.wrap_inline(fn)

        callback = self.callback
        on_enter = self.on_enter
        backend_ctx_ctor = self.extra_ctx_ctor

        @functools.wraps(fn)
        def _fn(*args, **kwargs):
            if (
                not isinstance(self, DisableContext)
                and torch.fx._symbolic_trace.is_fx_tracing()
            ):
                if config.error_on_nested_fx_trace:
                    raise RuntimeError(
                        "Detected that you are using FX to symbolically trace "
                        "a dynamo-optimized function. This is not supported at the moment."
                    )
                else:
                    return fn(*args, **kwargs)

            on_enter()
            prior = set_eval_frame(callback)
            backend_ctx = backend_ctx_ctor()
            backend_ctx.__enter__()
            dynamic_ctx = enable_dynamic(self.dynamic, self.export)
            dynamic_ctx.__enter__()
            try:
                return fn(*args, **kwargs)
            finally:
                set_eval_frame(prior)
                dynamic_ctx.__exit__(None, None, None)
                backend_ctx.__exit__(None, None, None)

        # hooks to properly handle inlining
        if isinstance(self, DisableContext):
            _fn._torchdynamo_disable = True  # type: ignore[attr-defined]
        else:
            _fn._torchdynamo_inline = fn  # type: ignore[attr-defined]

        # Save the function pointer to find the original callable while nesting
        # of decorators.
        _fn._torchdynamo_orig_callable = fn  # type: ignore[attr-defined]

        # when compiling user function instead of nn.Module
        # provide public api _fn.get_compiler_config()
        assert not hasattr(_fn, "get_compiler_config")
        _fn.get_compiler_config = get_compiler_config  # type: ignore[attr-defined]

        # If the function is called using torch._dynamo.optimize decorator, we
        # should prevent any type of skipping.
        if callback not in (None, False):
            if not hasattr(fn, "__code__"):
                raise RuntimeError(
                    textwrap.dedent(
                        """

                        torch._dynamo.optimize is called on a non function object.
                        If this is a callable class, please wrap the relevant code into a function and optimize the
                        wrapper function.

                        >> class CallableClass:
                        >>     def __init__(self):
                        >>         super().__init__()
                        >>         self.relu = torch.nn.ReLU()
                        >>
                        >>     def __call__(self, x):
                        >>         return self.relu(torch.sin(x))
                        >>
                        >>     def print_hello(self):
                        >>         print("Hello world")
                        >>
                        >> mod = CallableClass()

                        If you want to optimize the __call__ function and other code, wrap that up in a function

                        >> def wrapper_fn(x):
                        >>     y = mod(x)
                        >>     return y.sum()

                        and then optimize the wrapper_fn

                        >> opt_wrapper_fn = torch._dynamo.optimize(wrapper_fn)
                        """
                    )
                )
            always_optimize_code_objects[fn.__code__] = True

        return _fn


class OptimizeContext(_TorchDynamoContext):
    @staticmethod
    def _different_backend(old, new):
        return not (old == new or old is None)

    def __init__(
        self,
        callback,
        backend_ctx_ctor,
        first_ctx=False,
        *,
        export=False,
        dynamic=None,
        compiler_config=None,
    ):
        def on_enter():
            global most_recent_backend
            if OptimizeContext._different_backend(most_recent_backend, compiler_fn):
                if config.raise_on_backend_change:
                    raise ResetRequired()
                else:
                    warnings.warn(
                        "changing options to `torch.compile()` may require "
                        "calling `torch._dynamo.reset()` to take effect"
                    )
            most_recent_backend = compiler_fn
            install_generation_tagging_init()

        compiler_fn = innermost_fn(callback)
        super().__init__(
            callback=callback,
            on_enter=on_enter,
            backend_ctx_ctor=backend_ctx_ctor,
            patch_fn=TorchPatcher.patch,
            first_ctx=first_ctx,
            export=export,
            dynamic=dynamic,
            compiler_config=compiler_config,
        )


class RunOnlyContext(_TorchDynamoContext):
    def __init__(self):
        # cudagraph trees relies on generation increment
        def on_enter():
            torch._dynamo.mutation_guard.GenerationTracker.generation += 1

        super().__init__(callback=False, on_enter=on_enter)


class DisableContext(_TorchDynamoContext):
    def __init__(self):
        super().__init__(callback=None)


def first_real_inst_idx(code):
    if sys.version_info < (3, 11):
        return 0
    for inst in dis.get_instructions(code):
        if inst.opname == "RESUME":
            return inst.offset // 2
    raise RuntimeError("RESUME instruction not found in code")


def catch_errors_wrapper(callback, hooks: Hooks):
    @functools.wraps(callback)
    def catch_errors(frame, cache_size, frame_state):
        assert frame_state is not None

        if (
            # TODO: the first condition is not covered by any test
            frame.f_lasti >= first_real_inst_idx(frame.f_code)
            or skipfiles.check(frame.f_code.co_filename)
            or config.disable
        ):
            log.debug("skipping %s %s", frame.f_code.co_name, frame.f_code.co_filename)
            return None
        if frame.f_code.co_filename == "<string>" and frame.f_code.co_name == "__new__":
            # nametuple constructor
            return None
        if config.optimize_ddp:
            ddp_module = DistributedDataParallel._get_active_ddp_module()
            if ddp_module:
                with compile_lock:
                    from torch._dynamo.backends.distributed import DDPOptimizer

                    ddp_optimizer = DDPOptimizer(
                        bucket_bytes_cap=ddp_module.bucket_bytes_cap,
                        backend_compile_fn=callback._torchdynamo_orig_callable,
                    )
                    hijacked_callback = convert_frame.convert_frame(
                        ddp_optimizer.compile_fn,
                        hooks=hooks,
                    )
                    return hijacked_callback(frame, cache_size, hooks, frame_state)

        with compile_lock, _disable_current_modes():
            return callback(frame, cache_size, hooks, frame_state)

    catch_errors._torchdynamo_orig_callable = callback  # type: ignore[attr-defined]
    return catch_errors


def _optimize_catch_errors(
    compile_fn,
    hooks: Hooks,
    backend_ctx_ctor=null_context,
    export=False,
    dynamic=None,
    compiler_config=None,
):
    return OptimizeContext(
        catch_errors_wrapper(compile_fn, hooks),
        backend_ctx_ctor=backend_ctx_ctor,
        first_ctx=True,
        export=export,
        dynamic=dynamic,
        compiler_config=compiler_config,
    )


def get_compiler_fn(compiler_fn):
    from .repro.after_dynamo import wrap_backend_debug

    if hasattr(compiler_fn, "compiler_name"):
        compiler_str = compiler_fn.compiler_name
    elif isinstance(compiler_fn, str):
        compiler_str = compiler_fn
    else:
        compiler_str = None
    compiler_fn = lookup_backend(compiler_fn)
    return wrap_backend_debug(compiler_fn, compiler_str)


class _NullDecorator(contextlib.nullcontext):  # type: ignore[type-arg]
    def __call__(self, fn):
        assert callable(fn)
        return fn


def check_if_dynamo_supported():
    if sys.platform == "win32":
        raise RuntimeError("Windows not yet supported for torch.compile")
    if sys.version_info >= (3, 12):
        raise RuntimeError("Python 3.12+ not yet supported for torch.compile")


def is_dynamo_supported():
    try:
        check_if_dynamo_supported()
        return True
    except Exception:
        return False


def optimize(
    backend="inductor",
    *,
    nopython=False,
    guard_export_fn=None,
    guard_fail_fn=None,
    disable=False,
    dynamic=None,
):
    """
    The main entrypoint of TorchDynamo.  Do graph capture and call
    backend() to optimize extracted graphs.

    Args:
        backend: One of the two things:
            - Either, a function/callable taking a torch.fx.GraphModule and
            example_inputs and returning a python callable that runs the
            graph faster.
            One can also provide additional context for the backend, like
            torch.jit.fuser("fuser2"), by setting the backend_ctx_ctor attribute.
            See AOTAutogradMemoryEfficientFusionWithContext for the usage.
            - Or, a string backend name in `torch._dynamo.list_backends()`
        nopython: If True, graph breaks will be errors and there will
            be a single whole-program graph.
        disable: If True, turn this decorator into a no-op
        dynamic: If True, upfront compile as dynamic a kernel as possible.  If False,
            disable all dynamic shapes support (always specialize).  If None, automatically
            detect when sizes vary and generate dynamic kernels upon recompile.

    Example Usage::

        @torch._dynamo.optimize()
        def toy_example(a, b):
            ...
    """
    check_if_dynamo_supported()
    # Note: The hooks object could be global instead of passed around, *however* that would make
    # for a confusing API usage and plumbing story wherein we nest multiple .optimize calls.
    # There is some prior art around this, w/r/t nesting backend calls are enforced to be the same
    # compiler, however, this feels onerous for callback and hooks, and it feels better to give our users an
    # easier to understand UX at the cost of a little more plumbing on our end.
    hooks = Hooks(guard_export_fn=guard_export_fn, guard_fail_fn=guard_fail_fn)
    torch._C._log_api_usage_once("torch._dynamo.optimize")
    if disable or os.environ.get("TORCHDYNAMO_DISABLE", "") == "1":
        return _NullDecorator()

    backend = get_compiler_fn(backend)

    # Find if backend has any extra context manager
    backend_ctx_ctor = getattr(backend, "backend_ctx_ctor", null_context)

    if nopython:
        return optimize_assert(
            backend,
            dynamic=dynamic,
            hooks=hooks,
        )
    return _optimize_catch_errors(
        convert_frame.convert_frame(backend, hooks=hooks),
        hooks,
        backend_ctx_ctor,
        dynamic=dynamic,
        compiler_config=backend.get_compiler_config()
        if hasattr(backend, "get_compiler_config")
        else None,
    )


# TODO(voz): Consider making "explain" output alongside a run / part of a run
@patch("torch._dynamo.symbolic_convert.explain", True)
def explain(f, *extra_args, **extra_kwargs):
    def inner(*args, **kwargs):
        # TODO(voz): Do we want a decorator for this?
        from . import reset  # type: ignore[attr-defined]

        reset()

        graphs: List[torch.fx.GraphModule] = []
        break_reasons: List[Any] = []
        op_count: int = 0
        ops_per_graph: List[torch.fx.Node] = []
        out_guards: List[_guards.Guard] = []

        def dynamo_graph_accumulating_compiler(
            gm: torch.fx.GraphModule, example_inputs
        ):
            from .backends.debugging import _explain_graph_detail

            nonlocal graphs
            nonlocal op_count
            nonlocal ops_per_graph
            nonlocal break_reasons

            gm, graphs, op_count, ops_per_graph, break_reasons = _explain_graph_detail(
                gm, graphs, op_count, ops_per_graph, break_reasons
            )

            return gm.forward

        def guard_export_print(guards):
            nonlocal out_guards
            out_guards.extend(guards)

        with patch(f"{__name__}.most_recent_backend", None):
            opt_f = optimize(
                dynamo_graph_accumulating_compiler,
                nopython=False,
                guard_export_fn=guard_export_print,
            )(f)
            # TODO(voz): We may have instances of `f` that mutate inputs, we should track sideffects and reject.
            opt_f(*args, **kwargs)

        graph_count = len(graphs)

        # For the explanation summary, dedupe reasons by the innermost stack frame and dedupe by it.
        deduped_reasons = {}
        for reason in break_reasons:
            innermost_frame = reason.user_stack[-1]
            # __repr__ uniquely identifies a FrameSummary so we can use it for deduping
            deduped_reasons[repr(innermost_frame)] = reason

        formatted_list = ""
        for idx, break_reason in enumerate(deduped_reasons.values()):
            formatted_stack = "".join(traceback.format_list(break_reason.user_stack))
            msg = f"{idx + 1}. Reason: {break_reason.reason}\n   User Stack: {formatted_stack}\n"
            formatted_list += msg

        graph_break_count = graph_count - 1
        compile_time = compile_times(repr="str")

        # TODO(voz): Do we want a decorator for this?
        reset()
        from .backends.debugging import ExplainOutput

        return ExplainOutput(
            graphs,
            graph_count,
            graph_break_count,
            break_reasons,
            op_count,
            ops_per_graph,
            out_guards,
            compile_time,
        )

    if extra_args or extra_kwargs:
        warnings.warn(
            "explain(f, *args, **kwargs) is deprecated, use explain(f)(*args, **kwargs) instead.  "
            "If you don't migrate, we may break your explain call in the future if your user defined kwargs "
            "conflict with future kwargs added to explain(f)."
        )
        return inner(*extra_args, **extra_kwargs)
    else:
        return inner


@dataclasses.dataclass
class ConstraintTarget:
    """
    This represents input tensor dimensions.  Don't create this
    class directly; instead, use :func:`torch._export.dynamic_dim`.
    """

    w_tensor: weakref.ReferenceType[torch.Tensor]
    # TODO: We don't need t_id; we can get it off of w_tensor
    t_id: int
    dim: int


@dataclasses.dataclass
class Constraint(ConstraintTarget):
    """
    This represents constraints on input tensor dimensions, e.g., requiring
    them to be fully polymorphic or within some range.  Don't create this
    class directly; instead, use :func:`torch._export.dynamic_dim`.
    """

    # NOTE(avik): In the future, this could be Union[StrictMinMaxConstraint, <other kinds>]
    constraint_range: StrictMinMaxConstraint
    # Represent that `constraint_range` is shared with another ConstraintTarget, which
    # typically arises because of a specified equality with another dynamic dimension.
    shared: Optional[ConstraintTarget] = None

    def _clone_with_range(self, lower=2, upper=sympy.oo):
        constraint_range = StrictMinMaxConstraint(
            vr=self.constraint_range.vr & ValueRanges(lower=lower, upper=upper),
            warn_only=False,
        )
        return Constraint(
            self.w_tensor, self.t_id, self.dim, constraint_range, self.shared
        )

    def __ge__(self, lower):
        return self._clone_with_range(lower=lower)

    def __gt__(self, lower):
        return self._clone_with_range(lower=lower + 1)

    def __le__(self, upper):
        return self._clone_with_range(upper=upper)

    def __lt__(self, upper):
        return self._clone_with_range(upper=upper - 1)

    def __bool__(self):
        # NOTE(avik): We do not support compound expressions like a <= x <= b.
        # This is because Python implicitly desugars them into bool(a <= x) and bool(x <= b),
        # and moreover, enforces that any overload of __bool__ must return True or False.
        # FWIW, sympy also raises TypeError in this case.
        raise TypeError(
            "Cannot determine truth value of Constraint. "
            "If you are trying to combine Constraints with logical connectives, "
            "you can specify them separately instead."
        )

    @property
    def serializable_spec(self):
        # We need a serialization compatible format of the constraint so that it
        # can be savedin the graph module w/o breaking the module serialization.
        # The saved constraints will be used directly for the post-exporting pass
        # that converts constraints to runtime assertion. The saved constraints
        # will not be saved in the serialized module.
        # TODO: A better way is needed. Currently we use 't_id' to map the constraint,
        # which is not reliable
        return {
            "t_id": self.t_id,
            "dim": self.dim,
            "min": self.constraint_range.vr.lower,
            "max": self.constraint_range.vr.upper,
            "shared": (
                None
                if self.shared is None
                else {
                    "t_id": self.shared.t_id,
                    "dim": self.shared.dim,
                }
            ),
        }

    def __eq__(self, other):
        constraint_range = StrictMinMaxConstraint(
            vr=self.constraint_range.vr & other.constraint_range.vr,
            warn_only=False,
        )
        return Constraint(
            self.w_tensor,
            self.t_id,
            self.dim,
            constraint_range,
            shared=ConstraintTarget(other.w_tensor, other.t_id, other.dim),
        )


class FlattenInputOutputSignature(torch.fx.interpreter.Transformer):
    def __init__(
        self,
        m: torch.fx.GraphModule,
        flat_args: Tuple[Any],
        matched_input_elements_positions: List[int],
        matched_output_elements_positions: List[int],
        example_fake_inputs: List[torch.Tensor],
        fake_mode: Optional[fake_tensor.FakeTensorMode] = None,
    ):
        super().__init__(m)

        matched_input_elements_to_fake = {
            val: example_fake_inputs[ix]
            for ix, val in enumerate(matched_input_elements_positions)
        }

        self.new_args = []
        for i in range(0, len(flat_args)):
            arg = super().placeholder(f"arg{i}", (), {})
            if i in matched_input_elements_to_fake:
                arg.node.meta["val"] = matched_input_elements_to_fake[i]
            else:
                # Fill node.mata["val"] with faketensor from the input,
                # if it's not found in matched_input_elements_positions
                if fake_mode is not None and isinstance(flat_args[i], torch.Tensor):
                    arg.node.meta["val"] = fake_mode.from_tensor(flat_args[i])
            self.new_args.append(arg)
        self.old_args_gen = (self.new_args[i] for i in matched_input_elements_positions)
        self.matched_output_elements_positions = matched_output_elements_positions

    def placeholder(self, target, args, kwargs):
        arg = next(self.old_args_gen)
        if "val" in self.current_node.meta:
            arg.node.meta["val"] = self.current_node.meta["val"]
        if "tensor_dict" in self.current_node.meta:
            arg.node.meta["tensor_dict"] = self.current_node.meta["tensor_dict"]
        return arg

    def output(self, target, args, kwargs):
        dynamo_result_flat = args[0]
        lookup = [*dynamo_result_flat, *self.new_args]
        new_result_flat = [lookup[i] for i in self.matched_output_elements_positions]
        return super().output(target, (new_result_flat,), {})

    def run_node(self, n):
        self.current_node = n
        r = super().run_node(n)
        if "val" in self.current_node.meta:
            r.node.meta["val"] = self.current_node.meta["val"]
        return r


class ExportResult(NamedTuple):
    graph_module: torch.fx.GraphModule
    guards: Set[_guards.Guard]
    # NB: Do not add new fields without overriding __iter__; people are
    # destructuring so it is BC-breaking


def export(
    f: Callable[..., Any],
    *extra_args,
    aten_graph: bool = False,
    pre_dispatch: bool = False,
    decomposition_table: Optional[
        Dict[torch._ops.OpOverload, Callable[..., Any]]
    ] = None,
    tracing_mode: str = "symbolic",
    constraints: Optional[List[Constraint]] = None,
    assume_static_by_default: bool = False,
    fake_mode: fake_tensor.FakeTensorMode = None,
<<<<<<< HEAD
    **kwargs,
) -> ExportResult:
=======
    **extra_kwargs,
) -> Callable[..., Tuple[torch.fx.GraphModule, Set[_guards.Guard]]]:
>>>>>>> a80f0a20
    """
    Export an input function f to a format that can be executed outside of PyTorch using the FX graph.

    Args:
        f (callable): A PyTorch function to be exported.

        aten_graph (bool): If True, exports a graph with ATen operators.
        If False, exports a graph with Python operators. Default is False.

        pre_dispatch (bool): If True, exports a graph with ATen operators,
        but before any logic in the PyTorch dispatcher has run.
        This can be useful if you want to apply further transformations on a graph before running it
        through autograd, autocast, or any other functionalities that are integrated into the dispatcher.
        This flag is only valid if aten_graph=True is set.
        Default is False.

        decomposition_table (dict): A dictionary that maps operators to their decomposition functions.
        Required if aten_graph or tracing_mode is specified. Default is None.

        tracing_mode (str): If "symbolic", turn on dynamic shapes support. Default is "symbolic".

        fake_mode (fake_tensor.FakeTensorMode): Use this fake_mode instead of creating an internal one.
        Useful during symbolic tracing, when user input is already fakefied. Implies free fake tensors
        are allowed on `make_fx`. `fake_mode` must contain a valid (not None) `shape_env` instance.

    Returns:
        A function that given args and kwargs, returns a tuple of (graph, guards)
        Graph: An FX graph representing the execution of the input PyTorch function with the provided arguments and options.
        Guards: The guards we accumulated during tracing f above

    Raises:
        AssertionError: If decomposition_table is specified without setting aten_graph=True,
        or if graph breaks during tracing in export.

        AssertionError: If Dynamo input and output is not consistent with traced input/output.

    Note - this headerdoc was authored by ChatGPT, with slight modifications by the author.
    """
    # Deal with "local variable referenced before assignment"
    _fake_mode = fake_mode
    _f = f
    _assume_static_by_default = assume_static_by_default

    def inner(*args, **kwargs):
        fake_mode = _fake_mode
        f = _f
        assume_static_by_default = _assume_static_by_default
        check_if_dynamo_supported()
        torch._C._log_api_usage_once("torch._dynamo.export")
        if decomposition_table is not None:
            assert (
                aten_graph
            ), "Specifying a decomposition_table table or tracing mode is illegal without setting aten_graph=True"
        if pre_dispatch:
            assert aten_graph, "pre_dispatch=True can only be used when aten_graph=True"
        f = innermost_fn(f)
        call_to_inspect = f.forward if isinstance(f, torch.nn.Module) else f
        original_signature = inspect.signature(call_to_inspect)
        assert (
            not fake_mode or fake_mode.shape_env is not None
        ), "The specified fake_mode must contain a valid shape_env"
        graph = None
        out_guards = None
        graph_captured_input = None
        graph_captured_result: Optional[Tuple[torch.Tensor, ...]] = None
        fake_mode = fake_mode or _guards.detect_fake_mode(args)
        _allow_fake_constant: bool = (
            fake_mode is not None
        )  # Allow fake constants during symbolic tracing

        def produce_matching(source_args, candidate_args):
            matched_elements_positions = []
            dict_of_source_args = dict()
            for i in range(0, len(source_args)):
                element_id = id(source_args[i])
                dict_of_source_args[element_id] = i

            for i in range(0, len(candidate_args)):
                arg = candidate_args[i]
                # 1-element tensor arg can be unspec int/float
                if isinstance(arg, torch.Tensor) and torch.numel(arg) == 1:
                    if id(arg) in dict_of_source_args:
                        matched_elements_positions.append(dict_of_source_args[id(arg)])
                    elif id(arg.item()) in dict_of_source_args:
                        matched_elements_positions.append(
                            dict_of_source_args[id(arg.item())]
                        )
                    else:
                        raise AssertionError(
                            "Dynamo input/output is not consistent with traced input/output"
                        )
                else:
                    assert (
                        id(arg) in dict_of_source_args
                    ), "Dynamo input and output is a strict subset of traced input/output"
                    matched_elements_positions.append(dict_of_source_args[id(arg)])

            return matched_elements_positions

        def guard_export_print(guards: Set[_guards.Guard]):
            nonlocal out_guards
            assert (
                out_guards is None
            ), "whole graph export entails exactly one guard export"
            out_guards = guards

        example_inputs = []

        def dynamo_normalization_capturing_compiler(
            gm: torch.fx.GraphModule, inner_example_inputs
        ):
            nonlocal graph
            assert (
                graph is None
            ), "Tried to emit a second graph during export. Tracing through 'f' must produce a single graph."
            graph = gm

            nonlocal fake_mode, example_inputs
            fake_mode = fake_mode or _guards.detect_fake_mode(inner_example_inputs)
            example_inputs = inner_example_inputs

            def result_capturing_wrapper(*graph_inputs):
                nonlocal graph_captured_result
                nonlocal graph_captured_input

                graph_captured_input = graph_inputs
                assert graph is not None
                graph_captured_result = graph(*graph_inputs)
                return graph_captured_result

            return result_capturing_wrapper

        flat_args, in_spec = pytree.tree_flatten((args, kwargs))

        remove_from_cache(f)
        constraint_violation_error = None
        if tracing_mode != "symbolic":
            assume_static_by_default = True
        with patch(f"{__name__}.most_recent_backend", None), config.patch(
            specialize_int=True,
            assume_static_by_default=assume_static_by_default,
            automatic_dynamic_shapes=False,
            capture_dynamic_output_shape_ops=True,
            capture_scalar_outputs=True,
        ), torch._guards.export_fake_mode(fake_mode):
            opt_f = optimize_assert(
                dynamo_normalization_capturing_compiler,
                hooks=Hooks(
                    guard_export_fn=guard_export_print,
                    guard_fail_fn=None,
                ),
                export=True,
                export_constraints=constraints,
            )(f)
            # TODO(voz): We may have instances of `f` that mutate inputs, we should track sideffects and reject.
            try:
                result_traced = opt_f(*args, **kwargs)
            except ConstraintViolationError as e:
                constraint_violation_error = e
        remove_from_cache(f)

        if (
            (shape_env := getattr(fake_mode, "shape_env", None)) is not None
            and (dim_constraints := shape_env.dim_constraints) is not None
            and not skipfiles.check(inspect.getsourcefile(call_to_inspect))
        ):
            dim_constraints.solve()
            msg = dim_constraints.prettify_results(original_signature)
            forced_specializations = dim_constraints.forced_specializations()
            if forced_specializations:
                msg = (
                    "Some dynamic dimensions need to be specialized because "
                    "the constraints inferred for them are too complex to specify.\n"
                    f"{forced_specializations}\n{msg}"
                )
            if constraint_violation_error:
                constraint_violation_error.args = (
                    constraint_violation_error.args[0] + msg,
                )
            else:
                if forced_specializations:
                    constraint_violation_error = ConstraintViolationError(msg)
                else:
                    log.info(
                        "Summary of dimension constraints:%s",
                        msg,
                    )

            # Error if we have any constraints on static values
            for k in shape_env.var_to_range.keys():
                if isinstance(k, sympy.Integer):
                    constraint_violation_error = ConstraintViolationError(
                        f"{''.join(traceback.format_list(shape_env.var_to_stack[k]))}\n"
                        "It appears that you're trying to set a constraint on a "
                        f"value which we evaluated to have a static value of {k}. "
                        "Scroll up to see where this constraint was set."
                    )
        if constraint_violation_error:
            raise constraint_violation_error

        assert (
            graph is not None
        ), "Failed to produce a graph during tracing. Tracing through 'f' must produce a single graph."
        assert out_guards is not None, "Failed to produce guards during tracing"
        assert fake_mode is not None

        matched_input_elements_positions = produce_matching(
            flat_args, graph_captured_input
        )

        # NB: This is mostly hitting the cache; Dynamo already converted these
        example_fake_inputs = [fake_mode.from_tensor(t) for t in example_inputs]
        flat_results_traced, out_spec_traced = pytree.tree_flatten(result_traced)

        assert graph_captured_result is not None
        flat_both = list(graph_captured_result) + flat_args
        matched_output_elements_positions = produce_matching(
            flat_both, flat_results_traced
        )

        if aten_graph:
            # Running graph with interpreter is needed for propagating the stack_trace
            def graph_with_interpreter(*args):
                with torch.fx.traceback.preserve_node_meta():
                    return torch.fx.Interpreter(graph).run(*args)

            with enable_python_dispatcher(), fake_mode:
                try:
                    graph = make_fx(
                        graph_with_interpreter,
                        decomposition_table=decomposition_table,
                        tracing_mode="real",
                        _allow_non_fake_inputs=True,
                        pre_dispatch=pre_dispatch,
                        _allow_fake_constant=_allow_fake_constant,
                    )(*example_fake_inputs)
                except CondOpArgsMismatchError as e:
                    # Wrap the internal error to the user-facing error
                    raise UserError(UserErrorType.DYNAMIC_CONTROL_FLOW, str(e))

        new_graph = FlattenInputOutputSignature(
            graph,
            flat_args,
            matched_input_elements_positions,
            matched_output_elements_positions,
            example_fake_inputs,
            fake_mode,
        ).transform()

        # Store constraints and inputs as metadata for user passes, e.g. turn constraints to runtime check
        new_graph.meta["input_shape_constraints"] = (
            [constraint.serializable_spec for constraint in constraints]
            if constraints
            else []
        )

        def signature_to_fullargspec(sig: inspect.Signature):
            # Get a list of Parameter objects from the Signature object
            params = list(sig.parameters.values())
            # Separate positional arguments, keyword-only arguments and varargs/varkw
            args = [
                p.name
                for p in params
                if p.kind == inspect.Parameter.POSITIONAL_OR_KEYWORD
            ]
            kwonlyargs = [
                p.name for p in params if p.kind == inspect.Parameter.KEYWORD_ONLY
            ]
            varargs = next(
                (p.name for p in params if p.kind == inspect.Parameter.VAR_POSITIONAL),
                None,
            )
            varkw = next(
                (p.name for p in params if p.kind == inspect.Parameter.VAR_KEYWORD),
                None,
            )
            # Get default values for positional arguments and keyword-only arguments
            defaults = tuple(
                p.default
                for p in params
                if p.kind == inspect.Parameter.POSITIONAL_OR_KEYWORD
                and p.default is not inspect.Parameter.empty
            )
            kwonlydefaults = {
                p.name: p.default
                for p in params
                if p.kind == inspect.Parameter.KEYWORD_ONLY
                and p.default is not inspect.Parameter.empty
            }
            # Get annotations for parameters and return value
            annotations = {}
            if sig.return_annotation:
                annotations = {"return": sig.return_annotation}
            for parameter in params:
                annotations[parameter.name] = parameter.annotation
            # Return a FullArgSpec object with the extracted attributes
            return inspect.FullArgSpec(
                args, varargs, varkw, defaults, kwonlyargs, kwonlydefaults, annotations
            )

        # Make dynamo graph to have same input/output spec as user code
        def argument_names(f: Callable[..., Any], *args, **kwargs) -> List[str]:
            fullargspec = signature_to_fullargspec(original_signature)

            # 1. Map `args` 1-to-1 to positional arguments in original signature.
            input_strs = fullargspec.args[: len(args)]

            if len(args) > len(fullargspec.args):
                # 2. If there are more arguments left in `args`, they map to varargs in original
                # signature. Assign names as {varargs}_0, {varargs}_1, ...
                assert fullargspec.varargs is not None, "More arguments than expected"
                input_strs += [
                    f"{fullargspec.varargs}_{i}"
                    for i in range(0, len(args) - len(input_strs))
                ]
            elif len(args) < len(fullargspec.args):
                # 3. If there are fewer arguments in `args` than `fullargspec.args`,
                # it implies these are arguments either with default values, or provided in
                # `kwargs`. The former can be safely ignored. Because Dynamo.export does not
                # export them as part of the function signature. The latter will be handled
                # in the next step.
                for unprovided_arg in fullargspec.args[
                    len(args) : -len(fullargspec.defaults or [])
                ]:
                    assert (
                        unprovided_arg in kwargs
                    ), f"Missing argument {unprovided_arg}"

            # 4. Keyword arguments provided in `kwargs`.
            input_strs += list(kwargs.keys())

            # 5. Keyword-only arguments with default values if not provided are not exported
            # as part of the function signature.
            for kwonly_arg in fullargspec.kwonlyargs:
                kwonlydefaults = fullargspec.kwonlydefaults or {}
                assert (
                    kwonly_arg in kwargs or kwonly_arg in kwonlydefaults
                ), f"Missing keyword only argument {kwonly_arg}"

            return input_strs

        new_graph.graph._codegen = _PyTreeCodeGen(
            _PyTreeInfo(
                argument_names(f, *args, **kwargs),
                in_spec,
                out_spec_traced,
            )
        )

<<<<<<< HEAD
    new_graph.recompile()
    return ExportResult(new_graph, out_guards)
=======
        new_graph.recompile()
        return (new_graph, out_guards)

    if extra_args or extra_kwargs:
        warnings.warn(
            "export(f, *args, **kwargs) is deprecated, use export(f)(*args, **kwargs) instead.  "
            "If you don't migrate, we may break your export call in the future if your user defined kwargs "
            "conflict with future kwargs added to export(f)."
        )
        return inner(*extra_args, **extra_kwargs)
    else:
        return inner
>>>>>>> a80f0a20


def optimize_assert(
    backend,
    *,
    hooks=Hooks(None, None),
    export=False,
    export_constraints=None,
    dynamic=None,
):
    """
    The same as `torch._dynamo.optimize(backend, nopython=True)`
    """
    backend = get_compiler_fn(backend)

    # Find if backend has any extra context manager
    backend_ctx_ctor = getattr(backend, "backend_ctx_ctor", null_context)

    return _optimize_catch_errors(
        convert_frame.convert_frame_assert(
            backend, export=export, export_constraints=export_constraints
        ),
        hooks,
        backend_ctx_ctor,
        export=export,
        dynamic=dynamic,
    )


class TorchPatcher:
    @staticmethod
    @functools.lru_cache(None)
    def patch():
        # A better way to disable the following would be decorate the source
        # functions with @torch._disable_dynamo. However, this causes issues
        # with torch.deploy internally.
        from .decorators import disable

        torch.jit.trace = disable(torch.jit.trace)
        torch.jit.trace_module = disable(torch.jit.trace_module)
        torch.jit._get_trace_graph = disable(torch.jit._get_trace_graph)
        torch.fx._symbolic_trace.Tracer.trace = disable(
            torch.fx._symbolic_trace.Tracer.trace
        )
        torch.distributions.Distribution.set_default_validate_args(False)

        optimizers = [
            opt
            for opt in torch.optim.__dict__.values()
            if inspect.isclass(opt) and issubclass(opt, torch.optim.Optimizer)
        ]

        # Note: this excludes the optimizers that are unsupported in excluded_opts below
        from ..optim import (
            adadelta,
            adagrad,
            adam,
            adamax,
            adamw,
            asgd,
            nadam,
            rmsprop,
            rprop,
            sgd,
        )

        all_opts = {
            adadelta,
            adagrad,
            adam,
            adamax,
            adamw,
            asgd,
            nadam,
            rmsprop,
            rprop,
            sgd,
        }

        disabled_multi_tensor_opts = {
            adamax,
            nadam,
            sgd,  # for now, until we can speed up compilation (this affects the benchmarks)
        }

        for opt_mod in all_opts:
            opt_name = opt_mod.__name__.split(".")[-1]
            multi_tensor_fn_name = f"_multi_tensor_{opt_name}"
            fused_fn_name = f"_fused_{opt_name}"
            if (
                hasattr(opt_mod, multi_tensor_fn_name)
                and opt_mod in disabled_multi_tensor_opts
            ):
                setattr(
                    opt_mod,
                    multi_tensor_fn_name,
                    disable(getattr(opt_mod, multi_tensor_fn_name)),
                )

            if hasattr(opt_mod, fused_fn_name):
                setattr(
                    opt_mod, fused_fn_name, disable(getattr(opt_mod, fused_fn_name))
                )

        # Note: we don't support sparsity, data-dependent control, or tracing through backwards
        excluded_opts = {torch.optim.SparseAdam, torch.optim.RAdam, torch.optim.LBFGS}
        for opt in optimizers:
            if opt in excluded_opts:
                opt.step = disable(opt.step)

            if hasattr(opt, "_init_group"):
                opt._init_group = disable(opt._init_group)

            # disable any currently set hooks
            # Note: we only want to disable the profiling hook
            # which is the *last* hook applied, we want to keep the no_grad hook
            hooked = getattr(opt.step, "hooked", False)
            if hooked:
                unwrapped_step = getattr(opt.step, "__wrapped__", None)
                if unwrapped_step:
                    opt.step = unwrapped_step

            # disable future hooking
            opt.step.hooked = True

        torch._dynamo.variables.lists._register_dynamo_list_to_tree_spec()
        torch._dynamo.variables.lists._register_dynamo_tuple_to_tree_spec()
        torch._dynamo.variables.dicts._register_dynamo_dict_to_tree_spec()

    @staticmethod
    def suppress_torch_distributed_warnings(fn):
        def inner_fn(*args, **kwargs):
            warnings.filterwarnings(
                "ignore", category=UserWarning, module="torch.distributed"
            )
            return fn(*args, **kwargs)

        return inner_fn<|MERGE_RESOLUTION|>--- conflicted
+++ resolved
@@ -861,13 +861,8 @@
     constraints: Optional[List[Constraint]] = None,
     assume_static_by_default: bool = False,
     fake_mode: fake_tensor.FakeTensorMode = None,
-<<<<<<< HEAD
-    **kwargs,
-) -> ExportResult:
-=======
     **extra_kwargs,
-) -> Callable[..., Tuple[torch.fx.GraphModule, Set[_guards.Guard]]]:
->>>>>>> a80f0a20
+) -> Callable[..., ExportResult]:
     """
     Export an input function f to a format that can be executed outside of PyTorch using the FX graph.
 
@@ -1217,12 +1212,8 @@
             )
         )
 
-<<<<<<< HEAD
-    new_graph.recompile()
-    return ExportResult(new_graph, out_guards)
-=======
         new_graph.recompile()
-        return (new_graph, out_guards)
+        return ExportResult(new_graph, out_guards)
 
     if extra_args or extra_kwargs:
         warnings.warn(
@@ -1233,7 +1224,6 @@
         return inner(*extra_args, **extra_kwargs)
     else:
         return inner
->>>>>>> a80f0a20
 
 
 def optimize_assert(
