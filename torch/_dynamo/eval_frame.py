--- conflicted
+++ resolved
@@ -44,13 +44,8 @@
             continue
         globals()[name] = getattr(torch._C._dynamo.eval_frame, name)
 
-<<<<<<< HEAD
 from . import config, convert_frame, external_utils, skipfiles, utils
-from .exc import ResetRequired
-=======
-from . import config, convert_frame, skipfiles, utils
 from .exc import CondOpArgsMismatchError, ResetRequired, UserError, UserErrorType
->>>>>>> 4920ee4a
 from .mutation_guard import install_generation_tagging_init
 from .types import DynamoCallback
 from .utils import compile_times
