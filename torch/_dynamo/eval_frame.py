from __future__ import annotations

import contextlib
import dis
import functools
import inspect
import logging
import os
import sys
import textwrap
import threading
import traceback
import types
import warnings
<<<<<<< HEAD
=======
from collections import namedtuple
>>>>>>> 256fed02
from enum import Enum
from os.path import dirname, join
from typing import Any, List, Optional, TYPE_CHECKING, Union
from unittest.mock import patch

import torch
import torch.fx
from torch import _guards
<<<<<<< HEAD
=======
from torch._subclasses import fake_tensor
from torch.export import Constraint
from torch.fx.experimental.proxy_tensor import make_fx, maybe_disable_fake_tensor_mode
from torch.fx.graph import _PyTreeCodeGen, _PyTreeInfo
>>>>>>> 256fed02
from torch.nn.parallel.distributed import DistributedDataParallel
from ..fx import GraphModule
from .backends.registry import CompilerFn, lookup_backend

from .hooks import Hooks

if TYPE_CHECKING:
    from torch._C._dynamo.eval_frame import (  # noqa: F401
        reset_code,
        set_eval_frame,
        set_guard_error_hook,
        set_guard_fail_hook,
        skip_code,
        unsupported,
    )
else:
    for name in dir(torch._C._dynamo.eval_frame):
        if name.startswith("__"):
            continue
        globals()[name] = getattr(torch._C._dynamo.eval_frame, name)

from . import config, convert_frame, external_utils, skipfiles, utils
from .exc import ResetRequired
from .mutation_guard import install_generation_tagging_init
from .types import DynamoCallback
from .utils import compile_times

log = logging.getLogger(__name__)


always_optimize_code_objects = utils.ExactWeakKeyDictionary()
null_context = contextlib.nullcontext


<<<<<<< HEAD
=======
import sympy

from torch.fx.experimental.symbolic_shapes import ConstraintViolationError


>>>>>>> 256fed02
# See https://github.com/python/typing/pull/240
class Unset(Enum):
    token = 0


unset = Unset.token

compile_lock = threading.RLock()
most_recent_backend: Optional[CompilerFn] = None
DONT_WRAP_FILES = {
    # For tracing into fx modules
    inspect.getsourcefile(GraphModule),
    join(dirname(dirname(__file__)), "onnx/_internal/fx/dynamo_graph_extractor.py"),
}


class OptimizedModule(torch.nn.Module):
    """
    Wraps the original nn.Module object and later patches its
    forward method to optimized self.forward method.
    """

    def __init__(self, mod: torch.nn.Module, dynamo_ctx):
        super().__init__()
        # Installs the params/buffer
        self._orig_mod = mod
        self.dynamo_ctx = dynamo_ctx
        self._initialize()

    def _initialize(self):
        # Do this stuff in constructor to lower overhead slightly
        if isinstance(self._orig_mod.forward, types.MethodType) and skipfiles.check(
            inspect.getsourcefile(self._orig_mod.forward)
        ):
            # This may be a torch.nn.* instance in skipfiles.py which
            # won't trigger a frame evaluation workaround to add an extra
            # frame we can capture
            self.forward = self.dynamo_ctx(external_utils.wrap_inline(self._orig_mod))
        else:
            # Invoke hooks outside of dynamo then pickup the inner frame
            self.forward = self.dynamo_ctx(self._orig_mod.__call__)

        if hasattr(self._orig_mod, "_initialize_hook"):
            self._forward = self.forward
            self.forward = self._call_lazy_check

    def __getstate__(self):
        state = dict(self.__dict__)
        state.pop("forward", None)
        state.pop("__call__", None)
        return state

    def __setstate__(self, state):
        self.__dict__ = state
        self._initialize()

    def __getattr__(self, name):
        if name == "_orig_mod":
            return self._modules["_orig_mod"]
        return getattr(self._orig_mod, name)

    def _call_lazy_check(self, *args, **kwargs):
        if hasattr(self._orig_mod, "_initialize_hook"):
            # In the case of a lazy module, we want to run
            # the pre-hooks which initialize it.
            # Afterwards, lazy module deletes its pre-hooks
            # to avoid treating it as lazy on subsequent recompile.
            assert len(kwargs) == 0
            self._orig_mod._infer_parameters(self._orig_mod, args)
        return self._forward(*args, **kwargs)

    def __dir__(self):
        orig_mod_attrs = self._orig_mod.__dir__()
        return orig_mod_attrs + [
            attr for attr in super().__dir__() if attr not in orig_mod_attrs
        ]


def nothing():
    pass


def innermost_fn(fn):
    """
    In case of nesting of _TorchDynamoContext calls, find the innermost
    function. TorchDynamo caches on fn.__code__ object, so its necessary to find
    the innermost function to pass on the optimize, run, disable etc.
    """
    unaltered_fn = fn
    while hasattr(unaltered_fn, "_torchdynamo_orig_callable"):
        unaltered_fn = unaltered_fn._torchdynamo_orig_callable
        assert callable(unaltered_fn)
    return unaltered_fn


@contextlib.contextmanager
def enable_dynamic(enable: bool = True, export: bool = False):
    if not enable:
        yield
        return
    # dynamic=True used to mean fully dynamic. However, with automatic dynamic, the default flipped to
    # deriving dynamism. For back compat, and forward compat for when dynamic=True is default, we take
    # dynamic=True here to mean "fully dynamic from the start".
    with config.patch(assume_static_by_default=False):
        yield


class _TorchDynamoContext:
    def __init__(
        self,
        callback: DynamoCallback,
        on_enter=nothing,
        backend_ctx_ctor=null_context,
        patch_fn=nothing,
        first_ctx=False,
        *,
        export=False,
        dynamic=False,
    ):
        super().__init__()
        assert callable(callback) or callback is False or callback is None
        self.callback: DynamoCallback = callback
        self.prior: Union[Unset, DynamoCallback] = unset
        self.on_enter = on_enter
        self.extra_ctx_ctor = backend_ctx_ctor
        self.first_ctx = first_ctx
        self.export = export
        self.dynamic = dynamic
        patch_fn()

    def __enter__(self):
        if config.raise_on_ctx_manager_usage:
            raise RuntimeError(
                "torch._dynamo.optimize(...) is used with a context manager. "
                "Please refer to https://github.com/pytorch/torchdynamo#usage-example "
                "to use torch._dynamo.optimize(...) as an annotation/decorator. "
            )
        self.on_enter()
        self.prior = set_eval_frame(self.callback)
        self.backend_ctx = self.extra_ctx_ctor()
        self.backend_ctx.__enter__()
        self.dynamic_ctx = enable_dynamic(self.dynamic, self.export)
        self.dynamic_ctx.__enter__()

    def __exit__(self, exc_type, exc_val, exc_tb):
        assert self.prior is not unset
        set_eval_frame(self.prior)
        self.prior = unset
        # TODO: This is totally not the right way to chain contexts manually
        self.dynamic_ctx.__exit__(exc_type, exc_val, exc_tb)
        self.backend_ctx.__exit__(exc_type, exc_val, exc_tb)

    def __call__(self, fn):
        fn = innermost_fn(fn)
        # Optimize the forward method of torch.nn.Module object
        if isinstance(fn, torch.nn.Module):
            mod = fn
            new_mod = OptimizedModule(mod, self)
            # Save the function pointer to find the original callable while nesting
            # of decorators.
            new_mod._torchdynamo_orig_callable = mod.forward
            return new_mod
        assert callable(fn)

        try:
            filename = inspect.getsourcefile(fn)
        except TypeError:
            filename = None
        if (
            (filename is None or skipfiles.check(filename))
            and (
                getattr(fn, "__name__", "") not in ["_call_impl", "_wrapped_call_impl"]
            )
            and filename not in DONT_WRAP_FILES
        ):
            # call to a builtin without a frame for us to capture
            fn = external_utils.wrap_inline(fn)

        callback = self.callback
        on_enter = self.on_enter
        backend_ctx_ctor = self.extra_ctx_ctor

        @functools.wraps(fn)
        def _fn(*args, **kwargs):
            if (
                not isinstance(self, DisableContext)
                and torch.fx._symbolic_trace.is_fx_tracing()
            ):
                if config.error_on_nested_fx_trace:
                    raise RuntimeError(
                        "Detected that you are using FX to symbolically trace "
                        "a dynamo-optimized function. This is not supported at the moment."
                    )
                else:
                    return fn(*args, **kwargs)

            on_enter()
            prior = set_eval_frame(callback)
            backend_ctx = backend_ctx_ctor()
            backend_ctx.__enter__()
            dynamic_ctx = enable_dynamic(self.dynamic, self.export)
            dynamic_ctx.__enter__()
            try:
                return fn(*args, **kwargs)
            finally:
                set_eval_frame(prior)
                dynamic_ctx.__exit__(None, None, None)
                backend_ctx.__exit__(None, None, None)

        # hooks to properly handle inlining
        if isinstance(self, DisableContext):
            _fn._torchdynamo_disable = True  # type: ignore[attr-defined]
        else:
            _fn._torchdynamo_inline = fn  # type: ignore[attr-defined]

        # Save the function pointer to find the original callable while nesting
        # of decorators.
        _fn._torchdynamo_orig_callable = fn  # type: ignore[attr-defined]

        # If the function is called using torch._dynamo.optimize decorator, we
        # should prevent any type of skipping.
        if callback not in (None, False):
            if not hasattr(fn, "__code__"):
                raise RuntimeError(
                    textwrap.dedent(
                        """

                        torch._dynamo.optimize is called on a non function object.
                        If this is a callable class, please wrap the relevant code into a function and optimize the
                        wrapper function.

                        >> class CallableClass:
                        >>     def __init__(self):
                        >>         super().__init__()
                        >>         self.relu = torch.nn.ReLU()
                        >>
                        >>     def __call__(self, x):
                        >>         return self.relu(torch.sin(x))
                        >>
                        >>     def print_hello(self):
                        >>         print("Hello world")
                        >>
                        >> mod = CallableClass()

                        If you want to optimize the __call__ function and other code, wrap that up in a function

                        >> def wrapper_fn(x):
                        >>     y = mod(x)
                        >>     return y.sum()

                        and then optimize the wrapper_fn

                        >> opt_wrapper_fn = torch._dynamo.optimize(wrapper_fn)
                        """
                    )
                )
            always_optimize_code_objects[fn.__code__] = True

        return _fn


class OptimizeContext(_TorchDynamoContext):
    @staticmethod
    def _different_backend(old, new):
        return not (old == new or old is None)

    def __init__(
        self,
        callback,
        backend_ctx_ctor,
        first_ctx=False,
        *,
        export=False,
        dynamic=False,
    ):
        def on_enter():
            global most_recent_backend
            if OptimizeContext._different_backend(most_recent_backend, compiler_fn):
                if config.raise_on_backend_change:
                    raise ResetRequired()
                else:
                    warnings.warn(
                        "changing options to `torch.compile()` may require "
                        "calling `torch._dynamo.reset()` to take effect"
                    )
            most_recent_backend = compiler_fn
            install_generation_tagging_init()

        compiler_fn = innermost_fn(callback)
        super().__init__(
            callback=callback,
            on_enter=on_enter,
            backend_ctx_ctor=backend_ctx_ctor,
            patch_fn=TorchPatcher.patch,
            first_ctx=first_ctx,
            export=export,
            dynamic=dynamic,
        )


class RunOnlyContext(_TorchDynamoContext):
    def __init__(self):
        # cudagraph trees relies on generation increment
        def on_enter():
            torch._dynamo.mutation_guard.GenerationTracker.generation += 1

        super().__init__(callback=False, on_enter=on_enter)


class DisableContext(_TorchDynamoContext):
    def __init__(self):
        super().__init__(callback=None)


def first_real_inst_idx(code):
    if sys.version_info < (3, 11):
        return 0
    for inst in dis.get_instructions(code):
        if inst.opname == "RESUME":
            return inst.offset // 2
    raise RuntimeError("RESUME instruction not found in code")


def catch_errors_wrapper(callback, hooks: Hooks):
    @functools.wraps(callback)
    def catch_errors(frame, cache_entry, frame_state):
        assert frame_state is not None

        if (
            # TODO: the first condition is not covered by any test
            frame.f_lasti >= first_real_inst_idx(frame.f_code)
            or skipfiles.check(frame.f_code.co_filename)
            or config.disable
        ):
            log.debug("skipping %s %s", frame.f_code.co_name, frame.f_code.co_filename)
            return None
        if frame.f_code.co_filename == "<string>" and frame.f_code.co_name == "__new__":
            # nametuple constructor
            return None
        if config.optimize_ddp:
            ddp_module = DistributedDataParallel._get_active_ddp_module()
            if ddp_module:
                with compile_lock:
                    from torch._dynamo.backends.distributed import DDPOptimizer

                    ddp_optimizer = DDPOptimizer(
                        bucket_bytes_cap=ddp_module.bucket_bytes_cap,
                        backend_compile_fn=callback._torchdynamo_orig_callable,
                    )
                    hijacked_callback = convert_frame.convert_frame(
                        ddp_optimizer.compile_fn,
                        hooks=hooks,
                    )
                    return hijacked_callback(frame, cache_entry, hooks, frame_state)

<<<<<<< HEAD
        with compile_lock:
            return callback(frame, cache_size, hooks, frame_state)
=======
        with compile_lock, _disable_current_modes():
            return callback(frame, cache_entry, hooks, frame_state)
>>>>>>> 256fed02

    catch_errors._torchdynamo_orig_callable = callback  # type: ignore[attr-defined]
    return catch_errors


def _optimize_catch_errors(
    compile_fn, hooks: Hooks, backend_ctx_ctor=null_context, export=False, dynamic=False
):
    return OptimizeContext(
        catch_errors_wrapper(compile_fn, hooks),
        backend_ctx_ctor=backend_ctx_ctor,
        first_ctx=True,
        export=export,
        dynamic=dynamic,
    )


def get_compiler_fn(compiler_fn):
    from .repro.after_dynamo import wrap_backend_debug

    if hasattr(compiler_fn, "compiler_name"):
        compiler_str = compiler_fn.compiler_name
    elif isinstance(compiler_fn, str):
        compiler_str = compiler_fn
    else:
        compiler_str = None
    compiler_fn = lookup_backend(compiler_fn)
    return wrap_backend_debug(compiler_fn, compiler_str)


class _NullDecorator(contextlib.nullcontext):  # type: ignore[type-arg]
    def __call__(self, fn):
        assert callable(fn)
        return fn


def check_if_dynamo_supported():
    if sys.platform == "win32":
        raise RuntimeError("Windows not yet supported for torch.compile")
    if sys.version_info >= (3, 12):
        raise RuntimeError("Python 3.12+ not yet supported for torch.compile")


def is_dynamo_supported():
    try:
        check_if_dynamo_supported()
        return True
    except Exception:
        return False


def optimize(
    backend="inductor",
    *,
    nopython=False,
    guard_export_fn=None,
    guard_fail_fn=None,
    disable=False,
    dynamic=False,
):
    """
    The main entrypoint of TorchDynamo.  Do graph capture and call
    backend() to optimize extracted graphs.

    Args:
        backend: One of the two things:
            - Either, a function/callable taking a torch.fx.GraphModule and
            example_inputs and returning a python callable that runs the
            graph faster.
            One can also provide additional context for the backend, like
            torch.jit.fuser("fuser2"), by setting the backend_ctx_ctor attribute.
            See AOTAutogradMemoryEfficientFusionWithContext for the usage.
            - Or, a string backend name in `torch._dynamo.list_backends()`
        nopython: If True, graph breaks will be errors and there will
            be a single whole-program graph.
        disable: If True, turn this decorator into a no-op
        dynamic: If True, turn on dynamic shapes support

    Example Usage::

        @torch._dynamo.optimize()
        def toy_example(a, b):
            ...
    """
    check_if_dynamo_supported()
    # Note: The hooks object could be global instead of passed around, *however* that would make
    # for a confusing API usage and plumbing story wherein we nest multiple .optimize calls.
    # There is some prior art around this, w/r/t nesting backend calls are enforced to be the same
    # compiler, however, this feels onerous for callback and hooks, and it feels better to give our users an
    # easier to understand UX at the cost of a little more plumbing on our end.
    hooks = Hooks(guard_export_fn=guard_export_fn, guard_fail_fn=guard_fail_fn)
    torch._C._log_api_usage_once("torch._dynamo.optimize")
    if disable or os.environ.get("TORCHDYNAMO_DISABLE", "") == "1":
        return _NullDecorator()

    backend = get_compiler_fn(backend)

    # Find if backend has any extra context manager
    backend_ctx_ctor = getattr(backend, "backend_ctx_ctor", null_context)

    if nopython:
        return optimize_assert(
            backend,
            dynamic=dynamic,
            hooks=hooks,
        )
    return _optimize_catch_errors(
        convert_frame.convert_frame(backend, hooks=hooks),
        hooks,
        backend_ctx_ctor,
        dynamic=dynamic,
    )


# TODO(voz): Consider making "explain" output alongside a run / part of a run
@patch("torch._dynamo.symbolic_convert.explain", True)
def explain(f, *args, **kwargs):
    # TODO(voz): Do we want a decorator for this?
    from . import reset

    reset()

    graphs: List[torch.fx.GraphModule] = []
    break_reasons: List[Any] = []
    op_count: int = 0
    ops_per_graph: List[torch.fx.Node] = []
    out_guards: List[_guards.Guard] = []

    def dynamo_graph_accumulating_compiler(gm: torch.fx.GraphModule, example_inputs):
        from .backends.debugging import _explain_graph_detail

        nonlocal graphs
        nonlocal op_count
        nonlocal ops_per_graph
        nonlocal break_reasons

        gm, graphs, op_count, ops_per_graph, break_reasons = _explain_graph_detail(
            gm, graphs, op_count, ops_per_graph, break_reasons
        )

<<<<<<< HEAD
        return gm.forward

    def guard_export_print(guards):
        nonlocal out_guards
        out_guards.extend(guards)

    with patch(f"{__name__}.most_recent_backend", None):
        opt_f = optimize(
            dynamo_graph_accumulating_compiler,
            nopython=False,
            guard_export_fn=guard_export_print,
        )(f)
        # TODO(voz): We may have instances of `f` that mutate inputs, we should track sideffects and reject.
        opt_f(*args, **kwargs)

    graph_count = len(graphs)

    # For the explanation summary, dedupe reasons by the innermost stack frame and dedupe by it.
    deduped_reasons = {}
    for reason in break_reasons:
        innermost_frame = reason.user_stack[-1]
        # __repr__ uniquely identifies a FrameSummary so we can use it for deduping
        deduped_reasons[repr(innermost_frame)] = reason

    formatted_list = ""
    for idx, break_reason in enumerate(deduped_reasons.values()):
        formatted_stack = "".join(traceback.format_list(break_reason.user_stack))
        msg = f"{idx + 1}. Reason: {break_reason.reason}\n   User Stack: {formatted_stack}\n"
        formatted_list += msg

    graph_break_count = graph_count - 1
    compile_time = compile_times(repr="str")

    # TODO(voz): Do we want a decorator for this?
    reset()
    from .backends.debugging import ExplainOutput

    return ExplainOutput(
        graphs,
        graph_count,
        graph_break_count,
        break_reasons,
        op_count,
        ops_per_graph,
        out_guards,
        compile_time,
    )
=======
    if extra_args or extra_kwargs:
        warnings.warn(
            "explain(f, *args, **kwargs) is deprecated, use explain(f)(*args, **kwargs) instead.  "
            "If you don't migrate, we may break your explain call in the future if your user defined kwargs "
            "conflict with future kwargs added to explain(f)."
        )
        return inner(*extra_args, **extra_kwargs)
    else:
        return inner


class FlattenInputOutputSignature(torch.fx.interpreter.Transformer):
    def __init__(
        self,
        m: torch.fx.GraphModule,
        flat_args: Tuple[Any],
        matched_input_elements_positions: List[int],
        matched_output_elements_positions: List[int],
        example_fake_inputs: List[torch.Tensor],
        fake_mode: Optional[fake_tensor.FakeTensorMode] = None,
    ):
        super().__init__(m)

        matched_input_elements_to_fake = {
            val: example_fake_inputs[ix]
            for ix, val in enumerate(matched_input_elements_positions)
        }

        self.new_args = []
        for i in range(0, len(flat_args)):
            arg = super().placeholder(f"arg{i}", (), {})
            if i in matched_input_elements_to_fake:
                arg.node.meta["val"] = matched_input_elements_to_fake[i]
            else:
                # Fill node.mata["val"] with faketensor from the input,
                # if it's not found in matched_input_elements_positions
                if fake_mode is not None and isinstance(flat_args[i], torch.Tensor):
                    arg.node.meta["val"] = fake_mode.from_tensor(flat_args[i])
            self.new_args.append(arg)
        self.old_args_gen = (self.new_args[i] for i in matched_input_elements_positions)
        self.matched_output_elements_positions = matched_output_elements_positions

    def placeholder(self, target, args, kwargs):
        arg = next(self.old_args_gen)
        if "val" in self.current_node.meta:
            arg.node.meta["val"] = self.current_node.meta["val"]
        if "tensor_dict" in self.current_node.meta:
            arg.node.meta["tensor_dict"] = self.current_node.meta["tensor_dict"]
        return arg

    def output(self, target, args, kwargs):
        dynamo_result_flat = args[0]
        lookup = [*dynamo_result_flat, *self.new_args]
        new_result_flat = [lookup[i] for i in self.matched_output_elements_positions]
        return super().output(target, (new_result_flat,), {})

    def run_node(self, n):
        self.current_node = n
        r = super().run_node(n)
        if "val" in self.current_node.meta:
            r.node.meta["val"] = self.current_node.meta["val"]
        return r


class ExportResult(NamedTuple):
    graph_module: torch.fx.GraphModule
    guards: Set[_guards.Guard]
    # NB: Do not add new fields without overriding __iter__; people are
    # destructuring so it is BC-breaking


def check_signature_rewritable(graph):
    input_errors = []
    for node in graph.graph.nodes:
        if node.op == "placeholder":
            assert hasattr(node, "_dynamo_source")
            source = node._dynamo_source
            user_stacks = graph._source_to_user_stacks.get(source)
            if user_stacks is None:
                continue
            assert len(user_stacks) > 0
            # In some cases we may not have a useful stack.  Look for a
            # useful stack
            stack = None
            for s in user_stacks:
                if len(s) == 0:
                    continue
                stack = s
                break
            if stack is None:
                msg = f"{source.name()}, a closed over free variable"
            else:
                tb = "".join(traceback.format_list(stack))
                extra = ""
                if len(user_stacks) > 1:
                    extra = f"(elided {len(user_stacks)-1} more accesses)"
                msg = f"{source.name()}, accessed at:\n{tb}{extra}"
            # TODO: option to print ALL of the stack traces at once
            input_errors.append(msg)

    if input_errors:
        raise UserError(
            UserErrorType.INVALID_INPUT,
            "Cannot export model which references tensors that are neither "
            "buffers/parameters/constants nor are direct inputs.  For each tensor, if you'd "
            "like this tensor to be an explicit input, add it as a dummy argument "
            "to the top-level model definition you are exporting; if you would "
            "like its value to be embedded as an exported constant, wrap its access "
            "in a function marked with @assume_constant_result.\n\n"
            + "\n\n".join(input_errors),
        )


def rewrite_signature(
    f_sig,
    graph,
    fake_mode,
    flat_args,
    in_spec,
    example_fake_inputs,
    graph_captured_input,
    graph_captured_output,
    dynamo_traced_result,
):
    orig_args, orig_kwargs = pytree.tree_unflatten(flat_args, in_spec)

    def produce_matching(source_args, candidate_args, loc):
        matched_elements_positions = []
        dict_of_source_args = dict()
        for i in range(0, len(source_args)):
            element_id = id(source_args[i])
            dict_of_source_args[element_id] = i

        for i in range(0, len(candidate_args)):
            arg = candidate_args[i]
            # 1-element tensor arg can be unspec int/float
            if isinstance(arg, torch.Tensor) and torch.numel(arg) == 1:
                if id(arg) in dict_of_source_args:
                    matched_elements_positions.append(dict_of_source_args[id(arg)])
                elif id(arg.item()) in dict_of_source_args:
                    matched_elements_positions.append(
                        dict_of_source_args[id(arg.item())]
                    )
                else:
                    raise AssertionError(
                        f"Dynamo {loc} is not consistent with traced {loc}"
                    )
            else:
                assert (
                    id(arg) in dict_of_source_args
                ), f"Dynamo {loc} is a strict subset of traced {loc}"
                matched_elements_positions.append(dict_of_source_args[id(arg)])

        return matched_elements_positions

    matched_input_elements_positions = produce_matching(
        flat_args, graph_captured_input, "input"
    )

    flat_results_traced, out_spec_traced = pytree.tree_flatten(dynamo_traced_result)

    assert graph_captured_output is not None
    flat_both = list(graph_captured_output) + flat_args
    matched_output_elements_positions = produce_matching(
        flat_both, flat_results_traced, "output"
    )

    new_graph = FlattenInputOutputSignature(
        graph,
        flat_args,
        matched_input_elements_positions,
        matched_output_elements_positions,
        example_fake_inputs,
        fake_mode,
    ).transform()

    # Make dynamo graph to have same input/output spec as user code
    def argument_names(f_sig, args, kwargs) -> List[str]:
        def signature_to_fullargspec(sig: inspect.Signature):
            # Get a list of Parameter objects from the Signature object
            params = list(sig.parameters.values())
            # Separate positional arguments, keyword-only arguments and varargs/varkw
            args = [
                p.name
                for p in params
                if p.kind == inspect.Parameter.POSITIONAL_OR_KEYWORD
            ]
            kwonlyargs = [
                p.name for p in params if p.kind == inspect.Parameter.KEYWORD_ONLY
            ]
            varargs = next(
                (p.name for p in params if p.kind == inspect.Parameter.VAR_POSITIONAL),
                None,
            )
            varkw = next(
                (p.name for p in params if p.kind == inspect.Parameter.VAR_KEYWORD),
                None,
            )
            # Get default values for positional arguments and keyword-only arguments
            defaults = tuple(
                p.default
                for p in params
                if p.kind == inspect.Parameter.POSITIONAL_OR_KEYWORD
                and p.default is not inspect.Parameter.empty
            )
            kwonlydefaults = {
                p.name: p.default
                for p in params
                if p.kind == inspect.Parameter.KEYWORD_ONLY
                and p.default is not inspect.Parameter.empty
            }
            # Get annotations for parameters and return value
            annotations = {}
            if sig.return_annotation:
                annotations = {"return": sig.return_annotation}
            for parameter in params:
                annotations[parameter.name] = parameter.annotation
            # Return a FullArgSpec object with the extracted attributes
            return inspect.FullArgSpec(
                args, varargs, varkw, defaults, kwonlyargs, kwonlydefaults, annotations
            )

        fullargspec = signature_to_fullargspec(f_sig)

        # 1. Map `args` 1-to-1 to positional arguments in original signature.
        input_strs = fullargspec.args[: len(args)]

        if len(args) > len(fullargspec.args):
            # 2. If there are more arguments left in `args`, they map to varargs in original
            # signature. Assign names as {varargs}_0, {varargs}_1, ...
            assert fullargspec.varargs is not None, "More arguments than expected"
            input_strs += [
                f"{fullargspec.varargs}_{i}"
                for i in range(0, len(args) - len(input_strs))
            ]
        elif len(args) < len(fullargspec.args):
            # 3. If there are fewer arguments in `args` than `fullargspec.args`,
            # it implies these are arguments either with default values, or provided in
            # `kwargs`. The former can be safely ignored. Because Dynamo.export does not
            # export them as part of the function signature. The latter will be handled
            # in the next step.
            for unprovided_arg in fullargspec.args[
                len(args) : -len(fullargspec.defaults or [])
            ]:
                assert unprovided_arg in kwargs, f"Missing argument {unprovided_arg}"

        # 4. Keyword arguments provided in `kwargs`.
        input_strs += list(kwargs.keys())

        # 5. Keyword-only arguments with default values if not provided are not exported
        # as part of the function signature.
        for kwonly_arg in fullargspec.kwonlyargs:
            kwonlydefaults = fullargspec.kwonlydefaults or {}
            assert (
                kwonly_arg in kwargs or kwonly_arg in kwonlydefaults
            ), f"Missing keyword only argument {kwonly_arg}"

        return input_strs

    new_graph.graph._codegen = _PyTreeCodeGen(
        _PyTreeInfo(
            argument_names(f_sig, orig_args, orig_kwargs),
            in_spec,
            out_spec_traced,
        )
    )
    new_graph.recompile()
    return new_graph


def export(
    f: Callable[..., Any],
    *extra_args,
    aten_graph: bool = False,
    pre_dispatch: bool = False,
    decomposition_table: Optional[
        Dict[torch._ops.OpOverload, Callable[..., Any]]
    ] = None,
    tracing_mode: str = "symbolic",
    constraints: Optional[List[Constraint]] = None,
    assume_static_by_default: bool = False,
    same_signature: bool = True,
    **extra_kwargs,
) -> Callable[..., ExportResult]:
    """
    Export an input function f to a format that can be executed outside of PyTorch using the FX graph.

    Args:
        f (callable): A PyTorch function to be exported.

        aten_graph (bool): If True, exports a graph with ATen operators.
        If False, exports a graph with Python operators. Default is False.

        pre_dispatch (bool): If True, exports a graph with ATen operators,
        but before any logic in the PyTorch dispatcher has run.
        This can be useful if you want to apply further transformations on a graph before running it
        through autograd, autocast, or any other functionalities that are integrated into the dispatcher.
        This flag is only valid if aten_graph=True is set.
        Default is False.

        decomposition_table (dict): A dictionary that maps operators to their decomposition functions.
        Required if aten_graph or tracing_mode is specified. Default is None.

        tracing_mode (str): If "symbolic", turn on dynamic shapes support. Default is "symbolic".

        same_signature (bool): If True, rewrite the returned graph's signature to be the same as f.

    Returns:
        A function that given args and kwargs, returns a tuple of (graph, guards)
        Graph: An FX graph representing the execution of the input PyTorch function with the provided arguments and options.
        Guards: The guards we accumulated during tracing f above

    Raises:
        AssertionError: If decomposition_table is specified without setting aten_graph=True,
        or if graph breaks during tracing in export.

        AssertionError: If Dynamo input and output is not consistent with traced input/output.

    Note - this headerdoc was authored by ChatGPT, with slight modifications by the author.
    """
    # Deal with "local variable referenced before assignment"
    _f = f
    _assume_static_by_default = assume_static_by_default

    def inner(*args, **kwargs):
        f = _f
        assume_static_by_default = _assume_static_by_default
        check_if_dynamo_supported()
        torch._C._log_api_usage_once("torch._dynamo.export")
        if decomposition_table is not None:
            assert (
                aten_graph
            ), "Specifying a decomposition_table table or tracing mode is illegal without setting aten_graph=True"
        if pre_dispatch:
            assert aten_graph, "pre_dispatch=True can only be used when aten_graph=True"
        f = innermost_fn(f)
        call_to_inspect = f.forward if isinstance(f, torch.nn.Module) else f
        original_signature = inspect.signature(call_to_inspect)
        graph = None
        out_guards = None
        graph_captured_input = None
        graph_captured_result: Optional[Tuple[torch.Tensor, ...]] = None
        fake_mode = None

        def guard_export_print(guards: Set[_guards.Guard]):
            nonlocal out_guards
            assert (
                out_guards is None
            ), "whole graph export entails exactly one guard export"
            out_guards = guards

        example_inputs = []

        def dynamo_normalization_capturing_compiler(
            gm: torch.fx.GraphModule, inner_example_inputs
        ):
            nonlocal graph
            assert (
                graph is None
            ), "Tried to emit a second graph during export. Tracing through 'f' must produce a single graph."
            graph = gm

            nonlocal fake_mode, example_inputs
            # NB: do NOT pass inner_example_inputs here, we are detecting the
            # Dynamo allocated fake mode, which should be DISTINCT from a
            # potential outer ambient fake mode which the user provided.
            # example_inputs is always the user specified inputs, so they
            # would have the wrong fake mode attached to them
            fake_mode = _guards.detect_fake_mode()
            example_inputs = inner_example_inputs

            def result_capturing_wrapper(*graph_inputs):
                nonlocal graph_captured_result
                nonlocal graph_captured_input

                graph_captured_input = graph_inputs
                assert graph is not None

                named_parameters = dict(graph.named_parameters(remove_duplicate=False))
                named_buffers = dict(graph.named_buffers(remove_duplicate=False))

                ambient_fake_mode = (
                    _guards.detect_fake_mode(graph_inputs)
                    if _guards.detect_fake_mode(graph_inputs) is not None
                    else fake_mode
                )

                with ambient_fake_mode, enable_python_dispatcher():
                    params_and_buffers = {
                        **dict(named_parameters),
                        **dict(named_buffers),
                    }
                    fake_params_buffers = dict()

                    for name, value in params_and_buffers.items():
                        fake_params_buffers[name] = ambient_fake_mode.from_tensor(
                            value, static_shapes=True
                        )

                    fake_graph_inputs = pytree.tree_map(
                        ambient_fake_mode.from_tensor, graph_inputs
                    )
                    graph_captured_result = torch.func.functional_call(
                        graph, fake_params_buffers, fake_graph_inputs
                    )

                return graph_captured_result

            return result_capturing_wrapper

        # Note: This is needed by rewrite_signature. We need to put it before
        # optimize_assert since user program may mutate the inputs.
        flat_args, in_spec = pytree.tree_flatten((args, kwargs))

        remove_from_cache(f)
        constraint_violation_error = None
        if tracing_mode != "symbolic":
            assume_static_by_default = True
        with patch(f"{__name__}.most_recent_backend", None), config.patch(
            specialize_int=True,
            assume_static_by_default=assume_static_by_default,
            automatic_dynamic_shapes=False,
            capture_dynamic_output_shape_ops=True,
            capture_scalar_outputs=True,
        ):
            opt_f = optimize_assert(
                dynamo_normalization_capturing_compiler,
                hooks=Hooks(
                    guard_export_fn=guard_export_print,
                    guard_fail_fn=None,
                ),
                export=True,
                export_constraints=constraints,
            )(f)
            # TODO(voz): We may have instances of `f` that mutate inputs, we should track sideffects and reject.
            try:
                result_traced = opt_f(*args, **kwargs)
            except ConstraintViolationError as e:
                constraint_violation_error = e
        remove_from_cache(f)

        if (
            (shape_env := getattr(fake_mode, "shape_env", None)) is not None
            and (dim_constraints := shape_env.dim_constraints) is not None
            and not skipfiles.check(inspect.getsourcefile(call_to_inspect))
        ):
            dim_constraints.solve()
            dim_constraints.remove_redundant_dynamic_results()
            msg = dim_constraints.prettify_results(original_signature)
            forced_specializations = dim_constraints.forced_specializations()
            if forced_specializations:
                msg = (
                    "Some dynamic dimensions need to be specialized because "
                    "the constraints inferred for them are too complex to specify.\n"
                    f"{forced_specializations}\n{msg}"
                )
            if constraint_violation_error:
                constraint_violation_error.args = (
                    constraint_violation_error.args[0] + msg,
                )
            else:
                if forced_specializations:
                    constraint_violation_error = ConstraintViolationError(msg)
                else:
                    log.info(
                        "Summary of dimension constraints:%s",
                        msg,
                    )

            # Error if we have any constraints on static values
            for k in shape_env.var_to_range.keys():
                if isinstance(k, sympy.Integer):
                    constraint_violation_error = ConstraintViolationError(
                        f"{''.join(traceback.format_list(shape_env.var_to_stack[k]))}\n"
                        "It appears that you're trying to set a constraint on a "
                        f"value which we evaluated to have a static value of {k}. "
                        "Scroll up to see where this constraint was set."
                    )
        if constraint_violation_error:
            raise constraint_violation_error

        assert (
            graph is not None
        ), "Failed to produce a graph during tracing. Tracing through 'f' must produce a single graph."
        assert hasattr(graph, "_source_to_user_stacks")
        assert out_guards is not None, "Failed to produce guards during tracing"
        assert fake_mode is not None

        # This check need to happend before aten_graph
        # because placeholder's _source_node attribute is not preserved by make_fx
        if same_signature:
            check_signature_rewritable(graph)

        # NB: This is mostly hitting the cache; Dynamo already converted these
        example_fake_inputs = [fake_mode.from_tensor(t) for t in example_inputs]

        if aten_graph:
            # Running graph with interpreter is needed for propagating the stack_trace
            def graph_with_interpreter(*args):
                with torch.fx.traceback.preserve_node_meta():
                    return torch.fx.Interpreter(graph).run(*args)

            with maybe_disable_fake_tensor_mode(), enable_python_dispatcher(), (
                fake_mode
            ):
                try:
                    graph = make_fx(
                        graph_with_interpreter,
                        decomposition_table=decomposition_table,
                        tracing_mode="real",
                        _allow_non_fake_inputs=True,
                        pre_dispatch=pre_dispatch,
                        _allow_fake_constant=False,
                    )(*example_fake_inputs)
                except CondOpArgsMismatchError as e:
                    # Wrap the internal error to the user-facing error
                    raise UserError(UserErrorType.DYNAMIC_CONTROL_FLOW, str(e))

        if same_signature:
            graph = rewrite_signature(
                original_signature,
                graph,
                fake_mode,
                flat_args,
                in_spec,
                example_fake_inputs,
                graph_captured_input,
                graph_captured_result,
                result_traced,
            )
        # Store constraints and inputs as metadata for user passes, e.g. turn constraints to runtime check
        graph.meta["input_shape_constraints"] = (
            [constraint.serializable_spec for constraint in constraints]
            if constraints
            else []
        )

        return ExportResult(graph, out_guards)

    if extra_args or extra_kwargs:
        warnings.warn(
            "export(f, *args, **kwargs) is deprecated, use export(f)(*args, **kwargs) instead.  "
            "If you don't migrate, we may break your export call in the future if your user defined kwargs "
            "conflict with future kwargs added to export(f)."
        )
        return inner(*extra_args, **extra_kwargs)
    else:
        return inner
>>>>>>> 256fed02


def optimize_assert(
    backend,
    *,
    hooks=Hooks(None, None),
    export=False,
    export_constraints=None,
    dynamic=False,
):
    """
    The same as `torch._dynamo.optimize(backend, nopython=True)`
    """
    backend = get_compiler_fn(backend)

    # Find if backend has any extra context manager
    backend_ctx_ctor = getattr(backend, "backend_ctx_ctor", null_context)

    return _optimize_catch_errors(
        convert_frame.convert_frame_assert(
            backend, export=export, export_constraints=export_constraints
        ),
        hooks,
        backend_ctx_ctor,
        export=export,
        dynamic=dynamic,
    )


class TorchPatcher:
    @staticmethod
    @functools.lru_cache(None)
    def patch():
        # A better way to disable the following would be decorate the source
        # functions with @torch._disable_dynamo. However, this causes issues
        # with torch.deploy internally.
        from .decorators import disable

        torch.jit.trace = disable(torch.jit.trace)
        torch.jit.trace_module = disable(torch.jit.trace_module)
        torch.jit._get_trace_graph = disable(torch.jit._get_trace_graph)
        torch.fx._symbolic_trace.Tracer.trace = disable(
            torch.fx._symbolic_trace.Tracer.trace
        )
        torch.distributions.Distribution.set_default_validate_args(False)

        from ..optim import (
            adadelta,
            adagrad,
            adamax,
            adamw,
            asgd,
            lbfgs,
            nadam,
            radam,
            rmsprop,
            rprop,
            sgd,
            sparse_adam,
        )

<<<<<<< HEAD
        for opt_mod in (
=======
        optimizer_modules = {
>>>>>>> 256fed02
            adadelta,
            adagrad,
            adamax,
            adamw,
            asgd,
            lbfgs,
            nadam,
            radam,
            rmsprop,
            rprop,
            sgd,
<<<<<<< HEAD
        ):
            opt_name = opt_mod.__name__.split(".")[-1]
            multi_tensor_fn_name = f"_multi_tensor_{opt_name}"
            fused_fn_name = f"_fused_{opt_name}"
            if hasattr(opt_mod, multi_tensor_fn_name):
=======
            sparse_adam,
        }

        disabled_multi_tensor_opt_modules = {
            adamax,
            nadam,
            radam,  # data-dependent control flow
            sgd,  # for now, until we can speed up compilation (this affects the benchmarks)
        }

        for opt_mod in optimizer_modules:
            opt_name = opt_mod.__name__.split(".")[-1]
            multi_tensor_fn_name = f"_multi_tensor_{opt_name}"
            fused_fn_name = f"_fused_{opt_name}"
            if (
                hasattr(opt_mod, multi_tensor_fn_name)
                and opt_mod in disabled_multi_tensor_opt_modules
            ):
>>>>>>> 256fed02
                setattr(
                    opt_mod,
                    multi_tensor_fn_name,
                    disable(getattr(opt_mod, multi_tensor_fn_name)),
                )

            if hasattr(opt_mod, fused_fn_name):
                setattr(
                    opt_mod, fused_fn_name, disable(getattr(opt_mod, fused_fn_name))
                )

        optimizer_classes = [
            opt
            for opt in torch.optim.__dict__.values()
            if inspect.isclass(opt) and issubclass(opt, torch.optim.Optimizer)
        ]

        # Note: we don't support sparsity, data-dependent control, or tracing through backwards
        excluded_optimizer_classes = {
            torch.optim.SparseAdam,
            torch.optim.RAdam,
            torch.optim.LBFGS,
        }
        for opt in optimizer_classes:
            # We disable `register_load_state_dict_pre_hook` to allow torch.compile to trace
            # through the optimizer init without failing. See #107789
            opt.register_load_state_dict_pre_hook = disable(
                opt.register_load_state_dict_pre_hook
            )
            if opt in excluded_optimizer_classes:
                opt.step = disable(opt.step)

            if hasattr(opt, "_init_group"):
                opt._init_group = disable(opt._init_group)

            # disable any currently set hooks
            # Note: we only want to disable the profiling hook
            # which is the *last* hook applied, we want to keep the no_grad hook
            hooked = getattr(opt.step, "hooked", False)
            if hooked:
                unwrapped_step = getattr(opt.step, "__wrapped__", None)
                if unwrapped_step:
                    opt.step = unwrapped_step

            # disable future hooking
            opt.step.hooked = True

        torch._dynamo.variables.lists._register_dynamo_list_to_tree_spec()
        torch._dynamo.variables.lists._register_dynamo_tuple_to_tree_spec()
        torch._dynamo.variables.dicts._register_dynamo_dict_to_tree_spec()

    @staticmethod
    def suppress_torch_distributed_warnings(fn):
        def inner_fn(*args, **kwargs):
            warnings.filterwarnings(
                "ignore", category=UserWarning, module="torch.distributed"
            )
            return fn(*args, **kwargs)

        return inner_fn<|MERGE_RESOLUTION|>--- conflicted
+++ resolved
@@ -12,25 +12,32 @@
 import traceback
 import types
 import warnings
-<<<<<<< HEAD
-=======
 from collections import namedtuple
->>>>>>> 256fed02
 from enum import Enum
 from os.path import dirname, join
-from typing import Any, List, Optional, TYPE_CHECKING, Union
+from typing import (
+    Any,
+    Callable,
+    Dict,
+    List,
+    NamedTuple,
+    Optional,
+    Set,
+    Tuple,
+    TYPE_CHECKING,
+    Union,
+)
 from unittest.mock import patch
 
 import torch
 import torch.fx
+import torch.utils._pytree as pytree
+import torch.utils.checkpoint
 from torch import _guards
-<<<<<<< HEAD
-=======
 from torch._subclasses import fake_tensor
 from torch.export import Constraint
 from torch.fx.experimental.proxy_tensor import make_fx, maybe_disable_fake_tensor_mode
 from torch.fx.graph import _PyTreeCodeGen, _PyTreeInfo
->>>>>>> 256fed02
 from torch.nn.parallel.distributed import DistributedDataParallel
 from ..fx import GraphModule
 from .backends.registry import CompilerFn, lookup_backend
@@ -53,26 +60,25 @@
         globals()[name] = getattr(torch._C._dynamo.eval_frame, name)
 
 from . import config, convert_frame, external_utils, skipfiles, utils
-from .exc import ResetRequired
+from .exc import CondOpArgsMismatchError, ResetRequired, UserError, UserErrorType
 from .mutation_guard import install_generation_tagging_init
 from .types import DynamoCallback
 from .utils import compile_times
 
 log = logging.getLogger(__name__)
 
+from torch._dispatch.python import enable_python_dispatcher
+from torch.utils._python_dispatch import _disable_current_modes
 
 always_optimize_code_objects = utils.ExactWeakKeyDictionary()
 null_context = contextlib.nullcontext
 
 
-<<<<<<< HEAD
-=======
 import sympy
 
 from torch.fx.experimental.symbolic_shapes import ConstraintViolationError
 
 
->>>>>>> 256fed02
 # See https://github.com/python/typing/pull/240
 class Unset(Enum):
     token = 0
@@ -87,6 +93,17 @@
     inspect.getsourcefile(GraphModule),
     join(dirname(dirname(__file__)), "onnx/_internal/fx/dynamo_graph_extractor.py"),
 }
+
+
+CacheEntry = namedtuple("CacheEntry", "check_fn, code")
+
+
+def _debug_get_cache_entry_list(code: types.CodeType) -> List[CacheEntry]:
+    """
+    Given a code object, retrieve the cache entries stored in this code.
+    """
+    cache_list = torch._C._dynamo.eval_frame._debug_get_cache_entry_list(code)
+    return list(map(CacheEntry._make, cache_list))
 
 
 class OptimizedModule(torch.nn.Module):
@@ -151,6 +168,23 @@
         ]
 
 
+def remove_from_cache(f):
+    """
+    Make sure f.__code__ is not cached to force a recompile
+    """
+    if isinstance(f, types.CodeType):
+        reset_code(f)
+    elif hasattr(f, "__code__"):
+        reset_code(f.__code__)
+    elif hasattr(getattr(f, "forward", None), "__code__"):
+        reset_code(f.forward.__code__)
+    else:
+        from . import reset  # type: ignore[attr-defined]
+
+        reset()
+        log.warning("could not determine __code__ for %s", f)
+
+
 def nothing():
     pass
 
@@ -169,15 +203,18 @@
 
 
 @contextlib.contextmanager
-def enable_dynamic(enable: bool = True, export: bool = False):
-    if not enable:
+def enable_dynamic(enable: Optional[bool] = None, export: bool = False):
+    if enable is None:
         yield
-        return
-    # dynamic=True used to mean fully dynamic. However, with automatic dynamic, the default flipped to
-    # deriving dynamism. For back compat, and forward compat for when dynamic=True is default, we take
-    # dynamic=True here to mean "fully dynamic from the start".
-    with config.patch(assume_static_by_default=False):
-        yield
+    elif enable:
+        # Assume everything is dynamic by deafult
+        with config.patch(assume_static_by_default=False):
+            yield
+    else:
+        with config.patch(
+            automatic_dynamic_shapes=False, assume_static_by_default=True
+        ):
+            yield
 
 
 class _TorchDynamoContext:
@@ -190,7 +227,8 @@
         first_ctx=False,
         *,
         export=False,
-        dynamic=False,
+        dynamic=None,
+        compiler_config=None,
     ):
         super().__init__()
         assert callable(callback) or callback is False or callback is None
@@ -201,13 +239,14 @@
         self.first_ctx = first_ctx
         self.export = export
         self.dynamic = dynamic
+        self.compiler_config = compiler_config
         patch_fn()
 
     def __enter__(self):
         if config.raise_on_ctx_manager_usage:
             raise RuntimeError(
                 "torch._dynamo.optimize(...) is used with a context manager. "
-                "Please refer to https://github.com/pytorch/torchdynamo#usage-example "
+                "Please refer to https://pytorch.org/tutorials/intermediate/torch_compile_tutorial.html "
                 "to use torch._dynamo.optimize(...) as an annotation/decorator. "
             )
         self.on_enter()
@@ -226,6 +265,10 @@
         self.backend_ctx.__exit__(exc_type, exc_val, exc_tb)
 
     def __call__(self, fn):
+        # public api for compiler config/options
+        def get_compiler_config():
+            return self.compiler_config
+
         fn = innermost_fn(fn)
         # Optimize the forward method of torch.nn.Module object
         if isinstance(fn, torch.nn.Module):
@@ -234,6 +277,12 @@
             # Save the function pointer to find the original callable while nesting
             # of decorators.
             new_mod._torchdynamo_orig_callable = mod.forward
+
+            # when compiling torch.nn.Module,
+            # provide public api OptimizedModule.get_compiler_config()
+            assert not hasattr(new_mod, "get_compiler_config")
+            new_mod.get_compiler_config = get_compiler_config  # type: ignore[attr-defined]
+
             return new_mod
         assert callable(fn)
 
@@ -292,6 +341,11 @@
         # of decorators.
         _fn._torchdynamo_orig_callable = fn  # type: ignore[attr-defined]
 
+        # when compiling user function instead of nn.Module
+        # provide public api _fn.get_compiler_config()
+        assert not hasattr(_fn, "get_compiler_config")
+        _fn.get_compiler_config = get_compiler_config  # type: ignore[attr-defined]
+
         # If the function is called using torch._dynamo.optimize decorator, we
         # should prevent any type of skipping.
         if callback not in (None, False):
@@ -346,7 +400,8 @@
         first_ctx=False,
         *,
         export=False,
-        dynamic=False,
+        dynamic=None,
+        compiler_config=None,
     ):
         def on_enter():
             global most_recent_backend
@@ -370,6 +425,7 @@
             first_ctx=first_ctx,
             export=export,
             dynamic=dynamic,
+            compiler_config=compiler_config,
         )
 
 
@@ -428,20 +484,20 @@
                     )
                     return hijacked_callback(frame, cache_entry, hooks, frame_state)
 
-<<<<<<< HEAD
-        with compile_lock:
-            return callback(frame, cache_size, hooks, frame_state)
-=======
         with compile_lock, _disable_current_modes():
             return callback(frame, cache_entry, hooks, frame_state)
->>>>>>> 256fed02
 
     catch_errors._torchdynamo_orig_callable = callback  # type: ignore[attr-defined]
     return catch_errors
 
 
 def _optimize_catch_errors(
-    compile_fn, hooks: Hooks, backend_ctx_ctor=null_context, export=False, dynamic=False
+    compile_fn,
+    hooks: Hooks,
+    backend_ctx_ctor=null_context,
+    export=False,
+    dynamic=None,
+    compiler_config=None,
 ):
     return OptimizeContext(
         catch_errors_wrapper(compile_fn, hooks),
@@ -449,6 +505,7 @@
         first_ctx=True,
         export=export,
         dynamic=dynamic,
+        compiler_config=compiler_config,
     )
 
 
@@ -493,7 +550,7 @@
     guard_export_fn=None,
     guard_fail_fn=None,
     disable=False,
-    dynamic=False,
+    dynamic=None,
 ):
     """
     The main entrypoint of TorchDynamo.  Do graph capture and call
@@ -511,7 +568,9 @@
         nopython: If True, graph breaks will be errors and there will
             be a single whole-program graph.
         disable: If True, turn this decorator into a no-op
-        dynamic: If True, turn on dynamic shapes support
+        dynamic: If True, upfront compile as dynamic a kernel as possible.  If False,
+            disable all dynamic shapes support (always specialize).  If None, automatically
+            detect when sizes vary and generate dynamic kernels upon recompile.
 
     Example Usage::
 
@@ -546,84 +605,89 @@
         hooks,
         backend_ctx_ctor,
         dynamic=dynamic,
+        compiler_config=backend.get_compiler_config()
+        if hasattr(backend, "get_compiler_config")
+        else None,
     )
 
 
 # TODO(voz): Consider making "explain" output alongside a run / part of a run
 @patch("torch._dynamo.symbolic_convert.explain", True)
-def explain(f, *args, **kwargs):
-    # TODO(voz): Do we want a decorator for this?
-    from . import reset
-
-    reset()
-
-    graphs: List[torch.fx.GraphModule] = []
-    break_reasons: List[Any] = []
-    op_count: int = 0
-    ops_per_graph: List[torch.fx.Node] = []
-    out_guards: List[_guards.Guard] = []
-
-    def dynamo_graph_accumulating_compiler(gm: torch.fx.GraphModule, example_inputs):
-        from .backends.debugging import _explain_graph_detail
-
-        nonlocal graphs
-        nonlocal op_count
-        nonlocal ops_per_graph
-        nonlocal break_reasons
-
-        gm, graphs, op_count, ops_per_graph, break_reasons = _explain_graph_detail(
-            gm, graphs, op_count, ops_per_graph, break_reasons
+def explain(f, *extra_args, **extra_kwargs):
+    def inner(*args, **kwargs):
+        # TODO(voz): Do we want a decorator for this?
+        from . import reset  # type: ignore[attr-defined]
+
+        reset()
+
+        graphs: List[torch.fx.GraphModule] = []
+        break_reasons: List[Any] = []
+        op_count: int = 0
+        ops_per_graph: List[torch.fx.Node] = []
+        out_guards: List[_guards.Guard] = []
+
+        def dynamo_graph_accumulating_compiler(
+            gm: torch.fx.GraphModule, example_inputs
+        ):
+            from .backends.debugging import _explain_graph_detail
+
+            nonlocal graphs
+            nonlocal op_count
+            nonlocal ops_per_graph
+            nonlocal break_reasons
+
+            gm, graphs, op_count, ops_per_graph, break_reasons = _explain_graph_detail(
+                gm, graphs, op_count, ops_per_graph, break_reasons
+            )
+
+            return gm.forward
+
+        def guard_export_print(guards):
+            nonlocal out_guards
+            out_guards.extend(guards)
+
+        with patch(f"{__name__}.most_recent_backend", None):
+            opt_f = optimize(
+                dynamo_graph_accumulating_compiler,
+                nopython=False,
+                guard_export_fn=guard_export_print,
+            )(f)
+            # TODO(voz): We may have instances of `f` that mutate inputs, we should track sideffects and reject.
+            opt_f(*args, **kwargs)
+
+        graph_count = len(graphs)
+
+        # For the explanation summary, dedupe reasons by the innermost stack frame and dedupe by it.
+        deduped_reasons = {}
+        for reason in break_reasons:
+            innermost_frame = reason.user_stack[-1]
+            # __repr__ uniquely identifies a FrameSummary so we can use it for deduping
+            deduped_reasons[repr(innermost_frame)] = reason
+
+        formatted_list = ""
+        for idx, break_reason in enumerate(deduped_reasons.values()):
+            formatted_stack = "".join(traceback.format_list(break_reason.user_stack))
+            msg = f"{idx + 1}. Reason: {break_reason.reason}\n   User Stack: {formatted_stack}\n"
+            formatted_list += msg
+
+        graph_break_count = graph_count - 1
+        compile_time = compile_times(repr="str")
+
+        # TODO(voz): Do we want a decorator for this?
+        reset()
+        from .backends.debugging import ExplainOutput
+
+        return ExplainOutput(
+            graphs,
+            graph_count,
+            graph_break_count,
+            break_reasons,
+            op_count,
+            ops_per_graph,
+            out_guards,
+            compile_time,
         )
 
-<<<<<<< HEAD
-        return gm.forward
-
-    def guard_export_print(guards):
-        nonlocal out_guards
-        out_guards.extend(guards)
-
-    with patch(f"{__name__}.most_recent_backend", None):
-        opt_f = optimize(
-            dynamo_graph_accumulating_compiler,
-            nopython=False,
-            guard_export_fn=guard_export_print,
-        )(f)
-        # TODO(voz): We may have instances of `f` that mutate inputs, we should track sideffects and reject.
-        opt_f(*args, **kwargs)
-
-    graph_count = len(graphs)
-
-    # For the explanation summary, dedupe reasons by the innermost stack frame and dedupe by it.
-    deduped_reasons = {}
-    for reason in break_reasons:
-        innermost_frame = reason.user_stack[-1]
-        # __repr__ uniquely identifies a FrameSummary so we can use it for deduping
-        deduped_reasons[repr(innermost_frame)] = reason
-
-    formatted_list = ""
-    for idx, break_reason in enumerate(deduped_reasons.values()):
-        formatted_stack = "".join(traceback.format_list(break_reason.user_stack))
-        msg = f"{idx + 1}. Reason: {break_reason.reason}\n   User Stack: {formatted_stack}\n"
-        formatted_list += msg
-
-    graph_break_count = graph_count - 1
-    compile_time = compile_times(repr="str")
-
-    # TODO(voz): Do we want a decorator for this?
-    reset()
-    from .backends.debugging import ExplainOutput
-
-    return ExplainOutput(
-        graphs,
-        graph_count,
-        graph_break_count,
-        break_reasons,
-        op_count,
-        ops_per_graph,
-        out_guards,
-        compile_time,
-    )
-=======
     if extra_args or extra_kwargs:
         warnings.warn(
             "explain(f, *args, **kwargs) is deprecated, use explain(f)(*args, **kwargs) instead.  "
@@ -1172,7 +1236,6 @@
         return inner(*extra_args, **extra_kwargs)
     else:
         return inner
->>>>>>> 256fed02
 
 
 def optimize_assert(
@@ -1181,7 +1244,7 @@
     hooks=Hooks(None, None),
     export=False,
     export_constraints=None,
-    dynamic=False,
+    dynamic=None,
 ):
     """
     The same as `torch._dynamo.optimize(backend, nopython=True)`
@@ -1222,6 +1285,7 @@
         from ..optim import (
             adadelta,
             adagrad,
+            adam,
             adamax,
             adamw,
             asgd,
@@ -1234,13 +1298,10 @@
             sparse_adam,
         )
 
-<<<<<<< HEAD
-        for opt_mod in (
-=======
         optimizer_modules = {
->>>>>>> 256fed02
             adadelta,
             adagrad,
+            adam,
             adamax,
             adamw,
             asgd,
@@ -1250,13 +1311,6 @@
             rmsprop,
             rprop,
             sgd,
-<<<<<<< HEAD
-        ):
-            opt_name = opt_mod.__name__.split(".")[-1]
-            multi_tensor_fn_name = f"_multi_tensor_{opt_name}"
-            fused_fn_name = f"_fused_{opt_name}"
-            if hasattr(opt_mod, multi_tensor_fn_name):
-=======
             sparse_adam,
         }
 
@@ -1275,7 +1329,6 @@
                 hasattr(opt_mod, multi_tensor_fn_name)
                 and opt_mod in disabled_multi_tensor_opt_modules
             ):
->>>>>>> 256fed02
                 setattr(
                     opt_mod,
                     multi_tensor_fn_name,
