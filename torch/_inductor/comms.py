# mypy: allow-untyped-defs
# pyre-strict
from __future__ import annotations

import heapq
import importlib
import itertools
import logging
import operator
import sys
import time
from collections import defaultdict
from dataclasses import dataclass
from typing import Any, Optional, TYPE_CHECKING, Union

import torch
from torch._logging import trace_structured
from torch.multiprocessing.reductions import StorageWeakRef
from torch.utils._ordered_set import OrderedSet

from . import config, config_comms, ir
from .dependencies import WeakDep


if TYPE_CHECKING:
    from .ir import IRNode, Operation
    from .scheduler import SchedulerBuffer

from .memory import (
    estimate_peak_memory,
    estimate_peak_memory_allocfree,
    FreeableInputBuffer,
    get_freeable_input_buf,
    SNodeMemory,
)
from .utils import (
    contains_collective,
    contains_wait,
    find_recursive_deps_of_node,
    find_recursive_users_of_node,
    is_collective,
    is_fallback_op,
    is_wait,
)
from .virtualized import V


log = logging.getLogger(__name__)
overlap_log = torch._logging.getArtifactLogger(__name__, "overlap")

if TYPE_CHECKING:
    from torch._inductor.scheduler import BaseSchedulerNode


def align_runtime_estimations_across_all_distributed_ranks(
    snodes: list[BaseSchedulerNode],
):
    runtime_estimations = {}
    for snode in snodes:
        runtime_estimations[snode] = snode.get_estimated_runtime()
    import torch.distributed as dist
    from torch.distributed.distributed_c10d import _get_default_group

    world_size = dist.get_world_size()
    pg = _get_default_group()
    gathered_runtime_estimations: list[list[float]] = [[] for _ in range(world_size)]
    dist.all_gather_object(
        gathered_runtime_estimations, list(runtime_estimations.values()), pg
    )
    median_runtime_estimations = torch.median(
        torch.tensor(gathered_runtime_estimations), dim=0
    ).values.tolist()
    for i in range(len(snodes)):
        snodes[i].override_estimated_runtime = median_runtime_estimations[i]


def sink_waits(snodes: list[BaseSchedulerNode]) -> list[BaseSchedulerNode]:
    """
    Greedily schedules waits as late as possible.
    """
    return _schedule_for_comm(
        snodes, raise_comms=False, sink_waits=True, reorder_for_overlap=False
    )


def raise_comms(snodes: list[BaseSchedulerNode]) -> list[BaseSchedulerNode]:
    """
    Greedily schedules comms as early as possible.
    """
    return _schedule_for_comm(
        snodes, raise_comms=True, sink_waits=False, reorder_for_overlap=False
    )


def reorder_compute_for_overlap(
    snodes: list[BaseSchedulerNode],
) -> list[BaseSchedulerNode]:
    """
    This achieves the following overall scheduling procedure:
        Step 1: Given that we've currently scheduled comm N, we now schedule all compute nodes
            that are required for comm N + 1 but do not depend on comm N, to run at the same time with comm N.
        Step 2: If all those compute nodes are sufficient to overlap comm N, we're done.
            Otherwise, we now need to look elsewhere to find compute that overlaps with comm N.
            We prioritize compute nodes that are needed sooner.
        Step 3: We schedule the compute nodes dependent on comm N and required for comm N + 1.
        Step 4: We schedule comm N + 1.
        Repeat this for subsequent comm nodes.
    """
    return _schedule_for_comm(
        snodes, raise_comms=True, sink_waits=True, reorder_for_overlap=True
    )


def reorder_communication_preserving_peak_memory(
    snodes: list[BaseSchedulerNode],
) -> list[BaseSchedulerNode]:
    """
    Reorders communication ops relative to computation ops to improve communication-compute overlapping and hide comm
    latency.  Stops moving a particular op if it reaches a point that would have increased the peak memory footprint.

    Currently, follows these heuristics (subject to change or tune):
    - never reorders collectives relative to one another, for SPMD safety
    - has an option for per-collective prefetch limit, but does not enable it by default
    - limits the total number of reorder steps to some factor of the graph size to prevent worst-case quadratic
      performance

    Prerequisite: sink_comms_and_waits - ensure comm and wait nodes are scheduled as late as possible, respecting data
    dependencies.  That allows reorder_communication_preserving_peak_memory to take a best case peak-memory snapshot,
    and then monotonically improve latency by moving collectives backward in time.

    Peak memory impact is computed in an iterative fashion.  First, memory use at each timestep is computed, and global
    peak memory is computed as a max over timesteps.  Then, when swapping any two adjacent nodes, only the curr-memory
    for the earlier of the nodes after the swap is affected.  This enables checking step by step whether a swap is
    peak-memory-safe, and bailing out if not.  Example:

    0   n0      C0
    1   n1      C0 + Allocs(n1) - Frees(n1)
    2   n2      C0 + Allocs(n1) - Frees(n1) + Allocs(n2) - Frees(n2)

    0   n0      C0
    1   n2      C0 + Allocs(n2) - Frees(n2)    <-- After moving n2 to Time 1, only time1 memory changes
    2   n1      C0 + Allocs(n2) - Frees(n2) + Allocs(n1) - Frees(n1)

    """
    reordered_snodes, node_stats = (
        _reorder_communication_preserving_peak_memory_internal(snodes)
    )

    return reordered_snodes


@dataclass
class ReorderInfo:
    """
    Debug info describing how an individual snode was reordered
    """

    limiting_factor: str = "None"
    moves: int = 0
    grouped: int = 0
    grouped_info: str = ""
    comm_time: float = -1.0
    comp_time: float = -1.0
    initial_exposed: float = -1.0
    final_exposed: float = -1.0
    overlap_info: str = "None"

    @property
    def improvement(self):
        return self.initial_exposed - self.final_exposed


def is_gemm_like(node: Optional[Union[IRNode, Operation]]) -> bool:
    if node is None:
        return False

    if is_fallback_op(
        node,  # type: ignore[arg-type]
        torch.ops.aten._scaled_dot_product_flash_attention.default,
    ):
        return True

    if (
        python_kernel_name := getattr(node, "python_kernel_name", None)
    ) and "extern_kernels" in python_kernel_name:
        return True
    return False


def contains_gemm_like(snode: BaseSchedulerNode) -> bool:
    from torch._inductor.scheduler import GroupedSchedulerNode

    if isinstance(snode, GroupedSchedulerNode):
        return any(contains_gemm_like(x) for x in snode.snodes)
    else:
        return is_gemm_like(snode.node)


def _temp_group_visit_leaves(snode, fn):
    from torch._inductor.scheduler import GroupedSchedulerNode

    if isinstance(snode, GroupedSchedulerNode) and snode.temp_grouping:
        for _snode in snode.snodes:
            fn(_snode)
    else:
        fn(snode)


def wait_exposed_communication_time(
    snodes_to_wait, runtimes
) -> tuple[float, float, str]:
    wait_snode = snodes_to_wait[-1]
    assert len(snodes_to_wait) > 1
    idx = len(snodes_to_wait) - 2
    comm_time = 0.0
    comp_time = 0.0
    overlap_info = ""
    waits_found = []
    for i in range(idx, -1, -1):
        c = snodes_to_wait[i]
        if contains_wait(c):
            waits_found.append(c)
        if contains_collective(c):
            if is_corresponding_collective_wait(c, wait_snode):
                comm_time = runtimes[c]
                overlap_info += f"->C[{c.get_name()}]"
                break

            if not contains_async_collective(c):
                # Sync Collective
                comp_time = 0.0
                continue
            else:
                for w in waits_found:
                    if is_corresponding_collective_wait(c, w):
                        # Similar to Sync Collective
                        # If after our Collective exist another Collective-Wait,
                        # All compute after it will not be overlapping
                        comp_time = 0.0
                        continue

        comp_time_before = comp_time

        def accumulate_time(_snode: BaseSchedulerNode) -> None:
            nonlocal comp_time
            comp_time += runtimes[_snode]

        _temp_group_visit_leaves(c, accumulate_time)
        comp_time_after = comp_time
        overlap_info += f"+{c.get_name()}[{comp_time_after - comp_time_before}]"

    return comm_time, comp_time, overlap_info


def coll_exposed_communication_time(
    snodes: list[BaseSchedulerNode],
    runtimes,
) -> tuple[float, float, str]:
    collective_snode = snodes[0]
    comm_time = runtimes[collective_snode]
    comp_time = 0.0
    collective_outs: OrderedSet[str] = OrderedSet(
        o.get_name() for o in collective_snode.get_outputs()
    )
    overlap_info = ""
    collectives_found: list[BaseSchedulerNode] = []
    for snode in snodes[1:]:
        # We may have some ops without Wait,
        # e.g. DTensor torch.ops._dtensor.shard_dim_alltoall
        unmet_deps = OrderedSet(
            d.name for d in snode.unmet_dependencies if not _is_fake_dep(d)
        )

        if unmet_deps & collective_outs:
            overlap_info += f"->W[{snode.get_name()}]"
            break

        if contains_collective(snode):
            if not contains_async_collective(snode):
                break
            else:
                collectives_found.append(snode)
                continue
        if contains_wait(snode):
            has_wait_for_collectives_found = False
            for coll in collectives_found:
                if is_corresponding_collective_wait(collective_snode, snode):
                    has_wait_for_collectives_found = True
                    break
            if has_wait_for_collectives_found:
                # Any compute after not overlapping original Collective
                break

        comp_time_before = comp_time

        def accumulate_time(_snode: BaseSchedulerNode) -> None:
            nonlocal comp_time
            comp_time += runtimes[_snode]

        _temp_group_visit_leaves(snode, accumulate_time)
        comp_time_after = comp_time
        overlap_info += f"+{snode.get_name()}[{comp_time_after - comp_time_before}]"
    return comm_time, comp_time, overlap_info


def _group_name(snode, with_bufs=False) -> str:
    ret = ""
    for n in snode.snodes:
        if ret:
            ret += "_"
        ret += n.get_name()
        if with_bufs:
            ret += f"{list(snode.get_buffer_names())}"
    return ret


def _is_fake_dep(d):
    return isinstance(d, WeakDep) and d.is_fake


def _group_names(gns: list[BaseSchedulerNode]) -> str:
    return "~".join([gn.get_name() for gn in gns])


def _initialize_memory_tracking(snodes, graph_inputs, graph_outputs):
    """Initialize memory tracking data structures"""
    name_to_freeable_input_buf = get_freeable_input_buf(snodes, graph_inputs)
    peak_memory, snodes_curr_memory, snodes_allocfree, buf_to_snode_last_use = (
        estimate_peak_memory_allocfree(
            snodes, name_to_freeable_input_buf, graph_outputs
        )
    )
    _curr_memory = dict(zip(snodes, snodes_curr_memory))
    _curr_memory[None] = (0, 0)
    return (
        peak_memory,
        _curr_memory,
        snodes_allocfree,
        buf_to_snode_last_use,
        name_to_freeable_input_buf,
    )


def _initialize_double_linked_list(
    snodes: list[BaseSchedulerNode],
) -> tuple[
    dict[BaseSchedulerNode, Optional[BaseSchedulerNode]],
    dict[BaseSchedulerNode, Optional[BaseSchedulerNode]],
    BaseSchedulerNode,
]:
    """Create double-linked list structure from snodes"""
    _prev = {}
    _next = {}
    for i, snode in enumerate(snodes):
        _prev[snode] = snodes[i - 1] if i > 0 else None
        _next[snode] = snodes[i + 1] if i < len(snodes) - 1 else None
    _head = snodes[0]
    return _prev, _next, _head


def is_corresponding_collective_wait(collective_snode, wait_snode):
    collective_outs = OrderedSet(o.get_name() for o in collective_snode.get_outputs())
    unmet_deps = OrderedSet(d.name for d in wait_snode.unmet_dependencies)
    return unmet_deps & collective_outs


def _op_runtime_estimate_mult(snode):
    # Apply multipliers for faster experimentation.
    # TODO(ivankobzarev): Remove after confirmation that runtime estimations are correct.
    if contains_collective(snode):
        return config_comms.reorder_sink_runtime_estimations_comm_mult

    return config_comms.reorder_sink_runtime_estimations_non_comm_mult


def is_async_collective(snode):
    if python_kernel_name := getattr(snode.node, "python_kernel_name", None):
        if "torch.ops._dtensor.shard_dim_alltoall.default" in python_kernel_name:
            return False

    return True


def contains_async_collective(snode):
    return contains_collective(snode, is_async_collective)


def _reorder_communication_preserving_peak_memory_internal(
    snodes: list[BaseSchedulerNode],
) -> tuple[list[BaseSchedulerNode], dict[BaseSchedulerNode, ReorderInfo]]:
    """
    Internal testing helper that also returns debug info.
    Returns:
        - reordered snodes list
        - dict {snode: ReorderInfo}
    """
    has_collectives = False
    for snode in snodes:
        if contains_collective(snode):
            has_collectives = True
            break
    if not has_collectives:
        return snodes, {}

    from torch._inductor.scheduler import GroupedSchedulerNode

    original_snodes_num = len(snodes)
    # heuristic to avoid degenerating to quadratic time
    graph_inputs: OrderedSet[str] = OrderedSet(V.graph.graph_inputs.keys())
    graph_outputs: OrderedSet[str] = OrderedSet(V.graph.get_output_names())
    (
        peak_memory,
        _curr_memory,
        snodes_allocfree,
        buf_to_snode_last_use,
        name_to_freeable_input_buf,
    ) = _initialize_memory_tracking(snodes, graph_inputs, graph_outputs)

    runtimes: dict[BaseSchedulerNode, float] = {
        snode: estimate_op_runtime(snode) * _op_runtime_estimate_mult(snode)
        for snode in snodes
    }
    # debug stats
    stats: dict[BaseSchedulerNode, ReorderInfo] = {}

    total_moves = 0

    _prev, _next, _head = _initialize_double_linked_list(snodes)

    def _group_nodes(
        head: Optional[BaseSchedulerNode], tail: Optional[BaseSchedulerNode]
    ) -> list[BaseSchedulerNode]:
        ret = []
        n = head
        while True:
            if n is not None:
                ret.append(n)
            if n == tail:
                break
            n = _next[n]  # type: ignore[index]
        return ret

    def _perform_double_linked_list_swap(candidate, group_head, group_tail):
        # swap (candidate, group_head...group_tail)
        # Before:
        # candidate_prev -0-> candidate -1-> group_head...group_tail -2-> group_tail_next
        # After:
        # candidate_prev -0-> group_head...group_tail -1-> candidate -2-> group_tail_next
        # 0
        candidate_prev = _prev[candidate]
        if candidate_prev:
            _next[candidate_prev] = group_head
        _prev[group_head] = candidate_prev

        # 2
        group_tail_next = _next[group_tail]
        if group_tail_next:
            _prev[group_tail_next] = candidate
        _next[candidate] = group_tail_next

        # 1
        _prev[candidate] = group_tail
        _next[group_tail] = candidate

        nonlocal _head
        if _head == candidate:
            _head = group_head

    def _calculate_potential_peak_memory(
        candidate, group_ns, group_n_to_bufs_after_swap_dealloc_by_candidate
    ):
        # Caching calculations of memory for group nodes and candidate,
        # to apply without recalculation after swap.
        _post_alloc_update: dict[BaseSchedulerNode, int] = {}
        potential_peak: int = 0
        if not group_n_to_bufs_after_swap_dealloc_by_candidate:
            # Not accounting for buffers last use change
            potential_peak = max(
                group_peak_memory - candidate_delta_mem,
                _curr_memory[group_tail][1]
                - candidate_delta_mem
                + candidate_allocfree.size_alloc,
            )
            return potential_peak, _post_alloc_update

        # If candidate will be after group, the starting memory level of group nodes
        # changes to the -(candidate.size_alloc - candidate.size_free)
        mem_after_reorder_delta: int = -candidate_delta_mem
        for gn in gns:
            gn_post_alloc_mem = _curr_memory[gn][0] + mem_after_reorder_delta
            _post_alloc_update[gn] = gn_post_alloc_mem
            potential_peak = max(potential_peak, gn_post_alloc_mem)

            bufs = group_n_to_bufs_after_swap_dealloc_by_candidate.get(gn, None)
            if bufs is not None:
                for buf in bufs:
                    # Candidate will deallocate those buffers
                    mem_after_reorder_delta += buf.mpi_buffer.size_free

        candidate_mem_post_alloc = (
            _curr_memory[group_tail][1]
            + mem_after_reorder_delta
            + candidate_allocfree.size_alloc
        )
        _post_alloc_update[candidate] = candidate_mem_post_alloc
        potential_peak = max(potential_peak, candidate_mem_post_alloc)
        return potential_peak, _post_alloc_update

    def _update_memory_tracking_after_swap(
        candidate,
        gns,
        group_n_to_bufs_after_swap_dealloc_by_candidate,
        _post_alloc_update,
    ):
        if not group_n_to_bufs_after_swap_dealloc_by_candidate:
            for gn in gns:
                cm = _curr_memory[gn]
                _curr_memory[gn] = (
                    cm[0] - candidate_delta_mem,
                    cm[1] - candidate_delta_mem,
                )
            _candidate_post_alloc_mem = (
                _curr_memory[group_tail][1] + candidate_allocfree.size_alloc
            )
            _candidate_post_free_mem = (
                _candidate_post_alloc_mem - candidate_allocfree.size_free
            )
            _curr_memory[candidate] = (
                _candidate_post_alloc_mem,
                _candidate_post_free_mem,
            )
            return

        # Candidate becomes last use of some bufs
        for bufs in group_n_to_bufs_after_swap_dealloc_by_candidate.values():
            for buf in bufs:
                buf_to_snode_last_use[buf] = candidate

        size_free_to_move_to_candidate_sum: int = 0
        for n in gns:
            _gn_post_alloc_mem: int = _post_alloc_update[n]
            size_free_to_move_to_candidate: int = sum(
                buf.mpi_buffer.size_free
                for buf in group_n_to_bufs_after_swap_dealloc_by_candidate[n]
            )
            size_free_to_move_to_candidate_sum += size_free_to_move_to_candidate
            # group node does not deallocate this after swap
            snodes_allocfree[n].size_free -= size_free_to_move_to_candidate
            gn_post_free_mem: int = _gn_post_alloc_mem - snodes_allocfree[n].size_free
            _curr_memory[n] = (_gn_post_alloc_mem, gn_post_free_mem)
        _candidate_post_alloc_mem = _post_alloc_update[candidate]
        snodes_allocfree[candidate].size_free += size_free_to_move_to_candidate_sum
        candidate_post_free_mem = (
            _candidate_post_alloc_mem - snodes_allocfree[candidate].size_free
        )
        _curr_memory[candidate] = (
            _candidate_post_alloc_mem,
            candidate_post_free_mem,
        )

    debug_num_collectives_to_reorder: Optional[int] = (
        config_comms.reorder_iterative_debug_limit_to_reorder
    )

    num_processed_collectives: int = 0
    curr: Optional[BaseSchedulerNode] = _head
    debug_iterative_memory_recompute = (
        config_comms.reorder_iterative_debug_memory_recompute
    )
    iterative_recompute_error = False

    while curr is not None and _next[curr] is not None:
        _next_curr = _next[curr]
        if iterative_recompute_error:
            break
<<<<<<< HEAD
        if contains_async_collective(curr):
=======
        # pyrefly: ignore [bad-argument-type]
        if contains_collective(curr):
>>>>>>> d521d793
            if debug_num_collectives_to_reorder is not None and (
                num_processed_collectives >= debug_num_collectives_to_reorder
            ):
                break
            num_processed_collectives += 1

            info = stats[curr] = ReorderInfo()
            comm_time, comp_time, overlap_info = coll_exposed_communication_time(
                _group_nodes(curr, None), runtimes
            )
            info.comm_time = comm_time
            info.comp_time = comp_time
            info.initial_exposed = info.final_exposed = comm_time - comp_time
            info.overlap_info = overlap_info

            candidate = _prev[curr]
            group_head = curr
            group_tail = curr
            group_waits = {}
            group_runtime = 0.0
            group_peak_memory = _curr_memory[curr][0]  # post_alloc memory

            while candidate is not None:
                if config_comms.reorder_iterative_use_runtime_estimations and (
                    info.final_exposed
                    < -config_comms.reorder_iterative_extra_comm_comp_overlap
                    * info.comm_time
                ):
                    info.limiting_factor = "unexposed by runtime estimations"
                    break

                if (
                    not config_comms.reorder_iterative_unsafe_collectives_reorder
                    and contains_collective(candidate)
                ):
                    info.limiting_factor = "collective ordering"
                    break

                gns: list[BaseSchedulerNode] = _group_nodes(group_head, group_tail)
                group = GroupedSchedulerNode(
                    curr.scheduler,
                    gns,
                    temp_grouping=True,
                )

                # We can have multiple deps with the same name.
                # As we ignore WeakDep(is_fake=True) =>
                # filter them out first to avoid overwriting  of real dep.
                data_deps = {
                    d.name: d for d in group.unmet_dependencies if not _is_fake_dep(d)
                }

                candidate_outs = candidate.get_outputs()
                data_dep = None
                for o in candidate_outs:
                    if d := data_deps.get(o.get_name(), None):
                        data_dep = d
                        break

                if data_dep is not None:

                    def is_groupable(
                        candidate: BaseSchedulerNode,
                    ) -> tuple[bool, Optional[str]]:
                        # This pass processes collectives left to right,
                        # Do not group with processed collectives.
                        # Leaving config for experimentation in 2D
                        if not config_comms.reorder_iterative_group_with_collectives:
                            if contains_async_collective(candidate):
                                return (
                                    False,
                                    f"candidate contains_collective {candidate.get_name()}",
                                )
                        if not config_comms.reorder_iterative_use_runtime_estimations:
                            if contains_gemm_like(candidate):
                                return False, "contains_gemm_like"
                        return True, None

                    is_groupable_result, grouping_reason = is_groupable(candidate)
                    if is_groupable_result:
                        group_head = candidate
                        if config_comms.reorder_iterative_use_runtime_estimations:
                            if contains_wait(candidate):
                                comm_time, comp_time, _ = (
                                    wait_exposed_communication_time(
                                        _group_nodes(_head, candidate), runtimes
                                    )
                                )
                                group_waits[candidate] = comm_time, comp_time
                            if not contains_async_collective(candidate):
                                group_runtime += runtimes[candidate]

                        group_peak_memory = max(
                            group_peak_memory, _curr_memory[candidate][0]
                        )
                        info.grouped += 1
                        info.grouped_info = _group_names(gns)
                        candidate = _prev[candidate]
                        continue
                    else:
                        msg = (
                            f"data dependency {data_dep}(dep_names:{list(data_deps.keys())})"
                            f"\n candidate:{candidate.get_name()}(outs:{[candidate.get_buffer_names()]})"
                            f"dep on {_group_names(gns)}"
                            f"\n non_group_reason:{grouping_reason}"
                        )
                        info.limiting_factor = msg
                        break

                if config_comms.reorder_iterative_use_runtime_estimations:
                    # Check if candidate has sync runtime
                    if not contains_async_collective(candidate):
                        c_runtime = runtimes[candidate]

                        if c_runtime > 0 and len(group_waits) > 0:
                            exposed_before = max(0, info.comm_time - info.comp_time)
                            exposed_after = max(
                                0, info.comm_time - info.comp_time - c_runtime
                            )
                            exposed_delta = exposed_after - exposed_before
                            for gw_comm_time, gw_comp_time in group_waits.values():
                                gw_exposed_before = max(0, gw_comm_time - gw_comp_time)
                                gw_exposed_after = max(
                                    0, gw_comm_time - gw_comp_time + c_runtime
                                )

                                exposed_delta += gw_exposed_after - gw_exposed_before

                            if exposed_delta > 0:
                                info.limiting_factor = (
                                    f"candidate has compute {c_runtime},"
                                    f" group contains waits, total_exposed_delta {exposed_delta}"
                                )
                                break
                            else:
                                # Update all group_colls comm_time, comp_time
                                for gw, (
                                    gw_comm_time,
                                    gw_comp_time,
                                ) in group_waits.items():
                                    group_waits[gw] = (
                                        gw_comm_time,
                                        gw_comp_time - c_runtime,
                                    )
                    else:
                        # Candidate is async_collective

                        # Unsafe collectives reordering
                        # Cj -> [...group_runtime..., Ci] -> Wj
                        # Checking that we are not increasing exposed time of Cj
                        if group_runtime > 0:
                            comm_time, comp_time, _ = coll_exposed_communication_time(
                                _group_nodes(candidate, None), runtimes
                            )
                            exposed_before = max(0, comm_time - comp_time)
                            exposed_after = max(
                                0, comm_time - comp_time + group_runtime
                            )
                            exposed_delta = exposed_after - exposed_before
                            if exposed_delta > 0:
                                info.limiting_factor = (
                                    f"candidate {candidate.get_name()} is collective,"
                                    f" group_runtime:{group_runtime},"
                                    f" exposed_delta:{exposed_delta} c_comm_time:{comm_time} c_comp_time:{comp_time}"
                                )
                                break

                candidate_allocfree: SNodeMemory = snodes_allocfree[candidate]
                candidate_delta_mem: int = (
                    candidate_allocfree.size_alloc - candidate_allocfree.size_free
                )
                # candidate and one of group nodes are successors of the same buffer
                # and last use of the buffer happen in group nodes.
                # This last use deallocates it.
                # If we swap [candidate [group]] to [[group] candidate],
                # candidate becomes the last use
                # and deallocated this buffer instead of group node.
                # we need to update size_free accordingly to group_node and candidate,
                # and recalculate post_alloc, post_free for them.
                #
                # Buf that changes its last use snode,
                # after swap will be deallocated only by candidate,
                # while before it was deallocated by group node.
                group_n_to_bufs_after_swap_dealloc_by_candidate: dict[
                    BaseSchedulerNode, list[Union[FreeableInputBuffer, Any]]
                ] = defaultdict(list)
                for (
                    buf,
                    snode_last_use,
                ) in buf_to_snode_last_use.items():
                    succ_nodes = buf.mpi_buffer.succ_nodes
                    if candidate not in succ_nodes:
                        continue

                    if not any(gn == snode_last_use for gn in gns):
                        continue

                    group_n_to_bufs_after_swap_dealloc_by_candidate[
                        snode_last_use
                    ].append(buf)

                potential_peak, _post_alloc_update = _calculate_potential_peak_memory(
                    candidate, gns, group_n_to_bufs_after_swap_dealloc_by_candidate
                )

                if (
                    potential_peak - peak_memory
                    > peak_memory * config_comms.reorder_iterative_peak_memory_budget
                ):
                    info.limiting_factor = (
                        f"peak memory new:{potential_peak} vs base:{peak_memory}"
                    )
                    break
                info.moves += 1
                total_moves += 1

                _perform_double_linked_list_swap(candidate, group_head, group_tail)

                comm_time, comp_time, overlap_info = coll_exposed_communication_time(
                    _group_nodes(curr, None), runtimes
                )
                info.comm_time = comm_time
                info.comp_time = comp_time
                info.overlap_info = overlap_info
                info.final_exposed = comm_time - comp_time

                _update_memory_tracking_after_swap(
                    candidate,
                    gns,
                    group_n_to_bufs_after_swap_dealloc_by_candidate,
                    _post_alloc_update,
                )

                if debug_iterative_memory_recompute:
                    # Compare iteratively recomputed memory data
                    # with full run of estimate_peak_memory

                    from .comms_debug import _debug_iterative_memory_recompute

                    iterative_recompute_error = _debug_iterative_memory_recompute(
                        candidate,
                        gns,
                        _group_names(gns),
                        _group_nodes(_head, None),
                        name_to_freeable_input_buf,
                        graph_outputs,
                        peak_memory,
                        _curr_memory,
                        snodes_allocfree,
                        "reorder_communication_preserving_peak_memory",
                        group_n_to_bufs_after_swap_dealloc_by_candidate,
                    )
                    if iterative_recompute_error:
                        break
                candidate = _prev[group_head]
        curr = _next_curr

    node_stats = stats
    improvement = {snode: node_stats[snode].improvement for snode in node_stats}
    total_improvement = sum([improvement[snode] for snode in improvement])
    total_moves = sum([node_stats[snode].moves for snode in node_stats])

    reorder_log_str = (
        f"reorder_communication_preserving_peak_memory improved overlap by {total_improvement} ns"
        f" after {total_moves} reorders.\n"
    )
    headers = [
        "Collective node",
        "comm_time(us)",
        "comp_time(us)",
        "initial exposed(us)",
        "final exposed(us)",
        "improvement(us)",
        "limiting factor",
        "moves",
        "grouped",
        "grouped_info",
        "overlap_info",
    ]
    rows = [
        [
            node_summary(snode),
            node_info.comm_time / 1e3,
            node_info.comp_time / 1e3,
            node_info.initial_exposed / 1e3,
            node_info.final_exposed / 1e3,
            node_info.improvement / 1e3,
            node_info.limiting_factor,
            node_info.moves,
            node_info.grouped,
            node_info.grouped_info,
            node_info.overlap_info,
        ]
        for snode, node_info in node_stats.items()
    ]
    if importlib.util.find_spec("tabulate"):
        from tabulate import tabulate

        reorder_log_str += tabulate(
            rows,
            headers=headers,
        )
    else:
        reorder_log_str += (
            "Please `pip install tabulate` to nicely render overlap stats.\n"
        )
        reorder_log_str += str(headers) + "\n"
        reorder_log_str += "\n".join(map(str, rows))

    new_snodes = _group_nodes(_head, None)
    assert len(new_snodes) == original_snodes_num
    new_peak_memory, _, _, _ = estimate_peak_memory_allocfree(
        new_snodes, name_to_freeable_input_buf, graph_outputs
    )
    reorder_log_str += f"\n peak_memory_before:{peak_memory}"
    reorder_log_str += f"\n peak_memory_after:{new_peak_memory}"

    overlap_log.info(reorder_log_str)
    trace_structured(
        "artifact",
        metadata_fn=lambda: {
            "name": "reorder_communication_preserving_peak_memory",
            "encoding": "string",
        },
        payload_fn=lambda: reorder_log_str,
    )

    return new_snodes, stats


def _schedule_for_comm(
    snodes: list[BaseSchedulerNode],
    raise_comms: bool,
    sink_waits: bool,
    reorder_for_overlap: bool,
) -> list[BaseSchedulerNode]:
    """
    Schedule `snodes` for various comm optimization objectives.

    Args:
        snodes: the nodes to be scheduled.
        raise_comms: whether to greedily schedule collectives as early as possible
        sink_wait: whether to greedily schedule waits as late as possible
        reorder_compute_for_overlap: whether to reorder compute nodes to
            optimize for compute/communication overlapping.

    Returns:
        The new schedule order.

    Some notes on the synergy between different options:
        - `raise_comms` provides more overlapping oppurtunies for `reorder_compute_for_overlap`.
        - When both `raise_comms` and `sink_waits` is `True`, `raise_comms` is prioritized.
    """
    # We assign each node a tuple of scores (score_0, score_1, score_2),
    # decreasing in importance, with a lower value indicating a higher ranking:
    #
    # - score_0: the lowest comm_idx among the comm nodes that the node blocks.
    # If a node doesn't block any comm nodes, its score_0 is set to
    # sys.maxsize. This score ensures that comm nodes get scheduled as early as
    # possible.
    # - score_1: 1 if the node is a wait node, 0 otherwise. This score ensures
    # that wait nodes are deferred as late as possible.
    # - score_2: the index of the node in the original topological order. This
    # score provides stability in case of ties.
    #
    # When only raise_comms is True, only score_0 and score_2 are considered.
    # When only sink_waits is True, only score_1 and score_2 are considered.
    # When neither is True, the original order is yielded.
    buf_name_to_snode = {}
    name_to_fused_node = {}
    scores_0, scores_1, scores_2 = {}, {}, {}
    for idx, snode in enumerate(snodes):
        for buf_name in snode.get_buffer_names():
            buf_name_to_snode[buf_name] = snode

        for op_name in snode.get_operation_names():
            name_to_fused_node[op_name] = snode
        name_to_fused_node[snode.get_name()] = snode

        node_name = snode.get_name()
        scores_0[node_name] = sys.maxsize
        scores_1[node_name] = 0
        scores_2[node_name] = idx

    comm_idx = 0
    for snode in snodes:
        if raise_comms and contains_collective(snode):
            scores_0[snode.get_name()] = comm_idx
            for ancestor in snode.ancestors:
                anc_fused_name = name_to_fused_node[ancestor].get_name()
                scores_0[anc_fused_name] = min(scores_0[anc_fused_name], comm_idx)
            comm_idx += 1
        elif sink_waits and contains_wait(snode):
            scores_1[snode.get_name()] = 1

    class Runnable:
        def __init__(self, snode) -> None:
            self.snode = snode
            name = next(iter(snode.get_operation_names()))
            fused_name = name_to_fused_node[name].get_name()
            self.score = (
                scores_0[fused_name],
                scores_1[fused_name],
                scores_2[fused_name],
            )

        def __lt__(self, other):
            return self.score < other.score

    unmet_deps: dict[BaseSchedulerNode, OrderedSet[str]] = {
        snode: OrderedSet(dep.name for dep in snode.unmet_dependencies)
        for snode in snodes
    }

    ready: list[Runnable] = []
    buffer_users: dict[str, OrderedSet[BaseSchedulerNode]] = defaultdict(OrderedSet)
    snode_to_cost = {snode: estimate_op_runtime(snode) for snode in snodes}

    for snode, deps in unmet_deps.items():
        if len(deps) == 0:
            heapq.heappush(ready, Runnable(snode))
        for dep in deps:
            buffer_users[dep].add(snode)

    scheduled = []

    def schedule(snode):
        """
        Schedules `snode` and put all unblocked nodes onto the ready queue.
        """
        scheduled.append(snode)
        for buf_name in snode.get_buffer_names():
            for snode in buffer_users[buf_name]:
                unmet_deps[snode].remove(buf_name)
                if len(unmet_deps[snode]) == 0:
                    heapq.heappush(ready, Runnable(snode))

    def get_overlapping_candidate():
        """
        Return the next node in the ready queue that's neither a collective or
        a wait.
        """
        candidates = [
            x
            for x in ready
            if not contains_collective(x.snode) and not contains_wait(x.snode)
        ]
        if len(candidates) == 0:
            return None
        return min(candidates, key=lambda x: x.score)

    def schedule_collective_for_overlap(snode):
        """
        Schedules collective node `snode`, along with one or more compute nodes
        to overlap with it. The strategy is described in the comment of
        `reorder_compute_for_overlap`.
        """
        assert contains_collective(snode)
        schedule(snode)

        collective_cost = snode_to_cost[snode]
        while (
            collective_cost > 0
            and (candidate := get_overlapping_candidate()) is not None
        ):
            ready.remove(candidate)

            schedule(candidate.snode)

            collective_cost -= snode_to_cost[candidate.snode]
        heapq.heapify(ready)

    while ready:
        snode = heapq.heappop(ready).snode
        if reorder_for_overlap and contains_collective(snode):
            schedule_collective_for_overlap(snode)
        else:
            schedule(snode)

    for deps in unmet_deps.values():
        assert len(deps) == 0, (
            f"Detected unscheduled nodes. Nodes with unmet dependencies: {unmet_deps}"
        )
    return scheduled


def decide_global_ordering_of_comms(
    nodes: list[BaseSchedulerNode], name_to_buf, name_to_fused_node
) -> list[BaseSchedulerNode]:
    """
    Decide global ordering of comms, by just enforcing the ordering that's in the input graph
    (might not be the same ordering as the eager mode program).
    TODO: Come up with a better approach
    """
    if not torch.distributed.is_available():
        return nodes

    comm_nodes = [n for n in nodes if contains_collective(n)]

    for i in range(1, len(comm_nodes)):
        # Enforce ordering by making previous comm a `WeakDep` dependency of the next comm
        mutating_buf = next(iter(comm_nodes[i].get_buffer_names()))
        for buf in comm_nodes[i - 1].get_buffer_names():
            comm_nodes[i].add_fake_dep(
                WeakDep(buf, mutating_buf=mutating_buf, is_fake=True)
            )

    return nodes


@dataclass
class SinkWaitInfo:
    grouped: int = 0
    grouped_info: str = ""
    moves: int = 0
    moves_info: str = ""
    limiting_factor: str = "None"
    comm_time: float = -1.0
    comp_time: float = -1.0
    initial_exposed: float = -1.0
    final_exposed: float = -1.0
    overlap_info: str = "None"

    @property
    def improvement(self):
        return self.initial_exposed - self.final_exposed


def _sink_waits_iterative_internal(
    snodes: list[BaseSchedulerNode],
) -> tuple[list[BaseSchedulerNode], dict[BaseSchedulerNode, SinkWaitInfo]]:
    from torch._inductor.scheduler import GroupedSchedulerNode

    original_snodes_num = len(snodes)
    if original_snodes_num == 0:
        return snodes, {}
    graph_inputs: OrderedSet[str] = OrderedSet(V.graph.graph_inputs.keys())
    graph_outputs: OrderedSet[str] = OrderedSet(V.graph.get_output_names())
    (
        peak_memory,
        _curr_memory,
        snodes_allocfree,
        buf_to_snode_last_use,
        name_to_freeable_input_buf,
    ) = _initialize_memory_tracking(snodes, graph_inputs, graph_outputs)

    _prev, _next, _head = _initialize_double_linked_list(snodes)

    stats: dict[BaseSchedulerNode, SinkWaitInfo] = {}

    def _group_nodes(
        head: Optional[BaseSchedulerNode], tail: Optional[BaseSchedulerNode]
    ) -> list[BaseSchedulerNode]:
        ret = []
        n = head
        while True:
            if n is not None:
                ret.append(n)
            if n == tail:
                break
            n = _next[n]  # type: ignore[index]
        return ret

    def _calculate_potential_peak_memory(
        candidate, group_ns, group_n_to_bufs_after_swap_dealloc_instead_of_candidate
    ):
        pre_group_mem = (
            _curr_memory[group_head][0] - snodes_allocfree[group_head].size_alloc
        )
        # Stash memory tracing updates to not recompute them after swap
        _post_alloc_update: dict[BaseSchedulerNode, int] = {}
        _size_free_delta_update: dict[BaseSchedulerNode, int] = {}

        potential_peak = 0
        if not group_n_to_bufs_after_swap_dealloc_instead_of_candidate:
            # Not accounting for buffers liveliness change
            potential_peak = max(
                group_peak_memory + candidate_delta_mem,
                pre_group_mem + candidate_allocfree.size_alloc,
            )
            return potential_peak, _post_alloc_update, _size_free_delta_update

        candidate_post_alloc = pre_group_mem + candidate_allocfree.size_alloc
        _post_alloc_update[candidate] = candidate_post_alloc
        potential_peak = candidate_post_alloc
        candidate_size_free_to_move = sum(
            buf.mpi_buffer.size_free  # type: ignore[attr-defined]
            for buf in itertools.chain.from_iterable(
                group_n_to_bufs_after_swap_dealloc_instead_of_candidate.values()
            )
        )
        _size_free_delta_update[candidate] = -candidate_size_free_to_move
        delta_mem = candidate_delta_mem + candidate_size_free_to_move
        for gn in gns:
            gn_post_alloc = _curr_memory[gn][0] + delta_mem
            _post_alloc_update[gn] = gn_post_alloc
            potential_peak = max(potential_peak, gn_post_alloc)
            gn_size_free_to_add = 0
            if gn in group_n_to_bufs_after_swap_dealloc_instead_of_candidate:
                bufs = group_n_to_bufs_after_swap_dealloc_instead_of_candidate[gn]
                for buf in bufs:
                    gn_size_free_to_add += buf.mpi_buffer.size_free
                _size_free_delta_update[gn] = gn_size_free_to_add
            delta_mem -= gn_size_free_to_add
        return potential_peak, _post_alloc_update, _size_free_delta_update

    def _perform_double_linked_list_swap(candidate, group_head, group_tail):
        # group_head_prev -0-> candidate -1-> group_head...group_tail -2-> candidate_next
        # 0:
        group_head_prev = _prev[group_head]
        if group_head_prev:
            _next[group_head_prev] = candidate
        _prev[candidate] = group_head_prev

        # 2:
        candidate_next = _next[candidate]
        if candidate_next:
            _prev[candidate_next] = group_tail
        _next[group_tail] = candidate_next

        # 1:
        _prev[group_head] = candidate
        _next[candidate] = group_head
        nonlocal _head
        if group_head == _head:
            _head = candidate

    def _update_memory_tracking_after_swap(
        candidate,
        gns,
        group_n_to_bufs_after_swap_dealloc_instead_of_candidate,
        _post_alloc_update,
        _size_free_delta_update,
    ):
        group_head = gns[0]
        pre_group_mem = (
            _curr_memory[group_head][0] - snodes_allocfree[group_head].size_alloc
        )
        if not group_n_to_bufs_after_swap_dealloc_instead_of_candidate:
            candidate_post_alloc = pre_group_mem + candidate_allocfree.size_alloc
            _curr_memory[candidate] = (
                candidate_post_alloc,
                candidate_post_alloc - candidate_allocfree.size_free,
            )
            for gn in gns:
                cm = _curr_memory[gn]
                _curr_memory[gn] = (
                    cm[0] + candidate_delta_mem,
                    cm[1] + candidate_delta_mem,
                )
            return

        for n in [candidate, *gns]:
            post_alloc = _post_alloc_update[n]
            snodes_allocfree[n].size_free += _size_free_delta_update.get(n, 0)
            _curr_memory[n] = (
                post_alloc,
                post_alloc - snodes_allocfree[n].size_free,
            )

    runtimes: dict[BaseSchedulerNode, float] = {
        snode: estimate_op_runtime(snode) * _op_runtime_estimate_mult(snode)
        for snode in snodes
    }

    curr: Optional[BaseSchedulerNode] = snodes[-1]

    processed_waits = OrderedSet()  # type: ignore[var-annotated]
    debug_iterative_memory_recompute = (
        config_comms.reorder_iterative_debug_memory_recompute
    )
    debug_num_sink_waits_to_reorder: Optional[int] = (
        config_comms.sink_waits_iterative_debug_limit_to_sink
    )

    iterative_recompute_error = False
    while curr is not None and _prev[curr] is not None:
        _prev_curr = _prev[curr]
        if iterative_recompute_error:
            break
        if (
            debug_num_sink_waits_to_reorder is not None
            and len(processed_waits) >= debug_num_sink_waits_to_reorder
        ):
            break

        # pyrefly: ignore [bad-argument-type]
        if contains_wait(curr) and curr not in processed_waits:
            processed_waits.add(curr)
            info = stats[curr] = SinkWaitInfo()
            comm_time, comp_time, overlap_info = wait_exposed_communication_time(
                _group_nodes(_head, curr), runtimes
            )
            info.initial_exposed = info.final_exposed = comm_time - comp_time
            info.comm_time = comm_time
            info.comp_time = comp_time
            info.overlap_info = overlap_info

            candidate = _next[curr]
            wait_snode = curr
            group_head = curr
            group_tail = curr
            group_colls = {}
            group_runtime = 0.0
            group_peak_memory = _curr_memory[curr][0]

            while candidate is not None:
                if config_comms.sink_iterative_use_runtime_estimations and (
                    info.final_exposed
                    < -config_comms.sink_iterative_extra_comm_comp_overlap
                    * info.comm_time
                ):
                    info.limiting_factor = "unexposed by runtime estimations"
                    break

                gns: list[BaseSchedulerNode] = _group_nodes(group_head, group_tail)
                group = GroupedSchedulerNode(
                    wait_snode.scheduler,
                    gns,
                    temp_grouping=True,
                )

                # We can have multiple deps with the same name.
                # As we ignore WeakDep(is_fake=True) =>
                # filter them out first to avoid overwriting  of real dep.
                data_deps = {
                    d.name: d
                    for d in candidate.unmet_dependencies
                    if not _is_fake_dep(d)
                }

                group_outs = group.get_outputs()
                data_dep = None
                for o in group_outs:
                    if d := data_deps.get(o.get_name(), None):
                        data_dep = d
                        break
                # Conservative sink wait, limiting by space before next collective.
                # The global strategy is that bucketing should create space.
                # For 2D we can experiment with allowing to sink Wait beyond non current group collective.
                if not config_comms.sink_waits_iterative_swap_with_collectives:
                    if contains_async_collective(candidate):
                        info.limiting_factor = f"candidate contains_async_collective {candidate.get_name()}"
                        break

                # 1. If we have data_dep - we can not swap => trying to group
                # 2. If swap candidate and current node both contain collectives => trying to group
                if data_dep is not None or (
                    both_contain_comms := (
                        contains_collective(group) and contains_collective(candidate)
                    )
                ):

                    def is_groupable(snode):
                        # Sink Waits traverse Waits right to left,
                        # => we do not group with processed Waits on the right.
                        if contains_wait(snode):
                            return False, f"candidate contains wait {snode.get_name()}"
                        if contains_async_collective(snode):
                            return (
                                False,
                                f"candidate contains_async_collective {snode.get_name()}",
                            )

                        if not config_comms.sink_iterative_use_runtime_estimations:
                            # Heuristics pre-use_runtime_estimations:
                            # TODO(ivankobzarev): Remove them after confirming,
                            # that using runtime estimations always give better results.
                            # We do not want to group with collectives to not reorder them forward.
                            if contains_collective(snode):
                                return (
                                    False,
                                    f"candidate contains collective {snode.get_name()}",
                                )
                            if contains_gemm_like(snode):
                                return (
                                    False,
                                    f"candidate contains gemm_like {snode.get_name()}",
                                )
                        return True, None

                    _is_groupable, groupable_reason = is_groupable(candidate)
                    if _is_groupable:
                        group_tail = candidate
                        if (
                            config_comms.sink_iterative_use_runtime_estimations
                            and contains_collective(candidate)
                        ):
                            comm_time, comp_time, _ = coll_exposed_communication_time(
                                _group_nodes(candidate, None), runtimes
                            )
                            group_colls[candidate] = (comm_time, comp_time)
                            if not contains_async_collective(candidate):
                                group_runtime += runtimes[candidate]

                        group_peak_memory = max(
                            group_peak_memory, _curr_memory[candidate][0]
                        )
                        info.grouped += 1
                        info.grouped_info = _group_names(gns)
                        candidate = _next[candidate]
                        continue
<<<<<<< HEAD
                    elif data_dep is None:
                        if (
                            not config_comms.sink_waits_iterative_unsafe_collectives_reorder
                            and both_contain_comms
                        ):
                            info.limiting_factor = (
                                f"collective ordering {_group_names(gns)}"
                                f"\n with candidate:{candidate.get_name()}"
                            )
                            break
=======

                    elif (data_dep is None) and both_contain_comms:
                        info.limiting_factor = (
                            f"collective ordering {_group_names(gns)}"
                            f" with candidate:{candidate.get_name()}"
                        )
                        break
>>>>>>> d521d793
                    else:
                        info.limiting_factor = (
                            f"data dependency {data_dep}(dep_names:{list(data_deps.keys())})"
                            f"\n candidate:{candidate.get_name()}(os:{[candidate.get_buffer_names()]})"
                            f"\n dep on {_group_names(gns)}"
                            f"\n outs:{[o.get_name() for o in group_outs]}"
                            f"\n non_group_reason:{groupable_reason}"
                        )
                        break

                if config_comms.sink_iterative_use_runtime_estimations:
                    if is_wait(candidate.node):
                        # Corresponding collective is before the group,
                        # Swap can increase exposed time of corresponding collective
                        comm_time, comp_time, _ = wait_exposed_communication_time(
                            _group_nodes(_head, candidate), runtimes
                        )
                        exposed_before = max(0, comm_time - comp_time)
                        exposed_after = max(0, comm_time - comp_time + group_runtime)
                        # We do not know how much we can sink more after this swap,
                        # Just comparing advantage at the moment for now.
                        if exposed_after > exposed_before:
                            info.limiting_factor = (
                                "candidate is wait,"
                                f" exposed_before:{exposed_before} vs exposed_after:{exposed_after}"
                            )
                            break

                    # Check if candidate has sync runtime
                    if not contains_async_collective(candidate):
                        # If candidate has sync runtime,
                        # Waits of gorup_colls are on the right from group.
                        # Swap can increase their exposed time.
                        c_runtime = runtimes[candidate]

                        if c_runtime > 0 and len(group_colls) > 0:
                            # Advantage for current Wait to do the Swap
                            exposed_delta = max(
                                0, info.comm_time - info.comp_time
                            ) - max(0, info.comm_time - info.comp_time - c_runtime)
                            for gc, (gc_comm_time, gc_comp_time) in group_colls.items():
                                exposed_delta += max(
                                    0, gc_comm_time - gc_comp_time
                                ) - max(0, gc_comm_time - gc_comp_time + c_runtime)
                            if exposed_delta > 0:
                                info.limiting_factor = (
                                    f"candidate has compute {c_runtime}, group contains collectives,"
                                    f" total_exposed_delta {exposed_delta}"
                                )
                                break
                            else:
                                # Update all group_colls comm_time, comp_time
                                for gc, (
                                    gc_comm_time,
                                    gc_comp_time,
                                ) in group_colls.items():
                                    group_colls[gc] = (
                                        gc_comm_time,
                                        gc_comp_time - c_runtime,
                                    )

                candidate_allocfree: SNodeMemory = snodes_allocfree[candidate]
                candidate_delta_mem = (
                    candidate_allocfree.size_alloc - candidate_allocfree.size_free
                )
                # [group] candidate -> candidate [group]
                # Check for buffers with successors in group and candidate last successor
                #
                # Buf that  changes its last use snode,
                # It was deallocated by candidate,
                # but after swap it will be deallocated by group node.
                group_n_to_bufs_after_swap_dealloc_instead_of_candidate: dict[
                    BaseSchedulerNode, list[Union[FreeableInputBuffer, SchedulerBuffer]]
                ] = defaultdict(list)
                for (
                    buf,
                    snode_last_use,
                ) in buf_to_snode_last_use.items():
                    succ_nodes = buf.mpi_buffer.succ_nodes
                    if snode_last_use != candidate:  # noqa: E711
                        continue
                    # candidate is last use of buf
                    last_succ_gn = None
                    for gn in gns:
                        if gn in succ_nodes:
                            last_succ_gn = gn
                    if last_succ_gn is None:
                        continue

                    # gn has successors of buf that after potential swap will become
                    # last use of buf and start deallocating buf instead of candidate
                    group_n_to_bufs_after_swap_dealloc_instead_of_candidate[
                        last_succ_gn
                    ].append(buf)

                potential_peak, _post_alloc_update, _size_free_delta_update = (
                    _calculate_potential_peak_memory(
                        candidate,
                        gns,
                        group_n_to_bufs_after_swap_dealloc_instead_of_candidate,
                    )
                )
                if (
                    potential_peak - peak_memory
                    > peak_memory * config_comms.sink_iterative_peak_memory_budget
                ):
                    info.limiting_factor = (
                        f"peak memory new:{potential_peak} vs base:{peak_memory}"
                    )
                    break

                info.moves += 1
                info.moves_info += f"+{candidate.get_name()}"

                _perform_double_linked_list_swap(candidate, group_head, group_tail)

                comm_time, comp_time, overlap_info = wait_exposed_communication_time(
                    _group_nodes(_head, curr), runtimes
                )
                info.comm_time = comm_time
                info.comp_time = comp_time
                info.final_exposed = comm_time - comp_time
                info.overlap_info = overlap_info

                _update_memory_tracking_after_swap(
                    candidate,
                    gns,
                    group_n_to_bufs_after_swap_dealloc_instead_of_candidate,
                    _post_alloc_update,
                    _size_free_delta_update,
                )

                if debug_iterative_memory_recompute:
                    from .comms_debug import _debug_iterative_memory_recompute

                    iterative_recompute_error = _debug_iterative_memory_recompute(
                        candidate,
                        gns,
                        _group_names(gns),
                        _group_nodes(_head, None),
                        name_to_freeable_input_buf,
                        graph_outputs,
                        peak_memory,
                        _curr_memory,
                        snodes_allocfree,
                        "sink_waits_iterative",
                        group_n_to_bufs_after_swap_dealloc_instead_of_candidate,
                    )
                    if iterative_recompute_error:
                        break

                candidate = _next[group_tail]
        curr = _prev_curr

    headers = [
        "Wait node",
        "comm_time(us)",
        "comp_time(us)",
        "initial exposed(us)",
        "final exposed(us)",
        "improvement(us)",
        "limiting factor",
        "grouped",
        "grouped_info",
        "moves",
        "moves_info",
        "overlap_info",
    ]
    rows = [
        [
            node_summary(snode),
            info.comm_time / 1e3,
            info.comp_time / 1e3,
            info.initial_exposed / 1e3,
            info.final_exposed / 1e3,
            info.improvement / 1e3,
            info.limiting_factor,
            info.grouped,
            info.grouped_info,
            info.moves,
            info.moves_info,
            info.overlap_info,
        ]
        for snode, info in stats.items()
    ]
    log_str = ""
    if importlib.util.find_spec("tabulate"):
        from tabulate import tabulate

        log_str += tabulate(
            rows,
            headers=headers,
        )
    else:
        log_str += "Please `pip install tabulate` to nicely render overlap stats.\n"
        log_str += str(headers) + "\n"
        log_str += "\n".join(map(str, rows))
    overlap_log.info(log_str)
    new_snodes = _group_nodes(_head, None)
    assert len(new_snodes) == original_snodes_num
    new_peak_memory, _, _, _ = estimate_peak_memory_allocfree(
        new_snodes, name_to_freeable_input_buf, graph_outputs
    )
    log_str += f"\n sink_waits_iterative peak_memory_before:{peak_memory}"
    log_str += f"\n sink_waits_iterative peak_memory_after:{new_peak_memory}"
    trace_structured(
        "artifact",
        metadata_fn=lambda: {
            "name": "sink_waits_iterative_info",
            "encoding": "string",
        },
        payload_fn=lambda: log_str,
    )
    return new_snodes, stats


def sink_waits_iterative(snodes: list[BaseSchedulerNode]) -> list[BaseSchedulerNode]:
    return _sink_waits_iterative_internal(snodes)[0]


def estimate_op_runtime(snode: BaseSchedulerNode) -> float:
    """
    Returns estimated op runtime in milliseconds (ms)
    """
    if config.estimate_op_runtime == "default":
        runtime = snode.get_estimated_runtime()
    else:
        assert callable(config.estimate_op_runtime)
        runtime = config.estimate_op_runtime(snode)
    return runtime


def node_summary(snode):
    snodes = snode.get_nodes()
    if len(snodes) == 1:
        detail = ""
        if isinstance(snode.node, (ir.ExternKernelOut, ir._CollectiveKernel)):
            outs_str = f"outs:{[o.get_name() for o in snode.get_outputs()]}"
            ins_str = f"ins:{[d.name for d in snode.unmet_dependencies]}"
            detail = f" {snode.get_name()} ({snode.node.python_kernel_name})\n {outs_str}({ins_str})"
        layouts = [child.node.get_output_spec() for child in snode.get_nodes()]
        out_tensor_info = ",".join(
            [
                f" (size={layout.size}, stride={layout.stride})"
                if isinstance(layout, ir.Layout)
                else ""
                for layout in layouts
            ]
        )
        try:
            node_name = snode.node.maybe_get_name()
        except AttributeError:
            # TODO: node_summary was written without FusedSchedulerNode in mind, generally needs to be hardened
            node_name = ""
        return f"{snode.node.__class__.__name__}{detail}{out_tensor_info} ({node_name} ({snode.get_estimated_runtime():.0f} ns)"

    # Flatten the summaries for Fused/Foreach/Grouped nodes
    summaries = []
    for child_snode in snodes:
        summaries.append(node_summary(child_snode))
    return f"{snode.__class__.__name__}: {', '.join(summaries)}"


def visualize_overlap(order):
    # TODO - this function probably doesn't do a very good job estimating the runtime because it doesn't carefully model
    # streams and overlap. For now its mostly useful as a debug visualization.

    total_est_runtime: float = 0.0
    cur_comm_node = None

    def step_log(step, msg):
        overlap_log.debug(f"{step:>6}: {msg}")  # noqa: G004

    for step, snode in enumerate(order):
        if cur_comm_node is None:
            if contains_collective(snode):
                total_est_runtime += estimate_op_runtime(snode)
                cur_comm_node = snode.node
            elif is_wait(snode.node):
                # raise AssertionError(
                #     "Wait is not expected when there is no collective running"
                # )
                pass
            else:  # exposed compute op
                total_est_runtime += estimate_op_runtime(snode)
            step_log(step, f"{node_summary(snode)}")
        else:  # cur_comm_node is not None
            if contains_collective(snode):
                total_est_runtime += estimate_op_runtime(snode)
                cur_comm_node = snode.node
                step_log(step, f"{node_summary(snode)}")  # noqa: G004
            elif is_wait(snode.node):  # end of this comm op
                step_log(step, f"{node_summary(snode)}")
                cur_comm_node = None
            else:  # overlapped compute op
                step_log(step, f"| {node_summary(snode)}")
    overlap_log.debug(
        f"Est. runtime (ms): {total_est_runtime / 1000 / 1000}"  # noqa: G004
    )


def reorder_compute_and_comm_for_overlap(
    snodes: list[BaseSchedulerNode],
) -> list[BaseSchedulerNode]:
    order = snodes
    graph_inputs: OrderedSet[str] = OrderedSet(V.graph.graph_inputs.keys())
    graph_outputs: OrderedSet[str] = OrderedSet(V.graph.get_output_names())
    for p in config.reorder_for_compute_comm_overlap_passes:
        if isinstance(p, str) and p in globals():
            p = globals()[p]  # it is a builtin pass
        assert callable(p), (
            f"Invalid reorder_compute_and_comm_for_overlap pass: {p} is not callable"
        )
        peak_memory, _ = estimate_peak_memory(
            snodes, get_freeable_input_buf(snodes, graph_inputs), graph_outputs
        )
        if torch.distributed.get_rank() == 0:
            overlap_log.debug(
                f"==== Visualize overlap before reordering pass {p}, {peak_memory=} ===="  # noqa: G004
            )
            try:
                visualize_overlap(order)
            except Exception as e:
                overlap_log.debug("", exc_info=e)
        t0 = time.time()
        order = p(order)  # type: ignore[operator]
        t = time.time() - t0
        if torch.distributed.get_rank() == 0:
            overlap_log.debug(
                f"==== Visualize overlap after reordering pass {p} (ran in {t} sec)===="  # noqa: G004
            )
            try:
                visualize_overlap(order)
            except Exception as e:
                overlap_log.debug("", exc_info=e)
        peak_memory, _ = estimate_peak_memory(
            snodes, get_freeable_input_buf(snodes, graph_inputs), graph_outputs
        )
        print(f"final {peak_memory=}")
    # pyrefly: ignore [bad-return]
    return order


def remove_fsdp2_unsharded_param_graph_input_usage(graph: torch.fx.Graph):
    """
    This FX graph pass replaces uses of FSDP2 unsharded params with their corresponding
    graph intermediates that were fsdp.copy_ into the unsharded params in the original graph.

    NOTE: Can only apply this pass to any of the FSDP2 unsharded params that have this pattern
    (or repetition of): `resize_(full) -> copy_ -> resize_(0)`. Because of this, for partial-graph case
    where `resize_(full) -> copy_` is in one graph and `resize_(0)` is in another graph, we can't
    remove these resize and copy ops and thus we will have worse performance there.

    In other words, "do we try to remove all the resize_(full) -> copy_ -> resize_(0) nodes for this unsharded param"
    is actually a per-unsharded-param decision, since for each unsharded param, we look at its resize sequence pattern
    (in `check_resize_pattern()`) to determine if its set of resize and copy nodes can be removed.
    """
    node_list = list(graph.nodes)

    # Find all graph inputs and their resize counts
    graph_input_to_resized_to_full_node_idxes = defaultdict(list)
    graph_input_to_resized_to_0_node_idxes = defaultdict(list)
    for idx, node in enumerate(node_list):
        if (
            node.op == "call_function"
            and node.target is torch.ops.inductor.resize_storage_bytes_.default
        ):
            assert node.args[0].op == "placeholder", f"""\
Resize can only operate on graph inputs, but got {node} which is resizing non-graph-input {node.args[0]}
"""
            graph_input = node.args[0]
            new_size = node.args[1]
            if new_size > 0:
                graph_input_to_resized_to_full_node_idxes[graph_input].append(idx)
            else:
                graph_input_to_resized_to_0_node_idxes[graph_input].append(idx)

    def check_resize_pattern(graph_input):
        # Check the number of resize-to-full and resize-to-0 nodes are equal,
        # and that for each (resize-to-full, resize-to-0) pair, the resize-to-full node
        # always happens before the resize-to-0 node.
        # This is the precondition for being able to remove all the resize and copy nodes
        # for this specific unsharded param.
        resized_to_full_idxes = graph_input_to_resized_to_full_node_idxes.get(
            graph_input, []
        )
        resized_to_0_idxes = graph_input_to_resized_to_0_node_idxes.get(graph_input, [])

        if len(resized_to_full_idxes) != len(resized_to_0_idxes):
            log.warning(
                f"""
Unequal number of resize-to-full and resize-to-0 nodes for graph input {graph_input}:
{len(resized_to_full_idxes)} vs. {len(resized_to_0_idxes)}.
Skipping `remove_fsdp2_unsharded_param_graph_input_usage` FX graph pass.
"""  # noqa: G004
            )
            return False

        # Check the sequence: (resize_to_full -> resize_to_0)+
        for resize_to_full_idx, resize_to_0_idx in zip(
            resized_to_full_idxes, resized_to_0_idxes
        ):
            if resize_to_full_idx >= resize_to_0_idx:
                log.warning(
                    f"""
For graph input {graph_input}: resize-to-full node {node_list[resize_to_full_idx]} at index {resize_to_full_idx}
happens after resize-to-0 node {node_list[resize_to_0_idx]} at index {resize_to_0_idx}.
Skipping `remove_fsdp2_unsharded_param_graph_input_usage` FX graph pass for that unsharded param.
"""  # noqa: G004
                )
                return False
        return True

    # Find all eligible unsharded params and their corresponding graph intermediates.
    unsharded_param_to_fsdp_copy_node_idxes = defaultdict(list)
    for idx, node in enumerate(node_list):
        if node.op == "call_function" and node.target is torch.ops.fsdp.copy_.default:
            fsdp_copy_node = node
            unsharded_param = node.args[0]
            assert unsharded_param.op == "placeholder", f"""
Assumed all FSDP2 `unsharded_param`s to be graph input, but it's not true!
Offending node: {unsharded_param}. Graph: {graph}
"""
            if check_resize_pattern(unsharded_param):
                unsharded_param_to_fsdp_copy_node_idxes[unsharded_param].append(idx)

    def is_allowed_mutation(node):
        return (
            node.target is torch.ops.fsdp.copy_.default
            or node.target is torch.ops.inductor.resize_storage_bytes_.default
        )

    def is_node_mutating_unsharded_param_or_its_alias(node, unsharded_params):
        # Check whether the node is mutating any of the unsharded params or their aliases.
        mutated_arg_idxes = (
            [
                i
                for i, x in enumerate(node.target._schema.arguments)
                if x.alias_info is not None and x.alias_info.is_write
            ]
            if isinstance(node.target, torch._ops.OpOverload)
            else []
        )
        mutated_node_arg_storages = OrderedSet(
            [
                StorageWeakRef(node.args[i].meta["val"].untyped_storage())
                for i in mutated_arg_idxes
            ]
        )
        storages_of_unsharded_params = OrderedSet(
            [
                StorageWeakRef(unsharded_param.meta["val"].untyped_storage())
                for unsharded_param in unsharded_params
            ]
        )
        return len(mutated_node_arg_storages & storages_of_unsharded_params) > 0

    # Check no user mutation on any unsharded_param
    for node in node_list:
        if (
            node.op == "call_function"
            and isinstance(node.target, torch._ops.OpOverload)
            and node.target._schema.is_mutable
            and not is_allowed_mutation(node)
        ):
            assert not is_node_mutating_unsharded_param_or_its_alias(
                node, unsharded_param_to_fsdp_copy_node_idxes.keys()
            ), f"""\
User mutation on FSDP2 unsharded param is not allowed when Traceable FSDP2 is used. Violating node: {node}
"""

    # For each `fsdp.copy_(unsharded_param, Y)`, replace downstream usage of `unsharded_param` with `Y`.
    #
    # NOTE: Because of "layer reuse" use case, there could be multiple `fsdp.copy_` to the same `unsharded_param` graph input.
    # e.g.
    # ```
    #     fsdp_copy_1 = fsdp.copy_(unsharded_param_1, Y1)
    #     ... (use of unsharded_param_1)                     -> Subgraph 1
    #     fsdp_copy_2 = fsdp.copy_(unsharded_param_1, Y2)
    #     ... (use of unsharded_param_1)                     -> Subgraph 2
    #     fsdp_copy_3 = fsdp.copy_(unsharded_param_1, Y3)
    #     ... (use of unsharded_param_1)                     -> Subgraph 3
    # ```
    # We must do the replacement only within each subgraph.
    for (
        unsharded_param,
        fsdp_copy_node_idxes,
    ) in unsharded_param_to_fsdp_copy_node_idxes.items():
        for i, fsdp_copy_node_idx in enumerate(fsdp_copy_node_idxes):
            fsdp_copy_node = node_list[fsdp_copy_node_idx]
            assert fsdp_copy_node.args[0] is unsharded_param
            _, replacement = fsdp_copy_node.args
            # subgraph_start_idx is exclusive
            subgraph_start_idx = fsdp_copy_node_idx + 1
            # subgraph_end_idx is exclusive (also intentionally don't replace args in return op)
            subgraph_end_idx = (
                fsdp_copy_node_idxes[i + 1]
                if i < len(fsdp_copy_node_idxes) - 1
                else len(node_list) - 1
            )
            subgraph_nodes = node_list[subgraph_start_idx:subgraph_end_idx]
            assert not any(
                is_node_mutating_unsharded_param_or_its_alias(node, [unsharded_param])
                for node in subgraph_nodes
            ), f"""\
Assumed no ops mutating unsharded param {unsharded_param} in subgraph {subgraph_nodes}, but it's not true!
Graph: {graph}
"""
            for node in subgraph_nodes:
                if (
                    node.op == "call_function"
                    and unsharded_param in node.args
                    and node.target != torch.ops.inductor.resize_storage_bytes_.default
                ):  # TODO(yf225): implement replacement in kwargs
                    new_args = tuple(
                        replacement if arg is unsharded_param else arg
                        for arg in node.args
                    )
                    node.args = new_args

    # Delete `fsdp.copy_(unsharded_param, Y)` nodes
    for fsdp_copy_node_idxes in unsharded_param_to_fsdp_copy_node_idxes.values():
        for fsdp_copy_node_idx in fsdp_copy_node_idxes:
            fsdp_copy_node = node_list[fsdp_copy_node_idx]
            graph.erase_node(fsdp_copy_node)

    # Delete `resize_(unsharded_param, ...)` nodes
    for node in node_list:
        if (
            node.op == "call_function"
            and node.target is torch.ops.inductor.resize_storage_bytes_.default
            and node.args[0] in unsharded_param_to_fsdp_copy_node_idxes
        ):
            graph.erase_node(node)


def reinplace_fsdp_all_gather(graph: torch.fx.Graph) -> None:
    try:
        import torch.distributed.fsdp._fully_shard._fsdp_collectives

        assert torch.distributed.is_available()
        # Assert existence of these ops
        assert (
            torch.ops._c10d_functional.all_gather_into_tensor
            and torch.ops._c10d_functional.all_gather_into_tensor_out
        )
    except (ImportError, AttributeError, AssertionError):
        return

    from .pattern_matcher import (
        CallFunction,
        KeywordArg,
        Match,
        PatternMatcherPass,
        register_graph_pattern,
    )

    """
    all_gather_copy_in = torch.ops.fsdp.all_gather_copy_in.default(...);
    getitem = all_gather_copy_in[0];
    (getitem_1 = all_gather_copy_in[1];)  # optional

    all_gather_into_tensor = torch.ops._c10d_functional.all_gather_into_tensor.default(getitem, ...);

    ->

    all_gather_copy_in = torch.ops.fsdp.all_gather_copy_in.default(...);
    getitem = all_gather_copy_in[0];
    getitem_1 = all_gather_copy_in[1];

    all_gather_into_tensor = torch.ops._c10d_functional.all_gather_into_tensor_out.default(getitem, ..., out=getitem_1);
    """

    def remove_unused_getitem(g):
        # Remove `getitem_X = all_gather_copy_in[1]` which is never used.
        node_list = list(g.nodes)
        for n in node_list:
            if (
                n.target == operator.getitem
                and n.args[0].target is torch.ops.fsdp.all_gather_copy_in.default
                and n.args[1] == 1
            ):
                g.erase_node(n)

    graph_pass = PatternMatcherPass()

    @register_graph_pattern(
        CallFunction(
            torch.ops._c10d_functional.all_gather_into_tensor.default,
            CallFunction(
                operator.getitem,
                CallFunction(
                    torch.ops.fsdp.all_gather_copy_in.default,
                    KeywordArg("all_gather_inputs"),
                    KeywordArg("all_gather_output"),
                    KeywordArg("inp_split_sizes"),
                    KeywordArg("all_gather_input_numel"),
                    KeywordArg("rank"),
                ),
                KeywordArg("item_idx"),
            ),
            KeywordArg("group_size"),
            KeywordArg("group_name"),
        ),
        # pyrefly: ignore [bad-argument-type]
        pass_dict=graph_pass,
        extra_check=lambda match: match.kwargs["item_idx"] == 0,
    )
    def reinplace_all_gather(match: Match, *args, **kwargs):
        def repl(
            *args,
        ):
            copy_in_args = args[:-2]
            group_size = args[-2]
            group_name = args[-1]
            all_gather_copy_in = torch.ops.fsdp.all_gather_copy_in.default(
                *copy_in_args
            )
            getitem = all_gather_copy_in[0]
            getitem_1 = all_gather_copy_in[1]
            all_gather_into_tensor = (
                torch.ops._c10d_functional.all_gather_into_tensor_out.default(
                    getitem, group_size, group_name, out=getitem_1
                )
            )
            return all_gather_into_tensor

        match.replace_by_example(
            # pyrefly: ignore [bad-argument-type]
            repl,
            [
                kwargs["all_gather_inputs"],
                kwargs["all_gather_output"],
                kwargs["inp_split_sizes"],
                kwargs["all_gather_input_numel"],
                kwargs["rank"],
                kwargs["group_size"],
                kwargs["group_name"],
            ],
        )

    remove_unused_getitem(graph)
    graph_pass.apply(graph)  # type: ignore[arg-type]


def get_op_idx(snode):
    assert not isinstance(
        snode,
        (
            torch._inductor.scheduler.FusedSchedulerNode,
            torch._inductor.scheduler.GroupedSchedulerNode,
        ),
    )
    return int(snode.get_name()[2:])


def enforce_comm_ordering_for_fsdp(
    snodes: list[torch._inductor.scheduler.BaseSchedulerNode],
    name_to_buf: dict[str, torch._inductor.scheduler.SchedulerBuffer],
    name_to_fused_node: dict[str, BaseSchedulerNode],
) -> list[torch._inductor.scheduler.BaseSchedulerNode]:
    from . import scheduler

    new_order: list[BaseSchedulerNode] = []
    scheduled = OrderedSet[Any]()
    ag_exists = False
    rs_exists = False
    ag_grouped_node_to_wait_grouped_node = {}
    rs_grouped_node_to_wait_grouped_node = {}
    snode_name_to_final_snode = {}

    def _create_group_node(snodes_to_group):
        group_node = scheduler.GroupedSchedulerNode.create(snodes_to_group)
        for snode in snodes_to_group:
            snode_name_to_final_snode[snode.get_name()] = group_node
        snode_name_to_final_snode[group_node.get_name()] = group_node
        return group_node

    # Create grouped nodes for specific sets of ops
    for snode in snodes:
        # Case 1: Handle AllGather
        if is_collective(
            snode.node, op=torch.ops._c10d_functional.all_gather_into_tensor_out.default
        ) and any(
            is_fallback_op(
                name_to_fused_node[x].node, torch.ops.fsdp.all_gather_copy_in.default
            )
            for x in snode.ancestors
        ):
            ag_exists = True
            ag_snode = snode
            ag_related_snode_set: OrderedSet[scheduler.BaseSchedulerNode] = OrderedSet()

            # Find the "cast + copy_in + getitem + all_gather" code block
            find_recursive_deps_of_node(
                ag_snode,
                ag_related_snode_set,
                name_to_buf,
                name_to_fused_node,
            )

            # Find the "all_gather + all_gather_wait_tensor + copy_out" code block
            allowed_ops = OrderedSet(
                [
                    torch.ops._c10d_functional.all_gather_into_tensor_out.default,
                    torch.ops._c10d_functional.wait_tensor.default,
                    torch.ops.fsdp.split_with_sizes_copy.default,
                ]
            )
            find_recursive_users_of_node(
                ag_snode,
                ag_related_snode_set,
                name_to_buf,
                name_to_fused_node,
                criteria_cb=lambda x: not (
                    isinstance(x, scheduler.NopKernelSchedulerNode)
                    or (
                        isinstance(x, scheduler.ExternKernelSchedulerNode)
                        and x.node.op_overload in allowed_ops  # type: ignore[union-attr]
                    )
                ),
            )

            # sort nodes by original operation order
            ag_related_snodes = sorted(
                ag_related_snode_set, key=lambda x: get_op_idx(x)
            )

            # In the "reuse layer" case, some ops in the 2nd all-gather code block could also
            # depend on ops in the 1st all-gather code block, and we don't want to group them together.
            end_idx_of_current_ag_block = len(ag_related_snodes)
            copy_out_count = 0
            for i in range(len(ag_related_snodes)):
                cur_snode = ag_related_snodes[i]
                if is_fallback_op(
                    cur_snode.node, torch.ops.fsdp.split_with_sizes_copy.default
                ):
                    copy_out_count += 1
                if copy_out_count > 1:
                    end_idx_of_current_ag_block = i
                    break

            ag_related_snodes = ag_related_snodes[:end_idx_of_current_ag_block]

            # Group "cast + copy_in + getitem + all_gather" into one GroupedSchedulerNode
            wait_node_idx = None
            for i in range(len(ag_related_snodes) - 1):
                if isinstance(ag_related_snodes[i + 1].node, ir._WaitKernel):
                    wait_node_idx = i + 1
                    break
            assert wait_node_idx is not None
            ag_group_node = _create_group_node(ag_related_snodes[:wait_node_idx])

            # Group "all_gather_wait_tensor + copy_out" into one GroupedSchedulerNode
            ag_wait_group_node = _create_group_node(ag_related_snodes[wait_node_idx:])

            ag_grouped_node_to_wait_grouped_node[ag_group_node] = ag_wait_group_node

        # Case 2: Handle ReduceScatter
        elif is_fallback_op(snode.node, torch.ops.fsdp.chunk_cat.default):
            rs_exists = True
            rs_snode = snode

            # Find the "reduce_scatter copy-in + reduce_scatter comm + reduce_scatter wait" code block
            rs_related_snode_set: OrderedSet[scheduler.BaseSchedulerNode] = OrderedSet()
            find_recursive_users_of_node(
                rs_snode,
                rs_related_snode_set,
                name_to_buf,
                name_to_fused_node,
            )

            # sort nodes by original operation order
            rs_related_snodes = sorted(
                rs_related_snode_set, key=lambda x: get_op_idx(x)
            )

            # Group "reduce_scatter copy-in + reduce_scatter comm" into one GroupedSchedulerNode
            wait_node_idx = None
            for i in range(len(rs_related_snodes) - 1):
                if isinstance(rs_related_snodes[i + 1].node, ir._WaitKernel):
                    wait_node_idx = i + 1
                    break
            assert wait_node_idx is not None
            rs_group_node = _create_group_node(rs_related_snodes[:wait_node_idx])

            # Group "reduce_scatter wait + related output nodes" into one GroupedSchedulerNode
            rs_wait_group_node = _create_group_node(rs_related_snodes[wait_node_idx:])

            rs_grouped_node_to_wait_grouped_node[rs_group_node] = rs_wait_group_node

    assert len(snode_name_to_final_snode) > 0
    if ag_exists:
        assert len(ag_grouped_node_to_wait_grouped_node) > 0
    if rs_exists:
        assert len(rs_grouped_node_to_wait_grouped_node) > 0

    # Build the new node schedule, taking GroupedSchedulerNode into account
    for snode in snodes:
        if snode.get_name() in snode_name_to_final_snode:
            snode = snode_name_to_final_snode[snode.get_name()]
        if snode in scheduled:
            continue
        new_order.append(snode)
        scheduled.add(snode)

    # Enforce AllGather ordering: previous AllGather's "wait then copy_out" group node must run
    # before next AllGather's "copy_in then AG" group node
    prev_ag_wait = None
    for ag_group_node, wait_group_node in ag_grouped_node_to_wait_grouped_node.items():
        if prev_ag_wait is not None:
            mutating_buf = next(iter(ag_group_node.get_buffer_names()))
            for o in prev_ag_wait.get_outputs():
                ag_group_node.add_fake_dep(
                    WeakDep(o.get_name(), mutating_buf=mutating_buf, is_fake=True)
                )
        prev_ag_wait = wait_group_node

    # Enforce ReduceScatter ordering: previous ReduceScatter's "wait" group node must run
    # before next ReduceScatter's "copy_in then RS" group node
    prev_rs_wait = None
    for rs_group_node, wait_group_node in rs_grouped_node_to_wait_grouped_node.items():
        if prev_rs_wait is not None:
            mutating_buf = next(iter(rs_group_node.get_buffer_names()))
            for o in prev_rs_wait.get_outputs():
                rs_group_node.add_fake_dep(
                    WeakDep(o.get_name(), mutating_buf=mutating_buf, is_fake=True)
                )
        prev_rs_wait = wait_group_node

    return new_order  # type: ignore[return-value]<|MERGE_RESOLUTION|>--- conflicted
+++ resolved
@@ -209,7 +209,19 @@
 def wait_exposed_communication_time(
     snodes_to_wait, runtimes
 ) -> tuple[float, float, str]:
+    """
+    Calculate exposed communication time for a wait operation by finding its corresponding
+    collective and accumulating overlapping compute time between them.
+
+    The Wait node must be the last in snodes_to_wait.
+    Compute time between corresponding Collective and Wait is accumulated.
+    If there is another pair of Collective and Wait inside,
+    Only compute before first such Wait' is considered as overlapping.
+
+    Multiple process groups are not modeled so far.
+    """
     wait_snode = snodes_to_wait[-1]
+    assert is_wait(wait_snode.node)
     assert len(snodes_to_wait) > 1
     idx = len(snodes_to_wait) - 2
     comm_time = 0.0
@@ -256,6 +268,17 @@
     snodes: list[BaseSchedulerNode],
     runtimes,
 ) -> tuple[float, float, str]:
+    """
+    Calculate exposed communication time for a collective operation by finding its corresponding
+    wait and accumulating compute time that can overlap with communication.
+
+    The Collective node must be the first in snodes.
+    Compute time between corresponding Collective and Wait is accumulated.
+    If there is another pair of Collective and Wait inside,
+    Only compute before first such Wait' is considered as overlapping.
+
+    Multiple process groups are not modeled so far.
+    """
     collective_snode = snodes[0]
     comm_time = runtimes[collective_snode]
     comp_time = 0.0
@@ -359,6 +382,10 @@
 
 
 def is_corresponding_collective_wait(collective_snode, wait_snode):
+    """
+    Check if a wait node corresponds to a given collective node by verifying if the wait
+    depends on outputs from the collective.
+    """
     collective_outs = OrderedSet(o.get_name() for o in collective_snode.get_outputs())
     unmet_deps = OrderedSet(d.name for d in wait_snode.unmet_dependencies)
     return unmet_deps & collective_outs
@@ -374,6 +401,11 @@
 
 
 def is_async_collective(snode):
+    """
+    Filtering out ops that contain Collective and Wait inside and considered as Collectives.
+    See contains_collective function.
+    If the op contains Wait inside - consider as Synchronous compute.
+    """
     if python_kernel_name := getattr(snode.node, "python_kernel_name", None):
         if "torch.ops._dtensor.shard_dim_alltoall.default" in python_kernel_name:
             return False
@@ -573,12 +605,8 @@
         _next_curr = _next[curr]
         if iterative_recompute_error:
             break
-<<<<<<< HEAD
+        # pyrefly: ignore [bad-argument-type]
         if contains_async_collective(curr):
-=======
-        # pyrefly: ignore [bad-argument-type]
-        if contains_collective(curr):
->>>>>>> d521d793
             if debug_num_collectives_to_reorder is not None and (
                 num_processed_collectives >= debug_num_collectives_to_reorder
             ):
@@ -1381,7 +1409,6 @@
                         info.grouped_info = _group_names(gns)
                         candidate = _next[candidate]
                         continue
-<<<<<<< HEAD
                     elif data_dep is None:
                         if (
                             not config_comms.sink_waits_iterative_unsafe_collectives_reorder
@@ -1392,15 +1419,6 @@
                                 f"\n with candidate:{candidate.get_name()}"
                             )
                             break
-=======
-
-                    elif (data_dep is None) and both_contain_comms:
-                        info.limiting_factor = (
-                            f"collective ordering {_group_names(gns)}"
-                            f" with candidate:{candidate.get_name()}"
-                        )
-                        break
->>>>>>> d521d793
                     else:
                         info.limiting_factor = (
                             f"data dependency {data_dep}(dep_names:{list(data_deps.keys())})"
