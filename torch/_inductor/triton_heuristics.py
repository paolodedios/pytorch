import builtins
import copy
import functools
import hashlib
import inspect
import json
import logging
import operator
import os
import os.path
import re
import threading
from enum import auto, Enum
from typing import List

import torch
from torch._dynamo.utils import dynamo_timed

from . import config
from .codecache import cache_dir, CudaKernelParamCache
from .coordinate_descent_tuner import CoordescTuner

from .ir import ReductionHint, TileHint
from .utils import (
    ceildiv,
    conditional_product,
    create_bandwidth_info_str,
    do_bench,
    get_num_bytes,
    has_triton,
    next_power_of_2,
    triton_config_to_hashable,
)


log = logging.getLogger(__name__)

if has_triton():
    import triton
    from triton import Config
    from triton.runtime.jit import get_cuda_stream, KernelInterface
else:
    Config = object
    get_cuda_stream = None
    KernelInterface = object
    triton = None


class HeuristicType(Enum):
    POINTWISE = auto()
    REDUCTION = auto()
    PERSISTENT_REDUCTION = auto()
    TEMPLATE = auto()


<<<<<<< HEAD
=======
def disable_pointwise_autotuning():
    # Autotuning can give different benchmarking results from run to run, and
    # therefore we disable autotuning when use_deterministic flag is on.
    if torch.are_deterministic_algorithms_enabled():
        return True
    return not config.triton.autotune_pointwise


>>>>>>> 8c5d97d3
class CachingAutotuner(KernelInterface):
    """
    Simplified version of Triton autotuner that has no invalidation
    key and caches the best config to disk to improve cold start times.
    Unlike the main triton Autotuner, this version can precompile all
    configs, and does not rely on the Triton JIT.
    """

    def __init__(
        self, fn, meta, configs, save_cache_hook, mutated_arg_names, heuristic_type
    ):
        super().__init__()
        self.fn = fn
        self.meta = meta
        self.save_cache_hook = save_cache_hook
        self.mutated_arg_names = mutated_arg_names
        self.configs = configs
        self.heuristic_type = heuristic_type

        if log.isEnabledFor(logging.DEBUG):
            log.debug("CachingAutotuner gets %d configs", len(self.configs))
            for c in self.configs:
                log.debug(c)

        self.launchers = []
        self.lock = threading.Lock()
        if os.getenv("TRITON_CACHE_DIR") is None:
            os.environ["TRITON_CACHE_DIR"] = os.path.join(
                cache_dir(),
                "triton",
                str(self.meta.get("device", 0)),
            )

        self.coordesc_tuner = CoordescTuner(is_mm=False, name=self.fn.__name__)

    def precompile(self, warm_cache_only_with_cc=None):
        with self.lock:
            if self.launchers:
                return
            self.launchers = [
                self._precompile_config(c, warm_cache_only_with_cc)
                for c in self.configs
            ]
            self.configs = None

    def _precompile_config(self, cfg: Config, warm_cache_only_with_cc: int):
        """Ahead of time compile a given autotuner config."""
        compile_meta = copy.deepcopy(self.meta)
        for k, v in cfg.kwargs.items():
            compile_meta["constants"][self.fn.arg_names.index(k)] = v
        compile_meta["num_warps"] = cfg.num_warps
        compile_meta["num_stages"] = cfg.num_stages
        compile_meta["debug"] = (
            config.triton.assert_indirect_indexing and torch.version.hip is None
        )

        if warm_cache_only_with_cc:
            triton.compile(
                self.fn,
                warm_cache_only=True,
                cc=warm_cache_only_with_cc,
                **compile_meta,
            )
            return

        # load binary to the correct device
        with torch.cuda.device(compile_meta["device"]):
            # need to initialize context
            torch.cuda.synchronize(torch.cuda.current_device())
            binary = triton.compile(
                self.fn,
                **compile_meta,
            )
            binary._init_handles()

        call_args = [
            arg
            for i, arg in enumerate(self.fn.arg_names)
            if i not in self.fn.constexprs
        ]
        def_args = list(self.fn.arg_names)
        while def_args and def_args[-1] in cfg.kwargs:
            def_args.pop()

        scope = {
            "grid_meta": cfg.kwargs,
            "bin": binary,
            "torch": torch,
            "set_device": torch.cuda.set_device,
            "current_device": torch.cuda.current_device,
        }
        exec(
            f"""
            def launcher({', '.join(def_args)}, grid, stream):
                if callable(grid):
                    grid_0, grid_1, grid_2 = grid(grid_meta)
                else:
                    grid_0, grid_1, grid_2 = grid
                bin.c_wrapper(grid_0, grid_1, grid_2, bin.num_warps, bin.shared,
                            stream, bin.cu_function, None, None, None,
                            {', '.join(call_args)})
            """.lstrip(),
            scope,
        )

        launcher = scope["launcher"]
        launcher.config = cfg
        launcher.n_regs = getattr(binary, "n_regs", None)
        launcher.n_spills = getattr(binary, "n_spills", None)
        launcher.shared = getattr(binary, "shared", None)
        launcher.store_cubin = config.triton.store_cubin
        # store this global varible to avoid the high overhead of reading it when calling run
        if launcher.store_cubin:
            launcher.fn = self.fn
            launcher.bin = binary

        return launcher

    def bench(self, launcher, *args, grid):
        """Measure the performance of a given launcher"""
        if launcher.n_spills > config.triton.spill_threshold:
            log.debug(
                "Skip config %s because of register spilling: %d",
                launcher.config,
                launcher.n_spills,
            )
            return float("inf")

        stream = get_cuda_stream(torch.cuda.current_device())

        def kernel_call():
            if launcher.config.pre_hook is not None:
                launcher.config.pre_hook(
                    {**zip(self.arg_names, args), **launcher.config.kwargs}
                )
            launcher(
                *args,
                grid=grid,
                stream=stream,
            )

        return do_bench(kernel_call, rep=40, fast_flush=True)

    def clone_args(self, *args):
        from .compile_fx import clone_preserve_strides

        # clone inplace buffers to avoid autotune contaminating them if
        # the kernel does in-place stores. avoid cloning other buffers because
        # it leads to increase memory use
        cloned_args = []
        for i, arg in enumerate(args):
            if self.fn.arg_names[i] in self.mutated_arg_names:
                assert isinstance(arg, torch.Tensor)
                cloned_args.append(clone_preserve_strides(arg))
            else:
                cloned_args.append(arg)

        return cloned_args

    @dynamo_timed
    def benchmark_all_configs(self, *args, **kwargs):
        cloned_args = self.clone_args(*args)
        timings = {
            launcher: self.bench(launcher, *cloned_args, **kwargs)
            for launcher in self.launchers
        }

        for k, v in timings.items():
            self.coordesc_tuner.cache_benchmark_result(k.config, v)

        if log.isEnabledFor(logging.DEBUG):
            log.debug("Benchmark all input configs get:")
            for k, v in timings.items():
<<<<<<< HEAD
                log.debug("%s: %f", k.config, v)
=======
                log.debug(
                    "%s: %f, nreg %d, nspill %d, #shared-mem %d",
                    k.config,
                    v,
                    k.n_regs,
                    k.n_spills,
                    k.shared,
                )
>>>>>>> 8c5d97d3

        return timings

    def autotune_to_one_config(self, *args, **kwargs):
        """Do the actual autotuning"""
        timings = self.benchmark_all_configs(*args, **kwargs)
        self.launchers = [builtins.min(timings, key=timings.get)]
        if self.save_cache_hook:
            self.save_cache_hook(self.launchers[0].config)

    def save_cuda_kernel(self, grid, stream, launcher):
        if callable(grid):
            grid_x, grid_y, grid_z = grid(launcher.config.kwargs)
        else:
            grid_x, grid_y, grid_z = grid

        key = launcher.fn.fn.__qualname__  # unique kernel name
        params = {
            "mangled_name": launcher.bin.metadata["name"],
            "grid_x": grid_x,
            "grid_y": grid_y,
            "grid_z": grid_z,
            "num_warps": launcher.bin.num_warps,
            "shared_mem": launcher.bin.shared,
            "stream": stream,
        }
        CudaKernelParamCache.set(key, params, launcher.bin.asm["cubin"])

    def coordinate_descent_tuning(self, launcher, *args, **kwargs):
        """
        Coordinate descent tuning can be run with or without max-autotune.

        The only difference between these two is the starting config for coordinate_descent tuning.
        E.g., assuming regular autotune only get one config C1; while max-autotune get 4 configs C1, C2, C3, C4
        and max-autotune figure out C3 is the best.

        Then if coordinate descnt tuning is run with max-autotune disabled, it will start from C1;
        while if coordinate descent tuning is run with max-autotune enabled, it will start from C3.
        """
        if self.heuristic_type == HeuristicType.TEMPLATE:
            # skip triton template
            return launcher

        cloned_args = self.clone_args(*args)
        config2launcher = {launcher.config: launcher}

        def benchmark_one_config(config):
            with self.lock:
                launcher = self._precompile_config(config, None)
            config2launcher[config] = launcher
<<<<<<< HEAD
            return self.bench(launcher, *cloned_args, **kwargs)
=======

            out = self.bench(launcher, *cloned_args, **kwargs)
            log.debug(
                "COORDESC: %s: %f, nreg %d, nspill %d, #shared-mem %d",
                launcher.config,
                out,
                launcher.n_regs,
                launcher.n_spills,
                launcher.shared,
            )
            return out
>>>>>>> 8c5d97d3

        assert not (
            self.heuristic_type == HeuristicType.PERSISTENT_REDUCTION
            and "RBLOCK" in launcher.config.kwargs
        ), "Coordinate descent tuner relies on the assumption that persistent reduction's triton config does not have RBLOCK"
        best_config = self.coordesc_tuner.autotune(
            benchmark_one_config, launcher.config, None
        )
        best_config.found_by_coordesc = True

        if self.save_cache_hook:
            self.save_cache_hook(best_config, found_by_coordesc=True)
        return config2launcher.get(best_config)

    def run(self, *args, grid, stream):
        if len(self.launchers) != 1:
            if len(self.launchers) == 0:
                self.precompile()
            if len(self.launchers) > 1:
                self.autotune_to_one_config(*args, grid=grid)

        if (
            not getattr(self.launchers[0].config, "found_by_coordesc", False)
            and config.coordinate_descent_tuning
        ):
            self.launchers = [
                self.coordinate_descent_tuning(self.launchers[0], *args, grid=grid)
            ]

        (launcher,) = self.launchers
        if launcher.store_cubin:
            self.save_cuda_kernel(grid, stream, launcher)

        if launcher.config.pre_hook is not None:
            launcher.config.pre_hook(
                {**zip(self.arg_names, args), **launcher.config.kwargs}
            )
        return launcher(
            *args,
            grid=grid,
            stream=stream,
        )


def _find_names(obj):
    import gc
    import inspect

    frame = inspect.currentframe()
    for frame in iter(lambda: frame.f_back, None):
        frame.f_locals
    obj_names = []
    for referrer in gc.get_referrers(obj):
        if isinstance(referrer, dict):
            for k, v in referrer.items():
                if v is obj:
                    obj_names.append(k)
    return obj_names


collected_calls = []


def start_graph():
    collected_calls.clear()


def end_graph():
    if len(collected_calls) == 0:
        return
    overall_time = sum(call[0] for call in collected_calls)
    overall_gb = sum(call[1] for call in collected_calls)
    cur_file = inspect.stack()[1].filename
    print(f"SUMMARY ({cur_file})")
    print(
        f"{overall_time:.2f}ms   \t {overall_gb:.2f} GB\t {overall_gb/(overall_time/1e3):.2f}GB/s"
    )
    print()


class DebugAutotuner(CachingAutotuner):
    def __init__(self, *args, regex_filter="", **kwargs):
        self.regex_filter = regex_filter
        super().__init__(*args, **kwargs)
        self.cached = None

    def run(self, *args, grid, stream):
        possible_names = _find_names(self)
        kernel_name = f"{max(possible_names, key=lambda x: len(x))}"
        if not re.match(self.regex_filter, kernel_name):
            return
        super().run(*args, grid=grid, stream=stream)
        (launcher,) = self.launchers

        if self.cached is None:
            ms = self.bench(launcher, *args, grid=grid)
            num_in_out_ptrs = len(
                [
                    arg_name
                    for arg_name in self.fn.arg_names
                    if arg_name.startswith("in_out_ptr")
                ]
            )
            num_gb = get_num_bytes(*args, num_in_out_args=num_in_out_ptrs) / 1e9
            gb_per_s = num_gb / (ms / 1e3)
            self.cached = (ms, num_gb, gb_per_s, kernel_name)
        else:
            ms, num_gb, gb_per_s, kernel_name = self.cached
        collected_calls.append((ms, num_gb, gb_per_s, kernel_name)),
        print(
            create_bandwidth_info_str(ms, num_gb, gb_per_s, suffix=f" \t {kernel_name}")
        )


def hash_configs(configs: List[Config]):
    """
    Hash used to check for changes in configurations
    """
    hasher = hashlib.sha256()
    for cfg in configs:
        hasher.update(
            f"{sorted(cfg.kwargs.items())} {cfg.num_warps} {cfg.num_stages}\n".encode(
                "utf-8"
            )
        )
    return hasher.hexdigest()


def load_cached_autotuning(
    cache_filename: str, configs_hash: str, configs: List[Config]
):
    """
    Read a cached autotuning result from disk
    """
    if not os.path.exists(cache_filename):
        return None

    with open(cache_filename, "r") as fd:
        best_config = json.loads(fd.read())
    if best_config.pop("configs_hash", None) != configs_hash:
        return None

    if config.coordinate_descent_tuning and best_config.pop("found_by_coordesc", False):
        num_warps = best_config.pop("num_warps")
        num_stages = best_config.pop("num_stages")
        triton_config = Config(best_config, num_warps=num_warps, num_stages=num_stages)
        triton_config.found_by_coordesc = True
        return triton_config

    matching_configs = [
        cfg
        for cfg in configs
        if all(val == best_config.get(key) for key, val in cfg.kwargs.items())
        and cfg.num_warps == best_config.get("num_warps")
        and cfg.num_stages == best_config.get("num_stages")
    ]
    if len(matching_configs) != 1:
        return None

    return matching_configs[0]


def cached_autotune(
    configs: List[Config],
    meta,
    heuristic_type,
    filename=None,
):
    """
    A copy of triton.autotune that calls our subclass.  Our subclass
    has additional debugging, error handling, and on-disk caching.
    """
    configs = unique_configs(configs)
    assert len(configs) == 1 or filename

    # on disk caching logic
    if filename is not None and (len(configs) > 1 or config.coordinate_descent_tuning):
        cache_filename = os.path.splitext(filename)[0] + ".best_config"
        configs_hash = hash_configs(configs)
        best_config = load_cached_autotuning(cache_filename, configs_hash, configs)
        if best_config:
            configs = [best_config]

        def save_cache_hook(cfg, found_by_coordesc=False):
            with open(cache_filename, "w") as fd:
                fd.write(
                    json.dumps(
                        {
                            **cfg.kwargs,
                            "num_warps": cfg.num_warps,
                            "num_stages": cfg.num_stages,
                            "configs_hash": configs_hash,
                            "found_by_coordesc": found_by_coordesc,
                        }
                    )
                )
            if log.isEnabledFor(logging.DEBUG):
                type_str = "coordesc" if found_by_coordesc else "heuristic"
                log.debug("Save %s tuning result to %s", type_str, cache_filename)

    else:
        save_cache_hook = None

    mutated_arg_names = meta.pop("mutated_arg_names", ())

    def decorator(fn):
        if config.profile_bandwidth:
            return DebugAutotuner(
                fn,
                meta=meta,
                regex_filter=config.profile_bandwidth_regex,
                configs=configs,
                save_cache_hook=save_cache_hook,
                mutated_arg_names=mutated_arg_names,
                heuristic_type=heuristic_type,
            )
        return CachingAutotuner(
            fn,
            meta=meta,
            configs=configs,
            save_cache_hook=save_cache_hook,
            mutated_arg_names=mutated_arg_names,
            heuristic_type=heuristic_type,
        )

    return decorator


def unique_configs(configs: List[Config]):
    """Remove duplicate configurations"""
    seen = set()
    pruned_configs = []

    for cfg in configs:
        key = triton_config_to_hashable(cfg)
        if key not in seen:
            seen.add(key)
            pruned_configs.append(cfg)
    return pruned_configs


def check_config(cfg, *, xnumel=None, ynumel=None, znumel=None):
    for numel, label in zip((xnumel, ynumel, znumel), "XYZ"):
        if numel is None:
            continue
        block = cfg[f"{label}BLOCK"]
        if numel == 1:
            assert block == 1, (
                f"TritonKernel.indexing assumes numel == 1 => BLOCK == 1"
                f" but {label.lower()}numel=={numel} and {label}BLOCK={block} (cfg={cfg})."
            )
        max_block = config.triton.max_block[label]
        max_block_str = f'config.triton.max_block["{label}"]'
        assert max_block % block == 0, (
            f"TritonKernel.indexing assumes {label}BLOCK divides {max_block_str}"
            f" but {label}BLOCK={block} and {max_block_str}={max_block} (cfg={cfg})."
        )


def triton_config(size_hints, x, y=None, z=None, num_stages=1) -> Config:
    """
    Construct a pointwise triton config with some adjustment heuristics
    based on size_hints. Size_hints is a tuple of numels in each tile
    dimension and will be rounded up to the nearest power of 2.
    """
    # Ideally we want to read this from some device config
    maxGridSize = [2147483647, 65535, 65535]

    target = conditional_product(x, y, z)
    if conditional_product(*size_hints) < target:
        target //= 8

    # shrink sizes to size hints
    x = min(x, size_hints[0])
    if y:
        y = min(y, size_hints[1])
    if z:
        z = min(z, size_hints[2])

    # if we are below original block size, scale up where we can;
    # or if the calculated grid size is larger than the limit, we bump up the corresponding dimension
    while x < size_hints[0] and (
        x * maxGridSize[0] < size_hints[0] or conditional_product(x, y, z) < target
    ):
        x *= 2
    while (
        y
        and y < size_hints[1]
        and (
            y * maxGridSize[1] < size_hints[1] or conditional_product(x, y, z) < target
        )
    ):
        y *= 2
    while (
        z
        and z < size_hints[2]
        and (
            z * maxGridSize[2] < size_hints[2] or conditional_product(x, y, z) < target
        )
    ):
        z *= 2

    cfg = {"XBLOCK": x}
    if y:
        cfg["YBLOCK"] = y
    if z:
        cfg["ZBLOCK"] = z
    num_warps = next_power_of_2(min(max(conditional_product(x, y, z) // 256, 1), 8))
    # we are going to arrive at 2 warps only if bs was too small due to
    # numel being too small. However to workaround some ptx bugs we still
    # want at least 4 warps if there's enough elements per thread
    # given that this is a rare situation, don't expect this to affect perf
    # in general
    # see https://github.com/pytorch/pytorch/pull/97950
    num_warps = max(num_warps, 4) if conditional_product(x, y, z) >= 128 else num_warps
    xnumel = size_hints[0]
    ynumel = size_hints[1] if y else None
    znumel = size_hints[2] if z else None
    check_config(cfg, xnumel=xnumel, ynumel=ynumel, znumel=znumel)
    return Config(cfg, num_warps=num_warps, num_stages=num_stages)


def triton_config_reduction(size_hints, x, r, num_stages=1) -> Config:
    """
    Construct a reduction triton config with some adjustment heuristics
    based on size_hints. Size_hints is a tuple of numels in each tile
    dimension and will be rounded up to the nearest power of 2.
    """

    target = conditional_product(x, r)
    if conditional_product(*size_hints) < target:
        target //= 8

    # shrink sizes to size hints
    x = min(x, size_hints[0])
    r = min(r, size_hints[1])

    # if we are below original block size, scale up where we can
    while x < size_hints[0] and conditional_product(x, r) < target:
        x *= 2
    while r < size_hints[1] and conditional_product(x, r) < target:
        r *= 2

    cfg = {"XBLOCK": x, "RBLOCK": r}
    num_warps = next_power_of_2(min(max(conditional_product(x, r) // 128, 2), 8))
    check_config(cfg, xnumel=size_hints[0])
    return Config(cfg, num_warps=num_warps, num_stages=num_stages)


def triton_config_tiled_reduction(size_hints, x, y, r, num_stages=1):
    """
    Construct a tile reduction triton config with some adjustment
    heuristics based on size_hints. Size_hints is a tuple of numels in
    each tile dimension and will be rounded up to the nearest power of 2.
    """

    target = conditional_product(x, y, r)
    if conditional_product(*size_hints) < target:
        target //= 8

    # shrink sizes to size hints
    x = min(x, size_hints[0])
    y = min(y, size_hints[1])
    r = min(r, size_hints[2])

    # if we are below original block size, scale up where we can
    while x < size_hints[0] and conditional_product(x, y, r) < target:
        x *= 2
    while r < size_hints[2] and conditional_product(x, y, r) < target:
        r *= 2
    while y < size_hints[1] and conditional_product(x, y, r) < target:
        y *= 2

    cfg = {"XBLOCK": x, "YBLOCK": y, "RBLOCK": r}
    num_warps = next_power_of_2(min(max(conditional_product(x, y, r) // 256, 1), 8))
    check_config(cfg, xnumel=size_hints[0], ynumel=size_hints[1])
    return Config(cfg, num_warps=num_warps, num_stages=num_stages)


def pointwise(size_hints, meta, tile_hint=None, filename=None):
    """
    Construct @triton.heuristics() based on size_hints.
    """
    numel = functools.reduce(operator.mul, size_hints)
    bs = max(256, min(numel // 128, 1024))

    if len(size_hints) == 1:
        return cached_autotune(
            [triton_config(size_hints, bs)],
            meta=meta,
            heuristic_type=HeuristicType.POINTWISE,
            filename=filename,
        )
    if len(size_hints) == 2:
<<<<<<< HEAD
        if (
            not config.triton.autotune_pointwise or tile_hint == TileHint.SQUARE
        ) and not (config.max_autotune or config.max_autotune_pointwise):
=======
        if (disable_pointwise_autotuning() or tile_hint == TileHint.SQUARE) and not (
            config.max_autotune or config.max_autotune_pointwise
        ):
>>>>>>> 8c5d97d3
            return cached_autotune(
                [triton_config(size_hints, 32, 32)],
                meta=meta,
                heuristic_type=HeuristicType.POINTWISE,
                filename=filename,
            )
        return cached_autotune(
            [
                triton_config(size_hints, 32, 32),
                triton_config(size_hints, 64, 64),  # ~8% better for fp16
                triton_config(size_hints, 256, 16),
                triton_config(size_hints, 16, 256),
                triton_config(size_hints, bs, 1),
                triton_config(size_hints, 1, bs),
            ],
            meta=meta,
            filename=filename,
            heuristic_type=HeuristicType.POINTWISE,
        )
    if len(size_hints) == 3:
<<<<<<< HEAD
        if not config.triton.autotune_pointwise:
=======
        if disable_pointwise_autotuning():
>>>>>>> 8c5d97d3
            return cached_autotune(
                [triton_config(size_hints, 16, 16, 16)],
                meta=meta,
                heuristic_type=HeuristicType.POINTWISE,
                filename=filename,
            )
        return cached_autotune(
            [
                triton_config(size_hints, 16, 16, 16),
                triton_config(size_hints, 64, 8, 8),
                triton_config(size_hints, 8, 64, 8),
                triton_config(size_hints, 8, 8, 64),
                triton_config(size_hints, bs, 1, 1),
                triton_config(size_hints, 1, bs, 1),
                triton_config(size_hints, 1, 1, bs),
            ],
            meta=meta,
            filename=filename,
            heuristic_type=HeuristicType.POINTWISE,
        )
    raise NotImplementedError(f"size_hints: {size_hints}")


def reduction(size_hints, reduction_hint=False, meta=None, filename=None):
    """args to @triton.heuristics()"""
    assert meta is not None
    rnumel = size_hints[-1]
    if len(size_hints) == 2:
        contiguous_config = triton_config_reduction(
            size_hints, 1, (rnumel if 256 <= rnumel < 2048 else 2048)
        )
        outer_config = triton_config_reduction(size_hints, 128, 8)
        tiny_config = triton_config_reduction(
            size_hints, 2 * (256 // rnumel) if rnumel <= 256 else 1, min(rnumel, 2048)
        )
        if config.max_autotune or config.max_autotune_pointwise:
            pass  # skip all these cases
        elif reduction_hint == ReductionHint.INNER:
            return cached_autotune(
                [contiguous_config],
                meta=meta,
                heuristic_type=HeuristicType.REDUCTION,
                filename=filename,
            )
        elif reduction_hint == ReductionHint.OUTER:
            return cached_autotune(
                [outer_config],
                meta=meta,
                heuristic_type=HeuristicType.REDUCTION,
                filename=filename,
            )
        elif reduction_hint == ReductionHint.OUTER_TINY:
<<<<<<< HEAD
            return cached_autotune(
                [tiny_config],
                meta=meta,
                heuristic_type=HeuristicType.REDUCTION,
                filename=filename,
            )
        if not config.triton.autotune_pointwise:
            return cached_autotune(
=======
            return cached_autotune(
                [tiny_config],
                meta=meta,
                heuristic_type=HeuristicType.REDUCTION,
                filename=filename,
            )
        if disable_pointwise_autotuning():
            return cached_autotune(
>>>>>>> 8c5d97d3
                [triton_config_reduction(size_hints, 32, 128)],
                meta=meta,
                heuristic_type=HeuristicType.REDUCTION,
                filename=filename,
            )
        return cached_autotune(
            [
                contiguous_config,
                outer_config,
                tiny_config,
                triton_config_reduction(size_hints, 64, 64),
                triton_config_reduction(size_hints, 8, 512),
            ],
            meta=meta,
            filename=filename,
            heuristic_type=HeuristicType.REDUCTION,
        )
    raise NotImplementedError(f"size_hints: {size_hints}")


def persistent_reduction(size_hints, reduction_hint=False, meta=None, filename=None):
    xnumel, rnumel = size_hints

    configs = [
        triton_config_reduction(size_hints, xblock, rnumel)
        for xblock in (1, 8, 32, 128)
        if rnumel * xblock <= 4096 and xblock <= xnumel
    ]

    # TODO(jansel): we should be able to improve these heuristics
    if reduction_hint == ReductionHint.INNER and rnumel >= 256:
        configs = configs[:1]
    elif reduction_hint == ReductionHint.OUTER:
        configs = configs[-1:]
    elif reduction_hint == ReductionHint.OUTER_TINY:
        configs = [
            triton_config_reduction(
                size_hints, 2 * (256 // rnumel) if rnumel <= 256 else 1, rnumel
            )
        ]
    for c in configs:
        # we don't need RBLOCK for persistent reduction
        c.kwargs.pop("RBLOCK")

    if disable_pointwise_autotuning():
        configs = configs[:1]

    return cached_autotune(
        configs,
        meta=meta,
        filename=filename,
        heuristic_type=HeuristicType.PERSISTENT_REDUCTION,
    )


def template(num_stages, num_warps, meta, filename=None):
    """
    Compile a triton template
    """
    return cached_autotune(
        [triton.Config({}, num_stages=num_stages, num_warps=num_warps)],
        meta=meta,
        heuristic_type=HeuristicType.TEMPLATE,
        filename=filename,
<<<<<<< HEAD
=======
    )


def foreach(meta, num_warps, filename=None):
    """
    Compile a triton foreach kernel
    """
    return cached_autotune(
        [triton.Config({}, num_stages=1, num_warps=num_warps)],
        meta=meta,
        heuristic_type=HeuristicType.TEMPLATE,
        filename=filename,
>>>>>>> 8c5d97d3
    )


def grid(xnumel, ynumel=None, znumel=None):
    """Helper function to compute triton grids"""

    def get_grid_dim(numel, block):
        if numel is None:
            return 1
        return ceildiv(numel, block)

    def grid_fn(meta):
        return (
            get_grid_dim(xnumel, meta.get("XBLOCK", None)),
            get_grid_dim(ynumel, meta.get("YBLOCK", None)),
            get_grid_dim(znumel, meta.get("ZBLOCK", None)),
        )

    return grid_fn<|MERGE_RESOLUTION|>--- conflicted
+++ resolved
@@ -53,8 +53,6 @@
     TEMPLATE = auto()
 
 
-<<<<<<< HEAD
-=======
 def disable_pointwise_autotuning():
     # Autotuning can give different benchmarking results from run to run, and
     # therefore we disable autotuning when use_deterministic flag is on.
@@ -63,7 +61,6 @@
     return not config.triton.autotune_pointwise
 
 
->>>>>>> 8c5d97d3
 class CachingAutotuner(KernelInterface):
     """
     Simplified version of Triton autotuner that has no invalidation
@@ -237,9 +234,6 @@
         if log.isEnabledFor(logging.DEBUG):
             log.debug("Benchmark all input configs get:")
             for k, v in timings.items():
-<<<<<<< HEAD
-                log.debug("%s: %f", k.config, v)
-=======
                 log.debug(
                     "%s: %f, nreg %d, nspill %d, #shared-mem %d",
                     k.config,
@@ -248,7 +242,6 @@
                     k.n_spills,
                     k.shared,
                 )
->>>>>>> 8c5d97d3
 
         return timings
 
@@ -299,9 +292,6 @@
             with self.lock:
                 launcher = self._precompile_config(config, None)
             config2launcher[config] = launcher
-<<<<<<< HEAD
-            return self.bench(launcher, *cloned_args, **kwargs)
-=======
 
             out = self.bench(launcher, *cloned_args, **kwargs)
             log.debug(
@@ -313,7 +303,6 @@
                 launcher.shared,
             )
             return out
->>>>>>> 8c5d97d3
 
         assert not (
             self.heuristic_type == HeuristicType.PERSISTENT_REDUCTION
@@ -708,15 +697,9 @@
             filename=filename,
         )
     if len(size_hints) == 2:
-<<<<<<< HEAD
-        if (
-            not config.triton.autotune_pointwise or tile_hint == TileHint.SQUARE
-        ) and not (config.max_autotune or config.max_autotune_pointwise):
-=======
         if (disable_pointwise_autotuning() or tile_hint == TileHint.SQUARE) and not (
             config.max_autotune or config.max_autotune_pointwise
         ):
->>>>>>> 8c5d97d3
             return cached_autotune(
                 [triton_config(size_hints, 32, 32)],
                 meta=meta,
@@ -737,11 +720,7 @@
             heuristic_type=HeuristicType.POINTWISE,
         )
     if len(size_hints) == 3:
-<<<<<<< HEAD
-        if not config.triton.autotune_pointwise:
-=======
         if disable_pointwise_autotuning():
->>>>>>> 8c5d97d3
             return cached_autotune(
                 [triton_config(size_hints, 16, 16, 16)],
                 meta=meta,
@@ -794,25 +773,14 @@
                 filename=filename,
             )
         elif reduction_hint == ReductionHint.OUTER_TINY:
-<<<<<<< HEAD
             return cached_autotune(
                 [tiny_config],
                 meta=meta,
                 heuristic_type=HeuristicType.REDUCTION,
                 filename=filename,
             )
-        if not config.triton.autotune_pointwise:
-            return cached_autotune(
-=======
-            return cached_autotune(
-                [tiny_config],
-                meta=meta,
-                heuristic_type=HeuristicType.REDUCTION,
-                filename=filename,
-            )
         if disable_pointwise_autotuning():
             return cached_autotune(
->>>>>>> 8c5d97d3
                 [triton_config_reduction(size_hints, 32, 128)],
                 meta=meta,
                 heuristic_type=HeuristicType.REDUCTION,
@@ -877,8 +845,6 @@
         meta=meta,
         heuristic_type=HeuristicType.TEMPLATE,
         filename=filename,
-<<<<<<< HEAD
-=======
     )
 
 
@@ -891,7 +857,6 @@
         meta=meta,
         heuristic_type=HeuristicType.TEMPLATE,
         filename=filename,
->>>>>>> 8c5d97d3
     )
 
 
