import builtins
import copy
import functools
import hashlib
import inspect
import json
import logging
import operator
import os
import os.path
import re
import threading
from typing import List

import torch
from torch._dynamo.utils import dynamo_timed

from . import config
from .codecache import cache_dir, cubin_cache_dir
from .coordinate_descent_tuner import CoordescTuner

from .ir import ReductionHint, TileHint
from .utils import (
    ceildiv,
    conditional_product,
    create_bandwidth_info_str,
    do_bench,
    get_num_bytes,
    has_triton,
    next_power_of_2,
    triton_config_to_hashable,
)
from enum import Enum, auto


log = logging.getLogger(__name__)

if has_triton():
    import triton
    from triton import Config
    from triton.runtime.jit import get_cuda_stream, KernelInterface
else:
    Config = object
    get_cuda_stream = None
    KernelInterface = object
    triton = None

DEBUG = False

class HeuristicType(Enum):
    POINTWISE = auto()
    REDUCTION = auto()
    PERSISTENT_REDUCTION = auto()
    TEMPLATE = auto()

class CachingAutotuner(KernelInterface):
    """
    Simplified version of Triton autotuner that has no invalidation
    key and caches the best config to disk to improve cold start times.
    Unlike the main triton Autotuner, this version can precompile all
    configs, and does not rely on the Triton JIT.
    """

    def __init__(self, fn, meta, configs, save_cache_hook, mutated_arg_names, heuristic_type):
        super().__init__()
        self.fn = fn
        self.meta = meta
        self.save_cache_hook = save_cache_hook
        self.mutated_arg_names = mutated_arg_names
        self.configs = configs
        self.heuristic_type = heuristic_type

        if DEBUG:
            print(f"CachingAutotuner gets {len(self.configs)} configs")
            for c in self.configs:
                print(c)

        self.launchers = []
        self.lock = threading.Lock()
        if os.getenv("TRITON_CACHE_DIR") is None:
            os.environ["TRITON_CACHE_DIR"] = os.path.join(
                cache_dir(),
                "triton",
                str(self.meta.get("device", 0)),
            )

        self.coordesc_tuner = CoordescTuner(is_mm=False, is_persistent_reduction=self.is_persistent_reduction())

    def precompile(self, warm_cache_only_with_cc=None):
        with self.lock:
            if self.launchers:
                return
            self.launchers = [
                self._precompile_config(c, warm_cache_only_with_cc)
                for c in self.configs
            ]
            self.configs = None

    def _precompile_config(self, cfg: Config, warm_cache_only_with_cc: int):
        """Ahead of time compile a given autotuner config."""
        compile_meta = copy.deepcopy(self.meta)
        for k, v in cfg.kwargs.items():
            compile_meta["constants"][self.fn.arg_names.index(k)] = v
        compile_meta["num_warps"] = cfg.num_warps
        compile_meta["num_stages"] = cfg.num_stages
        if warm_cache_only_with_cc:
            triton.compile(
                self.fn,
                warm_cache_only=True,
                cc=warm_cache_only_with_cc,
                **compile_meta,
            )
            return

        # load binary to the correct device
        with torch.cuda.device(compile_meta["device"]):
            # need to initialize context
            torch.cuda.synchronize(torch.cuda.current_device())
            binary = triton.compile(
                self.fn,
                **compile_meta,
            )
            binary._init_handles()

        call_args = [
            arg
            for i, arg in enumerate(self.fn.arg_names)
            if i not in self.fn.constexprs
        ]
        def_args = list(self.fn.arg_names)
        while def_args and def_args[-1] in cfg.kwargs:
            def_args.pop()

        scope = {
            "grid_meta": cfg.kwargs,
            "bin": binary,
            "torch": torch,
            "set_device": torch.cuda.set_device,
            "current_device": torch.cuda.current_device,
        }
        exec(
            f"""
            def launcher({', '.join(def_args)}, grid, stream):
                if callable(grid):
                    grid_0, grid_1, grid_2 = grid(grid_meta)
                else:
                    grid_0, grid_1, grid_2 = grid
                bin.c_wrapper(grid_0, grid_1, grid_2, bin.num_warps, bin.shared,
                            stream, bin.cu_function, None, None, None,
                            {', '.join(call_args)})
            """.lstrip(),
            scope,
        )

        launcher = scope["launcher"]
        launcher.config = cfg
        launcher.n_regs = getattr(binary, "n_regs", None)
        launcher.n_spills = getattr(binary, "n_spills", None)
        launcher.shared = getattr(binary, "shared", None)
        if config.triton.store_cubin:
            launcher.kernel_name = self.fn.__name__
            launcher.bin = binary

        return launcher

    def bench(self, launcher, *args, grid):
        """Measure the performance of a given launcher"""
        stream = get_cuda_stream(torch.cuda.current_device())

        def kernel_call():
            if launcher.config.pre_hook is not None:
                launcher.config.pre_hook(
                    {**zip(self.arg_names, args), **launcher.config.kwargs}
                )
            launcher(
                *args,
                grid=grid,
                stream=stream,
            )

        return do_bench(kernel_call, rep=40, fast_flush=True)

    def clone_args(self, *args):
        from .compile_fx import clone_preserve_strides
        # clone inplace buffers to avoid autotune contaminating them if
        # the kernel does in-place stores. avoid cloning other buffers because
        # it leads to increase memory use
        cloned_args = []
        for i, arg in enumerate(args):
            if self.fn.arg_names[i] in self.mutated_arg_names:
                assert isinstance(arg, torch.Tensor)
                cloned_args.append(clone_preserve_strides(arg))
            else:
                cloned_args.append(arg)

        return cloned_args

    @dynamo_timed
    def benchmark_all_configs(self, *args, **kwargs):
        cloned_args = self.clone_args(*args)
        timings = {
            launcher: self.bench(launcher, *cloned_args, **kwargs)[0]
            for launcher in self.launchers
        }

        for k, v in timings.items():
            self.coordesc_tuner.cache_benchmark_result(k.config, v)

        if DEBUG:
            print("Benchmark all input configs get:")
            for k, v in timings.items():
                print(f"{k.config}: {v}")

        return timings

    def autotune_to_one_config(self, *args, **kwargs):
        """Do the actual autotuning"""
        timings = self.benchmark_all_configs(*args, **kwargs)
        self.launchers = [builtins.min(timings, key=timings.get)]
        if self.save_cache_hook:
            self.save_cache_hook(self.launchers[0].config)

    def save_cuda_kernel(self, grid, stream, launcher):
        from .codegen.wrapper import KernelParamCache

        # Make sure kernel_name is enough for distiguishing kernels
        assert config.triton.unique_kernel_names

        if callable(grid):
            grid_x, grid_y, grid_z = grid(launcher.config.kwargs)
        else:
            grid_x, grid_y, grid_z = grid

        kernel_name = launcher.kernel_name
        cubin_path = os.path.join(cubin_cache_dir(), f"{kernel_name}.cubin")
        with open(cubin_path, "wb") as f:
            f.write(launcher.bin.asm["cubin"])

        params = {
            "mangled_name": launcher.bin.metadata["name"],
            "grid_x": grid_x,
            "grid_y": grid_y,
            "grid_z": grid_z,
            "num_warps": launcher.bin.num_warps,
            "shared_mem": launcher.bin.shared,
            "stream": stream,
        }
        with self.lock:
            if KernelParamCache.cache.get(kernel_name, None):
                assert (
                    KernelParamCache.cache[kernel_name].get("mangled_name", None)
                    == launcher.bin.metadata["name"]
                )
            else:
                KernelParamCache.cache[kernel_name] = params

    def is_persistent_reduction(self):
        return self.heuristic_type == HeuristicType.PERSISTENT_REDUCTION

    def coordinate_descent_tuning(self, launcher, *args, **kwargs):
        if self.heuristic_type == HeuristicType.TEMPLATE:
            # skip triton template
            return launcher

        cloned_args = self.clone_args(*args)
        config2launcher = {launcher.config: launcher}
        def benchmark_one_config(config):
            with self.lock:
                launcher = self._precompile_config(config, None)
            config2launcher[config] = launcher
            return self.bench(launcher, *cloned_args, **kwargs)[0]

        best_config = self.coordesc_tuner.autotune(benchmark_one_config, launcher.config, None)
        best_config.found_by_coordesc = True

        if self.save_cache_hook:
            self.save_cache_hook(best_config, found_by_coordesc=True)
        return config2launcher.get(best_config)

    def run(self, *args, grid, stream):
        if len(self.launchers) != 1:
            if len(self.launchers) == 0:
                self.precompile()
            if len(self.launchers) > 1:
                self.autotune_to_one_config(*args, grid=grid)

        if not getattr(self.launchers[0].config, "found_by_coordesc", False) and config.coordinate_descent_tuning:
            self.launchers = [self.coordinate_descent_tuning(self.launchers[0], *args, grid=grid)]

        if config.triton.store_cubin:
            self.save_cuda_kernel(grid, stream, self.launchers[0])

        (launcher,) = self.launchers
        if launcher.config.pre_hook is not None:
            launcher.config.pre_hook(
                {**zip(self.arg_names, args), **launcher.config.kwargs}
            )
        return launcher(
            *args,
            grid=grid,
            stream=stream,
        )


def _find_names(obj):
    import gc
    import inspect

    frame = inspect.currentframe()
    for frame in iter(lambda: frame.f_back, None):
        frame.f_locals
    obj_names = []
    for referrer in gc.get_referrers(obj):
        if isinstance(referrer, dict):
            for k, v in referrer.items():
                if v is obj:
                    obj_names.append(k)
    return obj_names


collected_calls = []


def start_graph():
    collected_calls.clear()


def end_graph():
    if len(collected_calls) == 0:
        return
    overall_time = sum(call[0] for call in collected_calls)
    overall_gb = sum(call[1] for call in collected_calls)
    cur_file = inspect.stack()[1].filename
    print(f"SUMMARY ({cur_file})")
    print(
        f"{overall_time:.2f}ms   \t {overall_gb:.2f} GB\t {overall_gb/(overall_time/1e3):.2f}GB/s"
    )
    print()


class DebugAutotuner(CachingAutotuner):
    def __init__(self, *args, regex_filter="", **kwargs):
        self.regex_filter = regex_filter
        super().__init__(*args, **kwargs)

    def run(self, *args, grid, stream):
        possible_names = _find_names(self)
        kernel_name = f"{max(possible_names, key=lambda x: len(x))}"
        if not re.match(self.regex_filter, kernel_name):
            return
        super().run(*args, grid=grid, stream=stream)
        (launcher,) = self.launchers

        ms = self.bench(launcher, *args, grid=grid)[0]
        num_in_out_ptrs = len(
            [
                arg_name
                for arg_name in self.fn.arg_names
                if arg_name.startswith("in_out_ptr")
            ]
        )
        num_gb = get_num_bytes(*args, num_in_out_args=num_in_out_ptrs) / 1e9
        gb_per_s = num_gb / (ms / 1e3)

        collected_calls.append((ms, num_gb, gb_per_s, kernel_name)),
        print(
            create_bandwidth_info_str(ms, num_gb, gb_per_s, suffix=f" \t {kernel_name}")
        )


def hash_configs(configs: List[Config]):
    """
    Hash used to check for changes in configurations
    """
    hasher = hashlib.sha256()
    for cfg in configs:
        hasher.update(
            f"{sorted(cfg.kwargs.items())} {cfg.num_warps} {cfg.num_stages}\n".encode(
                "utf-8"
            )
        )
    return hasher.hexdigest()


def load_cached_autotuning(
    cache_filename: str, configs_hash: str, configs: List[Config]
):
    """
    Read a cached autotuning result from disk
    """
    if not os.path.exists(cache_filename):
        return None

    with open(cache_filename, "r") as fd:
        best_config = json.loads(fd.read())
    if best_config.pop("configs_hash", None) != configs_hash:
        return None

    if config.coordinate_descent_tuning and best_config.pop("found_by_coordesc", False):
        num_warps = best_config.pop("num_warps")
        num_stages = best_config.pop("num_stages")
        triton_config = Config(best_config, num_warps=num_warps, num_stages=num_stages)
        triton_config.found_by_coordesc = True 
        return triton_config

    matching_configs = [
        cfg
        for cfg in configs
<<<<<<< HEAD
        if all(val == best_config.get(key) for key, val in cfg.kwargs.items()) and cfg.num_warps == best_config.get("num_warps") and cfg.num_stages == best_config.get("num_stages")
=======
        if all(val == best_config.get(key) for key, val in cfg.kwargs.items())
           and cfg.num_warps == best_config.get("num_warps")
           and cfg.num_stages == best_config.get("num_stages")
>>>>>>> 14cd7f58
    ]
    if len(matching_configs) != 1:
        return None

    return matching_configs[0]


def cached_autotune(
    configs: List[Config],
    meta,
    heuristic_type,
    filename=None,
):
    """
    A copy of triton.autotune that calls our subclass.  Our subclass
    has additional debugging, error handling, and on-disk caching.
    """
    configs = unique_configs(configs)
    assert len(configs) == 1 or filename

    # on disk caching logic
<<<<<<< HEAD
    if filename is not None and len(configs) > 1:
=======
    if filename is not None and (len(configs) > 1 or config.coordinate_descent_tuning):
>>>>>>> 14cd7f58
        cache_filename = os.path.splitext(filename)[0] + ".best_config"
        configs_hash = hash_configs(configs)
        best_config = load_cached_autotuning(cache_filename, configs_hash, configs)
        if best_config:
            configs = [best_config]

        def save_cache_hook(cfg, found_by_coordesc=False):
            with open(cache_filename, "w") as fd:
                fd.write(json.dumps({
                    **cfg.kwargs,
                    "num_warps": cfg.num_warps,
                    "num_stages": cfg.num_stages,
                    "configs_hash": configs_hash,
                    "found_by_coordesc": found_by_coordesc
                }))
<<<<<<< HEAD
            type_str = "coordesc" if found_by_coordesc else "heuristic"
            print(f"Save {type_str} tuning result to {cache_filename}")
=======
            if DEBUG:
                type_str = "coordesc" if found_by_coordesc else "heuristic"
                print(f"Save {type_str} tuning result to {cache_filename}")

>>>>>>> 14cd7f58
    else:
        save_cache_hook = None

    mutated_arg_names = meta.pop("mutated_arg_names", ())

    def decorator(fn):
        if config.profile_bandwidth:
            return DebugAutotuner(
                fn,
                meta=meta,
                regex_filter=config.profile_bandwidth_regex,
                configs=configs,
                save_cache_hook=save_cache_hook,
                mutated_arg_names=mutated_arg_names,
                heuristic_type=heuristic_type,
            )
        return CachingAutotuner(
            fn,
            meta=meta,
            configs=configs,
            save_cache_hook=save_cache_hook,
            mutated_arg_names=mutated_arg_names,
            heuristic_type=heuristic_type,
        )

    return decorator


def unique_configs(configs: List[Config]):
    """Remove duplicate configurations"""
    seen = set()
    pruned_configs = []

<<<<<<< HEAD
    def config_to_hashable(cfg):
        items = list(cfg.kwargs.items())
        items.append(("num_warps", cfg.num_warps))
        items.append(("num_stages", cfg.num_stages))
        return tuple(items)
        
    for cfg in configs:
        key = config_to_hashable(cfg)
=======
    for cfg in configs:
        key = triton_config_to_hashable(cfg)
>>>>>>> 14cd7f58
        if key not in seen:
            seen.add(key)
            pruned_configs.append(cfg)
    return pruned_configs


def check_config(cfg, *, xnumel=None, ynumel=None, znumel=None):
    for numel, label in zip((xnumel, ynumel, znumel), "XYZ"):
        if numel is None:
            continue
        block = cfg[f"{label}BLOCK"]
        if numel == 1:
            assert block == 1, (
                f"TritonKernel.indexing assumes numel == 1 => BLOCK == 1"
                f" but {label.lower()}numel=={numel} and {label}BLOCK={block} (cfg={cfg})."
            )
        max_block = config.triton.max_block[label]
        max_block_str = f'config.triton.max_block["{label}"]'
        assert max_block % block == 0, (
            f"TritonKernel.indexing assumes {label}BLOCK divides {max_block_str}"
            f" but {label}BLOCK={block} and {max_block_str}={max_block} (cfg={cfg})."
        )


def triton_config(size_hints, x, y=None, z=None, num_stages=1) -> Config:
    """
    Construct a pointwise triton config with some adjustment heuristics
    based on size_hints. Size_hints is a tuple of numels in each tile
    dimension and will be rounded up to the nearest power of 2.
    """
    # Ideally we want to read this from some device config
    maxGridSize = [2147483647, 65535, 65535]

    target = conditional_product(x, y, z)
    if conditional_product(*size_hints) < target:
        target //= 8

    # shrink sizes to size hints
    x = min(x, size_hints[0])
    if y:
        y = min(y, size_hints[1])
    if z:
        z = min(z, size_hints[2])

    # if we are below original block size, scale up where we can;
    # or if the calculated grid size is larger than the limit, we bump up the corresponding dimension
    while x < size_hints[0] and (
        x * maxGridSize[0] < size_hints[0] or conditional_product(x, y, z) < target
    ):
        x *= 2
    while (
        y
        and y < size_hints[1]
        and (
            y * maxGridSize[1] < size_hints[1] or conditional_product(x, y, z) < target
        )
    ):
        y *= 2
    while (
        z
        and z < size_hints[2]
        and (
            z * maxGridSize[2] < size_hints[2] or conditional_product(x, y, z) < target
        )
    ):
        z *= 2

    cfg = {"XBLOCK": x}
    if y:
        cfg["YBLOCK"] = y
    if z:
        cfg["ZBLOCK"] = z
    num_warps = next_power_of_2(min(max(conditional_product(x, y, z) // 256, 1), 8))
    # we are going to arrive at 2 warps only if bs was too small due to
    # numel being too small. However to workaround some ptx bugs we still
    # want at least 4 warps if there's enough elements per thread
    # given that this is a rare situation, don't expect this to affect perf
    # in general
    # see https://github.com/pytorch/pytorch/pull/97950
    num_warps = max(num_warps, 4) if conditional_product(x, y, z) >= 128 else num_warps
    xnumel = size_hints[0]
    ynumel = size_hints[1] if y else None
    znumel = size_hints[2] if z else None
    check_config(cfg, xnumel=xnumel, ynumel=ynumel, znumel=znumel)
    return Config(cfg, num_warps=num_warps, num_stages=num_stages)


def triton_config_reduction(size_hints, x, r, num_stages=1) -> Config:
    """
    Construct a reduction triton config with some adjustment heuristics
    based on size_hints. Size_hints is a tuple of numels in each tile
    dimension and will be rounded up to the nearest power of 2.
    """

    target = conditional_product(x, r)
    if conditional_product(*size_hints) < target:
        target //= 8

    # shrink sizes to size hints
    x = min(x, size_hints[0])
    r = min(r, size_hints[1])

    # if we are below original block size, scale up where we can
    while x < size_hints[0] and conditional_product(x, r) < target:
        x *= 2
    while r < size_hints[1] and conditional_product(x, r) < target:
        r *= 2

    cfg = {"XBLOCK": x, "RBLOCK": r}
    num_warps = next_power_of_2(min(max(conditional_product(x, r) // 128, 2), 8))
    check_config(cfg, xnumel=size_hints[0])
    return Config(cfg, num_warps=num_warps, num_stages=num_stages)


def triton_config_tiled_reduction(size_hints, x, y, r, num_stages=1):
    """
    Construct a tile reduction triton config with some adjustment
    heuristics based on size_hints. Size_hints is a tuple of numels in
    each tile dimension and will be rounded up to the nearest power of 2.
    """

    target = conditional_product(x, y, r)
    if conditional_product(*size_hints) < target:
        target //= 8

    # shrink sizes to size hints
    x = min(x, size_hints[0])
    y = min(y, size_hints[1])
    r = min(r, size_hints[2])

    # if we are below original block size, scale up where we can
    while x < size_hints[0] and conditional_product(x, y, r) < target:
        x *= 2
    while r < size_hints[2] and conditional_product(x, y, r) < target:
        r *= 2
    while y < size_hints[1] and conditional_product(x, y, r) < target:
        y *= 2

    cfg = {"XBLOCK": x, "YBLOCK": y, "RBLOCK": r}
    num_warps = next_power_of_2(min(max(conditional_product(x, y, r) // 256, 1), 8))
    check_config(cfg, xnumel=size_hints[0], ynumel=size_hints[1])
    return Config(cfg, num_warps=num_warps, num_stages=num_stages)


def pointwise(size_hints, meta, tile_hint=None, filename=None):
    """
    Construct @triton.heuristics() based on size_hints.
    """
    numel = functools.reduce(operator.mul, size_hints)
    bs = max(256, min(numel // 128, 1024))

    if len(size_hints) == 1:
<<<<<<< HEAD
        configs = [triton_config(size_hints, bs)]
        if config.max_autotune:
            configs.extend([
                # improve 1.832x for https://gist.github.com/shunting314/69b5055193148ade349ac7e58c85d2d9 
                Config({"XBLOCK": 256}, num_warps=8, num_stages=1),
                # improve 1.031x for https://gist.github.com/shunting314/339dd078cb9711536e4539dbb50b9032
                Config({"XBLOCK": 512}, num_warps=2, num_stages=1),
                # improve 1.016x for https://gist.github.com/shunting314/a5e6ee5cf8700ad3d43ec6853db4b236
                Config({"XBLOCK": 512}, num_warps=4, num_stages=1),
                # improve 1.02x for
                #   https://gist.github.com/shunting314/deecb85f7b15d5cd3331de589c230df2,
                #   https://gist.github.com/shunting314/07a541af896b7f4f099a1195419e407f,
                #   https://gist.github.com/shunting314/cfdd0c07479de3afdd415636e72b9e04
                Config({"XBLOCK": 512}, num_warps=1, num_stages=1),
                # improve 1.012x for https://gist.github.com/shunting314/3c2df5cb11062195203afab3f6b08c4d 
                Config({"XBLOCK": 256}, num_warps=2, num_stages=1),
                # improve 1.011x for https://gist.github.com/shunting314/600ecb80dc7339be4f08bea75c40cdbd
                Config({"XBLOCK": 512}, num_warps=8, num_stages=1),
                # improve 1.056x for https://gist.github.com/shunting314/83084eb255cb7df7776fbea20663048f
                Config({"XBLOCK": 512}, num_warps=4, num_stages=1),
                # improve 1.091x for https://gist.github.com/shunting314/bc5019bdfa78421a72822ce312df9639
                Config({"XBLOCK": 1024}, num_warps=2, num_stages=1),
                # improve 1.100x for https://gist.github.com/shunting314/5761558133f815b49984f094cc2a2e2c
                Config({"XBLOCK": 1024}, num_warps=4, num_stages=1),
                # improve 1.077x for https://gist.github.com/shunting314/f7f63c847d555c3551b1ba7c17973b10 
                Config({"XBLOCK": 1024}, num_warps=2, num_stages=1),
                # improve 1.071x for https://gist.github.com/shunting314/5a7c0d81152b45df7c953c06f57b368a
                Config({"XBLOCK": 2048}, num_warps=4, num_stages=1),
                # improve 1.011x for https://gist.github.com/shunting314/77082710f11d1701b2652d4359033890
                # improve 1.111x for https://gist.github.com/shunting314/facc4258391dd0a28ee16e1c1c7a579b
                Config({"XBLOCK": 1024}, num_warps=8, num_stages=1),
                # improve 1.091x for https://gist.github.com/shunting314/cc2345425c415c30719e36ccd0d31cf4
                Config({"XBLOCK": 256}, num_warps=1, num_stages=1),
                # improve 1.011x for https://gist.github.com/shunting314/00ebfd2615ccab2c1e3530404f4a1b4e
                Config({"XBLOCK": 2048}, num_warps=2, num_stages=1),
                # improve 1.111x for https://gist.github.com/shunting314/189a1d0e59f8eb759fa3db24a594218c
                Config({"XBLOCK": 512}, num_warps=4, num_stages=1),
            ])
        return cached_autotune(configs, meta=meta, filename=filename)
=======
        return cached_autotune([triton_config(size_hints, bs)], meta=meta, heuristic_type=HeuristicType.POINTWISE, filename=filename)
>>>>>>> 14cd7f58
    if len(size_hints) == 2:
        if (
            not config.triton.autotune_pointwise or tile_hint == TileHint.SQUARE
        ) and not (config.max_autotune or config.max_autotune_pointwise):
            return cached_autotune([triton_config(size_hints, 32, 32)], meta=meta, heuristic_type=HeuristicType.POINTWISE, filename=filename)
        return cached_autotune(
            [
                triton_config(size_hints, 32, 32),
                triton_config(size_hints, 64, 64),  # ~8% better for fp16
                triton_config(size_hints, 256, 16),
                triton_config(size_hints, 16, 256),
                triton_config(size_hints, bs, 1),
                triton_config(size_hints, 1, bs),
                # improve 1.04x for https://gist.github.com/shunting314/ec7db8a92ddec406ddd802813cfe0d50
                Config({"XBLOCK": 16, "YBLOCK": 256}, num_warps=16, num_stages=1),
                # improve 1.067x for https://gist.github.com/shunting314/75f801f9b353f0dd90911a4185bf3aa3
                Config({"XBLOCK": 32, "YBLOCK": 64}, num_warps=8, num_stages=1),
                # improve 1.054x for https://gist.github.com/shunting314/46ca21dba033156b1de9e87ac2d9b8a0
                Config({"XBLOCK": 8, "YBLOCK": 512}, num_warps=8, num_stages=1),
                # improve 1.015x for https://gist.github.com/shunting314/cae08cd11e635a9954e942692856138a
                Config({"XBLOCK": 16, "YBLOCK": 64}, num_warps=8, num_stages=1),
            ],
            meta=meta,
            filename=filename,
            heuristic_type=HeuristicType.POINTWISE,
        )
    if len(size_hints) == 3:
        if not config.triton.autotune_pointwise:
            return cached_autotune([triton_config(size_hints, 16, 16, 16)], meta=meta, heuristic_type=HeuristicType.POINTWISE, filename=filename)
        return cached_autotune(
            [
                triton_config(size_hints, 16, 16, 16),
                triton_config(size_hints, 64, 8, 8),
                triton_config(size_hints, 8, 64, 8),
                triton_config(size_hints, 8, 8, 64),
                triton_config(size_hints, bs, 1, 1),
                triton_config(size_hints, 1, bs, 1),
                triton_config(size_hints, 1, 1, bs),
            ],
            meta=meta,
            filename=filename,
            heuristic_type=HeuristicType.POINTWISE,
        )
    raise NotImplementedError(f"size_hints: {size_hints}")


def reduction(size_hints, reduction_hint=False, meta=None, filename=None):
    """args to @triton.heuristics()"""
    assert meta is not None
    rnumel = size_hints[-1]
    if len(size_hints) == 2:
        contiguous_config = triton_config_reduction(
            size_hints, 1, (rnumel if 256 <= rnumel < 2048 else 2048)
        )
        outer_config = triton_config_reduction(size_hints, 128, 8)
        tiny_config = triton_config_reduction(
            size_hints, 2 * (256 // rnumel) if rnumel <= 256 else 1, min(rnumel, 2048)
        )
        if config.max_autotune or config.max_autotune_pointwise:
            pass  # skip all these cases
        elif reduction_hint == ReductionHint.INNER:
            return cached_autotune([contiguous_config], meta=meta, heuristic_type=HeuristicType.REDUCTION, filename=filename)
        elif reduction_hint == ReductionHint.OUTER:
            return cached_autotune([outer_config], meta=meta, heuristic_type=HeuristicType.REDUCTION, filename=filename)
        elif reduction_hint == ReductionHint.OUTER_TINY:
            return cached_autotune([tiny_config], meta=meta, heuristic_type=HeuristicType.REDUCTION, filename=filename)
        if not config.triton.autotune_pointwise:
            return cached_autotune(
                [triton_config_reduction(size_hints, 32, 128)], meta=meta,
                heuristic_type=HeuristicType.REDUCTION,
                filename=filename
            )
        return cached_autotune(
            [
                contiguous_config,
                outer_config,
                tiny_config,
                triton_config_reduction(size_hints, 64, 64),
                triton_config_reduction(size_hints, 8, 512),
                # improve 1.121x for https://gist.github.com/shunting314/6267da87c6524dab29a3e33f14ff91db
                Config({"XBLOCK": 1, "RBLOCK": 4096}, num_warps=8, num_stages=1),
                # improve 1.074x for https://gist.github.com/shunting314/bb36b37a3d049a29ff6bada9dbe18fb8
                Config({"XBLOCK": 2, "RBLOCK": 2048}, num_warps=8, num_stages=1),
                # improve 1.143x for https://gist.github.com/shunting314/ae6a0d3c63409bed7759ee7bdcde01a8
                Config({"XBLOCK": 1, "RBLOCK": 1024}, num_warps=16, num_stages=1),
                # improve 1.033x for https://gist.github.com/shunting314/d1036afd5210e19da3144c24f3b475d8
                Config({"XBLOCK": 1, "RBLOCK": 1024}, num_warps=8, num_stages=1),
                # improve 1.033x for https://gist.github.com/shunting314/b15e21af1fe9033cbffa9cfb0f575e12
                Config({"XBLOCK": 1, "RBLOCK": 2048}, num_warps=16, num_stages=1),
                # improve 1.185x for https://gist.github.com/shunting314/1afc463bf01cb75672ce3b418d4c66f3
                Config({"XBLOCK": 1, "RBLOCK": 512}, num_warps=8, num_stages=1),
                # improve 1.098x for https://gist.github.com/shunting314/8b7c83c4f9134110065e95d3daae2a56
                Config({"XBLOCK": 2, "RBLOCK": 1024}, num_warps=8, num_stages=1),
                # imporve 1.035x for https://gist.github.com/shunting314/5258e534ce028871a5b0d1be9033f67c
                Config({"XBLOCK": 2, "RBLOCK": 256}, num_warps=8, num_stages=1),
                # improve 1.014x for https://gist.github.com/shunting314/fd73b6ce32e8fd3ebd9d3c7a8a5e9995
                Config({"XBLOCK": 2, "RBLOCK": 512}, num_warps=8, num_stages=1),
                # improve 1.067x for https://gist.github.com/shunting314/0bafa894f1735f255a379c2107f5e979 
                #         1.080x for https://gist.github.com/shunting314/c7c56a558d2043f260cb00ba266aa910 
                Config({"XBLOCK": 64, "RBLOCK": 128}, num_warps=16, num_stages=1),
                # improve 1.143x for https://gist.github.com/shunting314/ac92b583c52c46e2f2e65540d0e75c2c
                Config({"XBLOCK": 64, "RBLOCK": 8}, num_warps=8, num_stages=1),
                # improve 1.152x for https://gist.github.com/shunting314/10c52fc9bf7ba5044b75a3d7b2ecb6a7 
                Config({"XBLOCK": 1, "RBLOCK": 256}, num_warps=8, num_stages=1),
                # improve 1.396x for https://gist.github.com/shunting314/9bf9ee7c0200966d5858d5efca0adc9c
                Config({"XBLOCK": 1, "RBLOCK": 1024}, num_warps=32, num_stages=1),
                # improve 1.031x for https://gist.github.com/shunting314/f3fac6407e4d379e0aa111484aae0ad1
                Config({"XBLOCK": 1, "RBLOCK": 1024}, num_warps=16, num_stages=1),
                # improve 1.043x for https://gist.github.com/shunting314/9bae27a5c41e9a6995b9bbe37dbb39a5
                Config({"XBLOCK": 1, "RBLOCK": 128}, num_warps=4, num_stages=1),
                # improve 1.031x for https://gist.github.com/shunting314/7fe0b75ef88c251f1611ba74f3c0b87a
                Config({"XBLOCK": 2, "RBLOCK": 128}, num_warps=4, num_stages=1),
                # improve 1.031x for https://gist.github.com/shunting314/d48e9470416b6ea507e48be119b7ed34
                Config({"XBLOCK": 4, "RBLOCK": 256}, num_warps=8, num_stages=1),
                # improve 1.198x for https://gist.github.com/shunting314/87858731b5dc210caf566a2a40da1326
                Config({"XBLOCK": 32, "RBLOCK": 64}, num_warps=16, num_stages=1),
                # improve 1.033x for https://gist.github.com/shunting314/71397bbd0e2514cb164dcc1147071cbd
                Config({"XBLOCK": 8, "RBLOCK": 128}, num_warps=8, num_stages=1),
                # improve 1.120x for https://gist.github.com/shunting314/e9506fce9d7273a9ffe4fbfce445e635
                Config({"XBLOCK": 4, "RBLOCK": 256}, num_warps=8, num_stages=1),
                # improve 1.01x for https://gist.github.com/shunting314/62a5af3f87296d0913be98d9b2c402da
                Config({"XBLOCK": 2, "RBLOCK": 256}, num_warps=4, num_stages=1),
                # improve 1.008x for https://gist.github.com/shunting314/c9f06f1c815afcb003a81c0fcb1d23ae
                Config({"XBLOCK": 2, "RBLOCK": 256}, num_warps=1, num_stages=1),
                # improve 1.215x for https://gist.github.com/shunting314/ca9a43df53085100a3bedd496edfa5f2
                Config({"XBLOCK": 16, "RBLOCK": 512}, num_warps=4, num_stages=1),
                # improve 1.009x for https://gist.github.com/shunting314/c6523b799a43058dd163f4a59f04cc25
                Config({"XBLOCK": 16, "RBLOCK": 128}, num_warps=4, num_stages=1),
                # improve 1.222x for https://gist.github.com/shunting314/b3fa8e0c48d4d9517811b1b42c339291
                Config({"XBLOCK": 2, "RBLOCK": 512}, num_warps=4, num_stages=1),
                # improve 1.178x for https://gist.github.com/shunting314/73b0e86287b994a313d889eb75d7e8b8
                Config({"XBLOCK": 64, "RBLOCK": 8}, num_warps=4, num_stages=1),
                # improve 1.051x for https://gist.github.com/shunting314/2720a4c58e2feb7abec58d461025c3ee
                Config({"XBLOCK": 32, "RBLOCK": 8}, num_warps=8, num_stages=1),
                # improve 1.038x for https://gist.github.com/shunting314/4eff23aa5f1b45a865cd9cc9fc732056
                Config({"XBLOCK": 256, "RBLOCK": 8}, num_warps=8, num_stages=1),
                # improve 1.111x for https://gist.github.com/shunting314/99b46948de675a4e367b91c0c2341583
                Config({"XBLOCK": 8, "RBLOCK": 128}, num_warps=8, num_stages=1),
                # improve 1.111x for https://gist.github.com/shunting314/dac96e99060c2ba463b2ed0ba396eaee
                Config({"XBLOCK": 8, "RBLOCK": 128}, num_warps=4, num_stages=1),
            ],
            meta=meta,
            filename=filename,
            heuristic_type=HeuristicType.REDUCTION,
        )
    raise NotImplementedError(f"size_hints: {size_hints}")


def persistent_reduction(size_hints, reduction_hint=False, meta=None, filename=None):
    xnumel, rnumel = size_hints

    configs = [
        triton_config_reduction(size_hints, xblock, rnumel)
        for xblock in (1, 8, 32, 128)
        if rnumel * xblock <= 4096 and xblock <= xnumel
    ]

    # TODO(jansel): we should be able to improve these heuristics
    if reduction_hint == ReductionHint.INNER and rnumel >= 256:
        configs = configs[:1]
    elif reduction_hint == ReductionHint.OUTER:
        configs = configs[-1:]
    elif reduction_hint == ReductionHint.OUTER_TINY:
        configs = [
            triton_config_reduction(
                size_hints, 2 * (256 // rnumel) if rnumel <= 256 else 1, rnumel
            )
        ]

    if config.max_autotune:
        configs.extend([
            # improve by 1.043x for https://gist.github.com/shunting314/f5f5beb553f139be7ea3c122173a2288
            Config({"XBLOCK": 2, "RBLOCK": rnumel}, num_warps=2, num_stages=1),
            # improve by 1.147x for https://gist.github.com/shunting314/552ee9d73d0bec3426c5886d992b1654
            #            1.133x for https://gist.github.com/shunting314/014112d71f9f692249eaed9d6325884d
            Config({"XBLOCK": 4, "RBLOCK": rnumel}, num_warps=4, num_stages=1),
            # improve 1.017x for https://gist.github.com/shunting314/f9fa8a0fd58ba8031be7903cea57b535
            Config({"XBLOCK": 2, "RBLOCK": rnumel}, num_warps=4, num_stages=1),
        ])

    return cached_autotune(
        configs,
        meta=meta,
        filename=filename,
        heuristic_type=HeuristicType.PERSISTENT_REDUCTION,
    )


def template(num_stages, num_warps, meta, filename=None):
    """
    Compile a triton template
    """
    return cached_autotune(
        [triton.Config({}, num_stages=num_stages, num_warps=num_warps)], meta=meta, heuristic_type=HeuristicType.TEMPLATE, filename=filename
    )


def grid(xnumel, ynumel=None, znumel=None):
    """Helper function to compute triton grids"""

    def get_grid_dim(numel, block):
        if numel is None:
            return 1
        return ceildiv(numel, block)

    def grid_fn(meta):
        return (
            get_grid_dim(xnumel, meta.get("XBLOCK", None)),
            get_grid_dim(ynumel, meta.get("YBLOCK", None)),
            get_grid_dim(znumel, meta.get("ZBLOCK", None)),
        )

    return grid_fn<|MERGE_RESOLUTION|>--- conflicted
+++ resolved
@@ -406,13 +406,9 @@
     matching_configs = [
         cfg
         for cfg in configs
-<<<<<<< HEAD
-        if all(val == best_config.get(key) for key, val in cfg.kwargs.items()) and cfg.num_warps == best_config.get("num_warps") and cfg.num_stages == best_config.get("num_stages")
-=======
         if all(val == best_config.get(key) for key, val in cfg.kwargs.items())
            and cfg.num_warps == best_config.get("num_warps")
            and cfg.num_stages == best_config.get("num_stages")
->>>>>>> 14cd7f58
     ]
     if len(matching_configs) != 1:
         return None
@@ -434,11 +430,7 @@
     assert len(configs) == 1 or filename
 
     # on disk caching logic
-<<<<<<< HEAD
-    if filename is not None and len(configs) > 1:
-=======
     if filename is not None and (len(configs) > 1 or config.coordinate_descent_tuning):
->>>>>>> 14cd7f58
         cache_filename = os.path.splitext(filename)[0] + ".best_config"
         configs_hash = hash_configs(configs)
         best_config = load_cached_autotuning(cache_filename, configs_hash, configs)
@@ -454,15 +446,10 @@
                     "configs_hash": configs_hash,
                     "found_by_coordesc": found_by_coordesc
                 }))
-<<<<<<< HEAD
-            type_str = "coordesc" if found_by_coordesc else "heuristic"
-            print(f"Save {type_str} tuning result to {cache_filename}")
-=======
             if DEBUG:
                 type_str = "coordesc" if found_by_coordesc else "heuristic"
                 print(f"Save {type_str} tuning result to {cache_filename}")
 
->>>>>>> 14cd7f58
     else:
         save_cache_hook = None
 
@@ -496,19 +483,8 @@
     seen = set()
     pruned_configs = []
 
-<<<<<<< HEAD
-    def config_to_hashable(cfg):
-        items = list(cfg.kwargs.items())
-        items.append(("num_warps", cfg.num_warps))
-        items.append(("num_stages", cfg.num_stages))
-        return tuple(items)
-        
-    for cfg in configs:
-        key = config_to_hashable(cfg)
-=======
     for cfg in configs:
         key = triton_config_to_hashable(cfg)
->>>>>>> 14cd7f58
         if key not in seen:
             seen.add(key)
             pruned_configs.append(cfg)
@@ -661,7 +637,6 @@
     bs = max(256, min(numel // 128, 1024))
 
     if len(size_hints) == 1:
-<<<<<<< HEAD
         configs = [triton_config(size_hints, bs)]
         if config.max_autotune:
             configs.extend([
@@ -700,10 +675,7 @@
                 # improve 1.111x for https://gist.github.com/shunting314/189a1d0e59f8eb759fa3db24a594218c
                 Config({"XBLOCK": 512}, num_warps=4, num_stages=1),
             ])
-        return cached_autotune(configs, meta=meta, filename=filename)
-=======
-        return cached_autotune([triton_config(size_hints, bs)], meta=meta, heuristic_type=HeuristicType.POINTWISE, filename=filename)
->>>>>>> 14cd7f58
+        return cached_autotune(configs, meta=meta, heuristic_type=HeuristicType.POINTWISE, filename=filename)
     if len(size_hints) == 2:
         if (
             not config.triton.autotune_pointwise or tile_hint == TileHint.SQUARE
