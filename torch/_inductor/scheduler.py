--- conflicted
+++ resolved
@@ -921,6 +921,9 @@
             self.snodes = nodes
             self.node = None
 
+            self.node = None
+            self.users = None
+
             self.set_read_writes(
                 dependencies.ReadWrites.merge_list(
                     [prev_node_1.read_writes, prev_node_2.read_writes]
@@ -1199,9 +1202,9 @@
                 NodeUser(user_node, can_inplace, is_weak)
             )
 
+        unbacked_symbol_to_origin_node = {}
+
         for node in self.nodes:
-<<<<<<< HEAD
-=======
             # unbacked symbols don't follow ordinary buffer dependencies, so
             # we track their def/uses separately
             for s in node.node.get_unbacked_symbol_defs():
@@ -1222,7 +1225,6 @@
                     StarDep(unbacked_symbol_to_origin_node[s].get_name())
                 )
 
->>>>>>> 371d8ba5
             # a node will mutate either 0 or 1 buffers
             for alt_name in node.get_mutations():
                 alt_name = rename(alt_name)
