--- conflicted
+++ resolved
@@ -57,6 +57,7 @@
     get_device_tflops,
     get_dtype_size,
     get_gpu_dram_gbps,
+    GraphPartitionMap,
     IndentedBuffer,
     is_collective,
     is_gpu,
@@ -1722,8 +1723,9 @@
         template_nodes = [x for x in filtered_nodes if x.is_template()]
         if template_nodes:
             log.debug(
-                "ComboKernels: %d template nodes are filtered",
-                OrderedSet([len(template_nodes)]),
+                "ComboKernels: %d template nodes are filtered: %s",
+                len(template_nodes),
+                template_nodes,
             )
         filtered_nodes = [x for x in filtered_nodes if x not in template_nodes]
         return filtered_nodes
@@ -2771,9 +2773,6 @@
 
             return (fut, mod)
 
-        # After the succesful fusion with Template, we finalize its config.
-        # Subsequently we benchmark but dont update. Checking for SchedulerNode, instead of FusedSchedulerNode
-        # accomplishes this.
         if is_multi_template and any(
             n.get_template_node() is not None for n in (node1, node2)
         ):
@@ -2784,10 +2783,9 @@
                 else node2.get_template_node()
             )
             assert isinstance(multi_node, ir.MultiTemplateBuffer)
+
+            # Eagerly compile and benchmark non-template nodes
             choice_timings = multi_node.choice_timings
-            _, ms1 = multi_node.get_min_choice()
-
-            # Eagerly compile and benchmark non-template nodes
             _, ms1 = multi_node.get_min_choice()
             ms2, path2 = (
                 self.benchmark_fused_nodes(node_list_2)
@@ -3061,7 +3059,7 @@
         fused_nodes = OrderedSet(self.nodes)
         count = 0
         num_nodes_orig = len(self.nodes)
-        log.debug("ComboKernels: Generating with num_ck_nodes = %d...", num_ck_nodes)
+        log.debug("ComboKernels: Generating with num_ck_nodes = %s...", num_ck_nodes)
         for num, node_list in enumerate(
             ForeachKernelSchedulerNode.group_nodes_for_combo_kernels(self)
         ):
@@ -3095,7 +3093,7 @@
         self.nodes = sorted(fused_nodes, key=lambda x: x.min_order)
         self.nodes = self.topological_sort_schedule(self.nodes)
         log.info(
-            "Generated ComboKernel nodes: %d ComboKernels, totally %d -> %d nodels",
+            "Generated ComboKernel nodes: %d ComboKernels, totally %d -> %d nodes",
             count,
             num_nodes_orig,
             len(self.nodes),
@@ -3865,7 +3863,7 @@
         for name in sorted(
             self.buffer_names_to_free
             - V.graph.removed_buffers
-            - V.graph.wrapper_code.freed
+            - V.graph.wrapper_code.freed  # type: ignore[has-type]
         ):
             if name in self.name_to_buf:
                 buf = self.name_to_buf[name]
@@ -3964,6 +3962,9 @@
 
     def should_partition(self, node: BaseSchedulerNode) -> bool:
         """Return True if we should partition the inductor graph on this node"""
+        if isinstance(node, FusedSchedulerNode):
+            return any(self.should_partition(snode) for snode in node.snodes)
+
         if not node.is_gpu():
             return True
 
@@ -3979,15 +3980,6 @@
         if getattr(node.node, "unbacked_bindings", None):
             return True
 
-<<<<<<< HEAD
-        if hasattr(node.node, "layout") and any(
-            isinstance(expr, sympy.Expr) and expr.free_symbols
-            for expr in node.node.layout.size
-        ):
-            return True
-
-=======
->>>>>>> 039ebdc1
         return False
 
     def get_name_to_nodes(
@@ -4006,8 +3998,6 @@
 
         return name_to_node
 
-<<<<<<< HEAD
-=======
     def compute_graph_partition_maps(
         self,
         signatures: list[GraphPartitionSignature],
@@ -4145,7 +4135,6 @@
 
         return filter_symbols(candidate_symbols)
 
->>>>>>> 039ebdc1
     def get_graph_partition_signature(
         self, partitions: list[PartitionType], skip_cudagraphs: list[bool]
     ) -> list[GraphPartitionSignature]:
@@ -4169,7 +4158,7 @@
             returned_output_names = output_names.intersection(unmet_output_names)
 
             # all reads/writes are partition inputs except those generated
-            # within the partition
+            # within the partition and tensor constants
             read_writes = dependencies.ReadWrites.merge_list(
                 [node.read_writes for node in partition]
             )
@@ -4192,16 +4181,20 @@
                 for name in partition_input_names
                 if name in name_to_node
             }
+
+            # if an input tensor is not freed in the partition function, it should
+            # also be returned as an output. This brings benefits to cudagraph
+            # since the returned output tensor is a cudagraph managed tensor with
+            # a static tensor address.
+            extra_output_names = [
+                name
+                for name in partition_input_names
+                if name in name_to_node and name not in buffer_names_to_free
+            ]
+
+            returned_output_names.update(extra_output_names)
+
             output_nodes = [name_to_node[name] for name in returned_output_names]
-<<<<<<< HEAD
-            signatures.append(
-                GraphPartitionSignature(
-                    input_nodes,
-                    output_nodes,
-                    input_deallocation,
-                    skip_cudagraph,
-                )
-=======
 
             constant_names = [
                 name for name in partition_input_names if name in V.graph.constants
@@ -4218,8 +4211,10 @@
                 input_deallocation,
                 skip_cudagraph,
                 constant_names,
->>>>>>> 039ebdc1
-            )
+            )
+
+            signatures.append(partition_signature)
+
             unmet_output_names = partition_input_names.union(
                 unmet_output_names - returned_output_names
             )
@@ -4252,9 +4247,12 @@
             partitions.append(cur_partition)
             skip_cudagraphs.append(skip_cudagraph)
 
-        return partitions, self.get_graph_partition_signature(
+        signatures = self.get_graph_partition_signature(
             partitions=partitions, skip_cudagraphs=skip_cudagraphs
         )
+        self.compute_graph_partition_maps(signatures)
+
+        return partitions, signatures
 
     def codegen(self) -> None:
         with dynamo_timed("Scheduler.codegen"):
@@ -4286,7 +4284,7 @@
         V.graph.wrapper_code.define_subgraph_launcher_fn(partition_code.value)
 
         V.graph.wrapper_code.codegen_partition_call(graph_partition_id, signature)
-        V.graph.wrapper_code.allocated.update(
+        V.graph.wrapper_code.allocated.update(  # type: ignore[has-type]
             [node.get_name() for node in signature.output_nodes]
         )
 
@@ -4310,6 +4308,13 @@
 
         num_partitions = next(self._graph_partition_counter)
         V.graph.wrapper_code.set_all_partition_names(num_partitions)
+
+        # See [Note: Graph Partition Map for CUDAGraph]
+        if num_partitions > 0:
+            assert V.graph.partition_maps is not None
+            assert num_partitions == len(V.graph.partition_maps), (
+                f"Expect {num_partitions} partition maps but got {len(V.graph.partition_maps)}"
+            )
 
     def _codegen(self, nodes: list[BaseSchedulerNode]) -> None:
         if config.check_stack_no_cycles_TESTING_ONLY:
