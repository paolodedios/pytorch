# mypy: disallow-untyped-defs
from __future__ import annotations

import collections
import dataclasses
import functools
import itertools
import logging
import math
import operator
import os
import pprint
import textwrap
import traceback
import typing
from collections import defaultdict
from typing import (
    Any,
    Callable,
    Counter,
    DefaultDict,
    Dict,
    Generic,
    List,
    Optional,
    Sequence,
    Set,
    Tuple,
    TypeVar,
    Union,
)

import sympy

import torch
import torch._inductor.async_compile  # noqa: F401 required to warm up AsyncCompile pools
from torch._dynamo.utils import counters, dynamo_timed
from torch._inductor.metrics import get_metric_table, is_metric_table_enabled
from torch.fx.experimental.symbolic_shapes import free_unbacked_symbols
from torch.utils._ordered_set import OrderedSet
from torch.utils._sympy.symbol import free_symbol_is_type, SymT
from torch.utils._triton import has_triton

from . import comms, config, dependencies, ir, metrics
from .codecache import write_text
from .codegen.common import BackendFeature, get_scheduling_for_device, Kernel
from .comm_analysis import estimate_nccl_collective_runtime
from .dependencies import Dep, MemoryDep, StarDep, WeakDep
from .ir import ComputedBuffer, MultiOutput, MultiOutputLayout
from .loop_body import LoopBody
from .memory import MemoryPlanningInfoForBuffer, MemoryPlanningInfoForNode
from .runtime.runtime_utils import green_text, red_text
from .sizevars import SimplifyIndexing
from .utils import (
    cache_on_self,
    cmp,
    device_need_guard,
    get_device_tflops,
    get_dtype_size,
    get_gpu_dram_gbps,
    IndentedBuffer,
    is_collective,
    is_gpu,
    is_wait,
    sympy_product,
)
from .virtualized import V


log = logging.getLogger(__name__)
fusion_log = torch._logging.getArtifactLogger(__name__, "fusion")
loop_ordering_log = torch._logging.getArtifactLogger(__name__, "loop_ordering")


@dataclasses.dataclass
class SchedulerBuffer:
    scheduler: Scheduler
    node: ir.Buffer
    defining_op: BaseSchedulerNode
    users: List[NodeUser] = dataclasses.field(default_factory=list)
    mpi_buffer: MemoryPlanningInfoForBuffer = dataclasses.field(
        default_factory=MemoryPlanningInfoForBuffer
    )

    def __hash__(self) -> int:
        return hash(self.node.name)

    def debug_str(self) -> str:
        result = IndentedBuffer()
        name = self.get_name()
        result.writeline(f"{name}: {type(self.node).__name__}")
        result.writeline(f"{name}.layout = {self.node.layout}")
        if self.get_aliases():
            result.writeline(f"{name}.aliases = {pformat(self.get_aliases())}")
        if self.get_mutations():
            result.writeline(f"{name}.mutations = {pformat(self.get_mutations())}")

        if len(self.users) <= 1:
            result.writeline(f"{name}.users = {self.users}")
        else:
            result.writeline(f"{name}.users = [")
            with result.indent(1):
                for user in self.users:
                    result.writeline(f"{user},")
            result.writeline("]")
        return result.getrawvalue()

    def get_name(self) -> str:
        return self.node.get_name()

    def allocate(self) -> None:
        assert self.node is not None
        if not self.node.should_allocate():
            return

        if (
            self.node.get_inputs_that_alias_output()
            or self.node.get_mutation_names()
            or isinstance(self.node.get_layout(), ir.CommBufferLayout)
        ):
            V.graph.wrapper_code.codegen_allocation(self.node)
            return

        # hacky check for if V.kernel is a real kernel or NullHandler
        if (
            hasattr(V.kernel, "args")
            and self.get_name() in V.kernel.inplace_update_buffers
        ):
            V.graph.wrapper_code.codegen_inplace_reuse(
                self.scheduler.name_to_buf[
                    V.kernel.inplace_update_buffers[self.get_name()]
                ].node,
                self.node,
            )
        else:
            V.graph.wrapper_code.codegen_allocation(self.node)

    def can_free(self) -> bool:
        # There's no real allocated buffer, no need to free it
        assert self.node is not None
        if isinstance(self.node.layout, ir.NoneLayout):
            return False
        for use in self.users:
            if isinstance(use.node, OutputNode):
                return False
        return True

    def set_users(self, users: List[NodeUser]) -> None:
        # deduplicate
        result: Dict[int, NodeUser] = {}
        for use in users:
            if id(use.node) in result:
                result[id(use.node)] = use.merge(result[id(use.node)])
            else:
                result[id(use.node)] = use
        self.users = list(result.values())

    def get_aliases(self) -> Sequence[str]:
        assert self.node is not None
        return self.node.get_inputs_that_alias_output()

    def get_mutations(self) -> List[str]:
        assert self.node is not None
        return self.node.get_mutation_names()


class BaseSchedulerNode:
    group: Tuple[torch.device, Tuple[Tuple[sympy.Expr, ...], ...]]
    read_writes: dependencies.ReadWrites
    unmet_dependencies: OrderedSet[Dep]
    # .min_order and .max_order are only relevant for "grouped" nodes such as FusedSchedulerNode.
    # e.g. if the FusedSchedulerNode includes nodes (op_1, op_2, op_3), and op_X is X-th node
    # in `self.scheduler.nodes`, then for this FusedSchedulerNode, .min_order is 1 and .max_order is 3.
    # For non-"grouped" nodes (i.e. regular SchedulerNode),
    # .min_order = .max_order = X if this node is X-th node in `self.scheduler.nodes`.
    min_order: int
    max_order: int
    mpi_node: MemoryPlanningInfoForNode

    def __init__(self, scheduler: Scheduler) -> None:
        self.scheduler: Scheduler = scheduler
        self.debug_device_str: Callable[
            [BaseSchedulerNode], List[str]
        ] = lambda *args, **kwargs: []

    def _init_from_node(self, node: ir.Operation) -> None:
        self.node: Optional[ir.Operation] = node
        self.ancestors: OrderedSet[str] = OrderedSet()
        self.last_usage: OrderedSet[
            str
        ] = OrderedSet()  # buffers that won't be used after this kernel
        self.written = False
        self.outputs: List[SchedulerBuffer] = [
            SchedulerBuffer(
                scheduler=self.scheduler,
                node=output,
                defining_op=self,
            )
            for output in node.get_outputs()
        ]
        self.outputs_by_name: Dict[str, SchedulerBuffer] = {
            buf.get_name(): buf for buf in self.outputs
        }

    def __repr__(self) -> str:
        return f"{type(self).__name__}(name={self.get_name()!r})"

    def debug_str(self) -> str:
        """Longer form printout for trace logs"""
        name = self.get_name()
        buf = IndentedBuffer()
        buf.splice(
            f"""\
{name}: {type(self).__name__}({type(getattr(self, 'node', None)).__name__})
{name}.writes = {pformat(self.read_writes.writes)}
{name}.unmet_dependencies = {pformat(self.unmet_dependencies)}
{name}.met_dependencies = {pformat(self.read_writes.reads - self.unmet_dependencies)}
{name}.outputs = [
        """
        )
        with buf.indent():
            for out in self.get_outputs():
                buf.splice(out.debug_str())
        buf.writeline("]")

        try:
            buf.splice(self.debug_str_extra())
        except Exception:
            log.warning("Ignoring error in debug_str()", exc_info=True)

        return buf.getrawvalue().rstrip()

    def debug_str_extra(self) -> str:
        return ""

    def _debug_str_for_device(self) -> List[str]:
        return self.debug_device_str(self)

    def debug_str_short(self) -> str:
        maybe_data = getattr(self.node, "data", None)
        data_str = ""
        if isinstance(maybe_data, torch._inductor.ir.Pointwise):
            data_str = ", " + maybe_data.str_helper(
                [maybe_data.get_size()], shorten=False, multiline=False
            )
        elif isinstance(maybe_data, torch._inductor.ir.Reduction):
            data_str = ", " + maybe_data.str_helper(
                [maybe_data.get_reduction_size(), maybe_data.get_reduction_type()],
                shorten=False,
                multiline=False,
            )
        return f"{self}{data_str}"

    def log_details(self) -> None:
        log.info(
            "%s: unmet_dependencies = %s, writes = %s",
            self,
            self.unmet_dependencies,
            self.read_writes.writes,
        )

    def reorder_loops_by_dep_pair(
        self, self_dep: MemoryDep, other_dep: MemoryDep
    ) -> None:
        return

    def update_mutated_names(self, renames: Dict[str, str]) -> None:
        self.set_read_writes(self.read_writes.rename(renames))

    def add_fake_dep(self, dep: Dep) -> None:
        self.set_read_writes(self.read_writes.with_read(dep))

    def has_aliasing_or_mutation(self) -> bool:
        return any(
            buf.get_aliases() or buf.get_mutations() for buf in self.get_outputs()
        )

    def set_read_writes(self, rw: dependencies.ReadWrites) -> None:
        self.read_writes = rw
        self.unmet_dependencies = self.read_writes.reads
        self.prune_deps()

    def set_last_usage(
        self, future_used_buffers: OrderedSet[str], mutation_real_name: Dict[str, str]
    ) -> None:
        used_buffers = self.used_or_aliased_buffer_names()
        used_buffers = OrderedSet([mutation_real_name.get(k, k) for k in used_buffers])
        self.last_usage = used_buffers - future_used_buffers

    def mark_run(self) -> None:
        for buf in self.outputs:
            buf.allocate()

    def used_buffer_names(self) -> OrderedSet[str]:
        return OrderedSet(
            dep.name
            for dep in itertools.chain(self.read_writes.reads, self.read_writes.writes)
        )

    def used_or_aliased_buffer_names(self) -> OrderedSet[str]:
        used_names: OrderedSet[str] = OrderedSet()

        deps = [
            dep.name
            for dep in itertools.chain(self.read_writes.reads, self.read_writes.writes)
        ]
        while len(deps) > 0:
            dep = deps.pop()
            used_names.add(dep)
            if V.graph.name_to_buffer.get(dep):
                for alias in V.graph.name_to_buffer[dep].get_inputs_that_alias_output():
                    if alias not in used_names:
                        deps.append(alias)
        return used_names

    def prune_deps(self) -> None:
        self.unmet_dependencies = OrderedSet(
            dep
            for dep in self.unmet_dependencies
            if dep.name not in self.scheduler.available_buffer_names
        )

    def prune_weak_deps(self) -> None:
        # Prune weak dependencies on operations that have been removed
        def should_prune(dep: Dep) -> bool:
            if not isinstance(dep, WeakDep):
                return False
            op = self.scheduler.name_to_buf[dep.name].defining_op
            return op.get_name() in V.graph.removed_operations

        to_remove = OrderedSet(
            dep for dep in self.read_writes.reads if should_prune(dep)
        )
        self.set_read_writes(self.read_writes.remove_reads(to_remove))

    def prune_redundant_deps(
        self, name_to_fused_node: Dict[str, BaseSchedulerNode]
    ) -> None:
        _prune_redundant_deps(self, name_to_fused_node, self.scheduler.name_to_buf)

    def get_name(self) -> str:
        assert self.node is not None
        return self.node.get_operation_name()

    def get_first_name(self) -> str:
        return self.get_name()

    @cache_on_self
    def get_operation_names(self) -> OrderedSet[str]:
        return OrderedSet([node.get_name() for node in self.get_nodes()])

    @cache_on_self
    def get_buffer_names(self) -> OrderedSet[str]:
        return OrderedSet([out.get_name() for out in self.outputs])

    def get_nodes(self) -> Sequence[BaseSchedulerNode]:
        return [self]

    def get_outputs(self) -> Sequence[SchedulerBuffer]:
        return self.outputs

    def get_output(self, buf_name: str) -> SchedulerBuffer:
        return self.outputs_by_name[buf_name]

    def get_device(self) -> torch.device:
        assert self.node is not None
        return self.node.get_device()

    def is_reduction(self) -> bool:
        return False

    def is_split_scan(self) -> bool:
        return False

    def is_template(self) -> bool:
        return False

    def is_extern(self) -> bool:
        return False

    def is_foreach(self) -> bool:
        return False

    def can_inplace(self, read_dep: dependencies.Dep) -> bool:
        return False

    def has_side_effects(self) -> bool:
        return False

    def decide_inplace_update(self) -> None:
        """
        Decide if there should be inplace updates for the node
        and record the decision in the active kernel.
        """
        from .codegen.wrapper import buffer_reuse_key

        if not (
            isinstance(self, SchedulerNode)
            and config.inplace_buffers
            and V.graph.has_feature(self.get_device(), BackendFeature.INPLACE_BUFFERS)
            and (
                not isinstance(V.kernel, torch._inductor.codegen.simd.SIMDKernel)
                or getattr(V.kernel, "mutations", None) is not None
            )
            # hacky check for if V.kernel is a real kernel or NullHandler
            and hasattr(V.kernel, "args")
        ):
            return
        fused_nodes = {
            node.get_name()
            for node in self.scheduler.name_to_fused_node[self.get_name()].get_nodes()
        }

        ordered_reads = sorted(self.read_writes.reads, key=lambda x: x.name)
        # NOTE remove V.graph.removed_operations once deps issue is fixed
        inconsequential_nodes = (
            self.ancestors
            | V.graph.removed_operations
            | self.scheduler.completed_operations
        )

        for buf in self.get_outputs():
            buf_node = buf.node
            assert buf_node is not None
            if (
                not buf_node.should_allocate()
                or buf_node.get_inputs_that_alias_output()
                or buf_node.get_mutation_names()
                or buf.get_name() in V.graph.removed_buffers
            ):
                continue

            for read in self.read_writes.reads:
                input_buf: Optional[SchedulerBuffer] = self.scheduler.name_to_buf.get(
                    read.name
                )
                if (
                    input_buf
                    and V.graph.wrapper_code.can_reuse(input_buf, self)
                    and not isinstance(input_buf.defining_op, NopKernelSchedulerNode)
                ):
                    assert input_buf.users is not None
                    remaining_uses = [
                        x
                        for x in input_buf.users
                        if x.node.get_name() not in inconsequential_nodes
                    ]
                    if (
                        len(remaining_uses) == 1
                        and remaining_uses[0].can_inplace
                        and remaining_uses[0].node is self
                        and input_buf.node is not None
                        and not isinstance(
                            input_buf.node.get_layout(),
                            (
                                ir.MultiOutputLayout,
                                ir.MutationLayoutSHOULDREMOVE,
                            ),
                        )
                        and not (
                            isinstance(
                                input_buf.defining_op.node,
                                (ir.FallbackKernel, ir.MultiOutput),
                            )
                            and len(input_buf.node.get_inputs_that_alias_output()) > 0
                        )
                        and buffer_reuse_key(input_buf.node)
                        == buffer_reuse_key(buf.node)
                    ):
                        # if there isn't a triton kernel, then we don't need to call triton-specific things.
                        # but TODO this might be a convenient place to signal to the Collective kernels to inplace
                        # (and, can we make "kernel" less generic of a name?)
                        V.kernel.args.make_inplace(input_buf.get_name(), buf.get_name())
                        # mutations not tracked in cpp kernels
                        if isinstance(
                            V.kernel, torch._inductor.codegen.simd.SIMDKernel
                        ):
                            V.kernel.mutations.add(input_buf.get_name())
                            V.kernel.mutations.add(buf.get_name())

                        V.kernel.inplace_update_buffers[
                            buf.get_name()
                        ] = input_buf.get_name()
                        break

    def codegen_originating_info(
        self, buffer: IndentedBuffer, only_once: bool = True
    ) -> None:
        if not config.comment_origin:
            return

        if only_once and self.written:
            return
        assert self.node is not None
        origins = self.node.get_origins()
        out_lines = []

        for o in origins:
            if o.op == "output":
                # These are boring and samey
                continue

            out_lines.append("")
            # TODO(voz): Should the pragma be constant somewhere?
            out_lines.append("#pragma CMT ORIGIN:")
            op_info_str = f"#pragma CMT {o.op} {o.target}"
            if "seq_nr" in o.meta:
                op_info_str = op_info_str + f" seq_nr:{o.meta['seq_nr']}"
            out_lines.append(op_info_str)
            if "stack_trace" in o.meta:
                stack_trace = f"{o.meta['stack_trace']}"
                stack_trace_last_line = stack_trace.split("|")[-1]
                out_lines.append(
                    "#pragma CMT "
                    + stack_trace_last_line.replace("{", "{{")
                    .replace("}", "}}")
                    .replace("\n", "\\")
                )
                out_lines.append("#pragma CMT END ORIGIN")
                out_lines.append("")

        if len(out_lines) == 0:
            return

        # TODO(voz): Ostensibly, we should not need this. But there are cases where C++ codegen does
        # not use BracesBuffer, so we have no good indicator of a C++ buffer atm.
        buffer.writelines(out_lines)
        self.written = True

    @cache_on_self
    def get_read_write_buffers_sizes(self) -> int:
        return self.get_read_write_buffers_sizes_impl(
            include_reads=True, include_writes=True
        )

    @cache_on_self
    def get_read_buffer_sizes(self) -> int:
        return self.get_read_write_buffers_sizes_impl(
            include_reads=True, include_writes=False
        )

    @cache_on_self
    def get_write_buffer_sizes(self) -> int:
        return self.get_read_write_buffers_sizes_impl(
            include_reads=False, include_writes=True
        )

    def get_read_write_buffers_sizes_impl(
        self, include_reads: bool, include_writes: bool
    ) -> int:
        """
        Counting the number of bytes accessed for a kernel is
        surprisingly tricky. In particular, there is a differentiation
        between 'theoretical' memory accesses and practical memory
        accesses. For example, a layernorm kernel may actually access an
        input 3 times, but in theory, it only needs to access its input
        once (and may be optimized to do so through say, persistent
        reductions)

        Another example is that even though a buffer is passed in, we may
        not access the entire buffer. This may occur if we are accessing
        a slice of the buffer. Another tricky case is for indirect
        indexing, where the amount of bytes accessed depends on the
        values of the input.

        What this function aims to compute is the memory accesses for
        worst-case inputs, best-case optimization. What this means is
        that for each buffer we compute the amount of potential accesses in two ways and take the minimum.

        1. Numel in ranges multiplied by number of deps the buffer has
        2. The buffer size
        """
        if isinstance(self, NopKernelSchedulerNode):
            return 0
        if isinstance(self, ExternKernelSchedulerNode) and isinstance(
            self.node, MultiOutput
        ):
            # todo: Calculate this - it's kinda annoying.
            return 0

        def try_size_hint(s: sympy.Expr) -> int:
            return V.graph.sizevars.size_hint(s, fallback=0)

        if isinstance(self, SchedulerNode):
            node_numel = try_size_hint(
                sympy_product(self.get_ranges()[0])
                * sympy_product(self.get_ranges()[1]),
            )
        else:
            node_numel = int(1e9)
        buf_accesses = collections.defaultdict(list)

        if include_reads:
            for dep in self.read_writes.reads:
                buf_accesses[dep.name].append(dep)

        if include_writes:
            for dep in self.read_writes.writes:
                buf_accesses[dep.name].append(dep)

        reads = (
            OrderedSet(dep.name for dep in self.read_writes.reads)
            if include_reads
            else OrderedSet()
        )
        writes = (
            OrderedSet(dep.name for dep in self.read_writes.writes)
            if include_writes
            else OrderedSet()
        )

        def is_materialized(buf: str, snodes: Sequence[BaseSchedulerNode]) -> bool:
            users = self.scheduler.name_to_buf[buf].users
            buf_uses = OrderedSet(user.node for user in users)
            return len(buf_uses - OrderedSet(snodes)) > 0

        if isinstance(self, FusedSchedulerNode):
            removed_buffers = OrderedSet(
                dep for dep in writes if not is_materialized(dep, self.snodes)
            )
            writes = writes - removed_buffers
            reads = reads - removed_buffers
        node_bytes = 0

        for buf_name in reads | writes:
            buf_accessed_elems = sum(node_numel for dep in buf_accesses[buf_name])
            buf: Union[ir.Buffer, ir.TensorBox]
            if buf_name in V.graph.name_to_buffer:
                buf = V.graph.name_to_buffer[buf_name]
            elif buf_name in V.graph.graph_inputs:
                buf = V.graph.graph_inputs[buf_name]
            else:
                continue

            def get_buf_bytes(buf: Optional[Union[ir.Buffer, ir.TensorBox]]) -> int:
                if not buf:
                    return 0
                # Kind of a lazy way to get the MultiOutput nodes corresponding to
                # a MultiOutputLayout
                if isinstance(buf.layout, MultiOutputLayout):
                    users = self.scheduler.name_to_buf[buf.get_name()].users
                    tot = 0
                    for user in users:
                        assert isinstance(user.node, BaseSchedulerNode)
                        if isinstance(user.node.node, MultiOutput):
                            for sched_buf in user.node.get_outputs():
                                tot += get_buf_bytes(sched_buf.node)
                        else:
                            # Buf is a MultiOutputLayout but not all of its
                            # users are MultiOutputs...
                            # TODO: Figure out what's going on
                            return 0
                    return tot
                elif isinstance(buf.layout, ir.NoneLayout):
                    return sum(
                        get_buf_bytes(V.graph.get_buffer(mut_name))
                        for mut_name in buf.get_mutation_names()
                    )
                else:
                    buf_elems = try_size_hint(sympy_product(buf.get_size()))
                    return get_dtype_size(buf.get_dtype()) * min(
                        buf_accessed_elems, buf_elems
                    )

            node_bytes += get_buf_bytes(buf)

        return node_bytes

    @cache_on_self
    def get_estimated_runtime(self) -> float:
        """
        Returns estimated op runtime in nanoseconds (ns)
        """
        buf = self.get_nodes()[0].get_outputs()[0]
        layout = buf.node.get_layout()
        dtype = buf.node.get_dtype()

        if layout.device is not None and not is_gpu(layout.device.type):
            # default to no reordering based on runtime
            return 0

        # Collective kernels
        if is_collective(self.node):
            assert isinstance(self.node, ir.IRNode)
            try:
                return estimate_nccl_collective_runtime(self.node)
            except ValueError as e:
                # We don't know how to estimate runtime for this collective,
                # falling back to 0
                log.info(e)
                return 0

        elif is_wait(self.node):
            # ir.Wait is only used for collective ops.
            # The time needed for the collective op is already estimated and considered
            # when we are processing the collective op IR node, so ir.Wait takes 0 time
            # since it doesn't take extra time to get the result after the collective is completed.
            return 0

        try:
            gpu_memory_bandwidth = get_gpu_dram_gbps()
            gpu_flops = get_device_tflops(dtype) * 10**12
        except Exception:
            return 0

        if isinstance(self, ExternKernelSchedulerNode):
            assert isinstance(self.node, ir.ExternKernel), f"{type(self.node)=}"
            op = kernel_name_to_op.get(
                getattr(self.node, "python_kernel_name", ""), None
            )

            # if there is a resolved op, dry-run using fake mode and record flop count
            if op is not None:
                from torch._subclasses.fake_tensor import FakeTensorMode
                from torch.utils.flop_counter import FlopCounterMode

                if any(
                    len(free_unbacked_symbols(n.get_numel())) > 0
                    for n in self.node.inputs
                ):
                    # Tensor has unbacked symints, we don't know how to estimate
                    # runtime for that today
                    return 0

                with FakeTensorMode() as fake_mode, FlopCounterMode(
                    display=False
                ) as flop_counter_mode, V.set_current_node(
                    self.node.fx_node
                ), V.set_fake_mode(
                    fake_mode
                ):
                    from .ir import ir_node_to_tensor

                    fake_inputs = [
                        ir_node_to_tensor(input, guard_shape=False)
                        for input in self.node.inputs
                    ]
                    cls = self.node.__class__
                    cls.process_kernel(op, *fake_inputs, **self.node.kwargs)

                    # TODO(xmfan): find a better heuristic to model FLOPS/latency relationship
                    factor = 1.0
                    counted_flops = flop_counter_mode.get_total_flops()
                    counted_bytes = self.get_read_write_buffers_sizes()
                    compute_time = (factor * counted_flops / gpu_flops) * 1e9
                    transfer_time = counted_bytes / gpu_memory_bandwidth

                    # Return estimated runtime in nanoseconds
                    return max(compute_time, transfer_time)

        elif isinstance(self, FusedSchedulerNode) or isinstance(
            self.node, ComputedBuffer
        ):
            # Return estimated runtime in nanoseconds (bytes / gbps)
            return self.get_read_write_buffers_sizes() / gpu_memory_bandwidth

        return 0

    def get_template_node(self) -> Optional[ir.TemplateBuffer]:
        return None

    def get_template_node_or_throw(self) -> ir.TemplateBuffer:
        template = self.get_template_node()
        assert template is not None
        return template

    @staticmethod
    def get_prologue_template_epilogue(
        nodes: List[BaseSchedulerNode],
    ) -> Tuple[List[BaseSchedulerNode], BaseSchedulerNode, List[BaseSchedulerNode]]:
        """
        For the list of nodes, get the prologue, template, and epilogue
        """
        template_index = next(i for i, n in enumerate(nodes) if n.is_template())

        prologue = nodes[:template_index]
        template_node = nodes[template_index]
        epilogue = nodes[template_index + 1 :]
        return prologue, template_node, epilogue


class WhyNoFuse:
    # TODO when we drop support for Python < 3.10, we can use
    # @dataclass(slots=True) instead of manually specifying __slots__.
    __slots__ = ["node1", "node2", "reason", "args"]
    reason: str
    args: Tuple[Any, ...]

    def __init__(self, node1: BaseSchedulerNode, node2: BaseSchedulerNode) -> None:
        self.node1 = node1
        self.node2 = node2

    def __call__(self, reason: str, *args: Any) -> None:
        self.reason = reason
        self.args = args
        fusion_log.debug(self)

    def __str__(self) -> str:
        return f"cannot fuse {self.node1.get_name()} with {self.node2.get_name()}: " + (
            self.reason % self.args
        )


def pformat(obj: Any) -> str:
    if isinstance(obj, OrderedSet):
        # pformat has trouble with sets of sympy exprs
        obj = sorted(obj, key=str)
    result = pprint.pformat(obj, indent=4)
    if "\n" in result:
        return f"\n{textwrap.indent(result, ' ' * 4)}"
    return result


class OutputNode:
    def __init__(self, dep: StarDep) -> None:
        self.unmet_dependencies = OrderedSet([dep])

    def is_reduction(self) -> bool:
        return False

    def get_inputs_that_alias_output(self) -> Sequence[str]:
        return ()

    def get_name(self) -> str:
        return "OUTPUT"

    __repr__ = get_name


def _prune_redundant_deps(
    node: BaseSchedulerNode,
    name_to_fused_node: Dict[str, BaseSchedulerNode],
    name_to_buf: Dict[str, SchedulerBuffer],
) -> None:
    """
    Prunes weakdeps intended for mutation ordering
    on an upstream fused node if after fusion there is another dependency
    on the fused upstream node, making the weakdep redundant

    In essence this enforces an ordering on fusions. As fusions occur, weakdeps will
    be incrementally removed, enabling other fusions, ensuring they are fused in order.
    """
    name_to_dep_count: Counter[str] = collections.Counter()

    for dep in node.unmet_dependencies:
        if not isinstance(dep, WeakDep):
            op = name_to_buf[dep.name].defining_op
            name_to_dep_count[name_to_fused_node[op.get_name()].get_name()] += 1

    def should_prune(dep: Dep) -> bool:
        if isinstance(dep, WeakDep):
            op_name = name_to_buf[dep.name].defining_op.get_name()
            is_redundant = name_to_dep_count[name_to_fused_node[op_name].get_name()] > 0
            # These can occur because fused nodes always gather deps from their snodes
            # If B has a weakdep on A
            # B gets fused with C, then any time BC is fused, the weakdep will reappear
            is_self_dep = name_to_fused_node[op_name] == node
            return is_redundant or is_self_dep
        else:
            return False

    deps_to_prune = OrderedSet(
        dep for dep in node.unmet_dependencies if should_prune(dep)
    )

    if deps_to_prune:
        node.unmet_dependencies = node.unmet_dependencies - deps_to_prune
        node.set_read_writes(node.read_writes.remove_reads(deps_to_prune))


# TODO(xmfan): reuse: an existing mapping for this if it exists, or formalize this into ir.py:ExternKernel
kernel_name_to_op = {
    "extern_kernels.convolution": torch.ops.aten.convolution,
    "extern_kernels.mm": torch.ops.aten.mm,
    "extern_kernels.bmm": torch.ops.aten.bmm,
    "extern_kernels.addmm": torch.ops.aten.addmm,
}


class ExternKernelSchedulerNode(BaseSchedulerNode):
    def __init__(self, scheduler: Scheduler, node: ir.Operation) -> None:
        super().__init__(scheduler)
        self._init_from_node(node)
        self.set_read_writes(node.get_read_writes())

    def debug_str_extra(self) -> str:
        return f"{self.get_name()}.node.kernel = {getattr(self.node, 'python_kernel_name', None)}"

    def is_extern(self) -> bool:
        return True

    def has_side_effects(self) -> bool:
        assert self.node is not None
        return hasattr(self.node, "has_side_effects") and self.node.has_side_effects()


class NopKernelSchedulerNode(BaseSchedulerNode):
    def __init__(self, scheduler: Scheduler, node: ir.Operation) -> None:
        super().__init__(scheduler)
        self._init_from_node(node)
        self.set_read_writes(node.get_read_writes())


class SchedulerNode(BaseSchedulerNode):
    def __init__(
        self,
        scheduler: Scheduler,
        node: Union[ir.ComputedBuffer, ir.TemplateBuffer],
    ) -> None:
        super().__init__(scheduler)
        self._init_from_node(node)
        self._compute_attrs()

    def _compute_attrs(
        self,
        extra_indexing_constraints: Optional[Tuple[Dict[Any, Any], List[Any]]] = None,
        recompute_sizes_body_func: Optional[Callable[..., Any]] = None,
    ) -> None:
        assert isinstance(self.node, (ir.ComputedBuffer, ir.TemplateBuffer))
        self._sizes, self._body = self.node.simplify_and_reorder(
            extra_indexing_constraints=extra_indexing_constraints,
            recompute_sizes_body_func=recompute_sizes_body_func,
        )

        group_fn = self.scheduler.get_backend(self.node.get_device()).group_fn
        self.group = (self.node.get_device(), group_fn(self._sizes))

        # Don't normalize since normalization will merge loops which
        # makes it hard to decide new loop orders.
        should_normalize = not config.loop_ordering_after_fusion or not is_gpu(
            self.node.get_device().type
        )

        if isinstance(self.node, ir.TemplateBuffer):
            self.set_read_writes(
                self.node.extract_read_writes(normalize=should_normalize)
            )
        else:
            self.set_read_writes(
                dependencies.extract_read_writes(
                    self._body, *self._sizes, normalize=should_normalize
                )
            )

    def recompute_size_and_body(
        self,
        extra_indexing_constraints: Optional[Tuple[Dict[Any, Any], List[Any]]] = None,
        recompute_sizes_body_func: Optional[Callable[..., Any]] = None,
    ) -> None:
        self._compute_attrs(
            extra_indexing_constraints=extra_indexing_constraints,
            recompute_sizes_body_func=recompute_sizes_body_func,
        )

    def refresh_dependencies(self, normalize: bool) -> None:
        # Fake dependencies are added manually. They can not be analyzed from
        # extract_read_writes. Find them out and apply manually.
        fake_deps = {
            dep for dep in self.read_writes.reads if isinstance(dep, (WeakDep, StarDep))
        }

        # don't normalize since the loop order may need to be further changed
        # later
        self.set_read_writes(
            dependencies.extract_read_writes(
                self._body, *self._sizes, normalize=normalize
            ).with_read(fake_deps)
        )

    def apply_new_loop_order(self, new_order: Sequence[int]) -> None:
        self._body = self._body.reorder_iter_loops(
            new_order,
        )
        self._sizes = self._body.sizes

        self.refresh_dependencies(normalize=False)

        from .codegen.simd import SIMDScheduling

        # TODO(shunting) if this cause compilation time increase when
        # enabling LOAF by default, try just clearing the specific cache
        # entry by using a customized cache implemetation rather than
        # lru_cache.
        SIMDScheduling.candidate_tilings.cache_clear()
        self.pointwise_read_writes.clear_cache(self)

    def reorder_loops_by_dep_pair(
        self, self_dep: MemoryDep, other_dep: MemoryDep
    ) -> None:
        new_order = None
        self_sizes = self._sizes[0]
        if len(self_sizes) == self_dep.num_vars == other_dep.num_vars:
            new_order = self_dep.decide_loop_order_to_match(other_dep)

        if new_order:
            metrics.num_loop_reordering += 1
            loop_ordering_log.debug(
                "Reorder loops for %s with order %s", self.get_name(), new_order
            )
            self.apply_new_loop_order(new_order)
        else:
            loop_ordering_log.debug(
                "Don't reordering %s because we can not decide the suitable loop order",
                self.get_name(),
            )

    def debug_str_extra(self) -> str:
        name = self.get_name()
        lines = [
            f"{name}.group.device = {self.group[0]}",
            f"{name}.group.iteration = {self.group[1]}",
            f"{name}.sizes = {self._sizes}",
        ]
        for dep in self.read_writes.reads_and_writes():
            if not isinstance(dep, WeakDep):
                buf_name = dep.name
                buf = V.graph.get_buffer(buf_name)
                lines.append(f"{buf_name}_layout = {pformat(buf.layout)}")
        if isinstance(self._body, LoopBody):
            lines.append(f"class {name}_loop_body:")
            lines.append(textwrap.indent(self._body.debug_str(), "    "))

        assert self.node is not None
        lines.extend(self._debug_str_for_device())

        return "\n".join(lines)

    def get_ranges(self) -> Sequence[Sequence[sympy.Expr]]:
        return self._sizes

    def is_reduction(self) -> bool:
        assert isinstance(
            self.node, (ir.ComputedBuffer, ir.TemplateBuffer)
        ), f"{type(self.node)=}"
        return bool(self.node.get_reduction_type())

    def is_split_scan(self) -> bool:
        assert isinstance(
            self.node, (ir.ComputedBuffer, ir.TemplateBuffer)
        ), f"{type(self.node)=}"
        return isinstance(self.node, ir.ComputedBuffer) and isinstance(
            self.node.data, ir.SplitScan
        )

    def is_template(self) -> bool:
        return isinstance(self.node, ir.TemplateBuffer)

    def get_template_node(self) -> Optional[ir.TemplateBuffer]:
        return self.node if isinstance(self.node, ir.TemplateBuffer) else None

    def run(self, *index_vars: Sequence[sympy.Expr]) -> None:
        self.decide_inplace_update()
        self.mark_run()
        self.codegen(index_vars)

    def ranges_from_index_vars(
        self, index_vars: Sequence[Sequence[sympy.Expr]]
    ) -> Dict[sympy.Expr, sympy.Expr]:
        sizes = self._sizes
        assert sum(map(len, sizes)) == sum(map(len, index_vars))
        var_ranges = dict(
            zip(
                itertools.chain.from_iterable(index_vars),
                itertools.chain.from_iterable(sizes),
            )
        )
        return var_ranges

    def codegen(self, index_vars: Sequence[Sequence[sympy.Expr]]) -> None:
        var_ranges = self.ranges_from_index_vars(index_vars)
        try:
            with V.set_ops_handler(
                SimplifyIndexing(V.get_ops_handler(), var_ranges)
            ), V.kernel.set_current_node(self):
                self._body(*index_vars)
        except Exception:
            log.fatal("Error in codegen for %s", self.node)
            raise

    @cache_on_self
    def pointwise_read_writes(self) -> dependencies.ReadWrites:
        """
        Get the memory dependencies in the non-reduction axis.
        """
        sizes, reduction_sizes = self._sizes
        return dependencies.extract_read_writes(
            self._body, sizes, hidden_args=[[sympy.S.Zero] * len(reduction_sizes)]
        )

    def can_inplace(self, read_dep: dependencies.Dep) -> bool:
        if self.is_template():
            return False
        if any(out.get_aliases() for out in self.get_outputs()):
            return False
        if len(self.read_writes.writes) == 1 and isinstance(
            read_dep, dependencies.MemoryDep
        ):
            write_dep = next(iter(self.read_writes.writes))
            assert isinstance(write_dep, dependencies.MemoryDep), f"{type(write_dep)=}"
            return read_dep.index == write_dep.index and read_dep.size == write_dep.size
        return False

    @cache_on_self
    def _get_atomic_add_buffers(self) -> OrderedSet[str]:
        buffers_store_as_atomic_add: OrderedSet[str] = OrderedSet()
        if isinstance(self._body, LoopBody):
            for node in self._body.get_nodes():
                if (
                    node.op == "call_method"
                    and node.target == "store"
                    and (
                        ("mode" in node.kwargs and node.kwargs["mode"] == "atomic_add")
                        or (len(node.args) == 5 and node.args[4] == "atomic_add")
                    )
                ):
                    buffers_store_as_atomic_add.add(
                        node.kwargs["name"]
                        if "name" in node.kwargs
                        else (node.args[1] if len(node.args) >= 2 else "")
                    )
        return buffers_store_as_atomic_add


def refresh_group_node_dependencies(group_snode: BaseSchedulerNode) -> None:
    snodes = group_snode.snodes  # type: ignore[attr-defined]
    group_snode.set_read_writes(
        dependencies.ReadWrites.merge_list([x.read_writes for x in snodes])
    )

    group_snode.unmet_dependencies = (
        OrderedSet(
            dep
            for dep in OrderedSet.union(*[x.unmet_dependencies for x in snodes])
            if dep.name not in group_snode.get_buffer_names()
        )
        - group_snode.read_writes.writes
    )


def init_group_node(
    group_snode: BaseSchedulerNode,
    scheduler: Scheduler,
    snodes: List[BaseSchedulerNode],
) -> None:
    assert isinstance(group_snode, (FusedSchedulerNode, GroupedSchedulerNode))
    group_snode.snodes = snodes
    group_snode.scheduler = scheduler
    group_snode.node = None
    group_snode.ancestors = OrderedSet.union(
        *[x.ancestors for x in snodes if x.ancestors is not None]
    )

    refresh_group_node_dependencies(group_snode)

    group_snode.min_order = min(x.min_order for x in group_snode.snodes)
    group_snode.max_order = max(x.max_order for x in group_snode.snodes)
    group_snode.outputs_by_name = {
        buf.get_name(): buf for buf in group_snode.get_outputs()
    }


class FusedSchedulerNode(BaseSchedulerNode):
    """
    This is a "fake" scheduler node that represents a group of scheduler nodes
    that are meant to be fused together. The way it does this is by maintaining
    its unmet dependencies as the union of its constituent nodes.
    """

    snodes: List[BaseSchedulerNode]

    @classmethod
    def fuse(
        cls, node1: BaseSchedulerNode, node2: BaseSchedulerNode
    ) -> FusedSchedulerNode:
        assert node1.scheduler is node2.scheduler
        assert isinstance(node1, (SchedulerNode, FusedSchedulerNode))
        assert isinstance(node2, (SchedulerNode, FusedSchedulerNode))
        nodes = list(itertools.chain(node1.get_nodes(), node2.get_nodes()))
        return cls(node1.scheduler, nodes)

    def reorder_loops_by_dep_pair(
        self, self_dep: MemoryDep, other_dep: MemoryDep
    ) -> None:
        if self.is_template():
            # We can not really reorder loops for a triton template
            return
        self_sizes = None
        for snode in self.snodes:
            assert isinstance(snode, SchedulerNode)
            if self_sizes is not None and tuple(self_sizes) != tuple(snode._sizes[0]):
                loop_ordering_log.debug(
                    "Can not reorder fused node due to different sizes"
                )
                return
            self_sizes = snode._sizes[0]
        new_order = None

        assert self_sizes is not None
        if len(self_sizes) == self_dep.num_vars == other_dep.num_vars:
            new_order = self_dep.decide_loop_order_to_match(other_dep)

        if not new_order:
            loop_ordering_log.debug(
                "Dont reordering fused node %s because we can not decide the suitable loop order",
                self.get_name(),
            )
            return
        metrics.num_loop_reordering += 1
        loop_ordering_log.debug(
            "Reorder loops for fused node %s with order %s", self.get_name(), new_order
        )
        for snode in self.snodes:
            assert isinstance(snode, SchedulerNode)
            snode.apply_new_loop_order(new_order)  # type: ignore[arg-type]

        refresh_group_node_dependencies(self)

    def __init__(self, scheduler: Scheduler, snodes: List[BaseSchedulerNode]) -> None:
        super().__init__(scheduler)
        init_group_node(self, scheduler, snodes)
        self.users: List[NodeUser] = []
        self.group = max(snodes, key=lambda x: int(x.is_reduction())).group

    @cache_on_self
    def get_name(self) -> str:
        return "_".join([x.get_name() for x in self.snodes])

    def get_first_name(self) -> str:
        return self.snodes[0].get_name()

    @cache_on_self
    def get_buffer_names(self) -> OrderedSet[str]:
        return OrderedSet.union(*[x.get_buffer_names() for x in self.snodes])

    def get_outputs(self) -> List[SchedulerBuffer]:
        result: List[SchedulerBuffer] = []
        for node in self.snodes:
            result.extend(node.get_outputs())
        return result

    def debug_str_extra(self) -> str:
        lines = [
            f"{self.get_name()}.snodes[{i}] =\n{node.debug_str()}"
            for i, node in enumerate(self.snodes)
        ]
        node = self.snodes[0].node
        if node is not None:
            lines.extend(self._debug_str_for_device())

        return textwrap.indent("\n".join(lines).rstrip(), "    ")

    def debug_str_short(self) -> str:
        snodes_str = [node.debug_str_short() for node in self.snodes]
        return f"{self}, snodes: {snodes_str}"

    def set_last_usage(
        self, future_used_buffers: OrderedSet[str], mutation_real_name: Dict[str, str]
    ) -> None:
        # Set self.last_usage using the global information
        # This will be used for inter-kernel optimisations
        super().set_last_usage(future_used_buffers, mutation_real_name)
        # Set self.last_usage on the snodes
        # This will be used for optimisations within the kernel
        future_used_buffers: OrderedSet[str] = OrderedSet()
        for node in reversed(self.snodes):
            node.set_last_usage(future_used_buffers, mutation_real_name)
            future_used_buffers.update(node.last_usage)

    @cache_on_self
    def used_buffer_names(self) -> OrderedSet[str]:
        return OrderedSet.union(*[x.used_buffer_names() for x in self.snodes])

    @cache_on_self
    def used_or_aliased_buffer_names(self) -> OrderedSet[str]:
        return OrderedSet.union(
            *[x.used_or_aliased_buffer_names() for x in self.snodes]
        )

    def get_nodes(self) -> Sequence[BaseSchedulerNode]:
        return self.snodes

    def __repr__(self) -> str:
        return f"{type(self).__name__}(nodes={self.get_name()})"

    @cache_on_self
    def is_reduction(self) -> bool:
        return any(x.is_reduction() for x in self.snodes)

    @cache_on_self
    def is_split_scan(self) -> bool:
        return any(x.is_split_scan() for x in self.snodes)

    @cache_on_self
    def is_template(self) -> bool:
        return any(x.is_template() for x in self.snodes)

    @cache_on_self
    def get_template_node(self) -> Optional[ir.TemplateBuffer]:
        for node in self.snodes:
            if node.is_template():
                return node.get_template_node()
        return None

    def get_device(self) -> torch.device:
        return self.group[0]

    @cache_on_self
    def has_aliasing_or_mutation(self) -> bool:
        return any(x.has_aliasing_or_mutation() for x in self.snodes)

    # None of these need to be implemented, as a FusedSchedulerNode is just an
    # abstraction for scheduling purposes
    def update_mutated_names(self, renames: Dict[str, str]) -> None:
        raise NotImplementedError

    def add_fake_dep(self, name: Dep) -> None:
        raise NotImplementedError

    def can_inplace(self, read_dep: dependencies.Dep) -> bool:
        raise NotImplementedError

    def debug_str(self) -> str:
        """Longer form printout for trace logs"""
        name = self.get_name()
        node_typestr = ",".join(type(n).__name__ for n in self.snodes)
        buf = IndentedBuffer()
        buf.splice(
            f"""\
{name}: {type(self).__name__}({node_typestr})
{name}.writes = {pformat(self.read_writes.writes)}
{name}.unmet_dependencies = {pformat(self.unmet_dependencies)}
{name}.met_dependencies = {pformat(self.read_writes.reads - self.unmet_dependencies)}
{name}.outputs = [
            """
        )
        with buf.indent():
            for out in self.get_outputs():
                buf.splice(out.debug_str())
        buf.writeline("]")

        try:
            buf.splice(self.debug_str_extra())
        except Exception:
            log.warning("Ignoring error in debug_str()", exc_info=True)

        return buf.getrawvalue().rstrip()


class ForeachKernelSchedulerNode(FusedSchedulerNode):
    """
    This is a schedular node that consists of a set of scheduler nodes that
    has no data dependencies among them and can be executed in parallel.
    """

    def get_consumer_subnode_for(
        self, producer: BaseSchedulerNode
    ) -> Optional[BaseSchedulerNode]:
        for buf in producer.get_outputs():
            if buf.get_name() in self.read_to_node:
                return self.read_to_node[buf.get_name()]

        return None

    def get_producer_subnode_for(
        self, consumer: BaseSchedulerNode
    ) -> Optional[BaseSchedulerNode]:
        producers = set()
        for rd in consumer.read_writes.reads:
            if rd.name not in self.scheduler.name_to_buf:
                continue

            node_name = self.scheduler.name_to_buf[rd.name].defining_op.get_name()
            if node_name in self.name_to_node:
                producers.add(self.name_to_node[node_name])

        # Don't permit fusion if there are multiple subnodes
        # that this consumer reads from
        if len(producers) == 1:
            return next(iter(producers))
        else:
            return None

    @classmethod
    def can_fuse(cls, producer: BaseSchedulerNode, consumer: BaseSchedulerNode) -> bool:
        why = WhyNoFuse(producer, consumer)
        if producer.is_foreach() and consumer.is_foreach():
            producer = typing.cast(ForeachKernelSchedulerNode, producer)
            consumer = typing.cast(ForeachKernelSchedulerNode, consumer)
            foreach_match = len(producer.snodes) == len(consumer.snodes)
            if not foreach_match:
                why("foreach do not have same length")
            return foreach_match and all(
                producer.scheduler.can_fuse(l, r)
                for l, r in zip(producer.snodes, consumer.snodes)
            )
        elif consumer.is_foreach():
            if producer.is_reduction():
                why(
                    "candidate producer is a reduction, foreach ops cannot be fused with reductions currently"
                )
                return False

            consumer = typing.cast(ForeachKernelSchedulerNode, consumer)
            consumer_subnode = consumer.get_consumer_subnode_for(producer)
            if consumer_subnode is not None:
                return consumer.scheduler.can_fuse(producer, consumer_subnode)

            why("candidate producer is not dep of any foreach consumer")
            return False

        elif producer.is_foreach():
            if consumer.is_reduction():
                why(
                    "candidate consumer is a reduction, foreach ops cannot be fused with reductions currently"
                )
                return False

            producer = typing.cast(ForeachKernelSchedulerNode, producer)
            producer_subnode = producer.get_producer_subnode_for(consumer)
            if producer_subnode is not None:
                return producer.scheduler.can_fuse(producer_subnode, consumer)

            why("candidate consumer has no dep in any foreach producer")
            return False

        raise AssertionError(
            "At least one node passed to ForeachKernelSchedulerNode.can_fuse should be a foreach node"
        )

    @classmethod
    def fuse(
        cls, producer: BaseSchedulerNode, consumer: BaseSchedulerNode
    ) -> ForeachKernelSchedulerNode:
        assert producer.is_foreach() or consumer.is_foreach()
        if producer.is_foreach():
            producer = typing.cast(ForeachKernelSchedulerNode, producer)
            use_custom_partition_algo = producer.use_custom_partition_algo
            enable_autotune = producer.enable_autotune
        else:
            consumer = typing.cast(ForeachKernelSchedulerNode, consumer)
            use_custom_partition_algo = consumer.use_custom_partition_algo
            enable_autotune = consumer.enable_autotune
        prev_node_1 = None
        prev_node_2 = None
        fused_nodes: List[BaseSchedulerNode]
        if producer.is_foreach() and consumer.is_foreach():
            producer = typing.cast(ForeachKernelSchedulerNode, producer)
            consumer = typing.cast(ForeachKernelSchedulerNode, consumer)
            fused_nodes = [
                FusedSchedulerNode.fuse(l, r)
                for l, r in zip(producer.snodes, consumer.snodes)
            ]
        elif producer.is_foreach():
            producer = typing.cast(ForeachKernelSchedulerNode, producer)
            producer_subnode = producer.get_producer_subnode_for(consumer)
            fused_nodes = []
            prev_node_1 = producer
            prev_node_2 = None
            for node in producer.snodes:
                if node is producer_subnode:
                    new_node = FusedSchedulerNode.fuse(node, consumer)
                    prev_node_2 = new_node
                    fused_nodes.append(new_node)
                else:
                    fused_nodes.append(node)

        elif consumer.is_foreach():
            consumer = typing.cast(ForeachKernelSchedulerNode, consumer)
            consumer_subnode = consumer.get_consumer_subnode_for(producer)
            fused_nodes = []
            prev_node_1 = consumer
            prev_node_2 = None

            for node in consumer.snodes:
                if node is consumer_subnode:
                    new_node = FusedSchedulerNode.fuse(producer, node)
                    prev_node_2 = new_node
                    fused_nodes.append(new_node)
                else:
                    fused_nodes.append(node)
        else:
            raise AssertionError(
                "At least one node passed to ForeachKernelSchedulerNode.fuse should be a foreach node"
            )

        return cls(
            producer.scheduler,
            fused_nodes,
            use_custom_partition_algo=use_custom_partition_algo,
            prev_node_1=prev_node_1,
            prev_node_2=prev_node_2,
            enable_autotune=enable_autotune,
        )

    def __init__(
        self,
        scheduler: Scheduler,
        snodes: List[BaseSchedulerNode],
        use_custom_partition_algo: bool,
        prev_node_1: Optional[BaseSchedulerNode] = None,
        prev_node_2: Optional[BaseSchedulerNode] = None,
        enable_autotune: bool = False,
    ) -> None:
        self.read_to_node = {}
        self.name_to_node = {}

        if prev_node_1 is None or prev_node_2 is None:
            super().__init__(scheduler, snodes)

            for node in snodes:
                for read in node.read_writes.reads:
                    self.read_to_node[read.name] = node

                for name in node.get_operation_names():
                    self.name_to_node[name] = node
        else:
            self.scheduler = scheduler
            self.snodes = snodes
            self.node = None
            self.users: List[NodeUser] = []

            self.set_read_writes(
                dependencies.ReadWrites.merge_list(
                    [prev_node_1.read_writes, prev_node_2.read_writes]
                )
            )

            self.unmet_dependencies = (
                OrderedSet(
                    dep
                    for dep in OrderedSet.union(
                        prev_node_1.unmet_dependencies, prev_node_2.unmet_dependencies
                    )
                    if dep.name not in self.get_buffer_names()
                )
                - self.read_writes.writes
            )

            self.min_order = min([prev_node_1.min_order, prev_node_2.min_order])
            self.max_order = max([prev_node_1.max_order, prev_node_2.max_order])

            if prev_node_1.is_foreach():
                assert isinstance(prev_node_1, ForeachKernelSchedulerNode)
                foreach_node, other_node = prev_node_1, prev_node_2
            else:
                assert isinstance(prev_node_2, ForeachKernelSchedulerNode)
                foreach_node, other_node = prev_node_2, prev_node_1

            self.ancestors = foreach_node.ancestors
            self.ancestors.update(other_node.ancestors)

            self.name_to_node = foreach_node.name_to_node
            for name in other_node.get_operation_names():
                self.name_to_node[name] = other_node

        self.use_custom_partition_algo = use_custom_partition_algo
        self.group = (snodes[0].get_device(), ((sympy.Expr("combo_kernel"),),))
        self.origins: OrderedSet[torch.fx.Node] = OrderedSet()
        self.enable_autotune = enable_autotune

    @classmethod
    def combinable_nodes(
        cls, nodes: List[BaseSchedulerNode]
    ) -> List[BaseSchedulerNode]:
        extern = [x for x in nodes if isinstance(x, ExternKernelSchedulerNode)]
        if extern:
            log.debug(
                "ComboKernels: %d external nodes are filtered %s",
                len(extern),
                [node.node.get_origins() for node in extern if node.node is not None],
            )
        filtered_nodes = [
            x
            for x in nodes
            if not isinstance(x, (NopKernelSchedulerNode, ExternKernelSchedulerNode))
        ]
        foreach_nodes = [
            x for x in filtered_nodes if isinstance(x, ForeachKernelSchedulerNode)
        ]
        if foreach_nodes:
            log.debug("ComboKernels: %d foreach nodes are filtered", len(foreach_nodes))
        filtered_nodes = [
            x for x in filtered_nodes if not isinstance(x, ForeachKernelSchedulerNode)
        ]
        template_nodes = [x for x in filtered_nodes if x.is_template()]
        if template_nodes:
            log.debug(
                "ComboKernels: %d template nodes are filtered", {len(template_nodes)}
            )
        filtered_nodes = [x for x in filtered_nodes if x not in template_nodes]
        return filtered_nodes

    @staticmethod
    def _default_group_nodes_for_combo_kernels(
        scheduler: Scheduler,
    ) -> List[List[BaseSchedulerNode]]:
        """
        Returns a list of lists of nodes that are to be grouped together.
        """
        sorted_nodes = scheduler._topological_sort_nodes()
        grouped_nodes = []
        max_num_nodes = 8
        for nodes in sorted_nodes:
            grouped_nodes.extend(
                [
                    nodes[i : i + max_num_nodes]
                    for i in range(0, len(nodes), max_num_nodes)
                ]
            )

        return grouped_nodes

    group_algorithm_for_combo_kernels: Callable[
        [Scheduler], List[List[BaseSchedulerNode]]
    ] = _default_group_nodes_for_combo_kernels

    @staticmethod
    def set_group_algorithm_for_combo_kernels(
        custom_group_algorithm: Callable[[Scheduler], List[List[BaseSchedulerNode]]]
    ) -> None:
        ForeachKernelSchedulerNode.group_algorithm_for_combo_kernels = (
            custom_group_algorithm
        )

    @staticmethod
    def group_nodes_for_combo_kernels(
        scheduler: Scheduler,
    ) -> List[List[BaseSchedulerNode]]:
        return ForeachKernelSchedulerNode.group_algorithm_for_combo_kernels(scheduler)

    def mark_run(self) -> None:
        raise NotImplementedError

    def codegen(self) -> None:
        assert isinstance(self.node, ir.ComputedBuffer), f"{type(self.node)=}"
        self.node.get_store_function()(self.node.make_loader()())

    def is_foreach(self) -> bool:
        return True

    def get_subkernel_nodes(self) -> List[BaseSchedulerNode]:
        """Returns a list of nodes which comprise the combo kernel.
        These nodes may be vertically fused."""
        return list(self.snodes)

    def get_nodes(self) -> Sequence[BaseSchedulerNode]:
        """Returns all nodes contained in this kernel, unpacking fused nodes
        into their constituent scheduler nodes."""
        return list(itertools.chain.from_iterable(x.get_nodes() for x in self.snodes))

    def get_first_name(self) -> str:
        return self.snodes[0].get_first_name()

    def prune_redundant_deps(
        self, name_to_fused_node: Dict[str, BaseSchedulerNode]
    ) -> None:
        _prune_redundant_deps(self, name_to_fused_node, self.scheduler.name_to_buf)

        for node in self.snodes:
            node.prune_redundant_deps(name_to_fused_node)


class GroupedSchedulerNode(BaseSchedulerNode):
    """
    This is a "fake" scheduler node that represents a group of scheduler nodes
    that are meant to be *grouped* together (it does not allow another node to be scheduled
    in between its constituent nodes, nor does it allow another node to fuse into any of its constituent nodes).
    The way it does this is by maintaining its unmet dependencies as the union of its constituent nodes.
    Fusion will still happen among the nodes within each GroupedSchedulerNode.
    At codegen time, this scheduler node will be unpacked and codegen is called on each constituent node.
    """

    snodes: List[BaseSchedulerNode]

    @classmethod
    def create(cls, snodes: List[BaseSchedulerNode]) -> GroupedSchedulerNode:
        scheduler = snodes[0].scheduler
        assert all(node.scheduler is scheduler for node in snodes)
        grouped_snode = cls(scheduler, snodes)  # type: ignore[arg-type]
        for snode in snodes:
            scheduler.name_to_fused_node[snode.get_name()] = grouped_snode
        scheduler.name_to_fused_node[grouped_snode.get_name()] = grouped_snode
        return grouped_snode

    def __init__(self, scheduler: Scheduler, snodes: List[BaseSchedulerNode]) -> None:
        super().__init__(scheduler)
        init_group_node(self, scheduler, snodes)

    def unpack(self) -> List[BaseSchedulerNode]:
        """
        Do fusion among nodes within this GroupedSchedulerNode,
        and then unpack this GroupedSchedulerNode into regular nodes.
        """
        for snode in self.snodes:
            self.scheduler.name_to_fused_node[snode.get_name()] = snode
        del self.scheduler.name_to_fused_node[self.get_name()]
        return self.scheduler.fuse_nodes(self.snodes)

    def add_fake_dep(self, fake_dep: Dep) -> None:
        self.set_read_writes(self.read_writes.with_read(fake_dep))
        self.unmet_dependencies.add(fake_dep)

    @cache_on_self
    def get_name(self) -> str:
        return "_".join([x.get_name() for x in self.snodes])

    def get_first_name(self) -> str:
        return self.snodes[0].get_name()

    @cache_on_self
    def get_buffer_names(self) -> OrderedSet[str]:
        return OrderedSet.union(*[x.get_buffer_names() for x in self.snodes])

    def get_outputs(self) -> List[SchedulerBuffer]:
        result: List[SchedulerBuffer] = []
        for node in self.snodes:
            result.extend(node.get_outputs())
        return result

    def get_nodes(self) -> Sequence[BaseSchedulerNode]:
        return self.snodes

    @classmethod
    def can_fuse(cls, producer: BaseSchedulerNode, consumer: BaseSchedulerNode) -> bool:
        # GroupedSchedulerNode cannot be fused with another node
        return False


def pick_loop_order(
    stride_lengths: List[List[int]],
    sizes: List[sympy.Expr],
    priority_idx: Tuple[int, ...] = (),
) -> List[int]:
    """
    A heuristic to decide loop iteration orders.  This has not been well
    tuned and may be something we should autotune.
    """

    @functools.cmp_to_key
    def index_cmp(a: int, b: int) -> int:
        if sizes[a] == 1 or sizes[b] == 1:
            # 1-sizes don't matter, just move them to the end
            return cmp(sizes[a] == 1, sizes[b] == 1)

        # Take abs, otherwise flipped dimensions are treated as smaller
        # strides than contiguous dims
        stride_len_a = [abs(sl[a]) for sl in stride_lengths]
        stride_len_b = [abs(sl[b]) for sl in stride_lengths]

        # equivalent to
        # np.logical_or(stride_lengths[:, b] == 0, stride_lengths[:, a] < stride_lengths[:, b]).all()
        a_first = sum(
            sl_b == 0 or sl_a < sl_b for sl_a, sl_b in zip(stride_len_a, stride_len_b)
        )
        b_first = sum(
            sl_a == 0 or sl_b < sl_a for sl_a, sl_b in zip(stride_len_a, stride_len_b)
        )
        if a_first > b_first:
            return -1
        if b_first > a_first:
            return 1

        # otherwise contiguous
        return cmp(b, a)

    order = list(reversed(range(len(stride_lengths[0]))))
    if len(priority_idx) > 0:
        # if we have priority node, only use that node's order
        stride_lengths = [stride_lengths[pi] for pi in priority_idx]
    if config.pick_loop_orders:
        order.sort(key=index_cmp)
    return order


@dataclasses.dataclass
class NodeUser:
    node: Union[BaseSchedulerNode, OutputNode]
    can_inplace: bool = False

    # A weak user must be scheduled after a given node, but doesn't actually
    # use the result
    is_weak: bool = False

    def __hash__(self) -> int:
        return hash((self.node.get_name(), self.can_inplace, self.is_weak))

    def __eq__(self, other: object) -> bool:
        return (
            isinstance(other, NodeUser)
            and self.get_name() == other.get_name()
            and self.can_inplace == other.can_inplace
            and self.is_weak == other.is_weak
        )

    def get_name(self) -> str:
        return self.node.get_name()

    def merge(self, other: NodeUser) -> NodeUser:
        assert self.node is other.node
        return NodeUser(
            self.node,
            self.can_inplace and other.can_inplace,
            self.is_weak and other.is_weak,
        )


_post_grad_graph_counter = itertools.count()


class Scheduler:
    __dep_size_hint_cache: Dict[Dep, int]

    def __init__(self, nodes: List[ir.Operation]) -> None:
        with dynamo_timed("Scheduler.__init__"):
            self._init(nodes)

    def _init(self, nodes: List[ir.Operation]) -> None:
        super().__init__()
        self.__dep_size_hint_cache = {}
        V.graph.scheduler = self
        self.backends: Dict[torch.device, BaseScheduling] = {}
        self.post_grad_graph_id = next(_post_grad_graph_counter)

        self.completed_operations: OrderedSet[str] = OrderedSet()
        self.available_buffer_names = OrderedSet(
            [
                *V.graph.graph_inputs.keys(),
                *V.graph.constants.keys(),
                *V.graph.torchbind_constants.keys(),
            ]
        )

        self.nodes = [self.create_scheduler_node(n) for n in nodes]
        self.update_zero_dim_cpu_tensor()
        # some new constants could have been created above
        self.available_buffer_names.update(V.graph.constants.keys())
        for node in self.nodes:
            node.prune_deps()

        self.name_to_node: Dict[str, BaseSchedulerNode] = {
            n.get_name(): n for n in self.nodes
        }
        self.name_to_buf: Dict[str, SchedulerBuffer] = {
            buf.get_name(): buf for node in self.nodes for buf in node.get_outputs()
        }
        self.name_to_fused_node: Dict[str, BaseSchedulerNode] = self.name_to_node.copy()

        # mutation_real_name: Maps back to the original name for codegen
        # Example:
        # If you mutate buf0 inside of buf1's kernel, then:
        # mutation_real_name = {"buf0" : "buf1"}
        # all subsequent uses of buf0 become buf1's usage in dependency graph
        self.mutation_real_name: Dict[str, str] = {}

        # We handle mutation by renaming modified versions of the same
        # buffer in the dependency graph to prevent cycles.
        # mutation_renames: tracks the current name for a given buffer
        #                   (changed once per mutation)
        # Example:
        # If you mutate buf0 inside of buf1's kernel, then:
        # mutation_renames = {"buf1" : "buf0"}
        # in codegen we only use buf0, never buf1
        self.mutation_renames: Dict[str, str] = {}

        self.compute_dependencies()
        self.nodes = self.topological_sort_schedule(self.nodes)
        self.dead_node_elimination()
        self.name_to_fused_node = {n.get_name(): n for n in self.nodes}
        self.compute_ancestors()
        if config.reorder_for_compute_comm_overlap:
            self.nodes = comms.decide_global_ordering_of_comms(
                self.nodes,
                self.name_to_buf,
                self.name_to_fused_node,
            )

        metrics.ir_nodes_pre_fusion += len(self.nodes)
        V.debug.ir_pre_fusion(self.nodes)
        self.num_orig_nodes = len(self.nodes)
        self.create_foreach_nodes()
        self.nodes = self.topological_sort_schedule(self.nodes)
        self.logged_slow_fusion: OrderedSet[Tuple[str, str]] = OrderedSet()
        if config._pre_fusion_custom_pass is not None:
            self.nodes = config._pre_fusion_custom_pass(self.nodes)
        self.nodes = self.fuse_nodes(self.nodes)
        if config.reorder_for_peak_memory:
            from .memory import reorder_for_peak_memory

            self.nodes = reorder_for_peak_memory(
                self.nodes,
                self.name_to_buf,
                self.name_to_fused_node,
                set(V.graph.graph_inputs.keys()),
                set(V.graph.get_output_names()),
            )
        self.merge_loops()
        self.finalize_multi_template_buffers()
        if config.reorder_for_compute_comm_overlap:
            self.nodes = comms.reorder_compute_and_comm_for_overlap(self.nodes)
        if config.combo_kernels:
            self.create_combo_kernel_nodes(num_ck_nodes=None)
        self.process_grouped_nodes()
        self.compute_last_usage()
        V.debug.ir_post_fusion(self.nodes)
        V.debug.graph_diagram(self.nodes)
        self.debug_draw_graph()

        # used during codegen:
        self.buffer_names_to_free: OrderedSet[str] = OrderedSet()

        # fx graph node to the position it appears in the graph
        # for debug attribution
        self.origin_to_index: Dict[torch.fx.Node, int] = {}

        get_metric_table("graph_stats").add_row(
            lambda: {
                "graph_id": self.post_grad_graph_id,
                "num_nodes_before_fusion": self.num_orig_nodes,
                "num_nodes_after_fusion": len(self.nodes),
            }
        )

    @property
    def current_device(self) -> Optional[torch.device]:
        return V.graph.current_device

    @current_device.setter
    def current_device(self, device: Optional[torch.device]) -> None:
        V.graph.current_device = device

    def debug_draw_graph(self) -> None:
        """Generate an image of the graph for debugging"""
        if os.environ.get("INDUCTOR_WRITE_SCHEDULER_GRAPH", None) == "1":
            from .debug import draw_buffers

            draw_buffers(self.nodes, print_graph=True)

    def debug_print_nodes(self, label: str) -> None:
        if log.isEnabledFor(logging.INFO):
            log.info("%s:", label)
            for node in self.nodes:
                node.log_details()

    def create_scheduler_node(self, node: ir.Operation) -> BaseSchedulerNode:
        assert (
            node.get_origins() is not None
        ), "All nodes passed to scheduling must have an origin"
        if node.is_no_op():
            return NopKernelSchedulerNode(self, node)
        elif isinstance(node, (ir.ComputedBuffer, ir.TemplateBuffer)):
            return SchedulerNode(self, node)
        elif isinstance(node, ir.ExternKernel):
            return ExternKernelSchedulerNode(self, node)
        else:
            raise NotImplementedError(node)

    def create_foreach_nodes(self) -> None:
        removed_node_names: OrderedSet[str] = OrderedSet()
        fe_nodes = []
        kept_node_names = self.name_to_fused_node.keys()

        for names in V.graph.lists.values():
            names = [
                name
                for name in names
                if name in kept_node_names
                and not isinstance(self.name_to_node[name], NopKernelSchedulerNode)
            ]
            if not names:
                # All nodes eliminated
                continue

            removed_node_names.update(names)
            snodes = [self.name_to_node[name] for name in names]

            enable_autotune = config.combo_kernels_autotune > 1
            fe_node = ForeachKernelSchedulerNode(
                self,
                snodes,
                use_custom_partition_algo=False,
                enable_autotune=enable_autotune,
            )

            fe_nodes.append(fe_node)

            for name in names:
                self.name_to_fused_node[name] = fe_node

        self.nodes = [
            node for node in self.nodes if node.get_name() not in removed_node_names
        ] + list(fe_nodes)

    def compute_dependencies(self) -> None:
        """
        Create dependency edges between nodes, handling aliasing and
        mutation properly.
        """

        T = TypeVar("T")

        class DedupList(Generic[T]):
            """
            This data structure behaves like a list except it makes sure the
            elements remain unique.
            Normally one could use a OrderedSet/dict for this purpose however
            the list in question gets elements appended as it is being
            iterated over which means that we need to keep the list
            semantics.
            """

            def __init__(
                self,
                items: Optional[List[T]] = None,
                membership: Optional[OrderedSet[T]] = None,
            ) -> None:
                self.items = items or []
                self.membership = membership or OrderedSet()

            def append(self, node_user: T) -> None:
                if node_user in self.membership:
                    return
                self.items.append(node_user)
                self.membership.add(node_user)

            def __add__(self, other: DedupList[T]) -> DedupList[T]:
                new_membership = OrderedSet.union(self.membership, other.membership)
                new_items = self.items + [
                    x for x in other.items if x not in self.membership
                ]
                return DedupList(new_items, new_membership)

        name_to_users: DefaultDict[str, DedupList[NodeUser]] = collections.defaultdict(
            DedupList
        )

        # handle aliasing by using python aliasing in name_to_users
        # if foo aliases bar then we will make name_to_users["foo"] point
        # to the same python list as name_to_users["bar"]
        for node in self.nodes:
            for buf1 in node.get_outputs():
                buf1_name = buf1.get_name()
                for buf2_name in buf1.get_aliases():
                    if buf1_name in name_to_users and buf2_name in name_to_users:
                        # merge the two
                        list1 = name_to_users[buf1_name]
                        list2 = name_to_users[buf2_name]
                        combined = list1 + list2
                        for key in name_to_users.keys():
                            if (
                                name_to_users[key] is list1
                                or name_to_users[key] is list2
                            ):
                                name_to_users[key] = combined
                    elif buf1_name in name_to_users:
                        name_to_users[buf2_name] = name_to_users[buf1_name]
                    else:
                        name_to_users[buf1_name] = name_to_users[buf2_name]

        def rename(n: str) -> str:
            if n in self.mutation_renames:
                return rename(self.mutation_renames[n])
            return n

        def add_user(
            used_by_name: str,
            user_node: Union[BaseSchedulerNode, OutputNode],
            can_inplace: bool = False,
            is_weak: bool = False,
        ) -> None:
            name_to_users[rename(used_by_name)].append(
                NodeUser(user_node, can_inplace, is_weak)
            )

        unbacked_symbol_to_origin_node: Dict[sympy.Symbol, Optional[str]] = {}

        # NB: None means that the dependency is on an input.  Don't actually
        # generate a dependency because if we do, Inductor will start trying
        # to free the unbacked int but that's pointless
        for name, val in V.graph.graph_inputs.items():
            if isinstance(val, sympy.Expr):
                for fs in val.free_symbols:
                    unbacked_symbol_to_origin_node[fs] = None

        for node in self.nodes:
            log.debug("scheduling %s", node.node)

            # unbacked symbols don't follow ordinary buffer dependencies, so
            # we track their def/uses separately
            assert node.node is not None
            unbacked_symbol_defs = sorted(
                node.node.get_unbacked_symbol_defs(), key=lambda x: x.name
            )
            for s in unbacked_symbol_defs:
                assert isinstance(s, sympy.Symbol)
                # Pick the first definer as canonical.  There may be multiple
                # because if a MultiOutputLayout buffer propagates an unbacked
                # symint to multiple outputs, they will all claim to def it.
                if s not in unbacked_symbol_to_origin_node:
                    unbacked_symbol_to_origin_node[s] = node.get_name()

            unbacked_symbol_uses = sorted(
                node.node.get_unbacked_symbol_uses(), key=lambda x: x.name
            )
            # if a kernel takes unbacked symints, register dependencies
            for s in unbacked_symbol_uses:
                assert (
                    s in unbacked_symbol_to_origin_node
                ), f"{s} not in {unbacked_symbol_to_origin_node}"
                if (r := unbacked_symbol_to_origin_node[s]) is not None:
                    for buf in self.name_to_node[r].get_outputs():
                        node.add_fake_dep(StarDep(buf.get_name()))

            if (
                len(node.read_writes.writes) == 1
                and (dep := next(iter(node.read_writes.writes)))
                and isinstance(dep, MemoryDep)
            ):
                node_mode = dep.mode
            else:
                node_mode = None

            # Handle output mutations
            for buf in node.get_outputs():
                # a node will mutate either 0 or 1 buffers
                assert len(buf.get_mutations()) <= 1
                for alt_name in buf.get_mutations():
                    alt_name = rename(alt_name)
                    # this node must run after the prior writer
                    add_user(alt_name, node)
                    node.add_fake_dep(StarDep(alt_name, mode=node_mode))
                    for user in name_to_users[alt_name].items:
                        if user.get_name() == node.get_name():
                            continue

                        assert isinstance(user.node, BaseSchedulerNode)
                        for other_name in user.node.get_buffer_names():
                            # this node must run after all prior readers
                            other_name = rename(other_name)
                            node.add_fake_dep(
                                WeakDep(other_name, mutating_buf=buf.get_name())
                            )
                            add_user(other_name, node, is_weak=True)

            # add normal non-mutation dependencies
            for read in node.read_writes.reads:
                if not isinstance(read, WeakDep):
                    add_user(read.name, node, node.can_inplace(read))

            node.update_mutated_names(self.mutation_renames)

            # update our renaming scheme for the next iteration
            for buf in node.get_outputs():
                for alt_name in buf.get_mutations():
                    self.mutation_renames[rename(alt_name)] = buf.get_name()
                    self.mutation_renames[alt_name] = buf.get_name()
                    self.mutation_real_name[
                        buf.get_name()
                    ] = self.mutation_real_name.get(alt_name, alt_name)

        # make sure outputs aren't dead-code-eliminated
        for buf_name in V.graph.get_output_names():
            log.debug("scheduling output %s", buf_name)
            add_user(buf_name, OutputNode(StarDep(buf_name)))

        # make sure unbacked symints aren't dead-code-eliminated
        for out in V.graph.graph_outputs:
            for s in out.get_unbacked_symbol_uses():
                assert (
                    s in unbacked_symbol_to_origin_node
                ), f"{s} not in {unbacked_symbol_to_origin_node.keys()}"
                if r := unbacked_symbol_to_origin_node[s]:
                    for buf_name in self.name_to_node[r].get_buffer_names():
                        log.debug(
                            "scheduling output %s for unbacked symint %s", buf_name, s
                        )
                        add_user(buf_name, OutputNode(StarDep(buf_name)))

        # make sure input mutation isn't dead-code-eliminated
        for name in self.mutation_renames:
            if name in V.graph.graph_inputs:
                add_user(name, OutputNode(StarDep(name)))
                V.graph.mutated_inputs.add(name)
            elif name in V.graph.constants:
                # In AOTI, module parameters and buffers are not lifted as graph inputs
                add_user(name, OutputNode(StarDep(name)))

        inp_names = {
            name: index for index, name in enumerate(V.graph.graph_inputs.keys())
        }
        V.graph.mutated_input_idxs = [
            inp_names[name] for name in V.graph.mutated_inputs
        ]

        # copy users information onto the nodes
        for node in self.nodes:
            for buf in node.get_outputs():
                buf.set_users(name_to_users[buf.get_name()].items)

    def dead_node_elimination(self) -> None:
        """
        Remove any nodes without users
        """
        # self.nodes is in topological order, so by iterating in reverse order
        # we have visited (and potentially removed) all users before visiting a
        # given node.
        updated_nodes = []
        for node in reversed(self.nodes):

            def can_eliminate_user(user: NodeUser) -> bool:
                return user.is_weak or user.get_name() in V.graph.removed_operations

            active_buffers = False
            for buf in node.get_outputs():
                can_eliminate = all(can_eliminate_user(u) for u in buf.users)
                if can_eliminate:
                    log.debug("removed dead buffer: %s", buf.get_name())
                    V.graph.removed_buffers.add(buf.get_name())
                else:
                    active_buffers = True

            can_eliminate = not node.has_side_effects() and not active_buffers

            if not can_eliminate:
                updated_nodes.append(node)
            else:
                # dead code
                log.debug("removed dead operation: %s", node.get_name())
                V.graph.removed_operations.add(node.get_name())
                for read in node.read_writes.reads:
                    if read.name in self.name_to_buf:
                        users = self.name_to_buf[read.name].users
                        self.name_to_buf[read.name].users = [
                            u for u in users if u.node.get_name() != node.get_name()
                        ]
        self.nodes = list(reversed(updated_nodes))

        # Prune any WeakDeps no longer needed
        for node in self.nodes:
            node.prune_weak_deps()

    def topological_sort_schedule(
        self, nodes: List[BaseSchedulerNode]
    ) -> List[BaseSchedulerNode]:
        """
        Ensure nodes is in topologically sorted order
        """
        seen: OrderedSet[BaseSchedulerNode] = OrderedSet()
        name_to_node: Dict[str, BaseSchedulerNode] = dict()
        result: List[BaseSchedulerNode] = []

        def visit(n: BaseSchedulerNode) -> None:
            if n not in seen:
                seen.add(n)
                for dep in sorted(n.unmet_dependencies, key=lambda d: d.name):
                    # We only care about doing toposort within `nodes`
                    if dep.name not in name_to_node:
                        continue
                    visit(name_to_node[dep.name])
                result.append(n)

        for node in nodes:
            for name in node.get_buffer_names():
                name_to_node[name] = node
        for node in nodes:
            visit(node)
        return result

    def _get_unmet_dep_nodes(self, snode: BaseSchedulerNode) -> List[BaseSchedulerNode]:
        unmet_deps = set()
        if isinstance(
            snode,
            (
                SchedulerNode,
                ExternKernelSchedulerNode,
                NopKernelSchedulerNode,
                FusedSchedulerNode,
            ),
        ):
            for dep in snode.unmet_dependencies:
                unmet_deps.add(dep.name)
        else:
            raise RuntimeError(
                f"get_unmet_dep_nodes is not implemented for {type(snode)}."
            )
        unmet_dep_ops = (self.name_to_buf[dep].defining_op for dep in unmet_deps)
        return list({self.name_to_fused_node[n.get_name()] for n in unmet_dep_ops})

    def _topological_sort_nodes(self) -> List[List[BaseSchedulerNode]]:
        """
        Sort nodes by their topological order, return a list of node lists.
        """
        order = []
        nodes = dict.fromkeys(self.nodes, 0)
        children: Dict[Any, Any] = {}
        for node in self.nodes:
            deps = self._get_unmet_dep_nodes(node)
            nodes[node] = len(deps)
            for dep in deps:
                c = children.get(dep, [])
                c.append(node)
                children[dep] = c

        zero_deg_nodes = [n for n, v in nodes.items() if v == 0]
        while zero_deg_nodes:
            order.append(zero_deg_nodes)
            for n in zero_deg_nodes:
                for user in children.get(n, []):
                    nodes[user] -= 1
                nodes.pop(n)
            zero_deg_nodes = [n for n, v in nodes.items() if v == 0]
        assert not nodes, "Topological sort failed!"
        return order

    def compute_ancestors(self) -> None:
        """
        Populate each node.ancestors
        """
        # note self.nodes is topologically sorted
        name_to_ancestors: Dict[str, OrderedSet[str]] = {}
        for node in self.nodes:
            ancestors: OrderedSet[str] = OrderedSet()
            for dep in node.unmet_dependencies:
                dep_node_name = self.name_to_buf[dep.name].defining_op.get_name()
                ancestors.add(dep_node_name)
                ancestors |= name_to_ancestors[dep_node_name]
            name_to_ancestors[node.get_name()] = ancestors
            node.ancestors = ancestors

        for order, node in enumerate(self.nodes):
            node.min_order = order
            node.max_order = order

    def merge_loops(self) -> None:
        for node in self.nodes:
            if not config.loop_ordering_after_fusion:
                continue

            # Even for CPU, if we are using the halide backend, we still need
            # the merge loops steps below
            if not isinstance(node, (SchedulerNode, FusedSchedulerNode)) or (
                (not is_gpu(node.get_device().type)) and config.cpu_backend != "halide"
            ):
                continue
            for snode in node.get_nodes():
                # merge loops for the scheduler node
                if not isinstance(snode, SchedulerNode) or snode.is_template():
                    continue

                snode._body = snode._body.merge_loops()
                snode._sizes = snode._body.sizes

                # merge_loops is called after loop reordering.
                # We still need retain fake dependencies since codegen the
                # estimated amount of memory access rely on them.
                snode.refresh_dependencies(normalize=True)

                # Note that for CPU backend, merging loops will change
                # snode.group. It's fine for Triton backend.
                # But if we simplify update snode.group like this:
                #   group_fn = self.get_backend(snode.node.get_device()).group_fn
                #   snode.group = (snode.node.get_device(), group_fn(snode._sizes))
                # There is still an issue due to different snode in a
                # FusedSchedulerNode having different merged loops.
                # Skip CPU backend for now.

    def fuse_nodes(self, nodes: List[BaseSchedulerNode]) -> List[BaseSchedulerNode]:
        """
        Combine eligible nodes into FusedSchedulerNodes.
        """
        with dynamo_timed("Scheduler.fused_nodes"):
            for i in range(10):
                old_len = len(nodes)
                fusion_log.debug(
                    "===== attempting fusion (%d/10): %d nodes =====",
                    i + 1,
                    old_len,
                )
                nodes = self.fuse_nodes_once(nodes)
                new_len = len(nodes)
                fusion_log.debug(
                    "completed fusion round (%d/10): fused %d nodes into %d nodes\n",
                    i + 1,
                    old_len,
                    new_len,
                )
                if new_len == old_len or new_len == 1:
                    fusion_log.debug(
                        "===== fusion complete (%d iterations) =====", i + 1
                    )
                    break
            return nodes

    def process_grouped_nodes(self) -> None:
        """
        Unpack GroupedSchedulerNode into regular nodes.
        """
        new_nodes: List[BaseSchedulerNode] = []
        for node in self.nodes:
            new_nodes.extend(
                node.unpack() if isinstance(node, GroupedSchedulerNode) else [node]
            )
        self.nodes = new_nodes

    def benchmark_fused_nodes(
        self, nodes: Sequence[BaseSchedulerNode]
    ) -> Tuple[float, str]:
        """
        Benchmark fused list of nodes and return the execution time
        in milliseconds on randomly generated inputs.
        """
        assert len(nodes) > 0
        device = nodes[0].get_device()
        self.current_device = device
        backend = self.get_backend(device)
        with dynamo_timed("benchmark_fused_nodes"):
            return backend.benchmark_fused_nodes(nodes)

    def finalize_multi_template_buffers(self) -> None:
        def replace_operation_buffer(
            orig_node: ir.MultiTemplateBuffer, new_node: ir.OperationBuffer
        ) -> None:
            replaced_buf_name = new_node.get_name()
            orig_buf_name = orig_node.get_name()
            assert isinstance(orig_buf_name, str) and isinstance(replaced_buf_name, str)

            replaced_op_name = new_node.get_operation_name()
            orig_op_name = orig_node.get_operation_name()
            assert isinstance(orig_op_name, str) and isinstance(replaced_op_name, str)

            del V.graph.name_to_buffer[replaced_buf_name]
            new_node.name = orig_buf_name

            del V.graph.name_to_op[replaced_op_name]
            new_node.operation_name = orig_op_name

            orig = V.graph.buffers.index(orig_node)
            V.graph.buffers.remove(new_node)
            V.graph.buffers[orig] = new_node
            V.graph.name_to_buffer[orig_buf_name] = new_node

            orig = V.graph.operations.index(orig_node)
            V.graph.operations.remove(new_node)
            V.graph.operations[orig] = new_node
            V.graph.name_to_op[orig_op_name] = new_node

        for i, node in enumerate(self.nodes):
            if isinstance(node, SchedulerNode) and isinstance(
                node.node, ir.MultiTemplateBuffer
            ):
                multi_node = node.node
                if not config.test_configs.force_extern_kernel_in_multi_template:
                    min_node_unfused, _ = multi_node.get_min_choice()
                else:
                    min_node_unfused = next(
                        (
                            timing
                            for timing in multi_node.choice_timings
                            if isinstance(
                                timing,
                                torch._inductor.select_algorithm.ExternKernelCaller,
                            )
                        ),
                        None,  # type: ignore[arg-type]
                    )
                    assert min_node_unfused is not None

                if isinstance(
                    min_node_unfused,
                    torch._inductor.ir.TritonTemplateCallerBase,
                ):
                    node.node.finalize_as_triton_caller(min_node_unfused)
                    continue

                out_tensorbox = min_node_unfused.output_node()
                out_storage = out_tensorbox.data
                assert isinstance(out_storage, ir.StorageBox)
                out_buffer = out_storage.data
                assert isinstance(out_buffer, ir.OperationBuffer)

                out_buffer.layout = multi_node.layout
                replace_operation_buffer(multi_node, out_buffer)
                new_scheduler_node = self.create_scheduler_node(out_buffer)

                self.nodes[i] = new_scheduler_node
                self.name_to_node[node.get_name()] = new_scheduler_node
                self.name_to_fused_node[node.get_name()] = new_scheduler_node

                for new_out, old_out in zip(
                    new_scheduler_node.get_outputs(), node.get_outputs()
                ):
                    self.name_to_buf[old_out.get_name()] = new_out
                    new_out.users = old_out.users

                new_scheduler_node.min_order = node.min_order
                new_scheduler_node.max_order = node.max_order
                new_scheduler_node.last_usage = node.last_usage

    def _any_atomic_add(self, node_list: Sequence[BaseSchedulerNode]) -> bool:
        return any(
            hasattr(n.node, "data")
            and n.node is not None
            and hasattr(n.node.data, "scatter_mode")
            and n.node.data.scatter_mode == "atomic_add"
            for n in node_list
        )

    def speedup_by_fusion(
        self, node1: BaseSchedulerNode, node2: BaseSchedulerNode
    ) -> bool:
        """
        If config.benchmark_fusion is False, always return True.
        Otherwise, return True if fusion can brings speedup.
        """

        is_multi_template = any(
            n.is_template()
            and isinstance(n.get_template_node(), ir.MultiTemplateBuffer)
            for n in (node1, node2)
        )
        if not config.benchmark_fusion and not is_multi_template:
            return True

        if (
            node1.is_template()
            and not isinstance(node1.get_template_node(), ir.TritonTemplateBuffer)
            or node1.is_foreach()
            or node2.is_foreach()
        ):
            # TODO support benchmarking epilogue fusion
            return True

        node_list_1 = node1.get_nodes()
        device = node_list_1[0].get_device()

        # don't support benchmark fusion for CPU right now.
        if device.type == "cpu":
            return True

        node_list_2 = node2.get_nodes()
        node_list_fused = list(itertools.chain(node_list_1, node_list_2))

        # We can not accurately benchmark kernel using atomic_add
        # due to how we generate random integer inputs.
        # Skip benchmarking them by allowing fusion.
        if self._any_atomic_add(node_list_fused):
            return True

        from triton.compiler.errors import CompilationError

        why = WhyNoFuse(node1, node2)

        def log_fusion(ms_fused: float, ms1: float, ms2: float) -> None:
            if fusion_log.isEnabledFor(logging.DEBUG):
                if ms_fused < ms1 + ms2:
                    fusion_log.debug(
                        "can fuse (benchmark): fusing %s with %s cause %sx speedup",
                        node1.get_buffer_names(),
                        node2.get_buffer_names(),
                        green_text(f"{(ms1 + ms2) / ms_fused:.3f}"),
                    )
                else:
                    fusion_log.debug(
                        "cannot fuse (benchmark): fusing %s with %s cause %sx slowdown",
                        node1.get_buffer_names(),
                        node2.get_buffer_names(),
                        red_text(f"{ms_fused / (ms1 + ms2):.3f}"),
                    )

        # After the succesful fusion with Template, we finalize its config.
        # Subsequently we benchmark but dont update. Checking for SchedulerNode, instead of FusedSchedulerNode
        # accomplishes this.
        if is_multi_template and any(
            n.get_template_node() is not None and isinstance(n, SchedulerNode)
            for n in (node1, node2)
        ):
            epilogue_fusion = node1.get_template_node() is not None

            multi_node = node1.node if epilogue_fusion else node2.node
            assert isinstance(multi_node, ir.MultiTemplateBuffer)
            choice_timings = multi_node.choice_timings
            _, ms1 = multi_node.get_min_choice()

            non_template_nodes = node_list_2 if epilogue_fusion else node_list_1

            ms2, path2 = self.benchmark_fused_nodes(non_template_nodes)

            min_ms_fused = float("inf")
            ms_fused_choice = None

            triton_choices = 0
            for choice, unfused_time in sorted(
                choice_timings.items(), key=lambda x: x[1]
            ):
                if not isinstance(choice, torch._inductor.ir.TritonTemplateCallerBase):
                    continue

                if unfused_time >= ms1 + ms2:
                    break

                triton_choices += 1
                if triton_choices > config.max_epilogue_benchmarked_choices:
                    break

                # TODO - parallel compile triton templates
                # TODO - should prune/skip choices that are not within certain % of best choice
                with multi_node.swap_as_triton_caller(choice):
                    ms_fused, path = self.benchmark_fused_nodes(node_list_fused)

                    if ms_fused < min_ms_fused:
                        min_ms_fused = ms_fused
                        ms_fused_choice = choice

            log_fusion(min_ms_fused, ms1, ms2)

            # after we do a fusion, we finalize a triton template.
            # TODO - could preserve multi template and choices for subsequent fusions
            if min_ms_fused < (ms1 + ms2) and ms_fused_choice is not None:
                multi_node.finalize_as_triton_caller(ms_fused_choice)
                return True
            else:
                return False
        else:
            try:
                ms1, path1 = self.benchmark_fused_nodes(node_list_1)
                if math.isinf(ms1):
                    why("register spilling of the first kernel")
                    return False
                ms2, path2 = self.benchmark_fused_nodes(node_list_2)
                if math.isinf(ms2):
                    why("register spilling of the second kernel")
                    return False
                ms_fused, path_fused = self.benchmark_fused_nodes(node_list_fused)
                if math.isinf(ms_fused):
                    why("register spilling of the fused kernel")
                    return False
            except CompilationError as e:
                # workaround triton issue: https://github.com/openai/triton/issues/2151
                if "Loop-carried variable" in str(e):
                    return True  # allow fusion
                else:
                    raise

        log_fusion(ms_fused, ms1, ms2)
        if (
            is_metric_table_enabled("slow_fusion")
            and ms_fused >= ms1 + ms2
            and (path1, path2) not in self.logged_slow_fusion
        ):
            self.logged_slow_fusion.add((path1, path2))
            get_metric_table("slow_fusion").add_row(
                lambda: {
                    "kernel1_path": path1,
                    "kernel1_latency": ms1,
                    "kernel2_path": path2,
                    "kernel2_latency": ms2,
                    "fused_kernel_path": path_fused,
                    "fused_kernel_latency": ms_fused,
                    "slow_down_ratio": ms_fused / (ms1 + ms2),
                }
            )
        return ms_fused < ms1 + ms2

    def fuse_nodes_once(
        self, nodes: List[BaseSchedulerNode]
    ) -> List[BaseSchedulerNode]:
        """
        Combine eligible nodes into FusedSchedulerNodes.

        This relies on two key functions to control the logic:
            - self.can_fuse(): checks if a fusion is legal
            - self.score_fusion(): assigns priority to a given fusion
        """
        fused_nodes = OrderedSet(nodes)
        if fusion_log.isEnabledFor(logging.DEBUG):
            fusion_log.debug("fuse_nodes_once, candidates:")
            for node in fused_nodes:
                fusion_log.debug("  " + node.debug_str_short())  # noqa: G003
        for node1, node2 in self.get_possible_fusions(nodes):
            node1 = self.name_to_fused_node[node1.get_first_name()]
            node2 = self.name_to_fused_node[node2.get_first_name()]
            if self.can_fuse(node1, node2) and not self.will_fusion_create_cycle(
                node1, node2
            ):
                if not self.speedup_by_fusion(node1, node2):
                    continue
                fusion_log.debug(
                    "fusing %s with %s", node1.get_name(), node2.get_name()
                )

                # above can_fuse asserts that node2 has the same device
                device = node1.get_device()
                node3 = self.get_backend(device).fuse(node1, node2)
                fused_nodes.remove(node1)
                fused_nodes.remove(node2)
                fused_nodes.add(node3)
                self.name_to_fused_node.update(
                    {n.get_name(): node3 for n in node3.get_nodes()}
                )
        nodes = sorted(fused_nodes, key=lambda x: x.min_order)
        nodes = self.topological_sort_schedule(nodes)
        self.prune_redundant_deps(nodes)
        return nodes

    def create_combo_kernel_nodes(self, num_ck_nodes: Optional[int] = None) -> None:
        """
        Groups parallel nodes
        """
        fused_nodes = set(self.nodes)
        count = 0
        num_nodes_orig = len(self.nodes)
        log.debug("ComboKernels: Generating with num_ck_nodes = %d...", num_ck_nodes)
        for num, node_list in enumerate(
            ForeachKernelSchedulerNode.group_nodes_for_combo_kernels(self)
        ):
            node_list = ForeachKernelSchedulerNode.combinable_nodes(node_list)
            if len(node_list) < 2:
                continue
            if num_ck_nodes is not None and count > num_ck_nodes:
                break
            if not self.speedup_by_combo_kernel(node_list):
                log.debug("ComboKernels: Not speeding up %d-th group", num)
                continue
            count += 1
            enable_autotune = config.combo_kernels_autotune > 0
            group_snode = ForeachKernelSchedulerNode(
                node_list[0].scheduler,
                node_list,
                use_custom_partition_algo=True,
                enable_autotune=enable_autotune,
            )
            log.info(
                "ComboKernels: Combining %d nodes for %d-th group",
                len(node_list),
                num,
            )
            for node in node_list:
                fused_nodes.remove(node)
            fused_nodes.add(group_snode)
            self.name_to_fused_node.update(
                {n.get_name(): group_snode for n in group_snode.get_nodes()}
            )
        self.nodes = sorted(fused_nodes, key=lambda x: x.min_order)
        self.nodes = self.topological_sort_schedule(self.nodes)
        log.info(
            "Generated ComboKernel nodes: %d ComboKernels, totally %d -> %d nodels",
            count,
            num_nodes_orig,
            len(self.nodes),
        )
        self.prune_redundant_deps(self.nodes)

    def prune_redundant_deps(self, nodes: List[BaseSchedulerNode]) -> None:
        for node in nodes:
            node.prune_redundant_deps(self.name_to_fused_node)

    def get_possible_fusions(
        self, nodes: List[BaseSchedulerNode]
    ) -> List[Tuple[BaseSchedulerNode, BaseSchedulerNode]]:
        """
        Helper to find all legal fusion opportunities, sorted by self.score_fusion()
        """
        possible_fusions = []
        seen: OrderedSet[Tuple[BaseSchedulerNode, BaseSchedulerNode]] = OrderedSet()

        def check_all_pairs(nodes: List[BaseSchedulerNode]) -> None:
            for node1_index, node1 in enumerate(nodes):
                for node2 in nodes[node1_index + 1 :]:
                    key = (node1, node2)
                    if key in seen:
                        continue
                    seen.add(key)

                    if self.can_fuse(node1, node2):
                        possible_fusions.append(key)
                    elif (node2.is_template() or node2.is_foreach()) and self.can_fuse(
                        node2, node1
                    ):
                        # foreach fusions and epilogue fusions are order dependent
                        possible_fusions.append((node2, node1))

        buffer_names_grouping = collections.defaultdict(list)
        for node in nodes:
            if self.unfusable_node(node):
                continue
            for buf in node.used_buffer_names():
                buffer_names_grouping[buf].append(node)
        for node_grouping in buffer_names_grouping.values():
            check_all_pairs(node_grouping)

        if config.aggressive_fusion:
            group_grouping = collections.defaultdict(list)
            for node in nodes:
                group = getattr(node, "group", None)
                if group:
                    group_grouping[group].append(node)
            for node_grouping in group_grouping.values():
                check_all_pairs(node_grouping)

        possible_fusions = self.get_possible_fusions_with_highest_priority(
            possible_fusions
        )
        possible_fusions.sort(key=self.score_fusion_key, reverse=True)
        fusion_log.debug("found %d possible fusions", len(possible_fusions))
        return possible_fusions

    def will_fusion_create_cycle(
        self, node1: BaseSchedulerNode, node2: BaseSchedulerNode
    ) -> bool:
        """
        Finds whether there's a path from node1 to node2 (or vice-versa)
        caused indirectly by other fusions.
        """
        # since we are just returning boolean here, use slightly faster, unordered set
        visited: Set[FusedSchedulerNode] = set()

        def found_path(node: BaseSchedulerNode) -> bool:
            # only fused nodes can introduce new ancestors.
            if isinstance(node, FusedSchedulerNode) and node not in visited:
                visited.add(node)
                if node.get_operation_names().issubset(combined_ancestors):
                    # All fusion outputs are in ancestors of node1 and node2, thus
                    # cannot introduce new path:
                    #
                    # 1. if output is neither descendent of node1 or node2, the
                    #        output cannot introduce a path
                    # 2. due to [can_fuse]: if WLOG output is descendent of node1, it cannot be
                    #        on path(node1->node2), hence it cannot be ancestor of node2
                    # 3. due to [acyclic]: if WLOG output is descendent of node1, it cannot be
                    #        ancestor of node1
                    return False
                else:
                    # continue DFS of new ancestors introduced by the fusion
                    return bool(combined_names & node.ancestors) or any(
                        found_path(self.name_to_fused_node[n])
                        for n in node.ancestors - combined_ancestors
                    )
            return False

        # as above - use slightly faster, unordered set
        combined_names = (
            node1.get_operation_names()._dict.keys()
            | node2.get_operation_names()._dict.keys()
        )
        combined_ancestors = (
            node1.ancestors._dict.keys() | node2.ancestors._dict.keys()
        ) - combined_names
        cycle = any(found_path(self.name_to_fused_node[n]) for n in combined_ancestors)
        if cycle:
            WhyNoFuse(node1, node2)("will create cycle")
        return cycle

    def can_fusion_increase_peak_memory(
        self, node1: BaseSchedulerNode, node2: BaseSchedulerNode
    ) -> bool:
        """
        Return true if fusing the two nodes can potentially increasing peak memory.

        The implementation is more like a heuristic since we don't really know if we are at peak
        or not when trying to fuse these two ndoes. The order of nodes may change later which makes the
        peak memory estimation hard.

        Here is how we decide the LOWER BOUND of extra memory allocation if we fuse these 2 nodes:
        1. find all buffers read by each node with a single user. These buffers are supposed to
           be reused if we don't fuses these 2 nodes
        2. find the intersection of these buffers for the two node and sum the total buffer size.
           If we don't fuse these two nodes, we can at lease avoid this much memory allocation.
           Note that the extra memory allocation is not necessarily causing peak memory increase.
           This is just a heuristic.

        We return true only if the saving for fusion can not trade off the extra memory allocation.
        """

        from .codegen.wrapper import buffer_reuse_key

        def _find_single_user_inputs(
            node: BaseSchedulerNode,
        ) -> List[ir.Buffer]:
            output = []
            for rd in node.read_writes.reads:
                name = rd.name
                if name not in self.name_to_buf:
                    continue
                buf = self.name_to_buf[name]
                if len(buf.users) == 1:
                    output.append(buf.node)
            return output

        # Check inputs that can be potentially reused
        lhs_dep_nodes = _find_single_user_inputs(node1)
        rhs_dep_nodes = _find_single_user_inputs(node2)

        lhs_reuse_keys = {buffer_reuse_key(buf) for buf in lhs_dep_nodes}
        rhs_reuse_keys = {buffer_reuse_key(buf) for buf in rhs_dep_nodes}

        common_reuse_keys = lhs_reuse_keys.intersection(rhs_reuse_keys)

        memory_overhead = 0
        for key in common_reuse_keys:
            try:
                memory_overhead += int(key[2])
            except ValueError:
                # not an interger. Fallback is to fuse
                return False

        bw_saving = self.score_fusion_memory(node1, node2)

        # The factor 32 here is quite arbitrary.
        if V.graph.sizevars.statically_known_gt(memory_overhead, 32 * bw_saving):
            return True
        return False

    def are_long_distant_nodes(
        self, node1: BaseSchedulerNode, node2: BaseSchedulerNode
    ) -> bool:
        """
        This function prevents fusion for nodes that can increase memory
        footprint. This problem is more common in horizontal fusion, where nodes
        that are far apart in the original order get fused, lengthening the live
        intervals of tensors. This is very evident in models with activation
        checkpointing, where the recomputed nodes from different checkpointed
        regions get fused and significantly increase the memory footprint.

        The current attempt is a quick, possibly hacky, heuristic to prevent the
        fusion of nodes that are far away in the original order.

        A better but difficult to implement heurisitic would be to use live
        intervals of the buffers, find region of peak pressure in the original
        program and prevent fusion that crosses that peak region. We might need
        special care or good approximation in this implementation, as fusion of
        node changes live intervals, and re-computing live intervals and peak
        memory after each fusion can introduce large compilation overhead.
        """
        proximity_score = max(
            abs(node1.min_order - node2.max_order),
            abs(node2.min_order - node1.max_order),
        )
        return proximity_score > 64

    def decide_fusion_fail_reason(
        self,
        node1: BaseSchedulerNode,
        node2: BaseSchedulerNode,
        common_buf_names: Tuple[str, ...],
    ) -> str:
        """
        Try to decide reasons why fusion fail due to no shared memory even though
        there are common buffers.
        """
        reasons = {}
        node1_name2dep = {dep.name: dep for dep in node1.read_writes.reads_and_writes()}
        node2_name2dep = {dep.name: dep for dep in node2.read_writes.reads_and_writes()}

        for buf_name in common_buf_names:
            buf = V.graph.get_buffer(buf_name)
            lhs_dep = node1_name2dep[buf_name]
            rhs_dep = node2_name2dep[buf_name]

            if lhs_dep.get_numel() != rhs_dep.get_numel():
                reasons[
                    buf_name
                ] = f"different numel: {lhs_dep.get_numel()} v.s. {rhs_dep.get_numel()}"
                continue

            # same numel but different MemoryDep.size. Should be broadcasting
            if sympy_product(lhs_dep.size) != sympy_product(rhs_dep.size):
                reasons[buf_name] = "broadcast"
                continue

            if not isinstance(lhs_dep, MemoryDep) or not isinstance(rhs_dep, MemoryDep):
                reasons[
                    buf_name
                ] = f"not MemoryDep: {type(lhs_dep)} v.s. {type(rhs_dep)}"
                continue

            lhs_off = lhs_dep.get_offset()
            rhs_off = rhs_dep.get_offset()
            if lhs_off != rhs_off:
                # One example is in transformer, we use a concatenated linear layer
                # to project Q/K/V and then split the result. The 3 splits will
                # point to the same buffer with different offsets.
                reasons[buf_name] = f"different offset: {lhs_off} v.s. {rhs_off}"
                continue

            if (
                lhs_dep.normalize_with_stride_order()
                == rhs_dep.normalize_with_stride_order()
            ):
                reasons[buf_name] = f"Mismatch loop orders: {lhs_dep} v.s. {rhs_dep}"
                continue

            # Add more rules here
            reasons[
                buf_name
            ] = f"Unknown reason: {lhs_dep} v.s. {rhs_dep}. Layout: {buf.layout}"

        return str(reasons)

    def shared_data_after_reordering_loop(
        self, node1: BaseSchedulerNode, node2: BaseSchedulerNode
    ) -> int:
        """
        Right now just greedily reorder the loop of node1 to be compatible with node2,
        but ideally we should have some heuristics to reorder the loop for node2
        to be compatibile with node1 if that's more efficient.
        """

        # TODO Don't do loop reordering for CPU for now.
        # Should debug more why it does not work for CPU codegen
        if not config.loop_ordering_after_fusion or any(
            n.get_device().type == "cpu" for n in [node1, node2]
        ):
            return 0

        node1_buffer_names = node1.read_writes.buffer_names()
        node2_buffer_names = node2.read_writes.buffer_names()
        # Fast path: no common buffers.
        common_buffer_names = node1_buffer_names & node2_buffer_names
        if not common_buffer_names:
            return 0

        node1_name2dep = {dep.name: dep for dep in node1.read_writes.reads_and_writes()}
        node2_name2dep = {dep.name: dep for dep in node2.read_writes.reads_and_writes()}

        # Find the commons buffers that has different loop orders
        candidates = []
        for buffer_name in common_buffer_names:
            lhs_dep = node1_name2dep[buffer_name]
            rhs_dep = node2_name2dep[buffer_name]
            if (
                lhs_dep.normalize_with_stride_order()
                == rhs_dep.normalize_with_stride_order()
            ):
                candidates.append(
                    (
                        V.graph.sizevars.size_hint(lhs_dep.get_numel(), fallback=0),
                        lhs_dep,
                        rhs_dep,
                    )
                )

        if len(candidates) == 0:
            return 0

        # Pick the largest buffer to guide the loop reordering
        numel, lhs_dep, rhs_dep = max(candidates, key=lambda x: x[0])

        if lhs_dep.num_vars != rhs_dep.num_vars:
            # this can happen due to we don't merge loops.
            # We can not do loop reordering in this case right now
            # Simply returning true if the two Deps are the same after
            # normalization (merging loops)
            if lhs_dep.normalize() == rhs_dep.normalize():
                return self.dep_size_hint(lhs_dep)
            return 0

        # Only reorder loops for pointwise for now
        if not node1.is_reduction():
            node1.reorder_loops_by_dep_pair(lhs_dep, rhs_dep)
        elif not node2.is_reduction():
            node2.reorder_loops_by_dep_pair(rhs_dep, lhs_dep)
        else:
            loop_ordering_log.debug(
                "Don't reorder loops since both nodes are reductions: %s v.s. %s",
                node1.get_name(),
                node2.get_name(),
            )

        return self.score_fusion_memory(node1, node2)

    def unfusable_node(self, node: BaseSchedulerNode) -> bool:
        """
        Is this node unfusable under any conditions.
        """
        return (
            isinstance(node, (ExternKernelSchedulerNode, NopKernelSchedulerNode))
            and not node.is_template()
        )

    def can_fuse(self, node1: BaseSchedulerNode, node2: BaseSchedulerNode) -> bool:
        """
        Determine if it is possible to combine node1 and node2 into a
        single fused node.
        """

        if node1 is node2:
            return False

        why = WhyNoFuse(node1, node2)

        if isinstance(node1, GroupedSchedulerNode) or isinstance(
            node2, GroupedSchedulerNode
        ):
            why("grouped node must not be fused with other nodes")
            return False
        if (
            isinstance(node1, (ExternKernelSchedulerNode, NopKernelSchedulerNode))
            and not node1.is_template()
        ):
            why("node1 is extern or nop")
            return False
        if (
            isinstance(node2, (ExternKernelSchedulerNode, NopKernelSchedulerNode))
            and not node2.is_template()
        ):
            why("node2 is extern or nop")
            return False

        if node2.get_operation_names() & node1.ancestors:
            why("node1 must go before node2")
            return False

        if node2.is_template():
            if not config.prologue_fusion:
                why("prologue fusion turned off")
                return False

            if node1.is_reduction() or node1.is_template():
                why("prologue fusion only supported for pointwise nodes")
                return False

            template = node2.get_template_node_or_throw()
            if not isinstance(template, ir.TritonTemplateBuffer):
                why("prologue fusion only supported for TritonTemplates")
                return False

            allowed_prologue_inps = template.get_allowed_prologue_inps()

            unsupported_prologue_args = (
                OrderedSet(inp.get_name() for inp in template.inputs)
                - allowed_prologue_inps
            )

            if node1.get_buffer_names() & unsupported_prologue_args:
                why("prologue fusion not implemented for kernel for these inputs")
                return False

            if node1.has_aliasing_or_mutation() or node1.has_aliasing_or_mutation():
                why("template prologue can only fuse functional pointwise nodes")
                return False

            prologue_nodes = node1.get_nodes()
            for node in prologue_nodes[:-1]:
                node_outs = node.get_outputs()
                for out in node_outs:
                    if not all(user.node in prologue_nodes for user in out.users):
                        why("template prologue can only fuse nodes with a single use")
                        return False

            template_snodes = (
                [node2]
                if not isinstance(node2, FusedSchedulerNode)
                else [n for n in node2.snodes if n.is_template()]
            )
            assert len(template_snodes) == 1
            template_snode = template_snodes[0]

            if not (
                len(prologue_nodes[-1].outputs) == 1
                and len(prologue_nodes[-1].outputs[0].users) == 1
                and prologue_nodes[-1].outputs[0].users[0].node is template_snode
            ):
                why(
                    "template prologue can only fuse nodes with a single use into template"
                )
                return False

            read_bytes = node1.get_read_buffer_sizes()
            write_bytes = node1.get_write_buffer_sizes()

            # Initially, only do fusions which will result in fewer memory accesses inside of the template to avoid
            # potential bad cache behavior and shared memory use.
            # we also want to avoid benchmarking reliably unprofitable fusions like downcasts from fp32 -> fp16 inside kernel.
            # allowing gathers by allowing increasing write_bytes by small factor
            # TODO - make configurable per input, for insance, bias can fuse fp32 -> fp16 profitably
            if read_bytes > (write_bytes * 1.1):
                why("prologue fusion will not increase amount of bytes read in kernel")
                return False

        if node1.is_template() and (
            node2.has_aliasing_or_mutation()
            or node2.is_reduction()
            or not config.epilogue_fusion
        ):
            why("template epilogue not satisfied")
            return False

        if (
            node1.get_buffer_names() | node2.get_buffer_names()
        ) & V.graph.no_fuse_buffer_names:
            why("fusion for buffer explicit disabled")
            return False

        device = node1.get_device()
        device2 = node2.get_device()
        if device != device2:
            why("device mismatch (%s vs %s)", device, device2)
            return False
        del device2

        shared_data_score = self.score_fusion_memory(node1, node2)
        if shared_data_score == 0:
            shared_data_score = self.shared_data_after_reordering_loop(node1, node2)

        loop_ordering_log.debug(
            "%s and %s has%s shared data",
            node1.get_name(),
            node2.get_name(),
            " no" if shared_data_score == 0 else "",
        )
        if shared_data_score == 0 and (
            not config.aggressive_fusion or node1.is_reduction() or node2.is_reduction()
        ):
            if is_metric_table_enabled("fusion_failure_due_to_indexing_mismatch"):
                common_buf_names = (
                    node1.read_writes.buffer_names() & node2.read_writes.buffer_names()
                )
                if len(common_buf_names) > 0:
                    get_metric_table("fusion_failure_due_to_indexing_mismatch").add_row(
                        lambda: {
                            "pre_grad_graph_id": V.graph.graph_id,
                            "post_grad_graph_id": V.graph.post_grad_graph_id,
                            "node1_name": node1.get_name(),
                            "node2_name": node2.get_name(),
                            "node1_debug_str": write_text(node1.debug_str()),
                            "node2_debug_str": write_text(node2.debug_str()),
                            "common_buffer_names": list(common_buf_names),
                            "failure_reason": self.decide_fusion_fail_reason(
                                node1, node2, common_buf_names
                            ),
                        }
                    )

                    why("no shared data due to indexing mismatch")
                    return False

            why("no shared data")
            return False  # heuristic not needed for correctness

        if (
            not node1.is_foreach()
            and not node2.is_foreach()
            and len(node1.get_nodes()) + len(node2.get_nodes()) > config.max_fusion_size
        ):
            why("exceeds max fusion")
            return False  # heuristic not needed for correctness

        if self.can_fusion_increase_peak_memory(node1, node2):
            why("Fusion will increase peak memory")
            return False

        if node1.get_operation_names() & node2.ancestors:
            # node2 depends on node1 outputs
            if not self.can_fuse_vertical(node1, node2):
                return False
            return self.get_backend(device).can_fuse_vertical(node1, node2)
        else:  # nodes don't depend on each other, but may have common reads
            if (
                # only apply score_fusion_memory_threshold to horizontal fusions
                shared_data_score
                < config.score_fusion_memory_threshold
            ):
                why("score_fusion_memory_threshold")
                return False
            if self.are_long_distant_nodes(node1, node2):
                why("Nodes are too far away. Fusing them may increase peak memory.")
                return False
            return self.get_backend(device).can_fuse_horizontal(node1, node2)

    def can_fuse_vertical(
        self, node1: BaseSchedulerNode, node2: BaseSchedulerNode
    ) -> bool:
        """
        Check if it is legal to fuse a consumer (node2) into a producer (node1).

        We can fuse them if all the reads of node2 either match
        corresponding writes in node1, or are written by nodes that can
        be scheduled before the fusion of node1 and node2.
        """
        node1_buf_names = node1.get_buffer_names()
        why = WhyNoFuse(node1, node2)
        remaining_deps_by_name: Dict[str, List[Dep]] = defaultdict(list)

        for dep in node2.unmet_dependencies:
            name = self.mutation_renames.get(dep.name, dep.name)
            if isinstance(dep, WeakDep) and self.fusable_weak_dep(dep, node1, node2):
                continue
            remaining_deps_by_name[name].append(dep)

        for cd in node1.read_writes.writes:
            if not isinstance(cd, MemoryDep):
                continue
            remaining = remaining_deps_by_name.get(
                self.mutation_renames.get(cd.name, cd.name)
            )
            if remaining:
                for rd in remaining:
                    if self.fusable_read_and_write(rd, cd):
                        remaining.remove(rd)

        remaining_deps = OrderedSet(
            [
                dep.name
                for dep in itertools.chain.from_iterable(
                    remaining_deps_by_name.values()
                )
            ]
        )

        if remaining_deps & node1_buf_names:
            # MemoryDeps didn't match and read different locations of the same buffer.
            # Examples here include:
            #   - MemoryDep("foo", x) != MemoryDep("foo", x + 1)
            #   - MemoryDep("foo", x) != StarDep("foo")
            why("memory deps did not match")
            return False

        node1_op_names = node1.get_operation_names()
        for name in remaining_deps:
            op_name = self.name_to_buf[name].defining_op.get_name()
            if node1_op_names & self.name_to_fused_node[op_name].ancestors:
                why("intermediate nodes between node1 & node2")
                return False

        return True

    def fusable_weak_dep(
        self, weak_dep: WeakDep, node1: BaseSchedulerNode, node2: BaseSchedulerNode
    ) -> bool:
        if weak_dep.name not in node1.get_buffer_names():
            return False

        # A weak dep can be fused if and only if the fused operation acts inplace
        # on the buffer being mutated. i.e. the same index is being read then mutated
        mutating_writes = [
            write
            for write in node2.read_writes.writes
            if write.name == weak_dep.mutating_buf
        ]
        if len(mutating_writes) != 1:
            return False
        write = mutating_writes[0]
        assert isinstance(write, MemoryDep)

        if free_symbol_is_type(write.index, SymT.TMP):
            return False

        real_name = self.mutation_real_name[weak_dep.mutating_buf]
        relevant_reads = [
            read for read in node1.read_writes.reads if read.name == real_name
        ]
        return all(
            isinstance(read, MemoryDep)
            and not free_symbol_is_type(read.index, SymT.TMP)
            and read.index == write.index
            and read.size == write.size
            for read in relevant_reads
        )

    # StarDep doesn't match MemoryDep, different indices don't match
    # However, broadcasting sometimes strips dimensions, and if that's the case
    # we still can match unmet dep
    # if there's indirect indexing, don't match it
    def fusable_read_and_write(self, read: Dep, write: MemoryDep) -> bool:
        if isinstance(read, MemoryDep):
            read_name = self.mutation_renames.get(read.name, read.name)

            if (
                read_name != write.name
                or free_symbol_is_type(read.index, SymT.TMP)
                or free_symbol_is_type(write.index, SymT.TMP)
            ):
                return False

            if config.loop_ordering_after_fusion and read.num_vars != write.num_vars:
                # Need merge loops if we do loop ordering after fusion since
                # we have not merged the loops yet when creating the scheduler
                # nodes.
                read = read.normalize()
                write = write.normalize()

            return (
                read.index == write.index
                and len(read.size) >= len(write.size)
                and read.size[: len(write.size)] == write.size
            )
        elif isinstance(read, StarDep):
            read_name = self.mutation_renames.get(read.name, read.name)
            write_name = self.mutation_renames.get(write.name, write.name)
            if (
                read.mode == write.mode
                and write.mode is not None
                and read_name == write_name
            ):
                return True
        return False

    def score_fusion(
        self, node1: BaseSchedulerNode, node2: BaseSchedulerNode
    ) -> Tuple[int, bool, int, int]:
        """
        Assign a score (higher comes first) to the fusion of node1
        and node2.  When different fusions conflict with each other,
        this is the way we decide what order to run them in.

        Our current score is based on:
        - Estimate of the saved memory operations
        - Fusions closer together in original order
        """
        memory_score = self.score_fusion_memory(node1, node2)
        proximity_score = -max(
            abs(node1.min_order - node2.max_order),
            abs(node2.min_order - node1.max_order),
        )

        # prologue fusion always last
        if node2.is_template():
            template_score = 0
        else:
            template_score = 1 + (
                (node1.is_template() == config.epilogue_fusion_first)
                and memory_score > 0
            )

        return (
            template_score,
            node1.is_reduction() == node2.is_reduction() and memory_score > 0,
            memory_score,
            proximity_score,
        )

    def dep_size_hint(self, dep: Dep) -> int:
        res = 0
        if dep not in self.__dep_size_hint_cache:
            try:
                if not dep.has_unbacked_symbols():
                    res = dep.numbytes_hint()
            except KeyError:
                # In at least one test (test/inductor/test_torchbind.py) we
                # create a StarDep that doesn't exist in the graph and calling
                # `has_unbacked_symbols()` throws an error.
                pass
            self.__dep_size_hint_cache[dep] = res
        else:
            res = self.__dep_size_hint_cache[dep]
        return res

    def score_fusion_memory(
        self, node1: BaseSchedulerNode, node2: BaseSchedulerNode
    ) -> int:
        """
        The first term in our fusion score that estimates number of saved
        memory operations.
        """
        common_memory_deps = (node1.read_writes.reads | node1.read_writes.writes) & (
            node2.read_writes.reads | node2.read_writes.writes
        )
        return sum(self.dep_size_hint(dep) for dep in common_memory_deps)

    def get_possible_fusions_with_highest_priority(
        self, possible_fusions: List[Tuple[BaseSchedulerNode, BaseSchedulerNode]]
    ) -> List[Tuple[BaseSchedulerNode, BaseSchedulerNode]]:
        # Group the possible fusions based on their priority from the backend.
        # Only return the group of possible fusions with highest priority.
        if len(possible_fusions) == 0:
            return possible_fusions
        possible_fusions_group_by_priority: Dict[
            int, List[Tuple[BaseSchedulerNode, BaseSchedulerNode]]
        ] = {}

        for node1, node2 in possible_fusions:
            assert node1.get_device() == node2.get_device()
            device = node1.get_device()
            fusion_pair_priority = int(
                self.get_backend(device).get_fusion_pair_priority(node1, node2)
            )
            if fusion_pair_priority not in possible_fusions_group_by_priority:
                possible_fusions_group_by_priority[fusion_pair_priority] = [
                    (node1, node2),
                ]
            else:
                possible_fusions_group_by_priority[fusion_pair_priority].append(
                    (node1, node2)
                )
        # return the possible fusions with highest priority
        possible_fusions_with_highest_priority = min(
            possible_fusions_group_by_priority.items(), key=operator.itemgetter(0)
        )[1]
        assert len(possible_fusions_with_highest_priority) > 0
        return possible_fusions_with_highest_priority

    def score_fusion_key(
        self, nodes: Tuple[BaseSchedulerNode, BaseSchedulerNode]
    ) -> Tuple[int, bool, int, int]:
        """
        Shim for list.sort(key=...)
        """
        node1, node2 = nodes
        return self.score_fusion(node1, node2)

    def compute_last_usage(self) -> None:
        """
        Populate node.last_usage recursively (also for the nodes within a FusedSchedulerNode)
        """

        future_used_buffers: OrderedSet[str] = OrderedSet(V.graph.get_output_names())

        for node in reversed(self.nodes):
            node.set_last_usage(future_used_buffers, self.mutation_real_name)
            future_used_buffers.update(node.last_usage)

    def free_buffers(self) -> None:
        """Free any buffers that are no longer needed"""
        for name in sorted(
            self.buffer_names_to_free
            - V.graph.removed_buffers
            - V.graph.wrapper_code.freed
        ):
            if name in self.name_to_buf:
                buf = self.name_to_buf[name]
                if buf.can_free():
                    V.graph.wrapper_code.codegen_free(buf.node)
            elif name in V.graph.graph_inputs:
                storage = V.graph.graph_inputs[name].data
                assert isinstance(storage, ir.StorageBox) and storage.is_input_buffer()
                V.graph.wrapper_code.codegen_free(storage.data)

        self.buffer_names_to_free.clear()

<<<<<<< HEAD
    def remove_kernel_local_buffers(self) -> None:
        """
        Any buffers that are both created and have a last use in the
        same kernel can be removed.
        """
        fused_node_names = OrderedSet(
            self.name_to_buf[buf].defining_op.get_name()
            for buf in V.kernel.store_buffer_names
            if buf in self.name_to_buf
        )
        names_to_remove = []
        for out_buf in V.kernel.store_buffer_names:
            if out_buf not in self.name_to_buf:
                # Aux buffers created during kernel codegen
                names_to_remove.append(out_buf)
                continue
            users = self.name_to_buf[out_buf].users
            assert users is not None
            users = OrderedSet(user.get_name() for user in users if not user.is_weak)
            if users.issubset(fused_node_names):
                names_to_remove.append(out_buf)

        def remove_filter(n: str) -> bool:
            return (
                n not in V.kernel.must_keep_buffers
                and n not in V.kernel.args.input_buffers
                and n not in self.mutation_renames
                and n not in self.mutation_real_name
            )

        names_to_remove = list(filter(remove_filter, names_to_remove))

        for name in names_to_remove:
            if name in V.kernel.args.inplace_buffers:
                buf = V.kernel.args.inplace_buffers[name]
                if isinstance(buf, str) and buf.startswith("REMOVED"):
                    continue
                remove = all(n in names_to_remove for n in buf.other_names)
                if remove:
                    self.remove_inplace_buffer(name)
                V.kernel.inplaced_to_remove.add(name)
            else:
                self.remove_buffer(name)

    def remove_buffer(self, name: str) -> None:
        # Assign a special value instead of deleting the entry
        # because we still rely on output_buffers's length to
        # generate unique arg name.
        log.debug("remove_buffer(%r)", name)
        V.kernel.args.output_buffers[name] = "REMOVED"
        V.kernel.removed_buffers.add(name)

    def remove_inplace_buffer(self, name: str) -> None:
        log.debug("removing_inplace_buffer(%r)", name)
        inner_name = V.kernel.args.inplace_buffers[name].inner_name
        V.kernel.args.inplace_buffers[name] = inner_name.replace(
            "in_out_ptr", "REMOVED"
        )
        V.kernel.removed_buffers.add(name)

=======
>>>>>>> 30265890
    def flush(self) -> None:
        for backend in self.backends.values():
            backend.flush()
        self.free_buffers()

    def codegen_extern_call(self, scheduler_node: ExternKernelSchedulerNode) -> None:
        assert isinstance(scheduler_node, ExternKernelSchedulerNode)
        # 'decide_inplace_update' stores the inplace update decisions in
        # the current kernel from where 'allocate' retrieve those decisions.
        # We have to make sure there is a non-NULL kernel handler to store
        # those inplace update decisions.
        counters["inductor"]["extern_calls"] += 1
        with V.set_kernel_handler(Kernel(increase_kernel_count=False)):
            scheduler_node.decide_inplace_update()
            scheduler_node.mark_run()
        node = scheduler_node.node
        assert isinstance(node, ir.ExternKernel), f"{type(node)=}"
        node.codegen(V.graph.wrapper_code)
        self.free_buffers()

    def create_backend(self, device: torch.device) -> BaseScheduling:
        assert (
            not is_gpu(device.type) or device.index is not None
        ), f"{device} should have been normalized in lowering"
        V.graph.add_device_info(device)

        device_scheduling = get_scheduling_for_device(device.type)
        if device_scheduling is None:
            raise RuntimeError(f"Unsupported device type: {device.type}")

        if not has_triton():
            if (
                device.type == "cuda"
                and (device_props := torch.cuda.get_device_properties(device)).major < 7
            ):
                raise RuntimeError(
                    f"Found {device_props.name} which is too old to be supported by the triton GPU compiler, which is used as the backend. Triton only supports devices of CUDA Capability >= 7.0, but your device is of CUDA capability {device_props.major}.{device_props.minor}"  # noqa: B950
                )
            elif is_gpu(device.type):
                raise RuntimeError(
                    "Cannot find a working triton installation. Either the package is not installed or it is too old. More information on installing Triton can be found at https://github.com/openai/triton"  # noqa: B950
                )

        return device_scheduling(self)

    def get_backend(self, device: torch.device) -> BaseScheduling:
        if device not in self.backends:
            self.backends[device] = self.create_backend(device)
        return self.backends[device]

    def enter_context(self, node: BaseSchedulerNode) -> None:
        def get_order(n: torch.fx.Node) -> int:
            if n not in self.origin_to_index:
                self.origin_to_index.update({n: i for i, n in enumerate(n.graph.nodes)})
            return self.origin_to_index[n]

        # Use a dict to have ordering
        origins = {
            (get_order(e), e): None
            for n in node.get_nodes()
            if n.node is not None
            for e in n.node.get_origins()
        }
        origins = list(origins.keys())
        if origins:
            _, last = max(origins, key=operator.itemgetter(0))
            V.graph.wrapper_code.enter_context(last)

    def can_buffer_be_removed_through_fusion(
        self, name: str, fused_node_names: OrderedSet[str]
    ) -> bool:
        try:
            users = self.name_to_buf[name].users
        except KeyError:
            return False
        return (
            all(user.is_weak or user.get_name() in fused_node_names for user in users)
            and name not in self.mutation_renames
            and name not in self.mutation_real_name
        )

    def codegen(self) -> None:
        with dynamo_timed("Scheduler.codegen"):
            return self._codegen()

    def _codegen(self) -> None:
        if config.check_stack_no_cycles_TESTING_ONLY:
            import torch._dynamo.convert_frame

            stack = traceback.extract_stack()
            seen = set()
            for frame in reversed(stack):
                # This is where maybe_cprofile is
                if (
                    frame.name == "_compile_inner"
                    and frame.filename == torch._dynamo.convert_frame.__file__
                ):
                    break
                key = (frame.filename, frame.lineno)
                assert key not in seen, (
                    f"Duplicate stack frame {frame.filename}:{frame.lineno}; "
                    "did you add a decorator to one of the functions in this stack "
                    "trace?  If so, try using a context manager instead."
                )
                seen.add(key)

        self.current_device = None
        for node in self.nodes:
            if log.isEnabledFor(logging.DEBUG):
                try:
                    log.debug(
                        "Generating code for node %s with estimated runtime %f",
                        node.get_name(),
                        node.get_estimated_runtime(),
                    )
                except Exception as e:
                    log.debug(
                        "Generating code for node %s with estimated runtime 0.0",
                        node.get_name(),
                    )

            self.enter_context(node)

            if not isinstance(node, NopKernelSchedulerNode) and (
                device := node.get_device()
            ):
                if (
                    device != self.current_device
                    or node.is_extern()
                    or node.is_template()
                ):
                    self.flush()
                if device != self.current_device:
                    if self.current_device and device_need_guard(
                        self.current_device.type
                    ):
                        V.graph.wrapper_code.codegen_device_guard_exit()
                    self.current_device = device
                    if device_need_guard(device.type):
                        assert device.index is not None, "device should have an index"
                        V.graph.wrapper_code.codegen_device_guard_enter(device.index)

            self.buffer_names_to_free.update(node.last_usage)

            if node.is_template():
                prologue, template_node, epilogue = node.get_prologue_template_epilogue(
                    list(node.get_nodes())
                )
                self.get_backend(device).codegen_template(
                    template_node, epilogue, prologue
                )
            elif node.is_extern():
                node = typing.cast(ExternKernelSchedulerNode, node)
                self.codegen_extern_call(node)
            elif node.is_foreach():
                node = typing.cast(ForeachKernelSchedulerNode, node)
                backend_ = self.get_backend(device)
                from .codegen.cuda_combined_scheduling import CUDACombinedScheduling
                from .codegen.simd import SIMDScheduling

                if isinstance(backend_, (SIMDScheduling, CUDACombinedScheduling)):
                    backend = backend_
                else:
                    raise AssertionError(f"{type(self)=}")
                backend.codegen_combo_kernel(node)
            elif isinstance(node, (FusedSchedulerNode, SchedulerNode)):
                self.get_backend(device).codegen_node(node)
            else:
                assert isinstance(node, NopKernelSchedulerNode)
                node.mark_run()

            if config.triton.debug_sync_kernel:
                self.get_backend(device).codegen_sync()

            self.available_buffer_names.update(node.get_buffer_names())
            self.completed_operations.update(node.get_operation_names())

            if not isinstance(node, NopKernelSchedulerNode):
                device = node.get_device()
                if device is not None and self.get_backend(device).ready_to_flush():
                    self.flush()

        if self.current_device and device_need_guard(self.current_device.type):
            # exit the outermost CUDA device guard. this is
            # important for nested indentation codegen-ing.
            V.graph.wrapper_code.codegen_device_guard_exit()

        self.flush()

    def benchmark_combo_kernel(
        self, node_list: Sequence[BaseSchedulerNode]
    ) -> Tuple[float, float, str]:
        """
        Benchmark fused list of nodes and return the execution time
        in milliseconds on randomly generated inputs.
        """
        device = node_list[0].get_device()
        V.graph.scheduler = self
        self.current_device = device
        backend = self.get_backend(device)
        return backend.benchmark_combo_kernel(node_list)

    def speedup_by_combo_kernel(self, nodes: List[BaseSchedulerNode]) -> bool:
        """
        If config.benchmark_fusion is False, always return True.
        Otherwise, return True if fusion can brings speedup.
        """
        if not config.benchmark_combo_kernel:
            return True

        subkernel_nodes = nodes
        device = subkernel_nodes[0].get_device()

        # don't support benchmark fusion for CPU right now.
        if device.type == "cpu":
            return True

        from triton.compiler.errors import CompilationError

        ms1, path1_list = 0.0, []
        for i, snode in enumerate(subkernel_nodes):
            node_list = snode.get_nodes()
            # We can not accurately benchmark kernel using atomic_add
            # due to how we generate random integer inputs.
            if self._any_atomic_add(node_list):
                fusion_log.debug(
                    "ComboKernel: benchmarking may not accurate due to atomic_add"
                )

            try:
                ms, path = self.benchmark_fused_nodes(node_list)
                if math.isinf(ms):
                    fusion_log.debug(
                        "ComboKernel benchmark: register spilling of %d-th subkernel",
                        i,
                    )
                    return False
            except CompilationError as e:
                # workaround triton issue: https://github.com/openai/triton/issues/2151
                if "Loop-carried variable" in str(e):
                    fusion_log.debug(
                        "ComboKernel benchmark: return True because of loop-carried variable"
                    )
                    return True  # allow fusion
                else:
                    raise
            ms1 += ms
            path1_list.append(path)

        try:
            ms2, ms2_clone, path2_list = self.benchmark_combo_kernel(subkernel_nodes)
        except CompilationError as e:
            # workaround triton issue: https://github.com/openai/triton/issues/2151
            if "Loop-carried variable" in str(e):
                fusion_log.debug(
                    "ComboKernel benchmark: return True because of loop-carried variable"
                )
                return True  # allow fusion
            else:
                raise

        # small kernels are very likely to have speedup but hard to benchmark. So we skip benchmarking.
        small_kernel = ms2 - ms2_clone < 0.3 or ms1 < 0.3
        if fusion_log.isEnabledFor(logging.DEBUG):
            if ms1 > ms2 or small_kernel:
                fusion_log.debug(
                    "can fuse (benchmark): fusing causes %sx speedup",
                    green_text(f"{ms1 / ms2:.3f}"),
                )
            else:
                fusion_log.debug(
                    "cannot fuse (benchmark): fusing causes %sx slowdown",
                    red_text(f"{ms1 / ms2:.3f}"),
                )
        # ms1 returned by benchmark_fused_nodes discounted clone time
        return ms2 - ms2_clone < ms1 or small_kernel

    def get_buffer_layout(self, buf_name: str) -> ir.Layout:
        buf = self.name_to_buf[buf_name]
        assert buf.node is not None
        return buf.node.get_layout()

    def update_zero_dim_cpu_tensor(self) -> None:
        for node in self.nodes:
            if node.get_device() and is_gpu(node.get_device().type):
                for read in node.read_writes.reads:
                    buffer = V.graph.name_to_buffer.get(read.name)
                    if (
                        buffer
                        and buffer.get_device()
                        and buffer.get_device().type == "cpu"
                        and not isinstance(buffer.layout, MultiOutputLayout)
                        and buffer.get_size() == []
                    ):
                        V.graph.zero_dim_cpu_tensor_list.add(read.name)


class BaseScheduling:
    @classmethod
    def get_backend_features(cls, device: torch.device) -> Sequence[BackendFeature]:
        """Return a set of .codegen.common.BackendFeature()"""
        return ()

    def can_fuse_vertical(
        self, node1: BaseSchedulerNode, node2: BaseSchedulerNode
    ) -> bool:
        """
        Check whether node1 and node2 can be vertically fused or not.
        """
        raise NotImplementedError

    def can_fuse_horizontal(
        self, node1: BaseSchedulerNode, node2: BaseSchedulerNode
    ) -> bool:
        """
        Check whether node1 and node2 can be horizontally fused or not.
        """
        raise NotImplementedError

    def fuse(
        self, node1: BaseSchedulerNode, node2: BaseSchedulerNode
    ) -> FusedSchedulerNode:
        """
        Fuse two nodes
        """
        if node1.is_foreach() or node2.is_foreach():
            return ForeachKernelSchedulerNode.fuse(node1, node2)
        else:
            return FusedSchedulerNode.fuse(node1, node2)

    def group_fn(
        self, sizes: Sequence[Sequence[sympy.Expr]]
    ) -> Tuple[Tuple[sympy.Expr, ...], ...]:
        """
        Process the iteration sizes in case a transformation needs to be applied.
        """
        raise NotImplementedError

    def codegen_template(
        self,
        template_node: BaseSchedulerNode,
        epilogue_nodes: Sequence[BaseSchedulerNode],
        prologue_nodes: Sequence[BaseSchedulerNode],
    ) -> Optional[str]:
        """
        Given a template node, generate a kernel.

        This function is only available for triton now. If the third-party backend behaves as a sub-class
        of TritonScheduling, it can override it or reuse it.
        """
        raise NotImplementedError

    def codegen_node(self, node: Union[FusedSchedulerNode, SchedulerNode]) -> None:
        """
        Generate a kernel given a list of pre-fused nodes.
        """
        raise NotImplementedError

    def codegen_sync(self) -> None:
        """
        Generate synchronization code for the kernel. This method depends on the hardware characteristics.
        """
        raise NotImplementedError

    def ready_to_flush(self) -> bool:
        """
        Check whether the backend is requesting the scheduler to flush the generated kernel.
        If not supported, please return False.
        """
        return False

    def flush(self) -> None:
        """
        Flush the generated kernel and python wrapper code to the source code file.
        """
        raise NotImplementedError

    def benchmark_fused_nodes(
        self, nodes: Sequence[BaseSchedulerNode]
    ) -> Tuple[float, str]:
        """
        Benchmark fused list of nodes and return the execution time
        in milliseconds on randomly generated inputs.
        """
        raise NotImplementedError

    def get_fusion_pair_priority(
        self, node1: BaseSchedulerNode, node2: BaseSchedulerNode
    ) -> int:
        """
        Return an unsigned integer which represents the priority of this fusion pair.
        The smaller is with higher priority.
        """
        return 0

    def benchmark_combo_kernel(
        self, node_list: Sequence[BaseSchedulerNode]
    ) -> Tuple[float, float, str]:
        """
        Benchmark the list of nodes to combine and return the execution time
        and memory copy time in milliseconds on randomly generated inputs.
        """
        raise NotImplementedError<|MERGE_RESOLUTION|>--- conflicted
+++ resolved
@@ -3526,69 +3526,6 @@
 
         self.buffer_names_to_free.clear()
 
-<<<<<<< HEAD
-    def remove_kernel_local_buffers(self) -> None:
-        """
-        Any buffers that are both created and have a last use in the
-        same kernel can be removed.
-        """
-        fused_node_names = OrderedSet(
-            self.name_to_buf[buf].defining_op.get_name()
-            for buf in V.kernel.store_buffer_names
-            if buf in self.name_to_buf
-        )
-        names_to_remove = []
-        for out_buf in V.kernel.store_buffer_names:
-            if out_buf not in self.name_to_buf:
-                # Aux buffers created during kernel codegen
-                names_to_remove.append(out_buf)
-                continue
-            users = self.name_to_buf[out_buf].users
-            assert users is not None
-            users = OrderedSet(user.get_name() for user in users if not user.is_weak)
-            if users.issubset(fused_node_names):
-                names_to_remove.append(out_buf)
-
-        def remove_filter(n: str) -> bool:
-            return (
-                n not in V.kernel.must_keep_buffers
-                and n not in V.kernel.args.input_buffers
-                and n not in self.mutation_renames
-                and n not in self.mutation_real_name
-            )
-
-        names_to_remove = list(filter(remove_filter, names_to_remove))
-
-        for name in names_to_remove:
-            if name in V.kernel.args.inplace_buffers:
-                buf = V.kernel.args.inplace_buffers[name]
-                if isinstance(buf, str) and buf.startswith("REMOVED"):
-                    continue
-                remove = all(n in names_to_remove for n in buf.other_names)
-                if remove:
-                    self.remove_inplace_buffer(name)
-                V.kernel.inplaced_to_remove.add(name)
-            else:
-                self.remove_buffer(name)
-
-    def remove_buffer(self, name: str) -> None:
-        # Assign a special value instead of deleting the entry
-        # because we still rely on output_buffers's length to
-        # generate unique arg name.
-        log.debug("remove_buffer(%r)", name)
-        V.kernel.args.output_buffers[name] = "REMOVED"
-        V.kernel.removed_buffers.add(name)
-
-    def remove_inplace_buffer(self, name: str) -> None:
-        log.debug("removing_inplace_buffer(%r)", name)
-        inner_name = V.kernel.args.inplace_buffers[name].inner_name
-        V.kernel.args.inplace_buffers[name] = inner_name.replace(
-            "in_out_ptr", "REMOVED"
-        )
-        V.kernel.removed_buffers.add(name)
-
-=======
->>>>>>> 30265890
     def flush(self) -> None:
         for backend in self.backends.values():
             backend.flush()
