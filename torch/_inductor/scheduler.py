--- conflicted
+++ resolved
@@ -1556,45 +1556,22 @@
             fusion_log.debug("cannot fuse (3): node1 must go before node2")
             return False
 
-<<<<<<< HEAD
-        if (
-            isinstance(node1, (FusedSchedulerNode, SchedulerNode))
-            and isinstance(node2, SchedulerNode)
-            and isinstance(node2._body, ir.LoopBody)
-        ):
-            # Fix issue: https://github.com/pytorch/pytorch/issues/108963
-            # Check:
-            #   If node2 reads a buf which is a mutation buf of node1(SchedulerNode) or among nodes in node1(FusedSchedulerNode),
-            #   we will get the corresponding mutation buf and check if this mutation buf is stored by atomic_add mode.
-            # If True, we will disable the fusion of node1 and node2.
-            if any(
-                (
-                    node2_used_buf in self.mutation_renames
-                    and node1.has_atomic_add(self.mutation_renames[node2_used_buf])
-                )
-                for node2_used_buf in node2._body.reads_name2expr.keys()
-            ):
-                fusion_log.debug("cannot fuse (4): loop body")
-                return False
-
-=======
->>>>>>> e8605f6f
         if node2.is_template():
-            fusion_log.debug("cannot fuse (5): templates can only fuse epilogues")
+            fusion_log.debug("cannot fuse (4): templates can only fuse epilogues")
             return False
         if node1.is_template() and (
             node2.has_aliasing_or_mutation()
             or node2.is_reduction()
             or not config.epilogue_fusion
         ):
-            fusion_log.debug("cannot fuse (6): template epilogue not satisfied")
+            fusion_log.debug("cannot fuse (5): template epilogue not satisfied")
             return False
 
         device = node1.get_device()
         device2 = node2.get_device()
         if device != device2:
             fusion_log.debug(
-                "cannot fuse (7): device mismatch (node1: %s, node2: %s)",
+                "cannot fuse (6): device mismatch (node1: %s, node2: %s)",
                 device,
                 device2,
             )
@@ -1605,7 +1582,7 @@
         if no_shared_data and (
             not config.aggressive_fusion or node1.is_reduction() or node2.is_reduction()
         ):
-            fusion_log.debug("cannot fuse (8): no shared data")
+            fusion_log.debug("cannot fuse (7): no shared data")
             return False  # heuristic not needed for correctness
 
         if (
@@ -1613,7 +1590,7 @@
             and not node2.is_foreach()
             and len(node1.get_nodes()) + len(node2.get_nodes()) > config.max_fusion_size
         ):
-            fusion_log.debug("cannot fuse (9): exceeds max fusion")
+            fusion_log.debug("cannot fuse (8): exceeds max fusion")
             return False  # heuristic not needed for correctness
 
         if node1.get_names() & node2.ancestors:
@@ -1623,7 +1600,7 @@
             return self.get_backend(device).can_fuse_vertical(node1, node2)
         else:  # nodes don't depend on each other, but may have common reads
             if self.can_fusion_increase_peak_memory(node1, node2):
-                fusion_log.debug("cannot fuse (11): will increase peak memory")
+                fusion_log.debug("cannot fuse (9): will increase peak memory")
                 return False
             return self.get_backend(device).can_fuse_horizontal(node1, node2)
 
