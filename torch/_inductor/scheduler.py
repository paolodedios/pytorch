--- conflicted
+++ resolved
@@ -14,12 +14,8 @@
 from torch._dynamo.utils import dynamo_timed
 from torch.utils._triton import has_triton
 
-<<<<<<< HEAD
-from . import comms, config, dependencies, ir, metrics
-=======
 from . import config, dependencies, ir, metrics
 from .codegen.common import get_scheduling_for_device, Kernel
->>>>>>> 08c7dcda
 from .dependencies import StarDep, WeakDep
 from .ir import ComputedBuffer, MultiOutput, MultiOutputLayout
 from .sizevars import SimplifyIndexing
@@ -52,10 +48,6 @@
     def __init__(self, dep):
         self.unmet_dependencies = {dep}
         self.inverse_users = []
-
-    @property
-    def node_users(self):
-        return []
 
     def is_reduction(self):
         return False
@@ -267,16 +259,6 @@
     def can_inplace(self, read_dep: dependencies.MemoryDep):
         return False
 
-<<<<<<< HEAD
-    @property
-    def node_users(self):
-        # if self.users is None:
-        #     from .debug import breakpointd
-            # breakpointd()
-        return [x.node for x in self.users]
-
-    def allocate(self):
-=======
     def has_side_effects(self):
         return False
 
@@ -285,7 +267,6 @@
         Decide if there should be inplace updates for the node
         and record the decision in the active kernel.
         """
->>>>>>> 08c7dcda
         if not self.node.should_allocate():
             return
 
@@ -747,9 +728,7 @@
         self.scheduler = scheduler
         self.node = None  # type: ignore[assignment]
         self.users = None
-        self.inverse_users = set.union(*[set(x.inverse_users) for x in snodes])
-        self.inverse_users = sorted(set(self.inverse_users - set(snodes)), key=lambda x: x.get_name())
-
+        self.inverse_users = []
         self.group = max(snodes, key=lambda x: int(x.is_reduction())).group
         self.ancestors = set.union(*[x.ancestors for x in snodes])
 
@@ -764,12 +743,6 @@
         } - self.read_writes.writes
         self.min_order = min([x.min_order for x in self.snodes])
         self.max_order = max([x.max_order for x in self.snodes])
-
-    @property
-    @cache_on_self
-    def node_users(self):
-        all_users = set.union(*[set(x.node_users) for x in self.snodes])
-        return sorted(all_users - set(self.snodes), key=lambda x: x.get_name())
 
     @cache_on_self
     def get_name(self) -> str:
@@ -1137,18 +1110,10 @@
 
         metrics.ir_nodes_pre_fusion += len(self.nodes)
         V.debug.ir_pre_fusion(self.nodes)
-
-        comms.decide_global_ordering_comms(self.nodes)
-
-        self.compute_predecessors()
         self.num_orig_nodes = len(self.nodes)
         self.name_to_fused_node = {n.get_name(): n for n in self.nodes}
         self.create_foreach_nodes()
-<<<<<<< HEAD
-
-=======
         self.topological_sort_schedule()
->>>>>>> 08c7dcda
         self.fuse_nodes()
         self.compute_last_usage()
         V.debug.ir_post_fusion(self.nodes)
