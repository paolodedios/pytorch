--- conflicted
+++ resolved
@@ -3473,7 +3473,6 @@
 
                 out_buffer.layout = multi_node.layout
                 self._replace_node(out_buffer, multi_node, i, node)
-<<<<<<< HEAD
 
     def _replace_node(
         self,
@@ -3511,45 +3510,6 @@
             self.name_to_buf[old_out.get_name()] = new_out
             new_out.users = old_out.users
 
-=======
-
-    def _replace_node(
-        self,
-        out_buffer: ir.OperationBuffer,
-        multi_node: ir.MultiTemplateBuffer,
-        i: int,
-        node: SchedulerNode,
-    ) -> None:
-        _replace_operation_buffer(multi_node, out_buffer)
-        new_scheduler_node = self.create_scheduler_node(out_buffer)
-
-        self.nodes[i] = new_scheduler_node
-        self.name_to_node[node.get_name()] = new_scheduler_node
-        self.name_to_fused_node[node.get_name()] = new_scheduler_node
-
-        # We need to reflect the mutation renames that were recorded in the original node
-        mutation_renames = {}
-        for dep in itertools.chain(node.read_writes.reads, node.unmet_dependencies):
-            if real_name := self.mutation_real_name.get(dep.name, None):
-                mutation_renames[real_name] = dep.name
-
-        def rename_deps(deps: OrderedSet[Dep]) -> OrderedSet[Dep]:
-            return OrderedSet(dep.rename(mutation_renames) for dep in deps)
-
-        new_scheduler_node.unmet_dependencies = rename_deps(
-            new_scheduler_node.unmet_dependencies
-        )
-        new_scheduler_node.read_writes.reads = rename_deps(
-            new_scheduler_node.read_writes.reads
-        )
-
-        for new_out, old_out in zip(
-            new_scheduler_node.get_outputs(), node.get_outputs()
-        ):
-            self.name_to_buf[old_out.get_name()] = new_out
-            new_out.users = old_out.users
-
->>>>>>> 94f2657c
         new_scheduler_node.min_order = node.min_order
         new_scheduler_node.max_order = node.max_order
         new_scheduler_node.last_usage = node.last_usage
