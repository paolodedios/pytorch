from __future__ import annotations

import collections
import dataclasses
import functools
import inspect
import itertools
import logging
import math
import operator
import os
import pprint
import textwrap
import time
import traceback
import typing
from collections import Counter, defaultdict
from typing import Any, Callable, Generic, Optional, TYPE_CHECKING, TypeVar, Union
from typing_extensions import ParamSpec, TypeAlias


if TYPE_CHECKING:
    from collections.abc import Sequence
    from types import ModuleType

import sympy

import torch
import torch._inductor.async_compile  # noqa: F401 required to warm up AsyncCompile pools
import torch.utils._pytree as pytree
from torch._dynamo.utils import counters, dynamo_timed
from torch._inductor.codecache import LambdaFuture, PyCodeCache
from torch._inductor.ir import TritonTemplateCallerBase
from torch._inductor.metrics import get_metric_table, is_metric_table_enabled
from torch.fx.experimental.symbolic_shapes import free_symbols
from torch.utils._mode_utils import no_dispatch
from torch.utils._ordered_set import OrderedSet
from torch.utils._sympy.symbol import free_symbol_is_type, symbol_is_type, SymT
from torch.utils._triton import has_triton

from . import comms, config, config_comms, dependencies, ir, metrics
from .analyze_preserves_zero_mask import can_codegen_without_upcasts
from .codegen.common import BackendFeature, get_scheduling_for_device, Kernel
from .comm_analysis import (
    estimate_nccl_collective_runtime,
    estimate_nccl_collective_runtime_nccl_estimator,
)
from .dependencies import Dep, MemoryDep, StarDep, WeakDep
from .exc import GPUTooOldForTriton, TritonMissing
from .fx_utils import count_flops_fx
from .ir import (
    get_device_type,
    GraphPartitionSignature,
    MultiOutput,
    MultiOutputLayout,
    NoneLayout,
)
from .loop_body import LoopBody
from .memory import MemoryPlanningInfoForBuffer, MemoryPlanningInfoForNode
from .runtime.runtime_utils import green_text, red_text
from .sizevars import SimplifyIndexing
from .utils import (
    _unstable_customized_partition_wrapper,
    cache_on_self,
    cmp,
    device_need_guard,
    get_device_tflops,
    get_dtype_size,
    get_gpu_dram_gbps,
    GraphPartitionMap,
    IndentedBuffer,
    is_collective,
    is_cudagraph_unsafe_op,
    is_gpu,
    is_multi_outputs_template,
    is_output_of_multi_outputs_template,
    is_wait,
    maybe_log_cudagraph_partition,
    sympy_product,
)
from .virtualized import V


log = logging.getLogger(__name__)
fusion_log = torch._logging.getArtifactLogger(__name__, "fusion")
loop_ordering_log = torch._logging.getArtifactLogger(__name__, "loop_ordering")
compute_dependencies_log = torch._logging.getArtifactLogger(
    __name__, "compute_dependencies"
)

PartitionType: TypeAlias = list["BaseSchedulerNode"]
_T = TypeVar("_T")
_P = ParamSpec("_P")


@dataclasses.dataclass
class SchedulerBuffer:
    scheduler: Scheduler
    node: ir.Buffer
    defining_op: Optional[BaseSchedulerNode]
    users: list[NodeUser] = dataclasses.field(default_factory=list)
    mpi_buffer: MemoryPlanningInfoForBuffer = dataclasses.field(
        default_factory=MemoryPlanningInfoForBuffer
    )

    def defining_op_name(self) -> str:
        op = self.defining_op
        assert op is not None
        return op.get_name()

    def __hash__(self) -> int:
        return hash(self.node.name)

    def debug_str(self) -> str:
        result = IndentedBuffer()
        name = self.get_name()
        result.writeline(f"{name}: {type(self.node).__name__}")
        result.writeline(f"{name}.layout = {self.node.layout}")
        if self.get_aliases():
            result.writeline(f"{name}.aliases = {pformat(self.get_aliases())}")
        if self.get_mutations():
            result.writeline(f"{name}.mutations = {pformat(self.get_mutations())}")

        if len(self.users) <= 1:
            result.writeline(f"{name}.users = {self.users}")
        else:
            result.writeline(f"{name}.users = [")
            with result.indent(1):
                for user in self.users:
                    result.writeline(f"{user},")
            result.writeline("]")
        return result.getrawvalue()

    def get_name(self) -> str:
        return self.node.get_name()

    def allocate(self) -> None:
        assert self.node is not None
        if not self.node.should_allocate():
            return

        if (
            self.node.get_inputs_that_alias_output()
            or self.node.get_mutation_names()
            or isinstance(self.node.get_output_spec(), ir.CommBufferLayout)
        ):
            V.graph.wrapper_code.codegen_allocation(self.node)
            return

        # hacky check for if V.kernel is a real kernel or NullHandler
        if (
            hasattr(V.kernel, "args")
            and self.get_name() in V.kernel.inplace_update_buffers
        ):
            input_buffer: Union[ir.DonatedBuffer, ir.Buffer]
            input_buffer_name = V.kernel.inplace_update_buffers[self.get_name()]
            if input_buffer_name in self.scheduler.name_to_donated_buffer:
                input_buffer = self.scheduler.name_to_donated_buffer[
                    input_buffer_name
                ].node
            else:
                input_buffer = self.scheduler.name_to_buf[input_buffer_name].node
            V.graph.wrapper_code.codegen_inplace_reuse(
                input_buffer,
                self.node,
            )
        else:
            V.graph.wrapper_code.codegen_allocation(self.node)

    def can_free(self) -> bool:
        # There's no real allocated buffer, no need to free it
        assert self.node is not None
        if isinstance(self.node.layout, ir.NoneLayout) or is_multi_outputs_template(
            self.node
        ):
            return False
        for use in self.users:
            if isinstance(use.node, OutputNode):
                return False
        return True

    def set_users(self, users: list[NodeUser]) -> None:
        # deduplicate
        result: dict[int, NodeUser] = {}
        for use in users:
            if id(use.node) in result:
                result[id(use.node)] = use.merge(result[id(use.node)])
            else:
                result[id(use.node)] = use
        self.users = list(result.values())

    def get_aliases(self) -> Sequence[str]:
        assert self.node is not None
        return self.node.get_inputs_that_alias_output()

    def get_mutations(self) -> Sequence[str]:
        assert self.node is not None
        return self.node.get_mutation_names()

    def get_device(self) -> Optional[torch.device]:
        return self.node.get_output_spec().get_device()


@dataclasses.dataclass
class SchedulerDonatedBuffer(SchedulerBuffer):
    defining_op: Optional[BaseSchedulerNode] = None


class BaseSchedulerNode:
    group: tuple[torch.device, tuple[tuple[sympy.Expr, ...], ...]]
    read_writes: dependencies.ReadWrites
    unmet_dependencies: OrderedSet[Dep]
    # .min_order and .max_order are only relevant for "grouped" nodes such as FusedSchedulerNode.
    # e.g. if the FusedSchedulerNode includes nodes (op_1, op_2, op_3), and op_X is X-th node
    # in `self.scheduler.nodes`, then for this FusedSchedulerNode, .min_order is 1 and .max_order is 3.
    # For non-"grouped" nodes (i.e. regular SchedulerNode),
    # .min_order = .max_order = X if this node is X-th node in `self.scheduler.nodes`.
    min_order: int
    max_order: int
    mpi_node: MemoryPlanningInfoForNode
    override_estimated_runtime: Optional[float] = None

    def __init__(self, scheduler: Scheduler) -> None:
        self.scheduler: Scheduler = scheduler
        self.debug_device_str: Callable[[BaseSchedulerNode], list[str]] = (
            lambda *args, **kwargs: []
        )

    def _init_from_node(self, node: ir.Operation) -> None:
        self.node: Optional[ir.Operation] = node
        self.ancestors: OrderedSet[str] = OrderedSet()
        self.last_usage = OrderedSet[
            str
        ]()  # buffers that won't be used after this kernel
        self.written = False
        self.outputs: list[SchedulerBuffer] = [
            SchedulerBuffer(
                scheduler=self.scheduler,
                node=output,
                defining_op=self,
            )
            for output in node.get_outputs()
        ]
        self.outputs_by_name: dict[str, SchedulerBuffer] = {
            buf.get_name(): buf for buf in self.outputs
        }

        # mutation_renames for the current node. Due to potential
        # more mutations happening later, this can be different
        # to Scheduler.mutation_renames. Also this dict should be small
        # since only mutation information relevant to the deps for this
        # node is stored here.
        self.mutation_renames: dict[str, str] = {}

    def __repr__(self) -> str:
        return f"{type(self).__name__}(name={self.get_name()!r})"

    def debug_str(self) -> str:
        """Longer form printout for trace logs"""
        name = self.get_name()
        buf = IndentedBuffer()
        buf.splice(
            f"""\
{name}: {type(self).__name__}({type(getattr(self, "node", None)).__name__})
{name}.writes = {pformat(self.read_writes.writes)}
{name}.unmet_dependencies = {pformat(self.unmet_dependencies)}
{name}.met_dependencies = {pformat(self.read_writes.reads - self.unmet_dependencies)}
{name}.outputs = [
        """
        )
        with buf.indent():
            for out in self.get_outputs():
                buf.splice(out.debug_str())
        buf.writeline("]")

        try:
            buf.splice(self.debug_str_extra())
        except Exception:
            log.warning("Ignoring error in debug_str()", exc_info=True)

        return buf.getrawvalue().rstrip()

    def debug_str_extra(self) -> str:
        return ""

    def _debug_str_for_device(self) -> list[str]:
        return self.debug_device_str(self)

    def debug_str_short(self) -> str:
        maybe_data = getattr(self.node, "data", None)
        data_str = ""
        if isinstance(maybe_data, torch._inductor.ir.Pointwise):
            data_str = ", " + maybe_data.str_helper(
                [maybe_data.get_size()], shorten=False, multiline=False
            )
        elif isinstance(maybe_data, torch._inductor.ir.Reduction):
            data_str = ", " + maybe_data.str_helper(
                [maybe_data.get_reduction_size(), maybe_data.get_reduction_type()],
                shorten=False,
                multiline=False,
            )
        return f"{self}{data_str}"

    def log_details(self) -> None:
        log.info(
            "%s: unmet_dependencies = %s, writes = %s",
            self,
            self.unmet_dependencies,
            self.read_writes.writes,
        )

    def reorder_loops_by_dep_pair(
        self, self_dep: MemoryDep, other_dep: MemoryDep
    ) -> bool:
        return False

    def update_mutated_names(self, renames: dict[str, str]) -> None:
        self.mutation_renames = {
            name: renames[name]
            for name in (dep.name for dep in self.read_writes.reads_and_writes())
            if name in renames
        }
        self.set_read_writes(self.read_writes.rename(self.mutation_renames))

    def add_fake_dep(self, dep: Dep) -> None:
        self.set_read_writes(self.read_writes.with_read(dep))

    def has_aliasing_or_mutation(self) -> bool:
        return any(
            buf.get_aliases() or buf.get_mutations() for buf in self.get_outputs()
        )

    def set_read_writes(self, rw: dependencies.ReadWrites) -> None:
        self.read_writes = rw
        self.unmet_dependencies = self.read_writes.reads
        self.prune_deps()

    def set_last_usage(
        self, future_used_buffers: OrderedSet[str], mutation_real_name: dict[str, str]
    ) -> None:
        used_buffers = self.used_or_aliased_buffer_names()
        used_buffers = OrderedSet(mutation_real_name.get(k, k) for k in used_buffers)
        self.last_usage = used_buffers - future_used_buffers

    def mark_run(self) -> None:
        for buf in self.outputs:
            buf.allocate()

    def used_buffer_names(self) -> OrderedSet[str]:
        return OrderedSet(
            dep.name
            for dep in itertools.chain(self.read_writes.reads, self.read_writes.writes)
        )

    def used_or_aliased_buffer_names(self) -> OrderedSet[str]:
        used_names: OrderedSet[str] = OrderedSet()

        deps = [
            dep.name
            for dep in itertools.chain(self.read_writes.reads, self.read_writes.writes)
        ]
        while len(deps) > 0:
            dep = deps.pop()
            used_names.add(dep)
            if V.graph.name_to_buffer.get(dep):
                deps.extend(
                    alias
                    for alias in V.graph.name_to_buffer[
                        dep
                    ].get_inputs_that_alias_output()
                    if alias not in used_names
                )
        return used_names

    def prune_deps(self) -> None:
        self.unmet_dependencies = OrderedSet(
            dep
            for dep in self.unmet_dependencies
            if dep.name not in self.scheduler.available_buffer_names
        )

    def prune_weak_deps(self) -> None:
        # Prune weak dependencies on operations that have been removed
        def should_prune(dep: Dep) -> bool:
            if not isinstance(dep, WeakDep):
                return False
            op_name = self.scheduler.name_to_buf[dep.name].defining_op_name()
            return op_name in V.graph.removed_operations

        to_remove = OrderedSet(
            dep for dep in self.read_writes.reads if should_prune(dep)
        )
        self.set_read_writes(self.read_writes.remove_reads(to_remove))

    def prune_redundant_deps(
        self, name_to_fused_node: dict[str, BaseSchedulerNode]
    ) -> None:
        _prune_redundant_deps(self, name_to_fused_node, self.scheduler.name_to_buf)

    def get_name(self) -> str:
        assert self.node is not None
        return self.node.get_operation_name()

    def get_first_name(self) -> str:
        return self.get_name()

    @cache_on_self
    def get_operation_names(self) -> OrderedSet[str]:
        return OrderedSet(node.get_name() for node in self.get_nodes())

    @cache_on_self
    def get_buffer_names(self) -> OrderedSet[str]:
        return OrderedSet(out.get_name() for out in self.outputs)

    @cache_on_self
    def can_codegen_in_low_precision(self) -> bool:
        return all(
            isinstance(n, SchedulerNode)
            and can_codegen_without_upcasts(n, disallow_fp32_ops=True)
            for n in self.get_nodes()
        )

    @cache_on_self
    def can_codegen_without_upcasts(self) -> bool:
        return all(
            isinstance(n, SchedulerNode) and can_codegen_without_upcasts(n)
            for n in self.get_nodes()
        )

    def get_nodes(self) -> Sequence[BaseSchedulerNode]:
        return [self]

    def get_outputs(self) -> Sequence[SchedulerBuffer]:
        return self.outputs

    def get_output(self, buf_name: str) -> SchedulerBuffer:
        return self.outputs_by_name[buf_name]

    def get_device(self) -> Optional[torch.device]:
        assert self.node is not None
        return self.node.get_device()

    def is_cpu(self) -> bool:
        device = self.get_device()
        return device is not None and device.type == "cpu"

    def is_gpu(self) -> bool:
        device = self.get_device()
        return device is not None and is_gpu(device.type)

    def is_reduction(self) -> bool:
        return False

    def is_split_scan(self) -> bool:
        return False

    def is_template(self) -> bool:
        return False

    def is_extern(self) -> bool:
        return False

    def is_foreach(self) -> bool:
        return False

    def can_inplace(self, read_dep: dependencies.Dep) -> bool:
        return False

    def has_side_effects(self) -> bool:
        return False

    def decide_inplace_update(self) -> None:
        """
        Decide if there should be inplace updates for the node
        and record the decision in the active kernel.
        """
        from .codegen.wrapper import can_match_buffer_size

        if not (
            isinstance(self, SchedulerNode)
            and config.inplace_buffers
            and V.graph.has_feature(self.get_device(), BackendFeature.INPLACE_BUFFERS)
            and (
                not isinstance(V.kernel, torch._inductor.codegen.simd.SIMDKernel)
                or getattr(V.kernel, "mutations", None) is not None
            )
            # hacky check for if V.kernel is a real kernel or NullHandler
            and hasattr(V.kernel, "args")
        ):
            return

        # NOTE remove V.graph.removed_operations once deps issue is fixed
        inconsequential_nodes = (
            self.ancestors
            | V.graph.removed_operations
            | self.scheduler.completed_operations
        )

        def single_index_in_fused_node(buf_to_be_inplaced: SchedulerBuffer) -> bool:
            # Inside of NodeUser, we track that the read and write are equivalent
            # before deciding if the use can be inplace.
            # But if that use is fused into a larger kernel, we need to check equivalence
            # of other accesses in fused scheduler node as well.
            fused_node = buf_to_be_inplaced.scheduler.get_fused_node(self)
            buf_name = buf_to_be_inplaced.get_name()
            # Dedup read/writes with equivalent indices
            # TODO - would be nice if we could just cache accesses on ReadWrites,
            # and enforce variant that this class & members are functional..
            deps: OrderedSet[Dep] = OrderedSet()
            for user in buf_to_be_inplaced.users:
                user_node = user.node
                if not isinstance(user_node, BaseSchedulerNode):
                    continue

                if (
                    user_node.get_first_name()
                    not in buf_to_be_inplaced.scheduler.name_to_fused_node
                    or buf_to_be_inplaced.scheduler.get_fused_node(user_node)
                    is not fused_node
                ):
                    continue

                deps |= (
                    o
                    for o in user_node.read_writes.reads_and_writes()
                    if o.name == buf_name
                )
                if len(deps) > 1:
                    return False

            return True

        for buf in self.get_outputs():
            buf_node = buf.node
            assert buf_node is not None
            if (
                not buf_node.should_allocate()
                or buf_node.get_inputs_that_alias_output()
                or buf_node.get_mutation_names()
                or buf.get_name() in V.graph.removed_buffers
            ):
                continue

            for read in self.read_writes.reads:
                input_buf: Optional[Union[SchedulerBuffer, SchedulerDonatedBuffer]]
                if read.name in self.scheduler.name_to_donated_buffer:
                    input_buf = self.scheduler.name_to_donated_buffer[read.name]
                else:
                    input_buf = self.scheduler.name_to_buf.get(read.name)

                if (
                    input_buf
                    and V.graph.wrapper_code.can_reuse(input_buf, self)
                    and not isinstance(input_buf.defining_op, NopKernelSchedulerNode)
                ):
                    assert input_buf.users is not None
                    remaining_uses = [
                        x
                        for x in input_buf.users
                        if x.node.get_name() not in inconsequential_nodes
                    ]
                    if (
                        len(remaining_uses) == 1
                        and remaining_uses[0].can_inplace
                        and remaining_uses[0].node is self
                        and input_buf.node is not None
                        and not isinstance(
                            input_buf.node.get_output_spec(),
                            (
                                ir.NoneLayout,
                                ir.MultiOutputLayout,
                                ir.MutationLayoutSHOULDREMOVE,
                            ),
                        )
                        and not (
                            input_buf.defining_op
                            and isinstance(
                                input_buf.defining_op.node,
                                (ir.FallbackKernel, ir.MultiOutput),
                            )
                            and len(input_buf.node.get_inputs_that_alias_output()) > 0
                        )
                        and can_match_buffer_size(input_buf.node, buf.node)
                        and single_index_in_fused_node(input_buf)
                    ):
                        # if there isn't a triton kernel, then we don't need to call triton-specific things.
                        # but TODO this might be a convenient place to signal to the Collective kernels to inplace
                        # (and, can we make "kernel" less generic of a name?)
                        V.kernel.args.make_inplace(input_buf.get_name(), buf.get_name())
                        # mutations not tracked in cpp kernels
                        if isinstance(
                            V.kernel, torch._inductor.codegen.simd.SIMDKernel
                        ):
                            V.kernel.mutations.add(input_buf.get_name())
                            V.kernel.mutations.add(buf.get_name())

                        V.kernel.inplace_update_buffers[buf.get_name()] = (
                            input_buf.get_name()
                        )
                        break

    def codegen_originating_info(
        self, buffer: IndentedBuffer, only_once: bool = True
    ) -> None:
        if not config.comment_origin:
            return

        if only_once and self.written:
            return
        assert self.node is not None
        origins = self.node.get_origins()
        out_lines = []

        for o in origins:
            if o.op == "output":
                # These are boring and samey
                continue

            out_lines.append("")
            # TODO(voz): Should the pragma be constant somewhere?
            out_lines.append("#pragma CMT ORIGIN:")
            op_info_str = f"#pragma CMT {o.op} {o.target}"
            if "seq_nr" in o.meta:
                op_info_str = op_info_str + f" seq_nr:{o.meta['seq_nr']}"
            out_lines.append(op_info_str)
            if "stack_trace" in o.meta:
                stack_trace = f"{o.meta['stack_trace']}"
                stack_trace_last_line = stack_trace.rsplit("|", maxsplit=1)[-1]
                out_lines.append(
                    "#pragma CMT "
                    + stack_trace_last_line.replace("{", "{{")
                    .replace("}", "}}")
                    .replace("\n", "\\")
                    .replace(
                        "\\", "\\\\"
                    )  # For windows safe path, avoid for example \x, \U.
                )
                out_lines.append("#pragma CMT END ORIGIN")
                out_lines.append("")

        if len(out_lines) == 0:
            return

        # TODO(voz): Ostensibly, we should not need this. But there are cases where C++ codegen does
        # not use BracesBuffer, so we have no good indicator of a C++ buffer atm.
        buffer.writelines(out_lines)
        self.written = True

    @cache_on_self
    def get_read_write_buffers_sizes(self) -> int:
        return self.get_read_write_buffers_sizes_impl(
            include_reads=True, include_writes=True
        )

    @cache_on_self
    def get_read_buffer_sizes(self) -> int:
        return self.get_read_write_buffers_sizes_impl(
            include_reads=True, include_writes=False
        )

    @cache_on_self
    def get_write_buffer_sizes(self) -> int:
        return self.get_read_write_buffers_sizes_impl(
            include_reads=False, include_writes=True
        )

    def get_read_write_buffers_sizes_impl(
        self, include_reads: bool, include_writes: bool
    ) -> int:
        return sum(
            self.get_read_write_buffer_accesses(
                include_reads=include_reads, include_writes=include_writes
            ).values(),
            start=0,
        )

    def get_read_write_buffer_accesses(
        self, include_reads: bool, include_writes: bool
    ) -> dict[str, int]:
        """
        Counting the number of bytes accessed for a kernel is
        surprisingly tricky. In particular, there is a differentiation
        between 'theoretical' memory accesses and practical memory
        accesses. For example, a layernorm kernel may actually access an
        input 3 times, but in theory, it only needs to access its input
        once (and may be optimized to do so through say, persistent
        reductions)

        Another example is that even though a buffer is passed in, we may
        not access the entire buffer. This may occur if we are accessing
        a slice of the buffer. Another tricky case is for indirect
        indexing, where the amount of bytes accessed depends on the
        values of the input.

        What this function aims to compute is the memory accesses for
        worst-case inputs, best-case optimization. What this means is
        that for each buffer we compute the amount of potential accesses in two ways and take the minimum.

        1. Numel in ranges multiplied by number of deps the buffer has
        2. The buffer size

        Returns memory accesses per buffer.
        """
        if isinstance(self, NopKernelSchedulerNode):
            return {}
        if isinstance(self, ExternKernelSchedulerNode) and isinstance(
            self.node, MultiOutput
        ):
            # todo: Calculate this - it's kinda annoying.
            return {}
        if (
            isinstance(self, ExternKernelSchedulerNode)
            and isinstance(self.node, ir.FallbackKernel)
            and self.node.op_overload
            is torch._prims.rng_prims.graphsafe_run_with_rng_state
        ):
            return {}

        def try_size_hint(s: sympy.Expr) -> int:
            return V.graph.sizevars.size_hint(s, fallback=0)

        if isinstance(self, SchedulerNode):
            node_numel = try_size_hint(
                sympy_product(self.get_ranges()[0])
                * sympy_product(self.get_ranges()[1]),
            )
        else:
            node_numel = int(1e9)
        buf_accesses = collections.defaultdict(list)

        if include_reads:
            for dep in self.read_writes.reads:
                buf_accesses[dep.name].append(dep)

        if include_writes:
            for dep in self.read_writes.writes:
                buf_accesses[dep.name].append(dep)

        reads = (
            OrderedSet(dep.name for dep in self.read_writes.reads)
            if include_reads
            else OrderedSet()
        )
        writes = (
            OrderedSet(dep.name for dep in self.read_writes.writes)
            if include_writes
            else OrderedSet()
        )

        def is_materialized(buf: str, snodes: Sequence[BaseSchedulerNode]) -> bool:
            users = self.scheduler.name_to_buf[buf].users
            buf_uses = OrderedSet(user.node for user in users)
            return len(buf_uses - OrderedSet(snodes)) > 0

        if isinstance(self, FusedSchedulerNode):
            removed_buffers = OrderedSet(
                dep for dep in writes if not is_materialized(dep, self.snodes)
            )
            writes = writes - removed_buffers
            reads = reads - removed_buffers

        buf_byte_accesses: dict[str, int] = {}

        for buf_name in reads | writes:
            buf_accessed_elems = sum(node_numel for dep in buf_accesses[buf_name])
            buf: Union[ir.Buffer, ir.TensorBox, ir.TorchBindObject]
            if buf_name in V.graph.name_to_buffer:
                buf = V.graph.name_to_buffer[buf_name]
            elif buf_name in V.graph.graph_inputs:
                buf = V.graph.graph_inputs[buf_name]
            else:
                continue

            def get_buf_bytes(
                buf: Optional[Union[ir.Buffer, ir.TensorBox, ir.TorchBindObject]],
            ) -> int:
                if not buf:
                    return 0

                if isinstance(buf, ir.TorchBindObject):
                    return buf.get_buf_bytes()
                elif isinstance(buf.layout, MultiOutputLayout):
                    # Kind of a lazy way to get the MultiOutput nodes corresponding to
                    # a MultiOutputLayout
                    users = self.scheduler.name_to_buf[buf.get_name()].users
                    tot = 0
                    for user in users:
                        assert isinstance(user.node, BaseSchedulerNode)
                        if isinstance(user.node.node, MultiOutput):
                            for sched_buf in user.node.get_outputs():
                                tot += get_buf_bytes(sched_buf.node)
                        else:
                            # Buf is a MultiOutputLayout but not all of its
                            # users are MultiOutputs...
                            # TODO: Figure out what's going on
                            return 0
                    return tot
                elif isinstance(buf.layout, ir.NoneLayout):
                    return sum(
                        get_buf_bytes(V.graph.get_buffer(mut_name))
                        for mut_name in buf.get_mutation_names()
                    )
                else:
                    buf_elems = try_size_hint(sympy_product(buf.get_size()))
                    return get_dtype_size(buf.get_dtype()) * min(
                        buf_accessed_elems, buf_elems
                    )

            buf_bytes = get_buf_bytes(buf)
            if buf_name not in buf_byte_accesses:
                buf_byte_accesses[buf_name] = buf_bytes
            else:
                buf_byte_accesses[buf_name] += buf_bytes

        return buf_byte_accesses

    @cache_on_self
    def estimate_flops(self) -> int | None:
        if self.node is None:
            return None
        fx_node = self.node.get_origin_node()
        if fx_node is None:
            return None

        flops = count_flops_fx(fx_node)
        if flops is None:
            return None

        resolved_flops = V.graph.sizevars.size_hint(flops, fallback=0)
        counters["inductor"]["flop_count"] += resolved_flops
        return resolved_flops

    def get_estimated_runtime(self) -> float:
        if self.override_estimated_runtime is not None:
            return self.override_estimated_runtime

        return self._get_estimated_runtime()

    @cache_on_self
    def _get_estimated_runtime(self) -> float:
        """
<<<<<<< HEAD
        Returns estimated op runtime in millis (ms)
=======
        Returns estimated op runtime in milliseconds (ms)
>>>>>>> 58bea21d
        """
        buf = self.get_nodes()[0].get_outputs()[0]
        layout = buf.node.get_output_spec()
        if not is_gpu(get_device_type(layout)):
            # default to no reordering based on runtime
            return 0

        # Collective kernels
        if is_collective(self.node):
            assert isinstance(self.node, ir.IRNode)
            try:
<<<<<<< HEAD
                if config.runtime_estimations_use_nccl_lib_estimations:
                    est = estimate_nccl_collective_runtime_nccl_estimator(self)
                    if est is None:
                        # NCCL estimations fail: fallback to in-tree algorithmic estimation.
                        est = estimate_nccl_collective_runtime(self.node)

                    return est
=======
                if config_comms.runtime_estimations_use_nccl_lib_estimations:
                    cache_key = get_estimate_runtime_cache_key_from_snode(self)
                    cache = get_estimate_runtime_cache()
                    cache_val = cache.lookup(cache_key)
                    if cache_val is not None:
                        assert isinstance(cache_val, float)
                        return cache_val

                    ms = estimate_nccl_collective_runtime_nccl_estimator(self)
                    if ms is None:
                        # NCCL estimations fail: fallback to in-tree algorithmic estimation.
                        ms = estimate_nccl_collective_runtime(self.node)

                    cache.set_value(cache_key, value=ms)
                    return ms
>>>>>>> 58bea21d
                return estimate_nccl_collective_runtime(self.node)
            except ValueError as e:
                # We don't know how to estimate runtime for this collective,
                # falling back to 0
                log.info(e)
                return 0
            except TypeError as e:
                # this happens when the collective is not of type ir._CollectiveKernel
                log.info(e)
                return 0

        elif is_wait(self.node):
            # ir.Wait is only used for collective ops.
            # The time needed for the collective op is already estimated and considered
            # when we are processing the collective op IR node, so ir.Wait takes 0 time
            # since it doesn't take extra time to get the result after the collective is completed.
            return 0

<<<<<<< HEAD
        if config.runtime_estimations_mms_benchmark:
            ret = estimate_runtime_benchmark(self)
            if ret is not None:
                return ret
=======
        ret = maybe_estimate_runtime_benchmark(self)
        if ret is not None:
            return ret
>>>>>>> 58bea21d

        dtype = buf.node.maybe_get_dtype()
        try:
            gpu_memory_bandwidth = get_gpu_dram_gbps()
            gpu_flops = get_device_tflops(dtype) * 10**12
            # If cudaGetDeviceProperties returns 0 for gpu_memory_bandwidth or gpu_flops
            # there is a chance to continue execution successfully. Otherwise, it would fail with
            # ZeroDivisionError below.
            if gpu_memory_bandwidth <= 0:
                raise AssertionError(
                    f"gpu_memory_bandwidth cannot be <= 0, but got {gpu_memory_bandwidth}"
                )
            if gpu_flops <= 0:
                raise AssertionError(f"gpu_flops cannot be <= 0, but got {gpu_flops}")
        except Exception:
            return 0

        flops_est = self.estimate_flops()

        if flops_est == 0 or flops_est is None:
            # no flops estimate, so fall back to memory estimate
            ns = self.get_read_write_buffers_sizes() / gpu_memory_bandwidth
            ms = ns / 1e6
            return ms

        # TODO(xmfan): find a better heuristic to model FLOPS/latency relationship
        factor = 1.0
        counted_bytes = self.get_read_write_buffers_sizes()
        counted_bytes = 0 if counted_bytes is None else counted_bytes
        compute_time = (factor * flops_est / gpu_flops) * 1e9
        transfer_time = counted_bytes / gpu_memory_bandwidth

<<<<<<< HEAD
        # Return estimated runtime in millis
=======
        # Return estimated runtime in milliseconds
>>>>>>> 58bea21d
        ns = max(compute_time, transfer_time)
        ms = ns / 1e6
        return ms

    def get_template_node(self) -> Optional[ir.TemplateBuffer]:
        return None

    def get_template_node_or_throw(self) -> ir.TemplateBuffer:
        template = self.get_template_node()
        assert template is not None
        return template

    @staticmethod
    def get_prologue_template_epilogue(
        nodes: list[BaseSchedulerNode],
    ) -> tuple[list[BaseSchedulerNode], BaseSchedulerNode, list[BaseSchedulerNode]]:
        """
        For the list of nodes, get the prologue, template, and epilogue
        """
        template_index = next(i for i, n in enumerate(nodes) if n.is_template())

        prologue = nodes[:template_index]
        template_node = nodes[template_index]
        epilogue = nodes[template_index + 1 :]
        return prologue, template_node, epilogue


@functools.cache
def get_estimate_runtime_cache() -> torch._inductor.codecache.LocalCache:
    return torch._inductor.codecache.LocalCache()


def get_estimate_runtime_cache_key_from_snode(snode: BaseSchedulerNode) -> str:
    python_kernel_name = getattr(snode.node, "python_kernel_name", "")
    args = snode.node.inputs  # type: ignore[union-attr]
    args = snode.node.fill_non_provided_args(  # type: ignore[union-attr]
        [*args, *snode.node.constant_args],  # type: ignore[union-attr]
        snode.node.kwargs,  # type: ignore[union-attr]
    )
    kwargs = snode.node.kwargs  # type: ignore[union-attr]
    flat_args, flat_args_pytree_spec = pytree.tree_flatten((args, kwargs))

    def _is_tensor_ir(x) -> bool:  # type: ignore[no-untyped-def]
        return isinstance(x, ir.IRNode) and not isinstance(x, ir.GeneratorState)

    cache_key = str(
        (python_kernel_name,)
        + tuple(tuple(a.get_size()) if _is_tensor_ir(a) else None for a in flat_args)
    )
    return cache_key


<<<<<<< HEAD
def estimate_runtime_benchmark(snode: BaseSchedulerNode) -> Optional[float]:
    # Extern Kernels(e.g. mm) perf will depend on backends.
=======
def _get_mm_like_fn(snode: BaseSchedulerNode) -> Optional[Callable[[Any], Any]]:
>>>>>>> 58bea21d
    if not isinstance(snode, ExternKernelSchedulerNode):
        return None
    mms_fns = {
        "extern_kernels.mm": torch.ops.aten.mm,
        "extern_kernels.bmm": torch.ops.aten.bmm,
        "extern_kernels.addmm": torch.ops.aten.addmm,
    }
    python_kernel_name = getattr(snode.node, "python_kernel_name", "")
    if python_kernel_name not in mms_fns:
        return None
    if not isinstance(snode.node, ir.ExternKernel):
        return None
<<<<<<< HEAD
=======
    return mms_fns[python_kernel_name]


def maybe_estimate_runtime_benchmark(snode: BaseSchedulerNode) -> Optional[float]:
    bench_fn = None
    args_kwargs_fn = None
    if config.runtime_estimations_mms_benchmark:
        mm_fn = _get_mm_like_fn(snode)
        if mm_fn is None:
            return None
        bench_fn = mm_fn
        args_kwargs_fn = lambda: snode_args_kwargs(snode)  # noqa: E731
    else:
        return None
>>>>>>> 58bea21d

    cache_key = get_estimate_runtime_cache_key_from_snode(snode)
    cache = get_estimate_runtime_cache()
    cache_val = cache.lookup(cache_key)
    if cache_val is not None:
        assert isinstance(cache_val, float)
        return cache_val

<<<<<<< HEAD
    with no_dispatch():
        from .utils import snode_args_kwargs

        args, kwargs = snode_args_kwargs(snode)
        fn = mms_fns[python_kernel_name]
        fn(*args, **kwargs)

        num_iters = 3
        start_event = torch.cuda.Event(enable_timing=True)
        end_event = torch.cuda.Event(enable_timing=True)
        cpu_start = time.time()
        start_event.record(torch.cuda.current_stream())
        for _ in range(num_iters):
            fn(*args, **kwargs)
        end_event.record(torch.cuda.current_stream())
        cpu_end = time.time()
        torch.cuda.synchronize()
        cpu_time = cpu_end - cpu_start
        total_op_time = start_event.elapsed_time(end_event) - cpu_time
        mean_op_time_ms = total_op_time / num_iters
        cache.set_value(cache_key, value=mean_op_time_ms)
        return mean_op_time_ms
=======
    from .utils import snode_args_kwargs

    args, kwargs = args_kwargs_fn()
    from triton.testing import do_bench

    ms = do_bench(lambda: bench_fn(*args, **kwargs))

    cache.set_value(cache_key, value=ms)
    return ms
>>>>>>> 58bea21d


class WhyNoFuse:
    # TODO when we drop support for Python < 3.10, we can use
    # @dataclass(slots=True) instead of manually specifying __slots__.
    __slots__ = ["name1", "name2", "reason", "args"]
    reason: str
    args: tuple[Any, ...]

    def __init__(self, node1: BaseSchedulerNode, node2: BaseSchedulerNode) -> None:
        self.name1 = node1.get_name()
        self.name2 = node2.get_name()

    def __call__(self, reason: str, *args: Any) -> None:
        self.reason = reason
        self.args = args
        fusion_log.debug(self)

    def __str__(self) -> str:
        return f"cannot fuse {self.name1} with {self.name2}: " + (
            self.reason % self.args
        )


def pformat(obj: Any) -> str:
    if isinstance(obj, (OrderedSet, set)):  # noqa: set_linter
        # pformat has trouble with sets of sympy exprs
        obj = sorted(obj, key=str)
    result = pprint.pformat(obj, indent=4)
    if "\n" in result:
        return f"\n{textwrap.indent(result, ' ' * 4)}"
    return result


class OutputNode:
    def __init__(self, dep: StarDep) -> None:
        self.unmet_dependencies = OrderedSet([dep])

    def is_reduction(self) -> bool:
        return False

    def get_inputs_that_alias_output(self) -> Sequence[str]:
        return ()

    def get_name(self) -> str:
        return "OUTPUT"

    __repr__ = get_name


def _prune_redundant_deps(
    node: BaseSchedulerNode,
    name_to_fused_node: dict[str, BaseSchedulerNode],
    name_to_buf: dict[str, SchedulerBuffer],
) -> None:
    """
    Prunes weakdeps intended for mutation ordering
    on an upstream fused node if after fusion there is another dependency
    on the fused upstream node, making the weakdep redundant

    In essence this enforces an ordering on fusions. As fusions occur, weakdeps will
    be incrementally removed, enabling other fusions, ensuring they are fused in order.
    """
    name_to_dep_count: Counter[str] = collections.Counter()

    for dep in node.unmet_dependencies:
        if not isinstance(dep, WeakDep):
            op_name = name_to_buf[dep.name].defining_op_name()
            name_to_dep_count[name_to_fused_node[op_name].get_name()] += 1

    def should_prune(dep: Dep) -> bool:
        if isinstance(dep, WeakDep):
            op_name = name_to_buf[dep.name].defining_op_name()
            is_redundant = name_to_dep_count[name_to_fused_node[op_name].get_name()] > 0
            # These can occur because fused nodes always gather deps from their snodes
            # If B has a weakdep on A
            # B gets fused with C, then any time BC is fused, the weakdep will reappear
            is_self_dep = name_to_fused_node[op_name] == node
            return is_redundant or is_self_dep
        else:
            return False

    deps_to_prune = OrderedSet(
        dep for dep in node.unmet_dependencies if should_prune(dep)
    )

    if deps_to_prune:
        node.unmet_dependencies = node.unmet_dependencies - deps_to_prune
        node.set_read_writes(node.read_writes.remove_reads(deps_to_prune))


class ExternKernelSchedulerNode(BaseSchedulerNode):
    def __init__(self, scheduler: Scheduler, node: ir.Operation) -> None:
        super().__init__(scheduler)
        self._init_from_node(node)
        self.set_read_writes(node.get_read_writes())

    def debug_str_extra(self) -> str:
        return f"{self.get_name()}.node.kernel = {getattr(self.node, 'python_kernel_name', None)}"

    def is_extern(self) -> bool:
        return True

    def has_side_effects(self) -> bool:
        assert self.node is not None
        return hasattr(self.node, "has_side_effects") and self.node.has_side_effects()


class NopKernelSchedulerNode(BaseSchedulerNode):
    def __init__(self, scheduler: Scheduler, node: ir.Operation) -> None:
        super().__init__(scheduler)
        self._init_from_node(node)
        self.set_read_writes(node.get_read_writes())


class SchedulerNode(BaseSchedulerNode):
    """
    A SchedulerNode is a node for scheduling that encapsulates either
    a ComputedBuffer or a TemplateBuffer.
    """

    _sizes: tuple[Sequence[sympy.Expr], ...]
    _body: LoopBody

    def __init__(
        self,
        scheduler: Scheduler,
        node: Union[ir.ComputedBuffer, ir.TemplateBuffer],
    ) -> None:
        super().__init__(scheduler)
        self._init_from_node(node)
        self._compute_attrs()

    def _compute_attrs(
        self,
        extra_indexing_constraints: Optional[tuple[dict[Any, Any], list[Any]]] = None,
        recompute_sizes_body_func: Optional[Callable[_P, _T]] = None,
    ) -> None:
        assert isinstance(self.node, (ir.ComputedBuffer, ir.TemplateBuffer))
        self._sizes, body = self.node.simplify_and_reorder(
            extra_indexing_constraints=extra_indexing_constraints,
            recompute_sizes_body_func=recompute_sizes_body_func,
        )
        self._body = body  # type: ignore[assignment]

        device = self.node.get_device_or_error()
        group_fn = self.scheduler.get_backend(device).group_fn
        self.group = (device, group_fn(self._sizes))

        # Don't normalize since normalization will merge loops which
        # makes it hard to decide new loop orders.
        should_normalize = not config.loop_ordering_after_fusion or not is_gpu(
            device.type
        )

        if isinstance(self.node, ir.TemplateBuffer):
            self.set_read_writes(
                self.node.extract_read_writes(normalize=should_normalize)
            )
        else:
            self.set_read_writes(
                dependencies.extract_read_writes(
                    self._body, *self._sizes, normalize=should_normalize
                )
            )

    def recompute_size_and_body(
        self,
        extra_indexing_constraints: Optional[tuple[dict[Any, Any], list[Any]]] = None,
        recompute_sizes_body_func: Optional[Callable[..., Any]] = None,
    ) -> None:
        self._compute_attrs(
            extra_indexing_constraints=extra_indexing_constraints,
            recompute_sizes_body_func=recompute_sizes_body_func,
        )

    def refresh_dependencies(
        self, normalize: bool, need_clear_tiling_cache: bool
    ) -> None:
        # Fake dependencies are added manually. They can not be analyzed from
        # extract_read_writes. Find them out and apply manually.
        fake_deps: OrderedSet[Dep] = OrderedSet(
            dep for dep in self.read_writes.reads if isinstance(dep, (WeakDep, StarDep))
        )

        # don't normalize since the loop order may need to be further changed
        # later
        self.set_read_writes(
            dependencies.extract_read_writes(
                self._body, *self._sizes, normalize=normalize
            )
            .with_read(fake_deps)
            .rename(self.mutation_renames)
        )

        self.pointwise_read_writes.clear_cache(self)

        if need_clear_tiling_cache:
            from .codegen.simd import SIMDScheduling

            # TODO(shunting) if this cause compilation time increase when
            # enabling LOAF by default, try just clearing the specific cache
            # entry by using a customized cache implementation rather than
            # lru_cache.
            SIMDScheduling.candidate_tilings.cache_clear()

    def apply_new_loop_order(self, new_order: Sequence[int]) -> None:
        self._body = self._body.reorder_iter_loops(
            new_order,
        )
        self._sizes = self._body.sizes

        self.refresh_dependencies(normalize=False, need_clear_tiling_cache=True)

    def expand_dimension_for_pointwise_node(
        self, dimension: int, new_range: int
    ) -> None:
        assert isinstance(self.node, (ir.ComputedBuffer, ir.TemplateBuffer))

        self._body = self._body.expand_dimension_for_pointwise_node(
            dimension, new_range
        )
        self._sizes = self._body.sizes

        device = self.node.get_device_or_error()
        group_fn = self.scheduler.get_backend(device).group_fn
        self.group = (device, group_fn(self._sizes))

        # Need normalize the prefix name to facilitate finding common dependencies
        self.refresh_dependencies(normalize=True, need_clear_tiling_cache=True)

    def merge_loops(self) -> None:
        self._body = self._body.merge_loops()
        self._sizes = self._body.sizes

        # merge_loops is called after loop reordering.
        # We still need retain fake dependencies since codegen the
        # estimated amount of memory access rely on them.
        #
        # Merge loops does not affect the tiling decision. So we
        # don't need clear the tiling cache.
        self.refresh_dependencies(normalize=True, need_clear_tiling_cache=False)

    def reorder_loops_by_dep_pair(
        self, self_dep: MemoryDep, other_dep: MemoryDep
    ) -> bool:
        new_order = None
        self_sizes = self._sizes[0]
        if len(self_sizes) == self_dep.num_vars == other_dep.num_vars:
            new_order = self_dep.decide_loop_order_to_match(other_dep)

        if new_order:
            metrics.num_loop_reordering += 1
            loop_ordering_log.debug(
                "Reorder loops for %s with order %s", self.get_name(), new_order
            )
            self.apply_new_loop_order(new_order)
            return True
        else:
            loop_ordering_log.debug(
                "Don't reordering %s because we can not decide the suitable loop order",
                self.get_name(),
            )
            return False

    def debug_str_extra(self) -> str:
        name = self.get_name()
        lines = [
            f"{name}.group.device = {self.group[0]}",
            f"{name}.group.iteration = {self.group[1]}",
            f"{name}.sizes = {self._sizes}",
        ]
        for dep in self.read_writes.reads_and_writes():
            if not isinstance(dep, WeakDep):
                buf_name = dep.name
                buf = V.graph.get_buffer(buf_name)
                if not isinstance(buf, ir.TorchBindObject):
                    lines.append(f"{buf_name}_layout = {pformat(buf.layout)}")
        if isinstance(self._body, LoopBody):
            lines.append(f"class {name}_loop_body:")
            lines.append(textwrap.indent(self._body.debug_str(), "    "))

        assert self.node is not None
        lines.extend(self._debug_str_for_device())

        return "\n".join(lines)

    def get_ranges(self) -> Sequence[Sequence[sympy.Expr]]:
        return self._sizes

    def is_reduction(self) -> bool:
        assert isinstance(self.node, (ir.ComputedBuffer, ir.TemplateBuffer)), (
            f"{type(self.node)=}"
        )
        return bool(self.node.get_reduction_type())

    def is_split_scan(self) -> bool:
        assert isinstance(self.node, (ir.ComputedBuffer, ir.TemplateBuffer)), (
            f"{type(self.node)=}"
        )
        return isinstance(self.node, ir.ComputedBuffer) and isinstance(
            self.node.data, ir.SplitScan
        )

    def is_template(self) -> bool:
        return isinstance(self.node, ir.TemplateBuffer)

    def get_template_node(self) -> Optional[ir.TemplateBuffer]:
        return self.node if isinstance(self.node, ir.TemplateBuffer) else None

    def run(self, *index_vars: Sequence[sympy.Expr]) -> None:
        self.decide_inplace_update()
        self.mark_run()
        self.codegen(index_vars)

    def ranges_from_index_vars(
        self, index_vars: Sequence[Sequence[sympy.Expr]]
    ) -> dict[sympy.Expr, sympy.Expr]:
        sizes = self._sizes
        assert sum(map(len, sizes)) == sum(map(len, index_vars))
        var_ranges = dict(
            zip(
                itertools.chain.from_iterable(index_vars),
                itertools.chain.from_iterable(sizes),
            )
        )
        return var_ranges

    def codegen(self, index_vars: Sequence[Sequence[sympy.Expr]]) -> None:
        """
        Generate code for this node using the provided index variables.

        This method sets up the appropriate context for code generation, including
        simplifying indexing expressions based on the variable ranges, and then
        calls the node's body function with the index variables.

        Args:
            index_vars: A sequence of sequences of sympy expressions representing
                        the index variables for each dimension of the computation.
        """
        var_ranges = self.ranges_from_index_vars(index_vars)
        try:
            with (
                V.set_ops_handler(SimplifyIndexing(V.get_ops_handler(), var_ranges)),
                V.kernel.set_current_node(self),
            ):
                self._body(*index_vars)
        except Exception:
            log.fatal("Error in codegen for %s", self.node)
            raise

    def pointwise_or_reduction_read_writes(
        self, pointwise: bool = True
    ) -> dependencies.ReadWrites:
        """
        Get the memory dependencies in either the pointwise or the reduction axes.
        """
        keep_sizes, ignore_sizes = self._sizes if pointwise else reversed(self._sizes)
        return dependencies.extract_read_writes(
            self._body, keep_sizes, hidden_args=[[sympy.S.Zero] * len(ignore_sizes)]
        )

    @cache_on_self
    def pointwise_read_writes(self) -> dependencies.ReadWrites:
        """
        Get the memory dependencies in the non-reduction axes.
        """
        return self.pointwise_or_reduction_read_writes(pointwise=True)

    @cache_on_self
    def reduction_read_writes(self) -> dependencies.ReadWrites:
        """
        Get the memory dependencies in the reduction axes.
        """
        return self.pointwise_or_reduction_read_writes(pointwise=False)

    def can_inplace(self, read_dep: dependencies.Dep) -> bool:
        if self.is_template():
            return False
        if any(out.get_aliases() for out in self.get_outputs()):
            return False
        if len(self.read_writes.writes) == 1 and isinstance(
            read_dep, dependencies.MemoryDep
        ):
            write_dep = next(iter(self.read_writes.writes))
            assert isinstance(write_dep, dependencies.MemoryDep), f"{type(write_dep)=}"
            return read_dep.index == write_dep.index and read_dep.size == write_dep.size
        return False

    @cache_on_self
    def _get_atomic_add_buffers(self) -> OrderedSet[str]:
        buffers_store_as_atomic_add: OrderedSet[str] = OrderedSet()
        if isinstance(self._body, LoopBody):
            for node in self._body.get_nodes():
                if (
                    node.op == "call_method"
                    and node.target == "store"
                    and (
                        ("mode" in node.kwargs and node.kwargs["mode"] == "atomic_add")
                        or (len(node.args) == 5 and node.args[4] == "atomic_add")
                    )
                ):
                    buffers_store_as_atomic_add.add(
                        node.kwargs["name"]
                        if "name" in node.kwargs
                        else (node.args[1] if len(node.args) >= 2 else "")
                    )
        return buffers_store_as_atomic_add

    @cache_on_self
    def has_side_effects(self) -> bool:
        # self._body is None sometimes that's why this check was added
        if self._body is not None and self._body.has_op("device_assert_async"):
            return True
        return super().has_side_effects()


def refresh_group_node_dependencies(
    group_snode: Union[FusedSchedulerNode, GroupedSchedulerNode],
) -> None:
    snodes = group_snode.snodes
    group_snode.set_read_writes(
        dependencies.ReadWrites.merge_list([x.read_writes for x in snodes])
    )

    group_snode.unmet_dependencies = (
        OrderedSet(
            dep
            for dep in OrderedSet.union(*[x.unmet_dependencies for x in snodes])
            if dep.name not in group_snode.get_buffer_names()
        )
        - group_snode.read_writes.writes
    )


def init_group_node(
    group_snode: Union[FusedSchedulerNode, GroupedSchedulerNode],
    scheduler: Scheduler,
    snodes: list[BaseSchedulerNode],
) -> None:
    assert isinstance(group_snode, (FusedSchedulerNode, GroupedSchedulerNode))
    group_snode.snodes = snodes
    group_snode.scheduler = scheduler
    group_snode.node = None
    group_snode.ancestors = OrderedSet.union(
        *[x.ancestors for x in snodes if x.ancestors is not None]
    )

    refresh_group_node_dependencies(group_snode)

    group_snode.min_order = min(x.min_order for x in group_snode.snodes)
    group_snode.max_order = max(x.max_order for x in group_snode.snodes)
    group_snode.outputs_by_name = {
        buf.get_name(): buf for buf in group_snode.get_outputs()
    }


class FusedSchedulerNode(BaseSchedulerNode):
    """
    This is a "fake" scheduler node that represents a group of scheduler nodes
    that are meant to be fused together. The way it does this is by maintaining
    its unmet dependencies as the union of its constituent nodes.
    """

    snodes: list[BaseSchedulerNode]

    @classmethod
    def fuse(
        cls, node1: BaseSchedulerNode, node2: BaseSchedulerNode
    ) -> FusedSchedulerNode:
        assert node1.scheduler is node2.scheduler
        assert isinstance(node1, (SchedulerNode, FusedSchedulerNode))
        if node1.is_template() and isinstance(node2, ExternKernelSchedulerNode):
            # Fuse multi outputs template and its outputs
            #   * Node1 has memorydep of MultiOutput in reads
            #   * Node2 has StarDep of MultiOutput in writes
            # Rewrite the Node2' StarDep to MemoryDep, because calculate score_fusion_memory
            # of the template node and its epilogue requires the same type of dependencies
            assert isinstance(node2.node, MultiOutput)
            assert len(node2.read_writes.writes) == 1
            assert isinstance(next(iter(node2.read_writes.writes)), StarDep)
            name = next(iter(node2.read_writes.writes)).name
            template_nodes = [node for node in node1.get_nodes() if node.is_template()]
            assert len(template_nodes) == 1
            template_node = template_nodes[0]
            assert len(template_node.read_writes.writes) == 1
            write = next(iter(template_node.read_writes.writes))
            assert isinstance(write, MemoryDep)
            node2.read_writes.writes = OrderedSet(
                [
                    MemoryDep(
                        name, write.index, write.var_names, write.size, write.mode
                    ),
                ]
            )
        else:
            assert isinstance(node2, (SchedulerNode, FusedSchedulerNode))
        nodes = list(itertools.chain(node1.get_nodes(), node2.get_nodes()))
        return cls(node1.scheduler, nodes)

    @cache_on_self
    def estimate_flops(self) -> int | None:
        # don't increment counters in fused methods so we don't double count
        fps = list(
            filter(
                None,
                (
                    node.estimate_flops()
                    for node in self.get_nodes()
                    if node.is_template() or node.is_extern()
                ),
            )
        )
        if len(fps) == 0:
            return None
        ret = sum(fps)
        return ret

    def reorder_loops_by_dep_pair(
        self, self_dep: MemoryDep, other_dep: MemoryDep
    ) -> bool:
        """
        Return true if a loop reordering is performed.
        """
        if self.is_template():
            # We can not really reorder loops for a triton template
            return False
        self_sizes = None
        for snode in self.snodes:
            assert isinstance(snode, SchedulerNode)
            if self_sizes is not None and tuple(self_sizes) != tuple(snode._sizes[0]):
                loop_ordering_log.debug(
                    "Can not reorder fused node due to different sizes"
                )
                return False
            self_sizes = snode._sizes[0]
        new_order = None

        assert self_sizes is not None
        if len(self_sizes) == self_dep.num_vars == other_dep.num_vars:
            new_order = self_dep.decide_loop_order_to_match(other_dep)

        if not new_order:
            loop_ordering_log.debug(
                "Dont reordering fused node %s because we can not decide the suitable loop order",
                self.get_name(),
            )
            return False
        metrics.num_loop_reordering += 1
        loop_ordering_log.debug(
            "Reorder loops for fused node %s with order %s", self.get_name(), new_order
        )
        for snode in self.snodes:
            assert isinstance(snode, SchedulerNode)
            snode.apply_new_loop_order(new_order)

        refresh_group_node_dependencies(self)
        return True

    def __init__(self, scheduler: Scheduler, snodes: list[BaseSchedulerNode]) -> None:
        super().__init__(scheduler)
        init_group_node(self, scheduler, snodes)
        self.users: list[NodeUser] = []
        self.group = max(snodes, key=lambda x: int(x.is_reduction())).group

    @cache_on_self
    def get_name(self) -> str:
        return "_".join([x.get_name() for x in self.snodes])

    def get_first_name(self) -> str:
        return self.snodes[0].get_name()

    @cache_on_self
    def get_buffer_names(self) -> OrderedSet[str]:
        return OrderedSet.union(*[x.get_buffer_names() for x in self.snodes])

    def get_outputs(self) -> list[SchedulerBuffer]:
        result: list[SchedulerBuffer] = []
        for node in self.snodes:
            result.extend(node.get_outputs())
        return result

    def debug_str_extra(self) -> str:
        lines = [
            f"{self.get_name()}.snodes[{i}] =\n{node.debug_str()}"
            for i, node in enumerate(self.snodes)
        ]
        node = self.snodes[0].node
        if node is not None:
            lines.extend(self._debug_str_for_device())

        return textwrap.indent("\n".join(lines).rstrip(), "    ")

    def debug_str_short(self) -> str:
        snodes_str = [node.debug_str_short() for node in self.snodes]
        return f"{self}, snodes: {snodes_str}"

    def set_last_usage(
        self, future_used_buffers: OrderedSet[str], mutation_real_name: dict[str, str]
    ) -> None:
        # Set self.last_usage using the global information
        # This will be used for inter-kernel optimisations
        super().set_last_usage(future_used_buffers, mutation_real_name)
        # Set self.last_usage on the snodes
        # This will be used for optimisations within the kernel
        future_used_buffers: OrderedSet[str] = OrderedSet()
        for node in reversed(self.snodes):
            node.set_last_usage(future_used_buffers, mutation_real_name)
            future_used_buffers.update(node.last_usage)

    @cache_on_self
    def used_buffer_names(self) -> OrderedSet[str]:
        return OrderedSet.union(*[x.used_buffer_names() for x in self.snodes])

    @cache_on_self
    def used_or_aliased_buffer_names(self) -> OrderedSet[str]:
        return OrderedSet.union(
            *[x.used_or_aliased_buffer_names() for x in self.snodes]
        )

    def get_nodes(self) -> Sequence[BaseSchedulerNode]:
        return self.snodes

    def __repr__(self) -> str:
        return f"{type(self).__name__}(nodes={self.get_name()})"

    @cache_on_self
    def is_reduction(self) -> bool:
        return any(x.is_reduction() for x in self.snodes)

    @cache_on_self
    def is_split_scan(self) -> bool:
        return any(x.is_split_scan() for x in self.snodes)

    @cache_on_self
    def is_template(self) -> bool:
        return any(x.is_template() for x in self.snodes)

    @cache_on_self
    def get_template_node(self) -> Optional[ir.TemplateBuffer]:
        for node in self.snodes:
            if node.is_template():
                return node.get_template_node()
        return None

    def get_device(self) -> torch.device:
        return self.group[0]

    @cache_on_self
    def has_aliasing_or_mutation(self) -> bool:
        return any(x.has_aliasing_or_mutation() for x in self.snodes)

    # None of these need to be implemented, as a FusedSchedulerNode is just an
    # abstraction for scheduling purposes
    def update_mutated_names(self, renames: dict[str, str]) -> None:
        raise NotImplementedError

    def add_fake_dep(self, name: Dep) -> None:
        raise NotImplementedError

    def can_inplace(self, read_dep: dependencies.Dep) -> bool:
        raise NotImplementedError

    def debug_str(self) -> str:
        """Longer form printout for trace logs"""
        name = self.get_name()
        node_typestr = ",".join(type(n).__name__ for n in self.snodes)
        buf = IndentedBuffer()
        buf.splice(
            f"""\
{name}: {type(self).__name__}({node_typestr})
{name}.writes = {pformat(self.read_writes.writes)}
{name}.unmet_dependencies = {pformat(self.unmet_dependencies)}
{name}.met_dependencies = {pformat(self.read_writes.reads - self.unmet_dependencies)}
{name}.outputs = [
            """
        )
        with buf.indent():
            for out in self.get_outputs():
                buf.splice(out.debug_str())
        buf.writeline("]")

        try:
            buf.splice(self.debug_str_extra())
        except Exception:
            log.warning("Ignoring error in debug_str()", exc_info=True)

        return buf.getrawvalue().rstrip()

    @cache_on_self
    def has_side_effects(self) -> bool:
        if self.snodes is not None:
            return any(node.has_side_effects() for node in self.snodes)
        return super().has_side_effects()


class ForeachKernelSchedulerNode(FusedSchedulerNode):
    """
    This is a schedular node that consists of a set of scheduler nodes that
    has no data dependencies among them and can be executed in parallel.
    """

    def get_consumer_subnode_for(
        self, producer: BaseSchedulerNode
    ) -> Optional[BaseSchedulerNode]:
        for buf in producer.get_outputs():
            if buf.get_name() in self.read_to_node:
                return self.read_to_node[buf.get_name()]

        return None

    def get_producer_subnode_for(
        self, consumer: BaseSchedulerNode
    ) -> Optional[BaseSchedulerNode]:
        producers = OrderedSet[BaseSchedulerNode]()
        for rd in consumer.read_writes.reads:
            if rd.name not in self.scheduler.name_to_buf:
                continue

            node_name = self.scheduler.name_to_buf[rd.name].defining_op_name()
            if node_name in self.name_to_node:
                producers.add(self.name_to_node[node_name])

        # Don't permit fusion if there are multiple subnodes
        # that this consumer reads from
        if len(producers) == 1:
            return next(iter(producers))
        else:
            return None

    @classmethod
    def can_fuse(cls, producer: BaseSchedulerNode, consumer: BaseSchedulerNode) -> bool:
        why = WhyNoFuse(producer, consumer)
        if producer.is_foreach() and consumer.is_foreach():
            producer = typing.cast(ForeachKernelSchedulerNode, producer)
            consumer = typing.cast(ForeachKernelSchedulerNode, consumer)
            foreach_match = len(producer.snodes) == len(consumer.snodes)
            if not foreach_match:
                why("foreach do not have same length")
            return foreach_match and all(
                producer.scheduler.can_fuse(l, r)
                for l, r in zip(producer.snodes, consumer.snodes)
            )
        elif consumer.is_foreach():
            if producer.is_reduction():
                why(
                    "candidate producer is a reduction, foreach ops cannot be fused with reductions currently"
                )
                return False

            consumer = typing.cast(ForeachKernelSchedulerNode, consumer)
            consumer_subnode = consumer.get_consumer_subnode_for(producer)
            if consumer_subnode is not None:
                return consumer.scheduler.can_fuse(producer, consumer_subnode)

            why("candidate producer is not dep of any foreach consumer")
            return False

        elif producer.is_foreach():
            if consumer.is_reduction():
                why(
                    "candidate consumer is a reduction, foreach ops cannot be fused with reductions currently"
                )
                return False

            producer = typing.cast(ForeachKernelSchedulerNode, producer)
            producer_subnode = producer.get_producer_subnode_for(consumer)
            if producer_subnode is not None:
                return producer.scheduler.can_fuse(producer_subnode, consumer)

            why("candidate consumer has no dep in any foreach producer")
            return False

        raise AssertionError(
            "At least one node passed to ForeachKernelSchedulerNode.can_fuse should be a foreach node"
        )

    @classmethod
    def fuse(
        cls, producer: BaseSchedulerNode, consumer: BaseSchedulerNode
    ) -> ForeachKernelSchedulerNode:
        assert producer.is_foreach() or consumer.is_foreach()
        if producer.is_foreach():
            producer = typing.cast(ForeachKernelSchedulerNode, producer)
            use_custom_partition_algo = producer.use_custom_partition_algo
            enable_autotune = producer.enable_autotune
        else:
            consumer = typing.cast(ForeachKernelSchedulerNode, consumer)
            use_custom_partition_algo = consumer.use_custom_partition_algo
            enable_autotune = consumer.enable_autotune
        prev_node_1 = None
        prev_node_2 = None
        fused_nodes: list[BaseSchedulerNode]
        if producer.is_foreach() and consumer.is_foreach():
            producer = typing.cast(ForeachKernelSchedulerNode, producer)
            consumer = typing.cast(ForeachKernelSchedulerNode, consumer)
            fused_nodes = [
                FusedSchedulerNode.fuse(l, r)
                for l, r in zip(producer.snodes, consumer.snodes)
            ]
        elif producer.is_foreach():
            producer = typing.cast(ForeachKernelSchedulerNode, producer)
            producer_subnode = producer.get_producer_subnode_for(consumer)
            fused_nodes = []
            prev_node_1 = producer
            prev_node_2 = None
            for node in producer.snodes:
                if node is producer_subnode:
                    new_node = FusedSchedulerNode.fuse(node, consumer)
                    prev_node_2 = new_node
                    fused_nodes.append(new_node)
                else:
                    fused_nodes.append(node)

        elif consumer.is_foreach():
            consumer = typing.cast(ForeachKernelSchedulerNode, consumer)
            consumer_subnode = consumer.get_consumer_subnode_for(producer)
            fused_nodes = []
            prev_node_1 = consumer
            prev_node_2 = None

            for node in consumer.snodes:
                if node is consumer_subnode:
                    new_node = FusedSchedulerNode.fuse(producer, node)
                    prev_node_2 = new_node
                    fused_nodes.append(new_node)
                else:
                    fused_nodes.append(node)
        else:
            raise AssertionError(
                "At least one node passed to ForeachKernelSchedulerNode.fuse should be a foreach node"
            )

        return cls(
            producer.scheduler,
            fused_nodes,
            use_custom_partition_algo=use_custom_partition_algo,
            prev_node_1=prev_node_1,
            prev_node_2=prev_node_2,
            enable_autotune=enable_autotune,
        )

    def __init__(
        self,
        scheduler: Scheduler,
        snodes: list[BaseSchedulerNode],
        use_custom_partition_algo: bool,
        prev_node_1: Optional[BaseSchedulerNode] = None,
        prev_node_2: Optional[BaseSchedulerNode] = None,
        enable_autotune: bool = False,
    ) -> None:
        self.read_to_node = {}
        self.name_to_node = {}

        if prev_node_1 is None or prev_node_2 is None:
            super().__init__(scheduler, snodes)

            for node in snodes:
                for read in node.read_writes.reads:
                    self.read_to_node[read.name] = node

                for name in node.get_operation_names():
                    self.name_to_node[name] = node
        else:
            self.scheduler = scheduler
            self.snodes = snodes
            self.node = None
            self.users: list[NodeUser] = []

            self.set_read_writes(
                dependencies.ReadWrites.merge_list(
                    [prev_node_1.read_writes, prev_node_2.read_writes]
                )
            )

            self.unmet_dependencies = (
                OrderedSet(
                    dep
                    for dep in OrderedSet.union(
                        prev_node_1.unmet_dependencies, prev_node_2.unmet_dependencies
                    )
                    if dep.name not in self.get_buffer_names()
                )
                - self.read_writes.writes
            )

            self.min_order = min([prev_node_1.min_order, prev_node_2.min_order])
            self.max_order = max([prev_node_1.max_order, prev_node_2.max_order])

            if prev_node_1.is_foreach():
                assert isinstance(prev_node_1, ForeachKernelSchedulerNode)
                foreach_node, other_node = prev_node_1, prev_node_2
            else:
                assert isinstance(prev_node_2, ForeachKernelSchedulerNode)
                foreach_node, other_node = prev_node_2, prev_node_1

            self.ancestors = foreach_node.ancestors
            self.ancestors.update(other_node.ancestors)

            self.name_to_node = foreach_node.name_to_node
            for name in other_node.get_operation_names():
                self.name_to_node[name] = other_node

            self.outputs_by_name: dict[str, SchedulerBuffer] = {
                k: v for snode in self.snodes for k, v in snode.outputs_by_name.items()
            }

        self.use_custom_partition_algo = use_custom_partition_algo
        device = snodes[0].get_device()
        assert device
        self.group = (device, ((sympy.Expr("combo_kernel"),),))
        self.origins = OrderedSet[torch.fx.Node]()
        self.enable_autotune = enable_autotune

    @classmethod
    def combinable_nodes(
        cls, nodes: list[BaseSchedulerNode]
    ) -> list[BaseSchedulerNode]:
        extern = [x for x in nodes if isinstance(x, ExternKernelSchedulerNode)]
        if extern:
            log.debug(
                "ComboKernels: %d external nodes are filtered %s",
                len(extern),
                [node.node.get_origins() for node in extern if node.node is not None],
            )
        filtered_nodes = [
            x
            for x in nodes
            if not isinstance(x, (NopKernelSchedulerNode, ExternKernelSchedulerNode))
        ]
        foreach_nodes = [
            x for x in filtered_nodes if isinstance(x, ForeachKernelSchedulerNode)
        ]
        if foreach_nodes:
            log.debug("ComboKernels: %d foreach nodes are filtered", len(foreach_nodes))
        filtered_nodes = [
            x for x in filtered_nodes if not isinstance(x, ForeachKernelSchedulerNode)
        ]
        template_nodes = [x for x in filtered_nodes if x.is_template()]
        if template_nodes:
            log.debug(
                "ComboKernels: %d template nodes are filtered: %s",
                len(template_nodes),
                template_nodes,
            )
        filtered_nodes = [x for x in filtered_nodes if x not in template_nodes]
        return filtered_nodes

    @staticmethod
    def _default_group_nodes_for_combo_kernels(
        scheduler: Scheduler,
    ) -> list[list[BaseSchedulerNode]]:
        """
        Returns a list of lists of nodes that are to be grouped together.
        """
        sorted_nodes = scheduler._topological_sort_nodes()
        grouped_nodes = []
        max_num_nodes = 8
        for nodes in sorted_nodes:
            grouped_nodes.extend(
                [
                    nodes[i : i + max_num_nodes]
                    for i in range(0, len(nodes), max_num_nodes)
                ]
            )

        return grouped_nodes

    group_algorithm_for_combo_kernels: Callable[
        [Scheduler], list[list[BaseSchedulerNode]]
    ] = _default_group_nodes_for_combo_kernels

    @staticmethod
    def set_group_algorithm_for_combo_kernels(
        custom_group_algorithm: Callable[[Scheduler], list[list[BaseSchedulerNode]]],
    ) -> None:
        ForeachKernelSchedulerNode.group_algorithm_for_combo_kernels = (
            custom_group_algorithm
        )

    @staticmethod
    def group_nodes_for_combo_kernels(
        scheduler: Scheduler,
    ) -> list[list[BaseSchedulerNode]]:
        return ForeachKernelSchedulerNode.group_algorithm_for_combo_kernels(scheduler)

    def mark_run(self) -> None:
        raise NotImplementedError

    def codegen(self) -> None:
        raise NotImplementedError

    def is_foreach(self) -> bool:
        return True

    def get_subkernel_nodes(self) -> list[BaseSchedulerNode]:
        """Returns a list of nodes which comprise the combo kernel.
        These nodes may be vertically fused."""
        return list(self.snodes)

    def get_nodes(self) -> Sequence[BaseSchedulerNode]:
        """Returns all nodes contained in this kernel, unpacking fused nodes
        into their constituent scheduler nodes."""
        return list(itertools.chain.from_iterable(x.get_nodes() for x in self.snodes))

    def get_first_name(self) -> str:
        return self.snodes[0].get_first_name()

    def prune_redundant_deps(
        self, name_to_fused_node: dict[str, BaseSchedulerNode]
    ) -> None:
        _prune_redundant_deps(self, name_to_fused_node, self.scheduler.name_to_buf)

        for node in self.snodes:
            node.prune_redundant_deps(name_to_fused_node)


class GroupedSchedulerNode(BaseSchedulerNode):
    """
    This is a "fake" scheduler node that represents a group of scheduler nodes
    that are meant to be *grouped* together (it does not allow another node to be scheduled
    in between its constituent nodes, nor does it allow another node to fuse into any of its constituent nodes).
    The way it does this is by maintaining its unmet dependencies as the union of its constituent nodes.
    Fusion will still happen among the nodes within each GroupedSchedulerNode.
    At codegen time, this scheduler node will be unpacked and codegen is called on each constituent node.
    """

    snodes: list[BaseSchedulerNode]

    @classmethod
    def create(cls, snodes: list[BaseSchedulerNode]) -> GroupedSchedulerNode:
        scheduler = snodes[0].scheduler
        assert all(node.scheduler is scheduler for node in snodes)
        grouped_snode = cls(scheduler, snodes)
        for snode in snodes:
            scheduler.name_to_fused_node[snode.get_name()] = grouped_snode
        scheduler.name_to_fused_node[grouped_snode.get_name()] = grouped_snode
        return grouped_snode

    def __init__(
        self,
        scheduler: Scheduler,
        snodes: list[BaseSchedulerNode],
        temp_grouping: bool = False,
    ) -> None:
        super().__init__(scheduler)
        init_group_node(self, scheduler, snodes)
        # This flag is introduced for "temporary" grouping during some passes,
        # Where nodes are grouped and moved together.
        # After the pass those nodes are flattened.
        # Reusing calculation of grouped unmed_dependencies etc.
        # No fusion logic in this case.
        self.temp_grouping = temp_grouping

    def unpack(self) -> list[BaseSchedulerNode]:
        """
        Do fusion among nodes within this GroupedSchedulerNode,
        and then unpack this GroupedSchedulerNode into regular nodes.
        """
        if self.temp_grouping:
            return self.snodes

        for snode in self.snodes:
            self.scheduler.name_to_fused_node[snode.get_name()] = snode
        del self.scheduler.name_to_fused_node[self.get_name()]
        return self.scheduler.fuse_nodes(self.snodes)

    def add_fake_dep(self, fake_dep: Dep) -> None:
        self.set_read_writes(self.read_writes.with_read(fake_dep))
        self.unmet_dependencies.add(fake_dep)

    @cache_on_self
    def get_name(self) -> str:
        return "_".join([x.get_name() for x in self.snodes])

    def get_first_name(self) -> str:
        return self.snodes[0].get_name()

    @cache_on_self
    def get_buffer_names(self) -> OrderedSet[str]:
        return OrderedSet.union(*[x.get_buffer_names() for x in self.snodes])

    def get_outputs(self) -> list[SchedulerBuffer]:
        result: list[SchedulerBuffer] = []
        for node in self.snodes:
            result.extend(node.get_outputs())
        return result

    @cache_on_self
    def estimate_flops(self) -> int | None:
        # don't increment counters in fused methods so we don't double count
        fps = list(
            filter(
                None,
                (
                    node.estimate_flops()
                    for node in self.get_nodes()
                    if node.is_template() or node.is_extern()
                ),
            )
        )
        if len(fps) == 0:
            return None
        ret = sum(fps)
        return ret

    def get_nodes(self) -> Sequence[BaseSchedulerNode]:
        return self.snodes

    @classmethod
    def can_fuse(cls, producer: BaseSchedulerNode, consumer: BaseSchedulerNode) -> bool:
        # GroupedSchedulerNode cannot be fused with another node
        return False


def pick_loop_order(
    stride_lengths: list[list[int]],
    sizes: Sequence[sympy.Expr],
    priority_idx: Sequence[int] = (),
) -> list[int]:
    """
    A heuristic to decide loop iteration orders.  This has not been well
    tuned and may be something we should autotune.
    """

    @functools.cmp_to_key
    def index_cmp(a: int, b: int) -> int:
        if sizes[a] == 1 or sizes[b] == 1:
            # 1-sizes don't matter, just move them to the end
            return cmp(sizes[a] == 1, sizes[b] == 1)

        # Take abs, otherwise flipped dimensions are treated as smaller
        # strides than contiguous dims
        stride_len_a = [abs(sl[a]) for sl in stride_lengths]
        stride_len_b = [abs(sl[b]) for sl in stride_lengths]

        # equivalent to
        # np.logical_or(stride_lengths[:, b] == 0, stride_lengths[:, a] < stride_lengths[:, b]).all()
        a_first = sum(
            sl_b == 0 or sl_a < sl_b for sl_a, sl_b in zip(stride_len_a, stride_len_b)
        )
        b_first = sum(
            sl_a == 0 or sl_b < sl_a for sl_a, sl_b in zip(stride_len_a, stride_len_b)
        )
        if a_first > b_first:
            return -1
        if b_first > a_first:
            return 1

        # otherwise contiguous
        return cmp(b, a)

    order = list(reversed(range(len(stride_lengths[0]))))
    if len(priority_idx) > 0:
        # if we have priority node, only use that node's order
        stride_lengths = [stride_lengths[pi] for pi in priority_idx]
    if config.pick_loop_orders:
        order.sort(key=index_cmp)
    return order


@dataclasses.dataclass
class NodeUser:
    node: Union[BaseSchedulerNode, OutputNode]
    can_inplace: bool = False

    # A weak user must be scheduled after a given node, but doesn't actually
    # use the result
    is_weak: bool = False

    def __hash__(self) -> int:
        return hash((self.node.get_name(), self.can_inplace, self.is_weak))

    def __eq__(self, other: object) -> bool:
        return (
            isinstance(other, NodeUser)
            and self.get_name() == other.get_name()
            and self.can_inplace == other.can_inplace
            and self.is_weak == other.is_weak
        )

    def get_name(self) -> str:
        return self.node.get_name()

    def merge(self, other: NodeUser) -> NodeUser:
        assert self.node is other.node
        return NodeUser(
            self.node,
            self.can_inplace and other.can_inplace,
            self.is_weak and other.is_weak,
        )


_post_grad_graph_counter = itertools.count()


def used_non_deterministic_runtime_estimations() -> bool:
    return config.runtime_estimations_mms_benchmark


class Scheduler:
    """
    A Scheduler is a graph of BaseSchedulerNodes. It is responsible for
    optimizations such as fusion, reorder, and graph partition.
    """

    def __init__(self, nodes: list[ir.Operation]) -> None:
        with dynamo_timed("Scheduler.__init__"):
            self._init(nodes)

    def _init(self, nodes: list[ir.Operation]) -> None:
        super().__init__()
        V.graph.scheduler = self
        self.backends: dict[torch.device, BaseScheduling] = {}
        self.post_grad_graph_id = next(_post_grad_graph_counter)
        self._graph_partition_counter = itertools.count()

        self.completed_operations: OrderedSet[str] = OrderedSet()
        self.available_buffer_names = OrderedSet(
            [
                *V.graph.graph_inputs.keys(),
                *V.graph.constants.keys(),
                *V.graph.torchbind_constants.keys(),
            ]
        )

        self.nodes = [self.create_scheduler_node(n) for n in nodes]
        self.current_node: Optional[BaseSchedulerNode] = None
        self.update_zero_dim_cpu_tensor()
        # some new constants could have been created above
        self.available_buffer_names.update(V.graph.constants.keys())
        for node in self.nodes:
            node.prune_deps()

        self.name_to_donated_buffer: dict[str, SchedulerDonatedBuffer] = (
            self.get_donated_buffers()
        )
        self.name_to_node: dict[str, BaseSchedulerNode] = {
            n.get_name(): n for n in self.nodes
        }
        self.name_to_buf: dict[str, SchedulerBuffer] = {
            buf.get_name(): buf for node in self.nodes for buf in node.get_outputs()
        }
        self.name_to_fused_node: dict[str, BaseSchedulerNode] = self.name_to_node.copy()

        # mutation_real_name: Maps back to the original name for codegen
        # Example:
        # If you mutate buf0 inside of buf1's kernel, then:
        # mutation_real_name = {"buf0" : "buf1"}
        # all subsequent uses of buf0 become buf1's usage in dependency graph
        self.mutation_real_name: dict[str, str] = {}

        # We handle mutation by renaming modified versions of the same
        # buffer in the dependency graph to prevent cycles.
        # mutation_renames: tracks the current name for a given buffer
        #                   (changed once per mutation)
        # Example:
        # If you mutate buf0 inside of buf1's kernel, then:
        # mutation_renames = {"buf1" : "buf0"}
        # in codegen we only use buf0, never buf1
        self.mutation_renames: dict[str, str] = {}

        # Must run first to correctly set dependencies, before all other passes that rely on
        # reading from .read_writes.reads or .unmet_dependencies
        self.nodes = comms.decide_global_ordering_of_comms(
            self.nodes,
            self.name_to_buf,
            self.name_to_fused_node,
        )

        self.compute_dependencies()
        self.nodes = self.topological_sort_schedule(self.nodes)
        self.dead_node_elimination()
        self.name_to_fused_node = {n.get_name(): n for n in self.nodes}
        self.compute_ancestors()

        metrics.ir_nodes_pre_fusion += len(self.nodes)
        from torch._inductor.debug import log_ir_post_fusion, log_ir_pre_fusion

        log_ir_pre_fusion(self.nodes)
        self.num_orig_nodes = len(self.nodes)
        self.create_foreach_nodes()
        self.nodes = self.topological_sort_schedule(self.nodes)
        self.logged_slow_fusion = OrderedSet[tuple[str, str]]()
        if config._pre_fusion_custom_pass is not None:
            self.nodes = config._pre_fusion_custom_pass(self.nodes)

        self.nodes = self.fuse_nodes(self.nodes)
        if config._post_fusion_custom_pass is not None:
            self.nodes = config._post_fusion_custom_pass(self.nodes)

        self.merge_loops()
        self.finalize_multi_template_buffers()
        if config.combo_kernels:
            with dynamo_timed(
                "Scheduler.create_combo_kernel_nodes",
                log_pt2_compile_event=True,
                log_waitcounter=True,
            ):
                self.create_combo_kernel_nodes(num_ck_nodes=None)

        # Peak memory pass and overlap pass must run last, otherwise
        # other reordering passes could undo their effects.
        if config.reorder_for_peak_memory:
            from .memory import reorder_for_peak_memory

            self.nodes = reorder_for_peak_memory(
                self.nodes,
                self.name_to_buf,
                self.name_to_fused_node,
                OrderedSet(V.graph.graph_inputs.keys()),
                OrderedSet(V.graph.get_output_names()),
            )
        if config.reorder_for_compute_comm_overlap:
            if not config.reorder_for_peak_memory:
                from .memory import assign_memory_planning_info_for_scheduler_buffers

                assign_memory_planning_info_for_scheduler_buffers(
                    self.nodes, self.name_to_buf
                )

<<<<<<< HEAD
            runtime_estimations = None
            if config.reorder_for_compute_comm_overlap_broadcast_runtime_estimations:
                runtime_estimations = {}
                for snode in self.nodes:
                    runtime_estimations[snode] = snode.get_estimated_runtime()
                import torch.distributed as dist
                from torch.distributed.distributed_c10d import _get_default_group

                world_size = dist.get_world_size()
                pg = _get_default_group()
                gathered_runtime_estimations: list[list[float]] = [
                    [] for _ in range(world_size)
                ]
                dist.all_gather_object(
                    gathered_runtime_estimations, list(runtime_estimations.values()), pg
                )
                median_runtime_estimations = torch.median(
                    torch.tensor(gathered_runtime_estimations), dim=0
                ).values.tolist()
                for idx, (key, value) in enumerate(runtime_estimations.items()):
                    self.nodes[
                        idx
                    ].override_estimated_runtime = median_runtime_estimations[idx]
=======
            if (
                used_non_deterministic_runtime_estimations()
                and config_comms.runtime_estimations_align_across_all_distributed_ranks
            ):
                from .comms import (
                    align_runtime_estimations_across_all_distributed_ranks,
                )

                align_runtime_estimations_across_all_distributed_ranks(self.nodes)
>>>>>>> 58bea21d

            from torch._logging import trace_structured

            trace_structured(
                "artifact",
                metadata_fn=lambda: {
                    "name": "scheduler_nodes_before_comm_overlap",
                    "encoding": "string",
                },
                payload_fn=lambda: "\n\n".join(
                    [
                        f"\nsnode[{i}]"
                        + n.debug_str()
                        + f"\nruntime_estimation(us):{n.get_estimated_runtime() / 1e3}"
                        for i, n in enumerate(self.nodes)
                    ]
                ),
            )
            self.nodes = comms.reorder_compute_and_comm_for_overlap(self.nodes)
        self.process_grouped_nodes()

        if (
            torch._inductor.config.graph_partition
            and torch._inductor.config.triton.cudagraphs
        ):
            self.nodes = self.maybe_reorder_for_minimizing_partition(self.nodes)
            self.nodes = self.reorder_for_partition_with_simple_dependency(self.nodes)

        self.compute_last_usage()

        if torch._inductor.config.test_configs.track_memory_lifecycle:
            self.insert_memory_check_nodes()

        log_ir_post_fusion(self.nodes)
        V.debug.graph_diagram(self.nodes)
        self.debug_draw_graph()

        # used during codegen:
        self.buffer_names_to_free: OrderedSet[str] = OrderedSet()

        # fx graph node to the position it appears in the graph
        # for debug attribution
        self.origin_to_index: dict[torch.fx.Node, int] = {}

        get_metric_table("graph_stats").add_row(
            lambda: {
                "graph_id": self.post_grad_graph_id,
                "num_nodes_before_fusion": self.num_orig_nodes,
                "num_nodes_after_fusion": len(self.nodes),
            }
        )

    def get_donated_buffers(self) -> dict[str, SchedulerDonatedBuffer]:
        name_to_donated_buf = {}
        for name in V.graph.graph_inputs_original:
            if isinstance(V.graph.graph_inputs_original[name], ir.DonatedBuffer):
                name_to_donated_buf[name] = SchedulerDonatedBuffer(
                    self,
                    V.graph.graph_inputs_original[name],
                    defining_op=None,
                )
        return name_to_donated_buf

    @property
    def current_device(self) -> Optional[torch.device]:
        return V.graph.current_device

    @current_device.setter
    def current_device(self, device: Optional[torch.device]) -> None:
        V.graph.current_device = device

    def debug_draw_graph(self) -> None:
        """Generate an image of the graph for debugging"""
        if os.environ.get("INDUCTOR_WRITE_SCHEDULER_GRAPH", None) == "1":
            from .debug import draw_buffers

            draw_buffers(self.nodes, print_graph=True)

    def debug_print_nodes(self, label: str) -> None:
        if log.isEnabledFor(logging.INFO):
            log.info("%s:", label)
            for node in self.nodes:
                node.log_details()

    def create_scheduler_node(self, node: ir.Operation) -> BaseSchedulerNode:
        assert node.get_origins() is not None, (
            "All nodes passed to scheduling must have an origin"
        )
        if node.is_no_op():
            return NopKernelSchedulerNode(self, node)
        elif isinstance(node, (ir.ComputedBuffer, ir.TemplateBuffer)):
            return SchedulerNode(self, node)
        elif isinstance(node, ir.ExternKernel):
            return ExternKernelSchedulerNode(self, node)
        else:
            raise NotImplementedError(node)

    def create_foreach_nodes(self) -> None:
        removed_node_names: OrderedSet[str] = OrderedSet()
        fe_nodes = []
        kept_node_names = self.name_to_fused_node.keys()

        for names in V.graph.lists.values():
            names = [
                name
                for name in names
                if name in kept_node_names
                and not isinstance(self.name_to_node[name], NopKernelSchedulerNode)
            ]
            if not names:
                # All nodes eliminated
                continue

            removed_node_names.update(names)
            snodes = [self.name_to_node[name] for name in names]

            enable_autotune = config.combo_kernels_autotune > 1
            fe_node = ForeachKernelSchedulerNode(
                self,
                snodes,
                use_custom_partition_algo=False,
                enable_autotune=enable_autotune,
            )

            fe_nodes.append(fe_node)

            for name in names:
                self.name_to_fused_node[name] = fe_node

        self.nodes = [
            node for node in self.nodes if node.get_name() not in removed_node_names
        ] + list(fe_nodes)

    def compute_dependencies(self) -> None:
        """
        Create dependency edges between nodes, handling aliasing and
        mutation properly.
        """

        class DedupList(Generic[_T]):
            """
            This data structure behaves like a list except it makes sure the
            elements remain unique.
            Normally one could use a OrderedSet/dict for this purpose however
            the list in question gets elements appended as it is being
            iterated over which means that we need to keep the list
            semantics.
            """

            def __init__(
                self,
                items: Optional[list[_T]] = None,
                membership: Optional[OrderedSet[_T]] = None,
            ) -> None:
                self.items = items or []
                self.membership = membership or OrderedSet()

            def append(self, node_user: _T) -> None:
                if node_user in self.membership:
                    return
                self.items.append(node_user)
                self.membership.add(node_user)

            def __add__(self, other: DedupList[_T]) -> DedupList[_T]:
                new_membership = OrderedSet.union(self.membership, other.membership)
                new_items = self.items + [
                    x for x in other.items if x not in self.membership
                ]
                return DedupList(new_items, new_membership)

        name_to_users: defaultdict[str, DedupList[NodeUser]] = collections.defaultdict(
            DedupList
        )

        # handle aliasing by using python aliasing in name_to_users
        # if foo aliases bar then we will make name_to_users["foo"] point
        # to the same python list as name_to_users["bar"]
        for node in self.nodes:
            for buf1 in node.get_outputs():
                buf1_name = buf1.get_name()
                # This is for handling auto functionized ops which return None
                # and mutate more than 1 inputs, we shouldn't let them all
                # point to the same user list since buffers in the aliases
                # list might not be alias to each other.
                if (
                    isinstance(buf1.node.layout, ir.NoneLayout)
                    and len(buf1.get_aliases()) > 1
                ):
                    continue
                for buf2_name in buf1.get_aliases():
                    if buf1_name in name_to_users and buf2_name in name_to_users:
                        # merge the two
                        list1 = name_to_users[buf1_name]
                        list2 = name_to_users[buf2_name]
                        combined = list1 + list2
                        for key in name_to_users.keys():
                            if (
                                name_to_users[key] is list1
                                or name_to_users[key] is list2
                            ):
                                name_to_users[key] = combined
                    elif buf1_name in name_to_users:
                        name_to_users[buf2_name] = name_to_users[buf1_name]
                    else:
                        name_to_users[buf1_name] = name_to_users[buf2_name]

        def rename(n: str) -> str:
            if n in self.mutation_renames:
                return rename(self.mutation_renames[n])
            return n

        def add_user(
            used_by_name: str,
            user_node: Union[BaseSchedulerNode, OutputNode],
            can_inplace: bool = False,
            is_weak: bool = False,
        ) -> None:
            name_to_users[rename(used_by_name)].append(
                NodeUser(user_node, can_inplace, is_weak)
            )

        unbacked_symbol_to_origin_node: dict[sympy.Symbol, Optional[str]] = {}

        # NB: None means that the dependency is on an input.  Don't actually
        # generate a dependency because if we do, Inductor will start trying
        # to free the unbacked int but that's pointless
        for name, val in V.graph.graph_inputs.items():
            if isinstance(val, sympy.Expr):
                for fs in val.free_symbols:
                    unbacked_symbol_to_origin_node[fs] = None
            elif isinstance(val, ir.TensorBox):
                # We also need to add symbols from input size as well because
                # AOTI doesn't lift the unbacked symints to inputs
                sym_size = [s for s in val.get_size() if isinstance(s, sympy.Expr)]
                for s in sym_size:
                    for fs in s.free_symbols:
                        unbacked_symbol_to_origin_node[fs] = None

        has_non_input_unbacked_defs = False
        for node in self.nodes:
            assert node.node is not None
            # unbacked symbols don't follow ordinary buffer dependencies, so
            # we track their def/uses separately
            unbacked_symbol_defs = sorted(
                node.node.get_unbacked_symbol_defs(), key=lambda x: x.name
            )
            for s in unbacked_symbol_defs:
                assert isinstance(s, sympy.Symbol)
                # Pick the first definer as canonical.  There may be multiple
                # because if a MultiOutputLayout buffer propagates an unbacked
                # symint to multiple outputs, they will all claim to def it.
                has_non_input_unbacked_defs = True
                if s not in unbacked_symbol_to_origin_node:
                    unbacked_symbol_to_origin_node[s] = node.get_name()

        for node in self.nodes:
            log.debug("scheduling %s", node.node)

            if has_non_input_unbacked_defs:
                assert node.node is not None

                unbacked_symbol_uses = sorted(
                    node.node.get_free_symbol_uses(unbacked_only=True),
                    key=lambda x: x.name,
                )
                # if a kernel takes unbacked symints, register dependencies
                for s in unbacked_symbol_uses:
                    assert s in unbacked_symbol_to_origin_node, (
                        f"{s} not in {unbacked_symbol_to_origin_node}"
                    )
                    if (r := unbacked_symbol_to_origin_node[s]) is not None:
                        for buf in self.name_to_node[r].get_outputs():
                            node.add_fake_dep(StarDep(buf.get_name()))

            if (
                len(node.read_writes.writes) == 1
                and (dep := next(iter(node.read_writes.writes)))
                and isinstance(dep, MemoryDep)
            ):
                node_mode = dep.mode
            else:
                node_mode = None

            # Handle output mutations
            for buf in node.get_outputs():
                # a node will mutate either 0 or 1 buffers
                assert len(buf.get_mutations()) <= 1
                for alt_name in buf.get_mutations():
                    alt_name = rename(alt_name)
                    # this node must run after the prior writer
                    add_user(alt_name, node)
                    node.add_fake_dep(StarDep(alt_name, mode=node_mode))
                    for user in name_to_users[alt_name].items:
                        if user.get_name() == node.get_name():
                            continue

                        assert isinstance(user.node, BaseSchedulerNode)
                        for other_name in user.node.get_buffer_names():
                            # this node must run after all prior readers
                            other_name = rename(other_name)
                            node.add_fake_dep(
                                WeakDep(other_name, mutating_buf=buf.get_name())
                            )
                            add_user(other_name, node, is_weak=True)

            # add normal non-mutation dependencies
            for read in node.read_writes.reads:
                if not isinstance(read, WeakDep):
                    add_user(read.name, node, node.can_inplace(read))

            node.update_mutated_names(self.mutation_renames)

            # update our renaming scheme for the next iteration
            for buf in node.get_outputs():
                for alt_name in buf.get_mutations():
                    self.mutation_renames[rename(alt_name)] = buf.get_name()
                    self.mutation_renames[alt_name] = buf.get_name()
                    self.mutation_real_name[buf.get_name()] = (
                        self.mutation_real_name.get(alt_name, alt_name)
                    )

        # make sure outputs aren't dead-code-eliminated
        for buf_name in V.graph.get_output_names():
            log.debug("scheduling output %s", buf_name)
            add_user(buf_name, OutputNode(StarDep(buf_name)))

        # make sure unbacked symints aren't dead-code-eliminated
        if has_non_input_unbacked_defs:
            for out in V.graph.graph_outputs:
                for s in out.get_free_symbol_uses(unbacked_only=True):
                    assert s in unbacked_symbol_to_origin_node, (
                        f"{s} not in {unbacked_symbol_to_origin_node.keys()}"
                    )
                    if r := unbacked_symbol_to_origin_node[s]:
                        for buf_name in self.name_to_node[r].get_buffer_names():
                            log.debug(
                                "scheduling output %s for unbacked symint %s",
                                buf_name,
                                s,
                            )
                            add_user(buf_name, OutputNode(StarDep(buf_name)))

        # make sure input mutation isn't dead-code-eliminated
        for name in self.mutation_renames:
            if name in V.graph.graph_inputs:
                add_user(name, OutputNode(StarDep(name)))
                V.graph.mutated_inputs.add(name)
            elif name in V.graph.constants:
                # In AOTI, module parameters and buffers are not lifted as graph inputs
                add_user(name, OutputNode(StarDep(name)))

        inp_names = {
            name: index for index, name in enumerate(V.graph.graph_inputs.keys())
        }
        V.graph.mutated_input_idxs = [
            inp_names[name] for name in V.graph.mutated_inputs
        ]

        # copy users information onto the nodes
        for node in self.nodes:
            for buf in node.get_outputs():
                buf.set_users(name_to_users[buf.get_name()].items)

        for name in self.name_to_donated_buffer:
            self.name_to_donated_buffer[name].set_users(name_to_users[name].items)

        # For debug logging
        logbuf = IndentedBuffer()
        logbuf.splice("{")
        for key, value in name_to_users.items():
            with logbuf.indent():
                users = [v.get_name() for v in value.items]
                logbuf.splice(f"'{key}': {users},")
        logbuf.splice("}")
        str = logbuf.getrawvalue().rstrip()
        compute_dependencies_log.debug("BUFFER USER LIST\n")
        compute_dependencies_log.debug("===== AFTER SCHEDULING =====\n%s", str)

    def insert_memory_check_nodes(self) -> None:
        from .memory import (
            assign_memory_planning_info_for_scheduler_buffers,
            compute_memory_timeline,
            FreeableInputBuffer,
            get_freeable_input_buf,
        )

        graph_inputs: OrderedSet[str] = OrderedSet(V.graph.graph_inputs.keys())
        name_to_freeable_input_buf: dict[str, FreeableInputBuffer] = (
            get_freeable_input_buf(self.nodes, graph_inputs)
        )

        if not torch._inductor.config.reorder_for_peak_memory:
            assign_memory_planning_info_for_scheduler_buffers(
                self.nodes, self.name_to_buf
            )

        graph_outputs: OrderedSet[str] = OrderedSet(V.graph.get_output_names())
        buf_info_list, _, _ = compute_memory_timeline(
            self.nodes,
            name_to_freeable_input_buf,
            graph_outputs,
        )

        step_allocs_deallocs: list[tuple[list[str], list[str]]] = [
            ([], []) for _ in range(len(self.nodes))
        ]
        for buf_info in buf_info_list:
            # Skip zero-size buffers
            if buf_info.size_alloc == 0 and buf_info.size_free == 0:
                continue

            buf_name = buf_info.buffer.get_name()

            step_allocs_deallocs[buf_info.start_step][0].append(buf_name)
            step_allocs_deallocs[buf_info.end_step][1].append(buf_name)

        from torch._inductor.runtime.debug_utils import register_check_mem_op

        register_check_mem_op()

        def construct_mem_check_node(
            step_idx: int, is_final_step: bool
        ) -> ExternKernelSchedulerNode:
            expected_newly_alive = step_allocs_deallocs[step_idx][0]
            expected_newly_dead = step_allocs_deallocs[step_idx][1]

            nontensor_args = [expected_newly_alive, expected_newly_dead, is_final_step]

            node = ir.MemoryCheckKernel(
                layout=NoneLayout(device=torch.device("cpu")),
                kernel=torch.ops._inductor_debug.check_memory_step.default,
                tensor_args=[],
                nontensor_args=nontensor_args,
                unflatten_args=lambda tensor_args, constant_args: (
                    tensor_args,
                    {
                        "alive": constant_args[0],
                        "dead": constant_args[1],
                        "is_final_step": constant_args[2],
                    },
                ),
            )
            node.operation_name = f"mem_check_{self.nodes[step_idx].get_name()}"
            return ExternKernelSchedulerNode(self, node)

        new_nodes = []

        for i, node in enumerate(self.nodes):
            new_nodes.append(node)
            new_nodes.append(
                construct_mem_check_node(i, is_final_step=(i == len(self.nodes) - 1))
            )

        self.nodes = new_nodes

    def dead_node_elimination(self) -> None:
        """
        Remove any nodes without users
        """
        # self.nodes is in topological order, so by iterating in reverse order
        # we have visited (and potentially removed) all users before visiting a
        # given node.
        updated_nodes = []
        for node in reversed(self.nodes):

            def can_eliminate_user(user: NodeUser) -> bool:
                return user.is_weak or user.get_name() in V.graph.removed_operations

            active_buffers = False
            for buf in node.get_outputs():
                can_eliminate = all(can_eliminate_user(u) for u in buf.users)
                if can_eliminate:
                    log.debug("removed dead buffer: %s", buf.get_name())
                    V.graph.removed_buffers.add(buf.get_name())
                else:
                    active_buffers = True

            can_eliminate = not node.has_side_effects() and not active_buffers

            if not can_eliminate:
                updated_nodes.append(node)
            else:
                # dead code
                log.debug("removed dead operation: %s", node.get_name())
                V.graph.removed_operations.add(node.get_name())
                for read in node.read_writes.reads:
                    if read.name in self.name_to_buf:
                        users = self.name_to_buf[read.name].users
                        self.name_to_buf[read.name].users = [
                            u for u in users if u.node.get_name() != node.get_name()
                        ]
        self.nodes = list(reversed(updated_nodes))

        # Prune any WeakDeps no longer needed
        for node in self.nodes:
            node.prune_weak_deps()

    def topological_sort_schedule(
        self, nodes: list[BaseSchedulerNode]
    ) -> list[BaseSchedulerNode]:
        """
        Ensure nodes is in topologically sorted order
        """
        seen = OrderedSet[BaseSchedulerNode]()
        name_to_node: dict[str, BaseSchedulerNode] = dict()
        result: list[BaseSchedulerNode] = []

        def visit(n: BaseSchedulerNode) -> None:
            if n not in seen:
                seen.add(n)
                for dep in sorted(n.unmet_dependencies, key=lambda d: d.name):
                    # We only care about doing toposort within `nodes`
                    if dep.name not in name_to_node:
                        continue
                    visit(name_to_node[dep.name])
                result.append(n)

        for node in nodes:
            for name in node.get_buffer_names():
                name_to_node[name] = node
        for node in nodes:
            visit(node)
        return result

    def _get_unmet_dep_nodes(self, snode: BaseSchedulerNode) -> list[BaseSchedulerNode]:
        unmet_deps: OrderedSet[str] = OrderedSet()
        if isinstance(
            snode,
            (
                SchedulerNode,
                ExternKernelSchedulerNode,
                NopKernelSchedulerNode,
                FusedSchedulerNode,
            ),
        ):
            for dep in snode.unmet_dependencies:
                unmet_deps.add(dep.name)
        else:
            raise RuntimeError(
                f"get_unmet_dep_nodes is not implemented for {type(snode)}."
            )
        unmet_dep_ops = (self.name_to_buf[dep].defining_op_name() for dep in unmet_deps)
        return list(OrderedSet(self.name_to_fused_node[n] for n in unmet_dep_ops))

    def _topological_sort_nodes(self) -> list[list[BaseSchedulerNode]]:
        """
        Sort nodes by their topological order, return a list of node lists.
        """
        order = []
        nodes = dict.fromkeys(self.nodes, 0)
        children: dict[Any, Any] = {}
        for node in self.nodes:
            deps = self._get_unmet_dep_nodes(node)
            nodes[node] = len(deps)
            for dep in deps:
                c = children.get(dep, [])
                c.append(node)
                children[dep] = c

        zero_deg_nodes = [n for n, v in nodes.items() if v == 0]
        while zero_deg_nodes:
            order.append(zero_deg_nodes)
            for n in zero_deg_nodes:
                for user in children.get(n, []):
                    nodes[user] -= 1
                nodes.pop(n)
            zero_deg_nodes = [n for n, v in nodes.items() if v == 0]
        assert not nodes, "Topological sort failed!"
        return order

    def compute_ancestors(self) -> None:
        """
        Populate each node.ancestors
        """
        # note self.nodes is topologically sorted
        name_to_ancestors: dict[str, OrderedSet[str]] = {}
        for node in self.nodes:
            ancestors: OrderedSet[str] = OrderedSet()
            for dep in node.unmet_dependencies:
                dep_node_name = self.name_to_buf[dep.name].defining_op_name()
                ancestors.add(dep_node_name)
                ancestors |= name_to_ancestors[dep_node_name]
            name_to_ancestors[node.get_name()] = ancestors
            node.ancestors = ancestors

        for order, node in enumerate(self.nodes):
            node.min_order = order
            node.max_order = order

    def merge_loops(self) -> None:
        if not config.loop_ordering_after_fusion:
            return

        for node in self.nodes:
            # Even for CPU, if we are using the halide backend, we still need
            # the merge loops steps below
            if not isinstance(node, (SchedulerNode, FusedSchedulerNode)) or (
                not node.is_gpu() and config.cpu_backend != "halide"
            ):
                continue
            for snode in node.get_nodes():
                # merge loops for the scheduler node
                if not isinstance(snode, SchedulerNode) or snode.is_template():
                    continue

                snode.merge_loops()

                # Note that for CPU backend, merging loops will change
                # snode.group. It's fine for Triton backend.
                # But if we simplify update snode.group like this:
                #   group_fn = self.get_backend(snode.node.get_device()).group_fn
                #   snode.group = (snode.node.get_device(), group_fn(snode._sizes))
                # There is still an issue due to different snode in a
                # FusedSchedulerNode having different merged loops.
                # Skip CPU backend for now.

    def fuse_nodes(self, nodes: list[BaseSchedulerNode]) -> list[BaseSchedulerNode]:
        """
        Combine eligible nodes into FusedSchedulerNodes.
        """
        with dynamo_timed(
            "Scheduler.fused_nodes", log_pt2_compile_event=True, log_waitcounter=True
        ):
            for i in range(10):
                old_len = len(nodes)
                fusion_log.debug(
                    "===== attempting fusion (%d/10): %d nodes =====",
                    i + 1,
                    old_len,
                )
                nodes = self.fuse_nodes_once(nodes)
                new_len = len(nodes)
                fusion_log.debug(
                    "completed fusion round (%d/10): fused %d nodes into %d nodes\n",
                    i + 1,
                    old_len,
                    new_len,
                )
                if new_len == old_len or new_len == 1:
                    fusion_log.debug(
                        "===== fusion complete (%d iterations) =====", i + 1
                    )
                    break
            return nodes

    def process_grouped_nodes(self) -> None:
        """
        Unpack GroupedSchedulerNode into regular nodes.
        """
        new_nodes: list[BaseSchedulerNode] = []
        for node in self.nodes:
            new_nodes.extend(
                node.unpack() if isinstance(node, GroupedSchedulerNode) else [node]
            )
        self.nodes = new_nodes

    def benchmark_fused_nodes(
        self, nodes: Sequence[BaseSchedulerNode]
    ) -> tuple[float, str]:
        """
        Benchmark fused list of nodes and return the execution time
        in milliseconds on randomly generated inputs.
        """
        assert len(nodes) > 0
        device = nodes[0].get_device()
        self.current_device = device
        backend = self.get_backend(device)
        with dynamo_timed(
            "benchmark_fused_nodes",
            log_pt2_compile_event=True,
            dynamo_compile_column_us="compile_time_autotune_time_us",
        ):
            return backend.benchmark_fused_nodes(nodes)

    def generate_kernel_code_from_nodes(
        self,
        nodes: Sequence[BaseSchedulerNode],
        benchmark_kernel: bool,
        hint_override: Optional[int] = None,
    ) -> str:
        """
        Benchmark fused list of nodes and return the execution time
        in milliseconds on randomly generated inputs.
        """
        assert len(nodes) > 0
        device = nodes[0].get_device()
        self.current_device = device
        backend = self.get_backend(device)
        with dynamo_timed("benchmark_fused_nodes"):
            return backend.generate_kernel_code_from_nodes(
                nodes, benchmark_kernel, hint_override=hint_override
            )

    def benchmark_codegened_module(
        self, module: ModuleType, device: torch.device
    ) -> tuple[float, str]:
        """
        Benchmark fused list of nodes and return the execution time
        in milliseconds on randomly generated inputs.
        """
        self.current_device = device
        backend = self.get_backend(device)
        with dynamo_timed("benchmark_fused_nodes"):
            return backend.benchmark_codegened_module(module)

    def finalize_multi_template_buffers(self) -> None:
        """
        Finalize a backing choice for MultiTemplateBuffers which did not already have a
        choice finalized through fusion. In the case of an extern choice, this will result
        in replacing the SchedulerNode.

        If a MultiTemplateBuffer did not have any fusion opportunities, finalizing a choice
        will force completion of compilation and benchmarking.
        """

        def replace_operation_buffer(
            orig_node: ir.MultiTemplateBuffer, new_node: ir.OperationBuffer
        ) -> None:
            replaced_buf_name = new_node.get_name()
            orig_buf_name = orig_node.get_name()
            assert isinstance(orig_buf_name, str) and isinstance(replaced_buf_name, str)

            replaced_op_name = new_node.get_operation_name()
            orig_op_name = orig_node.get_operation_name()
            assert isinstance(orig_op_name, str) and isinstance(replaced_op_name, str)

            del V.graph.name_to_buffer[replaced_buf_name]
            new_node.name = orig_buf_name

            del V.graph.name_to_op[replaced_op_name]
            new_node.operation_name = orig_op_name

            orig = V.graph.buffers.index(orig_node)
            V.graph.buffers.remove(new_node)
            V.graph.buffers[orig] = new_node
            V.graph.name_to_buffer[orig_buf_name] = new_node

            orig = V.graph.operations.index(orig_node)
            V.graph.operations.remove(new_node)
            V.graph.operations[orig] = new_node
            V.graph.name_to_op[orig_op_name] = new_node

        for i, node in enumerate(self.nodes):
            if isinstance(node, SchedulerNode) and isinstance(
                node.node, ir.MultiTemplateBuffer
            ):
                multi_node = node.node
                if not config.test_configs.force_extern_kernel_in_multi_template:
                    min_node_unfused, _ = multi_node.get_min_choice()
                else:
                    min_node_unfused = next(
                        (
                            timing
                            for timing in multi_node.choice_timings()
                            if isinstance(
                                timing,
                                torch._inductor.select_algorithm.ExternKernelCaller,
                            )
                        ),
                    )

                if isinstance(
                    min_node_unfused,
                    torch._inductor.ir.TritonTemplateCallerBase,
                ):
                    if config.multi_kernel_hints:
                        callers: dict[Optional[int], TritonTemplateCallerBase] = {}
                        callers[None] = min_node_unfused

                        for hint in config.multi_kernel_hints:
                            timings = multi_node.choice_timings(hint_override=hint)
                            triton_timings = {
                                k: v
                                for k, v in timings.items()
                                if isinstance(k, TritonTemplateCallerBase)
                            }
                            choice = min(triton_timings.items(), key=lambda x: x[1])[0]
                            callers[hint] = choice

                        node.node.finalize_as_triton_callers(callers)
                    else:
                        node.node.finalize_as_triton_caller(min_node_unfused)
                    continue

                out_tensorbox = min_node_unfused.output_node()
                out_storage = out_tensorbox.data  # type: ignore[union-attr]
                assert isinstance(out_storage, ir.StorageBox)
                out_buffer = out_storage.data
                assert isinstance(out_buffer, ir.OperationBuffer)

                out_buffer.layout = multi_node.layout
                replace_operation_buffer(multi_node, out_buffer)
                new_scheduler_node = self.create_scheduler_node(out_buffer)

                self.nodes[i] = new_scheduler_node
                self.name_to_node[node.get_name()] = new_scheduler_node
                self.name_to_fused_node[node.get_name()] = new_scheduler_node

                # We need to reflect the mutation renames that were recorded in the original node
                mutation_renames = {}
                for dep in itertools.chain(
                    node.read_writes.reads, node.unmet_dependencies
                ):
                    if real_name := self.mutation_real_name.get(dep.name, None):
                        mutation_renames[real_name] = dep.name

                def rename_deps(deps: OrderedSet[Dep]) -> OrderedSet[Dep]:
                    return OrderedSet(dep.rename(mutation_renames) for dep in deps)

                new_scheduler_node.unmet_dependencies = rename_deps(
                    new_scheduler_node.unmet_dependencies
                )
                new_scheduler_node.read_writes.reads = rename_deps(
                    new_scheduler_node.read_writes.reads
                )

                for new_out, old_out in zip(
                    new_scheduler_node.get_outputs(), node.get_outputs()
                ):
                    self.name_to_buf[old_out.get_name()] = new_out
                    new_out.users = old_out.users

                new_scheduler_node.min_order = node.min_order
                new_scheduler_node.max_order = node.max_order
                new_scheduler_node.last_usage = node.last_usage

    def _any_atomic_add(self, node_list: Sequence[BaseSchedulerNode]) -> bool:
        return any(
            hasattr(n.node, "data")
            and n.node is not None
            and hasattr(n.node.data, "scatter_mode")
            and n.node.data.scatter_mode == "atomic_add"
            for n in node_list
        )

    def speedup_by_fusion(
        self, node1: BaseSchedulerNode, node2: BaseSchedulerNode
    ) -> Union[bool, Callable[[], bool]]:
        """
        If config.benchmark_fusion is False, always return True.
        Otherwise, return True if fusion can brings speedup.
        """

        is_multi_template = any(
            n.is_template()
            and isinstance(n.get_template_node(), ir.MultiTemplateBuffer)
            for n in (node1, node2)
        )
        if not config.benchmark_fusion and not is_multi_template:
            return True

        if (
            node1.is_template()
            and not isinstance(node1.get_template_node(), ir.TritonTemplateBuffer)
            or node1.is_foreach()
            or node2.is_foreach()
        ):
            # TODO support benchmarking epilogue fusion
            return True

        node_list_1 = node1.get_nodes()
        device = node_list_1[0].get_device()
        assert device

        # don't support benchmark fusion for CPU right now.
        if device.type == "cpu":
            return True

        node_list_2 = node2.get_nodes()
        node_list_fused = list(itertools.chain(node_list_1, node_list_2))

        # We can not accurately benchmark kernel using atomic_add
        # due to how we generate random integer inputs.
        # Skip benchmarking them by allowing fusion.
        if self._any_atomic_add(node_list_fused):
            return True

        from triton.compiler.errors import CompilationError

        why = WhyNoFuse(node1, node2)

        device = node_list_fused[0].get_device()
        assert device is not None

        def log_fusion(ms_fused: float, ms1: float, ms2: float) -> None:
            if fusion_log.isEnabledFor(logging.DEBUG):
                if ms_fused < ms1 + ms2:
                    fusion_log.debug(
                        "can fuse (benchmark): fusing %s with %s cause %sx speedup",
                        node1.get_buffer_names(),
                        node2.get_buffer_names(),
                        green_text(f"{(ms1 + ms2) / ms_fused:.3f}"),
                    )
                else:
                    fusion_log.debug(
                        "cannot fuse (benchmark): fusing %s with %s cause %sx slowdown",
                        node1.get_buffer_names(),
                        node2.get_buffer_names(),
                        red_text(f"{ms_fused / (ms1 + ms2):.3f}"),
                    )

        async_compile = torch._inductor.async_compile.AsyncCompile()

        def compile_kernel(
            nodes: Sequence[BaseSchedulerNode], hint_override: Optional[int] = None
        ) -> tuple[Optional[LambdaFuture], ModuleType]:
            src_code = self.generate_kernel_code_from_nodes(
                nodes, benchmark_kernel=True, hint_override=hint_override
            )
            mod = PyCodeCache.load(src_code)
            if not async_compile.use_process_pool():
                fut = None
            else:
                fut = async_compile.triton(kernel_name="triton_", source_code=src_code)
                assert isinstance(fut, LambdaFuture)

            return (fut, mod)

        if is_multi_template and any(
            n.get_template_node() is not None for n in (node1, node2)
        ):
            epilogue_fusion = node1.get_template_node() is not None
            multi_node = (
                node1.get_template_node()
                if epilogue_fusion
                else node2.get_template_node()
            )
            assert isinstance(multi_node, ir.MultiTemplateBuffer)

            hint_override_best_fusion_choice: dict[
                Optional[int], TritonTemplateCallerBase
            ] = {}
            future_choices: list[tuple[Any, Optional[LambdaFuture], ModuleType]] = []
            for hint_override in config.multi_kernel_hints:
                choice_timings = multi_node.choice_timings(hint_override)
                for choice, unfused_time in sorted(
                    choice_timings.items(), key=lambda x: x[1]
                ):
                    if not isinstance(
                        choice, torch._inductor.select_algorithm.TritonTemplateCaller
                    ):
                        continue
                    with multi_node.swap_as_triton_caller(choice):
                        future_choices.append(
                            (
                                choice,
                                *compile_kernel(
                                    node_list_fused, hint_override=choice.hint_override
                                ),
                            )
                        )

                min_ms_fused = float("inf")
                ms_fused_choice: Optional[TritonTemplateCallerBase] = None
                new_timings = {}
                for choice, future, mod_fused in future_choices:
                    try:
                        if future is not None:
                            future.result()
                    except Exception as e:
                        if fusion_log.isEnabledFor(logging.DEBUG):
                            fusion_log.debug(
                                "Exception in compiling %s: %s",
                                "prologue" if not epilogue_fusion else "epilogue",
                                str(e),
                            )
                        continue
                    with multi_node.swap_as_triton_caller(choice):
                        ms_fused, path = self.benchmark_codegened_module(
                            mod_fused, device
                        )
                        new_timings[choice] = ms_fused
                        if ms_fused < min_ms_fused:
                            min_ms_fused = ms_fused
                            ms_fused_choice = choice
                multi_node._choice_timings[hint_override] = new_timings
                assert isinstance(ms_fused_choice, TritonTemplateCallerBase)
                hint_override_best_fusion_choice[hint_override] = ms_fused_choice

            # Eagerly compile and benchmark non-template nodes
            choice_timings = multi_node.choice_timings()
            _, ms1 = multi_node.get_min_choice()
            ms2, path2 = (
                self.benchmark_fused_nodes(node_list_2)
                if epilogue_fusion
                else self.benchmark_fused_nodes(node_list_1)
            )

            # Start compiling choices in parallel
            future_choices: list[tuple[Any, Optional[LambdaFuture], ModuleType]] = []
            triton_choices = 0
            for choice, unfused_time in sorted(
                choice_timings.items(), key=operator.itemgetter(1)
            ):
                if not isinstance(choice, torch._inductor.ir.TritonTemplateCallerBase):
                    continue

                # For prologue fusion we check if the underlying template of the choice
                # supports all allowed prologue inputs. If not, we skip this choice in
                # the fusion benchmark.
                # TODO: Remove this check after all Triton templates support prologue fusion.
                # Currently, persistent+TMA Triton template does not due to the TMA-based loads.
                if (
                    not epilogue_fusion
                    and hasattr(choice, "allowed_prologue_inps")
                    and choice.allowed_prologue_inps != multi_node.allowed_prologue_inps
                ):
                    continue

                if unfused_time >= ms1 + ms2:
                    break

                triton_choices += 1
                if triton_choices > config.max_epilogue_benchmarked_choices:
                    break

                with multi_node.swap_as_triton_caller(choice):
                    future_choices.append((choice, *compile_kernel(node_list_fused)))

            if len(future_choices) == 0:
                return False

            def benchmark_when_ready() -> bool:
                min_ms_fused = float("inf")
                ms_fused_choice = None

                new_timings = {}
                # Benchmark each choice after compilation completes
                for choice, future, mod_fused in future_choices:
                    try:
                        if future is not None:
                            future.result()

                    # Ideally we would more narrowly catch Exceptions here but
                    # triton  will unpredictably error with valid prologue fusions
                    except Exception as e:
                        if fusion_log.isEnabledFor(logging.DEBUG):
                            fusion_log.debug(
                                "Exception in compiling %s: %s",
                                "prologue" if not epilogue_fusion else "epilogue",
                                str(e),
                            )
                        continue
                    with multi_node.swap_as_triton_caller(choice):
                        ms_fused, path = self.benchmark_codegened_module(
                            mod_fused, device
                        )
                        new_timings[choice] = ms_fused
                        if ms_fused < min_ms_fused:
                            min_ms_fused = ms_fused
                            ms_fused_choice = choice

                log_fusion(min_ms_fused, ms1, ms2)

                if min_ms_fused < (ms1 + ms2) and ms_fused_choice is not None:
                    if config.multi_kernel_hints:
                        hint_override_best_fusion_choice[None] = ms_fused_choice
                        multi_node.finalize_as_triton_callers(
                            hint_override_best_fusion_choice
                        )
                    else:
                        multi_node.finalize_as_triton_caller(ms_fused_choice)

                    multi_node._choice_timings[None] = new_timings
                    return True
                else:
                    return False

            return benchmark_when_ready

        else:
            # Start parallel compilation for all three kernels
            future_and_mod_l1 = compile_kernel(node_list_1)
            future_and_mod_l2 = compile_kernel(node_list_2)
            future_and_mod_l1_fused = compile_kernel(node_list_fused)

            def benchmark_when_ready() -> bool:
                from torch._inductor.runtime.triton_heuristics import (
                    NoTritonConfigsError,
                )

                try:
                    # Wait for all compilations to complete
                    for fut in (
                        future_and_mod_l1[0],
                        future_and_mod_l2[0],
                        future_and_mod_l1_fused[0],
                    ):
                        if fut is not None:
                            fut.result()

                    ms1, path1 = self.benchmark_codegened_module(
                        future_and_mod_l1[1], device
                    )
                    if math.isinf(ms1):
                        why("register spilling of the first kernel")
                        return False

                    ms2, path2 = self.benchmark_codegened_module(
                        future_and_mod_l2[1], device
                    )
                    if math.isinf(ms2):
                        why("register spilling of the second kernel")
                        return False

                    ms_fused, path_fused = self.benchmark_codegened_module(
                        future_and_mod_l1_fused[1], device
                    )
                    if math.isinf(ms_fused):
                        why("register spilling of the fused kernel")
                        return False

                    log_fusion(ms_fused, ms1, ms2)

                    if (
                        is_metric_table_enabled("slow_fusion")
                        and ms_fused >= ms1 + ms2
                        and (path1, path2) not in self.logged_slow_fusion
                    ):
                        self.logged_slow_fusion.add((path1, path2))
                        get_metric_table("slow_fusion").add_row(
                            lambda: {
                                "kernel1_path": path1,
                                "kernel1_latency": ms1,
                                "kernel2_path": path2,
                                "kernel2_latency": ms2,
                                "fused_kernel_path": path_fused,
                                "fused_kernel_latency": ms_fused,
                                "slow_down_ratio": ms_fused / (ms1 + ms2),
                            }
                        )

                    return ms_fused < ms1 + ms2

                except NoTritonConfigsError:
                    return False

                except CompilationError as e:
                    if "Loop-carried variable" in str(e):
                        return True
                    raise

            return benchmark_when_ready

    def get_fused_node(self, node: BaseSchedulerNode) -> BaseSchedulerNode:
        "Look up the node in Scheduler name_to_fused_node"
        return self.name_to_fused_node[node.get_first_name()]

    def fuse_nodes_once(
        self, nodes: list[BaseSchedulerNode]
    ) -> list[BaseSchedulerNode]:
        """
        Combine eligible nodes into FusedSchedulerNodes.

        This relies on two key functions to control the logic:
            - self.can_fuse(): checks if a fusion is legal
            - self.score_fusion(): assigns priority to a given fusion
        """
        fused_nodes = OrderedSet(nodes)
        if fusion_log.isEnabledFor(logging.DEBUG):
            fusion_log.debug("fuse_nodes_once, candidates:")
            for node in fused_nodes:
                fusion_log.debug("  %s", node.debug_str_short())

        # These are potential fusions which we are async compiling,
        # and which we will benchmark profitability of.
        pending_fusions: dict[
            BaseSchedulerNode,
            tuple[Callable[[], bool], BaseSchedulerNode, BaseSchedulerNode],
        ] = {}

        def fuse_two_nodes(
            node1: BaseSchedulerNode, node2: BaseSchedulerNode
        ) -> BaseSchedulerNode:
            fusion_log.debug("fusing %s with %s", node1.get_name(), node2.get_name())

            device = node1.get_device()
            assert node2.get_device() == device
            node3 = self.get_backend(device).fuse(node1, node2)
            fused_nodes.remove(node1)
            fused_nodes.remove(node2)
            fused_nodes.add(node3)
            self.name_to_fused_node.update(
                {n.get_name(): node3 for n in node3.get_nodes()}
            )
            return node3

        def resolve_pending_fusions(
            node1: BaseSchedulerNode, node2: BaseSchedulerNode
        ) -> None:
            while (
                self.get_fused_node(node1) in pending_fusions
                or self.get_fused_node(node2) in pending_fusions
            ):
                pending_fusion = pending_fusions.get(
                    self.get_fused_node(node1),
                    pending_fusions.get(self.get_fused_node(node2), None),
                )
                assert pending_fusion is not None

                is_speedup, node_key1, node_key2 = pending_fusion
                pending_fusions.pop(node_key1, None)
                pending_fusions.pop(node_key2, None)

                assert self.get_fused_node(node_key1) is node_key1
                assert self.get_fused_node(node_key2) is node_key2

                if not is_speedup() or self.will_fusion_create_cycle(node1, node2):
                    continue

                fuse_two_nodes(node_key1, node_key2)

        for node1, node2 in self.get_possible_fusions(nodes):
            # if either node is in a pending fusion, resolve it.
            # since we iterate on potential fusions based on profitability
            # the first potential fusion should take precedence.
            resolve_pending_fusions(node1, node2)
            node1 = self.get_fused_node(node1)
            node2 = self.get_fused_node(node2)

            if self.can_fuse(node1, node2) and not self.will_fusion_create_cycle(
                node1, node2
            ):
                speedup = self.speedup_by_fusion(node1, node2)
                if callable(speedup):
                    pending_fusions[node1] = (speedup, node1, node2)
                    pending_fusions[node2] = (speedup, node1, node2)
                    continue

                if not speedup:
                    continue

                fuse_two_nodes(node1, node2)

        seen_pair_speedup_fn: OrderedSet[Callable[[], bool]] = OrderedSet()
        for is_speedup_fn, node_key1, node_key2 in pending_fusions.values():
            if is_speedup_fn in seen_pair_speedup_fn:
                continue

            seen_pair_speedup_fn.add(is_speedup_fn)

            assert self.get_fused_node(node_key1) is node_key1
            assert self.get_fused_node(node_key2) is node_key2

            if is_speedup_fn() and not self.will_fusion_create_cycle(
                node_key1, node_key2
            ):
                fuse_two_nodes(node_key1, node_key2)

        nodes = sorted(fused_nodes, key=lambda x: x.min_order)
        nodes = self.topological_sort_schedule(nodes)
        self.prune_redundant_deps(nodes)
        return nodes

    def create_combo_kernel_nodes(self, num_ck_nodes: Optional[int] = None) -> None:
        """
        Groups parallel nodes
        """
        fused_nodes = OrderedSet(self.nodes)
        count = 0
        num_nodes_orig = len(self.nodes)
        log.debug("ComboKernels: Generating with num_ck_nodes = %s...", num_ck_nodes)
        for num, node_list in enumerate(
            ForeachKernelSchedulerNode.group_nodes_for_combo_kernels(self)
        ):
            node_list = ForeachKernelSchedulerNode.combinable_nodes(node_list)
            if len(node_list) < 2:
                continue
            if num_ck_nodes is not None and count > num_ck_nodes:
                break
            if not self.speedup_by_combo_kernel(node_list):
                log.debug("ComboKernels: Not speeding up %d-th group", num)
                continue
            count += 1
            enable_autotune = config.combo_kernels_autotune > 0
            group_snode = ForeachKernelSchedulerNode(
                node_list[0].scheduler,
                node_list,
                use_custom_partition_algo=True,
                enable_autotune=enable_autotune,
            )
            log.info(
                "ComboKernels: Combining %d nodes for %d-th group",
                len(node_list),
                num,
            )
            for node in node_list:
                fused_nodes.remove(node)
            fused_nodes.add(group_snode)
            self.name_to_fused_node.update(
                {n.get_name(): group_snode for n in group_snode.get_nodes()}
            )
        self.nodes = sorted(fused_nodes, key=lambda x: x.min_order)
        self.nodes = self.topological_sort_schedule(self.nodes)
        log.info(
            "Generated ComboKernel nodes: %d ComboKernels, totally %d -> %d nodes",
            count,
            num_nodes_orig,
            len(self.nodes),
        )
        self.prune_redundant_deps(self.nodes)

    def prune_redundant_deps(self, nodes: list[BaseSchedulerNode]) -> None:
        for node in nodes:
            node.prune_redundant_deps(self.name_to_fused_node)

    def get_possible_fusions(
        self, nodes: list[BaseSchedulerNode]
    ) -> list[tuple[BaseSchedulerNode, BaseSchedulerNode]]:
        """
        Helper to find all legal fusion opportunities, sorted by self.score_fusion()
        """
        possible_fusions = []
        seen = OrderedSet[tuple[BaseSchedulerNode, BaseSchedulerNode]]()

        def check_all_pairs(nodes: list[BaseSchedulerNode]) -> None:
            for node1_index, node1 in enumerate(nodes):
                for node2 in nodes[
                    node1_index + 1 : node1_index
                    + 1
                    + config.max_fusion_buffer_group_pairwise_attempts
                ]:
                    key = (node1, node2)
                    if key in seen:
                        continue
                    seen.add(key)

                    if self.can_fuse(node1, node2):
                        possible_fusions.append(key)
                    elif (node2.is_template() or node2.is_foreach()) and self.can_fuse(
                        node2, node1
                    ):
                        # foreach fusions and epilogue fusions are order dependent
                        possible_fusions.append((node2, node1))

        buffer_names_grouping = collections.defaultdict(list)
        for node in nodes:
            if self.unfusable_node(node):
                continue
            for buf in node.used_buffer_names():
                buffer_names_grouping[buf].append(node)
        for node_grouping in buffer_names_grouping.values():
            check_all_pairs(node_grouping)

        if config.aggressive_fusion:
            group_grouping = collections.defaultdict(list)
            for node in nodes:
                group = getattr(node, "group", None)
                if group:
                    group_grouping[group].append(node)
            for node_grouping in group_grouping.values():
                check_all_pairs(node_grouping)

        possible_fusions = self.get_possible_fusions_with_highest_priority(
            possible_fusions
        )
        possible_fusions.sort(key=self.score_fusion_key, reverse=True)
        fusion_log.debug("found %d possible fusions", len(possible_fusions))
        return possible_fusions

    def will_fusion_create_cycle(
        self, node1: BaseSchedulerNode, node2: BaseSchedulerNode
    ) -> bool:
        """
        Finds whether there's a path from node1 to node2 (or vice-versa)
        caused indirectly by other fusions.
        """
        # since we are just returning boolean here, use slightly faster, unordered set
        visited = OrderedSet[FusedSchedulerNode]()

        def found_path(node: BaseSchedulerNode) -> bool:
            # only fused nodes can introduce new ancestors.
            if isinstance(node, FusedSchedulerNode) and node not in visited:
                visited.add(node)
                if node.get_operation_names().issubset(combined_ancestors):
                    # All fusion outputs are in ancestors of node1 and node2, thus
                    # cannot introduce new path:
                    #
                    # 1. if output is neither descendent of node1 or node2, the
                    #        output cannot introduce a path
                    # 2. due to [can_fuse]: if WLOG output is descendent of node1, it cannot be
                    #        on path(node1->node2), hence it cannot be ancestor of node2
                    # 3. due to [acyclic]: if WLOG output is descendent of node1, it cannot be
                    #        ancestor of node1
                    return False
                else:
                    # continue DFS of new ancestors introduced by the fusion
                    return bool(combined_names & node.ancestors) or any(
                        found_path(self.name_to_fused_node[n])
                        for n in node.ancestors - combined_ancestors
                    )
            return False

        # as above - use slightly faster, unordered set
        combined_names = (
            node1.get_operation_names()._dict.keys()
            | node2.get_operation_names()._dict.keys()
        )
        combined_ancestors = (
            node1.ancestors._dict.keys() | node2.ancestors._dict.keys()
        ) - combined_names
        cycle = any(found_path(self.name_to_fused_node[n]) for n in combined_ancestors)
        if cycle:
            WhyNoFuse(node1, node2)("will create cycle")
        return cycle

    def can_fusion_increase_peak_memory(
        self, node1: BaseSchedulerNode, node2: BaseSchedulerNode
    ) -> bool:
        """
        Return true if fusing the two nodes can potentially increasing peak memory.

        The implementation is more like a heuristic since we don't really know if we are at peak
        or not when trying to fuse these two nodes. The order of nodes may change later which makes the
        peak memory estimation hard.

        Here is how we decide the LOWER BOUND of extra memory allocation if we fuse these 2 nodes:
        1. find all buffers read by each node with a single user. These buffers are supposed to
           be reused if we don't fuses these 2 nodes
        2. find the intersection of these buffers for the two node and sum the total buffer size.
           If we don't fuse these two nodes, we can at lease avoid this much memory allocation.
           Note that the extra memory allocation is not necessarily causing peak memory increase.
           This is just a heuristic.

        We return true only if the saving for fusion can not trade off the extra memory allocation.
        """

        from .codegen.wrapper import buffer_reuse_key

        def _find_single_user_inputs(
            node: BaseSchedulerNode,
        ) -> list[ir.Buffer]:
            output = []
            for rd in node.read_writes.reads:
                buf = self.name_to_buf.get(rd.name)
                if buf and len(buf.users) == 1 and buf.node.has_tensor_output():
                    output.append(buf.node)
            return output

        # Check inputs that can be potentially reused
        lhs_dep_nodes = _find_single_user_inputs(node1)
        rhs_dep_nodes = _find_single_user_inputs(node2)

        lhs_reuse_keys = OrderedSet(buffer_reuse_key(buf) for buf in lhs_dep_nodes)
        rhs_reuse_keys = OrderedSet(buffer_reuse_key(buf) for buf in rhs_dep_nodes)

        common_reuse_keys = lhs_reuse_keys.intersection(rhs_reuse_keys)

        memory_overhead = 0
        for key in common_reuse_keys:
            try:
                memory_overhead += int(key[2])
            except ValueError:
                # not an integer. Fallback is to fuse
                return False

        bw_saving = self.score_fusion_memory(node1, node2)

        # The factor 32 here is quite arbitrary.
        if V.graph.sizevars.statically_known_gt(memory_overhead, 32 * bw_saving):
            return True
        return False

    def fusion_accumulate_large_reads(
        self, node1: BaseSchedulerNode, node2: BaseSchedulerNode, threshold: int
    ) -> bool:
        all_reads = (node1.read_writes.reads | node2.read_writes.reads) - (
            node1.read_writes.writes | node2.read_writes.writes
        )
        return sum(self.dep_size_hint(dep) for dep in all_reads) > threshold

    def are_long_distant_nodes(
        self, node1: BaseSchedulerNode, node2: BaseSchedulerNode
    ) -> bool:
        """
        This function prevents fusion for nodes that can increase memory
        footprint. This problem is more common in horizontal fusion, where nodes
        that are far apart in the original order get fused, lengthening the live
        intervals of tensors. This is very evident in models with activation
        checkpointing, where the recomputed nodes from different checkpointed
        regions get fused and significantly increase the memory footprint.

        The current attempt is a quick, possibly hacky, heuristic to prevent the
        fusion of nodes that are far away in the original order.

        A better but difficult to implement heurisitic would be to use live
        intervals of the buffers, find region of peak pressure in the original
        program and prevent fusion that crosses that peak region. We might need
        special care or good approximation in this implementation, as fusion of
        node changes live intervals, and re-computing live intervals and peak
        memory after each fusion can introduce large compilation overhead.
        """
        proximity_score = max(
            abs(node1.min_order - node2.max_order),
            abs(node2.min_order - node1.max_order),
        )
        return proximity_score > 64

    def decide_fusion_fail_reason(
        self,
        node1: BaseSchedulerNode,
        node2: BaseSchedulerNode,
        common_buf_names: Union[tuple[str], OrderedSet[str]],
    ) -> str:
        """
        Try to decide reasons why fusion fail due to no shared memory even though
        there are common buffers.
        """
        reasons = {}
        node1_name2dep = {dep.name: dep for dep in node1.read_writes.reads_and_writes()}
        node2_name2dep = {dep.name: dep for dep in node2.read_writes.reads_and_writes()}

        for buf_name in common_buf_names:
            buf = V.graph.get_buffer(buf_name)
            lhs_dep = node1_name2dep[buf_name]
            rhs_dep = node2_name2dep[buf_name]

            if not isinstance(lhs_dep, MemoryDep) or not isinstance(rhs_dep, MemoryDep):
                reasons[buf_name] = (
                    f"not MemoryDep: {type(lhs_dep)} v.s. {type(rhs_dep)}"
                )
                continue

            if lhs_dep.get_numel() != rhs_dep.get_numel():
                reasons[buf_name] = (
                    f"different numel: {lhs_dep.get_numel()} v.s. {rhs_dep.get_numel()}"
                )
                continue

            # same numel but different MemoryDep.size. Should be broadcasting
            if sympy_product(lhs_dep.size) != sympy_product(rhs_dep.size):
                reasons[buf_name] = "broadcast"
                continue

            lhs_off = lhs_dep.get_offset()
            rhs_off = rhs_dep.get_offset()
            if lhs_off != rhs_off:
                # One example is in transformer, we use a concatenated linear layer
                # to project Q/K/V and then split the result. The 3 splits will
                # point to the same buffer with different offsets.
                reasons[buf_name] = f"different offset: {lhs_off} v.s. {rhs_off}"
                continue

            if (
                lhs_dep.normalize_with_stride_order()
                == rhs_dep.normalize_with_stride_order()
            ):
                reasons[buf_name] = f"Mismatch loop orders: {lhs_dep} v.s. {rhs_dep}"
                continue

            # Add more rules here
            layout_str = ""
            if not isinstance(buf, ir.TorchBindObject):
                layout_str = f"Layout: {buf.layout}"
            reasons[buf_name] = (
                f"Unknown reason: {lhs_dep} v.s. {rhs_dep}. {layout_str}"
            )

        return str(reasons)

    def shared_data_after_reordering_loop(
        self, node1: BaseSchedulerNode, node2: BaseSchedulerNode
    ) -> int:
        """
        Right now just greedily reorder the loop of node1 to be compatible with node2,
        but ideally we should have some heuristics to reorder the loop for node2
        to be compatible with node1 if that's more efficient.

        Return the amount of shared data re-computed in this method.
        If no such recomputation happens, return -1 (not return 0 since 0 is a valid
        amount of shared data).

        """

        # TODO Don't do loop reordering for CPU for now.
        # Should debug more why it does not work for CPU codegen
        if not config.loop_ordering_after_fusion or any(
            n.is_cpu() for n in [node1, node2]
        ):
            return -1

        node1_buffer_names = node1.read_writes.buffer_names()
        node2_buffer_names = node2.read_writes.buffer_names()
        # Fast path: no common buffers.
        common_buffer_names = node1_buffer_names & node2_buffer_names
        if not common_buffer_names:
            return -1

        node1_name2dep = {dep.name: dep for dep in node1.read_writes.reads_and_writes()}
        node2_name2dep = {dep.name: dep for dep in node2.read_writes.reads_and_writes()}

        # Find the commons buffers that has different loop orders
        candidates = []
        for buffer_name in common_buffer_names:
            lhs_dep = node1_name2dep[buffer_name]
            rhs_dep = node2_name2dep[buffer_name]
            if (
                lhs_dep.normalize_with_stride_order()
                == rhs_dep.normalize_with_stride_order()
            ):
                candidates.append(
                    (
                        V.graph.sizevars.size_hint(lhs_dep.get_numel(), fallback=0),
                        lhs_dep,
                        rhs_dep,
                    )
                )

        if len(candidates) == 0:
            return -1

        # Pick the largest buffer to guide the loop reordering
        _numel, lhs_dep, rhs_dep = max(candidates, key=operator.itemgetter(0))

        if not isinstance(lhs_dep, MemoryDep) or not isinstance(rhs_dep, MemoryDep):
            return -1

        if lhs_dep.num_vars != rhs_dep.num_vars:
            # this can happen due to we don't merge loops.
            # We can not do loop reordering in this case right now
            # Simply returning true if the two Deps are the same after
            # normalization (merging loops)
            if lhs_dep.normalize() == rhs_dep.normalize():
                return self.dep_size_hint(lhs_dep)
            return -1

        reordered = False
        # Only reorder loops for pointwise for now
        if not node1.is_reduction():
            reordered = node1.reorder_loops_by_dep_pair(lhs_dep, rhs_dep)
        elif not node2.is_reduction():
            reordered = node2.reorder_loops_by_dep_pair(rhs_dep, lhs_dep)
        else:
            loop_ordering_log.debug(
                "Don't reorder loops since both nodes are reductions: %s v.s. %s",
                node1.get_name(),
                node2.get_name(),
            )

        return self.score_fusion_memory(node1, node2) if reordered else -1

    def unfusable_node(self, node: BaseSchedulerNode) -> bool:
        """
        Is this node unfusable under any conditions.
        """
        return (
            isinstance(node, (ExternKernelSchedulerNode, NopKernelSchedulerNode))
            and not node.is_template()
            and not is_output_of_multi_outputs_template(node.node)
        )

    def check_prologue_fusion_heuristics_fusable(
        self,
        prologue_node: BaseSchedulerNode,
        template_node: BaseSchedulerNode,
        why: WhyNoFuse,
    ) -> bool:
        """
        Heuristics to avoid benchmarking predictably slow prologue fusions
        """
        # user opt into more aggressive prologue fusion, dont use heuristics
        if prologue_node.get_operation_names() <= V.graph.invoke_quant_ops:
            return True

        read_bytes = prologue_node.get_read_buffer_sizes()
        write_bytes = prologue_node.get_write_buffer_sizes()

        # Initially, only do fusions which will result in fewer memory accesses inside of the template to avoid
        # potential bad cache behavior and shared memory use.
        # we also want to avoid benchmarking reliably unprofitable fusions like downcasts from fp32 -> fp16 inside kernel.
        # allowing gathers by allowing increasing write_bytes by small factor
        # TODO - make configurable per input, for instance, bias can fuse fp32 -> fp16 profitably

        BYTES_THRESHOLD_MULTIPLIER = 1.1
        if read_bytes > (write_bytes * BYTES_THRESHOLD_MULTIPLIER):
            why("prologue fusion will not increase amount of bytes read in kernel")
            return False

        # we want to avoid attempting to fuse predictably unprofitable prologues
        # such as increasing the unaligned reads or writes.
        # TODO - would be nice to generalize this, however, we would need more explicit
        # knowledge of memory access patterns in the TritonTemplate in order to know
        # the stride order to check alignment.
        origins = tuple(
            e.target
            for n in prologue_node.get_nodes()
            if n.node is not None
            for e in n.node.get_origins()
            if e.op == "call_function"
        )
        if origins == (torch.ops.aten.constant_pad_nd.default,):
            why(
                "prologue fusion will not increase attempt to fuse in padding bc it increases unaligned reads"
            )
            return False

        def low_prec_fp(dtype: torch.dtype) -> bool:
            return dtype.itemsize <= 2 and dtype.is_floating_point

        if (
            low_prec_fp(template_node.get_template_node_or_throw().dtype)
            and not prologue_node.can_codegen_in_low_precision()
        ):
            why(
                "prologue fusion that must be upcast to fp32 not profitable for low precision templates"
            )
            return False

        return True

    def get_expand_dim_for_pointwise_nodes(
        self, node1: BaseSchedulerNode, node2: BaseSchedulerNode
    ) -> Optional[tuple[int, SchedulerNode, sympy.Expr]]:
        """
        Fusing two small pointwise nodes significantly reduces kernel overhead
        and launch overhead. However, slightly different sizes would prevent fusion.
        Here, we decide if expanding sizes of one node is profitible by allowing
        fusion, and returns the dimension to expand, node with smaller sizes,
        and new size after expand.
        """
        # only support scheduler node
        if not isinstance(node1, SchedulerNode) or not isinstance(node2, SchedulerNode):
            return None

        # only support computued buffer
        if not (
            isinstance(node1.node, ir.ComputedBuffer)
            and isinstance(node2.node, ir.ComputedBuffer)
        ):
            return None

        # does not support mutation yet since relying on index mod to handle
        # out-of-boundary access.
        if node1.has_aliasing_or_mutation() or node2.has_aliasing_or_mutation():
            return None

        # skip halide which does not support mod for index
        if config.cpu_backend == "halide":
            return None

        # only support pointwise nodes with the same reduction size
        n1_sizes, n2_sizes = node1._sizes, node2._sizes
        n1_iter_sizes, n1_reduce_sizes = n1_sizes
        n2_iter_sizes, n2_reduce_sizes = n2_sizes
        if (
            node1.is_reduction()
            or node2.is_reduction()
            or n1_reduce_sizes != n2_reduce_sizes
            or len(n1_iter_sizes) != len(n2_iter_sizes)
        ):
            return None

        # only support nodes with 1 write for simplification
        if len(node1.read_writes.writes) > 1 or len(node2.read_writes.writes) > 1:
            return None

        # When memory access is small, reducing gpu kernel overhead is profitable over
        # slightly larger memory access.
        node1_write_memory = self.dep_size_hint(next(iter(node1.read_writes.writes)))
        node2_write_memory = self.dep_size_hint(next(iter(node1.read_writes.writes)))
        if (
            max(node1_write_memory, node2_write_memory)
            > config.small_memory_access_threshold
        ):
            return None

        # does not support reinplace since `index % boundary` may lead to
        # race condition
        def has_reusable_buffer(node: BaseSchedulerNode) -> bool:
            for read in node.read_writes.reads:
                input_buf: Optional[Union[SchedulerBuffer, SchedulerDonatedBuffer]]
                if read.name in self.name_to_donated_buffer:
                    input_buf = self.name_to_donated_buffer[read.name]
                else:
                    input_buf = self.name_to_buf.get(read.name)

                if (
                    input_buf
                    and V.graph.wrapper_code.can_reuse(input_buf, node)
                    and not isinstance(input_buf.defining_op, NopKernelSchedulerNode)
                ):
                    return True
            return False

        if has_reusable_buffer(node1) or has_reusable_buffer(node2):
            return None

        # only support nodes with 1 mismatch dimension
        mismatch_dimensions = []
        for idx, (n1_size, n2_size) in enumerate(zip(n1_iter_sizes, n2_iter_sizes)):
            if n1_size != n2_size:
                mismatch_dimensions.append(idx)

        if len(mismatch_dimensions) != 1:
            return None

        mismatch_dim = mismatch_dimensions[0]
        mismatch_size1, mismatch_size2 = (
            n1_iter_sizes[mismatch_dim],
            n2_iter_sizes[mismatch_dim],
        )
        if V.graph.sizevars.statically_known_lt(mismatch_size1, mismatch_size2):
            return mismatch_dim, node1, mismatch_size2
        elif V.graph.sizevars.statically_known_lt(mismatch_size2, mismatch_size1):
            return mismatch_dim, node2, mismatch_size1
        else:
            return None

    def can_fuse(self, node1: BaseSchedulerNode, node2: BaseSchedulerNode) -> bool:
        """
        Determine if it is possible to combine node1 and node2 into a
        single fused node.
        """
        if node1 is node2:
            return False

        why = WhyNoFuse(node1, node2)

        if node1.is_template() and self.get_backend(
            node1.get_device()
        ).can_fuse_multi_outputs_template(node1, node2):
            return True

        if isinstance(node1, GroupedSchedulerNode) or isinstance(
            node2, GroupedSchedulerNode
        ):
            why("grouped node must not be fused with other nodes")
            return False
        if (
            isinstance(node1, (ExternKernelSchedulerNode, NopKernelSchedulerNode))
            and not node1.is_template()
        ):
            why("node1 is extern or nop")
            return False
        if (
            isinstance(node2, (ExternKernelSchedulerNode, NopKernelSchedulerNode))
            and not node2.is_template()
        ):
            why("node2 is extern or nop")
            return False

        if node2.get_operation_names() & node1.ancestors:
            why("node1 must go before node2")
            return False

        if node2.is_template():
            if not config.prologue_fusion:
                why("prologue fusion turned off")
                return False

            if node1.is_reduction() or node1.is_template():
                why("prologue fusion only supported for pointwise nodes")
                return False

            template = node2.get_template_node_or_throw()
            if not isinstance(template, ir.TritonTemplateBuffer):
                why("prologue fusion only supported for TritonTemplates")
                return False

            allowed_prologue_inps = template.get_allowed_prologue_inps()

            unsupported_prologue_args = (
                OrderedSet(inp.get_name() for inp in template.inputs)  # type: ignore[union-attr]
                - allowed_prologue_inps
            )

            if node1.get_buffer_names() & unsupported_prologue_args:
                why("prologue fusion not implemented for kernel for these inputs")
                return False

            if node1.has_aliasing_or_mutation() or node1.has_aliasing_or_mutation():
                why("template prologue can only fuse functional pointwise nodes")
                return False

            prologue_nodes = node1.get_nodes()
            for node in prologue_nodes[:-1]:
                node_outs = node.get_outputs()
                for out in node_outs:
                    if not all(user.node in prologue_nodes for user in out.users):
                        why("template prologue can only fuse nodes with a single use")
                        return False

            template_snodes = (
                [node2]
                if not isinstance(node2, FusedSchedulerNode)
                else [n for n in node2.snodes if n.is_template()]
            )
            assert len(template_snodes) == 1
            template_snode = template_snodes[0]

            if not (
                len(prologue_nodes[-1].outputs) == 1
                and len(prologue_nodes[-1].outputs[0].users) == 1
                and prologue_nodes[-1].outputs[0].users[0].node is template_snode
            ):
                why(
                    "template prologue can only fuse nodes with a single use into template"
                )
                return False

            if not self.check_prologue_fusion_heuristics_fusable(node1, node2, why):
                return False

        if node1.is_template() and (
            node2.has_aliasing_or_mutation()
            or node2.is_reduction()
            or not config.epilogue_fusion
        ):
            why("template epilogue not satisfied")
            return False

        if (node1.get_buffer_names() & V.graph.no_fuse_buffer_names) or (
            node2.get_buffer_names() & V.graph.no_fuse_buffer_names
        ):
            why("fusion for buffer explicit disabled")
            return False
        device = node1.get_device()
        device2 = node2.get_device()
        if device != device2:
            why("device mismatch (%s vs %s)", device, device2)
            return False
        del device2

        shared_data_score = self.score_fusion_memory(node1, node2)
        if (
            shared_data_score < config.score_fusion_memory_threshold
            and config.loop_ordering_after_fusion
        ):
            new_shared_data_score = self.shared_data_after_reordering_loop(node1, node2)
            if new_shared_data_score >= 0:
                shared_data_score = new_shared_data_score

        if config.expand_dimension_for_pointwise_nodes and (
            expand_analysis := self.get_expand_dim_for_pointwise_nodes(node1, node2)
        ):
            (expand_dim, smaller_node, expand_size) = expand_analysis
            smaller_node.expand_dimension_for_pointwise_node(expand_dim, expand_size)
            shared_data_score = self.score_fusion_memory(node1, node2)

        if loop_ordering_log.isEnabledFor(logging.DEBUG):
            loop_ordering_log.debug(
                "%s and %s has %s shared data",
                node1.get_name(),
                node2.get_name(),
                shared_data_score,
            )

        if not V.choices.can_fuse(self, node1, node2, shared_data_score):
            return False

        if node1.get_operation_names() & node2.ancestors:
            # node2 depends on node1 outputs
            return (
                self.can_fuse_vertical(node1, node2)
                and V.choices.can_fuse_vertical(self, node1, node2, shared_data_score)
                and self.get_backend(device).can_fuse_vertical(node1, node2)
            )
        else:  # nodes don't depend on each other, but may have common reads
            return V.choices.can_fuse_horizontal(
                self, node1, node2, shared_data_score
            ) and self.get_backend(device).can_fuse_horizontal(node1, node2)

    def can_fuse_vertical(
        self, node1: BaseSchedulerNode, node2: BaseSchedulerNode
    ) -> bool:
        """
        Check if it is legal to fuse a consumer (node2) into a producer (node1).

        We can fuse them if all the reads of node2 either match
        corresponding writes in node1, or are written by nodes that can
        be scheduled before the fusion of node1 and node2.
        """
        node1_buf_names = node1.get_buffer_names()
        why = WhyNoFuse(node1, node2)
        remaining_deps_by_name: dict[str, list[Dep]] = defaultdict(list)

        for dep in node2.unmet_dependencies:
            name = self.mutation_renames.get(dep.name, dep.name)
            if isinstance(dep, WeakDep) and self.fusable_weak_dep(dep, node1, node2):
                continue
            remaining_deps_by_name[name].append(dep)

        for cd in node1.read_writes.writes:
            if not isinstance(cd, MemoryDep):
                continue
            remaining = remaining_deps_by_name.get(
                self.mutation_renames.get(cd.name, cd.name)
            )
            if remaining:
                for rd in remaining:
                    if self.fusable_read_and_write(rd, cd):
                        remaining.remove(rd)  # noqa: B909

        remaining_deps = OrderedSet(
            dep.name
            for dep in itertools.chain.from_iterable(remaining_deps_by_name.values())
        )

        if remaining_deps & node1_buf_names:
            # MemoryDeps didn't match and read different locations of the same buffer.
            # Examples here include:
            #   - MemoryDep("foo", x) != MemoryDep("foo", x + 1)
            #   - MemoryDep("foo", x) != StarDep("foo")
            why("memory deps did not match")
            return False

        node1_op_names = node1.get_operation_names()
        for name in remaining_deps:
            op_name = self.name_to_buf[name].defining_op_name()
            if node1_op_names & self.name_to_fused_node[op_name].ancestors:
                why("intermediate nodes between node1 & node2")
                return False

        return True

    def fusable_weak_dep(
        self, weak_dep: WeakDep, node1: BaseSchedulerNode, node2: BaseSchedulerNode
    ) -> bool:
        if weak_dep.name not in node1.get_buffer_names():
            return False

        # A weak dep can be fused if and only if the fused operation acts inplace
        # on the buffer being mutated. i.e. the same index is being read then mutated
        mutating_writes = [
            write
            for write in node2.read_writes.writes
            if write.name == weak_dep.mutating_buf
        ]
        if len(mutating_writes) != 1:
            return False
        write = mutating_writes[0]
        assert isinstance(write, MemoryDep)

        if free_symbol_is_type(write.index, SymT.TMP):
            return False

        real_name = self.mutation_real_name[weak_dep.mutating_buf]
        relevant_reads = [
            read for read in node1.read_writes.reads if read.name == real_name
        ]
        return all(
            isinstance(read, MemoryDep)
            and not free_symbol_is_type(read.index, SymT.TMP)
            and read.index == write.index
            and read.size == write.size
            for read in relevant_reads
        )

    # StarDep doesn't match MemoryDep, different indices don't match
    # However, broadcasting sometimes strips dimensions, and if that's the case
    # we still can match unmet dep
    # if there's indirect indexing, don't match it
    def fusable_read_and_write(self, read: Dep, write: MemoryDep) -> bool:
        if isinstance(read, MemoryDep):
            read_name = self.mutation_renames.get(read.name, read.name)

            if (
                read_name != write.name
                or free_symbol_is_type(read.index, SymT.TMP)
                or free_symbol_is_type(write.index, SymT.TMP)
            ):
                return False

            if config.loop_ordering_after_fusion and read.num_vars != write.num_vars:
                # Need merge loops if we do loop ordering after fusion since
                # we have not merged the loops yet when creating the scheduler
                # nodes.
                read = read.normalize()
                write = write.normalize()

            return (
                read.index == write.index
                and len(read.size) >= len(write.size)
                and read.size[: len(write.size)] == write.size
            )
        elif isinstance(read, StarDep):
            read_name = self.mutation_renames.get(read.name, read.name)
            write_name = self.mutation_renames.get(write.name, write.name)
            if (
                read.mode == write.mode
                and write.mode is not None
                and read_name == write_name
            ):
                return True
        return False

    def dep_size_hint(self, dep: Dep) -> int:
        return V.graph.get_dep_size_hint(dep)

    def score_fusion_memory(
        self, node1: BaseSchedulerNode, node2: BaseSchedulerNode
    ) -> int:
        """
        The first term in our fusion score that estimates number of saved
        memory operations.
        """
        node1_dep_len = len(node1.read_writes.reads) + len(node1.read_writes.writes)
        node2_dep_len = len(node1.read_writes.reads) + len(node2.read_writes.writes)

        # optimization: iter over smaller set
        if min(node1_dep_len, node2_dep_len) * 4 < max(node1_dep_len, node2_dep_len):
            if node1_dep_len > node2_dep_len:
                tmp = node1
                node1 = node2
                node2 = tmp

            deps = [
                dep
                for dep in node1.read_writes.reads | node1.read_writes.writes
                if dep in node2.read_writes.reads or dep in node2.read_writes.writes
            ]

            return sum(self.dep_size_hint(dep) for dep in deps)

        common_memory_deps = (node1.read_writes.reads | node1.read_writes.writes) & (
            node2.read_writes.reads | node2.read_writes.writes
        )
        return sum(self.dep_size_hint(dep) for dep in common_memory_deps)

    def get_possible_fusions_with_highest_priority(
        self, possible_fusions: list[tuple[BaseSchedulerNode, BaseSchedulerNode]]
    ) -> list[tuple[BaseSchedulerNode, BaseSchedulerNode]]:
        # Group the possible fusions based on their priority from the backend.
        # Only return the group of possible fusions with highest priority.
        if len(possible_fusions) == 0:
            return possible_fusions
        possible_fusions_group_by_priority: dict[
            int, list[tuple[BaseSchedulerNode, BaseSchedulerNode]]
        ] = {}

        for node1, node2 in possible_fusions:
            assert node1.get_device() == node2.get_device()
            device = node1.get_device()
            fusion_pair_priority = int(
                self.get_backend(device).get_fusion_pair_priority(node1, node2)
            )
            if fusion_pair_priority not in possible_fusions_group_by_priority:
                possible_fusions_group_by_priority[fusion_pair_priority] = [
                    (node1, node2),
                ]
            else:
                possible_fusions_group_by_priority[fusion_pair_priority].append(
                    (node1, node2)
                )
        # return the possible fusions with highest priority
        possible_fusions_with_highest_priority = min(
            possible_fusions_group_by_priority.items(), key=operator.itemgetter(0)
        )[1]
        assert len(possible_fusions_with_highest_priority) > 0
        return possible_fusions_with_highest_priority

    def score_fusion_key(
        self, nodes: tuple[BaseSchedulerNode, BaseSchedulerNode]
    ) -> Any:
        """
        Shim for list.sort(key=...)
        """
        return V.choices.score_fusion(self, *nodes)

    def compute_last_usage(self) -> None:
        """
        Populate node.last_usage recursively (also for the nodes within a FusedSchedulerNode)
        """

        future_used_buffers = OrderedSet(V.graph.get_output_names())

        for node in reversed(self.nodes):
            node.set_last_usage(future_used_buffers, self.mutation_real_name)
            future_used_buffers.update(node.last_usage)

    def free_buffers(self) -> None:
        """Free any buffers that are no longer needed"""
        for name in sorted(
            self.buffer_names_to_free
            - V.graph.removed_buffers
            - V.graph.wrapper_code.freed  # type: ignore[has-type]
        ):
            if name in self.name_to_buf:
                buf = self.name_to_buf[name]
                if buf.can_free():
                    V.graph.wrapper_code.codegen_free(buf.node)
            elif name in V.graph.graph_inputs:
                inp = V.graph.graph_inputs[name]
                if isinstance(inp, ir.TorchBindObject):
                    V.graph.wrapper_code.codegen_free(inp)
                elif isinstance(inp, ir.GeneratorState):
                    continue
                else:
                    storage = inp.data
                    assert (
                        isinstance(storage, ir.StorageBox) and storage.is_input_buffer()
                    )
                    V.graph.wrapper_code.codegen_free(storage.data)

        self.buffer_names_to_free.clear()

    def flush(self) -> None:
        for backend in self.backends.values():
            backend.flush()
        self.free_buffers()

    def codegen_extern_call(self, scheduler_node: ExternKernelSchedulerNode) -> None:
        assert isinstance(scheduler_node, ExternKernelSchedulerNode)
        # 'decide_inplace_update' stores the inplace update decisions in
        # the current kernel from where 'allocate' retrieve those decisions.
        # We have to make sure there is a non-NULL kernel handler to store
        # those inplace update decisions.
        counters["inductor"]["extern_calls"] += 1
        with V.set_kernel_handler(Kernel(increase_kernel_count=False)):
            scheduler_node.decide_inplace_update()
            scheduler_node.mark_run()
        node = scheduler_node.node
        assert isinstance(node, ir.ExternKernel), f"{type(node)=}"
        node.codegen(V.graph.wrapper_code)
        self.free_buffers()

    def create_backend(self, device: torch.device) -> BaseScheduling:
        assert not is_gpu(device.type) or device.index is not None, (
            f"{device} should have been normalized in lowering"
        )
        V.graph.add_device_info(device)

        device_scheduling = get_scheduling_for_device(device.type)
        if device_scheduling is None:
            raise RuntimeError(f"Unsupported device type: {device.type}")

        if not has_triton():
            if (
                device.type == "cuda"
                and (device_props := torch.cuda.get_device_properties(device)).major < 7
            ):
                raise GPUTooOldForTriton(device_props, inspect.currentframe())
            elif is_gpu(device.type) and not device.type == "mps":
                raise TritonMissing(inspect.currentframe())

        return device_scheduling(self)

    def get_backend(self, device: Optional[torch.device]) -> BaseScheduling:
        assert device is not None
        if device not in self.backends:
            self.backends[device] = self.create_backend(device)
        return self.backends[device]

    def enter_context(self, node: BaseSchedulerNode) -> None:
        def get_order(n: torch.fx.Node) -> int:
            if n not in self.origin_to_index:
                self.origin_to_index.update({n: i for i, n in enumerate(n.graph.nodes)})
            return self.origin_to_index[n]

        # Use a dict to have ordering
        origins = {
            (get_order(e), e): None
            for n in node.get_nodes()
            if n.node is not None
            for e in n.node.get_origins()
        }
        origins = list(origins.keys())
        if origins:
            _, last = max(origins, key=operator.itemgetter(0))
            V.graph.wrapper_code.enter_context(last)

    def can_buffer_be_removed_through_fusion(
        self, name: str, fused_node_names: OrderedSet[str]
    ) -> bool:
        try:
            users = self.name_to_buf[name].users
        except KeyError:
            return False
        return (
            all(user.is_weak or user.get_name() in fused_node_names for user in users)
            and name not in self.mutation_renames
            and name not in self.mutation_real_name
        )

    def should_partition(
        self, node: BaseSchedulerNode, should_log: bool = False
    ) -> bool:
        """Return True if we should partition the inductor graph on this node"""

        # When not using cudagraphs, keep all kernels in the `call` function
        # instead of graph partition functions, since graph partition only brings
        # benefit to cudagraph
        if (
            not torch._inductor.config.triton.cudagraphs
            and _unstable_customized_partition_wrapper.wrapper is None
        ):
            return True

        # avoid duplicating logs when should_partition is called multiple times
        # on the same node
        def noop_log(msg: str, node: Optional[BaseSchedulerNode]) -> None:
            return

        log_partition_reason = maybe_log_cudagraph_partition if should_log else noop_log

        if isinstance(node, FusedSchedulerNode):
            return any(self.should_partition(snode) for snode in node.snodes)

        assert node.node is not None

        if not node.is_gpu():
            log_partition_reason("non gpu ops", node=node)

            return True

        if isinstance(node.node, ir.DeviceCopy):
            log_partition_reason("DeviceCopy ops", node=node)
            return True

        if isinstance(node.node, ir.Conditional):
            log_partition_reason("Conditional ops", node=node)
            return True

        if getattr(node.node, "unbacked_bindings", None):
            log_partition_reason("unbacked binding ops", node=node)
            return True

        if is_cudagraph_unsafe_op(node.node):
            log_partition_reason("CUDAGraph-unsafe custom ops", node=node)
            return True

        return False

    def get_name_to_nodes(
        self,
    ) -> dict[str, Union[ir.IRNode, ir.TorchBindObject, sympy.Expr]]:
        """
        Return a mapping from name strings to the corresponding graph inputs or
        base scheduler node outputs.
        """
        name_to_node: dict[str, Union[ir.IRNode, ir.TorchBindObject, sympy.Expr]] = {}
        name_to_node.update(V.graph.graph_inputs)

        for node in self.nodes:
            for name, scheduler_buffer in node.outputs_by_name.items():
                name_to_node[name] = scheduler_buffer.node

        return name_to_node

    def compute_graph_partition_maps(
        self,
        signatures: list[GraphPartitionSignature],
    ) -> None:
        """
        computes a mapping from partition input/output indices to graph input/output
        indices for each partition.
        """
        name_to_graph_input_index = {
            name: idx for idx, name in enumerate(V.graph.graph_inputs)
        }
        name_to_graph_output_index = {
            name: idx for idx, name in enumerate(V.graph.get_output_names())
        }

        V.graph.partition_maps = []
        for partition_id, signature in enumerate(signatures):
            if signature.skip_cudagraph:
                # Note: [Graph Partition Map for CUDAGraph]
                # number of partition map should be the same as the number of generated
                # partition functions. This assumption will be used when cudagraphify
                # each partition function.
                continue

            input_mapping = []
            for name in signature.input_nodes:
                input_mapping.append(name_to_graph_input_index.get(name))

            output_mapping = []
            for node in signature.output_nodes:
                output_mapping.append(name_to_graph_output_index.get(node.get_name()))

            V.graph.partition_maps.append(
                GraphPartitionMap(
                    partition_id,
                    input_mapping,
                    output_mapping,
                    signature.constant_names,
                )
            )

    def get_graph_partition_symbol_inputs(
        self,
        partition: PartitionType,
        input_nodes: dict[str, Union[ir.IRNode, ir.TorchBindObject, sympy.Expr]],
    ) -> OrderedSet[sympy.Symbol]:
        """
        Returns all symbol inputs which are required to be in scope to successfully
        perform codegen for this graph partition, including:
        - free symbols used in partition nodes
        - free symbols in partition input/node shapes, strides, and offsets. This is needed
          for recording cudagraphs for tensors with dynamic shapes.
        """

        def get_layout_symints(node: ir.IRNode) -> OrderedSet[sympy.Symbol]:
            free_symbol_uses: OrderedSet[sympy.Symbol] = OrderedSet()
            layout = node.maybe_get_layout()
            if isinstance(layout, ir.Layout):
                free_symbol_uses.update(
                    free_symbols(layout.size)
                    | free_symbols(layout.stride)
                    | free_symbols(layout.offset)
                )
                if isinstance(layout, ir.MutationLayoutSHOULDREMOVE):
                    # symint may be used as index in layout.target
                    free_symbol_uses.update(get_layout_symints(layout.target))
            else:
                assert layout is None, (
                    f"Expect layout to be None but found layout={layout}"
                )
            return free_symbol_uses

        def get_scheduler_node_symbol_uses(
            node: BaseSchedulerNode,
        ) -> OrderedSet[sympy.Symbol]:
            """
            Gets symbols used in node.
            """
            if isinstance(node, FusedSchedulerNode):
                return OrderedSet().union(
                    *(get_scheduler_node_symbol_uses(snode) for snode in node.snodes)
                )
            assert node.node is not None
            free_symbol_uses = node.node.get_free_symbol_uses()
            free_symbol_uses.update(
                *(get_layout_symints(ir_node) for ir_node in node.node.get_outputs())
            )
            return free_symbol_uses

        def get_input_node_symbols(
            node: Union[ir.IRNode, sympy.Expr, ir.TorchBindObject],
        ) -> OrderedSet[sympy.Symbol]:
            """
            Gets symbols used in input node shapes, strides, and offsets.
            """
            if isinstance(node, ir.TorchBindObject):
                # TorchBindObject does not involve dynamic shapes yet
                return OrderedSet()
            elif isinstance(node, ir.IRNode):
                return get_layout_symints(node)
            else:
                # node cannot be sympy.Expr since node comes from read_writes and
                # read_writes does not contain sympy.Expr
                raise NotImplementedError(f"Unsupported input node type: {type(node)}")

        def filter_symbols(
            symbols: OrderedSet[sympy.Symbol],
        ) -> OrderedSet[sympy.Symbol]:
            """
            Filters a set of symbols that are required for codegen. Skip symbols
            that are always internal to kernels, such as SymT.TMP, SymT.INDEX,
            and SymT.R0_INDEX.
            """
            return OrderedSet(
                s
                for s in symbols
                if symbol_is_type(
                    s,
                    (
                        SymT.SIZE,
                        SymT.FLOAT,
                        SymT.UNBACKED_INT,
                        SymT.UNBACKED_FLOAT,
                    ),
                )
            )

        candidate_symbols: OrderedSet[sympy.Symbol] = OrderedSet().union(
            *(get_scheduler_node_symbol_uses(node) for node in partition)
        )
        candidate_symbols.union(
            *(get_input_node_symbols(node) for _, node in input_nodes.items())
        )

        candidate_symbols = filter_symbols(candidate_symbols)

        res: OrderedSet[sympy.Symbol] = OrderedSet()
        for s in candidate_symbols:
            symplified_s = V.graph.sizevars.simplify(s)
            # use free_symbols only when s is simplified to an Integer or expr
            res.update(symplified_s.free_symbols)

        return OrderedSet(sorted(res, key=operator.attrgetter("name")))

    def get_graph_partition_signature(
        self, partitions: list[PartitionType], skip_cudagraphs: list[bool]
    ) -> list[GraphPartitionSignature]:
        """
        Gets signature for each graph partition, including input nodes, output nodes, and
        whether deallocating an input within graph partition.
        """
        signatures = []

        unmet_output_names = OrderedSet(V.graph.get_output_names())
        name_to_node = self.get_name_to_nodes()

        def is_none_layout(buf_name: str) -> bool:
            """
            Checks if buf_name is NoneLayout. Buffers with NoneLayout is not allocated
            so graph partition should not take it as inputs or outputs.
            """
            buf = self.name_to_buf.get(buf_name, None)

            if buf is None:
                return False

            if isinstance(buf.node.layout, NoneLayout):
                if isinstance(buf.node, ir.MutationOutput) and (
                    real_name := self.mutation_real_name.get(buf_name, None)
                ):
                    return is_none_layout(real_name)

                return True

            return False

        for partition, skip_cudagraph in zip(
            reversed(partitions), reversed(skip_cudagraphs)
        ):
            output_names: OrderedSet[str] = OrderedSet()

            for node in partition:
                output_names.update(node.outputs_by_name.keys())

            returned_output_names = output_names.intersection(unmet_output_names)

            # all reads/writes are partition inputs except those generated
            # within the partition and tensor constants
            read_writes = dependencies.ReadWrites.merge_list(
                [node.read_writes for node in partition]
            )

            # WeakDep is fake dependency on unused buffer. It should not appear
            # in partition_input_names for inputs that are actually read or written.
            partition_input_names = (
                OrderedSet(
                    [
                        x.name
                        for x in read_writes.reads | read_writes.writes
                        if not is_none_layout(x.name)
                    ]
                )
                - output_names
            )

            partition_input_names = OrderedSet(
                self.mutation_real_name.get(name, name)
                for name in partition_input_names
            )

            buffer_names_to_free: OrderedSet[str] = OrderedSet()
            for node in partition:
                buffer_names_to_free.update(node.last_usage)

            input_nodes = {
                name: name_to_node[name]
                for name in partition_input_names
                if name in name_to_node
            }
            input_deallocation = {
                name: True if name in buffer_names_to_free else False
                for name in partition_input_names
                if name in name_to_node
            }

            # if an input tensor is not freed in the partition function, it should
            # also be returned as an output. This brings benefits to cudagraph
            # since the returned output tensor is a cudagraph managed tensor with
            # a static tensor address.
            extra_output_names = [
                name
                for name in partition_input_names
                if name in name_to_node and name not in buffer_names_to_free
            ]

            returned_output_names.update(extra_output_names)

            returned_output_names = OrderedSet(
                self.mutation_real_name.get(name, name)
                for name in returned_output_names
            )

            output_nodes = [
                name_to_node[name]
                for name in returned_output_names
                if not is_none_layout(name)
            ]

            constant_names = [
                name for name in partition_input_names if name in V.graph.constants
            ]

            symbol_inputs = self.get_graph_partition_symbol_inputs(
                partition, input_nodes
            )

            partition_signature = GraphPartitionSignature(
                symbol_inputs,
                input_nodes,
                output_nodes,
                input_deallocation,
                skip_cudagraph,
                constant_names,
            )

            signatures.append(partition_signature)

            unmet_output_names = partition_input_names.union(
                unmet_output_names - returned_output_names
            )

        return signatures[::-1]

    def clean_removed_buffer_from_partition_signatures(
        self, signature: GraphPartitionSignature
    ) -> GraphPartitionSignature:
        """
        Updates the partition signature by removing buffers specified in
        V.graph.removed_buffers. See [Note: Removed Graph Partition Arguments]
        """
        input_nodes = {
            name: buffer
            for name, buffer in signature.input_nodes.items()
            if name not in V.graph.removed_buffers
        }
        input_deallocation = {
            name: val
            for name, val in signature.input_deallocation.items()
            if name not in V.graph.removed_buffers
        }
        output_nodes = [
            node
            for node in signature.output_nodes
            if node.maybe_get_name() not in V.graph.removed_buffers
        ]
        constant_names = [
            name
            for name in signature.constant_names
            if name not in V.graph.removed_buffers
        ]
        return GraphPartitionSignature(
            signature.symbol_inputs,
            input_nodes,
            output_nodes,
            input_deallocation,
            signature.skip_cudagraph,
            constant_names,
        )

    def reorder_for_minimizing_partition(
        self,
        nodes: list[BaseSchedulerNode],
    ) -> list[BaseSchedulerNode]:
        """
        Reorder nodes to minimize the number of partitions via a bfs
        topological sort. This is the optimal reordering such that the
        number of partitions cannot be reduced further. This may be
        sub-optimal for other metrics such as peak memory. This does not
        change relative orders of two cudagraphable nodes, nor the
        relative order of two non_cudagraphable nodes.
        """
        import heapq

        node_to_indegree: dict[BaseSchedulerNode, int] = dict()
        cudagraphable_nodes: list[tuple[int, BaseSchedulerNode]] = []
        non_cudagraphable_nodes: list[tuple[int, BaseSchedulerNode]] = []
        node_to_index = {node: idx for idx, node in enumerate(nodes)}

        def insert_pending_nodes(node: BaseSchedulerNode) -> None:
            node_with_index = (node_to_index[node], node)
            if self.should_partition(node):
                heapq.heappush(non_cudagraphable_nodes, node_with_index)
            else:
                heapq.heappush(cudagraphable_nodes, node_with_index)

        def update_indegree(node: BaseSchedulerNode) -> None:
            for succ_node in node.mpi_node.succ_nodes:
                assert node_to_indegree[succ_node] > 0
                node_to_indegree[succ_node] -= 1
                if node_to_indegree[succ_node] == 0:
                    insert_pending_nodes(succ_node)

        for node in nodes:
            node_to_indegree[node] = len(node.mpi_node.pred_nodes)
            if node_to_indegree[node] == 0:
                insert_pending_nodes(node)

        schedule: list[BaseSchedulerNode] = []
        num_iters: int = 0
        while num_iters < len(nodes) and (
            non_cudagraphable_nodes or cudagraphable_nodes
        ):
            while non_cudagraphable_nodes:
                _, node = heapq.heappop(non_cudagraphable_nodes)
                schedule.append(node)
                update_indegree(node)

            while cudagraphable_nodes:
                _, node = heapq.heappop(cudagraphable_nodes)
                schedule.append(node)
                update_indegree(node)

            num_iters += 1

        if num_iters > len(nodes):
            raise RuntimeError(
                """
                Failed to schedule, while loop ran too long when
                reordering for minimizing the num of partitions
                """
            )

        return schedule

    def maybe_reorder_for_minimizing_partition(
        self,
        nodes: list[BaseSchedulerNode],
    ) -> list[BaseSchedulerNode]:
        """
        Reorder nodes to minimize the number of partitions if this only slightly
        increase peak memory.
        """
        from .memory import estimate_peak_memory, prepare_planning_info

        graph_outputs = OrderedSet(V.graph.get_output_names())

        default_peak_memory, name_to_freeable_input_buf = prepare_planning_info(
            nodes,
            self.name_to_buf,
            self.name_to_fused_node,
            OrderedSet(V.graph.graph_inputs.keys()),
            graph_outputs,
        )

        reordered_nodes = self.reorder_for_minimizing_partition(nodes)
        reorder_peak_memory, _ = estimate_peak_memory(
            reordered_nodes, name_to_freeable_input_buf, graph_outputs
        )

        # 1.1 here means 10% extra peak memory budget which is quite arbitrary
        if reorder_peak_memory < default_peak_memory * 1.1:
            return reordered_nodes

        return nodes

    def reorder_for_partition_with_simple_dependency(
        self, nodes: list[BaseSchedulerNode]
    ) -> list[BaseSchedulerNode]:
        """
        Reorder a node if it should be partitioned and has simple dependency:
        1. move a partitioned node to the front if it has no dependency
        2. move a partitioned node to the back if it is only used by OutputNode
        3. otherwise do not reorder
        """

        front: list[BaseSchedulerNode] = []
        middle: list[BaseSchedulerNode] = []
        back: list[BaseSchedulerNode] = []

        def only_output_user(node: BaseSchedulerNode) -> bool:
            for buf in node.get_outputs():
                for use in buf.users:
                    if not isinstance(use.node, OutputNode):
                        return False
            return True

        for node in nodes:
            should_partition = self.should_partition(node)
            if should_partition and len(node.unmet_dependencies) == 0:
                front.append(node)
            elif should_partition and only_output_user(node):
                back.append(node)
            else:
                middle.append(node)

        return front + middle + back

    def graph_partition(
        self,
    ) -> tuple[list[PartitionType], list[GraphPartitionSignature]]:
        """
        Given a list of BaseSchedulerNodes, split into a list of
        graph partitions and compute partition input/output signatures.
        """
        partitions: list[PartitionType] = []
        skip_cudagraph = True
        cur_partition: PartitionType = []
        skip_cudagraphs = []
        for node in self.nodes:
            should_partition = self.should_partition(node, should_log=True)
            if cur_partition and skip_cudagraph != should_partition:
                partitions.append(cur_partition)
                skip_cudagraphs.append(skip_cudagraph)
                cur_partition = []

            skip_cudagraph = should_partition
            cur_partition.append(node)

        if cur_partition:
            partitions.append(cur_partition)
            skip_cudagraphs.append(skip_cudagraph)

        signatures = self.get_graph_partition_signature(
            partitions=partitions, skip_cudagraphs=skip_cudagraphs
        )
        self.compute_graph_partition_maps(signatures)

        return partitions, signatures

    def codegen(self) -> None:
        with dynamo_timed("Scheduler.codegen"):
            return (
                self._codegen_partitions()
                if torch._inductor.config.graph_partition
                else self._codegen(self.nodes)
            )

    def _codegen_partition_wrapper(
        self,
        partition: PartitionType,
        signature: GraphPartitionSignature,
    ) -> None:
        """Codegen a partition given its inputs/outputs"""
        from .codegen.wrapper import SubgraphPythonWrapperCodegen

        parent_wrapper_code = V.graph.wrapper_code
        graph_partition_id = next(self._graph_partition_counter)

        with V.graph.set_current_wrapper_code():
            V.graph.init_wrapper_code(
                is_subgraph=True,
                subgraph_name=f"partition_{graph_partition_id}",
                parent_wrapper_code=parent_wrapper_code,
                partition_signatures=signature,
            )
            self._codegen(partition)

            # Note: [Removed Graph Partition Arguments]
            # Graph partition relies on node.read_writes to analyze the partition
            # inputs and outputs. However, during codegen, we may decide some buffers
            # are internal to a kernel (e.g., triton kernel) such that these buffers
            # are never actually defined. This information is collected during codegen
            # and recorded in V.graph.removed_buffers. So we cleanup signature and write
            # prefix (i.e., generating call function and return outputs) after we have
            # codegen the partition.
            assert isinstance(V.graph.wrapper_code, SubgraphPythonWrapperCodegen)
            signature = self.clean_removed_buffer_from_partition_signatures(signature)
            V.graph.wrapper_code.partition_signatures = signature
            V.graph.wrapper_code.write_prefix()

            partition_code, _ = V.graph.wrapper_code.generate(V.graph.is_inference)

        V.graph.wrapper_code.define_subgraph_launcher_fn(partition_code.value)

        V.graph.wrapper_code.codegen_partition_call(graph_partition_id, signature)
        V.graph.wrapper_code.allocated.update(  # type: ignore[has-type]
            [node.get_name() for node in signature.output_nodes]
        )

    def _codegen_partitions(self) -> None:
        """
        Split nodes into partitions and codegen each partition into separate functions.
        This allows further applying different optimizations (e.g., cudagraph) to
        each function.
        """
        partitions, signatures = self.graph_partition()

        if len(partitions) > 1:
            msg = f"cudagraph partition into {len(partitions)} partitions"
            maybe_log_cudagraph_partition(msg=msg, prefix="")

        for partition, signature in zip(partitions, signatures):
            assert len(partition) >= 1, (
                f"Each partition must have at least one node but found {len(partition)}"
            )

            if signature.skip_cudagraph:
                self._codegen(partition)
            else:
                self._codegen_partition_wrapper(partition, signature)

        num_partitions = next(self._graph_partition_counter)
        V.graph.wrapper_code.set_all_partition_names(num_partitions)

        # See [Note: Graph Partition Map for CUDAGraph]
        if num_partitions > 0:
            assert V.graph.partition_maps is not None
            assert num_partitions == len(V.graph.partition_maps), (
                f"Expect {num_partitions} partition maps but got {len(V.graph.partition_maps)}"
            )

    def _codegen(self, nodes: list[BaseSchedulerNode]) -> None:
        if config.check_stack_no_cycles_TESTING_ONLY:
            import torch._dynamo.convert_frame

            stack = traceback.extract_stack()
            seen: OrderedSet[tuple[str, int | None]] = OrderedSet()
            for frame in reversed(stack):
                # This is where maybe_cprofile is
                if (
                    frame.name == "_compile_inner"
                    and frame.filename == torch._dynamo.convert_frame.__file__
                ):
                    break
                key = (frame.filename, frame.lineno)
                assert key not in seen, (
                    f"Duplicate stack frame {frame.filename}:{frame.lineno}; "
                    "did you add a decorator to one of the functions in this stack "
                    "trace?  If so, try using a context manager instead."
                )
                seen.add(key)

        self.current_device = None
        for node in nodes:
            if log.isEnabledFor(logging.DEBUG):
                try:
                    log.debug(
                        "Generating code for node %s with estimated runtime %f",
                        node.get_name(),
                        node.get_estimated_runtime(),
                    )
                except Exception:
                    log.debug(
                        "Generating code for node %s with estimated runtime 0.0",
                        node.get_name(),
                    )

            self.enter_context(node)

            if device := node.get_device():
                if (
                    device != self.current_device
                    or node.is_extern()
                    or node.is_template()
                ):
                    self.flush()
                if device != self.current_device:
                    if self.current_device and device_need_guard(
                        self.current_device.type
                    ):
                        V.graph.wrapper_code.codegen_device_guard_exit()
                    self.current_device = device
                    if device_need_guard(device.type):
                        assert device.index is not None, "device should have an index"
                        V.graph.wrapper_code.codegen_device_guard_enter(device.index)

            self.current_node = node
            self.buffer_names_to_free.update(node.last_usage)

            if node.is_template():
                prologue, template_node, epilogue = node.get_prologue_template_epilogue(
                    list(node.get_nodes())
                )
                self.get_backend(device).codegen_template(
                    template_node, epilogue, prologue
                )
            elif node.is_extern():
                node = typing.cast(ExternKernelSchedulerNode, node)
                self.codegen_extern_call(node)
            elif node.is_foreach():
                node = typing.cast(ForeachKernelSchedulerNode, node)
                backend_ = self.get_backend(device)
                from .codegen.cuda_combined_scheduling import CUDACombinedScheduling
                from .codegen.simd import SIMDScheduling

                if isinstance(backend_, (SIMDScheduling, CUDACombinedScheduling)):
                    backend = backend_
                else:
                    raise AssertionError(f"{type(self)=}")
                backend.codegen_combo_kernel(node)
            elif isinstance(node, (FusedSchedulerNode, SchedulerNode)):
                self.get_backend(device).codegen_node(node)
            else:
                assert isinstance(node, NopKernelSchedulerNode)
                node.mark_run()

            if config.triton.debug_sync_kernel:
                self.get_backend(device).codegen_sync()

            self.available_buffer_names.update(node.get_buffer_names())
            self.completed_operations.update(node.get_operation_names())

            if not isinstance(node, NopKernelSchedulerNode):
                device = node.get_device()
                if (
                    device is not None
                    and device.type != "meta"
                    and self.get_backend(device).ready_to_flush()
                ):
                    self.flush()

        if self.current_device and device_need_guard(self.current_device.type):
            # exit the outermost CUDA device guard. this is
            # important for nested indentation codegen-ing.
            V.graph.wrapper_code.codegen_device_guard_exit()

        self.flush()

    def benchmark_combo_kernel(
        self, node_list: Sequence[BaseSchedulerNode]
    ) -> tuple[float, float, list[Optional[str]]]:
        """
        Benchmark fused list of nodes and return the execution time
        in milliseconds on randomly generated inputs.
        """
        device = node_list[0].get_device()
        V.graph.scheduler = self
        self.current_device = device
        assert device is not None
        backend = self.get_backend(device)
        return backend.benchmark_combo_kernel(node_list)

    def speedup_by_combo_kernel(self, nodes: list[BaseSchedulerNode]) -> bool:
        """
        If config.benchmark_fusion is False, always return True.
        Otherwise, return True if fusion can brings speedup.
        """
        if not config.benchmark_combo_kernel:
            return True

        subkernel_nodes = nodes
        device = subkernel_nodes[0].get_device()

        # don't support benchmark fusion for CPU right now.
        if device is None or device.type == "cpu":
            return True

        from triton.compiler.errors import CompilationError

        ms1, path1_list = 0.0, []
        for i, snode in enumerate(subkernel_nodes):
            node_list = snode.get_nodes()
            # We can not accurately benchmark kernel using atomic_add
            # due to how we generate random integer inputs.
            if self._any_atomic_add(node_list):
                fusion_log.debug(
                    "ComboKernel: benchmarking may not accurate due to atomic_add"
                )

            try:
                ms, path = self.benchmark_fused_nodes(node_list)
                if math.isinf(ms):
                    fusion_log.debug(
                        "ComboKernel benchmark: register spilling of %d-th subkernel",
                        i,
                    )
                    return False
            except CompilationError as e:
                # workaround triton issue: https://github.com/triton-lang/triton/issues/2151
                if "Loop-carried variable" in str(e):
                    fusion_log.debug(
                        "ComboKernel benchmark: return True because of loop-carried variable"
                    )
                    return True  # allow fusion
                else:
                    raise
            ms1 += ms
            path1_list.append(path)

        try:
            ms2, ms2_clone, _path2_list = self.benchmark_combo_kernel(subkernel_nodes)
        except CompilationError as e:
            # workaround triton issue: https://github.com/triton-lang/triton/issues/2151
            if "Loop-carried variable" in str(e):
                fusion_log.debug(
                    "ComboKernel benchmark: return True because of loop-carried variable"
                )
                return True  # allow fusion
            else:
                raise

        # small kernels are very likely to have speedup but hard to benchmark. So we skip benchmarking.
        small_kernel = ms2 - ms2_clone < 0.3 or ms1 < 0.3
        if fusion_log.isEnabledFor(logging.DEBUG):
            if ms1 > ms2 or small_kernel:
                fusion_log.debug(
                    "can fuse (benchmark): fusing causes %sx speedup",
                    green_text(f"{ms1 / ms2:.3f}"),
                )
            else:
                fusion_log.debug(
                    "cannot fuse (benchmark): fusing causes %sx slowdown",
                    red_text(f"{ms1 / ms2:.3f}"),
                )
        # ms1 returned by benchmark_fused_nodes discounted clone time
        return ms2 - ms2_clone < ms1 or small_kernel

    def get_buffer_layout(self, buf_name: str) -> ir.Layout:
        buf = self.name_to_buf[buf_name]
        assert buf.node is not None
        return buf.node.get_layout()

    def update_zero_dim_cpu_tensor(self) -> None:
        for node in self.nodes:
            if node.is_gpu():
                for read in node.read_writes.reads:
                    buffer = V.graph.name_to_buffer.get(read.name)
                    if (
                        buffer
                        and get_device_type(buffer) == "cpu"
                        and not isinstance(
                            buffer.layout, (NoneLayout, MultiOutputLayout)
                        )
                        and buffer.get_size() == []
                    ):
                        V.graph.zero_dim_cpu_tensor_list.add(read.name)


class BaseScheduling:
    def __init__(self, scheduler: Optional[Scheduler]):
        super().__init__()
        self.scheduler = scheduler

    def free_buffers_in_scheduler(self) -> None:
        if self.scheduler:
            self.scheduler.free_buffers()

    def get_backend_features(self, device: torch.device) -> OrderedSet[BackendFeature]:
        """Return a set of .codegen.common.BackendFeature()"""
        return OrderedSet()

    def can_fuse_vertical(
        self, node1: BaseSchedulerNode, node2: BaseSchedulerNode
    ) -> bool:
        """
        Check whether node1 and node2 can be vertically fused or not.
        """
        raise NotImplementedError

    def can_fuse_horizontal(
        self, node1: BaseSchedulerNode, node2: BaseSchedulerNode
    ) -> bool:
        """
        Check whether node1 and node2 can be horizontally fused or not.
        """
        raise NotImplementedError

    def can_fuse_multi_outputs_template(
        self, node1: BaseSchedulerNode, node2: BaseSchedulerNode
    ) -> bool:
        """
        A Multi-Output Template (referenced in #144012) is a template node
        with MultiOutputLayout, and its output buffers are instances of MultiOutput.
        In this context, we verify whether node1 represents the Multi-Output Template
        and node2 corresponds to one of its outputs. If so, we further check if
        backend supports this fusion.
        """
        return False

    def fuse(
        self, node1: BaseSchedulerNode, node2: BaseSchedulerNode
    ) -> FusedSchedulerNode:
        """
        Fuse two nodes
        """
        if node1.is_foreach() or node2.is_foreach():
            return ForeachKernelSchedulerNode.fuse(node1, node2)
        else:
            return FusedSchedulerNode.fuse(node1, node2)

    def group_fn(
        self, sizes: Sequence[Sequence[sympy.Expr]]
    ) -> tuple[tuple[sympy.Expr, ...], ...]:
        """
        Process the iteration sizes in case a transformation needs to be applied.
        """
        raise NotImplementedError

    def codegen_template(
        self,
        template_node: BaseSchedulerNode,
        epilogue_nodes: Sequence[BaseSchedulerNode],
        prologue_nodes: Sequence[BaseSchedulerNode],
    ) -> Optional[str]:
        """
        Given a template node, generate a kernel.

        This function is only available for triton now. If the third-party backend behaves as a sub-class
        of TritonScheduling, it can override it or reuse it.
        """
        raise NotImplementedError

    def generate_kernel_code_from_nodes(
        self,
        nodes: Sequence[BaseSchedulerNode],
        benchmark_kernel: bool,
        hint_override: Optional[int] = None,
    ) -> str:
        """
        Generate a kernel given a list of pre-fused nodes.
        """
        raise NotImplementedError

    def codegen_node(self, node: Union[FusedSchedulerNode, SchedulerNode]) -> None:
        """
        Generate a kernel given a list of pre-fused nodes.
        """
        raise NotImplementedError

    def codegen_sync(self) -> None:
        """
        Generate synchronization code for the kernel. This method depends on the hardware characteristics.
        """
        raise NotImplementedError

    def ready_to_flush(self) -> bool:
        """
        Check whether the backend is requesting the scheduler to flush the generated kernel.
        If not supported, please return False.
        """
        return False

    def flush(self) -> None:
        """
        Flush the generated kernel and python wrapper code to the source code file.
        """
        raise NotImplementedError

    def benchmark_fused_nodes(
        self, nodes: Sequence[BaseSchedulerNode]
    ) -> tuple[float, str]:
        """
        Benchmark fused list of nodes and return the execution time
        in milliseconds on randomly generated inputs.
        """
        raise NotImplementedError

    def benchmark_codegened_module(self, module: ModuleType) -> tuple[float, str]:
        """
        Benchmark a compiled module and return the execution time
        in milliseconds on randomly generated inputs.
        """
        raise NotImplementedError

    def get_fusion_pair_priority(
        self, node1: BaseSchedulerNode, node2: BaseSchedulerNode
    ) -> int:
        """
        Return an unsigned integer which represents the priority of this fusion pair.
        The smaller is with higher priority.
        """
        return 0

    def benchmark_combo_kernel(
        self, node_list: Sequence[BaseSchedulerNode]
    ) -> tuple[float, float, list[Optional[str]]]:
        """
        Benchmark the list of nodes to combine and return the execution time
        and memory copy time in milliseconds on randomly generated inputs.
        """
        raise NotImplementedError<|MERGE_RESOLUTION|>--- conflicted
+++ resolved
@@ -839,11 +839,7 @@
     @cache_on_self
     def _get_estimated_runtime(self) -> float:
         """
-<<<<<<< HEAD
-        Returns estimated op runtime in millis (ms)
-=======
         Returns estimated op runtime in milliseconds (ms)
->>>>>>> 58bea21d
         """
         buf = self.get_nodes()[0].get_outputs()[0]
         layout = buf.node.get_output_spec()
@@ -855,15 +851,6 @@
         if is_collective(self.node):
             assert isinstance(self.node, ir.IRNode)
             try:
-<<<<<<< HEAD
-                if config.runtime_estimations_use_nccl_lib_estimations:
-                    est = estimate_nccl_collective_runtime_nccl_estimator(self)
-                    if est is None:
-                        # NCCL estimations fail: fallback to in-tree algorithmic estimation.
-                        est = estimate_nccl_collective_runtime(self.node)
-
-                    return est
-=======
                 if config_comms.runtime_estimations_use_nccl_lib_estimations:
                     cache_key = get_estimate_runtime_cache_key_from_snode(self)
                     cache = get_estimate_runtime_cache()
@@ -879,7 +866,6 @@
 
                     cache.set_value(cache_key, value=ms)
                     return ms
->>>>>>> 58bea21d
                 return estimate_nccl_collective_runtime(self.node)
             except ValueError as e:
                 # We don't know how to estimate runtime for this collective,
@@ -898,16 +884,9 @@
             # since it doesn't take extra time to get the result after the collective is completed.
             return 0
 
-<<<<<<< HEAD
-        if config.runtime_estimations_mms_benchmark:
-            ret = estimate_runtime_benchmark(self)
-            if ret is not None:
-                return ret
-=======
         ret = maybe_estimate_runtime_benchmark(self)
         if ret is not None:
             return ret
->>>>>>> 58bea21d
 
         dtype = buf.node.maybe_get_dtype()
         try:
@@ -940,11 +919,7 @@
         compute_time = (factor * flops_est / gpu_flops) * 1e9
         transfer_time = counted_bytes / gpu_memory_bandwidth
 
-<<<<<<< HEAD
-        # Return estimated runtime in millis
-=======
         # Return estimated runtime in milliseconds
->>>>>>> 58bea21d
         ns = max(compute_time, transfer_time)
         ms = ns / 1e6
         return ms
@@ -997,12 +972,7 @@
     return cache_key
 
 
-<<<<<<< HEAD
-def estimate_runtime_benchmark(snode: BaseSchedulerNode) -> Optional[float]:
-    # Extern Kernels(e.g. mm) perf will depend on backends.
-=======
 def _get_mm_like_fn(snode: BaseSchedulerNode) -> Optional[Callable[[Any], Any]]:
->>>>>>> 58bea21d
     if not isinstance(snode, ExternKernelSchedulerNode):
         return None
     mms_fns = {
@@ -1015,8 +985,6 @@
         return None
     if not isinstance(snode.node, ir.ExternKernel):
         return None
-<<<<<<< HEAD
-=======
     return mms_fns[python_kernel_name]
 
 
@@ -1031,7 +999,6 @@
         args_kwargs_fn = lambda: snode_args_kwargs(snode)  # noqa: E731
     else:
         return None
->>>>>>> 58bea21d
 
     cache_key = get_estimate_runtime_cache_key_from_snode(snode)
     cache = get_estimate_runtime_cache()
@@ -1040,30 +1007,6 @@
         assert isinstance(cache_val, float)
         return cache_val
 
-<<<<<<< HEAD
-    with no_dispatch():
-        from .utils import snode_args_kwargs
-
-        args, kwargs = snode_args_kwargs(snode)
-        fn = mms_fns[python_kernel_name]
-        fn(*args, **kwargs)
-
-        num_iters = 3
-        start_event = torch.cuda.Event(enable_timing=True)
-        end_event = torch.cuda.Event(enable_timing=True)
-        cpu_start = time.time()
-        start_event.record(torch.cuda.current_stream())
-        for _ in range(num_iters):
-            fn(*args, **kwargs)
-        end_event.record(torch.cuda.current_stream())
-        cpu_end = time.time()
-        torch.cuda.synchronize()
-        cpu_time = cpu_end - cpu_start
-        total_op_time = start_event.elapsed_time(end_event) - cpu_time
-        mean_op_time_ms = total_op_time / num_iters
-        cache.set_value(cache_key, value=mean_op_time_ms)
-        return mean_op_time_ms
-=======
     from .utils import snode_args_kwargs
 
     args, kwargs = args_kwargs_fn()
@@ -1073,7 +1016,6 @@
 
     cache.set_value(cache_key, value=ms)
     return ms
->>>>>>> 58bea21d
 
 
 class WhyNoFuse:
@@ -2395,31 +2337,6 @@
                     self.nodes, self.name_to_buf
                 )
 
-<<<<<<< HEAD
-            runtime_estimations = None
-            if config.reorder_for_compute_comm_overlap_broadcast_runtime_estimations:
-                runtime_estimations = {}
-                for snode in self.nodes:
-                    runtime_estimations[snode] = snode.get_estimated_runtime()
-                import torch.distributed as dist
-                from torch.distributed.distributed_c10d import _get_default_group
-
-                world_size = dist.get_world_size()
-                pg = _get_default_group()
-                gathered_runtime_estimations: list[list[float]] = [
-                    [] for _ in range(world_size)
-                ]
-                dist.all_gather_object(
-                    gathered_runtime_estimations, list(runtime_estimations.values()), pg
-                )
-                median_runtime_estimations = torch.median(
-                    torch.tensor(gathered_runtime_estimations), dim=0
-                ).values.tolist()
-                for idx, (key, value) in enumerate(runtime_estimations.items()):
-                    self.nodes[
-                        idx
-                    ].override_estimated_runtime = median_runtime_estimations[idx]
-=======
             if (
                 used_non_deterministic_runtime_estimations()
                 and config_comms.runtime_estimations_align_across_all_distributed_ranks
@@ -2429,7 +2346,6 @@
                 )
 
                 align_runtime_estimations_across_all_distributed_ranks(self.nodes)
->>>>>>> 58bea21d
 
             from torch._logging import trace_structured
 
