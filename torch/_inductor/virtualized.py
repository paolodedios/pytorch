--- conflicted
+++ resolved
@@ -97,14 +97,10 @@
 
 
 # If a virtualized value is set to _PoisonedVirtual then any attempt to get the
-<<<<<<< HEAD
-# value will result an an exception being raised.
-=======
 # value will result an an exception being raised. This is useful if we want to
 # trap uninitialized reads of virtualized globals - for example when compiling
 # in a subprocess we don't want the child reading globals that weren't copied
 # from the parent.
->>>>>>> 99da439d
 _PoisonedVirtual = object()
 
 
