--- conflicted
+++ resolved
@@ -6,12 +6,8 @@
 import os
 from functools import partial
 from threading import Lock
-<<<<<<< HEAD
 from typing import Any, TYPE_CHECKING
 from collections.abc import Callable
-=======
-from typing import Any, Optional, TYPE_CHECKING
->>>>>>> 9ffc480c
 
 import sympy
 
