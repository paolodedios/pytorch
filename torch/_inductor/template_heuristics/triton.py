--- conflicted
+++ resolved
@@ -40,8 +40,6 @@
     from collections.abc import Generator
 
     from triton import Config as TritonConfig
-
-    from ..ir import Layout
 
 
 # Gemm Configs
@@ -1586,10 +1584,10 @@
     def get_extra_kwargs(
         self,
         kernel_inputs: KernelInputs,
-        layout: Layout,
+        out_dtype: torch.dtype,
         op_name: str,
     ) -> dict[str, Any]:
-        kwargs = super().get_extra_kwargs(kernel_inputs, layout, op_name)
+        kwargs = super().get_extra_kwargs(kernel_inputs, out_dtype, op_name)
         kwargs["workspace_arg"] = get_tma_workspace_arg(
             num_tma_descriptors=2,
             device=kernel_inputs.device(),
@@ -1752,10 +1750,10 @@
     def get_extra_kwargs(
         self,
         kernel_inputs: KernelInputs,
-        layout: Layout,
+        out_dtype: torch.dtype,
         op_name: str,
     ) -> dict[str, Any]:
-        kwargs = super().get_extra_kwargs(kernel_inputs, layout, op_name)
+        kwargs = super().get_extra_kwargs(kernel_inputs, out_dtype, op_name)
         from ..kernel.mm_common import scale_mm_epilogue
 
         return {
@@ -1872,36 +1870,6 @@
         self.mm_configs = self.persistent_mm_configs
 
 
-<<<<<<< HEAD
-@register_template_heuristic(
-    persistent_tma_mm_template.uid,
-    "xpu",
-)
-class XPUPersistentTMATemplateConfigHeuristic(
-    TMATemplateConfigMixin, XPUConfigHeuristic
-):
-    """Persistent TMA template heuristic for CUDA"""
-
-    def __init__(self) -> None:
-        super().__init__()
-        # Override mm_configs to use persistent_mm_configs
-        self.mm_configs = self.persistent_mm_configs
-
-
-=======
-# TODO(coconutruben): replace with template.name once templates are importable
->>>>>>> be5b03dd
-@register_template_heuristic(
-    persistent_tma_mm_template.uid,
-    "xpu",
-    op_name="addmm",
-)
-class XPUAddmmPersistentTMATemplateConfigHeuristic(
-    AddMMConfigMixin, XPUPersistentTMATemplateConfigHeuristic
-):
-    """Addmm specific mixin for XPU"""
-
-
 @register_template_heuristic(
     persistent_tma_mm_template.uid,
     "cuda",
@@ -2173,11 +2141,8 @@
     """Addmm specific mixin for XPU"""
 
 
-<<<<<<< HEAD
-@register_template_heuristic(mm_template.uid, "xpu", op_name="scaled_mm")
-=======
 @register_template_heuristic(
-    "mm_persistent_tma",
+    persistent_tma_mm_template.uid,
     "xpu",
 )
 class XPUPersistentTMATemplateConfigHeuristic(
@@ -2191,15 +2156,14 @@
         self.mm_configs = self.persistent_mm_configs
 
 
-@register_template_heuristic("mm_persistent_tma", "xpu", op_name="addmm")
+@register_template_heuristic(persistent_tma_mm_template.uid, "xpu", op_name="addmm")
 class XPUAddmmPersistentTMATemplateConfigHeuristic(
     AddMMConfigMixin, XPUPersistentTMATemplateConfigHeuristic
 ):
     """Addmm specific mixin for XPU"""
 
 
-@register_template_heuristic("mm", "xpu", op_name="scaled_mm")
->>>>>>> be5b03dd
+@register_template_heuristic(mm_template.uid, "xpu", op_name="scaled_mm")
 class XPUScaledMMTemplateConfigHeuristic(ScaledMMConfigMixin, XPUConfigHeuristic):
     """Scaled MM template heuristic for XPU (non-TMA)"""
 
