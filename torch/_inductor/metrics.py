--- conflicted
+++ resolved
@@ -8,15 +8,11 @@
 import re
 from dataclasses import dataclass
 from functools import lru_cache
-<<<<<<< HEAD
-
-from typing import Dict, List, Set, Tuple, TYPE_CHECKING, Union
-=======
 from typing import Dict, List, Set, Tuple, TYPE_CHECKING
->>>>>>> 1fb498d6
 
 from torch._inductor import config
 from torch._inductor.utils import get_benchmark_name
+
 
 # Prevent circular import
 if TYPE_CHECKING:
