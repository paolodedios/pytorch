--- conflicted
+++ resolved
@@ -1,9 +1,5 @@
 from __future__ import annotations
 
-<<<<<<< HEAD
-import json
-import os
-=======
 import atexit
 import collections
 import dataclasses
@@ -11,7 +7,6 @@
 import logging
 import os
 import sys
->>>>>>> 9629835b
 import typing
 from abc import abstractmethod
 from typing import Any, Callable, Dict, Generic, List, Optional, Type, TypeVar, Union
@@ -26,17 +21,13 @@
     redis = None  # type: ignore[assignment]
 
 
-<<<<<<< HEAD
-=======
 log = logging.getLogger(__name__)
 
 
->>>>>>> 9629835b
 if config.is_fbcode():
     from rfe.scubadata.scubadata_py3 import (  # type: ignore[import-not-found]
         Sample as Sample_,
     )
-<<<<<<< HEAD
 
     Sample: TypeAlias = Sample_
 else:
@@ -47,46 +38,20 @@
 _U = TypeVar("_U")
 
 
-=======
-
-    Sample: TypeAlias = Sample_
-else:
-    Sample: TypeAlias = Type[object]  # type: ignore[misc,no-redef]
-
-
-_T = TypeVar("_T")
-_U = TypeVar("_U")
-
-
->>>>>>> 9629835b
 class RemoteCacheBackend(Generic[_T]):
     """
     A backend implementation for accessing a remote/distributed cache.  Only
     works with bytes in/out.  For structured data use a RemoteCache.
     """
 
-<<<<<<< HEAD
-    @abstractmethod
-    def get(self, key: str) -> Optional[_T]:
-        pass
-
-    @abstractmethod
-    def put(self, key: str, data: _T) -> None:
-=======
     def __init__(self) -> None:
         self._name = f"backend:{type(self).__name__}"
 
     @abstractmethod
     def _get(self, key: str) -> Optional[_T]:
->>>>>>> 9629835b
-        pass
-
-
-# Serde that encodes from _T to _U and decodes from _U to _T.
-class RemoteCacheSerde(Generic[_T, _U]):
+        pass
+
     @abstractmethod
-<<<<<<< HEAD
-=======
     def _put(self, key: str, data: _T) -> None:
         pass
 
@@ -111,84 +76,11 @@
 # Serde that encodes from _T to _U and decodes from _U to _T.
 class RemoteCacheSerde(Generic[_T, _U]):
     @abstractmethod
->>>>>>> 9629835b
     def encode(self, data: _T) -> _U:
         pass
 
     @abstractmethod
     def decode(self, data: _U) -> _T:
-<<<<<<< HEAD
-        pass
-
-
-JsonDataTy = Optional[
-    Union[int, float, str, bool, Dict[str, "JsonDataTy"], List["JsonDataTy"]]
-]
-
-
-class RemoteCacheJsonSerde(RemoteCacheSerde[JsonDataTy, bytes]):
-    def encode(self, data: JsonDataTy) -> bytes:
-        return bytes(json.dumps(data), "ascii")
-
-    def decode(self, data: bytes) -> JsonDataTy:
-        return json.loads(data)
-
-
-class RemoteCachePassthroughSerde(RemoteCacheSerde[_T, _T]):
-    def encode(self, data: _T) -> _T:
-        return data
-
-    def decode(self, data: _T) -> _T:
-        return data
-
-
-class RemoteCache(Generic[_T]):
-    backend_override_cls: Optional[Callable[[], RemoteCacheBackend[Any]]] = None
-
-    def __init__(
-        self, backend: RemoteCacheBackend[_U], serde: RemoteCacheSerde[_T, _U]
-    ) -> None:
-        # Support for testing.
-        if (override_cls := self.__class__.backend_override_cls) is not None:
-            self.backend = override_cls()
-        else:
-            self.backend = backend
-        self.serde = serde
-
-    def get(self, key: str) -> Optional[_T]:
-        sample = self._create_sample()
-        result = self._get(key, sample)
-        self._log_sample(sample)
-        return result
-
-    def put(self, key: str, value: _T) -> None:
-        sample = self._create_sample()
-        self._put(key, value, sample)
-        self._log_sample(sample)
-
-    def _decode(self, data: _U, sample: Optional[Sample]) -> _T:  # type: ignore[override]
-        return self.serde.decode(data)  # type: ignore[arg-type]
-
-    def _encode(self, value: _T, sample: Optional[Sample]) -> Any:  # returns _U
-        return self.serde.encode(value)
-
-    def _get(self, key: str, sample: Optional[Sample]) -> Optional[_T]:
-        if data := self.backend.get(key):
-            return self._decode(data, sample)
-        return None
-
-    def _put(self, key: str, value: _T, sample: Optional[Sample]) -> None:
-        data = self._encode(value, sample)
-        self.backend.put(key, data)
-
-    def _create_sample(self) -> Optional[Sample]:
-        return None
-
-    def _log_sample(self, sample: Optional[Sample]) -> None:
-        pass
-
-
-=======
         pass
 
 
@@ -319,7 +211,6 @@
         pass
 
 
->>>>>>> 9629835b
 class RedisRemoteCacheBackend(RemoteCacheBackend[bytes]):
     """
     A Redis implementation of a remote/distributed cache.
@@ -329,10 +220,7 @@
     _redis: Optional[redis.Redis] = None
 
     def __init__(self, cache_id: str) -> None:
-<<<<<<< HEAD
-=======
         super().__init__()
->>>>>>> 9629835b
         if not redis:
             # We had trouble importing redis - just skip init.
             return
@@ -347,11 +235,7 @@
         return self._key_fmt.format(key=key)
 
     @override
-<<<<<<< HEAD
-    def get(self, key: str) -> Optional[bytes]:
-=======
     def _get(self, key: str) -> Optional[bytes]:
->>>>>>> 9629835b
         if not self._redis:
             # Either redis wasn't found or we already had some trouble...
             return None
@@ -369,11 +253,7 @@
         return value
 
     @override
-<<<<<<< HEAD
-    def put(self, key: str, data: bytes) -> None:
-=======
     def _put(self, key: str, data: bytes) -> None:
->>>>>>> 9629835b
         if not self._redis:
             # Either redis wasn't found or we already had some trouble...
             return
@@ -402,11 +282,6 @@
 class RemoteAutotuneCache(RedisRemoteCache):
     pass
 
-<<<<<<< HEAD
-
-class RemoteFxGraphCache(RedisRemoteCache):
-    pass
-=======
 
 class RemoteFxGraphCache(RedisRemoteCache):
     pass
@@ -491,5 +366,4 @@
         for k, v in sorted(cache_stats._stats.items()):
             print(f"  {k}: {v}", file=out)
 
-    log.info("Cache Metrics:%s", out.getvalue())
->>>>>>> 9629835b
+    log.info("Cache Metrics:%s", out.getvalue())