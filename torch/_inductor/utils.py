# mypy: allow-untyped-defs
from __future__ import annotations

import collections
import contextlib
import dataclasses
import enum
import functools
import inspect
import io
import itertools
import logging
import math
import operator
import os
import platform
import re
import shutil
import sys
import tempfile
import textwrap
import time
import unittest
from datetime import datetime
from io import StringIO
from typing import (
    Any,
    Callable,
    Dict,
    Generic,
    Iterable,
    List,
    NamedTuple,
    Optional,
    Protocol,
    Sequence,
    Set,
    Tuple,
    TYPE_CHECKING,
    TypeVar,
    Union,
    ValuesView,
)
from typing_extensions import Concatenate, dataclass_transform, ParamSpec
from unittest import mock

import sympy

import torch


if TYPE_CHECKING:
    from torch._prims_common import ELEMENTWISE_TYPE_PROMOTION_KIND

from torch.utils._pytree import tree_map_only


GPU_TYPES = ["cuda", "xpu"]


# defines here before import torch._dynamo is for avoiding circular import
# when get_gpu_type is imported from dynamo
@functools.lru_cache(None)
def get_gpu_type():
    avail_gpus = [x for x in GPU_TYPES if getattr(torch, x).is_available()]
    assert len(avail_gpus) <= 1
    gpu_type = "cuda" if len(avail_gpus) == 0 else avail_gpus.pop()
    return gpu_type


from torch._dynamo.device_interface import get_interface_for_device
from torch._dynamo.utils import detect_fake_mode
from torch.autograd import DeviceType
from torch.autograd.profiler_util import EventList
from torch.fx.passes.graph_transform_observer import GraphTransformObserver
from torch.fx.passes.shape_prop import ShapeProp
from torch.utils._sympy.functions import (
    CeilDiv,
    CleanDiv,
    FloorDiv,
    Identity,
    ModularIndexing,
)
from torch.utils._sympy.symbol import make_symbol, SymT
from torch.utils._sympy.value_ranges import bound_sympy, ValueRanges

from . import config
from .runtime.runtime_utils import ceildiv as runtime_ceildiv


_IS_WINDOWS = sys.platform == "win32"

log = logging.getLogger(__name__)

_T = TypeVar("_T")
VarRanges = Dict[sympy.Expr, sympy.Expr]
InputType = Optional[Union[torch.Tensor, int, torch.SymInt]]

GPU_KERNEL_BIN_EXTS = {"cuda": ".cubin", "xpu": ".spv"}

GPU_ALIGN_BYTES = 16
ALIGNMENT = 16

ALIGN_BYTES = 64
assert (ALIGN_BYTES & (ALIGN_BYTES - 1)) == 0 and ALIGN_BYTES >= 8, "must be power of 2"


def _align(nbytes):
    """Round up to the nearest multiple of ALIGN_BYTES"""
    return (nbytes + ALIGN_BYTES - 1) & -ALIGN_BYTES


def _is_aligned(v: sympy.Expr):
    """v can be statically proven to be a multiple of ALIGN_BYTES"""
    if isinstance(v, (sympy.Add, sympy.Max)):
        return all(map(_is_aligned, v.args))
    return isinstance(v, align) or sympy.gcd(v, ALIGN_BYTES) == ALIGN_BYTES


class align(sympy.Function):
    """Symbolically round up to the nearest multiple of ALIGN_BYTES"""

    nargs = (1,)
    is_integer = True

    @classmethod
    def eval(cls, value):
        if isinstance(value, (int, sympy.Integer)):
            return _align(int(value))
        if _is_aligned(value):
            return value


def do_bench_using_profiling(fn: Callable[[], Any], warmup=25, rep=100) -> float:
    """
    Returns benchmark results by examining torch profiler events.
    This could be more accurate as it doesn't count CPU side overhead.
    However, this also requires manually excluding irrelevant event, e.g.
    vectorized_elementwise_kernel which is used to fill L2 cache,
    various CUDA events, etc, so could also be fragile.
    """

    fn()
    torch.cuda.synchronize()
    cache = torch.empty(int(256e6 // 4), dtype=torch.int, device="cuda")

    # Estimate the runtime of the function
    start_event = torch.cuda.Event(enable_timing=True)
    end_event = torch.cuda.Event(enable_timing=True)
    start_event.record()
    for _ in range(5):
        cache.zero_()
        fn()
    end_event.record()
    torch.cuda.synchronize()
    estimate_ms = start_event.elapsed_time(end_event) / 5

    # compute number of warmup and repeat
    n_warmup = max(1, int(warmup / estimate_ms))
    n_repeat = max(1, int(rep / estimate_ms))

    # Warm-up
    for _ in range(n_warmup):
        fn()

    with torch.profiler.profile(
        activities=[
            torch.profiler.ProfilerActivity.CUDA,
        ]
    ) as p:
        # Benchmark
        for i in range(n_repeat):
            # we clear the L2 cache before each run
            cache.zero_()
            # record time of `fn`
            fn()
        # Record clocks
        torch.cuda.synchronize()

    log.debug("raw events")
    log.debug(p.key_averages().table(sort_by="self_device_time_total", row_limit=-1))

    filtered_events = EventList(
        [
            event
            for event in p.events()
            if event.device_type == DeviceType.CUDA and event.name != "Context Sync"
        ]
    )
    if len(filtered_events) % n_repeat != 0:
        raise RuntimeError(
            "Failed to divide all profiling events into #repeat groups. "
            "#CUDA events: %d, #repeats: %s",
            len(filtered_events),
            n_repeat,
        )
    num_event_per_group = len(filtered_events) / n_repeat
    actual_events = EventList(
        [
            event
            for i, event in enumerate(filtered_events)
            if i % num_event_per_group != 0
        ]
    )
    actual_events._build_tree()
    actual_events = actual_events.key_averages()

    log.debug("profiling time breakdown")
    log.debug(actual_events.table(row_limit=-1))

    res = sum(event.device_time_total for event in actual_events) / 1000.0 / n_repeat
    log.debug("profiling results: %s ms", res)
    return res


@functools.lru_cache(None)
def has_torchvision_roi_align() -> bool:
    try:
        from torchvision.ops import roi_align  # noqa: F401

        torch._C._dispatch_has_kernel_for_dispatch_key("torchvision::nms", "Meta")
        return roi_align is not None and hasattr(
            getattr(torch.ops, "torchvision", None), "roi_align"
        )
    except ImportError:
        return False
    except RuntimeError as e:
        assert "torchvision::nms does not exist" in str(e)
        return False


def decode_device(device: Union[Optional[torch.device], str]) -> torch.device:
    if device is None:
        return torch.tensor(0.0).device  # default device
    if isinstance(device, str):
        device = torch.device(device)
    if device.type not in ("cpu", "meta") and device.index is None:
        device_interface = get_interface_for_device(device.type)
        return torch.device(device.type, index=device_interface.Worker.current_device())
    return device


def sympy_product(it):
    return functools.reduce(operator.mul, it, sympy.S.One)


def sympy_dot(seq1, seq2):
    assert len(seq1) == len(seq2)
    return sympy.expand(sum(a * b for a, b in zip(seq1, seq2)))


def unique(it: Iterable[_T]) -> ValuesView[_T]:
    return {id(x): x for x in it}.values()


def ceildiv(
    numer: Union[int, sympy.Expr], denom: Union[int, sympy.Expr]
) -> Union[int, sympy.Expr]:
    if isinstance(numer, sympy.Expr) or isinstance(denom, sympy.Expr):
        return CeilDiv(sympy.sympify(numer), sympy.sympify(denom))
    # TODO: There is a bug in a call to this function, to repro:
    # python benchmarks/dynamo/huggingface.py --inductor -d cuda --accuracy
    # --amp --only YituTechConvBert --dynamic-shapes
    assert isinstance(numer, int) and isinstance(
        denom, int
    ), f"{numer}: {type(numer)}, {denom}: {type(denom)}"
    return runtime_ceildiv(numer, denom)


def _type_of(key):
    # Use the function here to get rid of dependencies on the Triton during the codegen.
    # Refer to Triton implementation here:
    # https://github.com/openai/triton/blob/98b5945d2aef679e00ebca8e07c35c3658ec76de/python/triton/runtime/jit.py#L238
    # `None` is nullptr.  Implicitly convert to *i8.
    if key is None:
        return "*i8"
    dtype_str = str(key).split(".")[-1]
    tys = {
        "bool": "i1",
        "float8e4nv": "fp8e4nv",
        "float8e5": "fp8e5",
        "float8e4b15": "fp8e4b15",
        "float8e4b15x4": "fp8e4b15x4",
        "float8_e4m3fn": "fp8e4nv",
        "float8_e5m2": "fp8e5",
        "float16": "fp16",
        "bfloat16": "bf16",
        "float32": "fp32",
        "float64": "fp64",
        "int8": "i8",
        "int16": "i16",
        "int32": "i32",
        "int64": "i64",
        "uint8": "u8",
        "uint16": "u16",
        "uint32": "u32",
        "uint64": "u64",
    }
    # reinterpret can create triton type
    for v in list(tys.values()):
        tys[v] = v
    return key if isinstance(key, str) else f"*{tys[dtype_str]}"


def convert_shape_to_inductor(
    lst: Iterable[Union[int, torch.SymInt]]
) -> List[sympy.Expr]:
    """
    Gets the shape and stride of a tensor. For non-symbolic tensors, this is
    trivial. But for symbolic tensors, we need to map from SymIntNode into
    sympy.Expr.
    """
    return [sympy.sympify(i) for i in lst]


def convert_shape_to_symint(
    lst: Iterable[Union[int, sympy.Expr]]
) -> List[Union[int, torch.SymInt]]:
    """
    Takes a list of shapes from Inductor and converts them into symints (or just
    ints if all shapes are static).
    """
    from .virtualized import V

    return [
        i
        if isinstance(i, int)
        else int(i)
        if isinstance(i, sympy.Integer)
        else V.graph.sizevars.shape_env.create_symintnode(i, hint=None)
        for i in lst
    ]


def is_view(op: torch._ops.OpOverload):
    """
    Does this op overload have aliasing
    """
    assert isinstance(op, torch._ops.OpOverload)
    return any(a.alias_info is not None for a in op._schema.arguments)


def is_pointwise_use(
    use, is_pointwise_fn: Optional[Callable[[torch._ops.OpOverload], bool]] = None
):
    """
    Do all uses of this op have torch.Tag.pointwise or return True for optional `is_pointwise_fn`

    Uses in views ops will follow the views uses
    """

    if not use.op == "call_function":
        return False

    if not (
        isinstance(use.target, torch._ops.OpOverload) or use.target is operator.getitem
    ):
        return False

    if use.target is operator.getitem or is_view(use.target):
        return all(is_pointwise_use(u, is_pointwise_fn) for u in use.users)

    return torch.Tag.pointwise in use.target.tags or (
        is_pointwise_fn is not None and is_pointwise_fn(use.target)
    )


def gen_gm_and_inputs(target, args, kwargs):
    g = torch.fx.Graph()
    graph_args = []

    def add_tensor_arg(arg):
        graph_args.append(arg)
        return g.placeholder(f"arg{len(graph_args)}")

    node = g.call_function(
        target, *tree_map_only(torch.Tensor, add_tensor_arg, (args, kwargs))
    )
    if (
        len(target._schema.returns) == 1
        and str(target._schema.returns[0].type) == "Tensor"
    ):
        node = (node,)  # type: ignore[assignment]
    g.output(node)

    gm = torch.fx.GraphModule({}, g)
    return gm, graph_args


def synchronize(device: str = "cuda"):
    if device == "cpu":
        return
    device_interface = get_interface_for_device(device)
    if device_interface.is_available():
        device_interface.synchronize()


def timed(
    model: Callable[..., Any], example_inputs, times: int = 1, device: str = "cuda"
) -> float:
    synchronize(device)
    torch.manual_seed(1337)
    t0 = time.perf_counter()
    for _ in range(times):
        result = model(*example_inputs)
        synchronize(device)
    t1 = time.perf_counter()
    # GC the result after timing
    assert result is not None  # type: ignore[possibly-undefined]
    return t1 - t0


def print_performance(
    fn, args=(), times=10, repeat=10, baseline=1.0, device: str = "cuda"
):
    timings = torch.tensor([timed(fn, args, times, device) for _ in range(repeat)])
    took = torch.median(timings) / times
    print(f"{took / baseline:.6f}")
    return took


def precompute_method(obj: Any, method: str):
    """Replace obj.method() with a new method that returns a precomputed constant."""
    result = getattr(obj, method)()
    setattr(obj, method, lambda: result)


def precompute_methods(obj: Any, methods: List[str]):
    """Replace methods with new methods that returns a precomputed constants."""
    for method in methods:
        precompute_method(obj, method)


def cmp(a, b) -> int:
    return int(a > b) - int(a < b)


def pad_listlike(x, size):
    if len(x) == 1:
        return type(x)([x[0]]) * size
    else:
        return x


# Used to ensure that iterating over a set is deterministic
def tuple_sorted(x):
    if len(x) == 0:
        return []

    def sort_func(elem):
        if isinstance(elem, str):
            return elem
        else:
            # We expect `elem` to be `scheduler.BaseSchedulerNode` type here,
            # but we are not able to do isinstance assert because of circular dependency
            return elem.get_name()

    return sorted(x, key=sort_func)


P = ParamSpec("P")
RV = TypeVar("RV", covariant=True)


class CachedMethod(Protocol, Generic[P, RV]):
    @staticmethod
    def clear_cache(self) -> None:
        ...

    def __call__(self, *args: P.args, **kwargs: P.kwargs) -> RV:
        ...


# See https://github.com/python/mypy/issues/13222#issuecomment-1193073470 to understand the type signature
def cache_on_self(fn: Callable[Concatenate[Any, P], RV]) -> CachedMethod[P, RV]:
    name = fn.__name__
    key = f"__{name}_cache"

    # wrapper is likely on the hot path, compile a specialized version of it
    ctx = {"fn": fn}
    exec(
        f"""\
        def {name}_cache_on_self(self):
            try:
                return self.{key}
            except AttributeError:
                rv = fn(self)
                object.__setattr__(self, "{key}", rv)
                return rv
        """.lstrip(),
        ctx,
    )
    wrapper = functools.wraps(fn)(ctx[f"{name}_cache_on_self"])

    def clear_cache(self):
        if hasattr(self, key):
            delattr(self, key)

    wrapper.clear_cache = clear_cache  # type: ignore[attr-defined]
    return wrapper  # type: ignore[return-value]


def aggregate_origins(node_schedule):
    from . import ir

    if isinstance(node_schedule, list):
        return functools.reduce(
            operator.or_,
            [
                node.node.origins
                for node in node_schedule
                if hasattr(node, "node") and node.node
            ],
            set(),
        )
    elif isinstance(node_schedule, ir.ExternKernel):
        return node_schedule.origins
    else:
        return set()


def get_fused_kernel_name(node_schedule, descriptive_names):
    all_origins = aggregate_origins(node_schedule)
    if descriptive_names == "original_aten":
        # Bases the kernel name off of the top-level aten operator (i.e. pre-decompositions)
        sources = [
            origin.meta["original_aten"]._overloadpacket.__name__
            for origin in all_origins
            if origin.op == "call_function"
            and "original_aten" in origin.meta
            and origin.meta["original_aten"] is not None
        ]
        sources = sorted(set(sources))
    elif descriptive_names == "torch":
        # Bases the kernel name off of the top-level "torch" operator (i.e. post-dynamo graph)
        sources = []
        for origin in all_origins:
            if origin.op == "call_function" and "source_fn_stack" in origin.meta:
                source_fn = origin.meta["source_fn_stack"][-1]
                if isinstance(source_fn[1], str):
                    sources.append(source_fn[1])
                else:
                    sources.append(source_fn[1].__name__)
        sources = sorted(set(sources))
    elif descriptive_names == "inductor_node":
        sources = [
            origin.name for origin in all_origins if origin.op == "call_function"
        ]
    else:
        raise NotImplementedError
    sources = sources
    return "_".join(["fused"] + sources)


def get_kernel_metadata(node_schedule, wrapper):
    all_origins = aggregate_origins(node_schedule)
    inductor_nodes = [origin for origin in all_origins if origin.op == "call_function"]

    from_node_dict = collections.defaultdict(list)
    original_aten_dict = collections.defaultdict(list)

    # Attempt to sort `inductor_nodes` topologically. Note that the case
    # where `inductor_nodes` contains nodes from multiple graph instances
    # is not supported. An example of this is conditional statements.
    single_graph = None
    if len(inductor_nodes):
        unique_graphs = {n.graph for n in inductor_nodes}
        if len(unique_graphs) == 1:
            single_graph = inductor_nodes[0].graph
            # create a map of idx -> node and cache it
            if not hasattr(single_graph, "_inductor_kernel_metadata_node_to_idx_map"):
                node_to_idx_map = {}
                for idx, n in enumerate(single_graph.nodes):
                    node_to_idx_map[n] = idx
                single_graph._inductor_kernel_metadata_node_to_idx_map = node_to_idx_map
            inductor_nodes.sort(
                key=lambda n: single_graph._inductor_kernel_metadata_node_to_idx_map[n]
            )

    for node in inductor_nodes:
        if "original_aten" in node.meta and node.meta["original_aten"] is not None:
            key = str(node.meta["original_aten"]._overloadpacket)
            original_aten_dict[key].append(node.name)
        if "from_node" in node.meta:
            key = node.meta["from_node"][0][0]
            from_node_dict[key].append(node.name)
    sort_str = "Topologically Sorted" if single_graph is not None else "Unsorted"
    metadata = (
        f"{wrapper.comment} {sort_str} Source Nodes: [{', '.join(from_node_dict.keys())}], "
        f"Original ATen: [{', '.join(original_aten_dict.keys())}]"
    )

    # trace back to original node here
    detailed_metadata = [f"{wrapper.comment} Source node to ATen node mapping:"]
    for original_node, nodes in sorted(from_node_dict.items()):
        detailed_metadata.append(
            f"{wrapper.comment}   {original_node} => {', '.join(sorted(nodes))}"
        )

    # print the aot_autograd graph fragment
    if single_graph is not None:
        detailed_metadata.append(f"{wrapper.comment} Graph fragment:")
        for n in inductor_nodes:
            # TODO(future): maybe refactor torch/fx/graph.py to make it easy to
            # generate python code for graph fragments
            detailed_metadata.append(f"{wrapper.comment}   {n.format_node()}")

    return metadata, "\n".join(detailed_metadata)


def dominated_nodes(
    initial_queue: Iterable[torch.fx.Node], skip_filter=None
) -> Set[torch.fx.Node]:
    """Returns the set of nodes whose values depend on those within initial_queue"""
    initial_queue = list(initial_queue)
    dominated_set = set(initial_queue)

    while initial_queue:
        node = initial_queue.pop()
        for user in node.users:
            if skip_filter and skip_filter(user):
                continue
            if user not in dominated_set:
                dominated_set.add(user)
                initial_queue.append(user)

    return dominated_set


def gather_origins(args, kwargs):
    import itertools

    from . import ir

    def is_unrealized_node(n):
        if isinstance(n, ir.TensorBox):
            return is_unrealized_node(n.data)
        if isinstance(n, ir.StorageBox):
            return is_unrealized_node(n.data)
        return isinstance(n, ir.IRNode) and isinstance(n, ir.Pointwise)

    kwarg_origins = [val.origins for val in kwargs.values() if is_unrealized_node(val)]
    arg_origins = [arg.origins for arg in args if is_unrealized_node(arg)]
    return set(itertools.chain(*arg_origins, *kwarg_origins))


def sympy_str(expr: sympy.Expr) -> str:
    """
    Normal sympy str is very slow, this is a lot faster.  The result are
    somewhat worse, as it doesn't do as much simplification.  So don't
    use this for final codegen.
    """
    if isinstance(expr, sympy.Symbol):
        return expr.name
    if isinstance(expr, sympy.Add):
        return " + ".join(map(sympy_str, expr.args))
    if isinstance(expr, sympy.Mul):
        return " * ".join(map(sympy_str, expr.args))

    if isinstance(expr, (ModularIndexing, CleanDiv, FloorDiv, Identity)):
        return f"{expr.func.__name__}({', '.join(map(sympy_str, expr.args))})"
    return str(expr)


def get_bounds_index_expr(index):
    from .virtualized import V

    # If this expression does not come from an FX node, we compute its bounds
    if (
        config.compute_all_bounds
        and (fx_node := getattr(V.interpreter, "current_node", None))
        and fx_node.target != "index_expr"
    ):
        return bound_sympy(index)
    else:
        return ValueRanges.unknown()


def sympy_index_symbol_with_prefix(prefix: SymT, idx: int) -> sympy.Symbol:
    """
    Used to generate an integer-nonnegative symbol.
    """
    # This should never be used for creating shape/stride symbols, as those
    # should all be allocated before Inductor.
    assert prefix != SymT.SIZE
    # NOTE: shape symbols are positive (> 0), but index variables are only
    # non-negative (>= 0).
    return make_symbol(prefix, idx, integer=True, nonnegative=True)


def generate_assert(check):
    return (check or config.debug_index_asserts) and config.assert_indirect_indexing


def sympy_index_symbol(name: str) -> sympy.Symbol:
    """
    Used to generate an integer-nonnegative symbol.
    """
    # This should never be used for creating shape/stride symbols, as those
    # should all be allocated before Inductor.
    assert name[0] != "s"
    # NOTE: shape symbols are positive (> 0), but index variables are only
    # non-negative (>= 0).
    return sympy.Symbol(name, integer=True, nonnegative=True)


def sympy_subs(expr: sympy.Expr, replacements: Dict[sympy.Expr, Any]) -> sympy.Expr:
    """
    When the passed replacement symbol v is a string, it is converted to a symbol with name v that
    have the same replaced expression integer and nonnegative properties.
    """

    def to_symbol(replaced, replacement):
        assert isinstance(replaced, sympy.Expr)
        if isinstance(replacement, str):
            return sympy.Symbol(
                replacement,
                integer=replaced.is_integer,  # type: ignore[attr-defined]
                nonnegative=replaced.is_nonnegative,  # type: ignore[attr-defined]
            )
        else:
            return replacement

    # xreplace is faster than subs, but is way more picky
    return sympy.sympify(expr).xreplace(
        {k: to_symbol(k, v) for k, v in replacements.items()}
    )


def is_symbolic(a: Any) -> bool:
    return isinstance(a, torch.SymInt) or (
        isinstance(a, torch.Tensor)
        and any(is_symbolic(x) for x in itertools.chain(a.size(), a.stride()))
    )


def any_is_symbolic(*args: Any) -> bool:
    return any(is_symbolic(a) for a in args)


def get_first_incompatible_cudagraph_node(
    gm: torch.fx.GraphModule,
) -> Optional[torch.fx.Node]:
    from torch.fx.experimental.symbolic_shapes import free_unbacked_symbols

    forbidden_set = {
        "aten._fused_moving_avg_obs_fq_helper.default",
        "aten._fused_moving_avg_obs_fq_helper_functional.default",
        "fbgemm.dense_to_jagged.default",
        "fbgemm.jagged_to_padded_dense.default",
        "run_and_save_rng_state",
        "run_with_rng_state",
        "aten._local_scalar_dense",
        # Technically, it's not necessary to ban this, because an
        # assert_scalar with constant arguments can be validly run
        # with CUDA graphs, but the operator is also pointless with
        # constant arguments, so might as well ban
        "aten._assert_scalar",
    }
    if torch.are_deterministic_algorithms_enabled():
        forbidden_set.update(
            {
                "aten._unsafe_index_put.default",
                "aten._unsafe_masked_index_put_accumulate.default",
                "aten.index_put.default",
                "aten.index_put_.default",
                "aten.scatter.src",
                "aten.scatter.reduce",
                "aten.scatter.value_reduce",
                "aten.scatter_add_",
                "aten.scatter_add.default",
                "aten.scatter_reduce.two",
                "aten.scatter_reduce_.two",
                "aten.scatter_reduce.two_out",
            }
        )
    for node in gm.graph.nodes:
        if str(node.target) in forbidden_set:
            return node
        if (val := node.meta.get("val")) is not None and free_unbacked_symbols(val):
            return node
    return None


def output_node(gm: torch.fx.GraphModule):
    """Get the output node from an FX graph"""
    last_node = next(iter(reversed(gm.graph.nodes)))
    assert last_node.op == "output"
    return last_node


_registered_caches: List[Any] = []


def clear_on_fresh_inductor_cache(obj: Any):
    """
    Use this decorator to register any caches that should be cache_clear'd
    with fresh_inductor_cache().
    """
    if not hasattr(obj, "cache_clear") or not callable(obj.cache_clear):
        raise AttributeError(f"{obj} does not have a cache_clear method")

    _registered_caches.append(obj)
    return obj


def clear_inductor_caches():
    """
    Clear all registered caches.
    """
    for obj in _registered_caches:
        obj.cache_clear()


@contextlib.contextmanager
def fresh_inductor_cache(cache_entries=None, dir=None, delete=True):
    """
    Contextmanager that provides a clean tmp cachedir for inductor.

    Optionally, pass a dict as 'cache_entries' to get a list of filenames and sizes
    generated with this cache instance.
    """
    clear_inductor_caches()

    inductor_cache_dir = tempfile.mkdtemp(dir=dir)
    try:
        with mock.patch.dict(
            os.environ, {"TORCHINDUCTOR_CACHE_DIR": inductor_cache_dir}
        ):
            log.debug("Using inductor cache dir %s", inductor_cache_dir)
            triton_cache_dir = os.path.join(inductor_cache_dir, "triton")
            with mock.patch.dict(os.environ, {"TRITON_CACHE_DIR": triton_cache_dir}):
                yield
                if isinstance(cache_entries, dict):
                    assert len(cache_entries) == 0, "expected empty cache_entries dict"
                    if os.path.exists(triton_cache_dir):
                        files = os.listdir(triton_cache_dir)
                        cache_entries.update(
                            {
                                f: os.path.getsize(os.path.join(triton_cache_dir, f))
                                for f in files
                                if ".lock" not in f
                            }
                        )
        if delete:
            shutil.rmtree(inductor_cache_dir)
    except Exception:
        if not _IS_WINDOWS:
            """
            Windows can't delete the loaded modules, because the modules binaries are opened.
            TODO: discuss if have better solution to handle this issue.
            """
            log.warning("on error, temporary cache dir kept at %s", inductor_cache_dir)
            raise
    finally:
        clear_inductor_caches()


def argsort(seq) -> List[int]:
    # preserve original order for equal strides
    getter = seq.__getitem__
    a_r = range(len(seq))
    return list(reversed(sorted(a_r, key=getter, reverse=True)))  # noqa: C413


def argsort_sym(
    shape_env, seq: Sequence[Union[int, torch.SymInt, sympy.Expr]]
) -> List[int]:
    def cmp(a, b):
        a_idx, a_val = a
        b_idx, b_val = b

        def evaluate(expr):
            if isinstance(expr, bool):
                return expr
            return shape_env.evaluate_expr(expr, size_oblivious=True)

        if evaluate(a_val < b_val):
            return -1
        if evaluate(a_val > b_val):
            return 1
        # If strides are the same, prefer the original order.
        # (this matches argsort's algorithm).
        # For strides = [2048, 2048, 16, 1], this is
        # [3, 2, 1, 0].
        if a_idx < b_idx:
            return 1
        if a_idx > b_idx:
            return -1
        return 0

    # Strategy: convert all symints to sympy.Expr, then use a custom comparator
    exprs = [
        (idx, s.node.expr if isinstance(s, torch.SymInt) else s)
        for idx, s in enumerate(seq)
    ]
    exprs = sorted(exprs, key=functools.cmp_to_key(cmp))
    result = [idx for idx, _ in exprs]
    return result


@functools.lru_cache(8)
def get_dtype_size(dtype):
    return torch.empty((), dtype=dtype).element_size()


class LineContext(NamedTuple):
    context: Any


class IndentedBuffer:
    tabwidth = 4

    def __init__(self, initial_indent=0):
        self._lines = []
        self._indent = initial_indent

    def getvaluewithlinemap(self) -> tuple[str, list[tuple[int, LineContext]]]:
        buf = StringIO()
        p = 1
        linemap = []
        for line in self._lines:
            if isinstance(line, DeferredLineBase):
                line = line()
                if line is None:
                    continue
            elif isinstance(line, LineContext):
                linemap.append((p, line.context))
                continue
            assert isinstance(line, str)
            buf.write(line)
            buf.write("\n")
            p += 1 + line.count("\n")
        return buf.getvalue(), linemap

    def getvalue(self) -> str:
        v, _ = self.getvaluewithlinemap()
        return v

    def getrawvalue(self) -> str:
        buf = StringIO()
        for line in self._lines:
            if isinstance(line, DeferredLineBase):
                line = line()
                if line is None:
                    continue
            elif isinstance(line, LineContext):
                continue
            assert isinstance(line, str)
            # backslash implies line continuation
            if line.endswith("\\"):
                buf.write(line[:-1])
            else:
                buf.write(line)
                buf.write("\n")
        return buf.getvalue()

    def clear(self):
        self._lines.clear()

    def __bool__(self):
        return bool(self._lines)

    def prefix(self):
        return " " * (self._indent * self.tabwidth)

    def newline(self):
        self.writeline("\n")

    def writeline(self, line):
        if isinstance(line, LineContext):
            self._lines.append(line)
        elif isinstance(line, DeferredLineBase):
            self._lines.append(line.with_prefix(self.prefix()))
        elif line.strip():
            self._lines.append(f"{self.prefix()}{line}")
        else:
            self._lines.append("")

    def writelines(self, lines):
        for line in lines:
            self.writeline(line)

    def indent(self, offset=1):
        @contextlib.contextmanager
        def ctx():
            self._indent += offset
            try:
                yield
            finally:
                self._indent -= offset

        return ctx()

    def do_indent(self, offset=1):
        self._indent += offset

    def do_unindent(self, offset=1):
        self._indent -= offset

    def splice(self, other_code, strip=False):
        if isinstance(other_code, IndentedBuffer):
            dedent = float("inf")
            for line in other_code._lines:
                if not isinstance(line, LineContext) and line:
                    dedent = min(dedent, len(line) - len(line.lstrip()))
            if math.isinf(dedent):
                dedent = 0
            for line in other_code._lines:
                if isinstance(line, LineContext):
                    self._lines.append(line)
                else:
                    IndentedBuffer.writeline(self, line[int(dedent) :])
        else:
            other_code = textwrap.dedent(other_code)
            if strip:
                other_code = other_code.lstrip()
            if not other_code:
                return
            other_code = other_code.rstrip()
            for line in other_code.split("\n"):
                self.writeline(line)

    def map(self, func: Callable[[Any], Any]) -> IndentedBuffer:
        res = IndentedBuffer(initial_indent=self._indent)
        res._lines = [func(line) for line in self._lines]
        return res

    def __repr__(self):
        return f"{type(self)}({self.getvalue()})"

    def __add__(self, other):
        assert self._indent == other._indent
        res = IndentedBuffer(initial_indent=self._indent)
        res.writelines(self._lines)
        res.writelines(other._lines)
        return res


class FakeIndentedBuffer(IndentedBuffer):
    def __init__(self) -> None:
        super().__init__()

    def __getattribute__(self, name):
        if name == "__class__":  # Allow access to the class attribute
            return object.__getattribute__(self, name)
        raise RuntimeError(
            f"Tried to call self.{name} on FakeIndentedBuffer. This buffer"
            "is currently used on TritonTemplateKernel to prevent actual"
            "writes to the body without explicitly specifying the body with"
            "`TritonTemplateKernel.set_subgraph_body(name)`"
        )


@contextlib.contextmanager
def restore_stdout_stderr(initial_stdout, initial_stderr):
    try:
        yield
    finally:
        sys.stdout = initial_stdout
        sys.stderr = initial_stderr


class DeferredLineBase:
    """A line that can be 'unwritten' at a later time"""

    def __init__(self, line):
        if not line.strip():
            line = ""
        self.line = line

    def __call__(self) -> Optional[str]:
        """Returns either self.line or None to indicate the line has been 'unwritten'"""
        raise NotImplementedError

    def _new_line(self, line: str) -> DeferredLineBase:
        """Returns a new deferred line with the same condition"""
        raise NotImplementedError

    def with_prefix(self, prefix):
        return self._new_line(f"{prefix}{self.line}")

    def lstrip(self):
        return self._new_line(self.line.lstrip())

    def __getitem__(self, index):
        return self._new_line(self.line[index])

    def __bool__(self):
        return bool(self.line)

    def __len__(self):
        return len(self.line)


class DelayReplaceLine(DeferredLineBase):
    """At end of codegen call `line.replace(key, value_fn())`"""

    def __init__(self, key: str, value_fn: Callable[[], str], line: str):
        super().__init__(line)
        self.key = key
        self.value_fn = value_fn

    def __call__(self) -> str:
        return self.line.replace(self.key, self.value_fn())

    def _new_line(self, line: str) -> DelayReplaceLine:
        return DelayReplaceLine(self.key, self.value_fn, line)


@functools.lru_cache(None)
def is_big_gpu(index) -> bool:
    min_sms = 68  # 3080
    avail_sms = torch.cuda.get_device_properties(index).multi_processor_count
    if avail_sms < min_sms:
        log.warning(
            "Not enough SMs to use max_autotune_gemm mode",
            extra={"min_sms": min_sms, "avail_sms": avail_sms},
        )
        return False
    return True


def use_max_autotune() -> bool:
    return (
        config.max_autotune or config.max_autotune_gemm or config.search_autotune_cache
    )


def _use_template_for_cuda(layout, allowed_layout_dtypes: List[torch.dtype]) -> bool:
    return (
        layout.device.type == "cuda"
        and layout.dtype in allowed_layout_dtypes
        and is_big_gpu(layout.device.index or 0)
    )


def _use_autotune_backend(backend: str) -> bool:
    return backend.upper() in [
        x.strip() for x in config.max_autotune_gemm_backends.upper().split(",")
    ]


def _use_conv_autotune_backend(backend: str) -> bool:
    return backend.upper() in [
        x.strip() for x in config.max_autotune_conv_backends.upper().split(",")
    ]


def use_triton_template(layout, *, enable_int32=False, enable_float8=False):
    from .codegen.common import BackendFeature, has_backend_feature

    layout_dtypes = [torch.float16, torch.bfloat16, torch.float32]
    if enable_int32:
        layout_dtypes = [torch.float16, torch.bfloat16, torch.float32, torch.int32]
    if enable_float8:
        layout_dtypes.extend([torch.float8_e4m3fn, torch.float8_e5m2])
    return (
        (
            (
                layout.device.type == "cuda"
                and _use_template_for_cuda(layout, layout_dtypes)
            )
            or (layout.device.type == "cpu" and layout.dtype in layout_dtypes)
        )
        and use_max_autotune()
        and _use_autotune_backend("TRITON")
        and has_backend_feature(layout.device, BackendFeature.TRITON_TEMPLATES)
    )


def use_cutlass_template(layout, m, n, k):
    from .virtualized import V

    gemm_size = V.graph.sizevars.size_hint(m * n * k, fallback=-1)
    if gemm_size <= 0 or gemm_size < config.cuda.cutlass_backend_min_gemm_size:
        return False
    from .codegen.cuda.cutlass_utils import try_import_cutlass

    # Do not use cutlass template on ROCm
    if torch.version.hip:
        return False

    layout_dtypes = [torch.float16, torch.bfloat16, torch.float32, torch.int32]
    res = (
        _use_template_for_cuda(layout, layout_dtypes)
        and use_max_autotune()
        and _use_autotune_backend("CUTLASS")
    )

    if res:
        if not try_import_cutlass():
            log.warning(
                "Failed to import CUTLASS lib. Please check whether "
                "_inductor.config.cuda.cutlass_dir is set correctly. "
                "Skipping CUTLASS backend for now."
            )
            return False
    return res


@functools.lru_cache(None)
def _rocm_native_device_arch_name(device):
    return torch.cuda.get_device_properties(device).gcnArchName


@functools.lru_cache(None)
def try_import_ck_lib():
    try:
        import ck4inductor  # type: ignore[import]
        from ck4inductor.universal_gemm.gen_instances import (  # type: ignore[import]
            gen_ops_library,
            gen_ops_preselected,
        )
        from ck4inductor.universal_gemm.op import (  # type: ignore[import]
            CKGemmOperation,
        )

        package_dirname = os.path.dirname(ck4inductor.__file__)
    except ImportError:

        def gen_ops_library():
            return []

        def gen_ops_preselected():
            return []

        class CKGemmOperation:  # type: ignore[no-redef]
            pass

        package_dirname = None
    return package_dirname, gen_ops_library, gen_ops_preselected, CKGemmOperation


def use_ck_template(layout):
    # config knobs check 1
    if not use_max_autotune():
        return False
    # platform check
    if not torch.version.hip:
        return False
    # tensors must be on GPU
    if not layout.device.type == "cuda":
        return False
    # hardware check
    # if config arch list is not specified, get the native arch from the device properties
    native_arch = _rocm_native_device_arch_name(layout.device)
    requested_archs = {k.split(":")[0]: k for k in config.rocm.arch} or {
        native_arch.split(":")[0]: native_arch
    }
    requested_supported_archs = [
        requested_archs[k]
        for k in requested_archs.keys() & config.rocm.ck_supported_arch
    ]
    if not requested_supported_archs:
        return False
    # supported input dtypes
    if layout.dtype not in [torch.float16, torch.bfloat16, torch.float32]:
        return False

    ck_package_dirname, _, _, _ = try_import_ck_lib()

    if not ck_package_dirname:
        log.warning("Please pip install Composable Kernel package")
        return False

    if config.is_fbcode():
        config.rocm.ck_dir = ck_package_dirname

    if not config.rocm.ck_dir:
        log.warning("Please set TORCHINDUCTOR_CK_DIR env variable")
        return False

    if ck_package_dirname != config.rocm.ck_dir:
        log.warning("Invalid path to CK library")
        return False

    return True


def use_ck_gemm_template(layout, m, n, k):
    from .virtualized import V

    return (
        _use_autotune_backend("CK")
        and use_ck_template(layout)
        and V.graph.sizevars.size_hint(m * n * k, fallback=-1) > 0
    )


def use_ck_conv_template(layout):
    return _use_conv_autotune_backend("CK") and use_ck_template(layout)


def _use_template_for_cpu(layout):
    return use_max_autotune() and layout.device.type == "cpu"


def use_cpp_packed_gemm_template(layout, mat1, mat2, mat2_transposed=False):
    from . import ir
    from .codegen.cpp_micro_gemm import create_micro_gemm
    from .codegen.cpp_utils import get_gemm_template_output_and_compute_dtype
    from .kernel.mm_common import mm_args

    if not _use_template_for_cpu(layout) or not _use_autotune_backend("CPP"):
        return False

    if not config.cpp.weight_prepack:
        return False

    int8_gemm = mat1.get_dtype() == torch.uint8
    layout_dtypes = [torch.float32, torch.bfloat16, torch.half, torch.uint8]
    m, n, k, layout, mat1, mat2 = mm_args(
        mat1,
        mat2,
        out_dtype=layout.dtype if int8_gemm else None,
        mat2_transposed=mat2_transposed,
    )

    # TODO(jgong5): support dynamic shapes for n or k
    if has_free_symbols((n, k)):
        return False
    if isinstance(mat2, ir.BaseView):
        mat2 = mat2.unwrap_view()

    output_dtype, _ = get_gemm_template_output_and_compute_dtype(mat1.get_dtype())
    micro_gemm = create_micro_gemm(
        "micro_gemm",
        m,
        n,
        k,
        input_dtype=mat1.get_dtype(),
        input2_dtype=mat2.get_dtype(),
        output_dtype=output_dtype,
        num_threads=parallel_num_threads(),
    )

    def is_last_dim_stride1(x):
        x.freeze_layout()
        return x.get_stride()[-1] == 1

    return (
        layout.dtype in layout_dtypes
        and micro_gemm is not None
        and is_last_dim_stride1(mat1)  # TODO(jgong5): support transposed input
        and isinstance(mat2, ir.StorageBox)
        and mat2.is_module_buffer()
    )


def use_aten_gemm_kernels():
    return not use_max_autotune() or _use_autotune_backend("ATEN")


class DebugDirManager:
    counter = itertools.count(0)
    prev_debug_name: str

    def __init__(self) -> None:
        self.id = next(DebugDirManager.counter)

    def __enter__(self):
        self.prev_debug_name = torch._dynamo.config.debug_dir_root
        self.new_name = f"{self.prev_debug_name}_tmp_{self.id}"
        torch._dynamo.config.debug_dir_root = self.new_name

    def __exit__(self, *args):
        shutil.rmtree(self.new_name)
        torch._dynamo.config.debug_dir_root = self.prev_debug_name


def run_and_get_code(fn, *args, **kwargs) -> Tuple[Any, List[str]]:
    from .graph import GraphLowering

    source_codes: List[str] = []

    def save_output_code(code: str):
        source_codes.append(code)

    with mock.patch.object(GraphLowering, "save_output_code", save_output_code):
        torch._dynamo.reset()
        result = fn(*args, **kwargs)
    return result, source_codes


def run_fw_bw_and_get_code(fn):
    def run_with_backward():
        result = fn()
        result.sum().backward()
        return result

    return run_and_get_code(run_with_backward)


def get_code(fn, *args, **kwargs):
    """Get the inductor-generated code, but skip any actual compilation or running."""
    from .graph import GraphLowering

    source_codes: List[str] = []

    def save_output_code(code: str):
        source_codes.append(code)

    def patched_compile_to_module(self: GraphLowering):
        class DummyModule:
            """This is empty to replace the generated triton module"""

            def __init__(self) -> None:
                pass

            def call(self, *args, **kwargs):
                # Don't do anything when called
                pass

        code, _ = (
            self.codegen_with_cpp_wrapper() if self.cpp_wrapper else self.codegen()
        )
        # Skip all the actual compiling.
        nonlocal save_output_code
        save_output_code(code)

        return DummyModule()

    with mock.patch.object(
        GraphLowering, "compile_to_module", patched_compile_to_module
    ), mock.patch.object(GraphLowering, "save_output_code", save_output_code):
        torch._dynamo.reset()
        # Note the return here is None
        _ = fn(*args, **kwargs)

    return source_codes


def get_triton_code(fn, *args, **kwargs):
    source_codes = get_code(fn, *args, **kwargs)
    # Can have two outputs if backwards was eagerly compiled
    assert (
        1 <= len(source_codes) <= 2
    ), f"expected one or two code outputs got {len(source_codes)}"
    return source_codes[0]


def run_and_get_triton_code(fn, *args, **kwargs):
    _, source_codes = run_and_get_code(fn, *args, **kwargs)
    # Can have two outputs if backwards was eagerly compiled
    assert (
        1 <= len(source_codes) <= 2
    ), f"expected one or two code outputs got {len(source_codes)}"
    return source_codes[0]


def run_and_get_graph_lowering(fn, *args, **kwargs):
    from torch._inductor.codecache import CompiledFxGraph
    from torch._inductor.graph import GraphLowering

    real_init = CompiledFxGraph.__init__
    graph_lowerings = []

    def fake_init(*args, **kwargs):
        real_init(*args, **kwargs)
        graph = args[2]
        assert isinstance(graph, GraphLowering)
        graph_lowerings.append(graph)

    with mock.patch.object(CompiledFxGraph, "__init__", fake_init):
        result = fn(*args, **kwargs)

    return result, graph_lowerings


@contextlib.contextmanager
def override_lowering(aten_op, override_fn):
    """
    Override the lowering of aten_op with override_fn.
    The first argument of override_fn is the original lowering fn.
    """
    from torch._inductor import lowering

    orig_fn = lowering.lowerings[aten_op]
    try:
        lowering.lowerings[aten_op] = functools.partial(override_fn, orig_fn)
        yield
    finally:
        lowering.lowerings[aten_op] = orig_fn


def add_scheduler_init_hook(pre_fn, post_fn=None):
    """
    Add hook functions to be called at the beginning and end of Scheduler.__init__.
    Used for unit tests.
    """
    from torch._inductor.scheduler import Scheduler

    orig_fn = Scheduler.__init__

    def wrapper(scheduler, nodes):
        pre_fn(scheduler, nodes)
        out = orig_fn(scheduler, nodes)
        if post_fn:
            post_fn(scheduler, nodes)
        return out

    return unittest.mock.patch.object(Scheduler, "__init__", wrapper)


def developer_warning(msg):
    """
    Warnings that will be actionable for PyTorch developers, but not
    end users.  Allows us to easily disable them in stable releases but
    keep them on for nightly builds.
    """
    if config.developer_warnings:
        log.warning(msg)
    else:
        log.info(msg)


def get_benchmark_name():
    """
    An experimental API used only when config.benchmark_kernel is true.

    The benchmark name is only available at codegen time. So we can not
    directly call it in benchmark_all_kernels which is run after codegen.

    The function assumes the argument after --only is the benchmark name.
    It works for torchbench.py/hugginface.py/timm_models.py. But for ad-hoc
    scripts, this function may return None.

    There are 2 flavors of --only argument we need handle:
    1. --only model_name
    2. --only=model_name
    """
    try:
        idx = sys.argv.index("--only")
        if (
            idx + 1 < len(sys.argv)
            and len(sys.argv[idx + 1]) > 0
            and sys.argv[idx + 1][0] != "-"
        ):
            return sys.argv[idx + 1]
    except ValueError:
        pass

    for arg in sys.argv:
        if arg.startswith("--only="):
            return arg[len("--only=") :]


def is_ones(items):
    return all(x == 1 for x in items)


def is_zeros(items):
    return all(x == 0 for x in items)


def is_cpu_device(inputs):
    return all(
        item.device == torch.device("cpu")
        for item in inputs
        if isinstance(item, torch.Tensor)
    )


def get_sympy_Expr_dtype(val: sympy.Expr) -> torch.dtype:
    assert isinstance(
        val, sympy.Expr
    ), "only support sympy.Expr as input to get_sympy_Expr_dtype"
    if val.is_integer:  # type: ignore[attr-defined]
        return torch.int64
    else:
        return torch.float64


@contextlib.contextmanager
def maybe_profile(should_profile, *args, **kwargs):
    if should_profile:
        with torch.profiler.profile(*args, **kwargs) as p:
            yield p
    else:
        yield


def parallel_num_threads():
    threads = config.cpp.threads
    if threads < 1:
        threads = torch.get_num_threads()
    return threads


@functools.lru_cache(None)
def get_backend_num_stages():
    from .runtime.triton_helpers import get_backend_options

    options = get_backend_options()
    return options.get("num_stages", 2 if torch.version.hip else 3)


@functools.lru_cache(None)
def get_device_tflops(dtype):
    from triton.testing import get_max_simd_tflops, get_max_tensorcore_tflops

    assert dtype in (torch.float16, torch.bfloat16, torch.float32)

    if inspect.signature(get_max_simd_tflops).parameters.get("clock_rate"):
        # Triton API change in https://github.com/openai/triton/pull/2293
        from torch._utils_internal import max_clock_rate

        sm_clock = max_clock_rate()
        if dtype in (torch.float16, torch.bfloat16):
            return get_max_tensorcore_tflops(dtype, sm_clock)

        if torch.backends.cuda.matmul.allow_tf32:
            return get_max_tensorcore_tflops(torch.float32, sm_clock)
        else:
            return get_max_simd_tflops(torch.float32, sm_clock)
    else:
        if dtype in (torch.float16, torch.bfloat16):
            return get_max_tensorcore_tflops(dtype)

        if torch.backends.cuda.matmul.allow_tf32:
            return get_max_tensorcore_tflops(torch.float32)
        else:
            return get_max_simd_tflops(torch.float32)


@functools.lru_cache(None)
def get_gpu_dram_gbps():
    from triton.testing import get_dram_gbps

    return get_dram_gbps()


def get_gpu_shared_memory():
    from triton.runtime import driver

    return driver.active.utils.get_device_properties(0).get("max_shared_mem", 0)


def is_welford_reduction(reduction_type):
    return reduction_type.startswith("welford")


def reduction_num_outputs(reduction_type):
    return 3 if is_welford_reduction(reduction_type) else 1


def is_linux() -> bool:
    return platform.system() == "Linux"


def is_windows():
    return sys.platform == "win32"


def has_free_symbols(itr: Iterable[Any]):
    return any(isinstance(x, sympy.Expr) and not x.is_number for x in itr)


def is_dynamic(*args):
    from . import ir

    for t in args:
        if isinstance(
            t, (ir.TensorBox, ir.StorageBox, ir.BaseView, ir.ComputedBuffer, ir.Buffer)
        ):
            if has_free_symbols(t.maybe_get_size() or ()) or has_free_symbols(
                t.maybe_get_stride() or ()
            ):
                return True
        elif not isinstance(t, ir.IRNode):
            continue
        else:
            raise TypeError(f"unexpected type for is_dynamic {type(t)}")

    return False


# Placeholder strings used in triton codegen.
class Placeholder(enum.Enum):
    # The placeholder for the actual name of a triton kernel.
    # e.g. for "def triton_" it would be "triton_"
    KERNEL_NAME = "KERNEL_NAME"

    # The descriptive name of the triton kernel; when unique_kernel_names = False, this
    # placeholder will be replaced with a string with more information.
    DESCRIPTIVE_NAME = "DESCRIPTIVE_NAME"


def pass_execution_and_save(func, gm, inp, msg):
    from .pattern_matcher import stable_topological_sort

    with tempfile.NamedTemporaryFile(
        mode="w",
        encoding="utf-8",
        delete=False,
    ) as f:
        before_io = io.StringIO()
        after_io = io.StringIO()
        ShapeProp(gm=gm, fake_mode=detect_fake_mode(inp)).propagate(*inp)
        print(f"Before:\n{gm.graph}", file=f)
        print(gm.graph, file=before_io)
        start_time = datetime.now()
        with GraphTransformObserver(gm, msg):
            func(gm.graph)
        time_elapsed = datetime.now() - start_time
        # recompile graph
        stable_topological_sort(gm.graph)
        gm.graph.lint()
        gm.recompile()

        print(f"After:\n{gm.graph}", file=f)
        print(gm.graph, file=after_io)
        t = before_io.getvalue() == after_io.getvalue()
        log.info(
            "%s, save before/after graph to %s, graph before/after are the same = %s, time elapsed = %s",
            msg,
            f.name,
            t,
            time_elapsed,
        )


def is_collective(node, op=None):
    from . import ir

    return type(node) == ir._CollectiveKernel and (op is None or node.op_overload is op)


def is_wait(node):
    from . import ir

    return type(node) == ir._WaitKernel


def contains_collective(snode):
    from torch._inductor.scheduler import BaseSchedulerNode, GroupedSchedulerNode

    assert isinstance(snode, BaseSchedulerNode)
    if isinstance(snode, GroupedSchedulerNode):
        return any(contains_collective(x) for x in snode.snodes)
    else:
        return is_collective(snode.node)


def contains_wait(snode):
    from torch._inductor.scheduler import BaseSchedulerNode, GroupedSchedulerNode

    assert isinstance(snode, BaseSchedulerNode)
    if isinstance(snode, GroupedSchedulerNode):
        return any(contains_wait(x) for x in snode.snodes)
    else:
        return is_wait(snode.node)


def is_fallback_op(node, op):
    from . import ir

    if isinstance(op, torch._ops.OpOverload):
        op = {op}
    return isinstance(node, ir.FallbackKernel) and node.op_overload in op


def buf_name_to_fused_snode(buf_name, name_to_buf, name_to_fused_node):
    return name_to_fused_node[name_to_buf[buf_name].defining_op.get_name()]


def find_recursive_deps_of_node(
    snode, collected_node_set, name_to_buf, name_to_fused_node, criteria_cb=None
):
    if criteria_cb and criteria_cb(snode):
        return
    collected_node_set.add(snode)
    for dep in snode.unmet_dependencies:
        defining_op_for_dep = buf_name_to_fused_snode(
            dep.name, name_to_buf, name_to_fused_node
        )
        if defining_op_for_dep in collected_node_set:
            continue
        find_recursive_deps_of_node(
            defining_op_for_dep,
            collected_node_set,
            name_to_buf,
            name_to_fused_node,
            criteria_cb=criteria_cb,
        )


def find_recursive_users_of_node(
    snode, collected_node_set, name_to_buf, name_to_fused_node, criteria_cb=None
):
    if criteria_cb and criteria_cb(snode):
        return
    collected_node_set.add(snode)
    for o in snode.get_outputs():
        for user in o.users:
            assert user.node is not None
            if user.node.get_name() == "OUTPUT":
                continue
            if user.node.get_name() not in name_to_fused_node:
                continue
            user_op = name_to_fused_node[user.node.get_name()]
            if user_op in collected_node_set:
                continue
            find_recursive_users_of_node(
                user_op,
                collected_node_set,
                name_to_buf,
                name_to_fused_node,
                criteria_cb=criteria_cb,
            )


def num_fw_fixed_arguments(dynamo_gm_num_inputs: int, aot_fw_gm_num_inputs: int):
    "Computes the number of inputs to the aot fw graph which have fixed addresses (params and buffers)"
    num_rng_seed_offset_inputs = (
        2 if torch._functorch.config.functionalize_rng_ops else 0
    )
    # AOT won't lift any parameters if we're inlining NN Modules
    # however desugaring subclasses will still add arguments
    # resulted in extra fixed inputs https://github.com/pytorch/pytorch/issues/130502
    if (
        torch._dynamo.config.inline_inbuilt_nn_modules
        and not torch._dynamo.utils.is_parameter_freezing()
    ):
        return 0

    return aot_fw_gm_num_inputs - dynamo_gm_num_inputs - num_rng_seed_offset_inputs


def count_tangents(fx_g: torch.fx.GraphModule):
    """
    Infers which inputs are static for a backwards graph
    """

    def is_saved_tensor(x):
        return (
            "tangents" not in x.name
            and "bwd_seed" not in x.name
            and "bwd_base_offset" not in x.name
        )

    arg_count = 0
    static_arg_idxs = []
    for n in fx_g.graph.nodes:
        if n.op == "placeholder":
            if is_saved_tensor(n):
                static_arg_idxs.append(arg_count)
            arg_count += 1

    assert static_arg_idxs == list(range(len(static_arg_idxs)))
    return len(static_arg_idxs)


@dataclasses.dataclass
class BoxedBool:
    value: bool

    def __bool__(self):
        return self.value

    @staticmethod
    def disable(obj):
        if isinstance(obj, BoxedBool):
            obj.value = False
            return obj
        return False


@contextlib.contextmanager
def collect_defined_kernels(kernel_list):
    from .codegen.wrapper import PythonWrapperCodegen

    orig_define_kernel = PythonWrapperCodegen.define_kernel

    def new_define_kernel(wrapper, name, kernel_code, metadata, *args, **kwargs):
        nonlocal kernel_list
        kernel_list.append(kernel_code)
        return orig_define_kernel(wrapper, name, kernel_code, metadata, *args, **kwargs)

    with unittest.mock.patch.object(
        PythonWrapperCodegen, "define_kernel", new_define_kernel
    ):
        yield


def get_cloned_parameter_buffer_name(name: str):
    return name + "__original__"


def is_gpu(device: Optional[str]):
    assert isinstance(device, str) or device is None, device
    return device in GPU_TYPES


def device_need_guard(device: str):
    assert isinstance(device, str)
    return is_gpu(device)


def needs_fallback_due_to_atomic_add_limitations(dtype):
    # tl.atomic_add does NOT support the following types
    return dtype in {torch.int64, torch.bool, torch.bfloat16}


def use_scatter_fallback(
    op_overload: torch._ops.OpOverload,
    reduction_type,
    self_dtype,
    src_dtype,
    src_device_type,
    src_is_tensor,
):
    if (
        op_overload.overloadpacket
        in (torch.ops.aten.scatter_reduce_, torch.ops.aten.scatter_reduce)
        and reduction_type is None
    ):
        return False

    reduce_ty = (
        "add" if op_overload.overloadpacket == torch.ops.aten.scatter_ else "sum"
    )

    return (
        reduction_type not in {None, reduce_ty}
        or (
            src_is_tensor
            and is_gpu(src_device_type)
            and needs_fallback_due_to_atomic_add_limitations(src_dtype)
        )
        or (
            op_overload.overloadpacket == torch.ops.aten.scatter_reduce_
            and reduction_type == "sum"
            and src_is_tensor
            and src_device_type == "cpu"
            and config.cpp.fallback_scatter_reduce_sum
            and (config.cpp.dynamic_threads or parallel_num_threads() != 1)
        )
        or (reduction_type == reduce_ty and self_dtype in {torch.bool, torch.int64})
        or torch.are_deterministic_algorithms_enabled()
    )


def dump_node_schedule(node_schedule):
    """
    An API that can be used in pdb to dump a node_schedule.
    Right mainly dump the read/write dependencies but can add more as needed.
    """
    from torch._inductor.codegen.simd import DisableReduction, EnableReduction
    from torch._inductor.scheduler import SchedulerNode

    print(f"Node schedule with {len(node_schedule)} nodes")
    for idx, node in enumerate(node_schedule):
        print(f" {idx:3}:")
        if node is EnableReduction:
            print("enable reduction")
        elif node is DisableReduction:
            print("disable reduction")
        elif isinstance(node, SchedulerNode):
            is_red = node.is_reduction()
            print(f"{'red' if is_red else 'pw'} scheduler node")
            if is_red:
                assert node.node is not None
                print(f"original reduction hint {node.node.data.reduction_hint}")  # type: ignore[attr-defined]
            print("ReadDep:")
            for dep in node.read_writes.reads:
                print(dep)
            print("WriteDep:")
            for dep in node.read_writes.writes:
                print(dep)
        else:
            raise RuntimeError(f"Unrecognized node type: {type(node)}")


def tensor_is_aligned(tensor: torch.Tensor):
    # See Note: [Input Alignment handling in Inductor]
    # Right now, we don't try to guard on the alignment of the storage offset.
    # When this comment was written, non-symbolic storage_offsets are not guarded on
    # but symbolic storage_offsets are. For consistency, we suppress guard creation
    # upon performing this check: that ensures that we don't add recompiles when we
    # add this logic.
    from torch.fx.experimental.symbolic_shapes import statically_known_true

    return statically_known_true(
        (tensor.storage_offset() * get_dtype_size(tensor.dtype)) % GPU_ALIGN_BYTES == 0
    )


def should_assume_input_aligned(example_input: torch.Tensor):
    # See Note: [Input Alignment handling in Inductor]

    # right now, we only care about alignment for cuda tensors.
    if not is_gpu(example_input.device.type):
        return False
    return config.assume_aligned_inputs or tensor_is_aligned(example_input)


def maybe_get_suppress_shape_guards_ctx():
    # Try to get TracingContext.try_get().fake_mode.shape_env.suppress_guards()
    # If it's not available, return a nullcontext.

    # If we're dealing with cudagraphs, we might not have a tracing_context
    tracing_context = torch._guards.TracingContext.try_get()
    if not tracing_context:
        return contextlib.nullcontext()

    # In standalone inductor compile mode, we might not have a shape_env attached to the fake mode
    shape_env = tracing_context.fake_mode.shape_env
    if not shape_env:
        return contextlib.nullcontext()

    return shape_env.suppress_guards()


def run_and_get_cpp_code(fn, *args, **kwargs):
    # We use the patch context manager instead of using it as a decorator.
    # In this way, we can ensure that the attribute is patched and unpatched correctly
    # even if this run_and_get_cpp_code function is called multiple times.
    with unittest.mock.patch.object(config, "debug", True):
        torch._dynamo.reset()
        import io
        import logging

        log_capture_string = io.StringIO()
        ch = logging.StreamHandler(log_capture_string)
        from torch._inductor.codecache import output_code_log

        output_code_log.addHandler(ch)
        prev_level = output_code_log.level
        output_code_log.setLevel(logging.DEBUG)
        result = fn(*args, **kwargs)
        s = log_capture_string.getvalue()
        output_code_log.setLevel(prev_level)
        output_code_log.removeHandler(ch)
    return result, s


def shape_env_from_inputs(inputs: Sequence[InputType]):
    shape_env = None
    fake_mode = detect_fake_mode(inputs)

    # TODO(voz): It would be nice to enable this assert, but there are lots of tests that
    # pass in real inputs for now.
    # if len(inputs) > 0:
    # assert fake_mode is not None, breakpoint()

    if fake_mode is not None:
        return fake_mode.shape_env

    # When there are no tensor inputs, get shape_env from the first SymInt.
    for input in inputs:
        if isinstance(input, torch.SymInt):
            return input.node.shape_env

    # TODO(voz): Should we always have one anyway?
    return None


def align_inputs_from_check_idxs(
    model: Callable[[List[InputType]], Any],
    inputs_to_check: Sequence[int],
) -> Callable[[List[InputType]], Any]:
    if len(inputs_to_check) == 0:
        return model

    def run(new_inputs: List[InputType]):
        copy_misaligned_inputs(new_inputs, inputs_to_check)
        return model(new_inputs)

    return run


def clone_preserve_strides(x: torch.Tensor):
    if 0 in x.size():
        # Short-circuits if the shape has no elements
        needed_size = 0
    else:
        needed_size = (
            sum((shape - 1) * stride for shape, stride in zip(x.size(), x.stride())) + 1
        )
    buffer = torch.as_strided(x, (needed_size,), (1,)).clone()
    return torch.as_strided(buffer, x.size(), x.stride())


def copy_misaligned_inputs(
    new_inputs: List[InputType], check_inputs_idxs: Sequence[int]
) -> None:
    for i in check_inputs_idxs:
        _inp = new_inputs[i]
        assert isinstance(_inp, torch.Tensor)
        if _inp.data_ptr() % ALIGNMENT:
            new_inputs[i] = clone_preserve_strides(_inp)


def remove_unaligned_input_idxs(
    inputs: Sequence[InputType],
    static_input_idxs: Sequence[int],
) -> Sequence[int]:
    """
    We require all inputs to be aligned, so introduce a copy for any
    that aren't.
    """
    aligned_static_input_idxs = []
    for idx in static_input_idxs:
        input = inputs[idx]
        if isinstance(input, torch.Tensor) and (input.data_ptr() % ALIGNMENT) == 0:
            aligned_static_input_idxs.append(idx)
    if len(aligned_static_input_idxs) != len(static_input_idxs):
        return aligned_static_input_idxs
    return static_input_idxs


def expr_fits_within_32bit(e: sympy.Expr):
    from .virtualized import V

    int_max = torch.iinfo(torch.int32).max
    size_hint = V.graph.sizevars.size_hint
    has_hint = V.graph.sizevars.shape_env.has_hint

    # Allow for unhinted e as long as we can still statically prove
    # (e.g., via ValueRanges) that it is still in bounds
    if V.graph.sizevars.is_expr_static_and_true(e <= int_max):
        return True
    # Otherwise, the hint MUST exist and be in range
    return has_hint(e) and size_hint(e) <= int_max


def set_tracing_context_output_strides(example_inputs, compiled_graph):
    # Return the output strides to the caller via TracingContext
    context = torch._guards.TracingContext.try_get()
    if context is not None and context.output_strides is not None:
        assert len(context.output_strides) == 0
        shape_env = shape_env_from_inputs(example_inputs)
        for exprs in compiled_graph.output_strides:
            if exprs is None:
                context.output_strides.append(None)
            else:
                context.output_strides.append(
                    tuple(
                        (
                            shape_env.evaluate_symexpr(e)
                            if shape_env is not None
                            else int(e)
                        )
                        for e in exprs
                    )
                )


def should_use_remote_fx_graph_cache():
    if config.fx_graph_remote_cache is not None:
        return config.fx_graph_remote_cache
    if not config.is_fbcode():
        return False

    if torch._utils_internal.is_fb_unit_test():
        return False

    try:
        from torch._inductor.fb.remote_cache import REMOTE_CACHE_VERSION
    except ModuleNotFoundError:
        return False

    return REMOTE_CACHE_VERSION >= torch._utils_internal.justknobs_getval_int(
        "pytorch/remote_cache:fx_graph_memcache_version"
    )


def normalize_name(name: str) -> str:
    return re.sub(r"[^a-zA-Z0-9_]", "_", name)


def is_same_tensor(data: torch.Tensor, value: torch.Tensor):
    return (
        not data.is_mkldnn
        and data.size() == value.size()
        and data.stride() == value.stride()
        and data.dtype == value.dtype
        and data.device == value.device
        and data.untyped_storage().data_ptr() == value.untyped_storage().data_ptr()
        and data.storage_offset() == value.storage_offset()
    )


def is_same_mkldnn_tensor(data: torch.Tensor, value: torch.Tensor):
    return (
        data.is_mkldnn
        and data.size() == value.size()
        and data.dtype == value.dtype
        and data.device == value.device
        and torch.ops.mkldnn.data_ptr(data) == torch.ops.mkldnn.data_ptr(value)
    )


@dataclass_transform(frozen_default=True)
def ir_dataclass(cls=None, /, *, frozen: bool = True):
    def wrap(cls: _T) -> _T:
        if sys.version_info >= (3, 10):
            return dataclasses.dataclass(cls, kw_only=True, frozen=frozen)  # type: ignore[call-overload]
        else:
            # Polyfill for python=3.9. kw_only simply introduces an extra check
            # that only kwargs are used (and is not available on 3.9)
            return dataclasses.dataclass(cls, frozen=frozen)

    if cls is None:
        return wrap
    return wrap(cls)


@functools.lru_cache(None)
def boolean_ops():
    return (
        "isinf",
        "isnan",
        "logical_not",
        "logical_and",
        "signbit",
        "and_",
        "le",
        "lt",
        "ge",
        "gt",
        "eq",
        "ne",
        "or_",  # TODO should remove this op
        "xor",
    )


@dataclasses.dataclass
class OpDtypeRule:
    type_promotion_kind: ELEMENTWISE_TYPE_PROMOTION_KIND
    override_return_dtype: Optional[torch.dtype]


op_dtype_propagation_rules: Dict[str, OpDtypeRule] = {}


def register_op_dtype_propagation_rules(
    name,
    type_promotion_kind: ELEMENTWISE_TYPE_PROMOTION_KIND,
    override_return_dtype: Optional[torch.dtype],
):
    op_dtype_propagation_rules[name] = OpDtypeRule(
        type_promotion_kind, override_return_dtype
    )


<<<<<<< HEAD
def upcast_compute_type(dtype: torch.dtype) -> torch.dtype:
    """Maybe upcast [b]float16 to float32"""
    if config.triton.codegen_upcast_to_fp32 and (
        dtype == torch.float16 or dtype == torch.bfloat16
    ):
        return torch.float32
    return dtype
=======
def get_donated_idxs() -> Optional[List[int]]:
    tracing_context = torch._guards.TracingContext.try_get()
    if tracing_context is not None and tracing_context.fw_metadata:
        return tracing_context.fw_metadata.bw_donated_idxs
    return None
>>>>>>> 55c4e8bb
<|MERGE_RESOLUTION|>--- conflicted
+++ resolved
@@ -2247,7 +2247,6 @@
     )
 
 
-<<<<<<< HEAD
 def upcast_compute_type(dtype: torch.dtype) -> torch.dtype:
     """Maybe upcast [b]float16 to float32"""
     if config.triton.codegen_upcast_to_fp32 and (
@@ -2255,10 +2254,10 @@
     ):
         return torch.float32
     return dtype
-=======
+
+
 def get_donated_idxs() -> Optional[List[int]]:
     tracing_context = torch._guards.TracingContext.try_get()
     if tracing_context is not None and tracing_context.fw_metadata:
         return tracing_context.fw_metadata.bw_donated_idxs
-    return None
->>>>>>> 55c4e8bb
+    return None