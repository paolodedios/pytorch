import collections
import contextlib
import dataclasses
import functools
import inspect
import itertools
import logging
import math
import operator
import os
import shutil
import sys
import tempfile
import textwrap
import time
from collections import defaultdict
from io import StringIO
from typing import Any, Dict, List, NamedTuple, Optional, Union
from unittest import mock

import sympy

import torch
from torch.autograd import DeviceType
from torch.fx.immutable_collections import immutable_dict, immutable_list

from . import config
from .cuda_properties import current_device, get_device_capability

log = logging.getLogger(__name__)

VarRanges = Dict[sympy.Expr, sympy.Expr]


<<<<<<< HEAD
try:
    from triton.testing import do_bench as triton_do_bench

    # triton PR https://github.com/openai/triton/pull/1513 change the
    # quantile fields name from 'percentiles' to 'quantiles'
    # and change the default value from (0.5, 0.2, 0.8) to None.
    # This may break inductor since a caller expects a tuple may get a item.
    #
    # Add a wrapper to maintain the same behavior for inductor.
    # Maybe we should have own implementation of this function?
    quantile_field_name = (
        "quantiles"
        if inspect.signature(triton_do_bench).parameters.get("quantiles") is not None
        else "percentiles"
    )

    def do_bench(*args, **kwargs):
        if quantile_field_name not in kwargs:
            kwargs[quantile_field_name] = (0.5, 0.2, 0.8)
        return triton_do_bench(*args, **kwargs)[0]

except ImportError:
=======
def do_bench(*args, **kwargs):
    @functools.lru_cache(None)
    def load_triton():
        try:
            # NB: Lazily load triton, as importing triton is slow
            # see https://github.com/openai/triton/issues/1599
            from triton.testing import do_bench as triton_do_bench
        except ImportError:
            raise NotImplementedError("requires Triton")

        # triton PR https://github.com/openai/triton/pull/1513 change the
        # quantile fields name from 'percentiles' to 'quantiles'
        # and change the default value from (0.5, 0.2, 0.8) to None.
        # This may break inductor since a caller expects a tuple may get a item.
        #
        # Add a wrapper to maintain the same behavior for inductor.
        # Maybe we should have own implementation of this function?
        return triton_do_bench, (
            "quantiles"
            if inspect.signature(triton_do_bench).parameters.get("quantiles")
            is not None
            else "percentiles"
        )
>>>>>>> 8c5d97d3

    triton_do_bench, quantile_field_name = load_triton()

    if quantile_field_name not in kwargs:
        kwargs[quantile_field_name] = (0.5, 0.2, 0.8)
    return triton_do_bench(*args, **kwargs)[0]


@functools.lru_cache(None)
def has_triton():
    if not torch.cuda.is_available():
        return False
    try:
        import triton

        return triton is not None and get_device_capability() >= (7, 0)
    except ImportError:
        return False


@functools.lru_cache(None)
def has_torchvision_roi_align():
    try:
        from torchvision.ops import roi_align  # noqa: F401

        return roi_align is not None and hasattr(
            getattr(torch.ops, "torchvision", None), "roi_align"
        )
    except ImportError:
        return False


def conditional_product(*args):
    return functools.reduce(operator.mul, [x for x in args if x])


def decode_device(device):
    if device is None:
        return torch.tensor(0.0).device  # default device
    if isinstance(device, str):
        device = torch.device(device)
    if device.type == "cuda" and device.index is None:
        return torch.device("cuda", index=current_device())
    return device


def sympy_product(it):
    return functools.reduce(operator.mul, it, sympy.Integer(1))


def sympy_dot(seq1, seq2):
    assert len(seq1) == len(seq2)
    return sympy.expand(sum(a * b for a, b in zip(seq1, seq2)))


def unique(it):
    return {id(x): x for x in it}.values()


def ceildiv(numer: int, denom: int):
    # TODO: There is a bug in a call to this function, to repro:
    # python benchmarks/dynamo/huggingface.py --inductor -d cuda --accuracy
    # --amp --only YituTechConvBert --dynamic-shapes
    assert isinstance(numer, int) and isinstance(
        denom, int
    ), f"{numer}: {type(numer)}, {denom}: {type(denom)}"
    return -(numer // -denom)


def next_power_of_2(n):
    """Return the smallest power of 2 greater than or equal to n"""
    assert n <= 2**32, "32-bit only"
    n -= 1
    n |= n >> 1
    n |= n >> 2
    n |= n >> 4
    n |= n >> 8
    n |= n >> 16
    n += 1
    return n


def convert_shape_to_inductor(lst: List[Union[int, torch.SymInt]]) -> List[sympy.Expr]:
    """
    Gets the shape and stride of a tensor. For non-symbolic tensors, this is
    trivial. But for symbolic tensors, we need to map from SymIntNode into
    sympy.Expr.
    """
    return [
        i.node.expr if isinstance(i, torch.SymInt) else sympy.Integer(i) for i in lst
    ]


def convert_shape_to_symint(
    lst: List[Union[int, sympy.Expr]]
) -> List[Union[int, torch.SymInt]]:
    """
    Takes a list of shapes from Inductor and converts them into symints (or just
    ints if all shapes are static).
    """
    from .virtualized import V

    return [
        i
        if isinstance(i, int)
        else int(i)
        if isinstance(i, sympy.Integer)
        else V.graph.sizevars.shape_env.create_symintnode(i, hint=None)
        for i in lst
    ]


def gen_gm_and_inputs(target, args, kwargs):
    g = torch.fx.Graph()
    g_args = []
    a_args = []
    for n, arg in enumerate(args):
        if isinstance(arg, torch.Tensor):
            g_args.append(g.placeholder(f"arg{n}"))
            a_args.append(arg)
        else:
            g_args.append(arg)
    assert all(not isinstance(x, torch.Tensor) for x in kwargs.values())
    node = g.call_function(target, tuple(g_args), kwargs)
    if (
        len(target._schema.returns) == 1
        and str(target._schema.returns[0].type) == "Tensor"
    ):
        node = (node,)
    g.output(node)

    gm = torch.fx.GraphModule({}, g)
    return gm, a_args


def synchronize():
    if torch.cuda.is_available():
        torch.cuda.synchronize()


def timed(model, example_inputs, times=1):
    synchronize()
    torch.manual_seed(1337)
    t0 = time.perf_counter()
    for _ in range(times):
        result = model(*example_inputs)
        synchronize()
    t1 = time.perf_counter()
    # GC the result after timing
    assert result is not None
    return t1 - t0


def print_performance(fn, args=(), times=10, repeat=10, baseline=1.0):
    timings = torch.tensor([timed(fn, args, times) for _ in range(repeat)])
    took = torch.median(timings)
    print(f"{took/baseline:.6f}")
    return took


immutable_dict.__hash__ = lambda self: hash(tuple(self.items()))
immutable_list.__hash__ = lambda self: hash(tuple(self))


def freeze_inputs(f):
    """
    Useful for wrapping lists in tuples for caching purposes
    """

    def freeze_value(x):
        if isinstance(x, (immutable_dict, immutable_list)):
            return x
        if isinstance(x, list):
            return immutable_list(x)
        if isinstance(x, dict):
            return immutable_dict(x)
        return x

    @functools.wraps(f)
    def wrapped(*args):
        args = [freeze_value(x) for x in args]
        return f(*args)

    wrapped.cache_info = f.cache_info
    return wrapped


def precompute_method(obj: Any, method: str):
    """Replace obj.method() with a new method that returns a precomputed constant."""
    result = getattr(obj, method)()
    setattr(obj, method, lambda: result)


def precompute_methods(obj: Any, methods: List[str]):
    """Replace methods with new methods that returns a precomputed constants."""
    for method in methods:
        precompute_method(obj, method)


def cmp(a, b):
    return int(a > b) - int(a < b)


def pad_listlike(x, size):
    if len(x) == 1:
        return type(x)([x[0]]) * size
    else:
        return x


def cache_on_self(fn):
    key = f"__{fn.__name__}_cache"

    @functools.wraps(fn)
    def wrapper(self):
        if not hasattr(self, key):
            setattr(self, key, fn(self))
        return getattr(self, key)

    return wrapper


def aggregate_origins(node_schedule):
    return functools.reduce(
        operator.or_,
        [
            node.node.origins
            for node in node_schedule
            if hasattr(node, "node") and node.node
        ],
        set(),
    )


def get_fused_kernel_name(node_schedule, descriptive_names):
    all_origins = aggregate_origins(node_schedule)
    if descriptive_names == "original_aten":
        # Bases the kernel name off of the top-level aten operator (i.e. pre-decompositions)
        sources = [
            origin.meta["original_aten"]._overloadpacket.__name__
            for origin in all_origins
            if origin.op == "call_function" and "original_aten" in origin.meta
        ]
        sources = sorted(set(sources))
    elif descriptive_names == "torch":
        # Bases the kernel name off of the top-level "torch" operator (i.e. post-dynamo graph)
        sources = []
        for origin in all_origins:
            if origin.op == "call_function" and "source_fn" in origin.meta:
                if isinstance(origin.meta["source_fn"][1], str):
                    sources.append(origin.meta["source_fn"][1])
                else:
                    sources.append(origin.meta["source_fn"][1].__name__)
        sources = sorted(set(sources))
    elif descriptive_names == "inductor_node":
        sources = [
            origin.name for origin in all_origins if origin.op == "call_function"
        ]
    else:
        raise NotImplementedError
    sources = sources
    return "_".join(["fused"] + sources)


def get_kernel_metadata(node_schedule):
    all_origins = aggregate_origins(node_schedule)
    inductor_nodes = [origin for origin in all_origins if origin.op == "call_function"]
    original_aten_dict = collections.defaultdict(list)
    for node in inductor_nodes:
        if "original_aten" in node.meta:
            original_aten_dict[str(node.meta["original_aten"]._overloadpacket)].append(
                node.name
            )
    metadata = [
        f"# Original ATen: {', '.join(sorted(original_aten_dict.keys()))}\n",
    ]
    for original_aten, nodes in sorted(original_aten_dict.items()):
        metadata.append(f"# {original_aten} => {', '.join(sorted(nodes))}")
    return "\n".join(metadata)


def gather_origins(args, kwargs):
    import itertools

    from . import ir

    def is_unrealized_node(n):
        if isinstance(n, ir.TensorBox):
            return is_unrealized_node(n.data)
        if isinstance(n, ir.StorageBox):
            return is_unrealized_node(n.data)
        return isinstance(n, ir.IRNode) and isinstance(n, ir.Pointwise)

    kwarg_origins = [val.origins for val in kwargs.values() if is_unrealized_node(val)]
    arg_origins = [arg.origins for arg in args if is_unrealized_node(arg)]
    return set(itertools.chain(*arg_origins, *kwarg_origins))


def sympy_str(expr: sympy.Expr):
    """
    Normal sympy str is very slow, this is a lot faster.  The result are
    somewhat worse, as it doesn't do as much simplification.  So don't
    use this for final codegen.
    """
    if isinstance(expr, sympy.Symbol):
        return expr.name
    if isinstance(expr, sympy.Add):
        return " + ".join(map(sympy_str, expr.args))
    if isinstance(expr, sympy.Mul):
        return " * ".join(map(sympy_str, expr.args))

    from .ir import CleanDiv, FloorDiv, ModularIndexing

    if isinstance(expr, (ModularIndexing, CleanDiv, FloorDiv)):
        return f"{expr.func.__name__}({', '.join(map(sympy_str, expr.args))})"
    return str(expr)


def sympy_symbol(name) -> sympy.Symbol:
    # This should never be used for creating shape/stride symbols, as those
    # should all be allocated before Inductor.
    assert name[0] != "s"
    return sympy.Symbol(name, integer=True, positive=True)


def sympy_subs(expr: sympy.Expr, replacements: Dict[Any, Any]) -> sympy.Expr:
    """
    xreplace is faster than subs, but is way more picky
    """

    def promote_strings(key):
        if isinstance(key, str):
            return sympy_symbol(key)
        return key

    return expr.xreplace(
        {promote_strings(k): promote_strings(v) for k, v in replacements.items()}
    )


def free_symbol_startswith(index: sympy.Expr, prefix: str):
    return any(v.name.startswith(prefix) for v in index.free_symbols)


def free_symbol_has(index: sympy.Expr, pattern: str):
    return any(pattern in v.name for v in index.free_symbols)


def has_incompatible_cudagraph_ops(gm):
    forbidden_set = {
        "aten._fused_moving_avg_obs_fq_helper.default",
        "aten._fused_moving_avg_obs_fq_helper_functional.default",
        "fbgemm.dense_to_jagged.default",
        "fbgemm.jagged_to_padded_dense.default",
    }
    if torch.are_deterministic_algorithms_enabled():
        forbidden_set.update(
            {
                "aten._unsafe_index_put.default",
                "aten.index_put.default",
                "aten.index_put_.default",
                "aten.scatter.src",
                "aten.scatter.reduce",
                "aten.scatter.value_reduce",
                "aten.scatter_add_",
                "aten.scatter_add.default",
                "aten.scatter_reduce.two",
                "aten.scatter_reduce_.two",
                "aten.scatter_reduce.two_out",
            }
        )
    for node in gm.graph.nodes:
        if str(node.target) in forbidden_set:
            return True
    return False


instance_descriptor = collections.namedtuple(
    "instance_descriptor", ["divisible_by_16", "equal_to_1"]
)


@contextlib.contextmanager
def fresh_inductor_cache(cache_entries=None):
    """
    Contextmanager that provides a clean tmp cachedir for inductor.

    Optionally, pass a dict as 'cache_entries' to get a list of filenames and sizes
    generated with this cache instance.
    """
    with tempfile.TemporaryDirectory() as inductor_cache_dir:
        with mock.patch.dict(
            os.environ, {"TORCHINDUCTOR_CACHE_DIR": inductor_cache_dir}
        ):
            triton_cache_dir = os.path.join(inductor_cache_dir, "triton")
            with mock.patch.dict(os.environ, {"TRITON_CACHE_DIR": triton_cache_dir}):
                yield
                if isinstance(cache_entries, dict):
                    assert len(cache_entries) == 0, "expected empty cache_entries dict"
                    if os.path.exists(triton_cache_dir):
                        files = os.listdir(triton_cache_dir)
                        cache_entries.update(
                            {
                                f: os.path.getsize(os.path.join(triton_cache_dir, f))
                                for f in files
                                if ".lock" not in f
                            }
                        )


def argsort(seq) -> List[int]:
    # preserve original order for equal strides
    getter = seq.__getitem__
    a_r = range(len(seq))
    return list(reversed(sorted(a_r, key=getter, reverse=True)))  # noqa: C413


@functools.lru_cache(8)
def get_dtype_size(dtype):
    return torch.empty((), dtype=dtype).element_size()


class LineContext(NamedTuple):
    context: Any


class IndentedBuffer:
    tabwidth = 4

    def __init__(self, initial_indent=0):
        self._lines = []
        self._indent = initial_indent

    def getvaluewithlinemap(self):
        buf = StringIO()
        p = 1
        linemap = []
        for line in self._lines:
            if isinstance(line, DeferredLineBase):
                line = line()
                if line is None:
                    continue
            elif isinstance(line, LineContext):
                linemap.append((p, line.context))
                continue
            assert isinstance(line, str)
            buf.write(line)
            buf.write("\n")
            p += 1 + line.count("\n")
        return buf.getvalue(), linemap

    def getvalue(self):
        v, _ = self.getvaluewithlinemap()
        return v

    def getrawvalue(self):
        buf = StringIO()
        for line in self._lines:
            if isinstance(line, DeferredLineBase):
                line = line()
                if line is None:
                    continue
            elif isinstance(line, LineContext):
                continue
            assert isinstance(line, str)
            # backslash implies line continuation
            if line.endswith("\\"):
                buf.write(line[:-1])
            else:
                buf.write(line)
                buf.write("\n")
        return buf.getvalue()

    def clear(self):
        self._lines.clear()

    def __bool__(self):
        return bool(self._lines)

    def prefix(self):
        return " " * (self._indent * self.tabwidth)

    def writeline(self, line):
        if isinstance(line, LineContext):
            self._lines.append(line)
        elif isinstance(line, DeferredLineBase):
            self._lines.append(line.with_prefix(self.prefix()))
        elif line.strip():
            self._lines.append(f"{self.prefix()}{line}")
        else:
            self._lines.append("")

    def writelines(self, lines):
        for line in lines:
            self.writeline(line)

    def indent(self, offset=1):
        @contextlib.contextmanager
        def ctx():
            self._indent += offset
            try:
                yield
            finally:
                self._indent -= offset

        return ctx()

    def splice(self, other_code, strip=False):
        if isinstance(other_code, IndentedBuffer):
            dedent = float("inf")
            for line in other_code._lines:
                if not isinstance(line, LineContext) and line:
                    dedent = min(dedent, len(line) - len(line.lstrip()))
            if math.isinf(dedent):
                dedent = 0
            for line in other_code._lines:
                if isinstance(line, LineContext):
                    self._lines.append(line)
                else:
                    IndentedBuffer.writeline(self, line[dedent:])
        else:
            other_code = textwrap.dedent(other_code)
            if strip:
                other_code = other_code.lstrip()
            if not other_code:
                return
            other_code = other_code.rstrip()
            for line in other_code.split("\n"):
                self.writeline(line)


class DeferredLineBase:
    """A line that can be 'unwritten' at a later time"""

    def __init__(self, line):
        if not line.strip():
            line = ""
        self.line = line

    def __call__(self) -> Optional[str]:
        """Returns either self.line or None to indicate the line has been 'unwritten'"""
        raise NotImplementedError()

    def _new_line(self, line: str) -> "DeferredLineBase":
        """Returns a new deferred line with the same condition"""
        raise NotImplementedError()

    def with_prefix(self, prefix):
        return self._new_line(f"{prefix}{self.line}")

    def lstrip(self):
        return self._new_line(self.line.lstrip())

    def __getitem__(self, index):
        return self._new_line(self.line[index])

    def __bool__(self):
        return bool(self.line)

    def __len__(self):
        return len(self.line)


@functools.lru_cache(None)
def is_big_gpu(index):
    sms = torch.cuda.get_device_properties(index).multi_processor_count
    if sms < 80:  # V100
        log.warning("not enough SMs to use max_autotune_gemm mode")
        return False
    return True


def use_triton_template(layout, *, enable_int32=False):
    layout_dtypes = (torch.float16, torch.bfloat16, torch.float32)
    if enable_int32:
        layout_dtypes = (torch.float16, torch.bfloat16, torch.float32, torch.int32)
    return (
        (
            config.max_autotune
            or config.max_autotune_gemm
            or config.search_autotune_cache
        )
        and layout.device.type == "cuda"
        and layout.dtype in layout_dtypes
        and is_big_gpu(layout.device.index or 0)
    )


class DebugDirManager:
    counter = itertools.count(0)

    def __init__(self):
        self.id = next(DebugDirManager.counter)
        self.prev_debug_name = None

    def __enter__(self):
        self.prev_debug_name = torch._dynamo.config.debug_dir_root
        self.new_name = f"{self.prev_debug_name}_tmp_{self.id}"
        torch._dynamo.config.debug_dir_root = self.new_name

    def __exit__(self, *args):
        shutil.rmtree(self.new_name)
        torch._dynamo.config.debug_dir_root = self.prev_debug_name


def run_and_get_code(fn, *args, **kwargs):
    from .graph import GraphLowering

    compile_to_module = GraphLowering.compile_to_module
    source_codes = []

    def patched_compile_to_module(self):
        mod = compile_to_module(self)
        with open(mod.__file__, "r") as f:
            source_codes.append(f.read())
        return mod

    with mock.patch.object(
        GraphLowering, "compile_to_module", patched_compile_to_module
    ):
        torch._dynamo.reset()
        result = fn(*args, **kwargs)
    return result, source_codes


def run_and_get_triton_code(fn, *args, **kwargs):
    _, source_codes = run_and_get_code(fn, *args, **kwargs)
    assert (
        len(source_codes) == 1
    ), f"expected exactly one code output got {len(source_codes)}"
    return source_codes[0]


def developer_warning(msg):
    """
    Warnings that will be actionable for PyTorch developers, but not
    end users.  Allows us to easily disable them in stable releases but
    keep them on for nightly builds.
    """
    if config.developer_warnings:
        log.warning(msg)
    else:
        log.info(msg)


def get_num_bytes(*args, num_in_out_args=0):
    """
    Return the total number of bytes the arguments of tensor type takes.

    For in/out args, tensor sizes are counted twice: once for reading and
    once for writing.

    The first num_in_out_args arguments are in out tensors.
    """
    return sum(
        arg.numel() * arg.element_size() * (1 + int(i < num_in_out_args))
        for i, arg in enumerate(args)
        if isinstance(arg, torch.Tensor)
    )


def create_bandwidth_info_str(ms, num_gb, gb_per_s, prefix="", suffix=""):
    info_str = f"{prefix}{ms:.3f}ms    \t{num_gb:.3f} GB \t {gb_per_s:7.2f}GB/s{suffix}"
    try:
        import colorama

        if ms > 0.012 and gb_per_s < 650:
            info_str = colorama.Fore.RED + info_str + colorama.Fore.RESET
    except ImportError:
        log.warning("Colorama is not installed. Install it if you want colored output")

    return info_str


def get_benchmark_name():
    """
    An experimental API used only when config.benchmark_kernel is true.

    The benchmark name is only available at codegen time. So we can not
    directly call it in benchmark_all_kernels which is run after codegen.

    The function assumes the argument after --only is the benchmark name.
    It works for torchbench.py/hugginface.py/timm_models.py. But for ad-hoc
    scripts, this function may return None.

    There are 2 flavors of --only argument we need handle:
    1. --only model_name
    2. --only=model_name
    """
    try:
        idx = sys.argv.index("--only")
        if (
            idx + 1 < len(sys.argv)
            and len(sys.argv[idx + 1]) > 0
            and sys.argv[idx + 1][0] != "-"
        ):
            return sys.argv[idx + 1]
    except ValueError:
        pass

    for arg in sys.argv:
        if arg.startswith("--only="):
            return arg[len("--only=") :]


_kernel_category_choices = [
    "pointwise",
    "reduction",
    "persistent_reduction",
]


def get_kernel_category(kernel_mod):
    """
    Given the module defining a triton kernel, return the category of the kernel.
    Cateogry can be one of:
    - pointwise
    - reduction
    - persistent_reduction

    Currently we simply decide the category depending on what decorator is imported
    by the kernel.
    """
    choices = [ch for ch in _kernel_category_choices if ch in kernel_mod.__dict__]
    if len(choices) == 1:
        return choices[0]
    else:
        return "unknown"


def get_kernel_category_by_source_code(src_code):
    """
    Similar to get_kernel_category but use the source code. Call this API
    if we have not compile the src_code to module yet.
    """
    choices = [ch for ch in _kernel_category_choices if f"@{ch}" in src_code]
    if len(choices) == 1:
        return choices[0]
    else:
        return "unknown"


def benchmark_all_kernels(benchmark_name, benchmark_all_configs):
    """
    An experimental API used only when config.benchmark_kernel is true.

    Run the kernel benchmarks for all the kernels cached in PyCodeCache.
    Used in the compiled modules.

    Put this method here rather than codegen it for convenience since its implementation
    does not change based on different graph modules being compiled.
    """
    from torch._inductor.codecache import PyCodeCache

    def get_triton_kernel(mod):
        from torch._inductor.triton_heuristics import CachingAutotuner

        cand_list = [
            v
            for k, v in mod.__dict__.items()
            if k.startswith("triton_") and isinstance(v, CachingAutotuner)
        ]
        assert len(cand_list) == 1
        return cand_list[0]

    nfound = 0
    for kernel_key, kernel_mod in PyCodeCache.cache.items():
        if not hasattr(kernel_mod, "get_args") or not hasattr(kernel_mod, "call"):
            continue

        triton_kernel = get_triton_kernel(kernel_mod)
        kernel_category = get_kernel_category(kernel_mod)
        args = kernel_mod.get_args()
        num_in_out_ptrs = len(
            [
                arg_name
                for arg_name in triton_kernel.fn.arg_names
                if arg_name.startswith("in_out_ptr")
            ]
        )
        num_gb = get_num_bytes(*args, num_in_out_args=num_in_out_ptrs) / 1e9

        def get_info_str(ms, n_regs, n_spills, shared, prefix=""):
            if not any(x is None for x in [n_regs, n_spills, shared]):
                kernel_detail_str = (
                    f"  {n_regs:3} regs  {n_spills:3} spills  {shared:8} shared mem"
                )
            else:
                kernel_detail_str = ""

            gb_per_s = num_gb / (ms / 1e3)
            return create_bandwidth_info_str(
                ms, num_gb, gb_per_s, prefix=prefix, suffix=kernel_detail_str
            )

        bench_result = []
        kernel_desc = (
            f"{benchmark_name:20} {kernel_category[:3].upper()} {kernel_key[:10]}"
        )
        if benchmark_all_configs:
            assert hasattr(kernel_mod, "benchmark_all_configs")
            bench_result = kernel_mod.benchmark_all_configs(args)
            print(kernel_desc)
            for launcher, ms in bench_result.items():
                print(
                    f"  {get_info_str(ms, launcher.n_regs, launcher.n_spills, launcher.shared)} @ {launcher.config}"
                )
        else:
            ms = do_bench(lambda: kernel_mod.call(args), rep=40, fast_flush=True)
            assert (
                len(triton_kernel.launchers) == 1
            ), "Autotuner should have selected the best config"
            launcher = triton_kernel.launchers[0]
            print(
                get_info_str(
                    ms,
                    launcher.n_regs,
                    launcher.n_spills,
                    launcher.shared,
                    prefix=f"{kernel_desc} ",
                )
            )

        nfound += 1
    if nfound == 0:
        print(
            "No kernel with benchmark functionality found. Make sure you run inductor with config.benchmark_kernel being True"
        )


def is_ones(items):
    return all(x == 1 for x in items)


def is_zeros(items):
    return all(x == 0 for x in items)


def is_cpu_device(inputs):
    return all(
        item.device == torch.device("cpu")
        for item in inputs
        if isinstance(item, torch.Tensor)
    )


def get_sympy_Expr_dtype(val: sympy.Expr) -> torch.dtype:
    assert isinstance(
        val, sympy.Expr
    ), "only support sympy.Expr as input to get_sympy_Expr_dtype"
    if val.is_integer:
        return torch.int64
    else:
        return torch.float64


@contextlib.contextmanager
def maybe_profile(should_profile, *args, **kwargs):
    if should_profile:
        with torch.profiler.profile(*args, **kwargs) as p:
            yield p
    else:
        yield


@dataclasses.dataclass
class ProfileEvent:
    category: str
    key: str
    self_cuda_time_ms: float
    # the benchmark is run multiple times and we average the count across all the
    # runs. It should be an integer but define a float just in case.
    count: float


def parse_profile_event_list(benchmark_name, event_list, wall_time_ms, nruns):
    def get_self_cuda_time(ev):
        """
        ev.self_cuda_time_total is in microsecond. Convert to millisecond.
        """
        return ev.self_cuda_time_total / 1000 / nruns

    all_events = defaultdict(list)

    def add_event(ev, category):
        profile_ev = ProfileEvent(
            category=category,
            key=ev.key,
            self_cuda_time_ms=get_self_cuda_time(ev),
            count=ev.count / nruns,  # average across all runs
        )
        all_events[category].append(profile_ev)

    for ev in event_list:
        assert not ev.is_legacy, "Don't support the legacy profiler"
        if ev.device_type == DeviceType.CPU:
            # ignore the event on CPU side
            continue

        category = "unknown"
        if ev.key.startswith("triton_"):
            if ev.key.startswith("triton_poi"):
                category = "triton_pointwise"
            elif ev.key.startswith("triton_red"):
                category = "triton_reduction"
            elif ev.key.startswith("triton_per"):
                category = "triton_persistent_reduction"
            else:
                category = "triton_unknown"

        add_event(ev, category)

    def report_category(category, profile_events):
        from tabulate import tabulate

        profile_events.sort(key=lambda ev: ev.self_cuda_time_ms, reverse=True)

        rows = []
        total_time = 0.0
        print(f"\n  == {category} category kernels == ")
        for ev in profile_events:
            total_time += ev.self_cuda_time_ms
            percent = f"{ev.self_cuda_time_ms / wall_time_ms * 100:.2f}%"
            rows.append([ev.key[:120], ev.self_cuda_time_ms, ev.count, percent])
        rows.append(
            ["Total", total_time, "", f"{total_time / wall_time_ms * 100:.2f}%"]
        )
        print(
            tabulate(
                rows, headers=["Kernel", "Self CUDA TIME (ms)", "Count", "Percent"]
            )
        )
        return total_time

    def report():
        category_list = [
            "triton_pointwise",
            "triton_reduction",
            "triton_persistent_reduction",
            "triton_unknown",
            "unknown",
        ]
        assert set(all_events.keys()).issubset(
            set(category_list)
        ), f"{list(all_events.keys())}"

        per_category_wall_time = {}
        total_cuda_ms = 0.0
        for category in category_list:
            if category in all_events:
                _time = report_category(category, all_events[category])
                per_category_wall_time[category] = _time
                total_cuda_ms += _time

        gpu_busy_percent = f"{total_cuda_ms / wall_time_ms * 100:.2f}%"
        print(f"\nPercent of time when GPU is busy: {gpu_busy_percent}")
        print(f"Total wall time {wall_time_ms:.3f} ms")

        # output such a line so we can gather such line from all compiled modules from all
        # benchmarks and tabulate it!
        # Columns: benchmark_name, pointwise_percent, reduction_percent, persistent_reduction_percent,
        #   unknown_category_percent, GPU_busy_percent, wall_time_ms
        tabulate_line = f"Output for tabulate: {benchmark_name}"
        for category in category_list:
            percent = (
                f"{per_category_wall_time.get(category, 0.0) / wall_time_ms * 100:.2f}%"
            )
            tabulate_line += f", {percent}"
        tabulate_line += f", {gpu_busy_percent}, {wall_time_ms:.3f}ms"

        print(tabulate_line)

    report()


def compiled_module_main(benchmark_name, benchmark_compiled_module_fn):
    """
    This is the function called in __main__ block of a compiled module.
    """
    import argparse

    parser = argparse.ArgumentParser()
    parser.add_argument(
        "--benchmark-kernels",
        "-k",
        action="store_true",
        help="Whether to benchmark each individual kernels",
    )
    parser.add_argument(
        "--benchmark-all-configs",
        "-c",
        action="store_true",
        help="Whether to benchmark each individual config for a kernel",
    )
    parser.add_argument(
        "--profile",
        "-p",
        action="store_true",
        help="Whether to profile the compiled module",
    )
    args = parser.parse_args()

    if args.benchmark_kernels:
        benchmark_all_kernels(benchmark_name, args.benchmark_all_configs)
    else:
        times = 10
        repeat = 10
        wall_time_ms = (
            benchmark_compiled_module_fn(times=times, repeat=repeat) / times * 1000
        )

        if not args.profile:
            return

        with torch.profiler.profile(record_shapes=True) as p:
            benchmark_compiled_module_fn(times=times, repeat=repeat)

        path = f"{tempfile.gettempdir()}/compiled_module_profile.json"
        p.export_chrome_trace(path)
        print(f"Profiling result for a compiled module of benchmark {benchmark_name}:")
        print(f"Chrome trace for the profile is written to {path}")
        event_list = p.key_averages(group_by_input_shape=True)
        print(event_list.table(sort_by="self_cuda_time_total", row_limit=10))
        parse_profile_event_list(
            benchmark_name, event_list, wall_time_ms, times * repeat
        )


def triton_config_to_hashable(cfg):
    """
    Convert triton config to a tuple that can uniquely identify it. We can use
    the return value as a dictionary key.
    """
    items = sorted(cfg.kwargs.items())
    items.append(("num_warps", cfg.num_warps))
    items.append(("num_stages", cfg.num_stages))
<<<<<<< HEAD
    return tuple(items)
=======
    return tuple(items)


HAS_COLORAMA = True
try:
    import colorama
except ImportError:
    HAS_COLORAMA = False


def _color_text(msg, color):
    if not HAS_COLORAMA:
        return msg

    return getattr(colorama.Fore, color.upper()) + msg + colorama.Fore.RESET


def green_text(msg):
    return _color_text(msg, "green")


def yellow_text(msg):
    return _color_text(msg, "yellow")


def red_text(msg):
    return _color_text(msg, "red")


def blue_text(msg):
    return _color_text(msg, "blue")
>>>>>>> 8c5d97d3
<|MERGE_RESOLUTION|>--- conflicted
+++ resolved
@@ -32,30 +32,6 @@
 VarRanges = Dict[sympy.Expr, sympy.Expr]
 
 
-<<<<<<< HEAD
-try:
-    from triton.testing import do_bench as triton_do_bench
-
-    # triton PR https://github.com/openai/triton/pull/1513 change the
-    # quantile fields name from 'percentiles' to 'quantiles'
-    # and change the default value from (0.5, 0.2, 0.8) to None.
-    # This may break inductor since a caller expects a tuple may get a item.
-    #
-    # Add a wrapper to maintain the same behavior for inductor.
-    # Maybe we should have own implementation of this function?
-    quantile_field_name = (
-        "quantiles"
-        if inspect.signature(triton_do_bench).parameters.get("quantiles") is not None
-        else "percentiles"
-    )
-
-    def do_bench(*args, **kwargs):
-        if quantile_field_name not in kwargs:
-            kwargs[quantile_field_name] = (0.5, 0.2, 0.8)
-        return triton_do_bench(*args, **kwargs)[0]
-
-except ImportError:
-=======
 def do_bench(*args, **kwargs):
     @functools.lru_cache(None)
     def load_triton():
@@ -79,7 +55,6 @@
             is not None
             else "percentiles"
         )
->>>>>>> 8c5d97d3
 
     triton_do_bench, quantile_field_name = load_triton()
 
@@ -1116,9 +1091,6 @@
     items = sorted(cfg.kwargs.items())
     items.append(("num_warps", cfg.num_warps))
     items.append(("num_stages", cfg.num_stages))
-<<<<<<< HEAD
-    return tuple(items)
-=======
     return tuple(items)
 
 
@@ -1149,5 +1121,4 @@
 
 
 def blue_text(msg):
-    return _color_text(msg, "blue")
->>>>>>> 8c5d97d3
+    return _color_text(msg, "blue")