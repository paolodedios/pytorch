--- conflicted
+++ resolved
@@ -1592,22 +1592,8 @@
 
         # Every logical size ≥ 2
         if any(not V.graph.sizevars.statically_known_geq(s, 2) for s in sizes_i):
-<<<<<<< HEAD
-=======
             return False
 
-        # Find the single contiguous (“inner”) dim
-        inner = [
-            i
-            for i, st in enumerate(strides_i)
-            if V.graph.sizevars.statically_known_equals(st, 1)
-        ]
-        if len(inner) != 1:
->>>>>>> f5e2de92
-            return False
-        inner_idx = inner[0]
-
-<<<<<<< HEAD
         # Find the single contiguous (“inner”) dim
         inner = [
             i
@@ -1625,15 +1611,6 @@
             if not _aligned(st * itemsize):
                 return False
 
-=======
-        # All "outer" dims must have 16-byte aligned strides
-        for i, st in enumerate(strides_i):
-            if i == inner_idx:
-                continue
-            if not _aligned(st * itemsize):
-                return False
-
->>>>>>> f5e2de92
         # Inner dim byte width must still be a multiple of 16 B
         inner_dim = sizes_i[inner_idx]
         if not _aligned(inner_dim * itemsize):
