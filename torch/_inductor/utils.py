--- conflicted
+++ resolved
@@ -3627,9 +3627,6 @@
     return env
 
 
-<<<<<<< HEAD
-def snode_args_kwargs(snode: BaseSchedulerNode):  # type: ignore[no-untyped-def]
-=======
 @dataclasses.dataclass(frozen=True)
 class CUDAGraphWrapperMetadata:
     """
@@ -3676,7 +3673,6 @@
 
 
 def snode_args_kwargs(snode: BaseSchedulerNode) -> tuple[list[Any], dict[str, Any]]:
->>>>>>> 58bea21d
     args = snode.node.inputs  # type: ignore[union-attr]
     args = snode.node.fill_non_provided_args(  # type: ignore[union-attr]
         [*args, *snode.node.constant_args],  # type: ignore[union-attr]
