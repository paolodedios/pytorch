import collections
import contextlib
import functools
import itertools
import logging
import math
import operator
import os
import shutil
import tempfile
import textwrap
import time
from io import StringIO
from typing import Any, Dict, List, NamedTuple, Optional, Union
from unittest import mock

import sympy

import torch
from torch.fx.immutable_collections import immutable_dict, immutable_list

from . import config
from .cuda_properties import get_device_capability

log = logging.getLogger(__name__)

VarRanges = Dict[sympy.Expr, sympy.Expr]


try:
    from triton.testing import do_bench
except ImportError:

    def do_bench(*args, **kwargs):
        raise NotImplementedError("requires Triton")


@functools.lru_cache(None)
def has_triton():
    if not torch.cuda.is_available():
        return False
    try:
        import triton

        return triton is not None and get_device_capability() >= (7, 0)
    except ImportError:
        return False


@functools.lru_cache(None)
def has_torchvision_roi_align():
    try:
        from torchvision.ops import roi_align  # noqa: F401

        return roi_align is not None and hasattr(
            getattr(torch.ops, "torchvision", None), "roi_align"
        )
    except ImportError:
        return False


def conditional_product(*args):
    return functools.reduce(operator.mul, [x for x in args if x])


def sympy_product(it):
    return functools.reduce(operator.mul, it, sympy.Integer(1))


def sympy_dot(seq1, seq2):
    assert len(seq1) == len(seq2)
    return sympy.expand(sum(a * b for a, b in zip(seq1, seq2)))


def unique(it):
    return {id(x): x for x in it}.values()


def ceildiv(numer: int, denom: int):
    assert isinstance(numer, int) and isinstance(denom, int)
    return -(numer // -denom)


def next_power_of_2(n):
    """Return the smallest power of 2 greater than or equal to n"""
    assert n <= 2**32, "32-bit only"
    n -= 1
    n |= n >> 1
    n |= n >> 2
    n |= n >> 4
    n |= n >> 8
    n |= n >> 16
    n += 1
    return n


def convert_shape_to_inductor(lst: List[Union[int, torch.SymInt]]) -> List[sympy.Expr]:
    """
    Gets the shape and stride of a tensor. For non-symbolic tensors, this is
    trivial. But for symbolic tensors, we need to map from SymIntNode into
    sympy.Expr.
    """
    return [
        i.node.expr if isinstance(i, torch.SymInt) else sympy.Integer(i) for i in lst
    ]


def convert_shape_to_symint(
    lst: List[Union[int, sympy.Expr]]
) -> List[Union[int, torch.SymInt]]:
    """
    Takes a list of shapes from Inductor and converts them into symints (or just
    ints if all shapes are static).
    """
    from .virtualized import V

    return [
        i
        if isinstance(i, int)
        else int(i)
        if isinstance(i, sympy.Integer)
        else V.graph.sizevars.shape_env.create_symintnode(i, hint=None)
        for i in lst
    ]


def gen_gm_and_inputs(target, args, kwargs):
    g = torch.fx.Graph()
    g_args = []
    a_args = []
    for n, arg in enumerate(args):
        if isinstance(arg, torch.Tensor):
            g_args.append(g.placeholder(f"arg{n}"))
            a_args.append(arg)
        else:
            g_args.append(arg)
    assert all(not isinstance(x, torch.Tensor) for x in kwargs.values())
    node = g.call_function(target, tuple(g_args), kwargs)
    if (
        len(target._schema.returns) == 1
        and str(target._schema.returns[0].type) == "Tensor"
    ):
        node = (node,)
    g.output(node)

    gm = torch.fx.GraphModule({}, g)
    return gm, a_args


def synchronize():
    if torch.cuda.is_available():
        torch.cuda.synchronize()


def timed(model, example_inputs, times=1):
    synchronize()
    torch.manual_seed(1337)
    t0 = time.perf_counter()
    for _ in range(times):
        result = model(*example_inputs)
        synchronize()
    t1 = time.perf_counter()
    # GC the result after timing
    assert result is not None
    return t1 - t0


def print_performance(fn, args=(), times=10, repeat=10, baseline=1.0):
    timings = torch.tensor([timed(fn, args, times) for _ in range(repeat)])
    took = torch.median(timings)
    print(f"{took/baseline:.6f}")
    return took


immutable_dict.__hash__ = lambda self: hash(tuple(self.items()))
immutable_list.__hash__ = lambda self: hash(tuple(self))


def freeze_inputs(f):
    """
    Useful for wrapping lists in tuples for caching purposes
    """

    def freeze_value(x):
        if isinstance(x, (immutable_dict, immutable_list)):
            return x
        if isinstance(x, list):
            return immutable_list(x)
        if isinstance(x, dict):
            return immutable_dict(x)
        return x

    @functools.wraps(f)
    def wrapped(*args):
        args = [freeze_value(x) for x in args]
        return f(*args)

    wrapped.cache_info = f.cache_info
    return wrapped


def precompute_method(obj: Any, method: str):
    """Replace obj.method() with a new method that returns a precomputed constant."""
    result = getattr(obj, method)()
    setattr(obj, method, lambda: result)


def precompute_methods(obj: Any, methods: List[str]):
    """Replace methods with new methods that returns a precomputed constants."""
    for method in methods:
        precompute_method(obj, method)


def cmp(a, b):
    return int(a > b) - int(a < b)


def cache_on_self(fn):
    key = f"__{fn.__name__}_cache"

    @functools.wraps(fn)
    def wrapper(self):
        if not hasattr(self, key):
            setattr(self, key, fn(self))
        return getattr(self, key)

    return wrapper


def get_fused_kernel_name(node_schedule):
    return "_".join(
        ["fused"]
        + sorted(
            [
                str(origin.name)
                for origin in functools.reduce(
                    operator.or_,
                    [
                        node.node.origins
                        for node in node_schedule
                        if hasattr(node, "node")
                    ],
                )
                if origin.op == "call_function"
            ]
        )[0 : config.kernel_name_max_ops]
    )


def gather_origins(args, kwargs):
    import itertools

    from .ir import ComputedBuffer, IRNode

    def is_unrealized_node(n):
        return isinstance(n, IRNode) and not isinstance(n, ComputedBuffer)

    kwarg_origins = [val.origins for val in kwargs.values() if is_unrealized_node(val)]
    arg_origins = [arg.origins for arg in args if is_unrealized_node(arg)]
    return set(itertools.chain(*arg_origins, *kwarg_origins))


def sympy_str(expr: sympy.Expr):
    """
    Normal sympy str is very slow, this is a lot faster.  The result are
    somewhat worse, as it doesn't do as much simplification.  So don't
    use this for final codegen.
    """
    if isinstance(expr, sympy.Symbol):
        return expr.name
    if isinstance(expr, sympy.Add):
        return " + ".join(map(sympy_str, expr.args))
    if isinstance(expr, sympy.Mul):
        return " * ".join(map(sympy_str, expr.args))

    from .ir import CleanDiv, FloorDiv, ModularIndexing

    if isinstance(expr, (ModularIndexing, CleanDiv, FloorDiv)):
        return f"{expr.func.__name__}({', '.join(map(sympy_str, expr.args))})"
    return str(expr)


def sympy_symbol(name):
    # This should never be used for creating shape/stride symbols, as those
    # should all be allocated before Inductor.
    assert name[0] != "s"
    return sympy.Symbol(name, integer=True, positive=True)


def sympy_subs(expr: sympy.Expr, replacements: Dict[Any, Any]):
    """
    xreplace is faster than subs, but is way more picky
    """

    def promote_strings(key):
        if isinstance(key, str):
            return sympy_symbol(key)
        return key

    return expr.xreplace(
        {promote_strings(k): promote_strings(v) for k, v in replacements.items()}
    )


def free_symbol_startswith(index: sympy.Expr, prefix: str):
    return any(v.name.startswith(prefix) for v in index.free_symbols)


def has_incompatible_cudagraph_ops(gm):
    forbidden_list = {
        "aten._fused_moving_avg_obs_fq_helper.default",
        "aten._fused_moving_avg_obs_fq_helper_functional.default",
        "fbgemm.dense_to_jagged.default",
        "fbgemm.jagged_to_padded_dense.default",
    }
    for node in gm.graph.nodes:
        if str(node.target) in forbidden_list:
            return True
    return False


instance_descriptor = collections.namedtuple(
    "instance_descriptor", ["divisible_by_16", "equal_to_1"]
)


@contextlib.contextmanager
def fresh_inductor_cache(cache_entries=None):
    """
    Contextmanager that provides a clean tmp cachedir for inductor.

    Optionally, pass a dict as 'cache_entries' to get a list of filenames and sizes
    generated with this cache instance.
    """
    with tempfile.TemporaryDirectory() as inductor_cache_dir:
        with mock.patch.dict(
            os.environ, {"TORCHINDUCTOR_CACHE_DIR": inductor_cache_dir}
        ):
            triton_cache_dir = os.path.join(inductor_cache_dir, "triton")
            with mock.patch.dict(os.environ, {"TRITON_CACHE_DIR": triton_cache_dir}):
                yield
                if isinstance(cache_entries, dict):
                    assert len(cache_entries) == 0, "expected empty cache_entries dict"
                    if os.path.exists(triton_cache_dir):
                        files = os.listdir(triton_cache_dir)
                        cache_entries.update(
                            {
                                f: os.path.getsize(os.path.join(triton_cache_dir, f))
                                for f in files
                                if ".lock" not in f
                            }
                        )


def argsort(seq):
    # preserve original order for equal strides
    getter = seq.__getitem__
    a_r = range(len(seq))
    return list(reversed(sorted(a_r, key=getter, reverse=True)))  # noqa: C413


@functools.lru_cache(8)
def get_dtype_size(dtype):
    return torch.empty((), dtype=dtype).element_size()


class LineContext(NamedTuple):
    context: Any


class IndentedBuffer:
    tabwidth = 4

    def __init__(self, initial_indent=0):
        self._lines = []
        self._indent = initial_indent

<<<<<<< HEAD
    def getvaluewithlinemap(
        self,
    ):
        buf = StringIO()
        p = 1
        linemap = []
        for line in self._lines:
=======
    def getvalue(self, max_lines=None):
        buf = StringIO()
        for lineno, line in enumerate(self._lines):
>>>>>>> 1fe0e863
            if isinstance(line, DeferredLineBase):
                line = line()
                if line is None:
                    continue
            elif isinstance(line, LineContext):
                linemap.append((p, line.context))
                continue
            assert isinstance(line, str)
            buf.write(line)
            buf.write("\n")
<<<<<<< HEAD
            # note: some 'line's contain '\n'
            p += 1 + line.count("\n")
        return buf.getvalue(), linemap

    def getvalue(self):
        v, _ = self.getvaluewithlinemap()
        return v
=======
            if max_lines and lineno == max_lines - 1 and len(line) > max_lines:
                buf.write(
                    f"{self.prefix()}... ({len(self._lines) - max_lines} lines hidden, "
                    f"TORCHINDUCTOR_DEBUG_MAX_LINES={len(self._lines)} for all)\n"
                )
                break

        return buf.getvalue()
>>>>>>> 1fe0e863

    def getrawvalue(self):
        buf = StringIO()
        for line in self._lines:
            if isinstance(line, DeferredLineBase):
                line = line()
                if line is None:
                    continue
            elif isinstance(line, LineContext):
                continue
            assert isinstance(line, str)
            # backslash implies line continuation
            if line.endswith("\\"):
                buf.write(line[:-1])
            else:
                buf.write(line)
                buf.write("\n")
        return buf.getvalue()

    def clear(self):
        self._lines.clear()

    def __bool__(self):
        return bool(self._lines)

    def prefix(self):
        return " " * (self._indent * self.tabwidth)

    def writeline(self, line):
        if isinstance(line, LineContext):
            self._lines.append(line)
        elif isinstance(line, DeferredLineBase):
            self._lines.append(line.with_prefix(self.prefix()))
        elif line.strip():
            self._lines.append(f"{self.prefix()}{line}")
        else:
            self._lines.append("")

    def writelines(self, lines):
        for line in lines:
            self.writeline(line)

    def indent(self, offset=1):
        @contextlib.contextmanager
        def ctx():
            self._indent += offset
            yield
            self._indent -= offset

        return ctx()

    def splice(self, other_code, strip=False):
        if isinstance(other_code, IndentedBuffer):
            dedent = float("inf")
            for line in other_code._lines:
                if not isinstance(line, LineContext) and line:
                    dedent = min(dedent, len(line) - len(line.lstrip()))
            if math.isinf(dedent):
                dedent = 0
            for line in other_code._lines:
                if isinstance(line, LineContext):
                    self._lines.append(line)
                else:
                    IndentedBuffer.writeline(self, line[dedent:])
        else:
            other_code = textwrap.dedent(other_code)
            if strip:
                other_code = other_code.lstrip()
            if not other_code:
                return
            other_code = other_code.rstrip()
            for line in other_code.split("\n"):
                self.writeline(line)


class DeferredLineBase:
    """A line that can be 'unwritten' at a later time"""

    def __init__(self, line):
        if not line.strip():
            line = ""
        self.line = line

    def __call__(self) -> Optional[str]:
        """Returns either self.line or None to indicate the line has been 'unwritten'"""
        raise NotImplementedError()

    def _new_line(self, line: str) -> "DeferredLineBase":
        """Returns a new deferred line with the same condition"""
        raise NotImplementedError()

    def with_prefix(self, prefix):
        return self._new_line(f"{prefix}{self.line}")

    def lstrip(self):
        return self._new_line(self.line.lstrip())

    def __getitem__(self, index):
        return self._new_line(self.line[index])

    def __bool__(self):
        return bool(self.line)

    def __len__(self):
        return len(self.line)


@functools.lru_cache(None)
def is_big_gpu(index):
    cores = torch.cuda.get_device_properties(index).multi_processor_count
    if cores < 80:  # V100
        log.warning("not enough cuda cores to use max_autotune mode")
        return False
    return True


def use_triton_template(layout):
    return (
        (config.max_autotune or config.search_autotune_cache)
        and layout.device.type == "cuda"
        and layout.dtype in (torch.float16, torch.bfloat16, torch.float32, torch.int32)
        and is_big_gpu(layout.device.index or 0)
    )


class DebugDirManager:
    counter = itertools.count(0)

    def __init__(self):
        self.id = next(DebugDirManager.counter)
        self.prev_debug_name = None

    def __enter__(self):
        self.prev_debug_name = torch._dynamo.config.debug_dir_root
        self.new_name = f"{self.prev_debug_name}_tmp_{self.id}"
        torch._dynamo.config.debug_dir_root = self.new_name

    def __exit__(self, *args):
        shutil.rmtree(self.new_name)
        torch._dynamo.config.debug_dir_root = self.prev_debug_name


def run_and_get_code(fn, *args, **kwargs):
    from .graph import GraphLowering

    compile_to_module = GraphLowering.compile_to_module
    source_codes = []

    def patched_compile_to_module(self):
        mod = compile_to_module(self)
        with open(mod.__file__, "r") as f:
            source_codes.append(f.read())
        return mod

    with mock.patch.object(
        GraphLowering, "compile_to_module", patched_compile_to_module
    ):
        torch._dynamo.reset()
        fn(*args, **kwargs)
    return source_codes


def run_and_get_triton_code(fn, *args, **kwargs):
    source_codes = run_and_get_code(fn, *args, **kwargs)
    assert (
        len(source_codes) == 1
    ), f"expected exactly one code output got {len(source_codes)}"
    return source_codes[0]


def developer_warning(msg):
    """
    Warnings that will be actionable for PyTorch developers, but not
    end users.  Allows us to easily disable them in stable releases but
    keep them on for nightly builds.
    """
    if config.developer_warnings:
        log.warning(msg)
    else:
        log.info(msg)


def get_num_bytes(*args):
    """
    Return the total number of bytes the arguments of tensor type takes.
    """
    return sum(
        arg.numel() * arg.element_size()
        for arg in args
        if isinstance(arg, torch.Tensor)
    )<|MERGE_RESOLUTION|>--- conflicted
+++ resolved
@@ -375,19 +375,14 @@
         self._lines = []
         self._indent = initial_indent
 
-<<<<<<< HEAD
     def getvaluewithlinemap(
         self,
+        max_lines=None
     ):
         buf = StringIO()
         p = 1
         linemap = []
         for line in self._lines:
-=======
-    def getvalue(self, max_lines=None):
-        buf = StringIO()
-        for lineno, line in enumerate(self._lines):
->>>>>>> 1fe0e863
             if isinstance(line, DeferredLineBase):
                 line = line()
                 if line is None:
@@ -398,15 +393,6 @@
             assert isinstance(line, str)
             buf.write(line)
             buf.write("\n")
-<<<<<<< HEAD
-            # note: some 'line's contain '\n'
-            p += 1 + line.count("\n")
-        return buf.getvalue(), linemap
-
-    def getvalue(self):
-        v, _ = self.getvaluewithlinemap()
-        return v
-=======
             if max_lines and lineno == max_lines - 1 and len(line) > max_lines:
                 buf.write(
                     f"{self.prefix()}... ({len(self._lines) - max_lines} lines hidden, "
@@ -414,8 +400,13 @@
                 )
                 break
 
-        return buf.getvalue()
->>>>>>> 1fe0e863
+            # note: some 'line's contain '\n'
+            p += 1 + line.count("\n")
+        return buf.getvalue(), linemap
+
+    def getvalue(self, max_lines=None):
+        v, _ = self.getvaluewithlinemap(max_lines)
+        return v
 
     def getrawvalue(self):
         buf = StringIO()
