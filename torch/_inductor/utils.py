from __future__ import annotations

import collections
import contextlib
import dataclasses
import enum
import functools
import importlib
import inspect
import io
import itertools
import logging
import math
import operator
import os
import platform
import re
import shutil
import sys
import tempfile
import textwrap
import time
import unittest
from datetime import datetime
from io import StringIO
from typing import (
    Any,
    Callable,
    cast,
    Collection,
    Generic,
    Iterator,
<<<<<<< HEAD
    Literal,
    MutableSet,
=======
    Mapping,
    MutableMapping,
>>>>>>> 550441a8
    NamedTuple,
    Optional,
    Protocol,
    Type,
    TYPE_CHECKING,
    TypeVar,
    Union,
)
from typing_extensions import (
    Concatenate,
    dataclass_transform,
    ParamSpec,
    Self,
    TypeGuard,
)
from unittest import mock

import sympy

import torch
from torch._inductor.runtime.hints import DeviceProperties
from torch.utils._ordered_set import OrderedSet
from torch.utils._pytree import tree_map_only


if TYPE_CHECKING:
    from collections.abc import Iterable, Sequence, ValuesView

    from torch import SymBool, SymFloat, SymInt
    from torch._prims_common import ELEMENTWISE_TYPE_PROMOTION_KIND
    from torch.fx import GraphModule
    from torch.fx.experimental.symbolic_shapes import ShapeEnv
    from torch.fx.node import Node

    from .codegen.common import WorkspaceArg
    from .codegen.wrapper import PythonWrapperCodegen
    from .graph import GraphLowering
    from .ir import Buffer, ExternKernel, IRNode, Layout, Operation, ReinterpretView
    from .output_code import CompiledFxGraph
    from .scheduler import BaseSchedulerNode, SchedulerBuffer


GPU_TYPES = ["cuda", "mps", "xpu"]
T = TypeVar("T")


# defines here before import torch._dynamo is for avoiding circular import
# when get_gpu_type is imported from dynamo
@functools.lru_cache(None)
def get_gpu_type() -> str:
    avail_gpus = [x for x in GPU_TYPES if getattr(torch, x).is_available()]
    assert len(avail_gpus) <= 1
    gpu_type = "cuda" if len(avail_gpus) == 0 else avail_gpus.pop()
    return gpu_type


from torch._dynamo.device_interface import get_interface_for_device
from torch._dynamo.utils import detect_fake_mode
from torch.autograd import DeviceType
from torch.autograd.profiler_util import EventList
from torch.fx.passes.graph_transform_observer import GraphTransformObserver
from torch.fx.passes.shape_prop import ShapeProp
from torch.utils._sympy.functions import (
    CeilDiv,
    CleanDiv,
    FloorDiv,
    Identity,
    ModularIndexing,
)
from torch.utils._sympy.symbol import make_symbol, SymT
from torch.utils._sympy.value_ranges import bound_sympy, ValueRanges

from . import config
from .runtime.runtime_utils import ceildiv as runtime_ceildiv


_IS_WINDOWS = sys.platform == "win32"

log = logging.getLogger(__name__)

_T = TypeVar("_T")
VarRanges = dict[sympy.Expr, sympy.Expr]
InputType = Optional[Union[torch.Tensor, int, torch.SymInt]]

GPU_KERNEL_BIN_EXTS = {"cuda": ".cubin", "xpu": ".spv"}

GPU_ALIGN_BYTES = 16
ALIGNMENT = 16

TMA_ALIGNMENT = 16
TMA_DESCRIPTOR_SIZE = 128

ALIGN_BYTES = 64
assert (ALIGN_BYTES & (ALIGN_BYTES - 1)) == 0 and ALIGN_BYTES >= 8, "must be power of 2"


def _align(nbytes: int) -> int:
    """Round up to the nearest multiple of ALIGN_BYTES"""
    return (nbytes + ALIGN_BYTES - 1) & -ALIGN_BYTES


def _is_aligned(v: sympy.Expr) -> bool:
    """v can be statically proven to be a multiple of ALIGN_BYTES"""
    if isinstance(v, (sympy.Add, sympy.Max)):
        return all(map(_is_aligned, v.args))
    return isinstance(v, align) or sympy.gcd(v, ALIGN_BYTES) == ALIGN_BYTES


class align(sympy.Function):
    """Symbolically round up to the nearest multiple of ALIGN_BYTES"""

    nargs = (1,)
    is_integer = True

    @classmethod
    def eval(cls, value: sympy.Expr) -> Optional[sympy.Expr]:
        if isinstance(value, (int, sympy.Integer)):
            return _align(int(value))
        if _is_aligned(value):
            return value


def do_bench_using_profiling(
    fn: Callable[[], Any], warmup: int = 25, rep: int = 100
) -> float:
    """
    Returns benchmark results by examining torch profiler events.
    This could be more accurate as it doesn't count CPU side overhead.
    However, this also requires manually excluding irrelevant event, e.g.
    vectorized_elementwise_kernel which is used to fill L2 cache,
    various CUDA events, etc, so could also be fragile.
    """

    fn()
    torch.cuda.synchronize()
    cache = torch.empty(int(256e6 // 4), dtype=torch.int, device="cuda")

    # Estimate the runtime of the function
    start_event = torch.cuda.Event(enable_timing=True)
    end_event = torch.cuda.Event(enable_timing=True)
    start_event.record()
    for _ in range(5):
        cache.zero_()
        fn()
    end_event.record()
    torch.cuda.synchronize()
    estimate_ms = start_event.elapsed_time(end_event) / 5

    # compute number of warmup and repeat
    n_warmup = max(1, int(warmup / estimate_ms))
    n_repeat = max(1, int(rep / estimate_ms))

    # Warm-up
    for _ in range(n_warmup):
        fn()

    with torch.profiler.profile(
        activities=[
            torch.profiler.ProfilerActivity.CUDA,
        ]
    ) as p:
        # Benchmark
        for i in range(n_repeat):
            # we clear the L2 cache before each run
            cache.zero_()
            # record time of `fn`
            fn()
        # Record clocks
        torch.cuda.synchronize()

    log.debug("raw events")
    log.debug(p.key_averages().table(sort_by="self_device_time_total", row_limit=-1))

    filtered_events = EventList(
        [
            event
            for event in p.events()
            if event.device_type == DeviceType.CUDA and event.name != "Context Sync"
        ]
    )
    if len(filtered_events) % n_repeat != 0:
        raise RuntimeError(
            "Failed to divide all profiling events into #repeat groups. "
            "#CUDA events: %d, #repeats: %s",
            len(filtered_events),
            n_repeat,
        )
    num_event_per_group = len(filtered_events) / n_repeat
    actual_events = EventList(
        [
            event
            for i, event in enumerate(filtered_events)
            if i % num_event_per_group != 0
        ]
    )
    actual_events._build_tree()
    actual_events = actual_events.key_averages()

    log.debug("profiling time breakdown")
    log.debug(actual_events.table(row_limit=-1))

    res = sum(event.device_time_total for event in actual_events) / 1000.0 / n_repeat
    log.debug("profiling results: %s ms", res)
    return res


@functools.lru_cache(None)
def has_torchvision_roi_align() -> bool:
    try:
        from torchvision.ops import roi_align  # noqa: F401

        torch._C._dispatch_has_kernel_for_dispatch_key("torchvision::nms", "Meta")
        return roi_align is not None and hasattr(
            getattr(torch.ops, "torchvision", None), "roi_align"
        )
    except ImportError:
        return False
    except RuntimeError as e:
        assert "torchvision::nms does not exist" in str(e)
        return False


def decode_device(device: Union[Optional[torch.device], str]) -> torch.device:
    if device is None:
        return torch.tensor(0.0).device  # default device
    if isinstance(device, str):
        device = torch.device(device)
    if device.type not in ("cpu", "meta") and device.index is None:
        device_interface = get_interface_for_device(device.type)
        return torch.device(device.type, index=device_interface.Worker.current_device())
    return device


def sympy_product(it: Iterable[sympy.Expr]) -> sympy.Expr:
    return functools.reduce(operator.mul, it, sympy.S.One)


def sympy_dot(seq1: Sequence[sympy.Expr], seq2: Sequence[sympy.Expr]) -> sympy.Expr:
    assert len(seq1) == len(seq2)
    return sympy.expand(sum(a * b for a, b in zip(seq1, seq2)))


def unique(it: Iterable[_T]) -> ValuesView[_T]:
    return {id(x): x for x in it}.values()


def ceildiv(
    numer: Union[int, sympy.Expr], denom: Union[int, sympy.Expr]
) -> Union[int, sympy.Expr]:
    if isinstance(numer, sympy.Expr) or isinstance(denom, sympy.Expr):
        return CeilDiv(sympy.sympify(numer), sympy.sympify(denom))
    # TODO: There is a bug in a call to this function, to repro:
    # python benchmarks/dynamo/huggingface.py --inductor -d cuda --accuracy
    # --amp --only YituTechConvBert --dynamic-shapes
    assert isinstance(numer, int) and isinstance(
        denom, int
    ), f"{numer}: {type(numer)}, {denom}: {type(denom)}"
    return runtime_ceildiv(numer, denom)


def _type_of(key: Optional[torch.dtype]) -> str:
    # Use the function here to get rid of dependencies on the Triton during the codegen.
    # Refer to Triton implementation here:
    # https://github.com/openai/triton/blob/98b5945d2aef679e00ebca8e07c35c3658ec76de/python/triton/runtime/jit.py#L238
    # `None` is nullptr.  Implicitly convert to *i8.
    if key is None:
        return "*i8"
    dtype_str = str(key).split(".")[-1]
    tys = {
        "bool": "i1",
        "float8e4nv": "fp8e4nv",
        "float8e5": "fp8e5",
        "float8e4b15": "fp8e4b15",
        "float8e4b15x4": "fp8e4b15x4",
        "float8_e4m3fn": "fp8e4nv",
        "float8_e5m2": "fp8e5",
        "float16": "fp16",
        "bfloat16": "bf16",
        "float32": "fp32",
        "float64": "fp64",
        "int8": "i8",
        "int16": "i16",
        "int32": "i32",
        "int64": "i64",
        "uint8": "u8",
        "uint16": "u16",
        "uint32": "u32",
        "uint64": "u64",
    }
    # reinterpret can create triton type
    for v in list(tys.values()):
        tys[v] = v
    return key if isinstance(key, str) else f"*{tys[dtype_str]}"


def convert_shape_to_inductor(
    lst: Iterable[Union[int, torch.SymInt]]
) -> list[sympy.Expr]:
    """
    Gets the shape and stride of a tensor. For non-symbolic tensors, this is
    trivial. But for symbolic tensors, we need to map from SymIntNode into
    sympy.Expr.
    """
    return [sympy.sympify(i) for i in lst]


def convert_shape_to_symint(
    lst: Iterable[Union[int, sympy.Expr]],
) -> list[Union[int, torch.SymInt]]:
    """
    Takes a list of shapes from Inductor and converts them into symints (or just
    ints if all shapes are static).
    """
    from .virtualized import V

    return [
        (
            i
            if isinstance(i, int)
            else (
                int(i)
                if isinstance(i, sympy.Integer)
                else V.graph.sizevars.shape_env.create_symintnode(i, hint=None)
            )
        )
        for i in lst
    ]


def is_view(op: torch._ops.OpOverload) -> bool:
    """
    Does this op overload have aliasing
    """
    return any(a.alias_info is not None for a in op._schema.arguments)


def is_pointwise_use(
    use: Node,
    is_pointwise_fn: Callable[[torch._ops.OpOverload], bool] = lambda _: False,
) -> bool:
    """
    Do all uses of this op have torch.Tag.pointwise or return True for optional `is_pointwise_fn`

    Uses in views ops will follow the views uses
    """

    if not use.op == "call_function":
        return False
    if not (
        isinstance(use.target, torch._ops.OpOverload) or use.target is operator.getitem
    ):
        return False

    target = cast(torch._ops.OpOverload, use.target)
    if target is operator.getitem or is_view(target):
        return all(is_pointwise_use(u, is_pointwise_fn) for u in use.users)

    return torch.Tag.pointwise in target.tags or is_pointwise_fn(target)


def gen_gm_and_inputs(
    target: Any, args: list[Any], kwargs: dict[str, Any]
) -> tuple[GraphModule, list[torch.Tensor]]:
    g = torch.fx.Graph()
    graph_args: list[torch.Tensor] = []

    def add_tensor_arg(arg: torch.Tensor) -> Node:
        graph_args.append(arg)
        return g.placeholder(f"arg{len(graph_args)}")

    node = g.call_function(
        target, *tree_map_only(torch.Tensor, add_tensor_arg, (args, kwargs))
    )
    if (
        len(target._schema.returns) == 1
        and str(target._schema.returns[0].type) == "Tensor"
    ):
        node = (node,)  # type: ignore[assignment]
    g.output(node)

    gm = torch.fx.GraphModule({}, g)
    return gm, graph_args


def synchronize(device: str = "cuda") -> None:
    if device == "cpu":
        return
    device_interface = get_interface_for_device(device)
    if device_interface.is_available():
        device_interface.synchronize()


def timed(
    model: Callable[..., Any],
    example_inputs: Sequence[Any],
    times: int = 1,
    device: str = "cuda",
) -> float:
    synchronize(device)
    torch.manual_seed(1337)
    t0 = time.perf_counter()
    for _ in range(times):
        result = model(*example_inputs)
        synchronize(device)
    t1 = time.perf_counter()
    # GC the result after timing
    assert result is not None  # type: ignore[possibly-undefined]
    return t1 - t0


def print_performance(
    model: Callable[..., Any],
    example_inputs: Sequence[Any] = (),
    times: int = 10,
    repeat: int = 10,
    baseline: float = 1.0,
    device: str = "cuda",
) -> float:
    timings = torch.tensor(
        [timed(model, example_inputs, times, device) for _ in range(repeat)]
    )
    took = torch.median(timings) / times
    print(f"{took / baseline:.6f}")
    return took.item()


def precompute_method(obj: Any, method: str) -> None:
    """Replace obj.method() with a new method that returns a precomputed constant."""
    result = getattr(obj, method)()
    setattr(obj, method, lambda: result)


def precompute_methods(obj: Any, methods: list[str]) -> None:
    """Replace methods with new methods that returns a precomputed constants."""
    for method in methods:
        precompute_method(obj, method)


def cmp(a: int, b: int) -> int:
    return int(a > b) - int(a < b)


def pad_listlike(x: Union[int, Sequence[int]], size: int) -> Sequence[int]:
    if isinstance(x, int):
        return [x] * size
    if len(x) == 1:
        return type(x)([x[0]]) * size  # type: ignore[call-arg, operator, return-value]
    return x


# Used to ensure that iterating over a set is deterministic
def tuple_sorted(x: tuple[_T, ...]) -> list[_T]:
    if len(x) == 0:
        return []

    def sort_func(elem: _T) -> str:
        if isinstance(elem, str):
            return elem

        from .scheduler import BaseSchedulerNode

        assert isinstance(elem, BaseSchedulerNode)
        return elem.get_name()

    return sorted(x, key=sort_func)


P = ParamSpec("P")
RV = TypeVar("RV", covariant=True)


class CachedMethod(Protocol, Generic[P, RV]):
    @staticmethod
    def clear_cache(cache: Any) -> None:
        ...

    def __call__(self, *args: P.args, **kwargs: P.kwargs) -> RV:
        ...


# See https://github.com/python/mypy/issues/13222#issuecomment-1193073470 to understand the type signature
def cache_on_self(fn: Callable[Concatenate[Any, P], RV]) -> CachedMethod[P, RV]:
    name = fn.__name__
    key = f"__{name}_cache"

    # wrapper is likely on the hot path, compile a specialized version of it
    ctx = {"fn": fn}
    exec(
        f"""\
        def {name}_cache_on_self(self):
            try:
                return self.{key}
            except AttributeError:
                rv = fn(self)
                object.__setattr__(self, "{key}", rv)
                return rv
        """.lstrip(),
        ctx,
    )
    wrapper = functools.wraps(fn)(ctx[f"{name}_cache_on_self"])

    def clear_cache(self: Any) -> None:
        if hasattr(self, key):
            delattr(self, key)

    wrapper.clear_cache = clear_cache  # type: ignore[attr-defined]
    return wrapper  # type: ignore[return-value]


def aggregate_origins(
    node_schedule: Union[Sequence[BaseSchedulerNode], ExternKernel],
) -> OrderedSet[Node]:
    from . import ir

    if isinstance(node_schedule, list):
        return functools.reduce(
            operator.or_,
            [
                node.node.origins
                for node in node_schedule
                if hasattr(node, "node") and node.node
            ],
            OrderedSet(),
        )
    elif isinstance(node_schedule, ir.ExternKernel):
        return node_schedule.origins
    else:
        return OrderedSet()


def get_fused_kernel_name(
    node_schedule: Sequence[BaseSchedulerNode],
    descriptive_names: Literal[True, "torch", "original_aten", "inductor_node"],
) -> str:
    all_origins = aggregate_origins(node_schedule)
    if descriptive_names == "original_aten":
        # Bases the kernel name off of the top-level aten operator (i.e. pre-decompositions)
        sources = [
            origin.meta["original_aten"]._overloadpacket.__name__
            for origin in all_origins
            if origin.op == "call_function"
            and "original_aten" in origin.meta
            and origin.meta["original_aten"] is not None
        ]
        sources = sorted(OrderedSet(sources))
    elif descriptive_names == "torch":
        # Bases the kernel name off of the top-level "torch" operator (i.e. post-dynamo graph)
        sources = []
        for origin in all_origins:
            if origin.op == "call_function" and "source_fn_stack" in origin.meta:
                source_fn = origin.meta["source_fn_stack"][-1]
                if isinstance(source_fn[1], str):
                    sources.append(source_fn[1])
                else:
                    sources.append(source_fn[1].__name__)
        sources = sorted(OrderedSet(sources))
    elif descriptive_names == "inductor_node":
        sources = [
            origin.name for origin in all_origins if origin.op == "call_function"
        ]
    else:
        raise NotImplementedError
    sources = sources
    return "_".join(["fused"] + sources)


def get_kernel_metadata(
    node_schedule: Union[Sequence[BaseSchedulerNode], ExternKernel],
    wrapper: PythonWrapperCodegen,
) -> tuple[str, str]:
    all_origins = aggregate_origins(node_schedule)
    inductor_nodes = [origin for origin in all_origins if origin.op == "call_function"]

    from_node_dict = collections.defaultdict(list)
    original_aten_dict = collections.defaultdict(list)

    # Attempt to sort `inductor_nodes` topologically. Note that the case
    # where `inductor_nodes` contains nodes from multiple graph instances
    # is not supported. An example of this is conditional statements.
    single_graph = None
    if len(inductor_nodes):
        unique_graphs = OrderedSet(n.graph for n in inductor_nodes)
        if len(unique_graphs) == 1:
            single_graph = inductor_nodes[0].graph
            # create a map of idx -> node and cache it
            if not hasattr(single_graph, "_inductor_kernel_metadata_node_to_idx_map"):
                node_to_idx_map = {}
                for idx, n in enumerate(single_graph.nodes):
                    node_to_idx_map[n] = idx
                single_graph._inductor_kernel_metadata_node_to_idx_map = node_to_idx_map  # type: ignore[attr-defined]
            inductor_nodes.sort(
                key=lambda n: single_graph._inductor_kernel_metadata_node_to_idx_map[n]  # type: ignore[attr-defined]
            )

    for node in inductor_nodes:
        if "original_aten" in node.meta and node.meta["original_aten"] is not None:
            key = str(node.meta["original_aten"]._overloadpacket)
            original_aten_dict[key].append(node.name)
        if "from_node" in node.meta:
            key = node.meta["from_node"][0].name
            from_node_dict[key].append(node.name)
    sort_str = "Topologically Sorted" if single_graph is not None else "Unsorted"
    metadata = (
        f"{wrapper.comment} {sort_str} Source Nodes: [{', '.join(from_node_dict.keys())}], "
        f"Original ATen: [{', '.join(original_aten_dict.keys())}]"
    )

    # trace back to original node here
    detailed_metadata = [f"{wrapper.comment} Source node to ATen node mapping:"]
    for original_node, nodes in sorted(from_node_dict.items()):
        detailed_metadata.append(
            f"{wrapper.comment}   {original_node} => {', '.join(sorted(nodes))}"
        )

    # print the aot_autograd graph fragment
    if single_graph is not None:
        detailed_metadata.append(f"{wrapper.comment} Graph fragment:")
        for n in inductor_nodes:
            # TODO(future): maybe refactor torch/fx/graph.py to make it easy to
            # generate python code for graph fragments
            detailed_metadata.append(f"{wrapper.comment}   {n.format_node()}")

    return metadata, "\n".join(detailed_metadata)


def dominated_nodes(
    initial_queue: Iterable[torch.fx.Node],
    skip_filter: Optional[Callable[[Any], bool]] = None,
) -> OrderedSet[torch.fx.Node]:
    """Returns the set of nodes whose values depend on those within initial_queue"""
    initial_queue = list(initial_queue)
    dominated_set = OrderedSet(initial_queue)

    while initial_queue:
        node = initial_queue.pop()
        for user in node.users:
            if skip_filter and skip_filter(user):
                continue
            if user not in dominated_set:
                dominated_set.add(user)
                initial_queue.append(user)

    return dominated_set


def gather_origins(
    args: Sequence[IRNode], kwargs: dict[str, IRNode]
) -> OrderedSet[IRNode]:
    import itertools

    from . import ir

    def is_unrealized_node(n: IRNode) -> bool:
        if isinstance(n, ir.TensorBox):
            return is_unrealized_node(n.data)
        if isinstance(n, ir.StorageBox):
            return is_unrealized_node(n.data)
        return isinstance(n, ir.IRNode) and isinstance(n, ir.Pointwise)

    kwarg_origins = [val.origins for val in kwargs.values() if is_unrealized_node(val)]
    arg_origins = [arg.origins for arg in args if is_unrealized_node(arg)]
    return OrderedSet(itertools.chain(*arg_origins, *kwarg_origins))


def sympy_str(expr: sympy.Expr) -> str:
    """
    Normal sympy str is very slow, this is a lot faster.  The result are
    somewhat worse, as it doesn't do as much simplification.  So don't
    use this for final codegen.
    """
    if isinstance(expr, sympy.Symbol):
        return expr.name
    if isinstance(expr, sympy.Add):
        return " + ".join(map(sympy_str, expr.args))
    if isinstance(expr, sympy.Mul):
        return " * ".join(map(sympy_str, expr.args))

    if isinstance(expr, (ModularIndexing, CleanDiv, FloorDiv, Identity)):
        return f"{expr.func.__name__}({', '.join(map(sympy_str, expr.args))})"
    return str(expr)


def get_bounds_index_expr(index: sympy.Expr) -> ValueRanges[Any]:
    from .virtualized import V

    # If this expression does not come from an FX node, we compute its bounds
    if (
        config.compute_all_bounds
        and (fx_node := getattr(V.interpreter, "current_node", None))
        and fx_node.target != "index_expr"
    ):
        return bound_sympy(index)
    else:
        return ValueRanges.unknown()


def prefix_is_reduction(prefix: str) -> bool:
    return prefix[0] == "r"


def sympy_index_symbol_with_prefix(prefix: SymT, idx: int) -> sympy.Symbol:
    """
    Used to generate an integer-nonnegative symbol.
    """
    # This should never be used for creating shape/stride symbols, as those
    # should all be allocated before Inductor.
    assert prefix != SymT.SIZE
    # NOTE: shape symbols are positive (> 0), but index variables are only
    # non-negative (>= 0).
    return make_symbol(prefix, idx, integer=True, nonnegative=True)


def generate_assert(check: bool) -> bool:
    return (check or config.debug_index_asserts) and config.assert_indirect_indexing


def sympy_index_symbol(name: str) -> sympy.Symbol:
    """
    Used to generate an integer-nonnegative symbol.
    """
    # This should never be used for creating shape/stride symbols, as those
    # should all be allocated before Inductor.
    assert name[0] != "s"
    # NOTE: shape symbols are positive (> 0), but index variables are only
    # non-negative (>= 0).
    return sympy.Symbol(name, integer=True, nonnegative=True)


def sympy_subs(expr: sympy.Expr, replacements: dict[sympy.Expr, Any]) -> sympy.Expr:
    """
    When the passed replacement symbol v is a string, it is converted to a symbol with name v that
    have the same replaced expression integer and nonnegative properties.
    """

    def to_symbol(
        replaced: sympy.Expr, replacement: Union[sympy.Expr, str]
    ) -> sympy.Symbol:
        assert isinstance(replaced, sympy.Expr)
        if isinstance(replacement, str):
            return sympy.Symbol(
                replacement,
                integer=replaced.is_integer,  # type: ignore[attr-defined]
                nonnegative=replaced.is_nonnegative,  # type: ignore[attr-defined]
            )
        else:
            return replacement

    # xreplace is faster than subs, but is way more picky
    return sympy.sympify(expr).xreplace(
        {k: to_symbol(k, v) for k, v in replacements.items()}
    )


def is_symbolic(a: Any) -> TypeGuard[Union[torch.SymInt, torch.Tensor]]:
    return isinstance(a, torch.SymInt) or (
        isinstance(a, torch.Tensor)
        and any(is_symbolic(x) for x in itertools.chain(a.size(), a.stride()))
    )


def any_is_symbolic(*args: Any) -> bool:
    return any(is_symbolic(a) for a in args)


def get_first_incompatible_cudagraph_node(
    gm: torch.fx.GraphModule,
) -> Optional[torch.fx.Node]:
    from torch.fx.experimental.symbolic_shapes import free_unbacked_symbols

    forbidden_set = OrderedSet(
        [
            "aten._fused_moving_avg_obs_fq_helper.default",
            "aten._fused_moving_avg_obs_fq_helper_functional.default",
            "fbgemm.dense_to_jagged.default",
            "fbgemm.jagged_to_padded_dense.default",
            "run_and_save_rng_state",
            "run_with_rng_state",
            "aten._local_scalar_dense",
            # Technically, it's not necessary to ban this, because an
            # assert_scalar with constant arguments can be validly run
            # with CUDA graphs, but the operator is also pointless with
            # constant arguments, so might as well ban
            "aten._assert_scalar",
        ]
    )
    if torch.are_deterministic_algorithms_enabled():
        forbidden_set.update(
            (
                "aten._unsafe_index_put.default",
                "aten._unsafe_masked_index_put_accumulate.default",
                "aten.index_put.default",
                "aten.index_put_.default",
                "aten.scatter.src",
                "aten.scatter.reduce",
                "aten.scatter.value_reduce",
                "aten.scatter_add_",
                "aten.scatter_add.default",
                "aten.scatter_reduce.two",
                "aten.scatter_reduce_.two",
                "aten.scatter_reduce.two_out",
            )
        )

    for node in gm.graph.nodes:
        if str(node.target) in forbidden_set:
            return node
        if (val := node.meta.get("val")) is not None and free_unbacked_symbols(val):
            return node
    return None


def output_node(gm: torch.fx.GraphModule) -> Node:
    """Get the output node from an FX graph"""
    last_node = next(iter(reversed(gm.graph.nodes)))
    assert last_node.op == "output"
    return last_node


_registered_caches: list[Any] = []


def clear_on_fresh_inductor_cache(obj: Any) -> Any:
    """
    Use this decorator to register any caches that should be cache_clear'd
    with fresh_inductor_cache().
    """
    if not hasattr(obj, "cache_clear") or not callable(obj.cache_clear):
        raise AttributeError(f"{obj} does not have a cache_clear method")

    _registered_caches.append(obj)
    return obj


def clear_inductor_caches() -> None:
    """
    Clear all registered caches.
    """
    for obj in _registered_caches:
        obj.cache_clear()


@contextlib.contextmanager
def fresh_inductor_cache(
    cache_entries: Optional[dict[str, Any]] = None,
    dir: Optional[str] = None,
    delete: bool = True,
) -> Iterator[None]:
    """
    Contextmanager that provides a clean tmp cachedir for inductor.

    Optionally, pass a dict as 'cache_entries' to get a list of filenames and sizes
    generated with this cache instance.
    """
    clear_inductor_caches()

    inductor_cache_dir = tempfile.mkdtemp(dir=dir)
    try:
        with mock.patch.dict(
            os.environ, {"TORCHINDUCTOR_CACHE_DIR": inductor_cache_dir}
        ):
            log.debug("Using inductor cache dir %s", inductor_cache_dir)
            triton_cache_dir = os.path.join(inductor_cache_dir, "triton")
            with mock.patch.dict(os.environ, {"TRITON_CACHE_DIR": triton_cache_dir}):
                yield
                if isinstance(cache_entries, dict):
                    assert len(cache_entries) == 0, "expected empty cache_entries dict"
                    if os.path.exists(triton_cache_dir):
                        files = os.listdir(triton_cache_dir)
                        cache_entries.update(
                            {
                                f: os.path.getsize(os.path.join(triton_cache_dir, f))
                                for f in files
                                if ".lock" not in f
                            }
                        )
        if delete:
            shutil.rmtree(
                inductor_cache_dir,
                # Let's not fail if we can't clean up the temp dir. Also note that for
                # Windows, we can't delete the loaded modules because the module binaries
                # are open.
                onerror=lambda func, path, exc_info: log.warning(
                    "Failed to remove temporary cache dir at %s",
                    inductor_cache_dir,
                    exc_info=exc_info,
                ),
            )
    except Exception:
        log.warning("on error, temporary cache dir kept at %s", inductor_cache_dir)
        raise
    finally:
        clear_inductor_caches()


def argsort(seq: Sequence[Any]) -> list[int]:
    # preserve original order for equal strides
    getter = seq.__getitem__
    a_r = range(len(seq))
    return list(reversed(sorted(a_r, key=getter, reverse=True)))  # noqa: C413


def argsort_sym(
    shape_env: ShapeEnv, seq: Sequence[Union[int, torch.SymInt, sympy.Expr]]
) -> list[int]:
    def cmp(a: tuple[int, sympy.Expr], b: tuple[int, sympy.Expr]) -> int:
        a_idx, a_val = a
        b_idx, b_val = b

        def evaluate(expr: Union[bool, torch.SymInt, sympy.Expr]) -> bool:
            if isinstance(expr, bool):
                return expr
            return shape_env.evaluate_expr(expr, size_oblivious=True)

        if evaluate(a_val < b_val):
            return -1
        if evaluate(a_val > b_val):
            return 1
        # If strides are the same, prefer the original order.
        # (this matches argsort's algorithm).
        # For strides = [2048, 2048, 16, 1], this is
        # [3, 2, 1, 0].
        if a_idx < b_idx:
            return 1
        if a_idx > b_idx:
            return -1
        return 0

    # Strategy: convert all symints to sympy.Expr, then use a custom comparator
    exprs = [
        (idx, s.node.expr if isinstance(s, torch.SymInt) else s)
        for idx, s in enumerate(seq)
    ]
    exprs = sorted(exprs, key=functools.cmp_to_key(cmp))
    result = [idx for idx, _ in exprs]
    return result


@functools.lru_cache(8)
def get_dtype_size(dtype: torch.dtype) -> int:
    return torch.empty((), dtype=dtype).element_size()


class LineContext(NamedTuple):
    context: Any


class IndentedBuffer:
    tabwidth = 4

    def __init__(self, initial_indent: int = 0) -> None:
        self._lines: list[Union[DeferredLineBase, LineContext, str]] = []
        self._indent = initial_indent

    def getvaluewithlinemap(self) -> tuple[str, list[tuple[int, LineContext]]]:
        buf = StringIO()
        p = 1
        linemap = []
        for li in self._lines:
            if isinstance(li, DeferredLineBase):
                line = li()
                if line is None:
                    continue
            elif isinstance(li, LineContext):
                linemap.append((p, li.context))
                continue
            else:
                line = li
            assert isinstance(line, str)
            buf.write(line)
            buf.write("\n")
            p += 1 + line.count("\n")
        return buf.getvalue(), linemap

    def getvalue(self) -> str:
        v, _ = self.getvaluewithlinemap()
        return v

    def getrawvalue(self) -> str:
        buf = StringIO()
        for li in self._lines:
            if isinstance(li, DeferredLineBase):
                line = li()
                if line is None:
                    continue
            elif isinstance(li, LineContext):
                continue
            else:
                line = li
            assert isinstance(line, str)
            # backslash implies line continuation
            if line.endswith("\\"):
                buf.write(line[:-1])
            else:
                buf.write(line)
                buf.write("\n")
        return buf.getvalue()

    def clear(self) -> None:
        self._lines.clear()

    def __bool__(self) -> bool:
        return bool(self._lines)

    def prefix(self) -> str:
        return " " * (self._indent * self.tabwidth)

    def newline(self) -> None:
        self.writeline("\n")

    def writeline(self, line: Union[LineContext, DeferredLineBase, str]) -> None:
        if isinstance(line, LineContext):
            self._lines.append(line)
        elif isinstance(line, DeferredLineBase):
            self._lines.append(line.with_prefix(self.prefix()))
        elif line.strip():
            self._lines.append(f"{self.prefix()}{line}")
        else:
            self._lines.append("")

    def writelines(
        self, lines: Sequence[Union[LineContext, DeferredLineBase, str]]
    ) -> None:
        for line in lines:
            self.writeline(line)

    def indent(self, offset: int = 1) -> contextlib.AbstractContextManager[None]:
        @contextlib.contextmanager
        def ctx() -> Iterator[None]:
            self._indent += offset
            try:
                yield
            finally:
                self._indent -= offset

        return ctx()

    def do_indent(self, offset: int = 1) -> None:
        self._indent += offset

    def do_unindent(self, offset: int = 1) -> None:
        self._indent -= offset

    def splice(
        self, other_code: Union[IndentedBuffer, str], strip: bool = False
    ) -> None:
        if isinstance(other_code, IndentedBuffer):
            dedent = float("inf")
            for line in other_code._lines:
                if not isinstance(line, LineContext) and line:
                    dedent = min(dedent, len(line) - len(line.lstrip()))
            if math.isinf(dedent):
                dedent = 0
            for line in other_code._lines:
                if isinstance(line, LineContext):
                    self._lines.append(line)
                else:
                    IndentedBuffer.writeline(self, line[int(dedent) :])
        else:
            other_code = textwrap.dedent(other_code)
            if strip:
                other_code = other_code.lstrip()
            if not other_code:
                return
            other_code = other_code.rstrip()
            for s in other_code.split("\n"):
                self.writeline(s)

    def map(self, func: Callable[[Any], Any]) -> IndentedBuffer:
        res = IndentedBuffer(initial_indent=self._indent)
        res._lines = [func(line) for line in self._lines]
        return res

    def __repr__(self) -> str:
        return f"{type(self)}({self.getvalue()})"

    def __add__(self, other: Self) -> IndentedBuffer:
        assert self._indent == other._indent
        res = IndentedBuffer(initial_indent=self._indent)
        # TODO(rec): or should this be self.__class__(initial_indent=self._indent)?
        res.writelines(self._lines)
        res.writelines(other._lines)
        return res


class FakeIndentedBuffer(IndentedBuffer):
    def __init__(self) -> None:
        super().__init__()

    def __getattribute__(self, name: str) -> Any:
        if name == "__class__":  # Allow access to the class attribute
            return object.__getattribute__(self, name)
        raise RuntimeError(
            f"Tried to call self.{name} on FakeIndentedBuffer. This buffer"
            "is currently used on TritonTemplateKernel to prevent actual"
            "writes to the body without explicitly specifying the body with"
            "`TritonTemplateKernel.set_subgraph_body(name)`"
        )


@contextlib.contextmanager
def restore_stdout_stderr() -> Iterator[None]:
    initial_stdout, initial_stderr = sys.stdout, sys.stderr
    try:
        yield
    finally:
        sys.stdout, sys.stderr = initial_stdout, initial_stderr


class DeferredLineBase:
    """A line that can be 'unwritten' at a later time"""

    def __init__(self, line: str):
        if not line.strip():
            line = ""
        self.line = line

    def __call__(self) -> Union[str, None]:
        """Returns either self.line or None to indicate the line has been 'unwritten'"""
        raise NotImplementedError

    def _new_line(self, line: str) -> Self:
        """Returns a new deferred line with the same condition"""
        raise NotImplementedError

    def with_prefix(self, prefix: str) -> Self:
        return self._new_line(f"{prefix}{self.line}")

    def lstrip(self) -> Self:
        return self._new_line(self.line.lstrip())

    def __getitem__(self, index: Union[int, slice]) -> Self:
        return self._new_line(self.line[index])

    def __bool__(self) -> bool:
        return bool(self.line)

    def __len__(self) -> int:
        return len(self.line)


class DelayReplaceLine(DeferredLineBase):
    """At end of codegen call `line.replace(key, value_fn())`"""

    def __init__(self, key: str, value_fn: Callable[[], str], line: str):
        super().__init__(line)
        self.key = key
        self.value_fn = value_fn

    def __call__(self) -> str:
        return self.line.replace(self.key, self.value_fn())

    def _new_line(self, line: str) -> DelayReplaceLine:
        return DelayReplaceLine(self.key, self.value_fn, line)


@functools.lru_cache(None)
def is_big_gpu(index_or_device: Union[int, torch.device] = 0) -> bool:
    if isinstance(index_or_device, torch.device):
        device = index_or_device
    else:
        device = torch.device(get_gpu_type(), index_or_device)

    prop = DeviceProperties.create(device)

    # SM logic is not relevant to ROCm gpus
    # Arbitrarily skipping the older models
    if torch.version.hip:
        assert prop.major is not None
        if prop.major < 9 or prop.major == 10:
            log.warning("GPU arch does not support max_autotune_gemm mode usage")
            return False
        return True

    min_sms = 16 if device.type == "xpu" else 68  # 3080
    avail_sms = prop.multi_processor_count
    if avail_sms < min_sms:
        log.warning(
            "Not enough SMs to use max_autotune_gemm mode",
            extra={"min_sms": min_sms, "avail_sms": avail_sms},
        )
        return False
    return True


@functools.lru_cache
def get_num_sms() -> int:
    return torch.cuda.get_device_properties("cuda").multi_processor_count


def get_tma_workspace_arg(
    num_tma_descriptors: int,
    device: torch.device,
) -> WorkspaceArg:
    """Builds and returns a WorkspaceArg for the device side TMA workspace buffer."""
    from .codegen.common import WorkspaceArg, WorkspaceZeroMode

    zero_mode = WorkspaceZeroMode.from_bool(False)
    size = get_num_sms() * num_tma_descriptors * TMA_DESCRIPTOR_SIZE
    return WorkspaceArg(
        count=size,
        zero_mode=zero_mode,
        device=device,
        outer_name=WorkspaceArg.unique_name(),
    )


def use_max_autotune() -> bool:
    return (
        config.max_autotune or config.max_autotune_gemm or config.search_autotune_cache
    )


def _use_template_for_gpu(
    layout: Layout, allowed_layout_dtypes: list[torch.dtype]
) -> bool:
    return (
        is_gpu(layout.device.type)
        and layout.dtype in allowed_layout_dtypes
        and is_big_gpu(layout.device)
    )


def _use_autotune_backend(backend: str) -> bool:
    return backend.upper() in [
        x.strip() for x in config.max_autotune_gemm_backends.upper().split(",")
    ]


def _use_conv_autotune_backend(backend: str) -> bool:
    return backend.upper() in [
        x.strip() for x in config.max_autotune_conv_backends.upper().split(",")
    ]


def use_triton_template(
    layout: Layout, *, enable_int32: bool = False, enable_float8: bool = False
) -> bool:
    from .codegen.common import BackendFeature, has_backend_feature

    layout_dtypes = [torch.float16, torch.bfloat16, torch.float32]
    if enable_int32:
        layout_dtypes = [torch.float16, torch.bfloat16, torch.float32, torch.int32]
    if enable_float8:
        layout_dtypes.extend([torch.float8_e4m3fn, torch.float8_e5m2])
    return (
        (
            (
                is_gpu(layout.device.type)
                and _use_template_for_gpu(layout, layout_dtypes)
            )
            or (layout.device.type == "cpu" and layout.dtype in layout_dtypes)
        )
        and use_max_autotune()
        and _use_autotune_backend("TRITON")
        and has_backend_feature(layout.device, BackendFeature.TRITON_TEMPLATES)
    )


def use_triton_tma_template(*matrices: IRNode) -> bool:
    from torch.utils._triton import has_triton_tma_device

    from .virtualized import V

    def _is_tma_compatible(x: IRNode) -> bool:
        if len(x.get_size()) != 2:
            return False

        dtype = x.get_dtype()
        if dtype not in (torch.float16, torch.bfloat16):
            return False

        layout = x.get_layout()
        transposed = layout.is_transposed()
        if not (layout.is_contiguous() or transposed):
            return False

        inner_dim = layout.size[1]
        if transposed:
            inner_dim = layout.size[0]
        inner_bytes = inner_dim * dtype.itemsize
        return V.graph.sizevars.statically_known_multiple_of(inner_bytes, TMA_ALIGNMENT)

    return (
        config.triton.enable_persistent_tma_matmul
        and has_triton_tma_device()
        and all(_is_tma_compatible(m) for m in matrices)
    )


def use_cutlass_template(layout: Layout, m: int, n: int, k: int) -> bool:
    from .virtualized import V

    gemm_size = V.graph.sizevars.size_hint(m * n * k, fallback=-1)
    if gemm_size <= 0 or gemm_size < config.cuda.cutlass_backend_min_gemm_size:
        return False
    from .codegen.cuda.cutlass_utils import try_import_cutlass

    # Do not use cutlass template on ROCm
    if torch.version.hip:
        return False

    layout_dtypes = [torch.float16, torch.bfloat16, torch.float32, torch.int32]
    res = (
        _use_template_for_gpu(layout, layout_dtypes)
        and use_max_autotune()
        and _use_autotune_backend("CUTLASS")
    )

    if res:
        if not try_import_cutlass():
            log.warning(
                "Failed to import CUTLASS lib. Please check whether "
                "_inductor.config.cuda.cutlass_dir is set correctly. "
                "Skipping CUTLASS backend for now."
            )
            return False
    return res


@functools.lru_cache(None)
def _rocm_native_device_arch_name(device: str) -> str:
    return torch.cuda.get_device_properties(device).gcnArchName


@functools.lru_cache(None)
def try_import_ck_lib() -> (
    tuple[Optional[str], Callable[[], list[Any]], Callable[[], list[Any]], Type[Any]]
):
    try:
        import ck4inductor  # type: ignore[import]
        from ck4inductor.universal_gemm.gen_instances import (  # type: ignore[import]
            gen_ops_library,
            gen_ops_preselected,
        )
        from ck4inductor.universal_gemm.op import (  # type: ignore[import]
            CKGemmOperation,
        )

        package_dirname = os.path.dirname(ck4inductor.__file__)
    except ImportError:

        def gen_ops_library() -> list[Any]:
            return []

        def gen_ops_preselected() -> list[Any]:
            return []

        class CKGemmOperation:  # type: ignore[no-redef]
            pass

        package_dirname = None
    return package_dirname, gen_ops_library, gen_ops_preselected, CKGemmOperation


def use_ck_template(layout: Layout) -> bool:
    # config knobs check 1
    if not use_max_autotune():
        return False
    # platform check
    if not torch.version.hip:
        return False
    # tensors must be on GPU
    if not layout.device.type == "cuda":
        return False
    # hardware check
    # if config arch list is not specified, get the native arch from the device properties
    native_arch = _rocm_native_device_arch_name(layout.device)
    requested_archs = {k.split(":")[0]: k for k in config.rocm.arch} or {
        native_arch.split(":")[0]: native_arch
    }
    requested_supported_archs = [
        requested_archs[k]
        for k in requested_archs.keys() & config.rocm.ck_supported_arch
    ]
    if not requested_supported_archs:
        return False
    # supported input dtypes
    if layout.dtype not in [torch.float16, torch.bfloat16, torch.float32]:
        return False

    ck_package_dirname, _, _, _ = try_import_ck_lib()

    if not ck_package_dirname:
        log.warning("Please pip install Composable Kernel package")
        return False

    if config.is_fbcode():
        config.rocm.ck_dir = ck_package_dirname

    if not config.rocm.ck_dir:
        log.warning("Please set TORCHINDUCTOR_CK_DIR env variable")
        return False

    if ck_package_dirname != config.rocm.ck_dir:
        log.warning("Invalid path to CK library")
        return False

    return True


def use_ck_gemm_template(layout: Layout, m: int, n: int, k: int) -> bool:
    from .virtualized import V

    return (
        _use_autotune_backend("CK")
        and use_ck_template(layout)
        and V.graph.sizevars.size_hint(m * n * k, fallback=-1) > 0
    )


def use_ck_conv_template(layout: Layout) -> bool:
    return _use_conv_autotune_backend("CK") and use_ck_template(layout)


def _use_template_for_cpu(layout: Layout) -> bool:
    return use_max_autotune() and layout.device.type == "cpu"


def use_cpp_bmm_template(
    layout: Layout, mat1: Union[ReinterpretView, Buffer], mat2: IRNode
) -> bool:
    from .ir import Layout

    assert isinstance(mat1.layout, Layout)

    return (
        use_cpp_gemm_template(layout, mat1, mat2, require_constant_mat2=False)
        and mat1.layout.is_contiguous()
    )


def use_cpp_gemm_template(
    layout: Layout,
    mat1: IRNode,
    mat2: IRNode,
    mat2_transposed: bool = False,
    require_constant_mat2: bool = True,
) -> bool:
    from . import ir
    from .codegen.cpp_micro_gemm import create_micro_gemm
    from .codegen.cpp_utils import get_gemm_template_output_and_compute_dtype
    from .kernel.mm_common import mm_args

    if not _use_template_for_cpu(layout) or not _use_autotune_backend("CPP"):
        return False

    if not config.cpp.weight_prepack:
        return False

    int8_gemm = mat1.get_dtype() in [torch.uint8, torch.int8]
    layout_dtypes = [torch.float32, torch.bfloat16, torch.half, torch.uint8]
    m, n, k, layout, mat1, mat2 = mm_args(
        mat1,
        mat2,
        out_dtype=layout.dtype if int8_gemm else None,
        mat2_transposed=mat2_transposed,
    )

    # TODO(jgong5): support dynamic shapes for n or k
    if has_free_symbols((n, k)):
        return False
    if isinstance(mat2, ir.BaseView):
        mat2 = mat2.unwrap_view()

    output_dtype, _ = get_gemm_template_output_and_compute_dtype(mat1.get_dtype())
    micro_gemm = create_micro_gemm(
        "micro_gemm",
        m,
        n,
        k,
        input_dtype=mat1.get_dtype(),
        input2_dtype=mat2.get_dtype(),
        output_dtype=output_dtype,
        num_threads=parallel_num_threads(),
    )

    def is_last_dim_stride1(x: IRNode) -> bool:
        x.freeze_layout()
        return x.get_stride()[-1] == 1

    return (
        layout.dtype in layout_dtypes
        and micro_gemm is not None
        and is_last_dim_stride1(mat1)  # TODO(jgong5): support transposed input
        and isinstance(mat2, ir.StorageBox)
        and (mat2.is_module_buffer() or not require_constant_mat2)
    )


def use_aten_gemm_kernels() -> bool:
    return not use_max_autotune() or _use_autotune_backend("ATEN")


class DebugDirManager:
    counter = itertools.count(0)
    prev_debug_name: str

    def __init__(self) -> None:
        self.id = next(DebugDirManager.counter)

    def __enter__(self) -> None:
        self.prev_debug_name = torch._dynamo.config.debug_dir_root
        self.new_name = f"{self.prev_debug_name}_tmp_{self.id}"
        torch._dynamo.config.debug_dir_root = self.new_name

    def __exit__(self, *args: Any) -> None:
        shutil.rmtree(self.new_name)
        torch._dynamo.config.debug_dir_root = self.prev_debug_name


def run_and_get_code(
<<<<<<< HEAD
    fn: Callable[..., Any], *args: Any, **kwargs: Any
) -> tuple[Any, list[str]]:
=======
    fn: Callable[P, _T],
    *args: P.args,
    **kwargs: P.kwargs,
) -> tuple[_T, list[str]]:
>>>>>>> 550441a8
    from .graph import GraphLowering

    source_codes: list[str] = []

    def save_output_code(code: str) -> None:
        source_codes.append(code)

    with mock.patch.object(GraphLowering, "save_output_code", save_output_code):
        torch._dynamo.reset()
        result = fn(*args, **kwargs)
    return result, source_codes


def run_and_get_kernels(
    fn: Callable[..., Any], *args: Any, **kwargs: Any
) -> tuple[Any, list[str]]:
    result, source_codes = run_and_get_code(fn, *args, **kwargs)
    kernels = []
    for code in source_codes:
        kernels.extend(re.findall(r"'''.*?'''", code, re.DOTALL))
    return result, kernels


def run_fw_bw_and_get_code(fn: Callable[..., Any]) -> tuple[Any, list[str]]:
    def run_with_backward() -> Any:
        result = fn()
        result.sum().backward()
        return result

    return run_and_get_code(run_with_backward)


def get_code(fn: Callable[..., Any], *args: Any, **kwargs: Any) -> list[str]:
    """Get the inductor-generated code, but skip any actual compilation or running."""
    from .graph import GraphLowering

    source_codes: list[str] = []

    def save_output_code(code: str) -> None:
        source_codes.append(code)

    def patched_compile_to_module(self: GraphLowering) -> Any:
        class DummyModule:
            """This is empty to replace the generated triton module"""

            def __init__(self) -> None:
                pass

            def call(self, *args: Any, **kwargs: Any) -> None:
                # Don't do anything when called
                pass

        code, _ = (
            self.codegen_with_cpp_wrapper() if self.cpp_wrapper else self.codegen()
        )
        # Skip all the actual compiling.
        nonlocal save_output_code
        save_output_code(code)

        return DummyModule()

    with mock.patch.object(
        GraphLowering, "compile_to_module", patched_compile_to_module
    ), mock.patch.object(GraphLowering, "save_output_code", save_output_code):
        torch._dynamo.reset()
        # Note the return here is None
        _ = fn(*args, **kwargs)

    return source_codes


def get_triton_code(fn: Callable[..., Any], *args: Any, **kwargs: Any) -> str:
    source_codes = get_code(fn, *args, **kwargs)
    # Can have two outputs if backwards was eagerly compiled
    assert (
        1 <= len(source_codes) <= 2
    ), f"expected one or two code outputs got {len(source_codes)}"
    return source_codes[0]


def run_and_get_triton_code(fn: Callable[..., Any], *args: Any, **kwargs: Any) -> str:
    _, source_codes = run_and_get_code(fn, *args, **kwargs)
    # Can have two outputs if backwards was eagerly compiled
    assert (
        1 <= len(source_codes) <= 2
    ), f"expected one or two code outputs got {len(source_codes)}"
    return source_codes[0]


def run_and_get_graph_lowering(
    fn: Callable[..., Any], *args: Any, **kwargs: Any
) -> tuple[Any, list[GraphLowering]]:
    from torch._inductor.graph import GraphLowering
    from torch._inductor.output_code import CompiledFxGraph

    real_init = CompiledFxGraph.__init__
    graph_lowerings = []

    def fake_init(*args: Any, **kwargs: Any) -> None:
        real_init(*args, **kwargs)
        graph = args[2]
        assert isinstance(graph, GraphLowering)
        graph_lowerings.append(graph)

    with mock.patch.object(CompiledFxGraph, "__init__", fake_init):
        result = fn(*args, **kwargs)

    return result, graph_lowerings


@contextlib.contextmanager
def override_lowering(
    aten_op: Callable[..., Any], override_fn: Callable[..., Any]
) -> Iterator[None]:
    """
    Override the lowering of aten_op with override_fn.
    The first argument of override_fn is the original lowering fn.
    """
    from torch._inductor import lowering

    orig_fn = lowering.lowerings[aten_op]
    try:
        lowering.lowerings[aten_op] = functools.partial(override_fn, orig_fn)
        yield
    finally:
        lowering.lowerings[aten_op] = orig_fn


def add_scheduler_init_hook(
    pre_fn: Callable[..., Any], post_fn: Optional[Callable[..., Any]] = None
) -> Any:
    """
    Add hook functions to be called at the beginning and end of Scheduler.__init__.
    Used for unit tests.
    """
    from torch._inductor.scheduler import Scheduler

    orig_fn = Scheduler.__init__

    def wrapper(scheduler: Any, nodes: Any) -> Any:
        pre_fn(scheduler, nodes)
        out = orig_fn(scheduler, nodes)
        if post_fn:
            post_fn(scheduler, nodes)
        return out

    return unittest.mock.patch.object(Scheduler, "__init__", wrapper)


def developer_warning(msg: str) -> None:
    """
    Warnings that will be actionable for PyTorch developers, but not
    end users.  Allows us to easily disable them in stable releases but
    keep them on for nightly builds.
    """
    if config.developer_warnings:
        log.warning(msg)
    else:
        log.info(msg)


def get_benchmark_name() -> Optional[str]:
    """
    An experimental API used only when config.benchmark_kernel is true.

    The benchmark name is only available at codegen time. So we can not
    directly call it in benchmark_all_kernels which is run after codegen.

    The function assumes the argument after --only is the benchmark name.
    It works for torchbench.py/hugginface.py/timm_models.py. But for ad-hoc
    scripts, this function may return None.

    There are 2 flavors of --only argument we need handle:
    1. --only model_name
    2. --only=model_name
    """
    try:
        idx = sys.argv.index("--only")
        if (
            idx + 1 < len(sys.argv)
            and len(sys.argv[idx + 1]) > 0
            and sys.argv[idx + 1][0] != "-"
        ):
            return sys.argv[idx + 1]
    except ValueError:
        pass

    for arg in sys.argv:
        if arg.startswith("--only="):
            return arg[len("--only=") :]

    return None


def is_ones(items: Sequence[Any]) -> bool:
    return all(x == 1 for x in items)


def is_zeros(items: Sequence[Any]) -> bool:
    return all(x == 0 for x in items)


def is_cpu_device(inputs: Sequence[torch.Tensor]) -> bool:
    return all(
        item.device == torch.device("cpu")
        for item in inputs
        if isinstance(item, torch.Tensor)
    )


def get_sympy_Expr_dtype(val: sympy.Expr) -> torch.dtype:
    assert isinstance(
        val, sympy.Expr
    ), "only support sympy.Expr as input to get_sympy_Expr_dtype"
    if val.is_integer:  # type: ignore[attr-defined]
        return torch.int64
    else:
        return torch.float64


@contextlib.contextmanager
def maybe_profile(should_profile: bool, *args: Any, **kwargs: Any) -> Iterator[Any]:
    if should_profile:
        with torch.profiler.profile(*args, **kwargs) as p:
            yield p
    else:
        yield


def parallel_num_threads() -> int:
    threads = config.cpp.threads
    if threads < 1:
        threads = torch.get_num_threads()
    return threads


@functools.lru_cache(None)
def get_backend_num_stages() -> int:
    from .runtime.triton_helpers import get_backend_options

    options = get_backend_options()
    return options.get("num_stages", 2 if torch.version.hip else 3)


@functools.lru_cache(None)
def get_device_tflops(dtype: torch.dtype) -> int:
    from triton.testing import get_max_simd_tflops, get_max_tensorcore_tflops

    assert dtype in (torch.float16, torch.bfloat16, torch.float32)

    if inspect.signature(get_max_simd_tflops).parameters.get("clock_rate"):
        # Triton API change in https://github.com/openai/triton/pull/2293
        from torch._utils_internal import max_clock_rate

        sm_clock = max_clock_rate()
        if dtype in (torch.float16, torch.bfloat16):
            return get_max_tensorcore_tflops(dtype, sm_clock)

        if torch.backends.cuda.matmul.allow_tf32:
            return get_max_tensorcore_tflops(torch.float32, sm_clock)
        else:
            return get_max_simd_tflops(torch.float32, sm_clock)
    else:
        if dtype in (torch.float16, torch.bfloat16):
            return get_max_tensorcore_tflops(dtype)

        if torch.backends.cuda.matmul.allow_tf32:
            return get_max_tensorcore_tflops(torch.float32)
        else:
            return get_max_simd_tflops(torch.float32)


@functools.lru_cache(None)
def get_gpu_dram_gbps() -> int:
    from triton.testing import get_dram_gbps

    return get_dram_gbps()


def get_gpu_shared_memory() -> int:
    from triton.runtime import driver

    return driver.active.utils.get_device_properties(0).get("max_shared_mem", 0)


def is_welford_reduction(reduction_type: str) -> bool:
    return reduction_type.startswith("welford")


def reduction_num_outputs(reduction_type: str) -> int:
    return 3 if is_welford_reduction(reduction_type) else 1


def is_linux() -> bool:
    return platform.system() == "Linux"


def is_windows() -> bool:
    return sys.platform == "win32"


def has_free_symbols(itr: Iterable[Any]) -> bool:
    return any(isinstance(x, sympy.Expr) and not x.is_number for x in itr)


def is_dynamic(*args: Any) -> bool:
    from . import ir

    for t in args:
        if isinstance(
            t, (ir.TensorBox, ir.StorageBox, ir.BaseView, ir.ComputedBuffer, ir.Buffer)
        ):
            if has_free_symbols(t.maybe_get_size() or ()) or has_free_symbols(
                t.maybe_get_stride() or ()
            ):
                return True
        elif not isinstance(t, ir.IRNode):
            continue
        else:
            raise TypeError(f"unexpected type for is_dynamic {type(t)}")

    return False


# Placeholder strings used in triton codegen.
class Placeholder(enum.Enum):
    # The placeholder for the actual name of a triton kernel.
    # e.g. for "def triton_" it would be "triton_"
    KERNEL_NAME = "KERNEL_NAME"

    # The descriptive name of the triton kernel; when unique_kernel_names = False, this
    # placeholder will be replaced with a string with more information.
    DESCRIPTIVE_NAME = "DESCRIPTIVE_NAME"


def pass_execution_and_save(
    func: Callable[..., Any], gm: GraphModule, inp: Sequence[Any], msg: str
) -> None:
    from .pattern_matcher import stable_topological_sort

    with tempfile.NamedTemporaryFile(
        mode="w",
        encoding="utf-8",
        delete=False,
    ) as f:
        before_io = io.StringIO()
        after_io = io.StringIO()
        ShapeProp(gm=gm, fake_mode=detect_fake_mode(inp)).propagate(*inp)
        print(f"Before:\n{gm.graph}", file=f)
        print(gm.graph, file=before_io)
        start_time = datetime.now()
        with GraphTransformObserver(gm, msg):
            func(gm.graph)
        time_elapsed = datetime.now() - start_time
        # recompile graph
        stable_topological_sort(gm.graph)
        gm.graph.lint()
        gm.recompile()

        print(f"After:\n{gm.graph}", file=f)
        print(gm.graph, file=after_io)
        t = before_io.getvalue() == after_io.getvalue()
        log.info(
            "%s, save before/after graph to %s, graph before/after are the same = %s, time elapsed = %s",
            msg,
            f.name,
            t,
            time_elapsed,
        )


def is_multi_outputs_template(input_buf: Optional[Union[Buffer, Operation]]) -> bool:
    """
    Check if input buffer is a multi-outputs template buffer
    """
    from . import ir

    return isinstance(input_buf, ir.CppTemplateBuffer) and isinstance(
        input_buf.layout, ir.MultiOutputLayout
    )


def is_output_of_multi_outputs_template(
    input_buf: Optional[Union[Buffer, Operation]]
) -> bool:
    """
    Check if input buffer is a output of multi-outputs template buffer
    """
    from . import ir

    return (
        isinstance(input_buf, ir.MultiOutput)
        and len(input_buf.inputs) == 1
        and is_multi_outputs_template(input_buf.inputs[0])
    )


def is_collective(
    node: Optional[Union[Node, Operation]],
    op: Optional[torch._ops.OperatorBase] = None,
) -> bool:
    if node is None:
        return False

    from . import ir

    return (
        type(node) == ir._CollectiveKernel and (op is None or node.op_overload is op)
    ) or (
        # TODO: this is a temporary solution to ensure that we can identify torchrec's
        # communication ops. But in order to allow better communication and computation
        # overlap, torchrec's communication ops should be not used.
        type(node) == ir.FallbackKernel
        and (
            # NOTE: the `hasattr()` check is to bypass errors such as the following:
            # AttributeError: '_OpNamespace' 'torchrec' object has no attribute 'all_to_all_single'
            (
                hasattr(torch.ops.torchrec, "all_to_all_single")
                and node.op_overload == torch.ops.torchrec.all_to_all_single.default
            )
            or (
                hasattr(torch.ops.torchrec, "all_gather_into_tensor")
                and node.op_overload
                == torch.ops.torchrec.all_gather_into_tensor.default
            )
            or (
                hasattr(torch.ops.torchrec, "reduce_scatter_tensor")
                and node.op_overload == torch.ops.torchrec.reduce_scatter_tensor.default
            )
        )
    )


def is_wait(node: Optional[Union[IRNode, Operation]]) -> bool:
    from . import ir

    return type(node) == ir._WaitKernel


def contains_collective(snode: BaseSchedulerNode) -> bool:
    from torch._inductor.scheduler import GroupedSchedulerNode

    if isinstance(snode, GroupedSchedulerNode):
        return any(contains_collective(x) for x in snode.snodes)

    return is_collective(snode.node)


def contains_wait(snode: BaseSchedulerNode) -> bool:
    from torch._inductor.scheduler import GroupedSchedulerNode

    if isinstance(snode, GroupedSchedulerNode):
        return any(contains_wait(x) for x in snode.snodes)
    else:
        return is_wait(snode.node)


def is_fallback_op(
    node: Optional[Operation],
    op: Union[torch._ops.OpOverload, Collection[torch._ops.OpOverload]],
) -> bool:
    from . import ir

    if isinstance(op, torch._ops.OpOverload):
        op = [op]
    return isinstance(node, ir.FallbackKernel) and node.op_overload in op


def buf_name_to_fused_snode(
    buf_name: str, name_to_buf: dict[str, Any], name_to_fused_node: dict[str, Any]
) -> Any:
    return name_to_fused_node[name_to_buf[buf_name].defining_op.get_name()]


def find_recursive_deps_of_node(
    snode: BaseSchedulerNode,
    collected_node_set: MutableSet[BaseSchedulerNode],
    name_to_buf: dict[str, SchedulerBuffer],
    name_to_fused_node: dict[str, BaseSchedulerNode],
    criteria_cb: Callable[[Any], bool] = lambda snode: False,
) -> None:
    if criteria_cb(snode):
        return
    collected_node_set.add(snode)
    for dep in snode.unmet_dependencies:
        defining_op_for_dep = buf_name_to_fused_snode(
            dep.name, name_to_buf, name_to_fused_node
        )
        if defining_op_for_dep in collected_node_set:
            continue
        find_recursive_deps_of_node(
            defining_op_for_dep,
            collected_node_set,
            name_to_buf,
            name_to_fused_node,
            criteria_cb=criteria_cb,
        )


def find_recursive_users_of_node(
    snode: BaseSchedulerNode,
    collected_node_set: MutableSet[BaseSchedulerNode],
    name_to_buf: dict[str, SchedulerBuffer],
    name_to_fused_node: dict[str, BaseSchedulerNode],
    criteria_cb: Callable[[Any], bool] = lambda snode: False,
) -> None:
    if criteria_cb(snode):
        return
    collected_node_set.add(snode)
    for o in snode.get_outputs():
        for user in o.users:
            assert user.node is not None
            if user.node.get_name() == "OUTPUT":
                continue
            if user.node.get_name() not in name_to_fused_node:
                continue
            user_op = name_to_fused_node[user.node.get_name()]
            if user_op in collected_node_set:
                continue
            find_recursive_users_of_node(
                user_op,
                collected_node_set,
                name_to_buf,
                name_to_fused_node,
                criteria_cb=criteria_cb,
            )


def num_fw_fixed_arguments(dynamo_gm_num_inputs: int, aot_fw_gm_num_inputs: int) -> int:
    "Computes the number of inputs to the aot fw graph which have fixed addresses (params and buffers)"
    num_rng_seed_offset_inputs = (
        2 if torch._functorch.config.functionalize_rng_ops else 0
    )
    # AOT won't lift any parameters if we're inlining NN Modules
    # however desugaring subclasses will still add arguments
    # resulted in extra fixed inputs https://github.com/pytorch/pytorch/issues/130502
    if (
        torch._dynamo.config.inline_inbuilt_nn_modules
        and not torch._dynamo.utils.is_parameter_freezing()
    ):
        return 0

    return aot_fw_gm_num_inputs - dynamo_gm_num_inputs - num_rng_seed_offset_inputs


def count_tangents(fx_g: torch.fx.GraphModule) -> int:
    """
    Infers which inputs are static for a backwards graph
    """

    def is_saved_tensor(x: Node) -> bool:
        return (
            "tangents" not in x.name
            and "bwd_seed" not in x.name
            and "bwd_base_offset" not in x.name
        )

    arg_count = 0
    static_arg_idxs = []
    for n in fx_g.graph.nodes:
        if n.op == "placeholder":
            if is_saved_tensor(n):
                static_arg_idxs.append(arg_count)
            arg_count += 1

    assert static_arg_idxs == list(range(len(static_arg_idxs)))
    return len(static_arg_idxs)


@dataclasses.dataclass
class BoxedBool:
    value: bool

    def __bool__(self) -> bool:
        return self.value

    @staticmethod
    def disable(obj: Any) -> Union[BoxedBool, bool]:
        if isinstance(obj, BoxedBool):
            obj.value = False
            return obj
        return False


@contextlib.contextmanager
def collect_defined_kernels(kernel_list: list[str]) -> Iterator[None]:
    from .codegen.wrapper import PythonWrapperCodegen

    orig_define_kernel = PythonWrapperCodegen.define_kernel

    def define_kernel(
        self: PythonWrapperCodegen,
        kernel_name: str,
        kernel_code: str,
        metadata: Optional[str] = None,
        gpu: bool = True,
    ) -> Any:
        kernel_list.append(kernel_code)
        return orig_define_kernel(self, kernel_name, kernel_code, metadata, gpu)

    with mock.patch.object(PythonWrapperCodegen, "define_kernel", define_kernel):
        yield


def get_cloned_parameter_buffer_name(name: str) -> str:
    return name + "__original__"


def is_gpu(device: Optional[str]) -> bool:
    return device in GPU_TYPES


def device_need_guard(device: str) -> bool:
    return is_gpu(device)


def needs_fallback_due_to_atomic_add_limitations(dtype: torch.dtype) -> bool:
    # tl.atomic add has bfloat16 support in fbcode
    # but not in OSS https://github.com/pytorch/pytorch/issues/97016
    # we will fallback until the code is upstreamed to OSS
    if (
        config.is_fbcode()
        and dtype == torch.bfloat16
        and torch.cuda.is_available()
        and torch.cuda.get_device_capability() >= (9, 0)
    ):
        return False
    else:
        return dtype in OrderedSet([torch.int64, torch.bool, torch.bfloat16])


def use_scatter_fallback(
    op_overload: torch._ops.OpOverload,
    reduction_type: Optional[str],
    self_dtype: torch.dtype,
    src_dtype: torch.dtype,
    src_device_type: str,
    src_is_tensor: bool,
) -> bool:
    if (
        op_overload.overloadpacket
        in (torch.ops.aten.scatter_reduce_, torch.ops.aten.scatter_reduce)
        and reduction_type is None
    ):
        return False

    reduce_ty = (
        "add" if op_overload.overloadpacket == torch.ops.aten.scatter_ else "sum"
    )

    return (
        reduction_type not in (None, reduce_ty)
        or (
            src_is_tensor
            and is_gpu(src_device_type)
            and needs_fallback_due_to_atomic_add_limitations(src_dtype)
        )
        or (
            op_overload.overloadpacket == torch.ops.aten.scatter_reduce_
            and reduction_type == "sum"
            and src_is_tensor
            and src_device_type == "cpu"
            and config.cpp.fallback_scatter_reduce_sum
            and (config.cpp.dynamic_threads or parallel_num_threads() != 1)
        )
        or (reduction_type == reduce_ty and self_dtype in (torch.bool, torch.int64))
        or torch.are_deterministic_algorithms_enabled()
    )


def dump_node_schedule(node_schedule: Sequence[BaseSchedulerNode]) -> None:
    """
    An API that can be used in pdb to dump a node_schedule.
    Right mainly dump the read/write dependencies but can add more as needed.
    """
    from torch._inductor.codegen.simd import DisableReduction, EnableReduction
    from torch._inductor.scheduler import SchedulerNode

    print(f"Node schedule with {len(node_schedule)} nodes")
    for idx, node in enumerate(node_schedule):
        print(f" {idx:3}:")
        if node is EnableReduction:
            print("enable reduction")
        elif node is DisableReduction:
            print("disable reduction")
        elif isinstance(node, SchedulerNode):
            is_red = node.is_reduction()
            print(f"{'red' if is_red else 'pw'} scheduler node")
            if is_red:
                assert node.node is not None
                print(f"original reduction hint {node.node.data.reduction_hint}")  # type: ignore[attr-defined]
            print("ReadDep:")
            for dep in node.read_writes.reads:
                print(dep)
            print("WriteDep:")
            for dep in node.read_writes.writes:
                print(dep)
        else:
            raise RuntimeError(f"Unrecognized node type: {type(node)}")


def tensor_is_aligned(tensor: torch.Tensor) -> bool:
    # See Note: [Input Alignment handling in Inductor]
    # Right now, we don't try to guard on the alignment of the storage offset.
    # When this comment was written, non-symbolic storage_offsets are not guarded on
    # but symbolic storage_offsets are. For consistency, we suppress guard creation
    # upon performing this check: that ensures that we don't add recompiles when we
    # add this logic.
    from torch.fx.experimental.symbolic_shapes import statically_known_true

    return statically_known_true(
        (tensor.storage_offset() * get_dtype_size(tensor.dtype)) % GPU_ALIGN_BYTES == 0
    )


def should_assume_input_aligned(example_input: torch.Tensor) -> bool:
    # See Note: [Input Alignment handling in Inductor]

    # right now, we only care about alignment for cuda tensors.
    if not is_gpu(example_input.device.type):
        return False
    return config.assume_aligned_inputs or tensor_is_aligned(example_input)


def maybe_get_suppress_shape_guards_ctx() -> contextlib.AbstractContextManager[None]:
    # Try to get TracingContext.try_get().fake_mode.shape_env.suppress_guards()
    # If it's not available, return a nullcontext.

    # If we're dealing with cudagraphs, we might not have a tracing_context
    tracing_context = torch._guards.TracingContext.try_get()
    if not tracing_context:
        return contextlib.nullcontext()

    # In standalone inductor compile mode, we might not have a shape_env attached to the fake mode
    shape_env = tracing_context.fake_mode.shape_env
    if not shape_env:
        return contextlib.nullcontext()

    return shape_env.suppress_guards()


def run_and_get_cpp_code(
    fn: Callable[..., Any], *args: Any, **kwargs: Any
) -> tuple[Any, str]:
    # We use the patch context manager instead of using it as a decorator.
    # In this way, we can ensure that the attribute is patched and unpatched correctly
    # even if this run_and_get_cpp_code function is called multiple times.
    with unittest.mock.patch.object(config, "debug", True):
        torch._dynamo.reset()
        import io
        import logging

        log_capture_string = io.StringIO()
        ch = logging.StreamHandler(log_capture_string)
        from torch._inductor.codecache import output_code_log

        output_code_log.addHandler(ch)
        prev_level = output_code_log.level
        output_code_log.setLevel(logging.DEBUG)
        result = fn(*args, **kwargs)
        s = log_capture_string.getvalue()
        output_code_log.setLevel(prev_level)
        output_code_log.removeHandler(ch)
    return result, s


def shape_env_from_inputs(inputs: Sequence[InputType]) -> Optional[ShapeEnv]:
    fake_mode = detect_fake_mode(inputs)

    # TODO(voz): It would be nice to enable this assert, but there are lots of tests that
    # pass in real inputs for now.
    # if len(inputs) > 0:
    # assert fake_mode is not None, breakpoint()

    if fake_mode is not None:
        return fake_mode.shape_env

    # When there are no tensor inputs, get shape_env from the first SymInt.
    for input in inputs:
        if isinstance(input, torch.SymInt):
            return input.node.shape_env

    # TODO(voz): Should we always have one anyway?
    return None


def align_inputs_from_check_idxs(
    model: Callable[[list[InputType]], Any],
    inputs_to_check: Sequence[int],
) -> Callable[[list[InputType]], Any]:
    if len(inputs_to_check) == 0:
        return model

    def run(new_inputs: list[InputType]) -> Any:
        copy_misaligned_inputs(new_inputs, inputs_to_check)
        return model(new_inputs)

    return run


def clone_preserve_strides(x: torch.Tensor) -> torch.Tensor:
    if 0 in x.size():
        # Short-circuits if the shape has no elements
        needed_size = 0
    else:
        needed_size = (
            sum((shape - 1) * stride for shape, stride in zip(x.size(), x.stride())) + 1
        )
    buffer = torch.as_strided(x, (needed_size,), (1,)).clone()
    return torch.as_strided(buffer, x.size(), x.stride())


def copy_misaligned_inputs(
    new_inputs: list[InputType], check_inputs_idxs: Sequence[int]
) -> None:
    for i in check_inputs_idxs:
        _inp = new_inputs[i]
        assert isinstance(_inp, torch.Tensor)
        if _inp.data_ptr() % ALIGNMENT:
            new_inputs[i] = clone_preserve_strides(_inp)


def remove_unaligned_input_idxs(
    inputs: Sequence[InputType],
    static_input_idxs: Sequence[int],
) -> Sequence[int]:
    """
    We require all inputs to be aligned, so introduce a copy for any
    that aren't.
    """
    aligned_static_input_idxs = []
    for idx in static_input_idxs:
        input = inputs[idx]
        if isinstance(input, torch.Tensor) and (input.data_ptr() % ALIGNMENT) == 0:
            aligned_static_input_idxs.append(idx)
    if len(aligned_static_input_idxs) != len(static_input_idxs):
        return aligned_static_input_idxs
    return static_input_idxs


def expr_fits_within_32bit(e: sympy.Expr) -> bool:
    from .virtualized import V

    int_max = torch.iinfo(torch.int32).max
    size_hint = V.graph.sizevars.size_hint
    has_hint = V.graph.sizevars.shape_env.has_hint

    # Allow for unhinted e as long as we can still statically prove
    # (e.g., via ValueRanges) that it is still in bounds
    if V.graph.sizevars.is_expr_static_and_true(e <= int_max):
        return True
    # Otherwise, the hint MUST exist and be in range
    return has_hint(e) and size_hint(e) <= int_max


def set_tracing_context_output_strides(
    example_inputs: Sequence[Any], compiled_graph: CompiledFxGraph
) -> None:
    # Return the output strides to the caller via TracingContext
    context = torch._guards.TracingContext.try_get()
    if context is not None and context.output_strides is not None:
        assert len(context.output_strides) == 0
        shape_env = shape_env_from_inputs(example_inputs)
        assert compiled_graph.output_strides is not None
        for exprs in compiled_graph.output_strides:
            if exprs is None:
                context.output_strides.append(None)
            else:
                fakify_first_call = False
                if ctx := torch._guards.TracingContext.try_get():
                    fakify_first_call = ctx.fakify_first_call

                def map_expr(e: Any) -> Union[float, int, SymInt, SymFloat, SymBool]:
                    if shape_env is None:
                        return int(e)
                    if fakify_first_call:
                        return shape_env.deserialize_symexpr(e)
                    return shape_env.evaluate_symexpr(e)

                context.output_strides.append(
                    tuple(map_expr(e) for e in exprs)  # type: ignore[misc]
                )


def should_use_remote_fx_graph_cache() -> bool:
    if config.fx_graph_remote_cache is not None:
        return config.fx_graph_remote_cache
    if not config.is_fbcode():
        return False

    if torch._utils_internal.is_fb_unit_test():
        return False

    try:
        from torch._inductor.fb.remote_cache import REMOTE_CACHE_VERSION
    except ModuleNotFoundError:
        return False

    return REMOTE_CACHE_VERSION >= torch._utils_internal.justknobs_getval_int(
        "pytorch/remote_cache:fx_graph_memcache_version"
    )


def normalize_name(name: str) -> str:
    return re.sub(r"[^a-zA-Z0-9_]", "_", name)


# correct cases where Triton types names don't match PyTorch
_triton_type_mapping = {
    "tl.bool": "tl.int1",
    "tl.float8_e4m3fn": "tl.float8e4nv",
    "tl.float8_e5m2": "tl.float8e5",
    "tl.float8_e4m3fnuz": "tl.float8e4b8",
    "tl.float8_e5m2fnuz": "tl.float8e5b16",
}
_torch_triton_mapping = {v: k for k, v in _triton_type_mapping.items()}


_triton_type_re = re.compile(r"^.*[.]")


def triton_type(dtype: torch.dtype) -> str:
    """Convert torch.dtype to triton type"""
    triton_type_name = _triton_type_re.sub("tl.", str(dtype))
    return _triton_type_mapping.get(triton_type_name, triton_type_name)


def triton_type_to_torch(dtype: str) -> torch.dtype:
    adjusted_type = _torch_triton_mapping.get(dtype, dtype)
    type_name = adjusted_type.replace("tl.", "")
    out_dtype = getattr(torch, type_name)
    assert isinstance(out_dtype, torch.dtype)
    return out_dtype


def is_same_tensor(data: torch.Tensor, value: torch.Tensor) -> bool:
    return (
        not data.is_mkldnn
        and data.size() == value.size()
        and data.stride() == value.stride()
        and data.dtype == value.dtype
        and data.device == value.device
        and data.untyped_storage().data_ptr() == value.untyped_storage().data_ptr()
        and data.storage_offset() == value.storage_offset()
    )


def is_same_mkldnn_tensor(data: torch.Tensor, value: torch.Tensor) -> bool:
    return (
        data.is_mkldnn
        and data.size() == value.size()
        and data.dtype == value.dtype
        and data.device == value.device
        and torch.ops.mkldnn.data_ptr(data) == torch.ops.mkldnn.data_ptr(value)
    )


@functools.lru_cache(None)
def boolean_ops() -> tuple[str, ...]:
    return (
        "isinf",
        "isnan",
        "logical_not",
        "logical_and",
        "signbit",
        "and_",
        "le",
        "lt",
        "ge",
        "gt",
        "eq",
        "ne",
        "or_",  # TODO should remove this op
        "xor",
    )


@dataclasses.dataclass
class OpDtypeRule:
    type_promotion_kind: ELEMENTWISE_TYPE_PROMOTION_KIND
    override_return_dtype: Optional[torch.dtype]


op_dtype_propagation_rules: dict[str, OpDtypeRule] = {}


def register_op_dtype_propagation_rules(
    name: str,
    type_promotion_kind: ELEMENTWISE_TYPE_PROMOTION_KIND,
    override_return_dtype: Optional[torch.dtype],
) -> None:
    op_dtype_propagation_rules[name] = OpDtypeRule(
        type_promotion_kind, override_return_dtype
    )


def upcast_compute_type(dtype: torch.dtype) -> torch.dtype:
    """Maybe upcast [b]float16 to float32"""
    if config.triton.codegen_upcast_to_fp32 and (
        dtype in (torch.float16, torch.bfloat16)
    ):
        return torch.float32
    return dtype


KeyType = TypeVar("KeyType")
ValType = TypeVar("ValType")


class ScopedDict(MutableMapping[KeyType, ValType]):
    """
    A dictionary-like object that allows for scoped updates. It maintains
    an original dictionary and a set of new items that can override
    the original items within the scope.  The original dictionary is
    unmodified.
    """

    def __init__(self, original_dict: Mapping[KeyType, ValType]):
        self.original_dict = original_dict
        self.new_items: dict[KeyType, ValType] = {}

    def __getitem__(self, key: KeyType) -> ValType:
        if key in self.new_items:
            return self.new_items[key]
        return self.original_dict[key]

    def __setitem__(self, key: KeyType, value: ValType):
        self.new_items[key] = value

    def __contains__(self, key: object) -> bool:
        return key in self.new_items or key in self.original_dict

    def get(self, key: KeyType, default: Optional[ValType] = None) -> Optional[ValType]:  # type: ignore[override]
        if key in self.new_items:
            return self.new_items[key]
        return self.original_dict.get(key, default)

    def __len__(self) -> int:
        n = len(self.original_dict)
        for k in self.new_items:
            if k not in self.original_dict:
                n += 1
        return n

    def __iter__(self) -> Iterator[KeyType]:
        yield from self.original_dict
        for k in self.new_items:
            if k not in self.original_dict:
                yield k

    def __bool__(self) -> bool:
        return bool(self.original_dict or self.new_items)

    def __delitem__(self, key: KeyType) -> None:
        raise NotImplementedError


@dataclass_transform(frozen_default=True)
def ir_dataclass(cls: Optional[Type[Any]] = None, /, *, frozen: bool = True) -> Any:
    def wrap(cls: _T) -> _T:
        if sys.version_info >= (3, 10):
            return dataclasses.dataclass(cls, kw_only=True, frozen=frozen)  # type: ignore[call-overload]
        else:
            # Polyfill for python=3.9. kw_only simply introduces an extra check
            # that only kwargs are used (and is not available on 3.9)
            return dataclasses.dataclass(cls, frozen=frozen)

    if cls is None:
        return wrap
    return wrap(cls)


def get_donated_idxs() -> Optional[list[int]]:
    tracing_context = torch._guards.TracingContext.try_get()
    if tracing_context is not None and tracing_context.fw_metadata:
        return tracing_context.fw_metadata.bw_donated_idxs
    return None


def set_kernel_post_grad_provenance_tracing(
    node_schedule: Sequence[BaseSchedulerNode], kernel_name: str
) -> None:
    from .codegen.simd_kernel_features import DisableReduction, EnableReduction
    from .virtualized import V

    for node in node_schedule:
        if node not in (EnableReduction, DisableReduction):
            if node.node is not None:
                V.debug._inductor_triton_kernel_to_post_grad_node_info[kernel_name] = [
                    origin.name for origin in node.node.origins  # type: ignore[attr-defined]
                ]


class TritonAttrsDescriptorVersion(enum.Enum):
    V0_NO_TRITON = 0
    V1_COMPILER = 1  # triton.compiler.compiler.AttrsDescriptor
    V2_BACKENDS = 2  # triton.backends.compiler.AttrsDescriptor
    V3_BACKENDS_TUPLE = (
        3  # triton.backends.compiler.AttrsDescriptor, but with tuple support
    )
    V4_DICT = 4  # a raw dict


@functools.lru_cache(None)
def get_triton_attrs_descriptor_version() -> TritonAttrsDescriptorVersion:
    if importlib.util.find_spec("triton") is None:
        return TritonAttrsDescriptorVersion.V0_NO_TRITON

    import triton.backends.compiler
    import triton.compiler.compiler

    if hasattr(triton.backends.compiler, "AttrsDescriptor"):
        # Triton 3.2.0
        # AttrsDescriptor was moved from triton.compiler.compiler to triton.backends.compiler.
        # AttrsDescriptor and its serialization format were also changed.

        # TODO: implement V3_BACKENDS_TUPLE
        # On Dec 9, 2024, tuple support (triton #5220) was implemented and breaks handling.
        # We don't have a way to detect this (and haven't implemented this version)
        return TritonAttrsDescriptorVersion.V2_BACKENDS
    elif hasattr(triton.compiler.compiler, "AttrsDescriptor"):
        # Triton 3.0.0
        return TritonAttrsDescriptorVersion.V1_COMPILER
    else:
        # After Jan 1, 2025
        # AttrsDescriptor was removed and replaced with a raw dict.
        return TritonAttrsDescriptorVersion.V4_DICT


def triton_version_uses_attrs_dict() -> bool:
    return get_triton_attrs_descriptor_version() == TritonAttrsDescriptorVersion.V4_DICT<|MERGE_RESOLUTION|>--- conflicted
+++ resolved
@@ -30,13 +30,10 @@
     Collection,
     Generic,
     Iterator,
-<<<<<<< HEAD
     Literal,
-    MutableSet,
-=======
     Mapping,
     MutableMapping,
->>>>>>> 550441a8
+    MutableSet,
     NamedTuple,
     Optional,
     Protocol,
@@ -1548,15 +1545,10 @@
 
 
 def run_and_get_code(
-<<<<<<< HEAD
-    fn: Callable[..., Any], *args: Any, **kwargs: Any
-) -> tuple[Any, list[str]]:
-=======
     fn: Callable[P, _T],
     *args: P.args,
     **kwargs: P.kwargs,
 ) -> tuple[_T, list[str]]:
->>>>>>> 550441a8
     from .graph import GraphLowering
 
     source_codes: list[str] = []
@@ -2583,7 +2575,7 @@
             return self.new_items[key]
         return self.original_dict[key]
 
-    def __setitem__(self, key: KeyType, value: ValType):
+    def __setitem__(self, key: KeyType, value: ValType) -> None:
         self.new_items[key] = value
 
     def __contains__(self, key: object) -> bool:
