import collections
import contextlib
import functools
import inspect
import itertools
import logging
import math
import operator
import os
import platform
import shutil
import sys
import tempfile
import textwrap
import time
import unittest
from io import StringIO
from typing import (
    Any,
    Callable,
    Dict,
    Iterable,
    List,
    NamedTuple,
    Optional,
    Set,
    TypeVar,
    Union,
    ValuesView,
)
from unittest import mock

import sympy

import torch
from torch.fx.immutable_collections import immutable_list
from torch.utils._sympy.functions import CleanDiv, FloorDiv, ModularIndexing

from . import config
from .cuda_properties import current_device, get_device_capability

log = logging.getLogger(__name__)

_T = TypeVar("_T")
VarRanges = Dict[sympy.Expr, sympy.Expr]


def do_bench(*args, **kwargs):
    @functools.lru_cache(None)
    def load_triton():
        try:
            # NB: Lazily load triton, as importing triton is slow
            # see https://github.com/openai/triton/issues/1599
            from triton.testing import do_bench as triton_do_bench
        except ImportError:
            raise NotImplementedError("requires Triton")

        # triton PR https://github.com/openai/triton/pull/1513 change the
        # quantile fields name from 'percentiles' to 'quantiles'
        # and change the default value from (0.5, 0.2, 0.8) to None.
        # This may break inductor since a caller expects a tuple may get a item.
        #
        # Add a wrapper to maintain the same behavior for inductor.
        # Maybe we should have own implementation of this function?
        return triton_do_bench, (
            "quantiles"
            if inspect.signature(triton_do_bench).parameters.get("quantiles")
            is not None
            else "percentiles"
        )

    triton_do_bench, quantile_field_name = load_triton()

    if quantile_field_name not in kwargs:
        kwargs[quantile_field_name] = (0.5, 0.2, 0.8)
    return triton_do_bench(*args, **kwargs)[0]


@functools.lru_cache(None)
def has_triton() -> bool:
    if not torch.cuda.is_available():
        return False
    try:
        import triton

        return triton is not None and get_device_capability() >= (7, 0)
    except ImportError:
        return False


@functools.lru_cache(None)
def has_torchvision_roi_align() -> bool:
    try:
        from torchvision.ops import roi_align  # noqa: F401

        return roi_align is not None and hasattr(
            getattr(torch.ops, "torchvision", None), "roi_align"
        )
    except ImportError:
        return False


def conditional_product(*args):
    return functools.reduce(operator.mul, [x for x in args if x])


def decode_device(device: Union[Optional[torch.device], str]) -> torch.device:
    if device is None:
        return torch.tensor(0.0).device  # default device
    if isinstance(device, str):
        device = torch.device(device)
    if device.type == "cuda" and device.index is None:
        return torch.device("cuda", index=current_device())
    return device


def sympy_product(it):
    return functools.reduce(operator.mul, it, sympy.Integer(1))


def sympy_dot(seq1, seq2):
    assert len(seq1) == len(seq2)
    return sympy.expand(sum(a * b for a, b in zip(seq1, seq2)))


def unique(it: Iterable[_T]) -> ValuesView[_T]:
    return {id(x): x for x in it}.values()


def ceildiv(numer: int, denom: int) -> int:
    # TODO: There is a bug in a call to this function, to repro:
    # python benchmarks/dynamo/huggingface.py --inductor -d cuda --accuracy
    # --amp --only YituTechConvBert --dynamic-shapes
    assert isinstance(numer, int) and isinstance(
        denom, int
    ), f"{numer}: {type(numer)}, {denom}: {type(denom)}"
    return -(numer // -denom)


def next_power_of_2(n: int) -> int:
    """Return the smallest power of 2 greater than or equal to n"""
    assert n <= 2**32, "32-bit only"
    n -= 1
    n |= n >> 1
    n |= n >> 2
    n |= n >> 4
    n |= n >> 8
    n |= n >> 16
    n += 1
    return n


def convert_shape_to_inductor(lst: List[Union[int, torch.SymInt]]) -> List[sympy.Expr]:
    """
    Gets the shape and stride of a tensor. For non-symbolic tensors, this is
    trivial. But for symbolic tensors, we need to map from SymIntNode into
    sympy.Expr.
    """
    return [
        i.node.expr if isinstance(i, torch.SymInt) else sympy.Integer(i) for i in lst
    ]


def convert_shape_to_symint(
    lst: List[Union[int, sympy.Expr]]
) -> List[Union[int, torch.SymInt]]:
    """
    Takes a list of shapes from Inductor and converts them into symints (or just
    ints if all shapes are static).
    """
    from .virtualized import V

    return [
        i
        if isinstance(i, int)
        else int(i)
        if isinstance(i, sympy.Integer)
        else V.graph.sizevars.shape_env.create_symintnode(i, hint=None)
        for i in lst
    ]


def gen_gm_and_inputs(target, args, kwargs):
    g = torch.fx.Graph()
    g_args = []
    a_args = []
    for n, arg in enumerate(args):
        if isinstance(arg, torch.Tensor):
            g_args.append(g.placeholder(f"arg{n}"))
            a_args.append(arg)
        else:
            g_args.append(arg)
    assert all(not isinstance(x, torch.Tensor) for x in kwargs.values())
    node = g.call_function(target, tuple(g_args), kwargs)
    if (
        len(target._schema.returns) == 1
        and str(target._schema.returns[0].type) == "Tensor"
    ):
        node = (node,)
    g.output(node)

    gm = torch.fx.GraphModule({}, g)
    return gm, a_args


def synchronize():
    if torch.cuda.is_available():
        torch.cuda.synchronize()


def timed(model: Callable[..., Any], example_inputs, times: int = 1) -> float:
    synchronize()
    torch.manual_seed(1337)
    t0 = time.perf_counter()
    for _ in range(times):
        result = model(*example_inputs)
        synchronize()
    t1 = time.perf_counter()
    # GC the result after timing
    assert result is not None
    return t1 - t0


def print_performance(fn, args=(), times=10, repeat=10, baseline=1.0):
    timings = torch.tensor([timed(fn, args, times) for _ in range(repeat)])
    took = torch.median(timings)
    print(f"{took/baseline:.6f}")
    return took


def precompute_method(obj: Any, method: str):
    """Replace obj.method() with a new method that returns a precomputed constant."""
    result = getattr(obj, method)()
    setattr(obj, method, lambda: result)


def precompute_methods(obj: Any, methods: List[str]):
    """Replace methods with new methods that returns a precomputed constants."""
    for method in methods:
        precompute_method(obj, method)


def cmp(a, b) -> int:
    return int(a > b) - int(a < b)


def pad_listlike(x, size):
    if len(x) == 1:
        return type(x)([x[0]]) * size
    else:
        return x


def cache_on_self(fn):
    key = f"__{fn.__name__}_cache"

    @functools.wraps(fn)
    def wrapper(self):
        if not hasattr(self, key):
            setattr(self, key, fn(self))
        return getattr(self, key)

    return wrapper


def aggregate_origins(node_schedule):
    from . import ir

    if isinstance(node_schedule, list):
        return functools.reduce(
            operator.or_,
            [
                node.node.origins
                for node in node_schedule
                if hasattr(node, "node") and node.node
            ],
            set(),
        )
    elif isinstance(node_schedule, ir.ExternKernel):
        return node_schedule.origins
    else:
        return set()


def get_fused_kernel_name(node_schedule, descriptive_names):
    all_origins = aggregate_origins(node_schedule)
    if descriptive_names == "original_aten":
        # Bases the kernel name off of the top-level aten operator (i.e. pre-decompositions)
        sources = [
            origin.meta["original_aten"]._overloadpacket.__name__
            for origin in all_origins
            if origin.op == "call_function" and "original_aten" in origin.meta
        ]
        sources = sorted(set(sources))
    elif descriptive_names == "torch":
        # Bases the kernel name off of the top-level "torch" operator (i.e. post-dynamo graph)
        sources = []
        for origin in all_origins:
            if origin.op == "call_function" and "source_fn" in origin.meta:
                if isinstance(origin.meta["source_fn"][1], str):
                    sources.append(origin.meta["source_fn"][1])
                else:
                    sources.append(origin.meta["source_fn"][1].__name__)
        sources = sorted(set(sources))
    elif descriptive_names == "inductor_node":
        sources = [
            origin.name for origin in all_origins if origin.op == "call_function"
        ]
    else:
        raise NotImplementedError
    sources = sources
    return "_".join(["fused"] + sources)


def get_kernel_metadata(node_schedule, wrapper):
    all_origins = aggregate_origins(node_schedule)
    inductor_nodes = [origin for origin in all_origins if origin.op == "call_function"]

    from_node_dict = collections.defaultdict(list)
    original_aten_dict = collections.defaultdict(list)
    for node in inductor_nodes:
        if "original_aten" in node.meta:
            key = str(node.meta["original_aten"]._overloadpacket)
            original_aten_dict[key].append(node.name)
        if "from_node" in node.meta:
            key = node.meta["from_node"][0][0]
            from_node_dict[key].append(node.name)
    metadata = (
        f"{wrapper.comment} Source Nodes: [{', '.join(sorted(from_node_dict.keys()))}], "
        f"Original ATen: [{', '.join(sorted(original_aten_dict.keys()))}]"
    )
    # trace back to original node here
    detailed_metadata = []
    for original_node, nodes in sorted(from_node_dict.items()):
        detailed_metadata.append(
            f"{wrapper.comment} {original_node} => {', '.join(sorted(nodes))}"
        )
    return metadata, "\n".join(detailed_metadata)


def dominated_nodes(
    initial_queue: Iterable[torch.fx.Node], skip_filter=None
) -> Set[torch.fx.Node]:
    """Returns the set of nodes whose values depend on those within initial_queue"""
    initial_queue = list(initial_queue)
    dominated_set = set(initial_queue)

    while initial_queue:
        node = initial_queue.pop()
        for user in node.users:
            if skip_filter and skip_filter(user):
                continue
            if user not in dominated_set:
                dominated_set.add(user)
                initial_queue.append(user)

    return dominated_set


def gather_origins(args, kwargs):
    import itertools

    from . import ir

    def is_unrealized_node(n):
        if isinstance(n, ir.TensorBox):
            return is_unrealized_node(n.data)
        if isinstance(n, ir.StorageBox):
            return is_unrealized_node(n.data)
        return isinstance(n, ir.IRNode) and isinstance(n, ir.Pointwise)

    kwarg_origins = [val.origins for val in kwargs.values() if is_unrealized_node(val)]
    arg_origins = [arg.origins for arg in args if is_unrealized_node(arg)]
    return set(itertools.chain(*arg_origins, *kwarg_origins))


def sympy_str(expr: sympy.Expr) -> str:
    """
    Normal sympy str is very slow, this is a lot faster.  The result are
    somewhat worse, as it doesn't do as much simplification.  So don't
    use this for final codegen.
    """
    if isinstance(expr, sympy.Symbol):
        return expr.name
    if isinstance(expr, sympy.Add):
        return " + ".join(map(sympy_str, expr.args))
    if isinstance(expr, sympy.Mul):
        return " * ".join(map(sympy_str, expr.args))

    if isinstance(expr, (ModularIndexing, CleanDiv, FloorDiv)):
        return f"{expr.func.__name__}({', '.join(map(sympy_str, expr.args))})"
    return str(expr)


def sympy_symbol(name: str) -> sympy.Symbol:
    # This should never be used for creating shape/stride symbols, as those
    # should all be allocated before Inductor.
    assert name[0] != "s"
    # NOTE: shape symbols are positive (> 0), but index variables are only
    # non-negative (>= 0).
    return sympy.Symbol(name, integer=True, nonnegative=True)


def sympy_subs(expr: sympy.Expr, replacements: Dict[Any, Any]) -> sympy.Expr:
    """
    xreplace is faster than subs, but is way more picky
    """

    def promote_strings(key):
        if isinstance(key, str):
            return sympy_symbol(key)
        return key

    return expr.xreplace(
        {promote_strings(k): promote_strings(v) for k, v in replacements.items()}
    )


def free_symbol_startswith(index: sympy.Expr, prefix: str):
    return any(v.name.startswith(prefix) for v in index.free_symbols)


def free_symbol_has(index: sympy.Expr, pattern: str):
    return any(pattern in v.name for v in index.free_symbols)


def has_incompatible_cudagraph_ops(gm):
    forbidden_set = {
        "aten._fused_moving_avg_obs_fq_helper.default",
        "aten._fused_moving_avg_obs_fq_helper_functional.default",
        "aten.multinomial.default",
        "fbgemm.dense_to_jagged.default",
        "fbgemm.jagged_to_padded_dense.default",
        "run_and_save_rng_state",
        "run_with_rng_state",
    }
    if torch.are_deterministic_algorithms_enabled():
        forbidden_set.update(
            {
                "aten._unsafe_index_put.default",
                "aten.index_put.default",
                "aten.index_put_.default",
                "aten.scatter.src",
                "aten.scatter.reduce",
                "aten.scatter.value_reduce",
                "aten.scatter_add_",
                "aten.scatter_add.default",
                "aten.scatter_reduce.two",
                "aten.scatter_reduce_.two",
                "aten.scatter_reduce.two_out",
            }
        )
    for node in gm.graph.nodes:
        if str(node.target) in forbidden_set:
            return True
    return False


instance_descriptor = collections.namedtuple(
    "instance_descriptor",
    ["divisible_by_16", "equal_to_1", "ids_of_folded_args", "divisible_by_8"],
    defaults=[tuple(), tuple(), tuple(), tuple()],
)


@contextlib.contextmanager
def fresh_inductor_cache(cache_entries=None):
    """
    Contextmanager that provides a clean tmp cachedir for inductor.

    Optionally, pass a dict as 'cache_entries' to get a list of filenames and sizes
    generated with this cache instance.
    """
    with tempfile.TemporaryDirectory() as inductor_cache_dir:
        with mock.patch.dict(
            os.environ, {"TORCHINDUCTOR_CACHE_DIR": inductor_cache_dir}
        ):
            triton_cache_dir = os.path.join(inductor_cache_dir, "triton")
            with mock.patch.dict(os.environ, {"TRITON_CACHE_DIR": triton_cache_dir}):
                yield
                if isinstance(cache_entries, dict):
                    assert len(cache_entries) == 0, "expected empty cache_entries dict"
                    if os.path.exists(triton_cache_dir):
                        files = os.listdir(triton_cache_dir)
                        cache_entries.update(
                            {
                                f: os.path.getsize(os.path.join(triton_cache_dir, f))
                                for f in files
                                if ".lock" not in f
                            }
                        )


def argsort(seq) -> List[int]:
    # preserve original order for equal strides
    getter = seq.__getitem__
    a_r = range(len(seq))
    return list(reversed(sorted(a_r, key=getter, reverse=True)))  # noqa: C413


@functools.lru_cache(8)
def get_dtype_size(dtype):
    return torch.empty((), dtype=dtype).element_size()


class LineContext(NamedTuple):
    context: Any


class IndentedBuffer:
    tabwidth = 4

    def __init__(self, initial_indent=0):
        self._lines = []
        self._indent = initial_indent

    def getvaluewithlinemap(self):
        buf = StringIO()
        p = 1
        linemap = []
        for line in self._lines:
            if isinstance(line, DeferredLineBase):
                line = line()
                if line is None:
                    continue
            elif isinstance(line, LineContext):
                linemap.append((p, line.context))
                continue
            assert isinstance(line, str)
            buf.write(line)
            buf.write("\n")
            p += 1 + line.count("\n")
        return buf.getvalue(), linemap

    def getvalue(self):
        v, _ = self.getvaluewithlinemap()
        return v

    def getrawvalue(self):
        buf = StringIO()
        for line in self._lines:
            if isinstance(line, DeferredLineBase):
                line = line()
                if line is None:
                    continue
            elif isinstance(line, LineContext):
                continue
            assert isinstance(line, str)
            # backslash implies line continuation
            if line.endswith("\\"):
                buf.write(line[:-1])
            else:
                buf.write(line)
                buf.write("\n")
        return buf.getvalue()

    def clear(self):
        self._lines.clear()

    def __bool__(self):
        return bool(self._lines)

    def prefix(self):
        return " " * (self._indent * self.tabwidth)

    def writeline(self, line):
        if isinstance(line, LineContext):
            self._lines.append(line)
        elif isinstance(line, DeferredLineBase):
            self._lines.append(line.with_prefix(self.prefix()))
        elif line.strip():
            self._lines.append(f"{self.prefix()}{line}")
        else:
            self._lines.append("")

    def writelines(self, lines):
        for line in lines:
            self.writeline(line)

    def indent(self, offset=1):
        @contextlib.contextmanager
        def ctx():
            self._indent += offset
            try:
                yield
            finally:
                self._indent -= offset

        return ctx()

    def splice(self, other_code, strip=False):
        if isinstance(other_code, IndentedBuffer):
            dedent = float("inf")
            for line in other_code._lines:
                if not isinstance(line, LineContext) and line:
                    dedent = min(dedent, len(line) - len(line.lstrip()))
            if math.isinf(dedent):
                dedent = 0
            for line in other_code._lines:
                if isinstance(line, LineContext):
                    self._lines.append(line)
                else:
                    IndentedBuffer.writeline(self, line[int(dedent) :])
        else:
            other_code = textwrap.dedent(other_code)
            if strip:
                other_code = other_code.lstrip()
            if not other_code:
                return
            other_code = other_code.rstrip()
            for line in other_code.split("\n"):
                self.writeline(line)


class DeferredLineBase:
    """A line that can be 'unwritten' at a later time"""

    def __init__(self, line):
        if not line.strip():
            line = ""
        self.line = line

    def __call__(self) -> Optional[str]:
        """Returns either self.line or None to indicate the line has been 'unwritten'"""
        raise NotImplementedError()

    def _new_line(self, line: str) -> "DeferredLineBase":
        """Returns a new deferred line with the same condition"""
        raise NotImplementedError()

    def with_prefix(self, prefix):
        return self._new_line(f"{prefix}{self.line}")

    def lstrip(self):
        return self._new_line(self.line.lstrip())

    def __getitem__(self, index):
        return self._new_line(self.line[index])

    def __bool__(self):
        return bool(self.line)

    def __len__(self):
        return len(self.line)


@functools.lru_cache(None)
def is_big_gpu(index):
    sms = torch.cuda.get_device_properties(index).multi_processor_count
    if sms < 80:  # V100
        log.warning("not enough SMs to use max_autotune_gemm mode")
        return False
    return True


def use_triton_template(layout, *, enable_int32=False):
    layout_dtypes = [torch.float16, torch.bfloat16, torch.float32]
    if enable_int32:
        layout_dtypes = [torch.float16, torch.bfloat16, torch.float32, torch.int32]
    return (
        (
            config.max_autotune
            or config.max_autotune_gemm
            or config.search_autotune_cache
        )
        and "TRITON" in config.max_autotune_gemm_backends.upper().split(",")
        and layout.device.type == "cuda"
        and layout.dtype in layout_dtypes
        and is_big_gpu(layout.device.index or 0)
    )


def use_aten_gemm_kernels():
    return "ATEN" in config.max_autotune_gemm_backends.upper().split(",")


class DebugDirManager:
    counter = itertools.count(0)

    def __init__(self):
        self.id = next(DebugDirManager.counter)
        self.prev_debug_name = None

    def __enter__(self):
        self.prev_debug_name = torch._dynamo.config.debug_dir_root
        self.new_name = f"{self.prev_debug_name}_tmp_{self.id}"
        torch._dynamo.config.debug_dir_root = self.new_name

    def __exit__(self, *args):
        shutil.rmtree(self.new_name)
        torch._dynamo.config.debug_dir_root = self.prev_debug_name


def run_and_get_code(fn, *args, **kwargs):
    from .graph import GraphLowering

    compile_to_module = GraphLowering.compile_to_module
    source_codes = []

    def patched_compile_to_module(self):
        mod = compile_to_module(self)
        with open(mod.__file__) as f:
            source_codes.append(f.read())
        return mod

    with mock.patch.object(
        GraphLowering, "compile_to_module", patched_compile_to_module
    ):
        torch._dynamo.reset()
        result = fn(*args, **kwargs)
    return result, source_codes


def run_and_get_triton_code(fn, *args, **kwargs):
    _, source_codes = run_and_get_code(fn, *args, **kwargs)
    # Can have two outputs if backwards was eagerly compiled
    assert (
        1 <= len(source_codes) <= 2
    ), f"expected one or two code outputs got {len(source_codes)}"
    return source_codes[0]


@contextlib.contextmanager
def override_lowering(aten_op, override_fn):
    """
    Override the lowering of aten_op with overide_fn.
    The first argument of override_fn is the original lowering fn.
    """
    from torch._inductor import lowering

    orig_fn = lowering.lowerings[aten_op]
    try:
        lowering.lowerings[aten_op] = functools.partial(override_fn, orig_fn)
        yield
    finally:
        lowering.lowerings[aten_op] = orig_fn


def add_scheduler_init_hook(pre_fn, post_fn=None):
    """
    Add hook functions to be called at the beginning and end of Scheduler.__init__.
    Used for unit tests.
    """
    from torch._inductor.scheduler import Scheduler

    orig_fn = Scheduler.__init__

    def wrapper(scheduler, nodes):
        pre_fn(scheduler, nodes)
        out = orig_fn(scheduler, nodes)
        if post_fn:
            post_fn(scheduler, nodes)
        return out

    return unittest.mock.patch.object(Scheduler, "__init__", wrapper)


def developer_warning(msg):
    """
    Warnings that will be actionable for PyTorch developers, but not
    end users.  Allows us to easily disable them in stable releases but
    keep them on for nightly builds.
    """
    if config.developer_warnings:
        log.warning(msg)
    else:
        log.info(msg)


def get_num_bytes(*args: torch.Tensor, num_in_out_args: int = 0) -> int:
    """
    Return the total number of bytes the arguments of tensor type takes.

    For in/out args, tensor sizes are counted twice: once for reading and
    once for writing.

    The first num_in_out_args arguments are in out tensors.
    """
    return sum(
        arg.numel() * arg.element_size() * (1 + int(i < num_in_out_args))
        for i, arg in enumerate(args)
        if isinstance(arg, torch.Tensor)
    )


def create_bandwidth_info_str(ms, num_gb, gb_per_s, prefix="", suffix=""):
    info_str = f"{prefix}{ms:.3f}ms    \t{num_gb:.3f} GB \t {gb_per_s:7.2f}GB/s{suffix}"
    try:
        import colorama  # type: ignore[import]

        if ms > 0.012 and gb_per_s < 650:
            info_str = colorama.Fore.RED + info_str + colorama.Fore.RESET
    except ImportError:
        log.warning("Colorama is not installed. Install it if you want colored output")

    return info_str


def get_benchmark_name():
    """
    An experimental API used only when config.benchmark_kernel is true.

    The benchmark name is only available at codegen time. So we can not
    directly call it in benchmark_all_kernels which is run after codegen.

    The function assumes the argument after --only is the benchmark name.
    It works for torchbench.py/hugginface.py/timm_models.py. But for ad-hoc
    scripts, this function may return None.

    There are 2 flavors of --only argument we need handle:
    1. --only model_name
    2. --only=model_name
    """
    try:
        idx = sys.argv.index("--only")
        if (
            idx + 1 < len(sys.argv)
            and len(sys.argv[idx + 1]) > 0
            and sys.argv[idx + 1][0] != "-"
        ):
            return sys.argv[idx + 1]
    except ValueError:
        pass

    for arg in sys.argv:
        if arg.startswith("--only="):
            return arg[len("--only=") :]


def is_ones(items):
    return all(x == 1 for x in items)


def is_zeros(items):
    return all(x == 0 for x in items)


def is_cpu_device(inputs):
    return all(
        item.device == torch.device("cpu")
        for item in inputs
        if isinstance(item, torch.Tensor)
    )


def get_sympy_Expr_dtype(val: sympy.Expr) -> torch.dtype:
    assert isinstance(
        val, sympy.Expr
    ), "only support sympy.Expr as input to get_sympy_Expr_dtype"
    if val.is_integer:
        return torch.int64
    else:
        return torch.float64


@contextlib.contextmanager
def maybe_profile(should_profile, *args, **kwargs):
    if should_profile:
        with torch.profiler.profile(*args, **kwargs) as p:
            yield p
    else:
        yield


def triton_config_to_hashable(cfg):
    """
    Convert triton config to a tuple that can uniquely identify it. We can use
    the return value as a dictionary key.
    """
    items = sorted(cfg.kwargs.items())
    items.append(("num_warps", cfg.num_warps))
    items.append(("num_stages", cfg.num_stages))
    return tuple(items)


HAS_COLORAMA = True
try:
    import colorama
except ImportError:
    HAS_COLORAMA = False


def _color_text(msg, color):
    if not HAS_COLORAMA:
        return msg

    return getattr(colorama.Fore, color.upper()) + msg + colorama.Fore.RESET


def green_text(msg):
    return _color_text(msg, "green")


def yellow_text(msg):
    return _color_text(msg, "yellow")


def red_text(msg):
    return _color_text(msg, "red")


def blue_text(msg):
    return _color_text(msg, "blue")


@functools.lru_cache(None)
def python_type_to_schema_type():
    from . import ir

    PYTHON_TYPE_TO_SCHEMA_TYPE = {
        torch.dtype: "int",
        torch.device: "Device",
        bool: "bool",
        float: "float",
        ir.TensorBox: "Tensor",
    }
    return PYTHON_TYPE_TO_SCHEMA_TYPE


def may_get_optional_schema_type(schema_type, is_optional_arg):
    return f"Optional[{schema_type}]" if is_optional_arg else schema_type


def type_match(arg, arg_type, is_optional_arg):
    if isinstance(arg, immutable_list):
        if all(
            isinstance(x, int) or (isinstance(x, sympy.Symbol) and x.is_integer)
            for x in arg
        ):
            may_optional_schema_type = may_get_optional_schema_type(
                "List[int]", is_optional_arg
            )
            return may_optional_schema_type == str(arg_type)
        else:
            # TODO: add support here
            return False

    if arg.__class__ in python_type_to_schema_type():
        schema_type = python_type_to_schema_type()[arg.__class__]
        may_optional_schema_type = may_get_optional_schema_type(
            schema_type, is_optional_arg
        )
        return may_optional_schema_type == str(arg_type)

    # TODO: add support here
    return False


# torch/csrc/utils/python_arg_parser.cpp:FunctionSignature::parse
def schema_match(schema, args, kwargs):
    min_args = 0
    max_pos_args = 0
    for argument in schema.arguments:
        if not argument.has_default_value():
            min_args += 1
        if not argument.kwarg_only:
            max_pos_args += 1

    nargs = len(args)
    remaining_kwargs = len(kwargs)
    arg_pos = 0

    def args_error_message(nargs, max_pos_args, min_args):
        if min_args != max_pos_args:
            return f"takes from {min_args} to {max_pos_args} positional arguments but {nargs} were given"
        else:
            return f"takes {max_pos_args} positional arguments but {nargs} were given"

    def is_optional(arg):
        return "Optional" in str(arg.type)

    def allow_none(arg):
        return is_optional(arg) or arg.has_default_value()

    assert len(args) <= max_pos_args, args_error_message(
        len(args), max_pos_args, min_args
    )

    for argument in schema.arguments:
        obj = None
        is_kwd = False
        if arg_pos < nargs:
            if argument.kwarg_only:
                return False
            obj = args[arg_pos]
        elif kwargs:
            if argument.name in kwargs:
                obj = kwargs[argument.name]
                is_kwd = True

        if obj is None and not allow_none(argument):
            return False

        if obj is not None:
            expected_type = argument.type
            if not type_match(obj, expected_type, is_optional(argument)):
                return False

        if not is_kwd:
            arg_pos += 1
        elif (obj is None and is_optional(argument)) or obj is not None:
            remaining_kwargs -= 1

    if remaining_kwargs > 0:
        return False

    return True


def try_find_schema(schemas, args, kwargs):
    for schema in schemas:
        if schema_match(schema, args, kwargs):
            return schema

    return None


def get_device_tflops(dtype):
    from triton.testing import get_max_simd_tflops, get_max_tensorcore_tflops

    assert dtype in (torch.float16, torch.bfloat16, torch.float32)
    if dtype in (torch.float16, torch.bfloat16):
        return get_max_tensorcore_tflops(dtype)

    if torch.backends.cuda.matmul.allow_tf32:
        return get_max_tensorcore_tflops(torch.float32)
    else:
        return get_max_simd_tflops(torch.float32)


def get_gpu_dram_gbps():
    from triton.testing import get_dram_gbps

    return get_dram_gbps()


def is_welford_reduction(reduction_type):
    return reduction_type.startswith("welford")


def reduction_num_outputs(reduction_type):
    return 3 if is_welford_reduction(reduction_type) else 1


<<<<<<< HEAD
def has_free_symbols(itr):
    return any(hasattr(x, "free_symbols") and len(x.free_symbols) > 0 for x in itr)


def is_dynamic(*args):
    from . import ir

    for t in args:
        if isinstance(t, ir.TensorBox):
            if has_free_symbols(t.data.get_size()) or (
                hasattr(t.data, "get_stride") and has_free_symbols(t.data.get_stride())
            ):
                return True
        elif isinstance(t, (ir.StorageBox, ir.BaseView, ir.ComputedBuffer)):
            assert hasattr(t, "get_size") and hasattr(t, "get_stride")
            if has_free_symbols(t.get_size()) or has_free_symbols(t.get_stride()):
                return True
        elif not isinstance(t, ir.IRNode):
            continue
        else:
            raise TypeError(f"unexpected type for is_dynamic {type(t)}")

    return False


def is_linux() -> bool:
    return platform.system() == "Linux"
=======
# A utility function for easier AOTInductor testing
aot_inductor_launcher = """
    #include <c10/cuda/CUDAStream.h>
    #include <torch/csrc/inductor/aot_runtime/interface.h>

    void run(
            std::vector<at::Tensor>& input_tensors,
            std::vector<at::Tensor>& output_tensors) {
        AOTInductorModelContainerHandle container_handle;
        AOT_INDUCTOR_ERROR_CHECK(
            AOTInductorModelContainerCreate(&container_handle, 1 /*num_models*/))
        const auto& cuda_stream = c10::cuda::getCurrentCUDAStream();
        const auto stream_id = cuda_stream.stream();
        AOTInductorStreamHandle stream_handle =
            reinterpret_cast<AOTInductorStreamHandle>(stream_id);
        AOTInductorTensorHandle inputs_handle =
            reinterpret_cast<AOTInductorTensorHandle>(input_tensors.data());
        AOTInductorTensorHandle outputs_handle =
            reinterpret_cast<AOTInductorTensorHandle>(output_tensors.data());
        AOTInductorProxyExecutorHandle proxy_executor_handle = nullptr;

        AOT_INDUCTOR_ERROR_CHECK(AOTInductorModelContainerRun(
            container_handle,
            inputs_handle,
            input_tensors.size(),
            outputs_handle,
            output_tensors.size(),
            stream_handle,
            proxy_executor_handle));

        AOT_INDUCTOR_ERROR_CHECK(AOTInductorModelContainerDelete(container_handle));
    }
"""
>>>>>>> e40a4cf9
<|MERGE_RESOLUTION|>--- conflicted
+++ resolved
@@ -1042,35 +1042,10 @@
     return 3 if is_welford_reduction(reduction_type) else 1
 
 
-<<<<<<< HEAD
-def has_free_symbols(itr):
-    return any(hasattr(x, "free_symbols") and len(x.free_symbols) > 0 for x in itr)
-
-
-def is_dynamic(*args):
-    from . import ir
-
-    for t in args:
-        if isinstance(t, ir.TensorBox):
-            if has_free_symbols(t.data.get_size()) or (
-                hasattr(t.data, "get_stride") and has_free_symbols(t.data.get_stride())
-            ):
-                return True
-        elif isinstance(t, (ir.StorageBox, ir.BaseView, ir.ComputedBuffer)):
-            assert hasattr(t, "get_size") and hasattr(t, "get_stride")
-            if has_free_symbols(t.get_size()) or has_free_symbols(t.get_stride()):
-                return True
-        elif not isinstance(t, ir.IRNode):
-            continue
-        else:
-            raise TypeError(f"unexpected type for is_dynamic {type(t)}")
-
-    return False
-
-
 def is_linux() -> bool:
     return platform.system() == "Linux"
-=======
+
+
 # A utility function for easier AOTInductor testing
 aot_inductor_launcher = """
     #include <c10/cuda/CUDAStream.h>
@@ -1103,5 +1078,4 @@
 
         AOT_INDUCTOR_ERROR_CHECK(AOTInductorModelContainerDelete(container_handle));
     }
-"""
->>>>>>> e40a4cf9
+"""