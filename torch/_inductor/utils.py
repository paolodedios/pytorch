from __future__ import annotations

import collections
import contextlib
import dataclasses
import enum
import functools
import importlib
import inspect
import io
import itertools
import logging
import math
import operator
import os
import platform
import re
import shutil
import statistics
import sys
import sysconfig
import tempfile
import textwrap
import time
import unittest
from collections.abc import (
    Callable,
    Collection,
    Generator,
    Iterator,
    Mapping,
    MutableMapping,
    MutableSet,
)
from datetime import datetime
from io import StringIO
from typing import (
    Any,
    cast,
    Concatenate,
    Generic,
    Literal,
    NamedTuple,
    Optional,
    Protocol,
    TYPE_CHECKING,
    TypeAlias,
    TypeGuard,
    TypeVar,
    Union,
)
from typing_extensions import dataclass_transform, ParamSpec, Self
from unittest import mock

import sympy

import torch
import torch.utils._pytree as pytree
from torch._inductor.analysis.device_info import datasheet_tops
from torch._inductor.runtime.hints import DeviceProperties
from torch.utils._dtype_abbrs import dtype_abbrs
from torch.utils._ordered_set import OrderedSet
from torch.utils._pytree import tree_flatten, tree_map_only


if TYPE_CHECKING:
    from pathlib import Path

OPTIMUS_EXCLUDE_POST_GRAD = [
    "activation_quantization_aten_pass",
    "inductor_autotune_lookup_table",
]

from torch.fx.experimental.symbolic_shapes import (
    free_symbols,
    free_unbacked_symbols,
    IterateExprs,
    ShapeEnv,
)


if TYPE_CHECKING:
    from collections.abc import Iterable, Sequence, ValuesView

    from torch import SymBool, SymFloat, SymInt
    from torch._prims_common import ELEMENTWISE_TYPE_PROMOTION_KIND
    from torch.fx import GraphModule
    from torch.fx.node import Node

    from .codegen.common import WorkspaceArg
    from .codegen.wrapper import PythonWrapperCodegen
    from .dependencies import Dep
    from .graph import GraphLowering
    from .ir import Buffer, ExternKernel, IRNode, Layout, Operation, ReinterpretView
    from .output_code import CompiledFxGraph
    from .scheduler import BaseSchedulerNode, SchedulerBuffer


GPU_TYPES = ["cuda", "mps", "xpu", "mtia"]
T = TypeVar("T")


# defines here before import torch._dynamo is for avoiding circular import
# when get_gpu_type is imported from dynamo
@functools.cache
def get_gpu_type() -> str:
    avail_gpus = [x for x in GPU_TYPES if getattr(torch, x).is_available()]
    assert len(avail_gpus) <= 1
    gpu_type = "cuda" if len(avail_gpus) == 0 else avail_gpus.pop()
    return gpu_type


from torch._dynamo.device_interface import get_interface_for_device
from torch._dynamo.utils import detect_fake_mode
from torch.autograd import DeviceType
from torch.autograd.profiler_util import EventList
from torch.fx.passes.graph_transform_observer import GraphTransformObserver
from torch.fx.passes.shape_prop import ShapeProp
from torch.utils._sympy.functions import (
    CeilDiv,
    CleanDiv,
    FloorDiv,
    Identity,
    ModularIndexing,
)
from torch.utils._sympy.symbol import make_symbol, SymT
from torch.utils._sympy.value_ranges import bound_sympy, ValueRanges

from . import config
from .runtime.runtime_utils import ceildiv as runtime_ceildiv


_IS_WINDOWS = sys.platform == "win32"

log = logging.getLogger(__name__)
perf_hint_log = torch._logging.getArtifactLogger(__name__, "perf_hints")


_T = TypeVar("_T")
VarRanges = dict[sympy.Expr, sympy.Expr]
InputType = Optional[Union[torch.Tensor, int, torch.SymInt]]

GPU_KERNEL_BIN_EXTS = {"cuda": ".cubin", "xpu": ".spv"}

GPU_ALIGN_BYTES = 16
ALIGNMENT = 16

TMA_ALIGNMENT = 16
TMA_DESCRIPTOR_SIZE = 128

ALIGN_BYTES = 64
assert (ALIGN_BYTES & (ALIGN_BYTES - 1)) == 0 and ALIGN_BYTES >= 8, "must be power of 2"


def _align(nbytes: int) -> int:
    """Round up to the nearest multiple of ALIGN_BYTES"""
    return (nbytes + ALIGN_BYTES - 1) & -ALIGN_BYTES


def _is_aligned(v: sympy.Expr) -> bool:
    """v can be statically proven to be a multiple of ALIGN_BYTES"""
    if isinstance(v, (sympy.Add, sympy.Max)):
        return all(map(_is_aligned, v.args))
    return isinstance(v, align) or sympy.gcd(v, ALIGN_BYTES) == ALIGN_BYTES


class align(sympy.Function):
    """Symbolically round up to the nearest multiple of ALIGN_BYTES"""

    nargs = (1,)
    is_integer = True

    @classmethod
    def eval(cls, value: sympy.Expr) -> Optional[sympy.Expr]:
        if isinstance(value, (int, sympy.Integer)):
            return _align(int(value))
        if _is_aligned(value):
            return value


@dataclasses.dataclass(frozen=True)
class GraphPartitionMap:
    """
    Mapping from the partition info (e.g., input/output) to the graph info
    """

    # a unique id of graph partition
    id: int

    # map partition input/output indices to graph input/output indices. None indicates
    # a partition input/output is not a graph input/output.
    input_index_mapping: list[Optional[int]]
    output_index_mapping: list[Optional[int]]

    # name of constants read/written by the graph partition
    constant_names: list[str]


def fp8_bench(fn: Callable[[], Any], warmup: int = 25, rep: int = 100) -> float:
    """
    Returns benchmark results by examining torch profiler events.
    This could be more accurate as it doesn't count CPU side overhead.
    However, this also requires manually excluding irrelevant event, e.g.
    vectorized_elementwise_kernel which is used to fill L2 cache,
    various CUDA events, etc, so could also be fragile.
    """

    fn()
    torch.cuda.synchronize()
    cache = torch.empty(int(256e6 // 4), dtype=torch.float16, device="cuda")

    # Estimate the runtime of the function
    start_event = torch.cuda.Event(enable_timing=True)
    end_event = torch.cuda.Event(enable_timing=True)
    start_event.record()
    for _ in range(5):
        cache.zero_()
        fn()
    end_event.record()
    torch.cuda.synchronize()
    estimate_ms = start_event.elapsed_time(end_event) / 5

    # compute number of warmup and repeat
    n_warmup = max(1, int(warmup / estimate_ms))
    n_repeat = max(1, int(rep / estimate_ms))

    # Warm-up
    for _ in range(n_warmup):
        fn()

    start_event = [torch.cuda.Event(enable_timing=True) for _ in range(n_repeat)]
    end_event = [torch.cuda.Event(enable_timing=True) for _ in range(n_repeat)]
    with torch.profiler.profile(
        activities=[
            torch.profiler.ProfilerActivity.CUDA,
        ]
    ) as p:
        torch.cuda.synchronize()
        for i in range(n_repeat):
            cache.zero_()
            start_event[i].record()
            with torch.cuda.nvtx.range("RunCudaModule"):
                fn()
            end_event[i].record()
        torch.cuda.synchronize()
        times = torch.tensor(
            [s.elapsed_time(e) for s, e in zip(start_event, end_event)]
        )

    res = torch.mean(times).item()
    log.debug("raw events")
    log.debug(p.key_averages().table(sort_by="self_device_time_total", row_limit=-1))
    filtered_events = EventList(
        [
            event
            for event in p.events()
            if (
                event.device_type == DeviceType.CUDA
                and re.match(r"fused_abs_max_\d", event.name) is not None
            )
        ]
    )
    if filtered_events:
        res -= (
            statistics.mean(event.device_time_total for event in filtered_events)
            / 1000.0
        )

    log.debug("profiling results: %s ms", res)
    return res


def do_bench_using_profiling(
    fn: Callable[[], Any],
    warmup: int = 25,
    rep: int = 100,
    is_vetted_benchmarking: bool = False,
) -> float:
    # We did't use decorator may_distort_benchmarking_result directly since that
    # requires us to import torch._inductor.runtime.benchmarking into global scope.
    # Importing torch._inductor.runtime.benchmarking will cause cuda initialization
    # (because of calling torch.cuda.available in global scope)
    # which cause failure in vllm when it create child processes. Check log:
    #   https://gist.github.com/shunting314/c194e147bf981e58df095c14874dd65a
    #
    # Another way to solve the issue is to just move do_bench_using_profiling
    # to torch._inductor.runtime.benchmarking and change all the call site.
    # But that's not trivial due to so many call sites in and out of pytorch.

    from torch._inductor.runtime.benchmarking import may_distort_benchmarking_result

    return may_distort_benchmarking_result(_do_bench_using_profiling)(
        fn, warmup, rep, is_vetted_benchmarking
    )


def _do_bench_using_profiling(
    fn: Callable[[], Any],
    warmup: int = 25,
    rep: int = 100,
    is_vetted_benchmarking: bool = False,
) -> float:
    """
    Returns benchmark results by examining torch profiler events.
    This could be more accurate as it doesn't count CPU side overhead.
    However, this also requires manually excluding irrelevant event, e.g.
    vectorized_elementwise_kernel which is used to fill L2 cache,
    various CUDA events, etc, so could also be fragile.
    """

    if not is_vetted_benchmarking:
        from torch._inductor.runtime.benchmarking import may_ban_benchmarking

        may_ban_benchmarking()

    fn()
    torch.cuda.synchronize()
    cache = torch.empty(int(256e6 // 4), dtype=torch.int, device="cuda")

    # Estimate the runtime of the function
    start_event = torch.cuda.Event(enable_timing=True)
    end_event = torch.cuda.Event(enable_timing=True)
    start_event.record()
    for _ in range(5):
        cache.zero_()
        fn()
    end_event.record()
    torch.cuda.synchronize()
    estimate_ms = start_event.elapsed_time(end_event) / 5

    # compute number of warmup and repeat
    n_warmup = max(1, int(warmup / estimate_ms))
    n_repeat = max(1, int(rep / estimate_ms))

    # Warm-up
    for _ in range(n_warmup):
        fn()

    torch.cuda.synchronize()

    with torch.profiler.profile(
        activities=[
            torch.profiler.ProfilerActivity.CUDA,
        ]
    ) as p:
        # Benchmark
        for _ in range(n_repeat):
            # we clear the L2 cache before each run
            cache.zero_()
            # record time of `fn`
            fn()
        # Record clocks
        torch.cuda.synchronize()

    log.debug("raw events")
    log.debug(p.key_averages().table(sort_by="self_device_time_total", row_limit=-1))

    filtered_events = EventList(
        [
            event
            for event in p.events()
            if event.device_type == DeviceType.CUDA and event.name != "Context Sync"
        ]
    )
    if len(filtered_events) % n_repeat != 0:
        raise RuntimeError(
            "Failed to divide all profiling events into #repeat groups. "
            "#CUDA events: %d, #repeats: %s",
            len(filtered_events),
            n_repeat,
        )
    num_event_per_group = len(filtered_events) / n_repeat
    actual_events = EventList(
        [
            event
            for i, event in enumerate(filtered_events)
            if i % num_event_per_group != 0
        ]
    )
    actual_events._build_tree()
    actual_events = actual_events.key_averages()

    log.debug("profiling time breakdown")
    log.debug(actual_events.table(row_limit=-1))

    res = sum(event.device_time_total for event in actual_events) / 1000.0 / n_repeat
    log.debug("profiling results: %s ms", res)
    return res


@functools.cache
def has_torchvision_roi_align() -> bool:
    try:
        from torchvision.ops import roi_align  # noqa: F401

        torch._C._dispatch_has_kernel_for_dispatch_key("torchvision::nms", "Meta")
        return roi_align is not None and hasattr(
            getattr(torch.ops, "torchvision", None), "roi_align"
        )
    except ImportError:
        return False
    except RuntimeError as e:
        assert "torchvision::nms does not exist" in str(e)
        return False


def decode_device(device: Union[Optional[torch.device], str]) -> torch.device:
    if device is None:
        return torch.tensor(0.0).device  # default device
    if isinstance(device, str):
        device = torch.device(device)
    if device.type not in ("cpu", "meta") and device.index is None:
        device_interface = get_interface_for_device(device.type)
        return torch.device(device.type, index=device_interface.Worker.current_device())
    return device


def sympy_product(it: Iterable[sympy.Expr]) -> sympy.Expr:
    return functools.reduce(operator.mul, it, sympy.S.One)


def sympy_dot(seq1: Sequence[sympy.Expr], seq2: Sequence[sympy.Expr]) -> sympy.Expr:
    assert len(seq1) == len(seq2)
    return sympy.expand(sum(a * b for a, b in zip(seq1, seq2)))


def unique(it: Iterable[_T]) -> ValuesView[_T]:
    return {id(x): x for x in it}.values()


def ceildiv(
    number: Union[int, sympy.Expr], denom: Union[int, sympy.Expr]
) -> Union[int, sympy.Expr]:
    if isinstance(number, sympy.Expr) or isinstance(denom, sympy.Expr):
        return CeilDiv(sympy.sympify(number), sympy.sympify(denom))
    # TODO: There is a bug in a call to this function, to repro:
    # python benchmarks/dynamo/huggingface.py --inductor -d cuda --accuracy
    # --amp --only YituTechConvBert --dynamic-shapes
    assert isinstance(number, int) and isinstance(denom, int), (
        f"{number}: {type(number)}, {denom}: {type(denom)}"
    )
    return runtime_ceildiv(number, denom)


def _type_of(key: Optional[torch.dtype]) -> str:
    # Use the function here to get rid of dependencies on the Triton during the codegen.
    # Refer to Triton implementation here:
    # https://github.com/triton-lang/triton/blob/98b5945d2aef679e00ebca8e07c35c3658ec76de/python/triton/runtime/jit.py#L238
    # `None` is nullptr.  Implicitly convert to *i8.
    if key is None:
        return "*i8"
    dtype_str = str(key).split(".")[-1]
    tys = {
        "bool": "i1",
        "float8e4nv": "fp8e4nv",
        "float8e5": "fp8e5",
        "float8e4b15": "fp8e4b15",
        "float8e4b15x4": "fp8e4b15x4",
        "float8_e4m3fn": "fp8e4nv",
        "float8_e5m2": "fp8e5",
        # TODO: remove when support is added in triton
        # https://github.com/triton-lang/triton/issues/6054
        "float8_e8m0fnu": "u8",
        "float4_e2m1fn_x2": "u8",
        "float16": "fp16",
        "bfloat16": "bf16",
        "float32": "fp32",
        "float64": "fp64",
        "int8": "i8",
        "int16": "i16",
        "int32": "i32",
        "int64": "i64",
        "uint8": "u8",
        "uint16": "u16",
        "uint32": "u32",
        "uint64": "u64",
    }
    # reinterpret can create triton type
    tys.update({v: v for v in list(tys.values())})
    return key if isinstance(key, str) else f"*{tys[dtype_str]}"


def convert_shape_to_inductor(
    lst: Iterable[Union[int, torch.SymInt]],
) -> list[sympy.Expr]:
    """
    Gets the shape and stride of a tensor. For non-symbolic tensors, this is
    trivial. But for symbolic tensors, we need to map from SymIntNode into
    sympy.Expr.
    """
    return [sympy.sympify(i) for i in lst]


def convert_to_symint(i: Union[int, sympy.Expr]) -> Union[int, torch.SymInt]:
    """
    Like convert_shape_to_symint, but operates on a single expression.
    """
    from .virtualized import V

    return (
        i
        if isinstance(i, int)
        else (
            int(i)
            if isinstance(i, sympy.Integer)
            else V.graph.sizevars.shape_env.create_symintnode(i, hint=None)
        )
    )


def convert_shape_to_symint(
    lst: Iterable[Union[int, sympy.Expr]],
) -> list[Union[int, torch.SymInt]]:
    """
    Takes a list of shapes from Inductor and converts them into symints (or just
    ints if all shapes are static).
    """
    return [convert_to_symint(i) for i in lst]


def is_view(op: torch._ops.OpOverload) -> bool:
    """
    Does this op overload have aliasing
    """
    return any(a.alias_info is not None for a in op._schema.arguments)


<<<<<<< HEAD
class LogicalConnective(enum.Enum):
    OR = enum.auto()
    AND = enum.auto()


def has_uses(
    target: Node,
    use_selector_fn: Callable[[torch._ops.OpOverload], bool] = lambda _: False,
    use_aggregate_type: LogicalConnective = LogicalConnective.OR,
    *,
    select_output: bool = False,
) -> bool:
    """
    Given a target, explore the uses of `target` by applying `use_selector_fn`
    on them, and then aggregate these booleans with the `use_aggregate_type`
    logical connective.

    Uses in view ops will follow the views uses.
    """

    def get_use_aggregate_fn(
        use_aggregate_type: LogicalConnective,
    ) -> Callable[[Iterator[Any]], bool]:
        match use_aggregate_type:
            case LogicalConnective.AND:
                return all
            case LogicalConnective.OR:
                return any
            case _:
                return any

    use_aggregate_fn = get_use_aggregate_fn(use_aggregate_type)

    def has_uses_impl(use: Node) -> bool:
        if select_output and use.op == "output":
            return True
        if use.op != "call_function":
            return False
        if not (
            isinstance(use.target, torch._ops.OpOverload)
            or use.target is operator.getitem
        ):
            return False

        target = cast(torch._ops.OpOverload, use.target)
        # Process getitem and view
        if target is operator.getitem or is_view(target):
            return use_aggregate_fn(has_uses_impl(user) for user in use.users)

        return use_selector_fn(target)

    return use_aggregate_fn(has_uses_impl(user) for user in target.users)


def has_only_uses(
    target: Node,
    use_selector_fn: Callable[[torch._ops.OpOverload], bool] = lambda _: False,
    *,
    select_output: bool = False,
) -> bool:
    return has_uses(
        target, use_selector_fn, LogicalConnective.AND, select_output=select_output
    )


def has_uses_tagged_as(
    target: Node,
    use_tags: Collection[torch.Tag],
    use_aggregate_type: LogicalConnective = LogicalConnective.OR,
    *,
    select_output: bool = False,
) -> bool:
    """
    Is there a use with given tags?
    """

    return has_uses(
        target,
        lambda use: any(tag in use_tags for tag in use.tags),
        use_aggregate_type,
        select_output=select_output,
    )


def has_only_pointwise_uses(
    target: Node,
    *,
    select_output: bool = False,
) -> bool:
    """
    Do all uses of target have torch.Tag.pointwise?

    Uses in views ops will follow the views uses
    """

    return has_uses_tagged_as(
        target,
        use_tags=(torch.Tag.pointwise,),
        use_aggregate_type=LogicalConnective.AND,
        select_output=select_output,
    )
=======
def is_pointwise_use(
    use: Node,
    is_pointwise_fn: Callable[[torch._ops.OpOverload], bool] = lambda _: False,
) -> bool:
    """
    Do all uses of this op have torch.Tag.pointwise or return True for optional `is_pointwise_fn`

    Uses in views ops will follow the views uses
    """

    if use.op != "call_function":
        return False
    if not (
        isinstance(use.target, torch._ops.OpOverload) or use.target is operator.getitem
    ):
        return False

    target = cast(torch._ops.OpOverload, use.target)
    if target is operator.getitem or is_view(target):
        return all(is_pointwise_use(u, is_pointwise_fn) for u in use.users)

    return torch.Tag.pointwise in target.tags or is_pointwise_fn(target)
>>>>>>> 8fff7e36


def gen_gm_and_inputs(
    target: Any, args: list[Any], kwargs: dict[str, Any]
) -> tuple[GraphModule, list[torch.Tensor]]:
    g = torch.fx.Graph()
    graph_args: list[torch.Tensor] = []

    def add_tensor_arg(arg: torch.Tensor) -> Node:
        graph_args.append(arg)
        return g.placeholder(f"arg{len(graph_args)}")

    node = g.call_function(
        target, *tree_map_only(torch.Tensor, add_tensor_arg, (args, kwargs))
    )
    if (
        len(target._schema.returns) == 1
        and str(target._schema.returns[0].type) == "Tensor"
    ):
        node = (node,)  # type: ignore[assignment]
    g.output(node)

    gm = torch.fx.GraphModule({}, g)
    return gm, graph_args


def synchronize(device: str = "cuda") -> None:
    if device == "cpu":
        return
    device_interface = get_interface_for_device(device)
    if device_interface.is_available():
        device_interface.synchronize()


def timed(
    model: Callable[..., Any],
    example_inputs: Sequence[Any],
    times: int = 1,
    device: str = "cuda",
) -> float:
    synchronize(device)
    torch.manual_seed(1337)
    t0 = time.perf_counter()
    for _ in range(times):
        result = model(*example_inputs)
        synchronize(device)
    t1 = time.perf_counter()
    # GC the result after timing
    assert result is not None  # type: ignore[possibly-undefined]
    return t1 - t0


def print_performance(
    model: Callable[..., Any],
    example_inputs: Sequence[Any] = (),
    times: int = 10,
    repeat: int = 10,
    baseline: float = 1.0,
    device: str = "cuda",
) -> float:
    timings = torch.tensor(
        [timed(model, example_inputs, times, device) for _ in range(repeat)]
    )
    took = torch.median(timings) / times
    print(f"{took / baseline:.6f}")
    return took.item()


def precompute_method(obj: Any, method: str) -> None:
    """Replace obj.method() with a new method that returns a precomputed constant."""
    result = getattr(obj, method)()
    setattr(obj, method, lambda: result)


def precompute_methods(obj: Any, methods: list[str]) -> None:
    """Replace methods with new methods that returns a precomputed constants."""
    for method in methods:
        precompute_method(obj, method)


def cmp(a: int, b: int) -> int:
    return int(a > b) - int(a < b)


def pad_listlike(x: Union[int, Sequence[int]], size: int) -> Sequence[int]:
    if isinstance(x, int):
        return [x] * size
    if len(x) == 1:
        return type(x)([x[0]]) * size  # type: ignore[call-arg, operator, return-value]
    return x


# Used to ensure that iterating over a set is deterministic
def tuple_sorted(x: tuple[_T, ...]) -> list[_T]:
    if len(x) == 0:
        return []

    def sort_func(elem: _T) -> str:
        if isinstance(elem, str):
            return elem

        from .scheduler import BaseSchedulerNode

        assert isinstance(elem, BaseSchedulerNode)
        return elem.get_name()

    return sorted(x, key=sort_func)


P = ParamSpec("P")
RV = TypeVar("RV", covariant=True)
FN_TYPE = Callable[Concatenate[Any, P], RV]


class CachedMethod(Protocol, Generic[P, RV]):
    @staticmethod
    def clear_cache(cache: Any) -> None: ...

    def __call__(self, *args: P.args, **kwargs: P.kwargs) -> RV: ...


# See https://github.com/python/mypy/issues/13222#issuecomment-1193073470 to understand the type signature
def cache_on_self(fn: Callable[Concatenate[Any, P], RV]) -> CachedMethod[P, RV]:
    name = fn.__name__
    key = f"__{name}_cache"

    # wrapper is likely on the hot path, compile a specialized version of it
    ctx = {"fn": fn}
    exec(
        f"""\
        def {name}_cache_on_self(self):
            try:
                return self.{key}
            except AttributeError:
                pass
            rv = fn(self)
            object.__setattr__(self, "{key}", rv)
            return rv
        """.lstrip(),
        ctx,
    )
    wrapper = functools.wraps(fn)(ctx[f"{name}_cache_on_self"])

    def clear_cache(self: Any) -> None:
        if hasattr(self, key):
            delattr(self, key)

    wrapper.clear_cache = clear_cache  # type: ignore[attr-defined]
    return wrapper  # type: ignore[return-value]


def cache_property_on_self(fn: Callable[P, RV]) -> CachedMethod[P, RV]:
    """
    Variant of cache_on_self for properties. The only difference is the type signature.
    """
    # pyrefly: ignore [bad-argument-type]
    return cache_on_self(fn)


def cache_on_self_and_args(
    class_name: str,
) -> Callable[[FN_TYPE[P, RV]], FN_TYPE[P, RV]]:
    # include both class_name and fn_name in the key to support `super().fn(self, **args, **kwargs)` calls.

    def wrapper(
        fn: FN_TYPE[P, RV],
    ) -> FN_TYPE[P, RV]:
        key = f"__{class_name}_{fn.__name__}_cache"

        # wrapper is likely on the hot path, compile a specialized version of it
        ctx = {"fn": fn}
        exec(
            f"""\
            def inner(self: Any, *args: P.args, **kwargs: P.kwargs) -> RV:
                args_kwargs = (args, tuple(sorted(kwargs.items())))

                if not hasattr(self, "{key}"):
                    object.__setattr__(self, "{key}", {{}})

                cache = self.{key}

                try:
                    return cache[args_kwargs]
                except KeyError:
                    pass

                rv = fn(self, *args, **kwargs)

                cache[args_kwargs] = rv
                return rv
            """.lstrip(),
            ctx,
        )
        inner = functools.wraps(fn)(ctx["inner"])

        def clear_cache(self: Any) -> None:
            if hasattr(self, key):
                delattr(self, key)

        inner.clear_cache = clear_cache  # type: ignore[attr-defined]
        return inner

    return wrapper


def aggregate_origins(
    node_schedule: Union[Sequence[BaseSchedulerNode], ExternKernel],
) -> OrderedSet[Node]:
    from . import ir

    if isinstance(node_schedule, list):
        return functools.reduce(
            operator.or_,
            [
                # pyrefly: ignore [missing-attribute]
                node.node.origins
                for node in node_schedule
                if hasattr(node, "node") and node.node
            ],
            OrderedSet(),
        )
    elif isinstance(node_schedule, ir.ExternKernel):
        return node_schedule.origins
    else:
        return OrderedSet()


def get_fused_kernel_name(
    node_schedule: Sequence[BaseSchedulerNode],
    descriptive_names: Literal[True, "torch", "original_aten", "inductor_node"],
) -> str:
    all_origins = aggregate_origins(node_schedule)
    if descriptive_names == "original_aten":
        # Bases the kernel name off of the top-level aten operator (i.e. pre-decompositions)
        sources = [
            origin.meta["original_aten"]._overloadpacket.__name__
            for origin in all_origins
            if origin.op == "call_function"
            and "original_aten" in origin.meta
            and origin.meta["original_aten"] is not None
        ]
        sources = sorted(OrderedSet(sources))
    elif descriptive_names == "torch":
        # Bases the kernel name off of the top-level "torch" operator (i.e. post-dynamo graph)
        sources = []
        for origin in all_origins:
            if origin.op == "call_function" and "source_fn_stack" in origin.meta:
                source_fn = origin.meta["source_fn_stack"][-1]
                if isinstance(source_fn[1], str):
                    sources.append(source_fn[1])
                else:
                    sources.append(source_fn[1].__name__)
        sources = sorted(OrderedSet(sources))
    elif descriptive_names == "inductor_node":
        sources = [
            origin.name for origin in all_origins if origin.op == "call_function"
        ]
    else:
        raise NotImplementedError
    return "_".join(["fused"] + sources)


def get_kernel_metadata(
    node_schedule: Union[Sequence[BaseSchedulerNode], ExternKernel],
    wrapper: PythonWrapperCodegen,
) -> tuple[str, str]:
    """
    Retrieves metadata information for a kernel.
    Args:
        node_schedule (Union[Sequence[BaseSchedulerNode], ExternKernel]):
            Either a sequence of BaseSchedulerNode objects or an ExternKernel instance.
        wrapper (PythonWrapperCodegen):
            An instance of PythonWrapperCodegen, used to define the code comment format.
    Returns:
        tuple[str, str]:
            A tuple containing two strings:
                - The first string represents the kernel's metadata.
                - The second string represent the kernel's detailed metadata.
    """

    all_origins = aggregate_origins(node_schedule)
    inductor_nodes = [origin for origin in all_origins if origin.op == "call_function"]

    from_node_dict = collections.defaultdict(list)
    original_aten_dict = collections.defaultdict(list)

    # Attempt to sort `inductor_nodes` topologically. Note that the case
    # where `inductor_nodes` contains nodes from multiple graph instances
    # is not supported. An example of this is conditional statements.
    single_graph = None
    if inductor_nodes:
        unique_graphs = OrderedSet(n.graph for n in inductor_nodes)
        if len(unique_graphs) == 1:
            single_graph = inductor_nodes[0].graph
            # create a map of idx -> node and cache it
            if not hasattr(single_graph, "_inductor_kernel_metadata_node_to_idx_map"):
                node_to_idx_map = {n: idx for idx, n in enumerate(single_graph.nodes)}
                single_graph._inductor_kernel_metadata_node_to_idx_map = node_to_idx_map  # type: ignore[attr-defined]
            inductor_nodes.sort(
                key=lambda n: single_graph._inductor_kernel_metadata_node_to_idx_map[n]  # type: ignore[attr-defined]
            )

    for node in inductor_nodes:
        if "original_aten" in node.meta and node.meta["original_aten"] is not None:
            key = str(node.meta["original_aten"]._overloadpacket)
            original_aten_dict[key].append(node.name)
        if "from_node" in node.meta:
            key = node.meta["from_node"][0].name
            from_node_dict[key].append(node.name)
    sort_str = "Topologically Sorted" if single_graph is not None else "Unsorted"
    metadata = (
        f"{wrapper.comment} {sort_str} Source Nodes: [{', '.join(from_node_dict.keys())}], "
        f"Original ATen: [{', '.join(original_aten_dict.keys())}]"
    )

    # trace back to original node here
    detailed_metadata = [f"{wrapper.comment} Source node to ATen node mapping:"]
    for original_node, nodes in sorted(from_node_dict.items()):
        detailed_metadata.append(
            f"{wrapper.comment}   {original_node} => {', '.join(sorted(nodes))}"
        )

    # print the aot_autograd graph fragment
    if single_graph is not None:
        from . import ir

        detailed_metadata.append(f"{wrapper.comment} Graph fragment:")
        all_reads: OrderedSet[str] = OrderedSet()
        all_writes: list[str] = []
        if not isinstance(node_schedule, ir.ExternKernel):
            from .virtualized import V

            def get_buffer_info(
                buffer: Union[ir.TensorBox, ir.Buffer, ir.TorchBindObject], rw_name: str
            ) -> tuple[str, ir.Layout | None]:
                if isinstance(buffer, ir.TensorBox) and isinstance(
                    buffer.data, ir.StorageBox
                ):
                    origin_node = buffer.data.data.origin_node
                else:
                    origin_node = buffer.origin_node
                if origin_node is None:
                    # use the read/write name if no origin node is found
                    name = rw_name
                else:
                    name = origin_node.name
                try:
                    layout = buffer.get_layout()
                except NotImplementedError:
                    layout = None
                return name, layout

            def stringify_shape(shape: Iterable[int]) -> str:
                return f"[{', '.join([str(x) for x in shape])}]"

            def stringfy_layout(layout: ir.Layout | None) -> str:
                if layout is None:
                    return ""
                shape_annotation = f"{stringify_shape(layout.size)}"
                stride_annotation = f"{stringify_shape(layout.stride)}"
                device_annotation = f"{layout.device}"

                return (
                    f'"{dtype_abbrs[layout.dtype]}{shape_annotation}'
                    f'{stride_annotation}{device_annotation}"'
                )

            for n in node_schedule:
                if not hasattr(n, "read_writes") or n.read_writes is None:
                    continue
                if hasattr(n.read_writes, "reads") and n.read_writes.reads is not None:
                    for r in n.read_writes.reads:
                        # Remove the dupricated inputs
                        if r.name in all_reads:
                            continue
                        all_reads.add(r.name)
                        buffer = V.graph.try_get_buffer(r.name)
                        if buffer is None:
                            continue
                        input_name, layout = get_buffer_info(buffer, r.name)
                        detailed_metadata.append(
                            f"{wrapper.comment}   %{input_name} : Tensor "
                            f"{stringfy_layout(layout)} = PlaceHolder[target={input_name}]"
                        )

                if (
                    hasattr(n.read_writes, "writes")
                    and n.read_writes.writes is not None
                ):
                    for w in n.read_writes.writes:
                        buffer = V.graph.try_get_buffer(w.name)
                        if buffer is None:
                            continue
                        output_name, _ = get_buffer_info(buffer, w.name)

                        all_writes.append("%" + output_name)

        for node in inductor_nodes:
            detailed_metadata.append(
                f"{wrapper.comment}   {node.format_node(include_tensor_metadata=True)}"
            )

        detailed_metadata.append(f"{wrapper.comment}   return {','.join(all_writes)}")

    return metadata, "\n".join(detailed_metadata)


def dominated_nodes(
    initial_queue: Iterable[torch.fx.Node],
    skip_filter: Optional[Callable[[Any], bool]] = None,
) -> OrderedSet[torch.fx.Node]:
    """Returns the set of nodes whose values depend on those within initial_queue"""
    initial_queue = list(initial_queue)
    dominated_set = OrderedSet(initial_queue)

    while initial_queue:
        node = initial_queue.pop()
        for user in node.users:
            if skip_filter and skip_filter(user):
                continue
            if user not in dominated_set:
                dominated_set.add(user)
                initial_queue.append(user)

    return dominated_set


def gather_origins(
    args: Sequence[IRNode], kwargs: dict[str, IRNode]
) -> OrderedSet[torch.fx.Node]:
    from . import ir

    def is_unrealized_node(n: IRNode) -> bool:
        if isinstance(n, ir.TensorBox):
            return is_unrealized_node(n.data)
        if isinstance(n, ir.StorageBox):
            return is_unrealized_node(n.data)
        return isinstance(n, ir.IRNode) and not isinstance(
            n,
            (
                ir.ComputedBuffer,
                ir.InputsKernel,
                ir.InputBuffer,
                ir.TemplateBuffer,
            ),
        )

    # kwargs and args may include a container of node, for example torch.cat([t1, t2])
    # flatten them before search the unrealized nodes
    kwargs_flatten, _ = tree_flatten(kwargs)
    kwargs_origins = [val.origins for val in kwargs_flatten if is_unrealized_node(val)]
    args_flatten, _ = tree_flatten(args)
    args_origins = [val.origins for val in args_flatten if is_unrealized_node(val)]
    return OrderedSet(itertools.chain(*args_origins, *kwargs_origins))


def sympy_str(expr: sympy.Expr) -> str:
    """
    Normal sympy str is very slow, this is a lot faster.  The result are
    somewhat worse, as it doesn't do as much simplification.  So don't
    use this for final codegen.
    """

    def is_neg_lead(expr: sympy.Expr) -> bool:
        return (
            isinstance(expr, sympy.Mul) and len(expr.args) == 2 and expr.args[0] == -1
        )

    def sympy_str_add(expr: sympy.Expr) -> str:
        if isinstance(expr, sympy.Add):
            # Special case 'a - b'. Note that 'a - b - c' will still appear as
            # 'a + -1 * b + -1 * c'.
            if len(expr.args) == 2 and is_neg_lead(expr.args[1]):
                return f"{sympy_str_mul(expr.args[0])} - {sympy_str_mul(expr.args[1].args[1])}"
            else:
                return " + ".join(map(sympy_str_mul, expr.args))
        else:
            return sympy_str_mul(expr)

    def sympy_str_mul(expr: sympy.Expr) -> str:
        if isinstance(expr, sympy.Mul):
            if is_neg_lead(expr):
                # Special case '-a'. Note that 'a * -b' will still appear as
                # '-1 * a * b'.
                return f"-{sympy_str_atom(expr.args[1])}"
            else:
                return " * ".join(map(sympy_str_atom, expr.args))
        else:
            return sympy_str_atom(expr)

    def sympy_str_atom(expr: sympy.Expr) -> str:
        if isinstance(expr, sympy.Symbol):
            return expr.name
        elif isinstance(expr, (sympy.Add, sympy.Mul)):
            return f"({sympy_str_add(expr)})"
        elif isinstance(expr, (ModularIndexing, CleanDiv, FloorDiv, Identity)):
            return f"{expr.func.__name__}({', '.join(map(sympy_str, expr.args))})"
        else:
            return str(expr)

    return sympy_str_add(expr)


def get_bounds_index_expr(index: sympy.Expr) -> ValueRanges[Any]:
    from .virtualized import V

    # If this expression does not come from an FX node, we compute its bounds
    if (
        config.compute_all_bounds
        and (fx_node := getattr(V.interpreter, "current_node", None))
        and fx_node.target != "index_expr"
    ):
        return bound_sympy(index)
    else:
        return ValueRanges.unknown()


def prefix_is_reduction(prefix: str) -> bool:
    return prefix[0] == "r"


def sympy_index_symbol_with_prefix(prefix: SymT, idx: int) -> sympy.Symbol:
    """
    Used to generate an integer-nonnegative symbol.
    """
    # This should never be used for creating shape/stride symbols, as those
    # should all be allocated before Inductor.
    assert prefix != SymT.SIZE
    # NOTE: shape symbols are positive (> 0), but index variables are only
    # non-negative (>= 0).
    return make_symbol(prefix, idx, integer=True, nonnegative=True)


def generate_assert(check: bool) -> bool:
    return (check or config.debug_index_asserts) and config.assert_indirect_indexing


def sympy_index_symbol(name: str) -> sympy.Symbol:
    """
    Used to generate an integer-nonnegative symbol.
    """
    # This should never be used for creating shape/stride symbols, as those
    # should all be allocated before Inductor.
    assert name[0] != "s"
    # NOTE: shape symbols are positive (> 0), but index variables are only
    # non-negative (>= 0).
    return sympy.Symbol(name, integer=True, nonnegative=True)


def sympy_subs(expr: sympy.Expr, replacements: dict[sympy.Expr, Any]) -> sympy.Expr:
    """
    When the passed replacement symbol v is a string, it is converted to a symbol with name v that
    have the same replaced expression integer and nonnegative properties.
    """

    def to_symbol(
        replaced: sympy.Expr, replacement: Union[sympy.Expr, str]
    ) -> sympy.Symbol:
        assert isinstance(replaced, sympy.Expr)
        if isinstance(replacement, str):
            return sympy.Symbol(
                replacement,
                integer=replaced.is_integer,  # type: ignore[attr-defined]
                nonnegative=replaced.is_nonnegative,  # type: ignore[attr-defined]
            )
        else:
            return replacement

    # xreplace is faster than subs, but is way more picky
    return sympy.sympify(expr).xreplace(
        {k: to_symbol(k, v) for k, v in replacements.items()}
    )


def is_symbolic(a: Any) -> TypeGuard[Union[torch.SymInt, torch.Tensor]]:
    return isinstance(a, torch.SymInt) or (
        isinstance(a, torch.Tensor)
        and any(is_symbolic(x) for x in itertools.chain(a.size(), a.stride()))
    )


def any_is_symbolic(*args: Any) -> bool:
    return any(is_symbolic(a) for a in args)


def get_first_incompatible_cudagraph_node(
    gm: torch.fx.GraphModule,
) -> Optional[torch.fx.Node]:
    from torch.fx.experimental.symbolic_shapes import free_unbacked_symbols

    forbidden_set = OrderedSet(
        [
            "aten._fused_moving_avg_obs_fq_helper.default",
            "aten._fused_moving_avg_obs_fq_helper_functional.default",
            "fbgemm.dense_to_jagged.default",
            "fbgemm.jagged_to_padded_dense.default",
            "run_and_save_rng_state",
            "run_with_rng_state",
            "aten._local_scalar_dense",
            # Technically, it's not necessary to ban this, because an
            # assert_scalar with constant arguments can be validly run
            # with CUDA graphs, but the operator is also pointless with
            # constant arguments, so might as well ban
            "aten._assert_scalar",
        ]
    )
    if torch.are_deterministic_algorithms_enabled():
        forbidden_set.update(
            (
                "aten._unsafe_index_put.default",
                "aten._unsafe_masked_index_put_accumulate.default",
                "aten.index_put.default",
                "aten.index_put_.default",
                "aten.scatter.src",
                "aten.scatter.reduce",
                "aten.scatter.value_reduce",
                "aten.scatter_add_",
                "aten.scatter_add.default",
                "aten.scatter_reduce.two",
                "aten.scatter_reduce_.two",
                "aten.scatter_reduce.two_out",
            )
        )

    for node in gm.graph.nodes:
        if str(node.target) in forbidden_set:
            return node

        if (
            not torch._inductor.config.graph_partition
            and isinstance(node.target, torch._ops.OpOverload)
            and torch._C.Tag.cudagraph_unsafe in node.target.tags  # type: ignore[attr-defined]
        ):
            # skip cudagraph if a cudagraph_unsafe op is detected.
            # graph_partition helps by splitting on this cudagraph_unsafe
            # op and cudagraphifying the subgraphs.
            return node

        if (val := node.meta.get("val")) is not None and free_unbacked_symbols(val):
            return node

    return None


def output_node(gm: torch.fx.GraphModule) -> Node:
    """Get the output node from an FX graph"""
    last_node = next(iter(reversed(gm.graph.nodes)))
    assert last_node.op == "output"
    return last_node


def get_all_devices(gm: torch.fx.GraphModule) -> OrderedSet[torch.device]:
    placeholder_nodes = gm.graph.find_nodes(op="placeholder")
    input_devices: OrderedSet[torch.device] = OrderedSet(
        node.meta["val"].device
        for node in placeholder_nodes
        if isinstance(node.meta.get("val"), torch.Tensor)
    )

    out_arg = output_node(gm).args[0]  # type: ignore[union-attr]
    out_args = out_arg if isinstance(out_arg, tuple) else (out_arg,)
    out_devices: OrderedSet[torch.device] = OrderedSet(
        arg.meta["val"].device
        for arg in out_args
        if isinstance(arg, torch.fx.Node)
        and isinstance(arg.meta.get("val"), torch.Tensor)
    )
    return input_devices | out_devices


import gc


def unload_xpu_triton_pyds() -> None:
    # unload __triton_launcher.pyd
    for module_name in list(sys.modules.keys()):
        if not module_name.startswith("torch._inductor.runtime.compile_tasks."):
            continue
        m = sys.modules[module_name]
        for attr_name in m.__dict__.keys():
            if attr_name.startswith("triton_"):
                kernel = getattr(m, attr_name)
                if isinstance(
                    kernel, torch._inductor.runtime.triton_heuristics.CachingAutotuner
                ):
                    for result in kernel.compile_results:
                        if isinstance(
                            result,
                            torch._inductor.runtime.triton_heuristics.TritonCompileResult,
                        ):
                            # pyrefly: ignore [missing-attribute]
                            result.kernel.run.mod.__del__()
        del sys.modules[module_name]

    # unload spirv_utils.pyd
    if "triton.runtime.driver" in sys.modules:
        mod = sys.modules["triton.runtime.driver"]
        del type(mod.driver.active.utils).instance
        del mod.driver.active.utils

    gc.collect()


_registered_caches: list[Any] = []


def clear_on_fresh_cache(obj: Any) -> Any:
    """
    Use this decorator to register any caches that should be cache_clear'd
    with fresh_cache().
    """
    if not hasattr(obj, "cache_clear") or not callable(obj.cache_clear):
        raise AttributeError(f"{obj} does not have a cache_clear method")

    _registered_caches.append(obj)
    return obj


def clear_caches() -> None:
    """
    Clear all registered caches.
    """
    for obj in _registered_caches:
        obj.cache_clear()


@contextlib.contextmanager
def fresh_cache(
    cache_entries: Optional[dict[str, Any]] = None,
    dir: Optional[str] = None,
    delete: bool = True,
) -> Iterator[None]:
    """
    Contextmanager that provides a clean tmp cachedir for pt2 caches.

    Optionally, pass a dict as 'cache_entries' to get a list of filenames and sizes
    generated with this cache instance.
    """
    clear_caches()

    from torch._inductor.cpp_builder import normalize_path_separator

    inductor_cache_dir = normalize_path_separator(tempfile.mkdtemp(dir=dir))
    try:
        with mock.patch.dict(
            os.environ, {"TORCHINDUCTOR_CACHE_DIR": inductor_cache_dir}
        ):
            log.debug("Using inductor cache dir %s", inductor_cache_dir)
            triton_cache_dir = normalize_path_separator(
                os.path.join(inductor_cache_dir, "triton")
            )
            with mock.patch.dict(os.environ, {"TRITON_CACHE_DIR": triton_cache_dir}):
                yield
                if isinstance(cache_entries, dict):
                    assert len(cache_entries) == 0, "expected empty cache_entries dict"
                    if os.path.exists(triton_cache_dir):
                        files = os.listdir(triton_cache_dir)
                        cache_entries.update(
                            {
                                f: os.path.getsize(os.path.join(triton_cache_dir, f))
                                for f in files
                                if ".lock" not in f
                            }
                        )
        if delete:
            if is_windows() and torch.xpu.is_available():
                unload_xpu_triton_pyds()

            shutil.rmtree(
                inductor_cache_dir,
                # Let's not fail if we can't clean up the temp dir. Also note that for
                # Windows, we can't delete the loaded modules because the module binaries
                # are open.
                ignore_errors=is_windows(),
                onerror=lambda func, path, exc_info: log.warning(
                    "Failed to remove temporary cache dir at %s",
                    inductor_cache_dir,
                    exc_info=exc_info,
                ),
            )
    except Exception:
        log.warning("on error, temporary cache dir kept at %s", inductor_cache_dir)
        raise
    finally:
        clear_caches()


# Deprecated functions -- only keeping them for BC reasons
clear_on_fresh_inductor_cache = clear_on_fresh_cache
clear_inductor_caches = clear_caches
fresh_inductor_cache = fresh_cache


def argsort(seq: Sequence[Any]) -> list[int]:
    # preserve original order for equal strides
    getter = seq.__getitem__
    a_r = range(len(seq))
    return list(reversed(sorted(a_r, key=getter, reverse=True)))  # noqa: C413


def argsort_sym(
    shape_env: ShapeEnv, seq: Sequence[Union[int, torch.SymInt, sympy.Expr]]
) -> list[int]:
    def cmp(a: tuple[int, sympy.Expr], b: tuple[int, sympy.Expr]) -> int:
        a_idx, a_val = a
        b_idx, b_val = b

        def evaluate(expr: Union[bool, torch.SymInt, sympy.Expr]) -> bool:
            if isinstance(expr, bool):
                return expr
            return shape_env.evaluate_expr(expr, size_oblivious=True)

        if evaluate(a_val < b_val):
            return -1
        if evaluate(a_val > b_val):
            return 1
        # If strides are the same, prefer the original order.
        # (this matches argsort's algorithm).
        # For strides = [2048, 2048, 16, 1], this is
        # [3, 2, 1, 0].
        if a_idx < b_idx:
            return 1
        if a_idx > b_idx:
            return -1
        return 0

    # Strategy: convert all symints to sympy.Expr, then use a custom comparator
    exprs = [
        (idx, s.node.expr if isinstance(s, torch.SymInt) else s)
        for idx, s in enumerate(seq)
    ]
    exprs = sorted(exprs, key=functools.cmp_to_key(cmp))
    result = [idx for idx, _ in exprs]
    return result


@functools.lru_cache(8)
def get_dtype_size(dtype: torch.dtype) -> int:
    # TODO: Investigate why uint64 tensor creation causes overflow error:
    # Workaround for RuntimeError in memory size calculation, but underlying cause unclear
    if dtype == torch.uint64:
        return 8
    return torch.empty((), dtype=dtype).element_size()


class LineContext(NamedTuple):
    context: Any


@dataclasses.dataclass
class ValueWithLineMap:
    value: str
    line_map: list[tuple[int, LineContext]]


class IndentedBuffer:
    tabwidth = 4

    def __init__(self, initial_indent: int = 0) -> None:
        self._lines: list[Union[DeferredLineBase, LineContext, str]] = []
        self._indent = initial_indent

    @contextlib.contextmanager
    def set_tabwidth(self, tabwidth: int) -> Iterator[None]:
        prev = self.tabwidth
        try:
            self.tabwidth = tabwidth
            yield
        finally:
            self.tabwidth = prev

    def getvaluewithlinemap(self) -> ValueWithLineMap:
        buf = StringIO()
        p = 1
        linemap: list[tuple[int, LineContext]] = []
        for li in self._lines:
            if isinstance(li, DeferredLineBase):
                line = li()
                if line is None:
                    continue
            elif isinstance(li, LineContext):
                linemap.append((p, li.context))
                continue
            else:
                line = li
            assert isinstance(line, str)
            buf.write(line)
            buf.write("\n")
            p += 1 + line.count("\n")
        return ValueWithLineMap(buf.getvalue(), linemap)

    def getvalue(self) -> str:
        return self.getvaluewithlinemap().value

    def getrawvalue(self) -> str:
        buf = StringIO()
        for li in self._lines:
            if isinstance(li, DeferredLineBase):
                line = li()
                if line is None:
                    continue
            elif isinstance(li, LineContext):
                continue
            else:
                line = li
            assert isinstance(line, str)
            # backslash implies line continuation
            if line.endswith("\\"):
                buf.write(line[:-1])
            else:
                buf.write(line)
                buf.write("\n")
        return buf.getvalue()

    def clear(self) -> None:
        self._lines.clear()

    def __bool__(self) -> bool:
        return bool(self._lines)

    def prefix(self) -> str:
        return " " * (self._indent * self.tabwidth)

    def newline(self) -> None:
        self.writeline("\n")

    def writeline(self, line: Union[LineContext, DeferredLineBase, str]) -> None:
        if isinstance(line, LineContext):
            self._lines.append(line)
        elif isinstance(line, DeferredLineBase):
            self._lines.append(line.with_prefix(self.prefix()))
        elif line.strip():
            self._lines.append(f"{self.prefix()}{line}")
        else:
            self._lines.append("")

    def writelines(
        self, lines: Sequence[Union[LineContext, DeferredLineBase, str]]
    ) -> None:
        for line in lines:
            self.writeline(line)

    def indent(self, offset: int = 1) -> contextlib.AbstractContextManager[None]:
        @contextlib.contextmanager
        def ctx() -> Iterator[None]:
            self._indent += offset
            try:
                yield
            finally:
                self._indent -= offset

        return ctx()

    def do_indent(self, offset: int = 1) -> None:
        self._indent += offset

    def do_unindent(self, offset: int = 1) -> None:
        self._indent -= offset

    def splice(
        self, other_code: Union[IndentedBuffer, str], strip: bool = False
    ) -> None:
        if isinstance(other_code, IndentedBuffer):
            dedent = float("inf")
            # pyrefly: ignore [bad-assignment]
            for line in other_code._lines:
                if not isinstance(line, LineContext) and line:
                    dedent = min(dedent, len(line) - len(line.lstrip()))
            if math.isinf(dedent):
                dedent = 0
            for line in other_code._lines:
                if isinstance(line, LineContext):
                    self._lines.append(line)
                else:
                    IndentedBuffer.writeline(self, line[int(dedent) :])
        else:
            other_code = textwrap.dedent(other_code)
            if strip:
                other_code = other_code.lstrip()
            if not other_code:
                return
            other_code = other_code.rstrip()
            for s in other_code.split("\n"):
                self.writeline(s)

    def map(self, func: Callable[[Any], Any]) -> IndentedBuffer:
        res = IndentedBuffer(initial_indent=self._indent)
        res._lines = [func(line) for line in self._lines]
        return res

    def __repr__(self) -> str:
        return f"{type(self)}({self.getvalue()})"

    def __add__(self, other: Self) -> IndentedBuffer:
        assert self._indent == other._indent
        res = IndentedBuffer(initial_indent=self._indent)
        # TODO(rec): or should this be self.__class__(initial_indent=self._indent)?
        res.writelines(self._lines)
        res.writelines(other._lines)
        return res

    def contains(self, new_line: Union[DeferredLineBase, LineContext, str]) -> bool:
        return new_line in self._lines


class FakeIndentedBuffer(IndentedBuffer):
    def __init__(self) -> None:
        super().__init__()

    def __getattribute__(self, name: str) -> Any:
        if name == "__class__":  # Allow access to the class attribute
            return object.__getattribute__(self, name)
        raise RuntimeError(
            f"Tried to call self.{name} on FakeIndentedBuffer. This buffer"
            "is currently used on TritonTemplateKernel to prevent actual"
            "writes to the body without explicitly specifying the body with"
            "`TritonTemplateKernel.set_subgraph_body(name)`"
        )


@contextlib.contextmanager
def restore_stdout_stderr() -> Iterator[None]:
    initial_stdout, initial_stderr = sys.stdout, sys.stderr
    try:
        yield
    finally:
        sys.stdout, sys.stderr = initial_stdout, initial_stderr


class DeferredLineBase:
    """A line that can be 'unwritten' at a later time"""

    def __init__(self, line: str):
        if not line.strip():
            line = ""
        self.line = line

    def __call__(self) -> Union[str, None]:
        """Returns either self.line or None to indicate the line has been 'unwritten'"""
        raise NotImplementedError

    def _new_line(self, line: str) -> Self:
        """Returns a new deferred line with the same condition"""
        raise NotImplementedError

    def with_prefix(self, prefix: str) -> Self:
        return self._new_line(f"{prefix}{self.line}")

    def lstrip(self) -> Self:
        return self._new_line(self.line.lstrip())

    def __getitem__(self, index: Union[int, slice]) -> Self:
        return self._new_line(self.line[index])

    def __bool__(self) -> bool:
        return bool(self.line)

    def __len__(self) -> int:
        return len(self.line)


class DelayReplaceLine(DeferredLineBase):
    """At end of codegen call `line.replace(key, value_fn())`"""

    def __init__(self, key: str, value_fn: Callable[[], str], line: str):
        super().__init__(line)
        self.key = key
        self.value_fn = value_fn

    def __call__(self) -> str:
        return self.line.replace(self.key, self.value_fn())

    def _new_line(self, line: str) -> DelayReplaceLine:
        return DelayReplaceLine(self.key, self.value_fn, line)


class DelayMaybeLine(DeferredLineBase):
    """At end of codegen return `line if `pred_fn() else None`"""

    def __init__(self, pred_fn: Callable[[], bool], line: str):
        super().__init__(line)
        self.pred_fn = pred_fn

    def __call__(self) -> str | None:
        return self.line if self.pred_fn() else None

    def _new_line(self, line: str) -> DelayMaybeLine:
        return DelayMaybeLine(self.pred_fn, line)


@functools.cache
def is_big_gpu(index_or_device: Union[int, torch.device] = 0) -> bool:
    if isinstance(index_or_device, torch.device):
        device = index_or_device
    else:
        device = torch.device(get_gpu_type(), index_or_device)

    prop = DeviceProperties.create(device)

    # SM logic is not relevant to ROCm gpus
    # Arbitrarily skipping the older models
    if torch.version.hip:
        assert prop.major is not None
        if prop.major < 9 or prop.major == 10:
            log.warning("GPU arch does not support max_autotune_gemm mode usage")
            return False
        return True

    min_sms = 16 if device.type == "xpu" else 68  # 3080
    avail_sms = prop.multi_processor_count
    if avail_sms < min_sms:
        log.warning(
            "Not enough SMs to use max_autotune_gemm mode",
            extra={"min_sms": min_sms, "avail_sms": avail_sms},
        )
        return False
    return True


@functools.lru_cache
def get_max_num_sms() -> int:
    if torch.xpu.is_available():
        return torch.xpu.get_device_properties().gpu_subslice_count
    return torch.cuda.get_device_properties("cuda").multi_processor_count


@functools.lru_cache
def using_b200() -> bool:
    """Returns true if the device is a NVIDIA B200, otherwise returns false."""
    if not torch.cuda.is_available():
        return False
    # compute capability 10.0 or 10.0a is NVIDIA B200
    device_properties = torch.cuda.get_device_properties(torch.cuda.current_device())
    return device_properties.major == 10


def get_num_sms() -> int:
    """Handle experimental carveout if set otherwise return hardware SM count"""
    # TODO we need to properly guard on this global
    if torch.xpu.is_available():
        return get_max_num_sms()
    carveout = torch._C._get_sm_carveout_experimental()
    return get_max_num_sms() - (carveout if carveout is not None else 0)


def get_tma_workspace_arg(
    num_tma_descriptors: int,
    device: torch.device,
    num_programs: Optional[int] = None,
) -> WorkspaceArg:
    """Builds and returns a WorkspaceArg for the device side TMA workspace buffer."""
    from .codegen.common import WorkspaceArg, WorkspaceZeroMode

    if num_programs is None:
        num_programs = get_num_sms()
    zero_mode = WorkspaceZeroMode.from_bool(False)
    size = num_programs * num_tma_descriptors * TMA_DESCRIPTOR_SIZE
    return WorkspaceArg(
        count=size,
        zero_mode=zero_mode,
        device=device,
        outer_name=WorkspaceArg.unique_name(),
    )


def _use_template_for_gpu(
    layout: Layout, allowed_layout_dtypes: list[torch.dtype]
) -> bool:
    if layout.dtype not in allowed_layout_dtypes:
        log.debug(
            "Not using template since dtype %s is not in allowed layout dtypes %s",
            layout.dtype,
            allowed_layout_dtypes,
        )
    return (
        is_gpu(layout.device.type)
        and layout.dtype in allowed_layout_dtypes
        and is_big_gpu(layout.device)
    )


def _use_autotune_backend(backend: str) -> bool:
    return backend.upper() in [
        x.strip() for x in config.max_autotune_gemm_backends.upper().split(",")
    ]


def _use_conv_autotune_backend(backend: str) -> bool:
    return backend.upper() in [
        x.strip() for x in config.max_autotune_conv_backends.upper().split(",")
    ]


def use_triton_template(
    layout: Layout,
    *,
    enable_int32: bool = False,
    enable_float8: bool = False,
    check_max_autotune: bool = True,
) -> bool:
    from .codegen.common import BackendFeature, has_backend_feature

    layout_dtypes = [torch.float16, torch.bfloat16, torch.float32]
    if enable_int32:
        layout_dtypes = [torch.float16, torch.bfloat16, torch.float32, torch.int32]
    if enable_float8:
        layout_dtypes.extend([torch.float8_e4m3fn, torch.float8_e5m2])
    return (
        (
            (
                is_gpu(layout.device.type)
                and _use_template_for_gpu(layout, layout_dtypes)
            )
            or (layout.device.type == "cpu" and layout.dtype in layout_dtypes)
        )
        # some callers handle max-autotune checking externally
        and (config.max_autotune or config.max_autotune_gemm or not check_max_autotune)
        and _use_autotune_backend("TRITON")
        and has_backend_feature(layout.device, BackendFeature.TRITON_TEMPLATES)
    )


def can_use_tma(
    *matrices: IRNode, output_layout: Optional[Layout] = None, add_guards: bool = False
) -> bool:
    """
    Return True iff *all* supplied tensors satisfy the CUDA-12.9 TMA constraints
    that Triton relies on today.
    * https://docs.nvidia.com/cuda/cuda-driver-api/group__CUDA__TENSOR__MEMORY.html

    A tensor is accepted when:
      * 2 ≤ rank ≤ 5
      * dtype ∈ {FP16, BF16, FP8-E4M3FN}
      * Every logical size ≥ 2
      * Base pointer 16-byte aligned
      * All "outer" dims have 16-byte aligned strides
      * The “inner” dim has stride 1 (contiguous)
      * For FP8 tensors, inner dim ≥ 32
    """
    from torch.utils._triton import has_triton_tma_device

    from .virtualized import V

    def _aligned(expr_bytes: Union[int, sympy.Expr]) -> bool:
        return V.graph.sizevars.statically_known_multiple_of(expr_bytes, TMA_ALIGNMENT)

    def _is_tma_compatible_layout(layout: Optional[Layout]) -> bool:
        if layout is None:
            return True
        sizes = layout.size
        strides = layout.stride
        dtype = layout.dtype

        # Verify the output is 16-byte aligned
        if not _aligned(layout.offset):
            return False

        return _is_tma_compatible(sizes, strides, dtype, allow_float32=True)

    def _is_tma_compatible_matrix(m: IRNode) -> bool:
        sizes = m.get_size()
        strides = m.get_stride()
        dtype = m.get_dtype()

        # Base pointer 16-byte aligned
        if m.get_name() in V.graph.unaligned_buffers:
            return False

        return _is_tma_compatible(sizes, strides, dtype, allow_float32=False)

    def _is_tma_compatible(
        sizes: Sequence[sympy.Expr],
        strides: Sequence[_IntLike],
        dtype: torch.dtype,
        allow_float32: bool,
    ) -> bool:
        rank = len(sizes)
        itemsize = dtype.itemsize

        # 2 ≤ rank ≤ 5
        if rank < 2 or rank > 5:
            return False

        # dtype ∈ {FP16, BF16, FP8-E4M3FN}
        if dtype not in (torch.float16, torch.bfloat16, torch.float8_e4m3fn) and (
            not allow_float32 or dtype != torch.float32
        ):
            return False

        if add_guards:
            sizes_i = V.graph.sizevars.guard_int_seq(sizes)
            strides_i = V.graph.sizevars.guard_int_seq(strides)
        else:
            sizes_i = [V.graph.sizevars.symbolic_hint(s) for s in sizes]
            strides_i = [V.graph.sizevars.symbolic_hint(st) for st in strides]

        # Every logical size ≥ 2
        if any(not V.graph.sizevars.statically_known_geq(s, 2) for s in sizes_i):
            return False

        # Find the single contiguous (“inner”) dim
        inner = [
            i
            for i, st in enumerate(strides_i)
            if V.graph.sizevars.statically_known_equals(st, 1)
        ]
        if len(inner) != 1:
            return False
        inner_idx = inner[0]

        # All "outer" dims must have 16-byte aligned strides
        for i, st in enumerate(strides_i):
            if i == inner_idx:
                continue
            if not _aligned(st * itemsize):
                return False

        # Inner dim byte width must still be a multiple of 16 B
        inner_dim = sizes_i[inner_idx]
        if not _aligned(inner_dim * itemsize):
            return False

        # FP8 special case: inner ≥ 32
        if dtype == torch.float8_e4m3fn and not V.graph.sizevars.statically_known_geq(
            inner_dim, 32
        ):
            return False

        return True

    return (
        has_triton_tma_device()
        and all(_is_tma_compatible_matrix(m) for m in matrices)
        and _is_tma_compatible_layout(output_layout)
    )


def use_triton_tma_template(
    *matrices: IRNode, output_layout: Layout, add_guards: bool = False
) -> bool:
    layout = output_layout if config.triton.enable_template_tma_store else None
    return (
        all(len(m.get_size()) == 2 for m in matrices)
        and can_use_tma(*matrices, output_layout=layout, add_guards=add_guards)
        and config.triton.enable_persistent_tma_matmul
    )


def use_triton_blackwell_tma_template(
    *matrices: IRNode, output_layout: Layout, add_guards: bool = False
) -> bool:
    if not use_triton_tma_template(
        *matrices, output_layout=output_layout, add_guards=add_guards
    ):
        return False

    from torch.utils._triton import has_triton_tensor_descriptor_host_tma

    from .codegen.cuda.cuda_env import is_datacenter_blackwell_arch

    # Blackwell template require the tensor descriptor API, not the experimental API.
    return has_triton_tensor_descriptor_host_tma() and is_datacenter_blackwell_arch()


@functools.lru_cache(maxsize=1)
def ensure_cute_available() -> bool:
    """Check if CuTeDSL is importable; cache the result for reuse.

    Call ensure_cute_available.cache_clear() after installing CuTeDSL
    in the same interpreter to retry the import.
    """
    try:
        return importlib.util.find_spec("cutlass.cute") is not None
    except ImportError:
        return False


def use_blackwell_cutedsl_grouped_mm(
    mat_a: Any,
    mat_b: Any,
    layout: Layout,
    a_is_2d: bool,
    b_is_2d: bool,
    offs: Optional[Any],
    bias: Optional[Any],
    scale_result: Optional[Any],
) -> bool:
    """
    Returns True if we can use the blackwell kernel for grouped mm.
    Required conditions:
        1. CuTeDSL is available
        2. We are on a blackwell arch
        3. The dtype is bf16
        4. Max autotune or max autotune gemm is enabled
        6. A, B, and the output are 16B aligned
        7. We are not using dynamic shapes
        8. A is 2d
        9. B is 3d
        10. Offsets are provided
        11. Bias and Scale are not provided
    """
    if not ensure_cute_available():
        return False

    from .codegen.cuda.cuda_env import is_datacenter_blackwell_arch

    if not is_gpu(layout.device.type) and is_datacenter_blackwell_arch():
        return False

    layout_dtypes = [torch.bfloat16]
    if not _use_template_for_gpu(layout, layout_dtypes):
        return False

    if not (config.max_autotune or config.max_autotune_gemm):
        return False

    # Checks for 16B ptr and stride alignment
    if not can_use_tma(mat_a, mat_b, output_layout=layout):
        return False

    if any(is_dynamic(x) for x in [mat_a, mat_b]):
        return False

    if not a_is_2d or b_is_2d:
        return False

    if offs is None:
        return False

    if bias is not None or scale_result is not None:
        return False

    return True


def use_cutlass_template(layout: Layout, m: int, n: int, k: int) -> bool:
    from .virtualized import V

    gemm_size = V.graph.sizevars.size_hint(m * n * k, fallback=-1)
    if gemm_size <= 0 or gemm_size < config.cuda.cutlass_backend_min_gemm_size:
        return False
    from .codegen.cuda.cutlass_utils import try_import_cutlass

    # Do not use cutlass template on ROCm
    if torch.version.hip:
        return False

    # output dtype
    # FP32 not supported: https://github.com/pytorch/pytorch/issues/145952
    layout_dtypes = [torch.float16, torch.bfloat16, torch.int32]
    res = (
        _use_template_for_gpu(layout, layout_dtypes)
        and (config.max_autotune or config.max_autotune_gemm)
        and _use_autotune_backend("CUTLASS")
    )

    if res:
        if not try_import_cutlass():
            log.warning(
                "Failed to import CUTLASS lib. Please check whether "
                "_inductor.config.cuda.cutlass_dir %s is set correctly. "
                "Skipping CUTLASS backend for now.",
                config.cuda.cutlass_dir,
            )
            return False
    return res


def _use_cutlass_for_op(op_name: str) -> bool:
    """Check if CUTLASS should be used for the given operation."""
    enabled_ops = config.cuda.cutlass_enabled_ops.upper()
    if enabled_ops == "ALL":
        return True
    return op_name.upper() in [x.strip() for x in enabled_ops.split(",")]


_IntLike: TypeAlias = Union[int, sympy.Expr]


@functools.cache
def use_decompose_k_choice(
    m: _IntLike, n: _IntLike, k: _IntLike, threshold_multiple: int = 1
) -> bool:
    from torch._inductor.virtualized import V

    decompose_k_threshold = config.triton.decompose_k_threshold * threshold_multiple

    return (
        not torch.version.hip
        and V.graph.sizevars.statically_known_true(
            sympy.And(
                sympy.Ge(k, decompose_k_threshold * m),
                sympy.Ge(k, decompose_k_threshold * n),
            )
        )
        and not V.graph.aot_mode  # TODO: Support AOTI for decomposeK
        and not V.graph.cpp_wrapper
        and config.triton.num_decompose_k_splits > 0
    )


@functools.cache
def use_contiguous(m: _IntLike, n: _IntLike, k: _IntLike) -> bool:
    """
    Check if we should use the contiguous subgraph transform.
    This transform makes the second matrix contiguous before the matmul.
    """
    contiguous_threshold = config.rocm.contiguous_threshold

    # Similar conditions to decompose_k but for contiguous transform
    from torch._inductor.virtualized import V

    return (
        bool(torch.version.hip)  # Only relevant on AMD
        and V.graph.sizevars.statically_known_true(
            sympy.And(
                sympy.Ge(k, contiguous_threshold * m),
                sympy.Ge(k, contiguous_threshold * n),
            )
        )
        and not V.graph.aot_mode
        and not V.graph.cpp_wrapper
    )


@functools.cache
def get_k_splits(m: _IntLike, n: _IntLike, k: _IntLike) -> list[int]:
    # To limit compile time
    k_splits_limit = config.triton.num_decompose_k_splits

    # Hand-tuned
    default_k_splits = [16, 32, 64, 128, 256]
    # If k is a sympy expression, we can't do any splitting
    if isinstance(k, sympy.Expr) and not k.is_number:
        return default_k_splits
    elif k_splits_limit == 0:
        return []

    if (isinstance(m, sympy.Expr) and not m.is_number) or (
        isinstance(n, sympy.Expr) and not n.is_number
    ):
        max_k_split = 256
    else:
        max_k_split = min(k // m, k // n)

    min_k_split = 2
    # Get all divisors of k, k has to be divisible by kPart
    divisors = sympy.divisors(k)

    divisors = [
        divisor
        for divisor in divisors
        if divisor <= max_k_split and divisor >= min_k_split
    ]

    pow_of_2_divisors, mul_of_32_divisors, rest_of_splits = [], [], []

    for d in divisors:
        kPart = k // d

        # Smaller than 128 might not even fit in a single tile, BLOCK_K can be 128
        if kPart < 128:
            continue

        # Power of 2 divisors are best performing, conform to hardware
        if (kPart & kPart - 1) == 0 and kPart >= 128:
            pow_of_2_divisors.append(d)
        # Else check if creates a multiple of 32
        elif kPart % 32 == 0:
            mul_of_32_divisors.append(d)
        # otherwise, take the smallest values
        else:
            rest_of_splits.append(d)

    if config.max_autotune_gemm_search_space == "EXHAUSTIVE":
        return pow_of_2_divisors + mul_of_32_divisors + rest_of_splits

    best_splits = pow_of_2_divisors + mul_of_32_divisors + rest_of_splits
    # Otherwise, conform results to k_splits_limit
    return best_splits[:k_splits_limit]


@functools.cache
def _rocm_native_device_arch_name(device: str) -> str:
    return torch.cuda.get_device_properties(device).gcnArchName


@functools.cache
def try_import_ck_lib() -> tuple[
    Optional[str], Callable[[], list[Any]], Callable[[], list[Any]], type[Any]
]:
    try:
        import ck4inductor  # type: ignore[import]
        from ck4inductor.universal_gemm.gen_instances import (  # type: ignore[import]
            gen_ops_library,
            gen_ops_preselected,
        )
        from ck4inductor.universal_gemm.op import (  # type: ignore[import]
            CKGemmOperation,
        )

        package_dirname = os.path.dirname(ck4inductor.__file__)
    except ImportError:

        def gen_ops_library() -> list[Any]:
            return []

        def gen_ops_preselected() -> list[Any]:
            return []

        class CKGemmOperation:  # type: ignore[no-redef]
            pass

        package_dirname = None
    return package_dirname, gen_ops_library, gen_ops_preselected, CKGemmOperation


def use_ck_template(layout: Layout) -> bool:
    # config knobs check 1
    if not (config.max_autotune or config.max_autotune_gemm):
        return False
    # platform check
    if not torch.version.hip:
        return False
    # tensors must be on GPU
    if layout.device.type != "cuda":
        return False
    # hardware check
    # if config arch list is not specified, get the native arch from the device properties
    native_arch = _rocm_native_device_arch_name(layout.device)
    requested_archs = {k.split(":")[0]: k for k in config.rocm.arch} or {
        native_arch.split(":")[0]: native_arch
    }
    requested_supported_archs = [
        requested_archs[k]
        for k in requested_archs.keys() & config.rocm.ck_supported_arch
    ]
    if not requested_supported_archs:
        return False
    # supported input dtypes
    if layout.dtype not in [torch.float16, torch.bfloat16, torch.float32]:
        return False

    ck_package_dirname, _, _, _ = try_import_ck_lib()

    if not ck_package_dirname:
        log.warning("Please pip install Composable Kernel package")
        return False

    config.rocm.ck_dir = ck_package_dirname

    return True


def use_ck_gemm_template(layout: Layout, m: int, n: int, k: int) -> bool:
    from .virtualized import V

    return (
        _use_autotune_backend("CK")
        and use_ck_template(layout)
        and V.graph.sizevars.size_hint(m * n * k, fallback=-1) > 0
    )


def use_ck_tile_gemm_template(layout: Layout, m: int, n: int, k: int) -> bool:
    from .virtualized import V

    return (
        _use_autotune_backend("CKTILE")
        and use_ck_template(layout)
        and V.graph.sizevars.size_hint(m * n * k, fallback=-1) > 0
    )


def use_ck_conv_template(layout: Layout) -> bool:
    return _use_conv_autotune_backend("CK") and use_ck_template(layout)


def _use_template_for_cpu(layout: Layout) -> bool:
    return (
        config.max_autotune or config.max_autotune_gemm
    ) and layout.device.type == "cpu"


def use_cpp_bmm_template(
    layout: Layout, mat1: Union[ReinterpretView, Buffer], mat2: IRNode
) -> bool:
    from .ir import Layout

    assert isinstance(mat1.layout, Layout)

    return (
        use_cpp_gemm_template(layout, mat1, mat2, require_constant_mat2=False)
        and mat1.layout.is_contiguous()
    )


def use_cpp_gemm_template(
    layout: Layout,
    mat1: IRNode,
    mat2: IRNode,
    mat2_transposed: bool = False,
    require_constant_mat2: bool = True,
    is_woq_int4: bool = False,
    q_group_size: Optional[int] = None,
) -> bool:
    from . import ir
    from .codegen.cpp_micro_gemm import create_micro_gemm
    from .codegen.cpp_utils import get_gemm_template_output_and_compute_dtype
    from .kernel.mm_common import mm_args

    if not _use_template_for_cpu(layout) or not _use_autotune_backend("CPP"):
        return False

    if not config.cpp.weight_prepack:
        return False

    int8_gemm = mat1.get_dtype() in [torch.uint8, torch.int8]
    layout_dtypes = [torch.float32, torch.bfloat16, torch.half, torch.uint8]
    m, n, k, layout, mat1, mat2 = mm_args(
        mat1,
        mat2,
        out_dtype=layout.dtype if int8_gemm else None,
        mat2_transposed=mat2_transposed,
        use_4x2_dim=is_woq_int4,
    )

    # TODO(jgong5): support dynamic shapes for n or k
    if has_free_symbols((n, k)):
        return False

    if isinstance(mat2, ir.BaseView):
        mat2 = mat2.unwrap_view()

    output_dtype, _ = get_gemm_template_output_and_compute_dtype(mat1.get_dtype())
    micro_gemm = create_micro_gemm(
        "micro_gemm",
        m,
        n,
        k,
        input_dtype=mat1.get_dtype(),
        input2_dtype=mat2.get_dtype(),
        output_dtype=output_dtype,
        num_threads=parallel_num_threads(),
        use_ref=not is_woq_int4,
        q_group_size=q_group_size,
    )

    def is_last_dim_stride1(x: IRNode) -> bool:
        x.freeze_layout()
        return x.get_stride()[-1] == 1

    return (
        layout.dtype in layout_dtypes
        and micro_gemm is not None
        and is_last_dim_stride1(mat1)  # TODO(jgong5): support transposed input
        and isinstance(mat2, ir.StorageBox)
        and (mat2.is_module_buffer() or not require_constant_mat2)
    )


def use_aten_gemm_kernels() -> bool:
    return not (
        config.max_autotune or config.max_autotune_gemm
    ) or _use_autotune_backend("ATEN")


class DebugDirManager:
    counter = itertools.count(0)
    prev_debug_name: str

    def __init__(self) -> None:
        self.id = next(DebugDirManager.counter)

    def __enter__(self) -> None:
        self.prev_debug_name = torch._dynamo.config.debug_dir_root
        self.new_name = f"{self.prev_debug_name}_tmp_{self.id}"
        torch._dynamo.config.debug_dir_root = self.new_name

    def __exit__(self, *args: Any) -> None:
        shutil.rmtree(self.new_name)
        torch._dynamo.config.debug_dir_root = self.prev_debug_name


def run_and_get_code(
    fn: Callable[P, _T],
    *args: P.args,
    **kwargs: P.kwargs,
) -> tuple[_T, list[str]]:
    from .graph import GraphLowering

    source_codes: OrderedSet[str] = OrderedSet()

    def save_output_code(code: str) -> None:
        source_codes.add(code)

    with mock.patch.object(GraphLowering, "save_output_code", save_output_code):
        torch._dynamo.reset()
        result = fn(*args, **kwargs)
    return result, list(source_codes)


def run_and_get_kernels(
    fn: Callable[P, _T], *args: P.args, **kwargs: P.kwargs
) -> tuple[_T, list[str]]:
    # pyrefly: ignore [bad-argument-type]
    result, source_codes = run_and_get_code(fn, *args, **kwargs)
    kernels = []
    for code in source_codes:
        kernels.extend(re.findall(r"'''.*?'''", code, re.DOTALL))
    return result, kernels


def run_fw_bw_and_get_code(fn: Callable[..., Any]) -> tuple[Any, list[str]]:
    def run_with_backward() -> Any:
        result = fn()
        result.sum().backward()
        return result

    return run_and_get_code(run_with_backward)


def get_code(fn: Callable[P, _T], *args: P.args, **kwargs: P.kwargs) -> list[str]:
    """Get the inductor-generated code, but skip any actual compilation or running."""
    from .graph import GraphLowering

    source_codes: list[str] = []

    def save_output_code(code: str) -> None:
        source_codes.append(code)

    def patched_compile_to_module(self: GraphLowering) -> Any:
        class DummyModule:
            """This is empty to replace the generated triton module"""

            def __init__(self) -> None:
                pass

            def call(self, *args: Any, **kwargs: Any) -> None:
                # Don't do anything when called
                pass

        wrapper_code, kernel_code = (
            self.codegen_with_cpp_wrapper() if self.cpp_wrapper else self.codegen()
        )
        # Skip all the actual compiling.
        save_output_code(wrapper_code.value)
        if kernel_code:
            save_output_code(kernel_code.value)

        return DummyModule()

    with (
        mock.patch.object(
            GraphLowering, "compile_to_module", patched_compile_to_module
        ),
        mock.patch.object(GraphLowering, "save_output_code", save_output_code),
    ):
        torch._dynamo.reset()
        # Note the return here is None
        _ = fn(*args, **kwargs)

    return source_codes


def get_triton_code(fn: Callable[P, _T], *args: P.args, **kwargs: P.kwargs) -> str:
    # pyrefly: ignore [bad-argument-type]
    source_codes = get_code(fn, *args, **kwargs)
    # Can have two outputs if backwards was eagerly compiled
    assert 1 <= len(source_codes) <= 2, (
        f"expected one or two code outputs got {len(source_codes)}"
    )
    return source_codes[0]


def run_and_get_triton_code(
    fn: Callable[P, _T], *args: P.args, **kwargs: P.kwargs
) -> str:
    # pyrefly: ignore [bad-argument-type]
    _, source_codes = run_and_get_code(fn, *args, **kwargs)
    # Can have two outputs if backwards was eagerly compiled
    assert 1 <= len(source_codes) <= 2, (
        f"expected one or two code outputs got {len(source_codes)}"
    )
    return source_codes[0]


def run_and_get_graph_lowering(
    fn: Callable[P, _T], *args: P.args, **kwargs: P.kwargs
) -> tuple[Any, list[GraphLowering]]:
    from torch._inductor.graph import GraphLowering
    from torch._inductor.output_code import CompiledFxGraph

    real_init = CompiledFxGraph.__init__
    graph_lowerings = []

    def fake_init(*args: Any, **kwargs: Any) -> None:
        real_init(*args, **kwargs)
        graph = args[2]
        assert isinstance(graph, GraphLowering)
        graph_lowerings.append(graph)

    with mock.patch.object(CompiledFxGraph, "__init__", fake_init):
        result = fn(*args, **kwargs)

    return result, graph_lowerings


@contextlib.contextmanager
def override_lowering(
    aten_op: Callable[..., Any], override_fn: Callable[..., Any]
) -> Iterator[None]:
    """
    Override the lowering of aten_op with override_fn.
    The first argument of override_fn is the original lowering fn.
    """
    from torch._inductor import lowering

    orig_fn = lowering.lowerings[aten_op]
    try:
        lowering.lowerings[aten_op] = functools.partial(override_fn, orig_fn)
        yield
    finally:
        lowering.lowerings[aten_op] = orig_fn


def add_scheduler_init_hook(
    pre_fn: Callable[..., Any], post_fn: Optional[Callable[..., Any]] = None
) -> Any:
    """
    Add hook functions to be called at the beginning and end of Scheduler.__init__.
    Used for unit tests.
    """
    from torch._inductor.scheduler import Scheduler

    orig_fn = Scheduler.__init__

    def wrapper(scheduler: Any, nodes: Any) -> Any:
        pre_fn(scheduler, nodes)
        out = orig_fn(scheduler, nodes)
        if post_fn:
            post_fn(scheduler, nodes)
        return out

    return unittest.mock.patch.object(Scheduler, "__init__", wrapper)


def developer_warning(msg: str) -> None:
    """
    Warnings that will be actionable for PyTorch developers, but not
    end users.  Allows us to easily disable them in stable releases but
    keep them on for nightly builds.
    """
    if config.developer_warnings:
        log.warning(msg)
    else:
        log.info(msg)


def get_benchmark_name() -> Optional[str]:
    """
    An experimental API used only when config.benchmark_kernel is true.

    The benchmark name is only available at codegen time. So we can not
    directly call it in benchmark_all_kernels which is run after codegen.

    The function assumes the argument after --only is the benchmark name.
    It works for torchbench.py/hugginface.py/timm_models.py. But for ad-hoc
    scripts, this function may return None.

    There are 2 flavors of --only argument we need handle:
    1. --only model_name
    2. --only=model_name
    """
    try:
        idx = sys.argv.index("--only")
        if (
            idx + 1 < len(sys.argv)
            and len(sys.argv[idx + 1]) > 0
            and sys.argv[idx + 1][0] != "-"
        ):
            return sys.argv[idx + 1]
    except ValueError:
        pass

    for arg in sys.argv:
        if arg.startswith("--only="):
            return arg[len("--only=") :]

    return None


def is_ones(items: Sequence[Any]) -> bool:
    return all(x == 1 for x in items)


def is_zeros(items: Sequence[Any]) -> bool:
    return all(x == 0 for x in items)


def is_cpu_device(inputs: Sequence[torch.Tensor]) -> bool:
    return all(
        item.device == torch.device("cpu")
        for item in inputs
        if isinstance(item, torch.Tensor)
    )


def get_sympy_Expr_dtype(val: sympy.Expr) -> torch.dtype:
    assert isinstance(val, sympy.Expr), (
        "only support sympy.Expr as input to get_sympy_Expr_dtype"
    )
    if val.is_integer:  # type: ignore[attr-defined]
        return torch.int64
    else:
        return torch.float64


@contextlib.contextmanager
def maybe_profile(should_profile: bool, *args: Any, **kwargs: Any) -> Iterator[Any]:
    if should_profile:
        with torch.profiler.profile(*args, **kwargs) as p:
            yield p
    else:
        yield


def parallel_num_threads() -> int:
    threads = config.cpp.threads
    if threads < 1:
        threads = torch.get_num_threads()
    return threads


@functools.cache
def get_backend_num_stages() -> int:
    from .runtime.triton_helpers import get_backend_options

    options = get_backend_options()
    return options.get("num_stages", 2 if torch.version.hip else 3)


@functools.cache
def get_device_tflops(dtype: torch.dtype) -> float:
    """
    We don't want to throw errors in this function. First check to see if the device is in device_info.py,
    then fall back to the inaccurate triton estimation.
    """
    ds_tops = datasheet_tops(dtype, is_tf32=torch.backends.cuda.matmul.allow_tf32)
    if ds_tops is not None:
        return ds_tops

    from triton.testing import get_max_simd_tflops, get_max_tensorcore_tflops

    SM80OrLater = torch.cuda.is_available() and torch.cuda.get_device_capability() >= (
        8,
        0,
    )

    assert dtype in (torch.float16, torch.bfloat16, torch.float32)

    if inspect.signature(get_max_simd_tflops).parameters.get("clock_rate"):
        # Triton API change in https://github.com/triton-lang/triton/pull/2293
        from torch._utils_internal import max_clock_rate

        sm_clock = max_clock_rate()
        if dtype in (torch.float16, torch.bfloat16) and SM80OrLater:
            return get_max_tensorcore_tflops(dtype, sm_clock)

        if torch.backends.cuda.matmul.allow_tf32:
            return get_max_tensorcore_tflops(torch.float32, sm_clock)
        else:
            return get_max_simd_tflops(torch.float32, sm_clock)
    else:
        if dtype in (torch.float16, torch.bfloat16) and SM80OrLater:
            # pyrefly: ignore  # missing-argument
            return get_max_tensorcore_tflops(dtype)

        if torch.backends.cuda.matmul.allow_tf32:
            # pyrefly: ignore  # missing-argument
            return get_max_tensorcore_tflops(torch.float32)
        else:
            # pyrefly: ignore  # missing-argument
            return get_max_simd_tflops(torch.float32)


@functools.cache
def get_gpu_dram_gbps() -> int:
    from triton.testing import get_dram_gbps

    return get_dram_gbps()


def get_gpu_shared_memory() -> int:
    from triton.runtime import driver

    # pyrefly: ignore  # missing-attribute
    return driver.active.utils.get_device_properties(0).get("max_shared_mem", 0)


def is_welford_reduction(reduction_type: str) -> bool:
    return reduction_type.startswith("welford")


def reduction_num_outputs(reduction_type: str) -> int:
    if is_welford_reduction(reduction_type):
        return 3
    elif reduction_type == "online_softmax_reduce":
        return 2
    else:
        return 1


def is_linux() -> bool:
    return platform.system() == "Linux"


def is_windows() -> bool:
    return sys.platform == "win32"


def has_free_symbols(itr: Iterable[Any]) -> bool:
    return any(isinstance(x, sympy.Expr) and not x.is_number for x in itr)


def is_dynamic(*args: Any) -> bool:
    from . import ir

    for t in args:
        if isinstance(
            t, (ir.TensorBox, ir.StorageBox, ir.BaseView, ir.ComputedBuffer, ir.Buffer)
        ):
            if has_free_symbols(t.maybe_get_size() or ()) or has_free_symbols(
                t.maybe_get_stride() or ()
            ):
                return True
        elif not isinstance(t, ir.IRNode):
            continue
        else:
            raise TypeError(f"unexpected type for is_dynamic {type(t)}")

    return False


# Placeholder strings used in triton codegen.
class Placeholder(enum.Enum):
    # The placeholder for the actual name of a triton kernel.
    # e.g. for "def triton_" it would be "triton_"
    KERNEL_NAME = "KERNEL_NAME"

    # The descriptive name of the triton kernel; when unique_kernel_names = False, this
    # placeholder will be replaced with a string with more information.
    DESCRIPTIVE_NAME = "DESCRIPTIVE_NAME"


def pass_execution_and_save(
    func: Callable[..., Any], gm: GraphModule, inp: Sequence[Any], msg: str
) -> None:
    from .pattern_matcher import stable_topological_sort

    with tempfile.NamedTemporaryFile(
        mode="w",
        encoding="utf-8",
        delete=False,
    ) as f:
        before_io = io.StringIO()
        after_io = io.StringIO()
        ShapeProp(gm=gm, fake_mode=detect_fake_mode(inp)).propagate(*inp)
        print(f"Before:\n{gm.graph}", file=f)
        print(gm.graph, file=before_io)
        start_time = datetime.now()
        with GraphTransformObserver(gm, msg):
            func(gm.graph)
        time_elapsed = datetime.now() - start_time
        # recompile graph
        stable_topological_sort(gm.graph)
        gm.graph.lint()
        gm.recompile()

        print(f"After:\n{gm.graph}", file=f)
        print(gm.graph, file=after_io)
        t = before_io.getvalue() == after_io.getvalue()
        log.info(
            "%s, save before/after graph to %s, graph before/after are the same = %s, time elapsed = %s",
            msg,
            f.name,
            t,
            time_elapsed,
        )


def is_multi_outputs_template(input_buf: Optional[Union[Buffer, Operation]]) -> bool:
    """
    Check if input buffer is a multi-outputs template buffer
    """
    from . import ir

    return isinstance(input_buf, ir.CppTemplateBuffer) and isinstance(
        input_buf.layout, ir.MultiOutputLayout
    )


def is_output_of_multi_outputs_template(
    input_buf: Optional[Union[Buffer, Operation]],
) -> bool:
    """
    Check if input buffer is a output of multi-outputs template buffer
    """
    from . import ir

    return (
        isinstance(input_buf, ir.MultiOutput)
        and len(input_buf.inputs) == 1
        and is_multi_outputs_template(input_buf.inputs[0])  # type: ignore[arg-type]
    )


def is_collective(
    node: Optional[Union[Node, Operation]],
    op: Optional[torch._ops.OperatorBase] = None,
) -> bool:
    if node is None:
        return False

    from . import ir

    return (
        isinstance(node, ir._CollectiveKernel)
        and not isinstance(node, ir._WaitKernel)
        and (op is None or node.op_overload is op)
    ) or (
        # TODO: this is a temporary solution to ensure that we can identify torchrec's
        # communication ops. But in order to allow better communication and computation
        # overlap, torchrec's communication ops should be not used.
        type(node) is ir.FallbackKernel
        and (
            # NOTE: the `hasattr()` check is to bypass errors such as the following:
            # AttributeError: '_OpNamespace' 'torchrec' object has no attribute 'all_to_all_single'
            (
                hasattr(torch.ops.torchrec, "all_to_all_single")
                and node.op_overload == torch.ops.torchrec.all_to_all_single.default
            )
            or (
                hasattr(torch.ops.torchrec, "all_gather_into_tensor")
                and node.op_overload
                == torch.ops.torchrec.all_gather_into_tensor.default
            )
            or (
                hasattr(torch.ops.torchrec, "reduce_scatter_tensor")
                and node.op_overload == torch.ops.torchrec.reduce_scatter_tensor.default
            )
        )
    )


def is_wait(node: Optional[Union[IRNode, Operation]]) -> bool:
    from . import ir

    return type(node) is ir._WaitKernel


def contains_collective(snode: BaseSchedulerNode) -> bool:
    from torch._inductor.scheduler import GroupedSchedulerNode

    if isinstance(snode, GroupedSchedulerNode):
        return any(contains_collective(x) for x in snode.snodes)

    return is_collective(snode.node)


def contains_wait(snode: BaseSchedulerNode) -> bool:
    from torch._inductor.scheduler import GroupedSchedulerNode

    if isinstance(snode, GroupedSchedulerNode):
        return any(contains_wait(x) for x in snode.snodes)
    else:
        return is_wait(snode.node)


def is_fallback_op(
    node: Optional[Operation],
    op: Union[torch._ops.OpOverload, Collection[torch._ops.OpOverload]],
) -> bool:
    from . import ir

    if isinstance(op, torch._ops.OpOverload):
        op = [op]
    return isinstance(node, ir.FallbackKernel) and node.op_overload in op


def buf_name_to_fused_snode(
    buf_name: str, name_to_buf: dict[str, Any], name_to_fused_node: dict[str, Any]
) -> Any:
    return name_to_fused_node[name_to_buf[buf_name].defining_op.get_name()]


def find_recursive_deps_of_node(
    snode: BaseSchedulerNode,
    collected_node_set: MutableSet[BaseSchedulerNode],
    name_to_buf: dict[str, SchedulerBuffer],
    name_to_fused_node: dict[str, BaseSchedulerNode],
    criteria_cb: Callable[[Any], bool] = lambda snode: False,
) -> None:
    if criteria_cb(snode):
        return
    collected_node_set.add(snode)
    for dep in snode.unmet_dependencies:
        defining_op_for_dep = buf_name_to_fused_snode(
            dep.name, name_to_buf, name_to_fused_node
        )
        if defining_op_for_dep in collected_node_set:
            continue
        find_recursive_deps_of_node(
            defining_op_for_dep,
            collected_node_set,
            name_to_buf,
            name_to_fused_node,
            criteria_cb=criteria_cb,
        )


def find_recursive_users_of_node(
    snode: BaseSchedulerNode,
    collected_node_set: MutableSet[BaseSchedulerNode],
    name_to_buf: dict[str, SchedulerBuffer],
    name_to_fused_node: dict[str, BaseSchedulerNode],
    criteria_cb: Callable[[Any], bool] = lambda snode: False,
) -> None:
    if criteria_cb(snode):
        return
    collected_node_set.add(snode)
    for o in snode.get_outputs():
        for user in o.users:
            assert user.node is not None
            if user.node.get_name() == "OUTPUT":
                continue
            if user.node.get_name() not in name_to_fused_node:
                continue
            user_op = name_to_fused_node[user.node.get_name()]
            if user_op in collected_node_set:
                continue
            find_recursive_users_of_node(
                user_op,
                collected_node_set,
                name_to_buf,
                name_to_fused_node,
                criteria_cb=criteria_cb,
            )


def num_fw_fixed_arguments(dynamo_gm_num_inputs: int, aot_fw_gm_num_inputs: int) -> int:
    "Computes the number of inputs to the aot fw graph which have fixed addresses (params and buffers)"
    num_rng_seed_offset_inputs = (
        2 if torch._functorch.config.functionalize_rng_ops else 0
    )
    # AOT won't lift any parameters if we're inlining NN Modules
    # however desugaring subclasses will still add arguments
    # resulted in extra fixed inputs https://github.com/pytorch/pytorch/issues/130502
    return aot_fw_gm_num_inputs - dynamo_gm_num_inputs - num_rng_seed_offset_inputs


def count_tangents(fx_g: torch.fx.GraphModule) -> int:
    """
    Infers which inputs are static for a backwards graph
    """

    def is_saved_tensor(x: Node) -> bool:
        return (
            "tangents" not in x.name
            and "bwd_seed" not in x.name
            and "bwd_base_offset" not in x.name
            and "bwd_rng_state" not in x.name
        )

    arg_count = 0
    static_arg_idxs = []
    for n in fx_g.graph.nodes:
        if n.op == "placeholder":
            if is_saved_tensor(n):
                static_arg_idxs.append(arg_count)
            arg_count += 1

    assert static_arg_idxs == list(range(len(static_arg_idxs)))
    return len(static_arg_idxs)


@dataclasses.dataclass
class BoxedBool:
    value: bool

    def __bool__(self) -> bool:
        return self.value

    @staticmethod
    def disable(obj: Any) -> Union[BoxedBool, bool]:
        if isinstance(obj, BoxedBool):
            obj.value = False
            return obj
        return False


@contextlib.contextmanager
def collect_defined_kernels(kernel_list: list[str]) -> Iterator[None]:
    from .codegen.wrapper import PythonWrapperCodegen

    orig_define_kernel = PythonWrapperCodegen.define_kernel

    def define_kernel(
        self: PythonWrapperCodegen,
        kernel_name: str,
        kernel_code: str,
        metadata: Optional[str] = None,
        gpu: bool = True,
        cpp_definition: Optional[str] = None,
    ) -> Any:
        kernel_list.append(kernel_code)
        return orig_define_kernel(
            self, kernel_name, kernel_code, metadata, gpu, cpp_definition
        )

    with mock.patch.object(PythonWrapperCodegen, "define_kernel", define_kernel):
        yield


def get_cloned_parameter_buffer_name(name: str) -> str:
    return name + "__original__"


def is_gpu(device: Optional[str]) -> bool:
    return device in GPU_TYPES


def device_need_guard(device: str) -> bool:
    return device != "mps" and is_gpu(device)  # TODO: MPS does not expose streams now


def needs_fallback_due_to_atomic_add_limitations(dtype: torch.dtype) -> bool:
    # tl.atomic add has bfloat16 support in fbcode
    # but not in OSS https://github.com/pytorch/pytorch/issues/97016
    # we will fallback until the code is upstreamed to OSS
    if (
        config.is_fbcode()
        and dtype == torch.bfloat16
        and torch.cuda.is_available()
        and torch.cuda.get_device_capability() >= (9, 0)
        and config.bfloat16_atomic_adds_enabled
    ):
        return False
    else:
        return dtype in OrderedSet([torch.int64, torch.bool, torch.bfloat16])


def use_scatter_fallback(
    op_overload: torch._ops.OpOverload,
    reduction_type: Optional[str],
    self_dtype: torch.dtype,
    src_dtype: torch.dtype,
    src_device_type: str,
    src_is_tensor: bool,
) -> bool:
    if (
        op_overload.overloadpacket
        in (torch.ops.aten.scatter_reduce_, torch.ops.aten.scatter_reduce)
        and reduction_type is None
    ):
        return False

    reduce_ty = (
        "add" if op_overload.overloadpacket == torch.ops.aten.scatter_ else "sum"
    )

    return (
        reduction_type not in (None, reduce_ty)
        or (
            src_is_tensor
            and is_gpu(src_device_type)
            and needs_fallback_due_to_atomic_add_limitations(src_dtype)
        )
        or (
            op_overload.overloadpacket == torch.ops.aten.scatter_reduce_
            and reduction_type == "sum"
            and src_is_tensor
            and src_device_type == "cpu"
            and config.cpp.fallback_scatter_reduce_sum
            and (config.cpp.dynamic_threads or parallel_num_threads() != 1)
        )
        or (reduction_type == reduce_ty and self_dtype in (torch.bool, torch.int64))
        or torch.are_deterministic_algorithms_enabled()
    )


def dump_node_schedule(node_schedule: Sequence[BaseSchedulerNode]) -> None:
    """
    An API that can be used in pdb to dump a node_schedule.
    Right mainly dump the read/write dependencies but can add more as needed.
    """
    from torch._inductor.codegen.simd import DisableReduction, EnableReduction
    from torch._inductor.scheduler import SchedulerNode

    print(f"Node schedule with {len(node_schedule)} nodes")
    for idx, node in enumerate(node_schedule):
        print(f" {idx:3}:")
        if node is EnableReduction:
            print("enable reduction")
        elif node is DisableReduction:
            print("disable reduction")
        elif isinstance(node, SchedulerNode):
            is_red = node.is_reduction()
            print(f"{'red' if is_red else 'pw'} scheduler node")
            if is_red:
                assert node.node is not None
                print(f"original reduction hint {node.node.data.reduction_hint}")  # type: ignore[attr-defined]
            print("ReadDep:")
            for dep in node.read_writes.reads:
                print(dep)
            print("WriteDep:")
            for dep in node.read_writes.writes:
                print(dep)
        else:
            raise RuntimeError(f"Unrecognized node type: {type(node)}")


def tensor_is_aligned(tensor: torch.Tensor) -> bool:
    # See Note: [Input Alignment handling in Inductor]
    # Right now, we don't try to guard on the alignment of the storage offset.
    # When this comment was written, non-symbolic storage_offsets are not guarded on
    # but symbolic storage_offsets are. For consistency, we suppress guard creation
    # upon performing this check: that ensures that we don't add recompiles when we
    # add this logic.
    from torch.fx.experimental.symbolic_shapes import statically_known_true

    return statically_known_true(
        (tensor.storage_offset() * get_dtype_size(tensor.dtype)) % GPU_ALIGN_BYTES == 0
    )


def should_assume_input_aligned(example_input: torch.Tensor) -> bool:
    # See Note: [Input Alignment handling in Inductor]

    # right now, we only care about alignment for cuda tensors.
    if not is_gpu(example_input.device.type):
        return False
    return config.assume_aligned_inputs or tensor_is_aligned(example_input)


def maybe_get_suppress_shape_guards_ctx() -> contextlib.AbstractContextManager[None]:
    # Try to get TracingContext.try_get().fake_mode.shape_env.suppress_guards()
    # If it's not available, return a nullcontext.

    # If we're dealing with cudagraphs, we might not have a tracing_context
    tracing_context = torch._guards.TracingContext.try_get()
    if not tracing_context:
        return contextlib.nullcontext()

    # In standalone inductor compile mode, we might not have a shape_env attached to the fake mode
    if not tracing_context.fake_mode or not tracing_context.fake_mode.shape_env:
        return contextlib.nullcontext()
    shape_env = tracing_context.fake_mode.shape_env
    return shape_env.suppress_guards()


def run_and_get_cpp_code(
    fn: Callable[P, _T], *args: P.args, **kwargs: P.kwargs
) -> tuple[_T, str]:
    # We use the patch context manager instead of using it as a decorator.
    # In this way, we can ensure that the attribute is patched and unpatched correctly
    # even if this run_and_get_cpp_code function is called multiple times.
    with unittest.mock.patch.object(config, "debug", True):
        torch._dynamo.reset()
        import io
        import logging

        log_capture_string = io.StringIO()
        ch = logging.StreamHandler(log_capture_string)
        from torch._inductor.codecache import output_code_log

        output_code_log.addHandler(ch)
        prev_level = output_code_log.level
        output_code_log.setLevel(logging.DEBUG)
        result = fn(*args, **kwargs)
        s = log_capture_string.getvalue()
        output_code_log.setLevel(prev_level)
        output_code_log.removeHandler(ch)
    return result, s


def shape_env_from_inputs(inputs: Sequence[InputType]) -> Optional[ShapeEnv]:
    fake_mode = detect_fake_mode(inputs)

    # TODO(voz): It would be nice to enable this assert, but there are lots of tests that
    # pass in real inputs for now.
    # if len(inputs) > 0:
    # assert fake_mode is not None, breakpoint()

    if fake_mode is not None:
        return fake_mode.shape_env

    # When there are no tensor inputs, get shape_env from the first SymInt.
    for input in inputs:
        if isinstance(input, torch.SymInt):
            return input.node.shape_env

        # Check tensor sizes and strides for SymInt values
        if isinstance(input, torch.Tensor):
            for size in input.size():
                if isinstance(size, torch.SymInt):
                    return size.node.shape_env
            for stride in input.stride():
                if isinstance(stride, torch.SymInt):
                    return stride.node.shape_env

    # TODO(voz): Should we always have one anyway?
    return None


def align_inputs_from_check_idxs(
    model: Callable[[list[InputType]], _T],
    inputs_to_check: Sequence[int],
    mutated_input_idxs: OrderedSet[int],
) -> Callable[[list[InputType]], _T]:
    if len(inputs_to_check) == 0:
        return model

    def run(new_inputs: list[InputType]) -> Any:
        old_tensors, new_tensors = copy_misaligned_inputs(
            new_inputs, inputs_to_check, mutated_input_idxs
        )
        out = model(new_inputs)

        # If a mutated tensor was cloned to be aligned, we need to reflect back the mutation to the
        # original tensor.
        if len(old_tensors):
            torch._foreach_copy_(old_tensors, new_tensors)

        return out

    return run


def clone_preserve_strides(x: torch.Tensor) -> torch.Tensor:
    if 0 in x.size():
        # Short-circuits if the shape has no elements
        needed_size = 0
    else:
        needed_size = (
            sum((shape - 1) * stride for shape, stride in zip(x.size(), x.stride())) + 1
        )
    buffer = torch.as_strided(x, (needed_size,), (1,)).clone()
    return torch.as_strided(buffer, x.size(), x.stride())


def copy_misaligned_inputs(
    new_inputs: list[InputType],
    check_inputs_idxs: Sequence[int],
    return_pair_idxs: Optional[OrderedSet[int]] = None,
) -> tuple[list[torch.Tensor], list[torch.Tensor]]:
    """
    Clones misaligned tensors which we inferred were aligned. Returns a tuple of [old_tensors], [new_tensors] for every
    cloned tensor which is in `return_pair_idxs`.
    """

    old_tensors: list[torch.Tensor] = []
    new_tensors: list[torch.Tensor] = []

    # hoist above loop because this is on the hot path
    ret_pair_defined = return_pair_idxs is not None
    for i in check_inputs_idxs:
        _inp = new_inputs[i]
        assert isinstance(_inp, torch.Tensor), (
            f"Expected tensors only, but got: {type(_inp)}"
        )
        if _inp.data_ptr() % ALIGNMENT:
            new_inputs[i] = clone_preserve_strides(_inp)

            if ret_pair_defined and i in return_pair_idxs:  # type: ignore[operator]
                old_tensors.append(_inp)
                new_tensors.append(new_inputs[i])  # type: ignore[arg-type]

    return old_tensors, new_tensors


def remove_unaligned_input_idxs(
    inputs: Sequence[InputType],
    static_input_idxs: Sequence[int],
) -> Sequence[int]:
    """
    We require all inputs to be aligned, so introduce a copy for any
    that aren't.
    """
    aligned_static_input_idxs = []
    for idx in static_input_idxs:
        input = inputs[idx]
        if isinstance(input, torch.Tensor) and (input.data_ptr() % ALIGNMENT) == 0:
            aligned_static_input_idxs.append(idx)
    if len(aligned_static_input_idxs) != len(static_input_idxs):
        return aligned_static_input_idxs
    return static_input_idxs


def expr_fits_within_32bit(e: sympy.Expr) -> bool:
    from .virtualized import V

    int_max = torch.iinfo(torch.int32).max
    size_hint = V.graph.sizevars.size_hint
    has_hint = V.graph.sizevars.shape_env.has_hint

    # Allow for unhinted e as long as we can still statically prove
    # (e.g., via ValueRanges) that it is still in bounds
    if V.graph.sizevars.statically_known_true(e <= int_max):
        return True

    # AOTI doesn't guard on < 2**32, so checking hints isn't a viable option,
    # in case the hinted value is < 2**32, but the allowed range is larger.
    # However, to prevent possible perf regressions on pre-existing AOTI models
    # which don't set an upper bound on the valid range, we'll skip the check.
    # To recap:
    # - If using AOTI:
    #   - If allowed range has no upper bound, then check the hint to determine
    #       whether this fits in int32
    #   - If allowed range does have an upper bound, then obey the upper bound
    #       (check whether upper bound < int32_max) without checking the hint.

    if V.aot_compilation:
        # check whether value has an upper bound (1e20 is > INT64_MAX, assume
        # there is no upper bound if it can be larger than 1e20)
        if V.graph.sizevars.statically_known_true(e < 1e20):
            # if so, then assume int_max < upper bound < inf
            # so this could potentially have int64 values
            return False

    # Otherwise, the hint MUST exist and be in range
    return has_hint(e) and size_hint(e) <= int_max


def set_tracing_context_output_strides(
    example_inputs: Sequence[Any], compiled_graph: CompiledFxGraph
) -> None:
    # Return the output strides to the caller via TracingContext
    context = torch._guards.TracingContext.try_get()
    if context is not None and context.output_strides is not None:
        assert len(context.output_strides) == 0
        shape_env = shape_env_from_inputs(example_inputs)
        assert compiled_graph.output_strides is not None
        for exprs in compiled_graph.output_strides:
            if exprs is None:
                context.output_strides.append(None)
            else:
                fakify_first_call = False
                if ctx := torch._guards.TracingContext.try_get():
                    fakify_first_call = ctx.fakify_first_call

                def map_expr(e: Any) -> Union[float, int, SymInt, SymFloat, SymBool]:
                    if shape_env is None:
                        return int(e)
                    if fakify_first_call:
                        return shape_env.deserialize_symexpr(e)
                    return shape_env.evaluate_symexpr(e)

                context.output_strides.append(
                    tuple(map_expr(e) for e in exprs)  # type: ignore[misc]
                )


def should_use_remote_fx_graph_cache() -> bool:
    if config.fx_graph_remote_cache is not None:
        return config.fx_graph_remote_cache
    if not config.is_fbcode():
        return False

    if torch._utils_internal.is_fb_unit_test():
        return False

    try:
        from torch._inductor.fb.remote_cache import REMOTE_CACHE_VERSION
    except ModuleNotFoundError:
        return False

    return REMOTE_CACHE_VERSION >= torch._utils_internal.justknobs_getval_int(
        "pytorch/remote_cache:fx_graph_memcache_version"
    )


def normalize_name(name: str) -> str:
    return re.sub(r"[^a-zA-Z0-9_]", "_", name)


# correct cases where Triton types names don't match PyTorch
_triton_type_mapping = {
    "tl.bool": "tl.int1",
    "tl.float8_e4m3fn": "tl.float8e4nv",
    "tl.float8_e5m2": "tl.float8e5",
    "tl.float8_e4m3fnuz": "tl.float8e4b8",
    "tl.float8_e5m2fnuz": "tl.float8e5b16",
    # TODO: remove when support is added in triton
    # https://github.com/triton-lang/triton/issues/6054
    "tl.float8_e8m0fnu": "tl.uint8",
    "tl.float4_e2m1fn_x2": "tl.uint8",
}
_torch_triton_mapping = {v: k for k, v in _triton_type_mapping.items()}


_triton_type_re = re.compile(r"^.*[.]")


def triton_type(dtype: torch.dtype) -> str:
    """Convert torch.dtype to triton type"""
    triton_type_name = _triton_type_re.sub("tl.", str(dtype))
    return _triton_type_mapping.get(triton_type_name, triton_type_name)


def triton_type_to_torch(dtype: str) -> torch.dtype:
    adjusted_type = _torch_triton_mapping.get(dtype, dtype)
    type_name = adjusted_type.replace("tl.", "")
    out_dtype = getattr(torch, type_name)
    assert isinstance(out_dtype, torch.dtype)
    return out_dtype


def is_same_tensor(data: torch.Tensor, value: torch.Tensor) -> bool:
    return (
        not data.is_mkldnn
        and data.size() == value.size()
        and data.stride() == value.stride()
        and data.dtype == value.dtype
        and data.device == value.device
        and data.untyped_storage().data_ptr() == value.untyped_storage().data_ptr()
        and data.storage_offset() == value.storage_offset()
    )


def is_same_mkldnn_tensor(data: torch.Tensor, value: torch.Tensor) -> bool:
    return (
        data.is_mkldnn
        and data.size() == value.size()
        and data.dtype == value.dtype
        and data.device == value.device
        and torch.ops.mkldnn.data_ptr(data) == torch.ops.mkldnn.data_ptr(value)
    )


@functools.cache
def boolean_ops() -> tuple[str, ...]:
    return (
        "isinf",
        "isnan",
        "logical_not",
        "logical_and",
        "signbit",
        "and_",
        "le",
        "lt",
        "ge",
        "gt",
        "eq",
        "ne",
        "or_",  # TODO should remove this op
        "xor",
    )


@dataclasses.dataclass
class OpDtypeRule:
    type_promotion_kind: ELEMENTWISE_TYPE_PROMOTION_KIND
    override_return_dtype: Optional[torch.dtype]


op_dtype_propagation_rules: dict[str, OpDtypeRule] = {}


def register_op_dtype_propagation_rules(
    name: str,
    type_promotion_kind: ELEMENTWISE_TYPE_PROMOTION_KIND,
    override_return_dtype: Optional[torch.dtype],
) -> None:
    op_dtype_propagation_rules[name] = OpDtypeRule(
        type_promotion_kind, override_return_dtype
    )


op_requires_libdevice_fp64: OrderedSet[str] = OrderedSet()


def register_op_requires_libdevice_fp64(name: str) -> None:
    op_requires_libdevice_fp64.add(name)


def get_current_backend(device_type: Optional[str] = None) -> str:
    from torch._inductor.virtualized import V

    if not device_type:
        device_type = V.graph.get_current_device_or_throw().type
    if device_type == "cpu":
        return config.cpu_backend
    elif device_type == "mps":
        return "mps"
    elif device_type == "xpu":
        return config.xpu_backend
    else:
        return config.cuda_backend


def upcast_compute_type(dtype: torch.dtype) -> torch.dtype:
    """Maybe upcast [b]float16 to float32"""
    if (
        dtype in (torch.float16, torch.bfloat16)
        and config.triton.codegen_upcast_to_fp32
        and get_current_backend() == "triton"
    ):
        return torch.float32
    return dtype


KeyType = TypeVar("KeyType")
ValType = TypeVar("ValType")


class ScopedDict(MutableMapping[KeyType, ValType]):
    """
    A dictionary-like object that allows for scoped updates. It maintains
    an original dictionary and a set of new items that can override
    the original items within the scope.  The original dictionary is
    unmodified.
    """

    def __init__(self, original_dict: Mapping[KeyType, ValType]):
        self.original_dict = original_dict
        self.new_items: dict[KeyType, ValType] = {}

    def __getitem__(self, key: KeyType) -> ValType:
        if key in self.new_items:
            return self.new_items[key]
        return self.original_dict[key]

    def __setitem__(self, key: KeyType, value: ValType) -> None:
        self.new_items[key] = value

    def __contains__(self, key: object) -> bool:
        return key in self.new_items or key in self.original_dict

    def get(self, key: KeyType, default: Optional[ValType] = None) -> Optional[ValType]:  # type: ignore[override]
        if key in self.new_items:
            return self.new_items[key]
        return self.original_dict.get(key, default)

    def __len__(self) -> int:
        n = len(self.original_dict)
        for k in self.new_items:
            if k not in self.original_dict:
                n += 1
        return n

    def __iter__(self) -> Iterator[KeyType]:
        yield from self.original_dict
        for k in self.new_items:
            if k not in self.original_dict:
                yield k

    def __bool__(self) -> bool:
        return bool(self.original_dict or self.new_items)

    def __delitem__(self, key: KeyType) -> None:
        raise NotImplementedError


@dataclass_transform(frozen_default=True)
def ir_dataclass(cls: Optional[type[Any]] = None, /, *, frozen: bool = True) -> Any:
    def wrap(cls: _T) -> _T:
        return dataclasses.dataclass(cls, kw_only=True, frozen=frozen)  # type: ignore[call-overload]

    if cls is None:
        return wrap
    return wrap(cls)


def get_donated_idxs() -> Optional[list[int]]:
    tracing_context = torch._guards.TracingContext.try_get()
    if tracing_context is not None and tracing_context.fw_metadata:
        return tracing_context.fw_metadata.bw_donated_idxs
    return None


class TritonAttrsDescriptorVersion(enum.Enum):
    V0_NO_TRITON = 0
    V1_COMPILER = 1  # triton.compiler.compiler.AttrsDescriptor
    V2_BACKENDS = 2  # triton.backends.compiler.AttrsDescriptor
    V3_BACKENDS_TUPLE = (
        3  # triton.backends.compiler.AttrsDescriptor, but with tuple support
    )
    V4_DICT = 4  # a raw dict


@functools.cache
def get_triton_attrs_descriptor_version() -> TritonAttrsDescriptorVersion:
    if importlib.util.find_spec("triton") is None:
        return TritonAttrsDescriptorVersion.V0_NO_TRITON

    import triton.backends.compiler
    import triton.compiler.compiler

    if hasattr(triton.backends.compiler, "AttrsDescriptor"):
        # Triton 3.2.0
        # AttrsDescriptor was moved from triton.compiler.compiler to triton.backends.compiler.
        # AttrsDescriptor and its serialization format were also changed.

        # TODO: implement V3_BACKENDS_TUPLE
        # On Dec 9, 2024, tuple support (triton #5220) was implemented and breaks handling.
        # We don't have a way to detect this (and haven't implemented this version)
        return TritonAttrsDescriptorVersion.V2_BACKENDS
    elif hasattr(triton.compiler.compiler, "AttrsDescriptor"):
        # Triton 3.0.0
        return TritonAttrsDescriptorVersion.V1_COMPILER
    else:
        # After Jan 1, 2025
        # AttrsDescriptor was removed and replaced with a raw dict.
        return TritonAttrsDescriptorVersion.V4_DICT


def triton_version_uses_attrs_dict() -> bool:
    return get_triton_attrs_descriptor_version() == TritonAttrsDescriptorVersion.V4_DICT


def is_cudagraph_unsafe_op(node: Operation) -> bool:
    """
    Returns True if the node is an op that is not cudagraphable.
    Usually only custom ops have this tag.
    """
    from . import ir

    if not isinstance(node, ir.FallbackKernel):
        return False

    if (
        isinstance(node.op_overload, torch._ops.OpOverload)
        and torch._C.Tag.cudagraph_unsafe in node.op_overload.tags  # type: ignore[attr-defined]
    ):
        return True

    return False


def get_ld_library_path() -> str:
    path = os.environ.get("LD_LIBRARY_PATH", "")
    if config.is_fbcode():
        from libfb.py.parutil import get_runtime_path

        runtime_path = get_runtime_path()
        if runtime_path:
            lib_path = os.path.join(runtime_path, "runtime", "lib")
            path = os.pathsep.join([lib_path, path]) if path else lib_path

    return path


def is_codegen_graph_partition_subgraph(wrapper: PythonWrapperCodegen) -> bool:
    from torch._inductor.codegen.wrapper import SubgraphPythonWrapperCodegen

    return (
        isinstance(wrapper, SubgraphPythonWrapperCodegen)
        and wrapper.partition_signatures is not None
    )


def is_using_cudagraph_partition() -> bool:
    return (
        torch._inductor.config.triton.cudagraphs
        or _unstable_customized_partition_wrapper.wrapper is not None
    ) and torch._inductor.config.graph_partition


def dtype_from_size(size: int) -> torch.dtype:
    from .virtualized import V

    if V.graph.sizevars.statically_known_lt(
        size, 2**31
    ) and V.graph.sizevars.statically_known_geq(size, -(2**31)):
        return torch.int32
    else:
        return torch.int64


SUPPORTED_MKLDNN_DEVICES = ("cpu", "xpu")


def is_mkldnn_bf16_supported(device_type: str) -> bool:
    """
    Returns True if the device supports MKL-DNN BF16.
    """
    if device_type == "cpu":
        return torch.ops.mkldnn._is_mkldnn_bf16_supported()
    elif "xpu" in device_type:
        # match "xpu", "xpu:0", "xpu:1", etc.
        return True
    return False


def is_mkldnn_fp16_supported(device_type: str) -> bool:
    """
    Returns True if the device supports MKL-DNN FP16.
    """
    if device_type == "cpu":
        return torch.ops.mkldnn._is_mkldnn_fp16_supported()
    elif "xpu" in device_type:
        # match "xpu", "xpu:0", "xpu:1", etc.
        return True
    return False


def tabulate_2d(elements: Sequence[Sequence[T]], headers: Sequence[T]) -> str:
    widths = [len(str(e)) for e in headers]
    for row in elements:
        assert len(row) == len(headers)
        for i, e in enumerate(row):
            widths[i] = max(widths[i], len(str(e)))
    lines = []
    lines.append("|".join(f" {h:{w}} " for h, w in zip(headers, widths)))
    #              widths          whitespace      horizontal separators
    total_width = sum(widths) + (len(widths) * 2) + (len(widths) - 1)
    lines.append("-" * total_width)
    for row in elements:
        lines.append("|".join(f" {e:{w}} " for e, w in zip(row, widths)))
    return "\n".join(lines)


def zip_dicts(
    dict1: Mapping[KeyType, ValType],
    dict2: Mapping[KeyType, ValType],
    d1_default: ValType | None = None,
    d2_default: ValType | None = None,
) -> Generator[tuple[KeyType, ValType | None, ValType | None], None, None]:
    """
    Zip two dictionaries together, replacing missing keys with default values.

    Args:
        dict1 (dict): The first dictionary.
        dict2 (dict): The second dictionary.
        d1_default (Any): the default value for the first dictionary
        d2_default (Any): the default value for the second dictionary

    Yields:
        tuple: A tuple containing the key, the value from dict1 (or d1_default if missing),
               and the value from dict2 (or d2_default if missing).
    """
    # Find the union of all keys
    all_keys = OrderedSet(dict1.keys()) | OrderedSet(dict2.keys())

    # Iterate over all keys
    for key in all_keys:
        # Get the values from both dictionaries, or default if missing
        value1 = dict1.get(key)
        value2 = dict2.get(key)

        yield (
            key,
            value1 if value1 is not None else d1_default,
            value2 if value2 is not None else d2_default,
        )


def maybe_aoti_standalone_config(config_patches: dict[str, Any]) -> dict[str, Any]:
    """
    Ensures the configuration is internally consistent for standalone AOTInductor.

    If `aot_inductor_mode.compile_standalone` is set to True in the provided
    `config_patches` (or falls back to the global config), this function ensures
    that the following configs are also enabled:
        - `aot_inductor.package_cpp_only`

    Args:
        config_patches (dict[str, Any]): A dictionary of user-provided config
            overrides for AOTInductor compilation.

    Returns:
        dict[str, Any]: The possibly-updated `config_patches` dictionary.
    """

    def patch_config(
        config_patches: dict[str, Any], config_name: str, config_value: Any
    ) -> None:
        value = config_patches.get(config_name, getattr(config, config_name))
        if value is None:
            config_patches[config_name] = config_value
        elif not value and value != config_value:
            raise RuntimeError(
                f"Invalid config: {config_name}={config_value} when aot_inductor_mode.compile_standalone is True."
            )

    def force_patch_config(
        config_patches: dict[str, Any], config_name: str, config_value: Any
    ) -> None:
        value = config_patches.get(config_name, getattr(config, config_name))
        if value != config_value:
            log.warning(
                "Overriding: %s=%s when aot_inductor_mode.compile_standalone is True.",
                config_name,
                config_value,
            )
        config_patches[config_name] = config_value

    compile_standalone = config_patches.get(
        "aot_inductor_mode.compile_standalone",
        config.aot_inductor_mode.compile_standalone,
    )
    # Make a copy of the config_patches to avoid modifying the original dictionary, needed for testing
    config_patches = config_patches.copy()
    if compile_standalone:
        # Standlaone AOTInductor means only generate cpp project for building a standalone binary
        patch_config(config_patches, "aot_inductor.package_cpp_only", True)
        # Standlaone AOTInductor needs to embed the kernel code in the binary
        patch_config(config_patches, "aot_inductor.embed_kernel_binary", True)
        # Default to use multi-arch kernel codegen for non-rocm GPU
        patch_config(
            config_patches, "aot_inductor.emit_multi_arch_kernel", not torch.version.hip
        )
        patch_config(
            config_patches, "aot_inductor.model_name_for_generated_files", "aoti_model"
        )
        # TODO: change these two configs to default to None and use patch_config
        force_patch_config(
            config_patches,
            "aot_inductor.link_libtorch",
            config.test_configs.use_libtorch,
        )
        force_patch_config(config_patches, "aot_inductor.dynamic_linkage", False)

    cross_target_platform = config_patches.get(
        "aot_inductor.cross_target_platform",
        config.aot_inductor.cross_target_platform,
    )

    package_constants_in_so = config_patches.get(
        "aot_inductor.package_constants_in_so",
        config.aot_inductor.package_constants_in_so,
    )

    if cross_target_platform == "windows" and package_constants_in_so:
        raise RuntimeError(
            "config.aot_inductor.package_constants_in_so is not supported for windows cross-compilation. "
            "Please use config.aot_inductor.package_constants_on_disk_format = binary_blob."
        )

    return config_patches


def determine_aoti_mmap_flags(consts_size: int) -> tuple[bool, bool]:
    """
    Decide whether we should mmap weights, and whether to store the weights with .so.

    If force_mmap_weights or package_constants_on_disk_format == "binary_blob" configs are set, respect the config.

    Returns tuple (use_external_weights, use_mmap_weights).
    """

    if (
        config.aot_inductor.force_mmap_weights
        and config.aot_inductor.package_constants_on_disk_format == "binary_blob"
    ):
        raise RuntimeError(
            "config.aot_inductor.package_constants_on_disk_format = binary_blob and "
            "config.aot_inductor.force_mmap_weights cannot both be True."
        )

    if config.aot_inductor.force_mmap_weights:
        if config.aot_inductor.cross_target_platform == "windows":
            raise RuntimeError(
                "when cross_target_platform is windows, use_mmap_weights should not be true."
            )
        use_mmap_weights = True
        use_external_weights = False
        return use_external_weights, use_mmap_weights

    if config.aot_inductor.package_constants_on_disk_format == "binary_blob":
        use_external_weights = True
        use_mmap_weights = False
        return use_external_weights, use_mmap_weights

    if consts_size <= 2_000_000_000:
        return False, False

    use_external_weights = False
    use_mmap_weights = not config.is_fbcode()

    return use_external_weights, use_mmap_weights


def is_valid_aoti_model_name() -> bool:
    """
    Validates if a model name is suitable for use in code generation.

    """
    from torch._inductor import config

    model_name = config.aot_inductor.model_name_for_generated_files

    if model_name is None:
        return True

    if not isinstance(model_name, str):
        raise ValueError("Invalid AOTI model name: Model name must be a string")

    if model_name == "":
        return True

    # Can only contain alphanumeric characters and underscores
    if not re.match(r"^[a-zA-Z_][a-zA-Z0-9_]*$", model_name):
        raise ValueError(
            "Invalid AOTI model name: Model name can only contain letters, numbers, and underscores"
        )

    return True


def get_free_symbols(x: IterateExprs, unbacked_only: bool) -> OrderedSet[sympy.Symbol]:
    if unbacked_only:
        return free_unbacked_symbols(x)
    else:
        return free_symbols(x)


def maybe_log_cudagraph_partition(
    msg: str,
    prefix: Optional[str] = "cudagraph partition due to ",
    node: Optional[BaseSchedulerNode] = None,
) -> None:
    """
    Cudagraph partition may lead to extra memory overhead so we
    log partition reasons to help users understand the overhead.
    """
    if not config.triton.cudagraphs:
        return

    warning_msg = f"{prefix}{msg}"

    if (
        node
        and (ir_node := node.node)
        and (fx_node := ir_node.get_origin_node())
        and (stack_trace := fx_node.meta.get("stack_trace", None))
    ):
        warning_msg = f"{warning_msg}. Found from : \n {stack_trace}"

    perf_hint_log.warning(warning_msg)


def python_subprocess_env() -> dict[str, str]:
    """
    Get a base environment for running Python subprocesses.
    """

    env = {
        # Inherit the environment of the current process.
        **os.environ,
        # Set the PYTHONPATH so the subprocess can find torch.
        "PYTHONPATH": os.environ.get(
            "TORCH_CUSTOM_PYTHONPATH", os.pathsep.join(sys.path)
        ),
    }

    # Set PYTHONHOME for internal builds, to account for builds that bundle the
    # runtime.  Otherwise they will use the libraries and headers from the
    # platform runtime instead.
    #
    # This can't be done for external builds.  The process can be run from a
    # venv and that won't include Python headers.  The process needs to be able
    # to search for and find the platform runtime.
    if config.is_fbcode():
        env["PYTHONHOME"] = sysconfig.get_path("data")

    return env


@dataclasses.dataclass(frozen=True)
class CUDAGraphWrapperMetadata:
    """
    Metadata for Customized CUDAGraphWrapper.

    Currently assumes there is 1 dynamo graph and will extend to
    multiple graphs in the future.
    """

    # The number of partitions that are cudagraphable.
    num_partitions: int

    # Index of the current partition.
    partition_index: int


PartitionFnType = Callable[..., Any]
CUDAGraphWrapperType = Callable[
    [PartitionFnType, CUDAGraphWrapperMetadata], PartitionFnType
]


# only incremented by user call of mark_step_begin
class CUDAGraphWrapper:
    wrapper: Optional[CUDAGraphWrapperType] = None


# A customized partition wrappers from users. Interface should be:
#
# def wrapper(fn: PartitionFnType, metadata: CUDAGraphWrapperMetadata) -> PartitionFnType
#
# Inductor generates N wrapper functions for N partition functions, and mechanically wrap
# each partition fn with the generated wrapper function. Users need to handle all details
# such as static inputs, dynamic shapes, etc.
# Users could customize the wrapper based on the metadata. One example is to have special
# handle for the first and last wrapper function.
#
# Warning: This API is unstable and may change in the future.
_unstable_customized_partition_wrapper = CUDAGraphWrapper()


def set_customized_partition_wrappers(wrapper: CUDAGraphWrapperType) -> None:
    _unstable_customized_partition_wrapper.wrapper = wrapper


def snode_args_kwargs(snode: BaseSchedulerNode) -> tuple[list[Any], dict[str, Any]]:
    args = snode.node.inputs  # type: ignore[union-attr]
    args = snode.node.fill_non_provided_args(  # type: ignore[union-attr]
        [*args, *snode.node.constant_args],  # type: ignore[union-attr]
        snode.node.kwargs,  # type: ignore[union-attr]
    )
    kwargs = snode.node.kwargs  # type: ignore[union-attr]
    flat_args, flat_args_pytree_spec = pytree.tree_flatten((args, kwargs))

    def _is_tensor_ir(x) -> bool:  # type: ignore[no-untyped-def]
        return isinstance(x, torch._inductor.ir.IRNode) and not isinstance(
            x, torch._inductor.ir.GeneratorState
        )

    flat_args = [
        torch._inductor.ir.ir_node_to_tensor(a, guard_shape=False)
        if _is_tensor_ir(a)
        else a
        for a in flat_args
    ]

    def _tensor(size, dtype, device) -> torch.Tensor:  # type: ignore[no-untyped-def]
        return torch.empty(size, dtype=dtype, device=device)

    def to_real_tensor(e: Any) -> Any:
        if not isinstance(e, torch.Tensor):
            return e
        out = _tensor(e.size(), e.dtype, e.device)
        return out

    flat_args = [to_real_tensor(a) for a in flat_args]
    args, kwargs = pytree.tree_unflatten(flat_args, flat_args_pytree_spec)
    return args, kwargs


def is_nonfreeable_buffers(dep: Dep) -> bool:
    from .virtualized import V

    dep_name = dep.name
    # Subgraphs have a prefix for the name, cleanup the prefix
    # before checking for known strings.
    if V.graph.name:
        dep_name = dep_name.removeprefix(V.graph.name + "_")
    return dep_name.startswith(
        ("primals_", "arg", "fwd_rng_state", "bwd_rng_state", "tangents")
    )


# Make sure to also include your jinja templates within torch_package_data in setup.py, or this function won't be able to find them
def load_template(name: str, template_dir: Path) -> str:
    """Load a template file and return its content."""
    with open(template_dir / f"{name}.py.jinja") as f:
        return f.read()<|MERGE_RESOLUTION|>--- conflicted
+++ resolved
@@ -525,7 +525,6 @@
     return any(a.alias_info is not None for a in op._schema.arguments)
 
 
-<<<<<<< HEAD
 class LogicalConnective(enum.Enum):
     OR = enum.auto()
     AND = enum.auto()
@@ -627,30 +626,6 @@
         use_aggregate_type=LogicalConnective.AND,
         select_output=select_output,
     )
-=======
-def is_pointwise_use(
-    use: Node,
-    is_pointwise_fn: Callable[[torch._ops.OpOverload], bool] = lambda _: False,
-) -> bool:
-    """
-    Do all uses of this op have torch.Tag.pointwise or return True for optional `is_pointwise_fn`
-
-    Uses in views ops will follow the views uses
-    """
-
-    if use.op != "call_function":
-        return False
-    if not (
-        isinstance(use.target, torch._ops.OpOverload) or use.target is operator.getitem
-    ):
-        return False
-
-    target = cast(torch._ops.OpOverload, use.target)
-    if target is operator.getitem or is_view(target):
-        return all(is_pointwise_use(u, is_pointwise_fn) for u in use.users)
-
-    return torch.Tag.pointwise in target.tags or is_pointwise_fn(target)
->>>>>>> 8fff7e36
 
 
 def gen_gm_and_inputs(
