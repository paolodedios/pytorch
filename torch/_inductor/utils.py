--- conflicted
+++ resolved
@@ -1467,23 +1467,14 @@
 
 
 def use_cpp_gemm_template(
-<<<<<<< HEAD
-    layout,
-    mat1,
-    mat2,
-    mat2_transposed=False,
-    require_constant_mat2=True,
-    is_woq_int4=False,
-    q_group_size=None,
-):
-=======
     layout: Layout,
     mat1: IRNode,
     mat2: IRNode,
     mat2_transposed: bool = False,
     require_constant_mat2: bool = True,
+    is_woq_int4: bool = False,
+    q_group_size: Optional[int] = None,
 ) -> bool:
->>>>>>> 10e72c6b
     from . import ir
     from .codegen.cpp_micro_gemm import create_micro_gemm
     from .codegen.cpp_utils import get_gemm_template_output_and_compute_dtype
