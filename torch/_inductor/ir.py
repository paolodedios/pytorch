from __future__ import annotations

import contextlib
import dataclasses
import functools
import itertools
import logging
import operator
import textwrap
import traceback
from collections.abc import Container, Generator, Iterable, Iterator, Sequence
from contextlib import AbstractContextManager, nullcontext
from enum import Enum
from functools import partial
from typing import (
    Any,
    Callable,
    cast,
    ClassVar,
    Literal,
    Optional,
    overload,
    SupportsFloat,
    SupportsInt,
    TYPE_CHECKING,
    TypeVar,
    Union,
)
from typing_extensions import (
    assert_never,
    Never,
    override,
    ParamSpec,
    Self,
    TypeAlias,
    TypeIs,
)
from unittest.mock import patch

import sympy
from sympy import Expr, Integer, Symbol

import torch._export.serde.schema as export_schema
import torch._library.utils as library_utils
import torch._logging
import torch.fx
import torch.utils._pytree as pytree
from torch._dynamo.utils import identity
from torch._export.serde.serialize import GraphModuleSerializer
from torch._higher_order_ops.auto_functionalize import can_auto_functionalize
from torch._inductor import metrics
from torch._inductor.utils import get_free_symbols
from torch._prims_common import (
    compute_required_storage_length,
    is_boolean_dtype,
    is_float_dtype,
    make_channels_last_strides_for,
    StrideType,
)
from torch._subclasses.fake_tensor import get_schema_info
from torch.fx.experimental.symbolic_shapes import (
    _remove_effect_token_unbacked_bindings,
    compute_unbacked_bindings,
    free_symbols,
    free_unbacked_symbols,
    rebind_unbacked,
    resolve_unbacked_bindings,
    ShapeEnv,
    SymTypes,
)
from torch.fx.node import Node
from torch.utils._ordered_set import OrderedSet
from torch.utils._sympy.functions import CleanDiv, FloorDiv, ModularIndexing
from torch.utils._sympy.symbol import SymT

from . import config, dependencies
from .codegen.common import (
    BackendFeature,
    CodegenSymbol,
    get_scheduling_for_device,
    index_prevent_reordering,
    Kernel,
)
from .dependencies import (
    Dep,
    extract_free_symbols,
    extract_input_node_reduction_ranges,
    extract_read_writes,
    var_builder,
)
from .loop_body import LoopBody
from .ops_handler import OpCounterCSE, OpCountResult, ReductionType, StoreMode
from .runtime.benchmarking import benchmarker
from .runtime.hints import DeviceProperties, ReductionHint
from .utils import (
    argsort,
    argsort_sym,
    cache_on_self,
    ceildiv,
    convert_shape_to_inductor,
    convert_shape_to_symint,
    developer_warning,
    do_bench_using_profiling,
    dtype_from_size,
    get_dtype_size,
    get_kernel_metadata,
    GPU_ALIGN_BYTES,
    ir_dataclass,
    is_dynamic,
    is_gpu,
    sympy_dot,
    sympy_index_symbol,
    sympy_index_symbol_with_prefix,
    sympy_product,
    sympy_subs,
    tensor_is_aligned,
)
from .virtualized import ops, OpsValue, V


if TYPE_CHECKING:
    from torch._library.fake_class_registry import FakeScriptObject
    from torch.fx.experimental.symbolic_shapes import SympyBoolean
    from torch.fx.node import Argument

    from .codegen.cuda.cuda_template import CUDATemplate
    from .codegen.wrapper import PythonWrapperCodegen
    from .graph import GraphLowering
    from .utils import IndentedBuffer

else:
    CUDATemplate: TypeAlias = object


try:
    import triton

    triton_version = triton.__version__
    has_triton = True
except ImportError:
    triton_version = None
    has_triton = False


_P = ParamSpec("_P")
_T = TypeVar("_T")
_U = TypeVar("_U")
_V = TypeVar("_V")

_IntLike: TypeAlias = Union[int, Expr]
_NumLike: TypeAlias = Union[int, float, Expr]

_OpOverloads: TypeAlias = Union[torch._ops.OpOverload, torch._ops.HigherOrderOperator]

log = logging.getLogger(__name__)
indent = functools.partial(textwrap.indent, prefix="  ")
aten = torch.ops.aten

""" [Note: Inductor IR]

Inductor's IR is produced by executing 'lowering' code (see lowering.py).  Each
lowering is registered to a particular aten operator, and expects inputs that
correspond to the aten schema.  However, in place of torch Tensor inputs, lowerings
expect Inductor TensorBox inputs.

TensorBox IR represents torch tensors.  Tensors are sometimes single objects owning
storage, and sometimes views of another Tensor's storage.  Mutating tensor operations
(such as add_()) affect the underlying storage and any associated views.  Other operations
(such as .t_()) update metadata about the current view but don't modify the underlying storage.

To model this in Inductor, the IR distinguishes between TensorBox, View, StorageBox and Buffer.

TensorBox is the top level IR construct that any lowering should produce and maps to a torch.Tensor
output from an operation.  But just as torch.Tensors take different forms, TensorBox IR can
reference View IR or directly reference StorageBox IRs.

Some Inductor lowerings produce new sets of 'Box'es, while others (such as .t() or other view ops)
may take an existing TensorBox and point it to a new underlying View IR.

Tensors that directly own storage are represented as a chain of:
TensorBox -> StorageBox -> Buffer
where Buffer is a simple (1D) allocation, and StorageBox introduces the concept of a Layout.

If you mutate the data of such a tensor, we swing the StorageBox pointer to point to a new buffer
(leaving the old buffer unmodified and functionalizing the operation).

Tensors backed by views add one more indirection to the IR.
TensorBox -> View -> StorageBox -> Buffer
In these cases, the underlying StorageBox/Buffer will be shared with the pre-view TensorBox.

Computation is represented by Operation nodes, with each operation producing 1
or more output Buffers. In the case of mutations, these will be new Buffers that have the
mutated buffer listed in its get_mutation_names().

It is also possible to have an InputBuffer for which there is no corresponding Operation,
e.g. it may be a graph input or compile time constant.

"""


_NodeOrNodes: TypeAlias = Union[
    int,
    "TensorBox",
    dict[str, "TensorBox"],
    "Symbol",
    "IRNode",
    Sequence[
        Optional[Union[int, dict[str, "TensorBox"], "TensorBox", "Symbol", "IRNode"]]
    ],
]


def _is_static(x: object) -> bool:
    return isinstance(x, (int, Integer))


@dataclasses.dataclass(frozen=True)
class GraphPartitionSignature:
    # symbol inputs that are necessary for codegen
    symbol_inputs: OrderedSet[sympy.Symbol]

    # mapping from partition input name to IRNode or Expr. Need the name str since
    # we cannot get name from Expr.
    input_nodes: dict[str, Union[IRNode, sympy.Expr, TorchBindObject]]
    output_nodes: list[IRNode]

    # mapping from partition input name to a boolean for whether deallocating it
    # in the partition function
    input_deallocation: dict[str, bool]
    skip_cudagraph: bool

    # name of constants read/written by the graph partition
    constant_names: list[str]


def validate_ir(node_or_nodes: Optional[_NodeOrNodes]) -> None:
    def _check_tensorbox(nodes: Optional[_NodeOrNodes]) -> None:
        # Could expand this to check deeper properties
        # (e.g. TensorBox points to View or StorageBox)
        if nodes is None:
            pass
        elif isinstance(nodes, (list, tuple)):
            for node in nodes:
                _check_tensorbox(node)
        elif isinstance(nodes, dict):
            for node in nodes.values():
                _check_tensorbox(node)
        else:
            assert isinstance(
                nodes,
                (
                    ExpandView,
                    DynamicScalar,
                    AssertScalar,
                    TensorBox,
                    sympy.logic.boolalg.Boolean,
                    Expr,
                    int,
                    EffectfulKernel,
                    ShapeAsConstantBuffer,
                ),
            ), (
                f"Found {type(nodes)}, which is not a supported top level IR node. See [Note: Inductor IR]"
            )

    # Be picky about the accepted data structure (don't use pytree here)
    _check_tensorbox(node_or_nodes)


def ops_wrapper(name: str) -> Callable[..., OpsValue]:
    assert isinstance(name, str), type(name)

    def fn(*args: object, **kwargs: object) -> OpsValue:
        return getattr(ops, name)(*args, **kwargs)

    return fn


def inverse_reorder(order: Sequence[int]) -> Callable[[Sequence[_T]], Sequence[_T]]:
    inv_order = dict(zip(order, range(len(order))))

    def reindex(index: Sequence[_T]) -> Sequence[_T]:
        assert len(index) == len(inv_order)
        return [index[inv_order[i]] for i in range(len(index))]

    return reindex


def same_reorder(order: Sequence[int]) -> Callable[[Sequence[_T]], Sequence[_T]]:
    def reindex(index: Sequence[_T]) -> Sequence[_T]:
        assert len(index) == len(order)
        return [index[order[i]] for i in range(len(index))]

    return reindex


def fuse_reindexing(
    reindex1: Callable[[Sequence[_U]], Sequence[_V]],
    reindex2: Callable[[Sequence[_T]], Sequence[_U]],
) -> Callable[[Sequence[_T]], Sequence[_V]]:
    def reindex(index: Sequence[_T]) -> Sequence[_V]:
        return reindex1(reindex2(index))

    return reindex


NHWC_STRIDE_ORDER = [3, 0, 2, 1]
NHWDC_STRIDE_ORDER = [4, 0, 3, 2, 1]


def get_fill_order(
    seq: Sequence[Union[int, torch.SymInt, Expr]], shape_env: Optional[ShapeEnv] = None
) -> Sequence[int]:
    """
    Convert strides to fill order (argsort)
    """
    if shape_env is None:
        sorted_idx: Sequence[int] = argsort(seq)
    else:
        # argsort_sym handles unbacked symints (with the help of the shape_env)
        sorted_idx = argsort_sym(shape_env, seq)
    return sorted_idx


def stride_order2fill_order(order: Sequence[Union[int, Integer]]) -> Sequence[int]:
    """
    Convert stride order to fill order
    For channel last format,

    stride order = [3, 0, 2, 1] and fill order = [1, 3, 2, 0]
    """
    lookup = {pos: idx for idx, pos in enumerate(order)}
    fill_order = [lookup[i] for i in range(len(order))]
    return fill_order


def get_stride_order(
    seq: Sequence[Union[int, torch.SymInt, Expr]], shape_env: Optional[ShapeEnv] = None
) -> Sequence[int]:
    """
    Convert strides to stride order
    """
    sorted_idx: Sequence[int] = get_fill_order(seq, shape_env)
    out = [0 for _ in range(len(seq))]
    for i, elem in enumerate(sorted_idx):
        out[elem] = i
    return out


@overload
def ir_node_to_tensor(x: Literal[None], guard_shape: bool = True) -> None: ...


@overload
def ir_node_to_tensor(x: IRNode, guard_shape: bool = True) -> torch.Tensor: ...


def ir_node_to_tensor(
    x: Optional[IRNode], guard_shape: bool = True
) -> Optional[torch.Tensor]:
    if x is None:
        return None

    shape_fn: Callable[[Union[int, Expr]], Union[int, Expr]]
    if not guard_shape:
        shape_fn = V.graph.sizevars.size_hint
    else:
        shape_fn = identity
    size = [shape_fn(s) for s in x.get_size()]
    stride: StrideType
    if is_storage_and_layout(x):
        stride = [shape_fn(s) for s in x.get_layout().stride]
    else:
        stride = FlexibleLayout.contiguous_strides(size)
    dtype = x.get_dtype()
    device = x.get_device()
    size = convert_shape_to_symint(size)
    stride = convert_shape_to_symint(stride)
    with V.graph.sizevars.shape_env.suppress_guards():
        t = torch.empty_strided(
            size=size, stride=stride, dtype=dtype, device=device
        ).zero_()
    return t


def may_convert_to_optional(
    value: Optional[Sequence[_T]],
) -> Optional[Sequence[Optional[_T]]]:
    if isinstance(value, list) and not value:
        # [None] makes sure the cpp wrapper codegen will generate something like
        # {std::nullopt} instead of {}
        return [None]
    return value


def get_device_type(
    x: Union[IRNode, OutputSpec, torch.device, None, str],
) -> Optional[str]:
    if isinstance(x, str) or x is None:
        return x
    elif isinstance(x, torch.device):
        return x.type
    elif isinstance(x, (IRNode, OutputSpec)):
        return get_device_type(x.get_device())
    assert_never(f"get_device_type({x}: {type(x).__name__})")


def is_triton(x: Union[IRNode, torch.device, None, str]) -> bool:
    device = get_device_type(x)
    # Special case cpu and cuda as using the method below
    # to determine if the scheduler is a triton scheduler subclass
    # requires instantiating a scheduler for them
    if device in ["cpu", "cuda"]:
        if getattr(config, f"{device}_backend") == "triton":
            return True
        return False
    if (
        device is None
        or (device_scheduling := get_scheduling_for_device(device)) is None
    ):
        return False
    from .codegen.triton import TritonScheduling

    assert isinstance(device_scheduling, type), type(device_scheduling)
    return issubclass(device_scheduling, TritonScheduling)


def is_cpu(x: Union[IRNode, torch.device, None, str]) -> bool:
    return get_device_type(x) == "cpu"


def is_aligned_realized_tensor_hint(
    x: Union[Buffer, TensorBox], alignment: int
) -> bool:
    # Use this as a hint. This won't guard since size_hint doesn't guard.
    if (
        not isinstance(x, IRNode)
        or x.maybe_get_stride() is None
        or free_unbacked_symbols(x.get_stride())
        or free_unbacked_symbols(x.get_size())
    ):
        return False

    aligned_strides = all(
        (V.graph.sizevars.size_hint_or_throw(x.get_stride()[i]) % alignment) == 0
        for i in range(len(x.get_stride()) - 1)
    )
    # if the last dim size is <= 1, stride doesn't matter
    aligned_last_dim = (
        V.graph.sizevars.size_hint_or_throw(x.get_stride()[-1]) == 1
        or V.graph.sizevars.size_hint_or_throw(x.get_size()[-1]) <= 1
    )
    return aligned_last_dim and aligned_strides


def significant_strides_equal(
    strides1: Sequence[_IntLike],
    strides2: Sequence[_IntLike],
    shape: Sequence[_IntLike],
) -> bool:
    """
    Returns true if the strides are equal, ignoring dimensions of size 1 .
    """
    assert len(shape) == len(strides1) and len(strides1) == len(strides2)
    for dim, s1, s2 in zip(shape, strides1, strides2):
        if V.graph.sizevars.statically_known_leq(dim, 1):
            continue

        if not V.graph.sizevars.statically_known_equals(
            s1, s2
        ) and not V.graph.sizevars.symbolic_hint(s1) == V.graph.sizevars.symbolic_hint(
            s2
        ):
            return False

    return True


def try_match_insignificant_strides(
    tensor: IRNode,
    strides: Sequence[Union[int, torch.SymInt]],
) -> IRNode:
    """
    Tries to match the strides of the tensor to those in the meta_strides. Strides of insignificant
    dimensions - size 0 or 1 - will be updated.

    If there are real stride differences (NHWC vs NCHW), or the tensor is not realized, then the input will be returned
    """
    if not is_storage_and_layout(tensor):
        return tensor

    if all(
        V.graph.sizevars.statically_known_equals(s1, s2)
        for s1, s2 in zip(strides, tensor.get_stride())
    ):
        return tensor

    if not significant_strides_equal(strides, tensor.get_stride(), tensor.get_size()):
        return tensor

    storage, old_layout = as_storage_and_layout(tensor)
    new_stride = [*old_layout.stride]
    for i, s in enumerate(tensor.get_size()):
        if V.graph.sizevars.statically_known_leq(s, 1):
            new_stride[i] = strides[i]

    new_layout = FixedLayout(
        old_layout.device,
        old_layout.dtype,
        old_layout.size,
        new_stride,
        old_layout.offset,
    )
    return TensorBox(ReinterpretView(data=storage, layout=new_layout))


def gm_original_output_strides(gm: torch.fx.GraphModule) -> None:
    output_node = gm.graph.find_nodes(op="output")[0]
    output_node.meta["user_visible_output_idxs"] = [
        idx for idx, _ in enumerate(output_node.args)
    ]
    from torch._inductor.compile_fx import record_original_output_strides

    record_original_output_strides(gm)


def get_symbolic_inputs(inputs: Sequence[IRNode]) -> list[Expr]:
    sym_vars: OrderedSet[Expr] = OrderedSet()
    for inp in inputs:
        sym_vars |= get_free_symbols(inp.get_size(), unbacked_only=False)
        sym_vars |= get_free_symbols(inp.get_stride(), unbacked_only=False)

    return list(sym_vars)


class IRNode:
    """Base class for all intermediate representation (IR) nodes in TorchInductor.

    Note:
        This is an abstract base class. Most methods raise NotImplementedError
        and must be overridden by concrete subclasses.
    """

    _current_origins: ClassVar[OrderedSet[Any]] = OrderedSet()

    # NB: These are kinda weird,
    origins: OrderedSet[Any] = dataclasses.field(init=False)
    # traces back to where the IRNode is created in Inductor
    traceback: Optional[list[str]] = dataclasses.field(init=False)
    origin_node: Optional[torch.fx.Node] = dataclasses.field(init=False)

    @staticmethod
    @contextlib.contextmanager
    def current_origins(origins: OrderedSet[Node]) -> Generator[None, None, None]:
        old = IRNode._current_origins
        IRNode._current_origins = old | origins
        try:
            yield
        finally:
            IRNode._current_origins = old

    @staticmethod
    def is_realized_node(node: IRNode) -> bool:
        return isinstance(
            node,
            (
                ComputedBuffer,
                InputsKernel,
                InputBuffer,
                ReinterpretView,
                TemplateBuffer,
            ),
        )

    def _post_init_setattr(self, attr: str, value: Any) -> None:
        # Intended for use in __post_init__ for enforcing an invariant on a dataclass
        # If you must, can also be used for setting provenance info
        # We would like to try and minimize these usages though
        object.__setattr__(self, attr, value)

    def __post_init__(self) -> None:
        origins = OrderedSet(self._current_origins)
        self._post_init_setattr("origins", origins)
        self._post_init_setattr(
            "traceback", traceback.format_stack() if config.debug_ir_traceback else None
        )
        self._post_init_setattr("origin_node", None)

    def get_read_names(self) -> OrderedSet[str]:
        return OrderedSet(dep.name for dep in self.get_reads())

    def get_traceback(self) -> Optional[list[str]]:
        return self.traceback

    def get_origin_node(self) -> Optional[torch.fx.Node]:
        return self.origin_node

    def get_defining_op(self) -> Optional[Operation]:
        return None

    def get_stack_traces(self) -> OrderedSet[str]:
        # Return stack traces to user model code
        # A single IRNode could correspond to multiple lines of code
        stack_traces: OrderedSet[str] = OrderedSet()
        origins = self.origins
        if isinstance(self, ExternKernel):
            origin_node = self.get_origin_node()
            if self.origin_node:
                origins = OrderedSet([origin_node])
        for node in origins:
            if hasattr(node, "stack_trace") and node.stack_trace:
                # nodes in the backward graph don't have mapping to pre_grad_graph
                stack_traces.add(node.stack_trace)
            else:
                pre_grad_nodes = (
                    torch._inductor.debug._inductor_post_to_pre_grad_nodes.get(
                        "postToPre", {}
                    ).get(node.name, [])
                )
                if not isinstance(pre_grad_nodes, list):
                    continue
                for node_name in pre_grad_nodes:
                    stack_trace = (
                        torch._inductor.debug._inductor_pre_grad_node_stack_trace.get(
                            node_name, None
                        )
                    )
                    if stack_trace:
                        stack_traces.add(stack_trace)
        return stack_traces

    def common_repr(self, shorten: bool = True) -> Sequence[str]:
        origins = f"origins={getattr(self, 'origins', '')}"
        if shorten and len(origins) > 64:
            # this can get *very* long
            origins = f"{origins[:61]}..."
        if not self.get_stack_traces():
            return [origins]

        stack_trace_str = []
        for stack_trace in self.get_stack_traces():
            stack_trace_str.append("stack_traces = {")
            stack_trace_str += stack_trace.split("\n")
            stack_trace_str.append("}")
        return [origins] + stack_trace_str

    def str_helper(
        self, lines: Sequence[object], shorten: bool = True, multiline: bool = True
    ) -> str:
        lines = list(lines) + list(self.common_repr(shorten))
        lines = list(map(str, lines))
        if multiline:
            new_lines = indent(",\n".join(lines))
            return f"{type(self).__name__}(\n{new_lines}\n)"
        else:
            return f"{type(self).__name__}({lines})"

    def get_dtype(self) -> torch.dtype:
        return self.dtype

    def maybe_get_dtype(self) -> Optional[torch.dtype]:
        try:
            return self.get_dtype()
        except NotImplementedError:
            return None

    def get_layout(self) -> Layout:
        raise NotImplementedError(f"get_layout() is not implemented by {type(self)}!")

    def maybe_get_layout(self) -> Optional[Layout]:
        try:
            return self.get_layout()
        except NotImplementedError:
            return None

    def get_output_spec(self) -> OutputSpec:
        return self.get_layout()

    def maybe_get_output_spec(self) -> Optional[OutputSpec]:
        try:
            return self.get_output_spec()
        except NotImplementedError:
            return None

    def has_tensor_output(self) -> bool:
        """True for single tensor output (excludes MultiOutput)"""
        return isinstance(self.maybe_get_output_spec(), Layout)

    def get_size(self) -> Sequence[Expr]:
        raise NotImplementedError(f"get_size() is not implemented by {type(self)}!")

    def maybe_get_size(self) -> Optional[Sequence[_IntLike]]:
        try:
            return self.get_size()
        except NotImplementedError:
            return None

    @property
    def shape(self) -> Union[_IntLike, sympy.Rel, Sequence[_IntLike]]:
        return self.get_size()

    def get_numel(self) -> Expr:
        return sympy_product(self.get_size())

    def is_zero_elements(self) -> bool:
        return V.graph.sizevars.statically_known_true(sympy.Eq(self.get_numel(), 0))

    def realize(self) -> Optional[str]:
        """
        If the IRNode refers to data which has not been materialized (e.g.,
        it is a Pointwise/Reduction that could potentially have more
        compute fused into it), realize the IRNode into physical memory,
        ending the possibility of fusing into it, but allowing, e.g., multiple
        users to access the data without having to recompute.

        Check StorageBox.realize for a particularly notable implementation.

        TODO(ezyang): I think, in principle, every IRNode should have an
        implementation of this, and most of the time no-op is OK, but you
        really do have to audit each IRNode for this, so for now, raise
        an error if it's not implemented.  Note that some code in graph.py
        will catch this thrown error and suppress it with a warning.
        """
        raise NotImplementedError(f"realize NYI on {type(self)}")

    def codegen_reference(self, writer: Optional[IndentedBuffer] = None) -> str:
        raise NotImplementedError(f"codegen_reference NYI on {type(self)}")

    def get_device(self) -> Optional[torch.device]:
        return None

    def get_device_or_error(self) -> torch.device:
        device = self.get_device()
        assert device is not None
        return device

    def has_exceeded_max_reads(self) -> bool:
        return False

    def make_loader(self) -> Callable[[Sequence[Expr]], OpsValue]:
        raise NotImplementedError(type(self).__name__)

    def make_indexer(self) -> Callable[[Sequence[Expr]], Expr]:
        raise NotImplementedError(type(self).__name__)

    def get_stride(self) -> Sequence[_IntLike]:
        raise NotImplementedError(type(self).__name__)

    def maybe_get_stride(self) -> Optional[Sequence[_IntLike]]:
        try:
            return self.get_stride()
        except NotImplementedError:
            return None

    def get_name(self) -> str:
        raise NotImplementedError(type(self).__name__)

    def maybe_get_name(self) -> Optional[str]:
        try:
            return self.get_name()
        except NotImplementedError:
            return None

    def is_input_buffer(self) -> bool:
        try:
            return self.get_name() in V.graph.graph_inputs
        except NotImplementedError:
            return False

    def has_large_inner_fn(self, threshold: Optional[int] = None) -> bool:
        return False

    def mark_reuse(self, users: int) -> None:
        pass

    def realize_hint(self) -> None:
        pass

    def unwrap_view(self) -> IRNode:
        raise NotImplementedError(type(self).__name__)

    def freeze_layout(self) -> None:
        raise NotImplementedError(type(self).__name__)

    def freeze_layout_with_stride_order(
        self, order: Sequence[int], allow_padding: bool = False
    ) -> None:
        raise NotImplementedError(type(self).__name__)

    def freeze_layout_with_fill_order(self, order: Sequence[int]) -> None:
        raise NotImplementedError(type(self).__name__)

    def freeze_layout_with_same_order(self, stride: Sequence[_IntLike]) -> None:
        raise NotImplementedError(type(self).__name__)

    def freeze_layout_with_exact_strides(
        self, exact_strides: Sequence[_IntLike], allow_padding: bool = False
    ) -> None:
        raise NotImplementedError(type(self).__name__)

    def get_read_writes(self) -> dependencies.ReadWrites:
        raise NotImplementedError(type(self).__name__)

    def get_reads(self) -> OrderedSet[Dep]:
        return self.get_read_writes().reads

    def num_reads(self) -> int:
        return len(self.get_reads())

    def get_storage_numel(self) -> _IntLike:
        raise NotImplementedError(type(self).__name__)

    def get_free_symbol_uses(
        self, unbacked_only: bool = False
    ) -> OrderedSet[sympy.Symbol]:
        raise NotImplementedError(type(self).__name__)

    def get_reduction_type(self) -> Optional[str]:
        raise NotImplementedError(type(self).__name__)

    def get_reduction_size(self) -> Sequence[Expr]:
        raise NotImplementedError(type(self).__name__)

    def is_extern(self) -> bool:
        return False

    def is_no_op(self) -> bool:
        return False

    def constant_to_device(self, device: torch.device) -> IRNode:
        raise NotImplementedError(type(self).__name__)

    def get_mutation_names(self) -> Sequence[str]:
        raise NotImplementedError(type(self).__name__)

    def get_operation_name(self) -> str:
        raise NotImplementedError(type(self).__name__)

    def get_inputs_that_alias_output(self) -> Sequence[str]:
        raise NotImplementedError(type(self).__name__)

    if TYPE_CHECKING:

        @property
        def dtype(self) -> torch.dtype: ...


@ir_dataclass(frozen=False)
class Operation:
    def __post_init__(self) -> None:
        self.operation_name: Optional[str] = None

    def get_device(self) -> Optional[torch.device]:
        raise NotImplementedError

    def get_origin_node(self) -> Optional[torch.fx.Node]:
        assert hasattr(self, "origin_node")
        return self.origin_node

    def get_origins(self) -> OrderedSet[Any]:
        assert hasattr(self, "origins")
        return self.origins

    def get_operation_name(self) -> str:
        assert self.operation_name is not None
        return self.operation_name

    def is_extern(self) -> bool:
        return False

    def is_no_op(self) -> bool:
        return False

    def get_read_writes(self) -> dependencies.ReadWrites:
        raise NotImplementedError

    def is_user_of(self, name: str) -> bool:
        return name in self.get_read_names()

    def get_read_names(self) -> OrderedSet[str]:
        return OrderedSet(dep.name for dep in self.get_reads())

    def get_reads(self) -> OrderedSet[Dep]:
        return self.get_read_writes().reads

    def get_outputs(self) -> list[Buffer]:
        raise NotImplementedError

    def get_unbacked_symbol_defs(self) -> OrderedSet[sympy.Symbol]:
        return OrderedSet()

    def get_free_symbol_uses(
        self, unbacked_only: bool = False
    ) -> OrderedSet[sympy.Symbol]:
        """
        When unbacked_only=True:
        Returns the unbacked symbols which are required to be in scope in
        order to successfully perform codegen for this buffer.  For example,
        a buffer that corresponds to an extern kernel call that takes i0 as
        an argument would return {i0} here.  This is used to generate necessary
        dependencies that ensure we actually bind i0 in codegen before you
        try to use it.

        Note that this is NOT transitive; in particular, if this buffer takes
        in as input another buffer with dynamic shape (e.g., (i0,)), we will
        not report it here, because you will already have a dependency
        on that buffer, which will eventually have a dependency on i0 if
        necessary.

        When unbacked_only=False:
        Similar to `unbacked_only=True` but including all free symbols
        instead of only free unbacked symbols.
        """
        return OrderedSet()

    def get_workspace_size(self) -> int:
        """
        Gets extra global memory size needed by this buffer.
        Some algorithms (e.g. group gemm) may require extra global memory in the generated code.
        """
        return 0


@ir_dataclass
class Loops(IRNode):
    device: torch.device
    dtype: torch.dtype
    inner_fn: Callable[..., Any]
    ranges: Sequence[_IntLike]

    def get_free_symbol_uses(
        self, unbacked_only: bool = False
    ) -> OrderedSet[sympy.Symbol]:
        return OrderedSet().union(
            *(get_free_symbols(e, unbacked_only) for e in self.ranges),
            self.inner_fn_free_symbols(unbacked_only),
        )

    def _to_str(self, names: Sequence[str]) -> str:
        return self.str_helper(
            [
                f"'{self.device.type}'",
                str(self.dtype),
                self.inner_fn_str(),
            ]
            + [f"{name}={getattr(self, name)}" for name in names]
            + [f"origin_node={self.origin_node!r}"]
        )

    def __post_init__(self) -> None:
        super().__post_init__()

    def __str__(self) -> str:
        return self._to_str(("ranges",))

    __repr__ = __str__

    def get_device(self) -> Optional[torch.device]:
        return self.device

    def get_origin_node(self) -> Optional[torch.fx.Node]:
        return self.origin_node

    def get_size(self) -> Sequence[Expr]:
        return self.ranges

    def get_pointwise_size(self) -> Sequence[Expr]:
        return self.ranges

    @classmethod
    def create(
        cls, *args: Any, **kwargs: Any
    ) -> Union[TensorBox, ShapeAsConstantBuffer]:
        origin_node = kwargs.pop("origin_node", None)
        tb = kwargs.pop("traceback", None)
        r = cls(*args, **kwargs)
        # Need to explicitly set origin_node here to propagate it down.
        # todo(chilli): I think it would be better for IRNode to directly set
        # origin_node
        r._post_init_setattr("origin_node", origin_node)
        r._post_init_setattr("traceback", tb or r.traceback)
        return TensorBox.create(r)

    @staticmethod
    def _index(ranges: Sequence[_IntLike], prefix: SymT = SymT.INDEX) -> Sequence[Expr]:
        return [
            sympy.S.Zero if s == 1 else sympy_index_symbol_with_prefix(prefix, n)
            for n, s in enumerate(ranges)
        ]

    @cache_on_self
    def inner_fn_opcount(self) -> OpCountResult:
        opcounter = OpCounterCSE(V.MockHandler())
        with (
            V.set_ops_handler(opcounter),
            patch.object(FlexibleLayout, "allow_indexing", True),
        ):
            self.inner_fn(*self.inner_fn_args())
            return opcounter.getvalue()

    def inner_fn_args(self) -> Sequence[Sequence[_IntLike]]:
        return (self._index(self.ranges),)

    @cache_on_self
    def inner_fn_str(self) -> str:
        return V.KernelFormatterHandler.ir_to_string(
            self.inner_fn, *self.inner_fn_args()
        )

    def has_large_inner_fn(self, threshold: Optional[int] = None) -> bool:
        if threshold is None:
            threshold = 0
        threshold = max(threshold, config.realize_opcount_threshold)
        return self.inner_fn_opcount().num_ops > threshold

    def inner_fn_free_symbols(self, unbacked_only: bool = False) -> OrderedSet[Symbol]:
        index = self._index(self.ranges)
        return extract_free_symbols(self.inner_fn, index, unbacked_only=unbacked_only)

    def get_reads(self) -> OrderedSet[Dep]:
        with patch.object(FlexibleLayout, "allow_indexing", True):
            if self.get_reduction_type():
                return extract_read_writes(
                    self.make_loader(),
                    self.get_size(),
                    self.get_reduction_size(),
                ).reads
            else:
                return extract_read_writes(
                    self.make_loader(),
                    self.get_size(),
                ).reads

    def get_read_names(self) -> OrderedSet[str]:
        return OrderedSet(self.inner_fn_opcount().read_buffers)

    def num_reads(self) -> int:
        return len(self.inner_fn_opcount().read_buffers)

    def get_reduction_size(self) -> Sequence[Expr]:
        raise NotImplementedError(
            f"get_reduction_size() is not implemented by {type(self)}!"
        )

    def get_reduction_type(self) -> Optional[str]:
        raise NotImplementedError(
            f"get_reduction_type() is not implemented by {type(self)}!"
        )

    def constant_to_device(self, device: torch.device) -> IRNode:
        raise NotImplementedError(
            f"constant_to_device() is not implemented by {type(self)}!"
        )


def nop_loader_fn(idx: Union[Expr, Sequence[Expr]], *, dtype: torch.dtype) -> OpsValue:
    if dtype.is_floating_point:
        return ops.constant(float("nan"), dtype)
    else:
        return ops.constant(0, dtype)


@ir_dataclass
class Pointwise(Loops):
    def make_loader(self) -> Callable[[Sequence[Expr]], OpsValue]:
        # Make zero-element loops into a no-op
        if self.is_zero_elements():
            return partial(nop_loader_fn, dtype=self.dtype)

        return self.inner_fn

    def get_reduction_size(self) -> Sequence[sympy.Expr]:
        return []

    def get_reduction_type(self) -> Optional[str]:
        return None

    def store_output(
        self,
        output_name: Optional[str],
        indexer: Callable[[Sequence[Expr]], Never],
        vars: Sequence[Expr],
    ) -> None:
        loader = self.make_loader()
        return ops.store(output_name or "unnamed", indexer(vars), loader(vars))

    def constant_to_device(self, device: torch.device) -> IRNode:
        """Move this to a given device. Requires that all reads are to constants."""
        loader = self.make_loader()
        loader = patch.object(ConstantBuffer, "override_device", device)(loader)
        return Pointwise(
            device=device, dtype=self.dtype, inner_fn=loader, ranges=self.ranges
        )


@ir_dataclass
class Scatter(Pointwise):
    output_indexer: Callable[[Sequence[Expr]], Expr]
    scatter_mode: StoreMode = None

    def constant_to_device(self, device: torch.device) -> IRNode:
        """Move this to a given device. Requires that all reads are to constants."""
        loader = self.make_loader()
        loader = patch.object(ConstantBuffer, "override_device", device)(loader)
        return Scatter(
            device=device,
            dtype=self.dtype,
            inner_fn=loader,
            ranges=self.ranges,
            output_indexer=self.output_indexer,
            scatter_mode=self.scatter_mode,
        )

    def store_output(
        self,
        output_name: Optional[str],
        indexer: Callable[[Sequence[Expr]], Never],
        vars: Sequence[Expr],
    ) -> Any:
        loader = self.make_loader()
        if output_name is None:
            output_name = "unnamed"
        return ops.store(
            output_name,
            indexer(self.output_indexer(vars)),
            loader(vars),
            mode=self.scatter_mode,
        )


REDUCTION_COMBINE_FN: dict[str, Callable[..., OpsValue]] = {
    "any": ops_wrapper("logical_or"),
    "max": ops_wrapper("maximum"),
    "min": ops_wrapper("minimum"),
    "prod": ops_wrapper("mul"),
    "sum": ops_wrapper("add"),
    "xor_sum": ops_wrapper("bitwise_xor"),
}


def get_reduction_combine_fn(
    reduction_type: str, dtype: torch.dtype, arg_break_ties_left: bool = True
) -> Callable[..., object]:
    if reduction_type in REDUCTION_COMBINE_FN:
        return REDUCTION_COMBINE_FN[reduction_type]

    elif reduction_type in ("argmax", "argmin"):

        def argmax_combine_fn(
            a: tuple[object, object], b: tuple[object, object]
        ) -> tuple[OpsValue, OpsValue]:
            a_value, a_index = a
            b_value, b_index = b

            if reduction_type == "argmin":
                mask = ops.lt(a_value, b_value)
            else:
                mask = ops.gt(a_value, b_value)

            equal = ops.eq(a_value, b_value)
            if is_float_dtype(dtype):
                a_isnan = ops.ne(a_value, a_value)
                b_isnan = ops.ne(b_value, b_value)
                mask = ops.logical_or(mask, ops.gt(a_isnan, b_isnan))
                equal = ops.logical_or(equal, ops.logical_and(a_isnan, b_isnan))

            tie = (
                ops.lt(a_index, b_index)
                if arg_break_ties_left
                else ops.gt(a_index, b_index)
            )
            mask = ops.logical_or(mask, ops.logical_and(equal, tie))
            return (
                ops.where(mask, a_value, b_value),
                ops.where(mask, a_index, b_index),
            )

        return argmax_combine_fn

    elif reduction_type == "welford_combine":

        def welford_combine_fn(
            a: tuple[OpsValue, OpsValue, OpsValue],
            b: tuple[OpsValue, OpsValue, OpsValue],
        ) -> tuple[OpsValue, OpsValue, OpsValue]:
            a_mean, a_m2, a_weight = a
            b_mean, b_m2, b_weight = b

            delta = b_mean - a_mean
            new_weight = a_weight + b_weight
            w2_over_w = b_weight / new_weight
            return (
                a_mean + delta * w2_over_w,
                a_m2 + b_m2 + delta * delta * a_weight * w2_over_w,
                new_weight,
            )

        return welford_combine_fn

    else:
        raise NotImplementedError(f"unknown reduction_type={reduction_type}")


@ir_dataclass
class Reduction(Loops):
    reduction_ranges: Sequence[_IntLike]
    reduction_type: ReductionType
    # self.dtype represents the dst dtype
    src_dtype: torch.dtype
    reduction_hint: ReductionHint

    def __str__(self) -> str:
        return self._to_str(("ranges", "reduction_ranges", "reduction_type"))

    __repr__ = __str__

    def get_free_symbol_uses(self, unbacked_only: bool = False) -> OrderedSet[Symbol]:
        return super().get_free_symbol_uses(unbacked_only) | OrderedSet().union(
            *(get_free_symbols(e, unbacked_only) for e in self.reduction_ranges)
        )

    def get_reduction_size(self) -> Sequence[Expr]:
        return self.reduction_ranges

    def get_reduction_type(self) -> Optional[str]:
        return self.reduction_type

    def store_reduction(
        self,
        output_name: Optional[str],
        indexer: Callable[[Sequence[Expr]], Never],
        vars: Sequence[Expr],
        reduction_vars: Sequence[Symbol],
    ) -> None:
        value = ops.reduction(
            self.dtype,
            self.src_dtype,
            self.reduction_type,
            self.inner_fn(vars, reduction_vars),
        )
        ops.store_reduction(output_name or "unnamed", indexer(vars), value)

    def index_length(self) -> int:
        return len(self.ranges) + len(self.reduction_ranges)

    def inner_fn_args(self) -> Sequence[Sequence[Expr]]:
        index = self._index(self.ranges)
        rindex = self._index(self.reduction_ranges, SymT.R0_INDEX)
        return (index, rindex)

    def inner_fn_free_symbols(self, unbacked_only: bool = False) -> OrderedSet[Symbol]:
        index = self._index(self.ranges)
        rindex = self._index(self.reduction_ranges, SymT.R0_INDEX)
        return extract_free_symbols(
            self.inner_fn, index, rindex, unbacked_only=unbacked_only
        )

    def constant_to_device(self, device: torch.device) -> IRNode:
        """Move this to a given device. Requires that all reads are to constants."""
        loader = self.make_loader()
        loader = patch.object(ConstantBuffer, "override_device", device)(loader)
        return Reduction(
            device=device,
            dtype=self.dtype,
            inner_fn=loader,
            ranges=self.ranges,
            reduction_ranges=self.reduction_ranges,
            reduction_type=self.reduction_type,
            src_dtype=self.src_dtype,
            reduction_hint=ReductionHint.DEFAULT,
        )

    @staticmethod
    def num_splits(
        device: torch.device,
        dst_dtype: torch.dtype,
        src_dtype: torch.dtype,
        inner_fn: Callable[_P, OpsValue],
        ranges: Sequence[_IntLike],
        reduction_ranges: Sequence[_IntLike],
        reduction_type: Union[ReductionType, Literal["scan"]],
        reduction_numel: Expr,
        input_node: Optional[IRNode] = None,
    ) -> tuple[ReductionHint, _IntLike]:
        reduction_numel_hint = V.graph.sizevars.symbolic_hint(reduction_numel)
        numel_hint = V.graph.sizevars.symbolic_hint(sympy_product(ranges))

        should_split = reduction_type == "scan" or (
            not V.graph.has_feature(device, BackendFeature.REDUCE_TO_SINGLE_ELEMENT)
            and reduction_type
            not in (
                "argmax",
                "argmin",
            )
            and config.split_reductions
        )
        if not (_is_static(reduction_numel_hint) and _is_static(numel_hint)):
            # We don't support unbacked symints
            return ReductionHint.DEFAULT, 1

        props = DeviceProperties.create(device)
        num_sm = props.multi_processor_count
        min_elements_per_thread = 32
        if should_split:
            inner_reduction_splits: Callable[[int, int], int] = functools.partial(
                V.choices.reduction_split_factor, device, inner_reduction=True
            )
            outer_reduction_splits: Callable[[int, int], int] = functools.partial(
                V.choices.reduction_split_factor, device, inner_reduction=False
            )
        else:

            def inner_reduction_splits(
                reduction_numel_hint: int,
                numel_hint: int,
            ) -> int:
                return 1

            outer_reduction_splits = inner_reduction_splits

        # easy cases
        if numel_hint == 1:
            split = inner_reduction_splits(reduction_numel_hint, numel_hint)
            if split == 1:
                # No need to split.
                return ReductionHint.INNER, split
            if input_node is not None and isinstance(input_node, TensorBox):
                with patch.object(FlexibleLayout, "allow_indexing", True):
                    (
                        new_ranges,
                        new_reduction_ranges,
                    ) = extract_input_node_reduction_ranges(input_node)
                if new_ranges is not None and new_reduction_ranges is not None:
                    extracted_numel_hint = V.graph.sizevars.symbolic_hint(
                        sympy_product(new_ranges + new_reduction_ranges)
                    )
                    if reduction_numel_hint == extracted_numel_hint:
                        log.debug(
                            "Use previous IRNode's range and reduction_ranges instead of split. "
                            "current ranges: %s, current reduction ranges: %s, current split: %d, "
                            "new ranges: %s, new reduction ranges: %s",
                            ranges,
                            reduction_ranges,
                            split,
                            new_ranges,
                            new_reduction_ranges,
                        )
                        # If the input_node or its dependent nodes are also Reduction nodes,
                        # use reduction_sizes of this node or its dependent nodes directly.
                        return ReductionHint.INNER, -1
            return ReductionHint.INNER, split
        if (
            reduction_numel_hint <= min_elements_per_thread
            or numel_hint >= num_sm * 2 * 32
        ):
            return ReductionHint.DEFAULT, 1

        r = Reduction(
            device=device,
            dtype=dst_dtype,
            inner_fn=inner_fn,
            ranges=ranges,
            reduction_ranges=reduction_ranges,
            reduction_type=reduction_type if reduction_type != "scan" else "sum",
            src_dtype=src_dtype,
            reduction_hint=ReductionHint.DEFAULT,
        )

        def get_read_indices(r: Reduction) -> tuple[Sequence[Expr], bool]:
            device = r.get_device()
            assert device is not None
            cb = ComputedBuffer(
                name=None,
                layout=FlexibleLayout(
                    device=device,
                    dtype=r.get_dtype(),
                    size=r.get_size(),
                ),
                data=r,
            )
            read_writes = cb.get_read_writes()
            # try finding the full size producer
            # TODO this will fail for something like ((1, N) * (N, 1)).sum()
            # this would also possibly be wrong for producers with the different contiguity but we hope those cases are rare
            assert read_writes.range_vars is not None
            range_vars = [
                r
                for r in read_writes.range_vars
                if isinstance(r, Expr) and not isinstance(r, sympy.Number)
            ]
            indices = []
            changed = False
            for md in sorted(read_writes.reads, key=lambda x: x.name):
                if all(r in md.index.free_symbols for r in range_vars):
                    indices.append(md.index)
                    if md.name in V.graph.name_to_buffer:
                        buf = V.graph.name_to_buffer[md.name]
                        original_stride = getattr(buf.layout, "stride", None)
                        buf.decide_layout()
                        if getattr(buf.layout, "stride", None) != original_stride:
                            changed = True
            return indices, changed

        indices, changed = get_read_indices(r)
        if changed:
            indices, _ = get_read_indices(r)

        if len(indices) == 0:
            # TODO determine splits when all inputs are broadcast
            return ReductionHint.DEFAULT, 1

        (_, reduction_vars), ranges1 = dependencies.index_vars_squeeze(
            r.get_size(), r.get_reduction_size()
        )
        num_outer = 0
        num_inner = 0
        for i in indices:
            j = V.graph.sizevars.simplify_with_ranges(i, ranges1)
            strides = V.graph.sizevars.stride_hints(
                j, reduction_vars, list(ranges1.keys())
            )
            outer = all(s > 1 for s in strides)
            if outer:
                num_outer += 1
            else:
                num_inner += 1
        if num_inner > num_outer:
            return ReductionHint.INNER, inner_reduction_splits(
                reduction_numel_hint, numel_hint
            )
        else:
            return ReductionHint.OUTER, outer_reduction_splits(
                reduction_numel_hint, numel_hint
            )

    @staticmethod
    def _unroll_reduction_fn(
        inner_fn: Callable[[Sequence[_IntLike], Sequence[_IntLike]], OpsValue],
        reduction_ranges: Sequence[_IntLike],
        reduction_type: str,
        src_dtype: torch.dtype,
    ) -> Callable[[Sequence[_IntLike]], OpsValue]:
        """Convert inner_fn from a reduction to an pointwise"""
        reduction_ranges = V.graph.sizevars.guard_int_seq(reduction_ranges)

        combine_fn = get_reduction_combine_fn(reduction_type, src_dtype)

        def fn(index: Sequence[_IntLike]) -> Any:
            return functools.reduce(
                combine_fn,
                (
                    value_fn(index, rindex)
                    for rindex in itertools.product(
                        *[range(x) for x in reduction_ranges]
                    )
                ),
            )

        value_fn: Callable[[Sequence[_IntLike], Sequence[_IntLike]], Any]
        if reduction_type in ("argmin", "argmax"):
            flatten_index = _fixed_indexer(
                reduction_ranges,
                FlexibleLayout.contiguous_strides(reduction_ranges),
            )

            def value_fn(
                index: Sequence[_IntLike], rindex: Sequence[_IntLike]
            ) -> tuple[OpsValue, OpsValue]:
                rindex = [sympy.expand(i) for i in rindex]
                return (
                    inner_fn(index, rindex),
                    ops.index_expr(flatten_index(rindex), torch.int64),
                )

            return lambda index: fn(index)[1]
        else:
            value_fn = inner_fn
            return fn

    @classmethod
    def create(
        cls,
        device: torch.device,
        dst_dtype: torch.dtype,
        src_dtype: torch.dtype,
        inner_fn: Callable[..., Any],
        ranges: Sequence[Expr],
        reduction_ranges: Sequence[Expr],
        reduction_type: ReductionType,
        reduction_hint: ReductionHint = ReductionHint.DEFAULT,
        input_node: Optional[IRNode] = None,
    ) -> Union[TensorBox, ShapeAsConstantBuffer]:
        reduction_numel = V.graph.sizevars.simplify(sympy_product(reduction_ranges))

        if reduction_numel == 0:
            # N.B. This is a hack to generate the literal of the given type
            # Ideally, we should be fixing `def constant` in triton.py
            # but it breaks due to hardcoded dtypes in other places
            def py_cnst(val: object) -> Union[bool, float, int]:
                if dst_dtype == torch.bool:
                    return bool(val)
                elif dst_dtype.is_floating_point:
                    assert isinstance(val, SupportsFloat), type(val)
                    return float(val)
                else:
                    assert isinstance(val, SupportsInt), type(val)
                    return int(val)

            rtypes_to_inits = {
                "sum": py_cnst(0),
                "xor_sum": py_cnst(0),
                "prod": py_cnst(1),
                "any": py_cnst(0),
                # "all" is desugared to `!any(!val)`
            }

            assert reduction_type in rtypes_to_inits.keys(), (
                f"{reduction_type} not supported for zero-dimension tensors!"
            )

            def const_fn(index: int) -> OpsValue:
                return ops.constant(rtypes_to_inits[reduction_type], dst_dtype)

            return Pointwise.create(
                device=device,
                dtype=src_dtype,
                inner_fn=const_fn,
                ranges=list(ranges),
            )

        if reduction_numel == 1:
            # this reduction is actually a pointwise op
            if reduction_type in ("argmin", "argmax"):

                def fn(index: int) -> OpsValue:
                    return ops.constant(0, dst_dtype)

            else:

                def fn(index: int) -> OpsValue:
                    reduction_index = [sympy.S.Zero for _ in reduction_ranges]
                    return inner_fn(index, reduction_index)

            return Pointwise.create(
                device=device, dtype=dst_dtype, inner_fn=fn, ranges=ranges
            )

        if (
            isinstance(reduction_numel, Integer)
            and V.graph.sizevars.size_hint_or_throw(reduction_numel)
            < config.unroll_reductions_threshold
            and (sympy_product(ranges) != 1 or is_gpu(device.type))
        ):
            # NB: This works around https://github.com/pytorch/pytorch/issues/140457
            # since turning reductions into pointwise ops can exacerbate this problem
            return Pointwise.create(
                device=device,
                dtype=dst_dtype,
                inner_fn=cls._unroll_reduction_fn(
                    inner_fn, reduction_ranges, reduction_type, src_dtype
                ),
                ranges=ranges,
            )

        # triton doesn't support reduce to single element well, so break it up
        hint, split = cls.num_splits(
            device,
            dst_dtype,
            src_dtype,
            inner_fn,
            ranges,
            reduction_ranges,
            reduction_type,
            reduction_numel,
            input_node,
        )

        def _maybe_increase_split(split: int) -> int:
            # don't apply min_num_split constraint for static shape case.
            if _is_static(reduction_numel):
                return split
            if split > 1:
                return max(split, config.min_num_split)
            else:
                return split

        split = _maybe_increase_split(split)

        # intermediate reduction in split can contain complex indexing,
        # and num_splits will fail to correctly set the hint
        # reuse the passed hint if available
        if reduction_hint == ReductionHint.DEFAULT:
            reduction_hint = hint
        if split == -1:
            assert input_node is not None
            with patch.object(FlexibleLayout, "allow_indexing", True):
                new_ranges, new_reduction_ranges = extract_input_node_reduction_ranges(
                    input_node
                )
            assert new_ranges is not None
            assert new_reduction_ranges is not None
            return cls.create_multilayer_existing_ranges(
                device,
                dst_dtype,
                src_dtype,
                inner_fn,
                ranges,
                reduction_ranges,
                new_ranges,
                new_reduction_ranges,
                reduction_type,
                reduction_hint,
            )
        elif split > 1:
            # triton doesn't support reduce to single element well, so break it up
            return cls.create_multilayer(
                device,
                dst_dtype,
                src_dtype,
                inner_fn,
                ranges,
                reduction_ranges,
                reduction_type,
                split,
                reduction_hint,
                input_node,
            )

        return TensorBox.create(
            Reduction(
                device=device,
                dtype=dst_dtype,
                inner_fn=inner_fn,
                ranges=ranges,
                reduction_ranges=reduction_ranges,
                reduction_type=reduction_type,
                src_dtype=src_dtype,
                reduction_hint=reduction_hint,
            )
        )

    @staticmethod
    def default_accumulator(
        reduction_type: str, dtype: torch.dtype
    ) -> Union[_NumLike, Sequence[_NumLike]]:
        if reduction_type in ("max", "argmax"):
            if is_float_dtype(dtype):
                return float("-inf")
            elif is_boolean_dtype(dtype):
                return False
            else:
                return torch.iinfo(dtype).min
        if reduction_type in ("min", "argmin"):
            if is_float_dtype(dtype):
                return float("inf")
            elif is_boolean_dtype(dtype):
                return True
            else:
                return torch.iinfo(dtype).max

        zero = False if is_boolean_dtype(dtype) else 0
        one = True if is_boolean_dtype(dtype) else 1
        return {
            "sum": zero,
            "prod": one,
            "xor_sum": zero,
            "any": zero,
            "welford_reduce": (zero, zero, zero),
            "welford_combine": (zero, zero, zero),
            "online_softmax_reduce": (float("-inf"), zero),
        }[reduction_type]

    @staticmethod
    def default_value(
        reduction_type: str, dtype: torch.dtype
    ) -> Union[_NumLike, Sequence[_NumLike]]:
        if reduction_type == "welford_reduce":
            return 0
        return Reduction.default_accumulator(reduction_type, dtype)

    @staticmethod
    def _multilayer_second_step_hint(
        split: _IntLike, numel_hint: int, reduction_hint: ReductionHint
    ) -> ReductionHint:
        if split == -1:
            return reduction_hint
        if split <= 512 and numel_hint <= 512 and reduction_hint == ReductionHint.OUTER:
            return ReductionHint.OUTER_TINY
        if (
            split <= 1024
            and numel_hint <= 256
            and reduction_hint == ReductionHint.OUTER
        ):
            return ReductionHint.OUTER_TINY

        return reduction_hint

    @classmethod
    def check_for_split_dense_dim_reindexing(
        cls, reduction_numel: _IntLike, input_node: Optional[IRNode]
    ) -> Optional[int]:
        """
        If we are reducing over the full tensor, and it is non-dense in the last dimension,
        reindex so we reduce over the dense dimension. initially just handle complete
        reduction case
        """
        if input_node is None:
            return None

        if not V.graph.sizevars.statically_known_equals(
            input_node.get_numel(), reduction_numel
        ):
            return None

        input_node.realize()
        try:
            # finalize layout
            as_storage_and_layout(input_node)
        except NotImplementedError:
            return None

        strides = input_node.get_stride()

        for i, s in enumerate(strides[:-1]):
            if V.graph.sizevars.statically_known_equals(s, 1):
                return i

        return None

    @classmethod
    def _multilayer_wrap_loader(
        cls,
        loader: Callable[..., OpsValue],
        reduction_ranges: Sequence[_IntLike],
        reduction_numel: _IntLike,
        split: _IntLike,
        block_size: _IntLike,
        default: Union[_NumLike, Sequence[_NumLike]],
        input_node: Optional[IRNode] = None,
    ) -> Callable[..., object]:
        dense_index = cls.check_for_split_dense_dim_reindexing(
            reduction_numel, input_node
        )
        reindex = View.dynamic_reshape_indexer(
            reduction_ranges, [reduction_numel], dense_index
        )
        need_mask = not V.graph.sizevars.statically_known_true(
            sympy.Eq(reduction_numel % split, 0)
        )

        def wrapper_fn(
            index: Sequence[Symbol], reduction_index: Sequence[Symbol]
        ) -> OpsValue:
            (reduction_index,) = reduction_index
            *new_index, reduction_block = index
            indices = block_size * reduction_block + reduction_index

            def body() -> OpsValue:
                return loader(new_index, reindex([indices]))

            if need_mask:
                index_dtype = dtype_from_size(reduction_numel)
                mask = ops.lt(
                    ops.index_expr(indices, index_dtype),
                    ops.index_expr(reduction_numel, index_dtype),
                )
                return ops.masked(mask, body, default)
            else:
                return body()

        return wrapper_fn

    @classmethod
    def _multilayer_wrap_loader_existing_ranges(
        cls,
        loader: Callable[[Sequence[Expr], Sequence[Expr]], OpsValue],
        original_ranges: Sequence[Expr],
        original_reduction_ranges: Sequence[Expr],
        new_ranges: Sequence[Integer],
        new_reduction_ranges: Sequence[Integer],
    ) -> Callable[[Sequence[sympy.Expr], Sequence[sympy.Expr]], OpsValue]:
        assert all(r == 1 for r in original_ranges), (
            f"Only enabled for numel_hint == 1, found {original_ranges=}"
        )
        reindex = View.dynamic_reshape_indexer(
            original_reduction_ranges, tuple(new_ranges) + tuple(new_reduction_ranges)
        )

        def wrapper_fn(
            merged_index: Sequence[Expr],
            new_reduction_index: Sequence[Expr],
        ) -> OpsValue:
            original_idx = merged_index[: len(original_ranges)]
            new_index = merged_index[len(original_ranges) :]
            return loader(
                original_idx,
                reindex(tuple(new_index) + tuple(new_reduction_index)),
            )

        return wrapper_fn

    @classmethod
    def create_multilayer_helper(
        cls,
        device: torch.device,
        dst_dtype: torch.dtype,
        src_dtype: torch.dtype,
        wrapper_fn: Callable[..., Any],
        original_ranges: Sequence[Expr],
        original_reduction_ranges: Sequence[Expr],
        new_ranges: list[Expr],
        new_reduction_ranges: list[Integer],
        reduction_type: ReductionType,
        split: _IntLike,
        reduction_hint: ReductionHint,
    ) -> Union[TensorBox, ShapeAsConstantBuffer]:
        """
        Break a large reduction up into multiple smaller reductions
        recursively
        """
        # triton will automatically compute reductions in fp32 if reducing over fp16/bf16
        # within the kernel. keep the intermediate in fp32 so as to keep the whole reduction
        # in fp32 and not reduce precision by breaking up the kernel into multiple layers
        intermediate_dtype = (
            dst_dtype
            if dst_dtype not in (torch.float16, torch.bfloat16)
            else torch.float
        )
        intermediate = Reduction.create(
            device,
            intermediate_dtype,
            src_dtype,
            wrapper_fn,
            new_ranges,
            new_reduction_ranges,
            reduction_type,
            reduction_hint,
        )
        intermediate.realize()
        intermediate_loader = intermediate.make_loader()

        def intermediate_fn(
            index: Sequence[_IntLike], reduction_index: Sequence[_IntLike]
        ) -> OpsValue:
            return intermediate_loader([*index, *reduction_index])

        numel_hint = V.graph.sizevars.size_hint(sympy_product(original_ranges))
        reduction_hint = cls._multilayer_second_step_hint(
            split, numel_hint, reduction_hint
        )

        assert original_ranges == new_ranges[: len(original_ranges)]
        return TensorBox.create(
            Reduction(
                device=device,
                dtype=dst_dtype,
                inner_fn=intermediate_fn,
                ranges=original_ranges,
                reduction_ranges=new_ranges[len(original_ranges) :],
                reduction_type=reduction_type,
                src_dtype=src_dtype,
                reduction_hint=reduction_hint,
            )
        )

    @classmethod
    def create_multilayer(
        cls,
        device: torch.device,
        dst_dtype: torch.dtype,
        src_dtype: torch.dtype,
        inner_fn: Callable[..., Any],
        ranges: Sequence[Expr],
        reduction_ranges: Sequence[Expr],
        reduction_type: ReductionType,
        split: _IntLike,
        reduction_hint: ReductionHint,
        input_node: Optional[IRNode] = None,
    ) -> Union[TensorBox, ShapeAsConstantBuffer]:
        """
        Break a large reduction up into multiple smaller reductions
        recursively
        """
        # TODO(jansel): realize the reduction so we can do dynamic indexing
        reduction_numel = sympy_product(reduction_ranges)
        block_size = FloorDiv(reduction_numel + (split - 1), split)
        default = cls.default_value(reduction_type, dst_dtype)
        wrapper_fn = cls._multilayer_wrap_loader(
            inner_fn,
            reduction_ranges,
            reduction_numel,
            split,
            block_size,
            default,
            input_node,
        )

        return cls.create_multilayer_helper(
            device,
            dst_dtype,
            src_dtype,
            wrapper_fn,
            ranges,
            reduction_ranges,
            [*ranges, split],
            [block_size],
            reduction_type,
            split,
            reduction_hint,
        )

    @classmethod
    def create_multilayer_existing_ranges(
        cls,
        device: torch.device,
        dst_dtype: torch.dtype,
        src_dtype: torch.dtype,
        inner_fn: Callable[..., Any],
        original_ranges: Sequence[Expr],
        original_reduction_ranges: Sequence[Expr],
        new_ranges: list[Integer],
        new_reduction_ranges: list[Integer],
        reduction_type: ReductionType,
        reduction_hint: ReductionHint,
    ) -> Union[TensorBox, ShapeAsConstantBuffer]:
        """
        Break a large reduction up into multiple smaller reductions
        recursively
        """
        wrapper_fn = cls._multilayer_wrap_loader_existing_ranges(
            inner_fn,
            original_ranges,
            original_reduction_ranges,
            new_ranges,
            new_reduction_ranges,
        )
        return cls.create_multilayer_helper(
            device,
            dst_dtype,
            src_dtype,
            wrapper_fn,
            original_ranges,
            original_reduction_ranges,
            [*original_ranges, *new_ranges],
            new_reduction_ranges,
            reduction_type,
            -1,
            reduction_hint,
        )


def _fixed_indexer(
    size: Sequence[int],
    stride: Optional[Sequence[int]] = None,
    offset: Expr = Integer(0),
) -> Callable[[Sequence[Expr]], Expr]:
    """A closure containing math to read a given element"""

    def indexer(index: Sequence[int]) -> int:
        assert stride is not None and len(index) == len(stride)
        assert len(index) == len(size)
        result = offset
        for idx, st, sz in zip(index, stride, size):
            if sz != 1:
                result = result + idx * st
        return result

    return indexer


INNER_FN_TY: TypeAlias = Callable[[Sequence[Expr], Sequence[Expr]], OpsValue]


class MultiOutputReduction(Reduction):
    output_index: int

    def __init__(
        self,
        device: torch.device,
        dst_dtype: torch.dtype,
        inner_fns: Union[INNER_FN_TY, Sequence[INNER_FN_TY]],
        ranges: Sequence[Integer],
        reduction_ranges: Sequence[Integer],
        reduction_type: ReductionType,
        src_dtype: torch.dtype,
        reduction_hint: ReductionHint,
        output_index: int,
    ):
        if callable(inner_fns):
            inner_fns = (inner_fns,)

        loader: Callable[[Sequence[Expr], Sequence[Expr]], Any]
        if len(inner_fns) == 1:
            loader = inner_fns[0]
        else:

            def loader(
                idx: Sequence[Expr], reduction_idx: Sequence[Expr]
            ) -> tuple[OpsValue, ...]:
                return tuple(fn(idx, reduction_idx) for fn in inner_fns)

        super().__init__(
            device=device,
            dtype=dst_dtype,
            inner_fn=loader,
            ranges=ranges,
            reduction_ranges=reduction_ranges,
            reduction_type=reduction_type,
            src_dtype=src_dtype,
            reduction_hint=reduction_hint,
        )
        self.output_index = output_index

    def store_reduction(
        self,
        output_name: Optional[str],
        indexer: Callable[[Sequence[Expr]], Never],
        vars: Sequence[Expr],
        reduction_vars: Sequence[Symbol],
    ) -> Any:
        values = ops.reduction(
            self.dtype,
            self.src_dtype,
            self.reduction_type,
            self.inner_fn(vars, reduction_vars),
        )
        assert isinstance(values, (tuple, list)), type(values)
        value = values[self.output_index]
        return ops.store_reduction(output_name or "unnamed", indexer(vars), value)


class OnlineSoftmaxReduction(MultiOutputReduction):
    @classmethod
    def create(  # type: ignore[override]
        cls,
        device: torch.device,
        dst_dtype: torch.dtype,
        src_dtype: torch.dtype,
        inner_fn: Callable[..., Any],
        ranges: Sequence[Expr],
        reduction_ranges: Sequence[Expr],
        num_output: int,
        reduction_hint: ReductionHint = ReductionHint.DEFAULT,
        input_node: Optional[IRNode] = None,
    ) -> Sequence[Union[TensorBox, ShapeAsConstantBuffer]]:
        """
        Create the reduction disregarding splitting.
        """
        results = tuple(
            TensorBox.create(
                MultiOutputReduction(
                    device,
                    dst_dtype,
                    inner_fn,
                    ranges,
                    reduction_ranges,
                    "online_softmax_reduce",
                    src_dtype,
                    reduction_hint,
                    output_idx,
                )
            )
            for output_idx in range(num_output)
        )
        for t in results:
            t.realize()
        return results


class WelfordReduction(MultiOutputReduction):
    @classmethod
    def create(  # type: ignore[override]
        cls,
        device: torch.device,
        dtype: torch.dtype,
        inner_fns: Sequence[Callable[..., Any]],
        ranges: list[Integer],
        reduction_ranges: list[Integer],
        reduction_type: ReductionType,
        reduction_hint: ReductionHint = ReductionHint.DEFAULT,
    ) -> Sequence[Union[TensorBox, ShapeAsConstantBuffer]]:
        assert reduction_type in ("welford_reduce", "welford_combine")

        reduction_numel = V.graph.sizevars.simplify(sympy_product(reduction_ranges))

        def const(val: int) -> Union[TensorBox, ShapeAsConstantBuffer]:
            def inner_fn(idx: Sequence[Expr]) -> OpsValue:
                return ops.constant(
                    val,
                    dtype,
                )

            return Pointwise.create(
                device=device,
                dtype=dtype,
                inner_fn=inner_fn,
                ranges=list(ranges),
            )

        if reduction_numel == 0:
            mean = const(0)
            m2 = const(0)
            weight = const(0)
            return mean, m2, weight

        if reduction_numel == 1:

            def copy(
                loader: Callable[[Sequence[Expr], Sequence[Expr]], OpsValue],
            ) -> Union[TensorBox, ShapeAsConstantBuffer]:
                def inner_fn(idx: Sequence[Expr]) -> OpsValue:
                    reduction_index = [sympy.S.Zero for _ in reduction_ranges]
                    return loader(idx, reduction_index)

                return Pointwise.create(
                    device=device,
                    dtype=dtype,
                    inner_fn=inner_fn,
                    ranges=list(ranges),
                )

            if reduction_type == "welford_reduce":
                return copy(inner_fns[0]), const(0), const(1)
            else:
                return tuple(copy(fn) for fn in inner_fns)

        # TODO: Unrolled reduction
        # if (
        #     isinstance(reduction_numel, Integer)
        #     and V.graph.sizevars.size_hint(reduction_numel)
        #     < config.unroll_reductions_threshold
        #     and sympy_product(ranges) != 1
        # ):
        #     return Pointwise.create(
        #         device,
        #         dst_dtype,
        #         cls._unroll_reduction_fn(
        #             inner_fn, reduction_ranges, reduction_type, src_dtype,
        #         ),
        #         ranges,
        #     )

        # triton doesn't support reduce to single element well, so break it up
        hint, split = Reduction.num_splits(
            device,
            dtype,
            dtype,
            inner_fns[0],
            ranges,
            reduction_ranges,
            reduction_type=reduction_type,
            reduction_numel=reduction_numel,
        )
        # intermediate reduction in split can contain complex indexing,
        # and num_splits will fail to correctly set the hint
        # reuse the passed hint if available
        if reduction_hint == ReductionHint.DEFAULT:
            reduction_hint = hint
        if split > 1:
            # triton doesn't support reduce to single element well, so break it up
            return cls.create_multilayer(
                device,
                dtype,
                inner_fns,
                ranges,
                reduction_ranges,
                reduction_type,
                split,
                reduction_hint,
            )

        results = [
            TensorBox.create(
                WelfordReduction(
                    device,
                    dtype,
                    inner_fns,
                    ranges,
                    reduction_ranges,
                    reduction_type,
                    dtype,
                    reduction_hint,
                    output_idx,
                )
            )
            for output_idx in range(3)
        ]
        for t in results:
            t.realize()
        return results

    @staticmethod
    def default_value(
        reduction_type: str, dtype: torch.dtype
    ) -> Union[_NumLike, Sequence[_NumLike]]:
        return (0, 0, 0)

    @classmethod
    def create_multilayer(  # type: ignore[override]
        cls,
        device: torch.device,
        dtype: torch.dtype,
        inner_fns: Sequence[Callable[..., Any]],
        ranges: list[Integer],
        reduction_ranges: list[Integer],
        reduction_type: ReductionType,
        split: _IntLike,
        reduction_hint: ReductionHint,
    ) -> Sequence[Union[TensorBox, ShapeAsConstantBuffer]]:
        """
        Break a large reduction up into multiple smaller reductions
        recursively
        """
        reduction_numel = sympy_product(reduction_ranges)
        need_mask = not V.graph.sizevars.statically_known_true(
            sympy.Eq(reduction_numel % split, 0)
        )

        if need_mask and reduction_type != "welford_combine":
            # If we need mask, then "welford_reduce" doesn't work because
            # masked inputs shouldn't count towards the welford weight

            def constant(
                idx: Sequence[Expr], reduction_idx: Sequence[Expr], value: int
            ) -> OpsValue:
                return ops.constant(value, dtype)

            return cls.create_multilayer(
                device=device,
                dtype=dtype,
                inner_fns=(
                    inner_fns[0],
                    partial(constant, value=0),
                    partial(constant, value=1),
                ),
                ranges=ranges,
                reduction_ranges=reduction_ranges,
                reduction_type="welford_combine",
                split=split,
                reduction_hint=reduction_hint,
            )

        block_size = FloorDiv(reduction_numel + (split - 1), split)
        intermediates = WelfordReduction.create(
            device,
            dtype,
            tuple(
                cls._multilayer_wrap_loader(
                    loader,
                    reduction_ranges,
                    reduction_numel,
                    split,
                    block_size,
                    default=0,
                )
                for loader in inner_fns
            ),
            [*ranges, split],
            [block_size],
            reduction_type,
            reduction_hint,
        )
        for i in intermediates:
            i.realize()

        def intermediate_loader_fn(
            index: Sequence[Expr],
            reduction_index: Sequence[Expr],
            loader: Callable[[Sequence[Expr]], OpsValue],
        ) -> OpsValue:
            return loader([*index, *reduction_index])

        numel_hint = V.graph.sizevars.size_hint(sympy_product(ranges))
        reduction_hint = cls._multilayer_second_step_hint(
            split, numel_hint, reduction_hint
        )
        return WelfordReduction.create(
            device,
            dtype,
            tuple(
                partial(intermediate_loader_fn, loader=i.make_loader())
                for i in intermediates
            ),
            ranges,
            [split],
            # welford_reduce turns one input into three outputs, which are combined with welford_combine
            "welford_combine",
            reduction_hint,
        )


@ir_dataclass
class Scan(Loops):
    scan_ranges: list[Integer]
    size: list[Integer]
    combine_fn: Callable[[tuple[Any, ...], tuple[Any, ...]], tuple[Any, ...]]
    reindex: Callable[[Sequence[_IntLike], Sequence[_IntLike]], Sequence[_IntLike]]
    reduction_hint: ReductionHint
    output_index: int
    # output_index indexes the following tuples
    dtypes: tuple[torch.dtype, ...]
    inner_fns: tuple[Callable[..., Any], ...]

    # HACK we mimic reduction

    def get_free_symbol_uses(self, unbacked_only: bool = False) -> OrderedSet[Symbol]:
        # TODO: Can combine_fn/reindex close over unbacked symbols? If so, we
        # need to explicitly represent the closure so we can pull out unbacked
        # symbols here
        return (
            super().get_free_symbol_uses(unbacked_only)
            | OrderedSet().union(
                *(get_free_symbols(e, unbacked_only) for e in self.scan_ranges)
            )
            | OrderedSet().union(
                *(get_free_symbols(e, unbacked_only) for e in self.size)
            )
        )

    def __post_init__(self) -> None:
        assert len(self.ranges) + len(self.scan_ranges) == len(self.size)
        super().__post_init__()

    def store_reduction(
        self,
        output_name: Optional[str],
        indexer: Callable[[Sequence[_IntLike]], Never],
        vars: Sequence[Expr],
        scan_vars: Sequence[Symbol],
    ) -> Any:
        idx = self.reindex(vars, scan_vars)
        values = tuple(inner_fn(idx) for inner_fn in self.inner_fns)
        result = ops.scan(self.dtypes, self.combine_fn, values)
        return ops.store(
            output_name or "unnamed", indexer(idx), result[self.output_index]
        )

    def get_reduction_type(self) -> Optional[str]:
        # return self.scan_op
        return "custom"

    def get_reduction_size(self) -> Sequence[Expr]:
        return self.scan_ranges

    def get_size(self) -> Sequence[Expr]:
        return self.size

    def get_pointwise_size(self) -> Sequence[Expr]:
        return self.ranges

    def index_length(self) -> int:
        return len(self.ranges) + len(self.scan_ranges)

    def inner_fn_args(self) -> Sequence[Sequence[_IntLike]]:
        index = self._index(self.ranges)
        rindex = self._index(self.scan_ranges, SymT.R0_INDEX)
        idx = self.reindex(index, rindex)
        return (idx,)

    def inner_fn_free_symbols(self, unbacked_only: bool = False) -> OrderedSet[Symbol]:
        index = self._index(self.ranges)
        rindex = self._index(self.scan_ranges, SymT.R0_INDEX)
        idx = self.reindex(index, rindex)
        return extract_free_symbols(self.inner_fn, idx, unbacked_only=unbacked_only)

    @classmethod
    def create(  # type: ignore[override]
        cls,
        device: torch.device,
        dtypes: tuple[torch.dtype, ...],
        inner_fns: tuple[Callable[[Sequence[Expr]], Any], ...],
        size: list[Integer],
        axis: int,
        combine_fn: Callable[[tuple[Any, ...], tuple[Any, ...]], tuple[Any, ...]],
        reduction_hint: ReductionHint = ReductionHint.DEFAULT,
        *,
        # Whether we have the option to fallback to aten
        can_fallback_to_aten: bool = True,
        **kwargs: Any,
    ) -> Sequence[Optional[Union[TensorBox, ShapeAsConstantBuffer]]]:
        pointwise_ranges = [*size[:axis], *size[axis + 1 :]]
        scan_ranges = [size[axis]]

        if not V.graph.has_feature(device, BackendFeature.SCAN):
            return [None] * len(dtypes)

        if len(dtypes) > 1 and not V.graph.has_feature(
            device, BackendFeature.TUPLE_REDUCTION
        ):
            return [None] * len(dtypes)

        sizevars = V.graph.sizevars
        scan_numel = sizevars.simplify(sympy_product(scan_ranges))

        assert len(dtypes) == len(inner_fns)

        # Scan with a single element is just a copy
        if sizevars.statically_known_true(sympy.Le(scan_numel, 1)):
            return [
                Pointwise.create(
                    device=device,
                    dtype=dtypes[output_index],
                    inner_fn=inner_fns[output_index],
                    ranges=size,
                )
                for output_index in range(len(dtypes))
            ]

        reduction_hint, num_splits = cls.num_splits(
            device=device,
            dtype=dtypes[0],
            inner_fn=inner_fns[0],
            axis=axis,
            pointwise_ranges=pointwise_ranges,
            scan_ranges=scan_ranges,
            combine_fn=combine_fn,
            scan_numel=scan_numel,
        )
        scan_type = Scan
        if num_splits > 1:
            supports_split = (
                torch.version.hip is None or (has_triton and triton_version >= "3.3.0")
            ) and (len(dtypes) == 1)
            if not supports_split:
                if can_fallback_to_aten:
                    # Fallback to ATen
                    return [None] * len(dtypes)
                else:
                    num_splits = 1
            else:
                scan_type = SplitScan

        def reindex(index: Sequence[Expr], scan_index: Sequence[Expr]) -> list[Expr]:
            assert len(scan_index) == len(scan_ranges)
            assert len(index) == len(pointwise_ranges)
            return [*index[:axis], *scan_index, *index[axis:]]

        results = [
            TensorBox.create(
                scan_type(
                    device=device,
                    dtype=dtypes[output_index],
                    dtypes=dtypes,
                    inner_fn=inner_fns[output_index],
                    inner_fns=inner_fns,
                    size=size,
                    ranges=pointwise_ranges,
                    scan_ranges=scan_ranges,
                    combine_fn=combine_fn,
                    reindex=reindex,
                    reduction_hint=reduction_hint,
                    output_index=output_index,
                    **kwargs,
                )
            )
            for output_index in range(len(dtypes))
        ]

        for result in results:
            result.realize()

        return results

    @classmethod
    def num_splits(
        cls,
        device: torch.device,
        dtype: torch.dtype,
        inner_fn: Callable[[Sequence[Expr]], OpsValue],
        axis: int,
        pointwise_ranges: list[Integer],
        scan_ranges: list[Integer],
        combine_fn: Callable[[tuple[Any, ...], tuple[Any, ...]], tuple[Any, ...]],
        scan_numel: Expr,
    ) -> tuple[ReductionHint, _IntLike]:
        # TODO: custom splitting heuristic for scan
        def wrapper_fn(idx: Sequence[Expr], reduction_idx: Sequence[Expr]) -> OpsValue:
            return inner_fn([*idx[:axis], *reduction_idx, *idx[axis:]])

        return Reduction.num_splits(
            device=device,
            dst_dtype=dtype,
            src_dtype=dtype,
            inner_fn=wrapper_fn,
            ranges=pointwise_ranges,
            reduction_ranges=scan_ranges,
            reduction_type="scan",
            reduction_numel=scan_numel,
        )


# This signifies a scan op that should go through TritonSplitScanKernel codegen on CUDA.
@ir_dataclass
class SplitScan(Scan):
    pass


@ir_dataclass
class Sort(Loops):
    # Sorts a tuple of key, value pairs
    sort_ranges: list[Integer]
    size: list[Integer]
    reindex: Callable[[Sequence[Expr], Sequence[Expr]], Sequence[Expr]]
    reduction_hint: ReductionHint
    output_index: int
    # output_index indexes the following tuples
    dtypes: tuple[torch.dtype, ...]
    inner_fns: tuple[Callable[..., Any], ...]

    stable: bool
    descending: bool

    # HACK we mimic reduction

    def get_free_symbol_uses(self, unbacked_only: bool = False) -> OrderedSet[Symbol]:
        return (
            super().get_free_symbol_uses(unbacked_only)
            | OrderedSet().union(
                *(get_free_symbols(e, unbacked_only) for e in self.sort_ranges)
            )
            | OrderedSet().union(
                *(get_free_symbols(e, unbacked_only) for e in self.size)
            )
        )

    def __post_init__(self) -> None:
        assert len(self.ranges) + len(self.sort_ranges) == len(self.size)
        super().__post_init__()

    def store_reduction(
        self,
        output_name: Optional[str],
        indexer: Callable[[Sequence[Expr]], Expr],
        vars: Sequence[Expr],
        reduction_vars: Sequence[Expr],
    ) -> Any:
        idx = self.reindex(vars, reduction_vars)
        values = tuple(inner_fn(idx) for inner_fn in self.inner_fns)
        result = ops.sort(self.dtypes, values, self.stable, self.descending)
        return ops.store(
            output_name or "unnamed", indexer(idx), result[self.output_index]
        )

    def get_reduction_type(self) -> Optional[str]:
        return "sort"

    def get_reduction_size(self) -> Sequence[Expr]:
        return self.sort_ranges

    def get_size(self) -> Sequence[Expr]:
        return self.size

    def get_pointwise_size(self) -> Sequence[Expr]:
        return self.ranges

    def index_length(self) -> int:
        return len(self.ranges) + len(self.sort_ranges)

    def inner_fn_args(self) -> Sequence[Sequence[Expr]]:
        index = self._index(self.ranges)
        rindex = self._index(self.sort_ranges, SymT.R0_INDEX)
        idx = self.reindex(index, rindex)
        return (idx,)

    def inner_fn_free_symbols(self, unbacked_only: bool = False) -> OrderedSet[Symbol]:
        index = self._index(self.ranges)
        rindex = self._index(self.sort_ranges, SymT.R0_INDEX)
        idx = self.reindex(index, rindex)
        return extract_free_symbols(self.inner_fn, idx, unbacked_only=unbacked_only)

    @classmethod
    def create(  # type: ignore[override]
        cls,
        device: torch.device,
        dtypes: tuple[torch.dtype, ...],
        inner_fns: tuple[Callable[[list[Expr]], Any], ...],
        size: list[Integer],
        axis: int,
        stable: bool,
        descending: bool,
        reduction_hint: ReductionHint = ReductionHint.DEFAULT,
        **kwargs: Any,
    ) -> Sequence[Optional[Union[TensorBox, ShapeAsConstantBuffer]]]:
        pointwise_ranges = [*size[:axis], *size[axis + 1 :]]
        sort_ranges = [size[axis]]

        if not V.graph.has_feature(device, BackendFeature.SORT):
            return [None] * len(dtypes)

        sizevars = V.graph.sizevars
        sort_numel = sizevars.simplify(sympy_product(sort_ranges))

        # Heuristic, smallest rblock where triton usually outperforms aten.sort
        # It also isn't bandwidth bound so fusion is unlikely to help.
        max_rblock = 512
        is_persistent_kernel = (
            config.triton.persistent_reductions
            and sizevars.statically_known_true(sympy.Le(sort_numel, max_rblock))
        )
        if not is_persistent_kernel:
            # We only support persistent triton kernels
            return [None] * len(dtypes)

        assert len(dtypes) == len(inner_fns)

        # Sort with a single element is just a copy
        if sizevars.statically_known_true(sympy.Le(sort_numel, 1)):
            return [
                Pointwise.create(
                    device=device,
                    dtype=dtypes[output_index],
                    inner_fn=inner_fns[output_index],
                    ranges=size,
                )
                for output_index in range(len(dtypes))
            ]

        def reindex(index: Sequence[Expr], sort_index: Sequence[Expr]) -> list[Expr]:
            assert len(sort_index) == len(sort_ranges)
            assert len(index) == len(pointwise_ranges)
            return [*index[:axis], *sort_index, *index[axis:]]

        results = [
            TensorBox.create(
                Sort(
                    device=device,
                    dtype=dtypes[output_index],
                    dtypes=dtypes,
                    inner_fn=inner_fns[output_index],
                    inner_fns=inner_fns,
                    size=size,
                    ranges=pointwise_ranges,
                    sort_ranges=sort_ranges,
                    reindex=reindex,
                    reduction_hint=reduction_hint,
                    output_index=output_index,
                    stable=stable,
                    descending=descending,
                    **kwargs,
                )
            )
            for output_index in range(len(dtypes))
        ]

        for result in results:
            result.realize()

        return results


def is_storage_and_layout(x: IRNode) -> bool:
    try:
        as_storage_and_layout(x, freeze=False)
        return True
    except NotImplementedError:
        return False


def is_contiguous_storage_and_layout(x: IRNode) -> bool:
    try:
        _buffer, layout = as_storage_and_layout(x, freeze=False)
        # pad the stride here so we will NOT claim an tensor as contiguous
        # if a padding is gonna happen.
        if layout.should_pad_strides():
            layout.pad_strides()
        return layout.is_contiguous()
    except NotImplementedError:
        return False


def as_storage_and_layout(
    x: IRNode,
    freeze: bool = True,
    want_contiguous: bool = False,
    stride_order: Optional[Sequence[Union[int, Integer]]] = None,
    allow_padding: bool = False,
    exact_strides: Optional[Sequence[Union[int, Integer]]] = None,
) -> tuple[StorageBox, Layout]:
    """
    Try to simplify x into a StorageBox and a Layout.

    allow_padding only affect how we apply stride_order. When allow_padding
    is True, we have the freedom to add padding when applying the stride_order.
    """
    if isinstance(x, TensorBox):
        return as_storage_and_layout(
            x.data,
            freeze=freeze,
            want_contiguous=want_contiguous,
            stride_order=stride_order,
            allow_padding=allow_padding,
            exact_strides=exact_strides,
        )
    if isinstance(x, StorageBox):
        _, layout = as_storage_and_layout(
            x.data,
            freeze=freeze,
            want_contiguous=want_contiguous,
            stride_order=stride_order,
            allow_padding=allow_padding,
            exact_strides=exact_strides,
        )
        return x, x.data.get_layout()
    if isinstance(x, Buffer):
        if freeze:
            if want_contiguous:
                x.freeze_layout()
                assert x.get_layout().is_contiguous()
            elif stride_order is not None:
                x.freeze_layout_with_stride_order(
                    stride_order, allow_padding=allow_padding
                )
            elif exact_strides is not None:
                x.freeze_layout_with_exact_strides(
                    exact_strides, allow_padding=allow_padding
                )
            else:
                x.decide_layout()
        return StorageBox(x), x.get_layout()
    if isinstance(x, ReinterpretView):
        # making the base of x contiguous or stride_ordered will not necessarily make
        # the ReinterpretView either, so don't pass along those arguments
        buffer, _ = as_storage_and_layout(
            x.data,
            freeze=freeze,
        )
        return buffer, x.layout
    raise NotImplementedError


def is_stride_order_storage_and_layout(
    x: IRNode, stride_order: Sequence[Union[int, Integer]]
) -> bool:
    try:
        _buffer, layout = as_storage_and_layout(x, freeze=False)
        return layout.is_stride_ordered(stride_order)
    except NotImplementedError:
        return False


def is_unaligned(node: IRNode) -> bool:
    if isinstance(node, (TensorBox, StorageBox)):
        return is_unaligned(node.data)

    if isinstance(node, ReinterpretView):
        layout = node.layout
        has_unaligned_layout = not V.graph.sizevars.statically_known_multiple_of(
            layout.offset * get_dtype_size(layout.dtype), GPU_ALIGN_BYTES
        )
        return is_unaligned(node.data) or has_unaligned_layout

    if isinstance(node, Buffer):
        return node.get_name() in V.graph.unaligned_buffers

    # assume to be aligned otherwise
    return False


@ir_dataclass
class BaseView(IRNode):
    data: IRNode

    def get_free_symbol_uses(self, unbacked_only: bool = False) -> OrderedSet[Symbol]:
        return self.data.get_free_symbol_uses(unbacked_only)

    def make_reindexer(self) -> Callable[[Sequence[Expr]], Sequence[Expr]]:
        raise NotImplementedError(f"make_reindexer NYI on {self}")

    def make_indexer(self) -> Callable[[Sequence[Expr]], Expr]:
        inner = self.data.make_indexer()
        reindex = self.make_reindexer()

        def indexer(idx: Sequence[Expr]) -> Expr:
            return inner(reindex(idx))

        return indexer

    def make_loader(self) -> Callable[[Sequence[Expr]], OpsValue]:
        inner = self.data.make_loader()
        reindex = self.make_reindexer()

        def loader(idx: Sequence[Expr]) -> OpsValue:
            return inner(reindex(idx))

        return loader

    @property
    def dtype(self) -> torch.dtype:
        return self.data.get_dtype()

    def get_layout(self) -> Layout:
        return self.data.get_layout()

    def get_device(self) -> Optional[torch.device]:
        return self.data.get_device()

    def get_origin_node(self) -> Optional[torch.fx.Node]:
        return None

    def get_name(self) -> str:
        return self.data.get_name()

    def get_pointwise_size(self) -> Sequence[Expr]:
        return self.get_size()

    def mark_reuse(self, users: int) -> None:
        return self.data.mark_reuse(users)

    def has_exceeded_max_reads(self) -> bool:
        return self.data.has_exceeded_max_reads()

    def realize(self) -> Optional[str]:
        return self.data.realize()

    def realize_hint(self) -> None:
        self.data.realize_hint()

    def get_storage_numel(self) -> _IntLike:
        return self.data.get_storage_numel()

    def is_extern(self) -> bool:
        return self.data.is_extern()

    def is_module_buffer(self) -> bool:
        assert isinstance(self.data, BaseView), type(self.data)
        return self.data.is_module_buffer()

    def get_read_names(self) -> OrderedSet[str]:
        return self.data.get_read_names()

    def get_reads(self) -> OrderedSet[Dep]:
        with patch.object(FlexibleLayout, "allow_indexing", True):
            return extract_read_writes(
                self.make_loader(),
                self.get_size(),
            ).reads

    def unwrap_view(self) -> IRNode:
        x: IRNode = self
        while isinstance(x, BaseView):
            x = x.data
        return x

    def constant_to_device(self, device: torch.device) -> IRNode:
        """Move this to a given device. Requires that all reads are to constants."""
        loader = self.make_loader()
        loader = patch.object(ConstantBuffer, "override_device", device)(loader)
        return Pointwise(
            device=device,
            dtype=self.get_dtype(),
            inner_fn=loader,
            ranges=self.get_size(),
        )


@ir_dataclass
class ExpandView(BaseView):
    size: Sequence[Expr]

    @staticmethod
    def _normalize_size(x: IRNode, new_size: Sequence[_IntLike]) -> Sequence[_IntLike]:
        """Replace `-1` with correct sizes"""
        sizevars = V.graph.sizevars
        new_size = [sympy.expand(s) for s in new_size]
        old_size = x.get_size()
        old_size = [None] * (len(new_size) - len(old_size)) + list(old_size)
        assert len(new_size) == len(old_size)
        for i in range(len(new_size)):
            if new_size[i] == -1:
                assert old_size[i] is not None
                new_size[i] = old_size[i]
            elif old_size[i] is None or V.graph.sizevars.shape_env.evaluate_expr(
                sympy.Eq(old_size[i], 1), fallback_value=False
            ):
                pass
            else:
                # Sanity check: Expect broadcast compatibility
                #
                # NB: new_size[i] == old_size[i] is expected to already be
                # guarded because the meta formula was expected to have taught
                # us this equality.
                assert sizevars.size_hint(new_size[i] - old_size[i], fallback=0) == 0, (
                    "Broadcast failed in ExpandView({x.get_size()}, {new_size}) on dimension {i}"
                )
        return new_size

    @classmethod
    def create(cls, x: IRNode, new_size: Sequence[_IntLike]) -> BaseView:
        new_size = cls._normalize_size(x, new_size)

        if is_storage_and_layout(x):
            storage, old_layout = as_storage_and_layout(x)
            skip = len(new_size) - len(old_layout.size)
            assert skip >= 0
            new_stride = [sympy.S.Zero] * skip
            for stride, size in zip(old_layout.stride, old_layout.size):
                new_stride.append(
                    stride
                    if not V.graph.sizevars.shape_env.evaluate_expr(
                        sympy.Eq(size, 1), fallback_value=False
                    )
                    else sympy.S.Zero
                )
            new_layout = FixedLayout(
                old_layout.device,
                old_layout.dtype,
                list(new_size),
                new_stride,
                old_layout.offset,
            )
            return ReinterpretView(data=storage, layout=new_layout)

        return ExpandView(data=x, size=new_size)

    def get_size(self) -> Sequence[Expr]:
        return self.size

    def make_reindexer(
        self,
    ) -> Callable[[Sequence[Expr]], Sequence[Expr]]:
        target = self.get_size()
        actual = self.data.get_size()
        skip = len(target) - len(actual)

        def reindex(
            index: Sequence[Expr],
        ) -> Sequence[Expr]:
            index = list(index[skip:])
            assert len(index) == len(actual)
            for i in range(len(actual)):
                if actual[i] == 1:
                    # zero out broadcast dimension
                    index[i] = sympy.S.Zero
            return index

        return reindex


@ir_dataclass
class PermuteView(BaseView):
    dims: list[Expr]

    @classmethod
    def create(cls, x: IRNode, dims: Sequence[int]) -> BaseView:
        dims = cls._map_neg_dims(dims)
        assert OrderedSet(dims) == OrderedSet(range(len(dims)))

        if is_storage_and_layout(x):
            storage, old_layout = as_storage_and_layout(x)
            new_layout = FixedLayout(
                old_layout.device,
                old_layout.dtype,
                [old_layout.size[i] for i in dims],
                [old_layout.stride[i] for i in dims],
                old_layout.offset,
            )
            return ReinterpretView(data=storage, layout=new_layout)

        return PermuteView(data=x, dims=dims)

    @classmethod
    def _map_neg_dims(cls, dims: Sequence[int]) -> list[int]:
        return [dim if dim >= 0 else len(dims) + dim for dim in dims]

    def get_size(self) -> Sequence[Expr]:
        assert OrderedSet(self._map_neg_dims(self.dims)) == OrderedSet(
            range(len(self.dims))
        )
        size = self.data.get_size()
        return [size[i] for i in self.dims]

    def make_reindexer(
        self,
    ) -> Callable[[Sequence[Expr]], Sequence[Expr]]:
        inv = {j: i for i, j in enumerate(self.dims)}
        inv = [inv[i] for i in range(len(self.dims))]
        assert OrderedSet(inv) == OrderedSet(range(len(self.dims)))

        def reindex(
            index: Sequence[Expr],
        ) -> Sequence[Expr]:
            return [index[i] for i in inv]

        return reindex


@ir_dataclass
class SqueezeView(BaseView):
    @classmethod
    def create(cls, x: IRNode, *, dim: Optional[int] = None) -> IRNode:
        if is_storage_and_layout(x):
            storage, old_layout = as_storage_and_layout(x)
            new_size = []
            new_stride = []
            if dim is not None:
                assert isinstance(dim, int), type(dim)
                assert 0 <= dim and dim < len(old_layout.size)

            for i, (size, stride) in enumerate(zip(old_layout.size, old_layout.stride)):
                if dim is None:
                    if size != 1:
                        new_size.append(size)
                        new_stride.append(stride)
                else:
                    if i != dim:
                        new_size.append(size)
                        new_stride.append(stride)
                    else:
                        assert size == 1, "expected squeezed size to be 1"

            new_layout = FixedLayout(
                old_layout.device,
                old_layout.dtype,
                new_size,
                new_stride,
                old_layout.offset,
            )
            return ReinterpretView(data=storage, layout=new_layout)

        if dim is None:
            # redirect to a generic view
            return View.create(x, [s for s in x.get_size() if s != 1])
        else:
            assert x.get_size()[dim] == 1
            return View.create(x, [s for i, s in enumerate(x.get_size()) if i != dim])

    @staticmethod
    def squeezer(
        size: Sequence[Expr],
    ) -> tuple[list[int], Callable[[Sequence[Expr]], tuple[Expr]]]:
        new_size = [s for s in size if s != 1]
        not_one = [i for i, s in enumerate(size) if s != 1]
        length = len(size)

        def reindex(index: Sequence[Expr]) -> tuple[Expr]:
            assert len(index) == len(not_one), f"{index} {not_one}"
            new_index = [sympy.S.Zero] * length
            for idx, s in zip(not_one, index):
                new_index[idx] = s
            return tuple(new_index)

        return new_size, reindex

    def __init__(self, data: Any) -> None:
        raise AssertionError("use SqueezeView.create()")


@ir_dataclass
class GenericView(BaseView):
    size: Sequence[Expr]
    reindex: Callable[[Sequence[Expr]], Sequence[Expr]]

    def make_reindexer(
        self,
    ) -> Callable[[Sequence[Expr]], Sequence[Expr]]:
        return self.reindex

    def reindex_str(self) -> str:
        index_old = [
            sympy_index_symbol_with_prefix(SymT.INDEX, n) for n in range(len(self.size))
        ]
        index_new = list(self.reindex(index_old))
        return f"lambda {', '.join(map(str, index_old))}: {index_new}"

    def __str__(self) -> str:
        return self.str_helper(
            [self.data, f"size={self.size}", f"reindex={self.reindex_str()}"]
        )

    __repr__ = __str__

    @classmethod
    def create(
        cls,
        x: IRNode,
        new_size: Sequence[Expr],
        reindex: Callable[[Sequence[Expr]], Sequence[Expr]],
    ) -> BaseView:
        return cls(data=x, size=list(new_size), reindex=reindex)

    def get_size(self) -> Sequence[Expr]:
        return self.size


@ir_dataclass
class View(GenericView):
    @staticmethod
    def handle_negative_index(idx: Expr, size: Expr) -> Expr:
        idx = sympy.expand(idx)
        size = sympy.expand(size)
        evaluate_expr = V.graph.sizevars.shape_env.evaluate_expr
        if evaluate_expr(sympy.Lt(idx, 0)):
            idx = idx + size
        return idx

    @classmethod
    def create(cls, x: IRNode, new_size: Sequence[Expr]) -> IRNode:  # type: ignore[override]
        assert isinstance(new_size, Sequence), type(new_size)
        old_size, new_size = cls.resolve_negative_size(x.get_size(), new_size)

        # Skip pointless views
        if V.graph.sizevars.statically_known_list_equals(old_size, new_size):
            return x

        unbacked_symbols_in_sizes = False
        if (
            len(free_unbacked_symbols(old_size)) > 0
            or len(free_unbacked_symbols(new_size)) > 0
        ):
            unbacked_symbols_in_sizes = True

        if 0 in new_size:

            def fake_reindex(index: Any) -> tuple[int, ...]:
                return tuple([0] * len(old_size))

            return cls(data=x, size=list(new_size), reindex=fake_reindex)
        # TODO: a new class for FixedTransferLayout that output layout is constrained by input layout
        elif is_contiguous_storage_and_layout(x) or unbacked_symbols_in_sizes:
            if unbacked_symbols_in_sizes and (not is_contiguous_storage_and_layout(x)):
                # realize x; otherwise, the dynamic_reshape_indexer below will fail
                # due to the size_hint's inability to process unbacked SymInts
                # TODO: unbacked should not diverge from backed in determining striding
                # Need to require contiguous here instead of realize, see:
                # https://github.com/pytorch/pytorch/issues/145561
                x = ExternKernel.require_contiguous(x)

            storage, old_layout = as_storage_and_layout(x, want_contiguous=True)
            new_layout = FixedLayout(
                old_layout.device,
                old_layout.dtype,
                new_size,
                FlexibleLayout.contiguous_strides(new_size),
                old_layout.offset,
            )
            return ReinterpretView(data=storage, layout=new_layout)

        reindex = cls.dynamic_reshape_indexer(old_size, new_size)
        return cls(data=x, size=list(new_size), reindex=reindex)

    @staticmethod
    def resolve_negative_size(
        old_size: Sequence[Expr], new_size: Sequence[Expr]
    ) -> tuple[list[Expr], list[Expr]]:
        new_size = [V.graph.sizevars.simplify(x) for x in new_size]
        old_size = [V.graph.sizevars.simplify(x) for x in old_size]

        new_size = list(new_size)
        for i in range(len(new_size)):
            if new_size[i] == -1:
                new_size[i] = sympy.S.One
                new_size[i] = CleanDiv(sympy_product(old_size), sympy_product(new_size))
                break

        V.graph.sizevars.check_equals(sympy_product(old_size), sympy_product(new_size))
        return old_size, new_size

    @classmethod
    def dynamic_reshape_indexer(
        cls,
        old_size: Sequence[_IntLike],
        new_size: Sequence[_IntLike],
        dense_dim: Optional[int] = None,
    ) -> Callable[[Sequence[_T]], Sequence[_V]]:
        try:
            reindex = cls._dynamic_reshape_indexer(old_size, new_size, dense_dim)
        except (AssertionError, IndexError):
            # optimistic algorithm failed, lets do a fallback
            flat = [sympy_product(old_size)]
            reindex1 = cls._dynamic_reshape_indexer(old_size, flat)
            reindex2 = cls._dynamic_reshape_indexer(flat, new_size)
            reindex = fuse_reindexing(reindex1, reindex2)
        return reindex

    @staticmethod
    def _dynamic_reshape_indexer(
        old_size: Sequence[Expr],
        new_size: Sequence[Expr],
        dense_dim: Optional[int] = None,
    ) -> Callable[[Sequence[Expr]], Sequence[Expr]]:
        """
        Perform a reshape entirely by modifying indexing math
        """
        size_hint = V.graph.sizevars.size_hint
        # TODO: These symbols may not escape, if they don't assert so and
        # treat them as temporary
        vars = [
            sympy_index_symbol_with_prefix(SymT.VIEW, i) for i in range(len(new_size))
        ]

        stack_new = list(zip(vars, new_size))
        stack_old = list(old_size)

        # process the dense dim first
        reordering_dense_dim = (
            dense_dim is not None
            and dense_dim != len(stack_old) - 1
            and len(new_size) == 1
        )
        if reordering_dense_dim:
            assert dense_dim is not None  # mypy
            old_dim = stack_old.pop(dense_dim)
            stack_old.append(old_dim)

        view_expr = []
        while stack_new and stack_old:
            size_old = stack_old.pop()
            var, size_new = stack_new.pop()
            if size_old == 1:
                view_expr.append(sympy.S.Zero)
                stack_new.append((var, size_new))  # re-add
            elif size_new == 1:
                stack_old.append(size_old)  # re-add
            elif size_hint(size_new) == size_hint(size_old):
                view_expr.append(var)
                V.graph.sizevars.check_equals(size_new, size_old)
            elif size_hint(size_new) < size_hint(size_old):
                while size_hint(size_new) < size_hint(size_old):
                    var2, size_new2 = stack_new.pop()
                    var = var2 * size_new + var
                    size_new = size_new * size_new2
                view_expr.append(var)
                V.graph.sizevars.check_equals(size_new, size_old)
            elif size_hint(size_new) > size_hint(size_old):
                divisor = sympy.S.One
                modulus = size_old
                view_expr.append(ModularIndexing(var, divisor, modulus))
                divisor = divisor * modulus
                while size_hint(size_new) > size_hint(size_old):
                    modulus = stack_old.pop()
                    view_expr.append(ModularIndexing(var, divisor, modulus))
                    divisor = divisor * modulus
                    size_old = size_old * modulus
                V.graph.sizevars.check_equals(size_new, size_old)
            else:
                raise AssertionError

        while stack_old:
            size_old = stack_old.pop()
            V.graph.sizevars.check_equals(size_old, 1)
            view_expr.append(sympy.S.Zero)

        while stack_new:
            var, size_new = stack_new.pop()
            V.graph.sizevars.check_equals(size_new, 1)

        if dense_dim is not None and len(new_size) == 1:
            view_expr.reverse()
            # Move the last expression (dense dim) to its original position
            dense_expr = view_expr.pop()
            view_expr.insert(dense_dim, dense_expr)
        else:
            view_expr.reverse()

        assert len(view_expr) == len(old_size)

        def reindex(
            index: Sequence[Expr],
        ) -> Sequence[Expr]:
            assert len(index) == len(vars), (len(index), len(vars))
            replacements = dict(zip(vars, index))
            return tuple(sympy_subs(x, replacements) for x in view_expr)

        return reindex


@ir_dataclass
class ReinterpretView(BaseView):
    """Pretend our storage has a different layout"""

    layout: Layout

    def __post_init__(self) -> None:
        super().__post_init__()
        if isinstance(self.data, BaseView):
            object.__setattr__(self, "data", self.data.unwrap_view())

    def __str__(self) -> str:
        return self.str_helper(
            [
                self.data,
                self.layout,
            ]
        )

    __repr__ = __str__

    def get_name(self) -> str:
        return self.data.get_name()

    def get_device(self) -> Optional[torch.device]:
        return self.layout.device

    def get_origin_node(self) -> Optional[torch.fx.Node]:
        return None

    @property
    def dtype(self) -> torch.dtype:
        return self.layout.dtype

    def get_size(self) -> Sequence[Expr]:
        return list(self.layout.size)

    def get_stride(self) -> Sequence[Expr]:
        return list(self.layout.stride)

    def make_loader(self) -> Callable[[Sequence[Expr]], OpsValue]:
        def loader(index: Sequence[Expr]) -> OpsValue:
            indexer = self.layout.make_indexer()
            tmp_loader = ops.load(self.get_name(), indexer(index))
            if self.layout.dtype != self.data.dtype:
                return ops.to_dtype_bitcast(tmp_loader, self.dtype, self.data.dtype)
            else:
                return tmp_loader

        return loader

    def make_indexer(self) -> Callable[[Sequence[Expr]], Expr]:
        return self.layout.make_indexer()

    def get_layout(self) -> Layout:
        return self.layout

    def freeze_layout(self) -> None:
        pass

    def get_free_symbol_uses(
        self, unbacked_only: bool = False
    ) -> OrderedSet[sympy.Symbol]:
        return (
            get_free_symbols(self.layout.size, unbacked_only)
            | get_free_symbols(self.layout.stride, unbacked_only)
            | get_free_symbols(self.layout.offset, unbacked_only)
        )

    def codegen_reference(self, writer: Optional[IndentedBuffer] = None) -> str:
        # reinterpret_tensor is similar to as_strided except:
        # - offset is added to the existing offset (rather than replacing it)
        # - view tracking is disabled similar to unsafe_view
        return V.graph.wrapper_code.codegen_reinterpret_view(
            self.data,
            self.layout.size,
            self.layout.stride,
            self.layout.offset,
            writer.writeline if writer is not None else V.graph.wrapper_code.writeline,
            dtype=self.layout.dtype,
        )

    def num_reads(self) -> int:
        return 1


@ir_dataclass
class DtypeView(BaseView):
    """Pretend our storage has a different type"""

    target_dtype: torch.dtype

    @classmethod
    def create(cls, x: IRNode, new_dtype: torch.dtype) -> BaseView:
        if is_storage_and_layout(x):
            storage, old_layout = as_storage_and_layout(x)
            new_layout = FixedLayout(
                old_layout.device,
                new_dtype,
                old_layout.size,
                old_layout.stride,
                old_layout.offset,
            )
            return ReinterpretView(data=storage, layout=new_layout)
        return DtypeView(data=x, target_dtype=new_dtype)

    def __str__(self) -> str:
        return self.str_helper([self.data, self.target_dtype])

    __repr__ = __str__

    @property
    def dtype(self) -> torch.dtype:
        return self.target_dtype

    def get_size(self) -> Sequence[Expr]:
        return self.data.get_size()

    def make_loader(self) -> Callable[[Sequence[Expr]], OpsValue]:
        inner = self.data.make_loader()

        def loader(idx: Sequence[Expr]) -> OpsValue:
            return ops.to_dtype_bitcast(inner(idx), self.target_dtype, self.data.dtype)

        return loader


class SliceView(View):
    @classmethod
    def normalize_start_end(
        cls, x: IRNode, dim: int, start: int, end: int
    ) -> tuple[int, int]:
        """
        Normalize start and end such that both are in the range
        [0, x.get_size()[dim]] and start <= end.
        """
        sizevars = V.graph.sizevars
        dim_size = x.get_size()[dim]

        if any(free_unbacked_symbols(x) for x in (start, end, dim_size)):
            min_func = sympy.Min
            max_func = sympy.Max
        else:
            min_func = sizevars.evaluate_min
            max_func = sizevars.evaluate_max

        def clamp(x: Expr, lower: int, upper: int) -> Expr:
            clamped_lower = (
                x if sizevars.statically_known_geq(x, lower) else max_func(x, lower)
            )
            clamped_full = (
                clamped_lower
                if sizevars.statically_known_leq(clamped_lower, upper)
                else min_func(clamped_lower, upper)
            )
            return clamped_full

        def clamp_wrap(
            val: Union[int, None], lower: int, upper: int, default: Union[Expr, int]
        ) -> Union[Expr, int]:
            if val is None:
                # TODO(rec): can this really happen?
                return default
            val = cls.handle_negative_index(val, dim_size)
            return clamp(val, lower, upper)

        start = clamp_wrap(start, 0, dim_size, 0)
        end = clamp_wrap(end, start, dim_size, dim_size)
        return start, end

    @classmethod
    def create(  # type: ignore[override]
        cls,
        x: IRNode,
        dim: int,
        start: int,
        end: int,
        step: int = 1,
        clamp: bool = True,
    ) -> IRNode:
        step = sympy.expand(step)
        assert isinstance(step, Expr) or step > 0, step
        try:
            if start == 0 and end >= 2**63 - 1 and step == 1:
                return x
        except TypeError:
            pass

        new_size = list(x.get_size())

        # NB: Ordinarily we default to clamping.
        # We only don't clamp for split_with_sizes. For split_with_sizes, sizes should be already valid
        # failing in this situation is ok, since invalid sizes could trigger silent errors.
        if clamp:
            start, end = cls.normalize_start_end(x, dim, start, end)

        new_size[dim] = FloorDiv(end - start + (step - 1), step)

        if is_storage_and_layout(x):
            # Fast path
            storage, old_layout = as_storage_and_layout(x)
            new_stride = list(old_layout.stride)
            new_stride[dim] = new_stride[dim] * step
            new_layout = FixedLayout(
                old_layout.device,
                old_layout.dtype,
                new_size,
                new_stride,
                old_layout.offset + old_layout.stride[dim] * start,
            )
            return ReinterpretView(data=storage, layout=new_layout)

        def reindex(
            index: Sequence[Expr],
        ) -> Sequence[Expr]:
            assert len(index) == len(new_size), f"wrong ndim {index} {new_size}"
            index = list(index)
            index[dim] = index[dim] * step + start
            return index

        # redirect to a generic view
        return SliceView(data=x, size=new_size, reindex=reindex)


@ir_dataclass
class BaseConstant(IRNode):
    dtype: torch.dtype
    device: torch.device

    def get_size(self) -> Sequence[Expr]:
        return ()

    def get_device(self) -> Optional[torch.device]:
        return self.device

    def get_origin_node(self) -> Optional[torch.fx.Node]:
        return None

    def get_reads(self) -> OrderedSet[Dep]:
        return OrderedSet()


@ir_dataclass
class Constant(BaseConstant):
    value: Any
    dtype: torch.dtype
    device: torch.device

    def make_loader(self) -> Callable[[Sequence[Expr]], OpsValue]:
        def loader(index: Sequence[Expr]) -> OpsValue:
            return ops.constant(self.value, self.dtype)

        return loader

    def realize(self) -> Optional[str]:
        pass

    def constant_to_device(self, device: torch.device) -> IRNode:
        return Constant(value=self.value, dtype=self.dtype, device=device)


@ir_dataclass
class IndexingConstant(BaseConstant):
    index: Any
    dtype: torch.dtype
    device: torch.device

    def make_loader(self) -> Callable[[Sequence[Expr]], OpsValue]:
        def loader(index: Sequence[Expr]) -> OpsValue:
            return ops.index_expr(self.index, self.dtype)

        return loader

    def constant_to_device(self, device: torch.device) -> IRNode:
        return IndexingConstant(index=self.index, dtype=self.dtype, device=device)


def is_contiguous_strides_for_shape(
    stride: Sequence[_IntLike], shape: Sequence[_IntLike]
) -> bool:
    expected_stride = 1
    expected_stride_max = 1
    for x, y in reversed(tuple(zip(shape, stride))):
        if x == 1:
            continue

        if not V.graph.sizevars.statically_known_equals(
            y, expected_stride
        ) and not V.graph.sizevars.statically_known_equals(y, expected_stride_max):
            return False

        expected_stride_max *= sympy.Max(1, x)
        expected_stride *= x

    return True


def get_align_for_dtype(dtype: torch.dtype) -> int:
    return config.padding_alignment_bytes // dtype.itemsize


class OutputSpec:
    """Abstract base for Layout, MultiOutputLayout, NoneLayout.
    Represents the memory layout of the output of an Operation."""

    def get_device(self) -> Optional[torch.device]:
        raise NotImplementedError(type(self).__name__)

    def storage_size(self) -> int:
        raise NotImplementedError(type(self).__name__)


@ir_dataclass
class Layout(OutputSpec):
    def __init__(
        self,
        device: torch.device,
        dtype: torch.dtype,
        size: Sequence[Expr],
        stride: Optional[Sequence[Expr]] = None,
        offset: Expr = Integer(0),
    ) -> None:
        if stride is None:
            stride = FlexibleLayout.contiguous_strides(size)
        self.device = device
        self.dtype = dtype
        assert len(size) == len(stride), f"size={size}, stride={stride}"
        assert all(isinstance(s, (Expr, int)) for s in size)
        self.size = size
        self.stride = stride
        self.offset = offset

    def __str__(self) -> str:
        offset = ""
        if self.offset != 0:
            offset = f", offset={self.offset}"

        device_index_str = "" if self.device.index is None else f":{self.device.index}"
        return (
            f"{type(self).__name__}('{self.device.type}{device_index_str}', {self.dtype}, "
            f"size={self.size}, stride={self.stride}{offset})"
        )

    __repr__ = __str__

    def get_device(self) -> torch.device:
        return self.device

    def get_example(self) -> torch.Tensor:
        with V.fake_mode:
            return torch.empty_strided(
                convert_shape_to_symint(self.size),
                convert_shape_to_symint(self.stride),
                dtype=self.dtype,
                device=self.device,
            )

    def is_contiguous(self) -> bool:
        return is_contiguous_strides_for_shape(self.stride, self.size)

    @staticmethod
    def is_channels_last_contiguous(
        shape: Sequence[_IntLike], strides: Sequence[_IntLike]
    ) -> bool:
        ndim = len(shape)
        if ndim not in [4, 5] or shape[1] == 1:
            return False
        for left, right, size in zip(
            strides, make_channels_last_strides_for(shape), shape
        ):
            if size != 1 and left != right:
                return False
        return True

    def is_transposed(self) -> bool:
        for left, right, size in zip(
            self.stride,
            reversed(FlexibleLayout.contiguous_strides(list(reversed(self.size)))),
            self.size,
        ):
            if size != 1 and left != right:
                return False
        return True

    def is_stride_ordered(self, order: Sequence[int]) -> bool:
        assert len(self.stride) == len(order)

        # ignore dimensions of size 1, they dont affect layout
        non_1_indices = [
            i
            for i, dim in enumerate(self.size)
            if V.graph.sizevars.size_hint(dim, fallback=2) != 1
        ]

        stride = [self.stride[i] for i in non_1_indices]
        order: Sequence[int] = [order[i] for i in non_1_indices]

        def sorted_indices(arr: Sequence[int]) -> Sequence[int]:
            sorted_arr = sorted(arr)
            return [sorted_arr.index(element) for element in arr]

        # since we may have removed dimensions, need to re-sort & re-index order
        order = sorted_indices(order)

        # reorder the stride given order
        stride_ordered = [-1] * len(order)
        for i in range(len(order)):
            stride_ordered[order[i]] = stride[i]
        # check if it is in ascending order
        for i in range(len(order) - 1):
            expr = stride_ordered[i] > stride_ordered[i + 1]
            if not isinstance(expr, bool):
                expr = V.graph._shape_env.evaluate_expr(
                    stride_ordered[i] > stride_ordered[i + 1], size_oblivious=True
                )
            if expr:
                return False
        return True

    def is_channels_last_stride_ordered(self) -> bool:
        # create channels_last order(NCHW, NCDHW, the C is the first order).
        order = [0] + list(reversed(range(1, len(self.stride) - 1)))
        order = [len(order)] + order
        return self.is_stride_ordered(order)

    @staticmethod
    def _pad_strides(
        in_strides: Sequence[int], size: Sequence[Expr], dtype: torch.dtype
    ) -> Sequence[int]:
        """
        The padding does not change stride order but makes sure all strides larger
        than the threshold are multiple of align.
        """
        align = get_align_for_dtype(dtype)
        if len(in_strides) == 0:
            return in_strides

        if not config.pad_channels_last and Layout.is_channels_last_contiguous(
            size, in_strides
        ):
            return in_strides

        current_fx_node = V.get_current_node()
        if hasattr(current_fx_node, "meta") and current_fx_node.meta.get(
            "dislike_padding", False
        ):
            return in_strides

        # get_stride_order does not work with dynamic shape. Also we can not
        # statically decide if a padding is needed or how much padding we should
        # do for dynamic shape.
        #
        # Skip padding the strides for dynamic shape for now.
        if not all(
            isinstance(s, (int, sympy.Integer))
            for s in itertools.chain(in_strides, size)
        ):
            return in_strides

        stride_order = get_stride_order(in_strides)
        fill_order = stride_order2fill_order(stride_order)

        new_strides = [0 for _ in range(len(in_strides))]
        # since we pad when the layout is flexible, we can decide the
        # smallest stride to be 1.
        new_strides[fill_order[0]] = 1

        padded = False
        for rank, idx in enumerate(fill_order[1:], start=1):
            prev_idx = fill_order[rank - 1]
            stride = new_strides[prev_idx] * size[prev_idx]

            if stride > config.padding_stride_threshold and stride % align != 0:
                stride = ceildiv(stride, align) * align
                padded = True
            new_strides[idx] = stride

        if not padded:
            # Consider a tensor with shape [256, 1, 5, 5]
            # Avoid strides like [25, 5, 5, 1] being padded to equivalent strides
            # [25, 25, 5, 1].
            return in_strides

        metrics.num_comprehensive_padding += 1
        return new_strides

    def pad_strides(self) -> None:
        assert isinstance(self, FlexibleLayout), type(self)
        assert self.stride is not None
        self.stride = self._pad_strides(self.stride, self.size, self.dtype)

    def should_pad_strides(self) -> bool:
        return config.comprehensive_padding and isinstance(self, FlexibleLayout)

    def as_fixed(self) -> FixedLayout:
        if isinstance(self, FixedLayout):
            return self

        if self.should_pad_strides():
            self.pad_strides()
        return FixedLayout(
            self.device,
            self.dtype,
            self.size,
            self.stride,
            self.offset,
        )

    def make_indexer(self) -> Callable[[Sequence[Expr]], Expr]:
        assert FlexibleLayout.allow_indexing, (
            f"convert {type(self).__name__} to FixedLayout first"
        )
        return self.as_fixed().make_indexer()

    def __eq__(self, other: object) -> bool:
        return (
            isinstance(other, Layout)
            and self.device == other.device
            and self.dtype == other.dtype
            and self.size == other.size
            and self.stride == other.stride
            and self.offset == other.offset
        )

    def storage_size(self) -> Expr:
        return compute_required_storage_length(self.size, self.stride, self.offset)  # type: ignore[arg-type]


class FixedLayout(Layout):
    """A Tensor layout we cannot change"""

    def make_indexer(self) -> Callable[[Sequence[Expr]], Expr]:
        """A closure containing math to read a given element"""
        return _fixed_indexer(self.size, self.stride, self.offset)


class FlexibleLayout(Layout):
    """A Tensor layout that we are allowed to change"""

    allow_indexing = False

    # WARNING!  This doesn't handle zero size tensors correctly
    @staticmethod
    def contiguous_strides(sizes: Sequence[int]) -> list[Expr]:
        if len(sizes) == 0:
            return []
        reversed_strides = [sympy.S.One]
        for size in reversed(sizes[1:]):
            reversed_strides.append(size * reversed_strides[-1])
        return list(reversed(reversed_strides))

    @staticmethod
    def fill_ordered(sizes: Sequence[int], order: Sequence[int]) -> list[Expr]:
        """
        Create a stride based on the order the dimensions should be filled in.

        In this format, channels last would be:
            [1, 3, 2, 0]
        """
        assert OrderedSet(range(len(sizes))) == OrderedSet(order), (sizes, order)
        next_stride = sympy.S.One
        strides = [None] * len(order)

        for i in order:
            strides[i] = next_stride
            next_stride = next_stride * sizes[i]
        return strides

    @staticmethod
    def stride_ordered(sizes: Sequence[int], order: Sequence[int]) -> Sequence[Expr]:
        """
        Create a stride based on the sorted order of a permuted range.

        In this format, channels last would be:
            [3, 0, 2, 1]
        """
        assert OrderedSet(range(len(sizes))) == OrderedSet(order)
        fill_order = stride_order2fill_order(order)
        return FlexibleLayout.fill_ordered(sizes, fill_order)

    @staticmethod
    def stride_ordered_for_memory_format(
        sizes: Sequence[int], memory_format: torch.memory_format
    ) -> Sequence[Expr]:
        """
        Create a stride based on a memory format.

        Memory format is translasted into a stride order,
        so channels_last is the same as:
            FlexibleLayout.stride_ordered(sizes, [3, 0, 2, 1])

        This interface does not support memory_format `torch.preserve_format`
        which should be used to deduce a format from another source
        """
        if memory_format == torch.channels_last:
            return FlexibleLayout.stride_ordered(sizes, NHWC_STRIDE_ORDER)
        elif memory_format == torch.channels_last_3d:
            return FlexibleLayout.stride_ordered(sizes, NHWDC_STRIDE_ORDER)
        elif memory_format == torch.contiguous_format:
            return FlexibleLayout.contiguous_strides(sizes)
        else:
            log.debug(
                "stride_ordered_for_memory_format, unsuppored memory_format: %s",
                memory_format,
            )
            raise NotImplementedError

    @staticmethod
    def same_ordered(
        sizes: Sequence[int], stride: Sequence[_IntLike]
    ) -> Sequence[Expr]:
        """
        Create a stride that has the same stride order as given stride

        For example, if given stride is [1000, 1, 100, 10],
        the fill order should be [1, 3, 2, 0]
        """
        assert len(sizes) == len(stride)
        stride = [V.graph.sizevars.size_hint_or_throw(x) for x in stride]
        fill_order = sorted(range(len(stride)), key=stride.__getitem__)
        return FlexibleLayout.fill_ordered(sizes, fill_order)

    def as_stride_order(
        self, order: Sequence[int], allow_padding: bool = False
    ) -> FixedLayout:
        new_stride = self.stride_ordered(self.size, order)
        if self.should_pad_strides() and allow_padding:
            new_stride = self._pad_strides(new_stride, self.size, self.dtype)

        return FixedLayout(
            self.device,
            self.dtype,
            self.size,
            new_stride,
            self.offset,
        )

    def as_exact_strides(
        self, exact_strides: Sequence[_IntLike], allow_padding: bool = False
    ) -> FixedLayout:
        new_stride = exact_strides
        if self.should_pad_strides() and allow_padding:
            new_stride = self._pad_strides(new_stride, self.size, self.dtype)

        return FixedLayout(
            self.device,
            self.dtype,
            self.size,
            new_stride,
            self.offset,
        )

    def as_fill_order(self, order: Sequence[int]) -> FixedLayout:
        new_stride: Sequence[int] = self.fill_ordered(self.size, order)
        if self.should_pad_strides():
            new_stride = self._pad_strides(new_stride, self.size, self.dtype)
        return FixedLayout(
            self.device,
            self.dtype,
            self.size,
            new_stride,
            self.offset,
        )

    def as_same_order(self, stride: Sequence[_IntLike]) -> FixedLayout:
        new_stride = self.same_ordered(self.size, stride)
        if self.should_pad_strides():
            new_stride = self._pad_strides(new_stride, self.size, self.dtype)
        return FixedLayout(
            self.device,
            self.dtype,
            self.size,
            new_stride,
            self.offset,
        )

    def __init__(
        self,
        device: torch.device,
        dtype: torch.dtype,
        size: Sequence[Expr],
        stride_order: Optional[Sequence[Union[int, Integer]]] = None,
    ) -> None:
        if stride_order:
            strides = FlexibleLayout.fill_ordered(size, stride_order)
        else:
            strides = FlexibleLayout.contiguous_strides(size)
        super().__init__(device, dtype, size, strides)


class NonOwningLayout(Layout):
    """Is a view into the storage of another tensor"""

    def __init__(self, view: Union[BaseView, TensorBox]) -> None:
        layout = view.get_layout()
        super().__init__(
            layout.device,
            layout.dtype,
            layout.size,
            layout.stride,
        )
        self.view = view

    def make_indexer(self) -> Callable[[Sequence[Expr]], Expr]:
        return self.as_fixed().make_indexer()

    def maybe_guard_aligned(self) -> bool:
        offset = self.view.get_layout().offset
        if offset == 0:
            return True
        from .utils import ALIGNMENT

        return V.graph.sizevars.statically_known_multiple_of(offset, ALIGNMENT)


class CommBufferType(Enum):
    SYMM_MEM = "symm_mem"


class CommBufferLayout(FixedLayout):
    """
    A layout that signifies the buffer is a comm buffer.
    In terms of striding, the layout is identical to `FixedLayout`.

    Buffers with this layout do not participate in in-place reuse - it can be
    neither the source nor the target for in-place reuse.

    For detailed motivation and usage of this layout, see
    NOTE [lowering-time collective optimization].
    """

    comm_buffer_type: CommBufferType
    group_name: str

    def __init__(
        self,
        layout: FlexibleLayout,
        comm_buffer_type: CommBufferType,
        group_name: str,
    ):
        if not isinstance(layout, FlexibleLayout):
            raise AssertionError(
                "A `CommBufferLayout` can only be initialized with "
                f"a `FlexibleLayout` (got {layout})."
            )

        fixed = layout.as_fixed()
        super().__init__(
            device=fixed.device,
            dtype=fixed.dtype,
            size=fixed.size,
            stride=fixed.stride,
            offset=fixed.offset,
        )
        self.comm_buffer_type = comm_buffer_type
        self.group_name = group_name


@ir_dataclass
class NoneLayout(OutputSpec):
    # This is janky, I figured out what fields to populate by just running
    # the model I was interested in and adding properties/methods as needed.
    # This doesn't inherit from Layout because Layout assumes you have stuff
    # like sizes, but I don't really have anything here.
    #
    # If you have an ir.Node with NoneLayout, you probably need to setup
    # dependencies manually in scheduler

    device: Optional[torch.device]
    size: list[int] = dataclasses.field(default_factory=lambda: [0])
    stride: list[int] = dataclasses.field(default_factory=lambda: [0])

    def storage_size(self) -> int:
        return 0

    def as_fixed(self) -> OutputSpec:
        return self

    def get_device(self) -> Optional[torch.device]:
        return self.device


class MutationLayoutSHOULDREMOVE(Layout):
    def __init__(self, target: IRNode) -> None:
        super().__init__(
            target.get_device_or_error(),
            target.get_dtype(),
            target.get_size(),
            None,
        )
        self.target = target
        name = self.get_buffer().get_name()
        V.graph.mark_buffer_mutated(name)

    @property
    def stride(self) -> Sequence[Expr]:  # type: ignore[override]
        return self.real_layout().stride

    @stride.setter  # type: ignore[override]
    def stride(self, value: Never) -> None:
        pass  # ignore setting of stride

    def storage_size(self) -> Expr:
        return self.real_layout().storage_size()

    def get_buffer(self) -> Buffer:
        def unwrap_views(target: Any) -> Any:
            if isinstance(target, MutationLayoutSHOULDREMOVE):
                return unwrap_views(target.target)
            if isinstance(target, BaseView):
                return unwrap_views(target.unwrap_view())
            if isinstance(target, MutableBox):
                return unwrap_views(target.data)
            return target

        result = unwrap_views(self.target)
        assert isinstance(result, Buffer), type(result)
        return result

    def real_layout(self) -> Layout:
        layout = self.get_buffer().layout
        assert isinstance(layout, Layout)
        return layout

    @classmethod
    def realize_into(
        cls, src: IRNode, dst: IRNode, unsafe_alias: bool = False
    ) -> IRNode:
        dst.realize()
        # NOTE: We must realize users of `dst` before we realize `src`, since
        # realization order determines scheduling order. Otherwise, src's
        # mutation would be scheduled before the existing users of dst!
        V.graph.mark_buffer_mutated(dst.get_name())

        if isinstance(src, TensorBox):
            src = src.data

        # We copy the contents of src into dst. In most cases this should
        # be fused into a single kernel by the scheduler.
        # NOTE: We cannot change src's layout to mutate dst directly as this
        # would alias src to dst, which is not correct as further mutations to
        # dst would effect users of src. However if there are no more users of
        # dst, we can alias src to dst.
        src.realize_hint()

        if not unsafe_alias:
            node = Pointwise.create(
                device=src.get_device(),
                dtype=src.get_dtype(),
                inner_fn=src.make_loader(),
                ranges=[
                    V.graph.sizevars.check_equals_and_simplify(a, b)
                    for a, b in zip(src.get_size(), dst.get_size())
                ],
            )
            assert isinstance(node, (BaseView, MutableBox))
            src = node.data

        src.realize()
        assert hasattr(src, "data"), src
        assert isinstance(src.data.layout, FlexibleLayout), type(src.data.layout)
        src.data.layout = MutationLayoutSHOULDREMOVE(dst)
        return src.data

    def as_fixed(self) -> Self:  # type: ignore[override]
        return self

    def make_indexer(self) -> Callable[[Sequence[Expr]], Expr]:
        return self.target.make_indexer()


@ir_dataclass(frozen=False)
class Buffer(IRNode, CodegenSymbol):
    # Name is sometimes None; e.g., ForceInPlace, where there isn't
    # a meaningful name
    name: Optional[str]
    layout: OutputSpec

    # Multi-output buffers will define 'outputs: List[Buffer]'. Confusingly,
    # MultiOutput does NOT define this!

    def __post_init__(self) -> None:
        super().__post_init__()
        self._post_init_setattr("origin_node", None)

    def make_indexer(self) -> Callable[[Sequence[Expr]], Expr]:
        return self.get_layout().make_indexer()

    def get_name(self) -> str:
        assert self.name, self
        return self.name

    def get_example(self) -> Union[torch.Tensor, sympy.Symbol]:
        if isinstance(self.layout, Layout):
            return self.layout.get_example()
        raise NotImplementedError(type(self.layout).__name__)

    def get_device(self) -> Optional[torch.device]:
        return self.get_output_spec().get_device()

    def get_defining_op(self) -> Optional[Operation]:
        return None

    @property
    def dtype(self) -> torch.dtype:
        return self.get_layout().dtype

    def get_size(self) -> Sequence[Expr]:
        return [*self.get_layout().size]

    def get_stride(self) -> list[Expr]:
        return [*self.get_layout().stride]

    def get_offset(self) -> Expr:
        return self.get_layout().offset

    def get_layout(self) -> Layout:
        if isinstance(self.layout, Layout):
            return self.layout
        raise NotImplementedError(type(self.layout).__name__)

    def get_output_spec(self) -> OutputSpec:
        return self.layout

    def get_storage_numel(self) -> int:
        return self.get_numel()

    def freeze_layout(self) -> None:
        if isinstance(self.layout, Layout) and not isinstance(
            self.layout, NonOwningLayout
        ):
            self.layout = self.layout.as_fixed()

    def freeze_layout_with_stride_order(
        self, order: Sequence[int], allow_padding: bool = False
    ) -> None:
        assert isinstance(self.layout, FlexibleLayout), type(self.layout)
        self.layout = self.layout.as_stride_order(order, allow_padding=allow_padding)

    def freeze_layout_with_fill_order(self, order: Sequence[int]) -> None:
        assert isinstance(self.layout, FlexibleLayout), type(self.layout)
        self.layout = self.layout.as_fill_order(order)

    def freeze_layout_with_same_order(self, stride: Sequence[int]) -> None:
        assert isinstance(self.layout, FlexibleLayout), type(self.layout)
        self.layout = self.layout.as_same_order(stride)

    def freeze_layout_with_exact_strides(
        self, exact_strides: Sequence[int], allow_padding: bool = False
    ) -> None:
        assert isinstance(self.layout, FlexibleLayout), type(self.layout)
        self.layout = self.layout.as_exact_strides(
            exact_strides, allow_padding=allow_padding
        )

    def is_zero_elements(self) -> bool:
        return V.graph.sizevars.statically_known_true(sympy.Eq(self.get_numel(), 0))

    def make_loader(self) -> Callable[[Sequence[Expr]], OpsValue]:
        # Loading from a zero-element buffer is a no-op
        if self.is_zero_elements():
            return partial(nop_loader_fn, dtype=self.get_dtype())

        def loader(index: Sequence[Expr]) -> OpsValue:
            indexer = self.make_indexer()
            return ops.load(self.name or "unnamed", indexer(index))

        return loader

    def codegen_reference(self, writer: Optional[IndentedBuffer] = None) -> str:
        return self.get_name()

    def decide_layout(self) -> None:
        pass

    def get_inputs_that_alias_output(self) -> Sequence[str]:
        if isinstance(self.layout, NonOwningLayout):
            return [self.layout.view.get_name()]
        return ()

    def get_mutation_names(self) -> Sequence[str]:
        if isinstance(self.layout, MutationLayoutSHOULDREMOVE):
            return [self.layout.target.get_name()]
        return ()

    def get_read_names(self) -> OrderedSet[str]:
        return OrderedSet([self.get_name()])

    def get_free_symbol_uses(
        self, unbacked_only: bool = False
    ) -> OrderedSet[sympy.Symbol]:
        return OrderedSet()

    def get_unbacked_symbol_defs(self) -> OrderedSet[sympy.Symbol]:
        return OrderedSet()

    def realize(self) -> Optional[str]:
        pass

    def should_allocate(self) -> bool:
        # Returns False by default.
        return False


@ir_dataclass(frozen=False)
class OperationBuffer(Buffer, Operation):
    # An operation that produces a single output buffer
    def get_outputs(self) -> list[Buffer]:
        return [self]

    def get_defining_op(self) -> Operation:
        return self

    # Skip implementation in Buffer
    get_operation_name = Operation.get_operation_name

    def __post_init__(self) -> None:
        Buffer.__post_init__(self)
        Operation.__post_init__(self)


class InputBuffer(Buffer):
    def num_reads(self) -> int:
        return 1


class DonatedBuffer(InputBuffer):
    """
    Represents a donated buffer which is a saved tensor that is not alias to any
    fwd inputs, fwd user outputs, and bwd outputs. We generally cannot inplace
    reuse the input tensor memory during backward since it might be used in another
    function. However, donated buffer can be inplace reused during backward
    to save memory.
    """


class ConstantBuffer(InputBuffer):
    override_device: Optional[torch.device] = None

    def make_loader(self) -> Callable[[Sequence[Expr]], OpsValue]:
        def loader(index: Sequence[Expr]) -> OpsValue:
            indexer = self.get_layout().make_indexer()
            return ops.load(
                V.graph.constant_name(self.get_name(), self.override_device),
                indexer(index),
            )

        return loader

    def constant_to_device(self, device: torch.device) -> IRNode:
        return ConstantBuffer(
            name=V.graph.constant_name(self.get_name(), device), layout=self.layout
        )


@ir_dataclass
class NoneAsConstantBuffer(IRNode):
    def get_reads(self) -> OrderedSet[Dep]:
        return OrderedSet()

    def get_free_symbol_uses(
        self, unbacked_only: bool = False
    ) -> OrderedSet[sympy.Symbol]:
        return OrderedSet()

    def codegen_reference(self, writer: Optional[IndentedBuffer] = None) -> str:
        return V.graph.wrapper_code.none_str

    def get_output_spec(self) -> OutputSpec:
        return NoneLayout(device=None)

    def has_tensor_output(self) -> bool:
        return False


@ir_dataclass
class ShapeAsConstantBuffer(IRNode):
    expr: Expr

    def get_free_symbol_uses(
        self, unbacked_only: bool = False
    ) -> OrderedSet[sympy.Symbol]:
        return get_free_symbols(self.expr, unbacked_only)

    def codegen_reference(self, writer: Optional[IndentedBuffer] = None) -> str:
        return V.graph.wrapper_code.codegen_sizevar(self.expr)

    def has_tensor_output(self) -> bool:
        return False


@ir_dataclass(frozen=False)
class ComputedBuffer(OperationBuffer):
    data: Loops

    def get_computed_buffer_name(self) -> Optional[str]:
        """
        Returns self.name if it exists, otherwise returns the name of the data node if that exists.
        If neither exist, returns None.
        """
        if self.name is not None:
            return self.name
        if hasattr(self.data, "name"):
            return self.data.name
        return None

    def num_reads(self) -> int:
        return self.data.num_reads()

    def get_reads(self) -> OrderedSet[Dep]:
        return self.data.get_reads()

    def get_read_names(self) -> OrderedSet[str]:
        return self.data.get_read_names()

    def get_read_writes(self) -> dependencies.ReadWrites:
        if not isinstance(self.data, (Reduction, Scan, Sort, Pointwise)):
            return dependencies.ReadWrites(
                reads=OrderedSet(),
                writes=OrderedSet(),
                index_exprs=OrderedSet(),
            )

        with patch.object(FlexibleLayout, "allow_indexing", True):
            if self.data.get_reduction_type():
                return extract_read_writes(
                    self.get_store_function(),
                    self.data.get_pointwise_size(),
                    self.data.get_reduction_size(),
                )
            else:
                return extract_read_writes(
                    self.get_store_function(),
                    self.data.get_size(),
                )

    def get_free_symbol_uses(
        self, unbacked_only: bool = False
    ) -> OrderedSet[sympy.Symbol]:
        # Ordinarily, we'd like to just peek at the arguments list,
        # but ComputedBuffers have no argument list.
        #
        # Morally, this logic needs to be synchronized with the
        # KernelArgs.size calls, which are responsible for making symbols make
        # there way as kernel arguments (and it is precisely passing in one of
        # those symbols that establishes a dependency).  However, we haven't
        # started codegen yet so we can't directly reuse that logic.
        #
        # For now, I'm just yoloing with the size of the buffer.  Not sure if
        # it is enough.
        #
        # One thing you might wonder is if this is enough for a ComputedBuffer
        # denoting a reduction over i0.  Empirically, it is enough, but for an
        # unusual reason: we only need accurate dependencies for item() call,
        # but it's impossible to end up with a reduction over i0 from an
        # item() call without a regular non-reduction buffer first.
        return (
            get_free_symbols(self.get_size(), unbacked_only)
            | get_free_symbols(self.get_stride(), unbacked_only)
            | get_free_symbols(self.get_offset(), unbacked_only)
            | self.data.get_free_symbol_uses(unbacked_only)
            | self.get_read_writes().get_free_symbol_uses(unbacked_only)
        )

    def make_loader(self) -> Callable[[Sequence[Expr]], OpsValue]:
        if (
            not self.get_reduction_type()
            and self.name not in V.graph.mutated_buffers
            and self.num_reads() == 0
        ):
            # inline this op rather than generating ops.load()
            return self.data.make_loader()
        return super().make_loader()

    def get_store_function(self) -> Callable[..., None]:
        indexer = self.get_layout().as_fixed().make_indexer()
        if isinstance(self.data, (Reduction, Scan, Sort)):
            return partial(self.data.store_reduction, self.name, indexer)
        else:
            assert isinstance(self.data, Pointwise), type(self.data)
            return partial(self.data.store_output, self.name, indexer)

    def get_fill_order(self) -> Optional[list[int]]:
        """
        If our layout is still flexible, try to determine the stride order based on stride orders of reads.

        TODO(jansel): A better algorithm here would look at downstream consumers of this
                      value and try to do global graph-level layout optimization.
                      This is also something just begging to be autotuned.
        """
        if isinstance(self.layout, FlexibleLayout):
            (index_vars, reduction_vars), _ = dependencies.index_vars_squeeze(
                self.data.get_pointwise_size(), self.data.get_reduction_size()
            )
            reads = self.get_read_writes().reads
            # only consider reads to buffer of same size
            # ignore StarDeps because they don't contribute stride information
            assert all(
                isinstance(r, (dependencies.StarDep, dependencies.MemoryDep))
                for r in reads
            )
            reads = [
                sympy_subs(r.index, {v: sympy.S.Zero for v in reduction_vars if v != 0})
                for r in reads
                if isinstance(r, dependencies.MemoryDep)
            ]

            if reads:
                if isinstance(self.data, (Scan, Sort)):
                    indices = self.data.reindex(index_vars, reduction_vars)
                else:
                    indices = index_vars
                stride_lengths = [
                    V.graph.sizevars.stride_hints(expr, indices) for expr in reads
                ]
                from .scheduler import pick_loop_order

                return pick_loop_order(stride_lengths, self.get_size())

        return None

    def decide_layout(self) -> None:
        if isinstance(self.layout, FlexibleLayout):
            order = self.get_fill_order()
            if order:
                self.freeze_layout_with_fill_order(order)
            else:
                self.freeze_layout()

    @cache_on_self
    def get_default_sizes_body(
        self,
    ) -> tuple[
        tuple[list[Expr], list[Expr]],
        LoopBody,
        tuple[list[Expr], list[Expr]],
    ]:
        args, var_ranges = dependencies.index_vars_squeeze(
            self.data.get_pointwise_size(), self.data.get_reduction_size(), prefix="q"
        )
        with patch.object(ConstantBuffer, "override_device", self.get_device()):
            body = LoopBody(
                self.get_store_function(),
                (args if self.get_reduction_type() else args[:1]),
                var_ranges,
                *args,
            )
        index_vars = []
        reduce_vars: list[Any] = []
        index_size = []
        reduce_size = []
        for v, s in var_ranges.items():
            if v in args[0]:
                assert not reduce_vars
                index_vars.append(v)
                index_size.append(s)
            else:
                assert v in args[1]
                reduce_vars.append(v)
                reduce_size.append(s)
        return (index_size, reduce_size), body, (index_vars, reduce_vars)

    def simplify_and_reorder(
        self,
        extra_indexing_constraints: Optional[tuple[dict[Any, Any], list[Any]]] = None,
        recompute_sizes_body_func: Optional[Callable[..., Any]] = None,
    ) -> tuple[tuple[list[Expr], list[Expr]], Optional[LoopBody]]:
        """
        This is a main place where we do loop transformations in a
        backend-agnostic way.

        Here we:
            1) Remove any 1 dimensions
            2) Fuse contiguous dimensions together
            3) Reorder dimensions based on stride orders

        Optional argument extra_indexing_constraints can be used to append additional
        indexing expressions to existing ones derived from buffer's body. This can be useful
        to fuse scheduler nodes with compatible ranges, e.g. (s0*s1*...,) and (s0, s1, s2, ...)
        on CPU by preventing indexing simplifications and obtaining index/reduce ranges for
        the scheduler node compatible with other nodes.
        Optional argument recompute_sizes_body_func can be used to recompute sizes and body
        on the default body. This can be useful to append additional loop transformations.
        """
        (
            (index_size, reduce_size),
            body,
            (index_vars, reduce_vars),
        ) = self.get_default_sizes_body()

        if recompute_sizes_body_func:
            (
                (index_size, reduce_size),
                body,
                (index_vars, reduce_vars),
            ) = recompute_sizes_body_func(
                (index_size, reduce_size), body, (index_vars, reduce_vars)
            )

        index_formulas = [*body.indexing_exprs.values()]
        if extra_indexing_constraints is not None:
            assert (
                isinstance(extra_indexing_constraints, tuple)
                and len(extra_indexing_constraints) == 2
            )
            extra_indexing_ranges, extra_indexing_expr = extra_indexing_constraints
            assert isinstance(extra_indexing_ranges, dict), type(extra_indexing_ranges)
            assert isinstance(extra_indexing_expr, list), type(extra_indexing_expr)
            assert all(isinstance(f, Expr) for f in extra_indexing_expr)

            expected_var_ranges = body.var_ranges
            assert expected_var_ranges == extra_indexing_ranges, (
                expected_var_ranges,
                extra_indexing_ranges,
            )
            # remove already existing expressions
            extra_indexing_expr = [
                e for e in extra_indexing_expr if e not in index_formulas
            ]
            index_formulas += extra_indexing_expr

        memory_addrs = [*body.get_write_exprs()]
        if not V.graph.has_feature(self, BackendFeature.PREFER_STORE_LOOP_ORDER):
            memory_addrs.extend(body.get_read_exprs())

        def simplify_and_reorder(
            x_vars: Sequence[sympy.Symbol],
            support_vars: Sequence[sympy.Symbol],
            sizes: Sequence[int],
            simplify_loops: bool,
        ) -> tuple[
            list[int],
            Callable[[Sequence[int]], Sequence[int]],
            Callable[[Sequence[int]], Sequence[int]],
        ]:
            sizes, reindex0, reindex1 = self._apply_loop_reordering(
                x_vars, support_vars, sizes, memory_addrs
            )
            # for NHWC: reindex0([0,1,2,3]) = [0,2,3,1], reindex1([0,1,2,3]) = [0,3,2,1]
            x_vars = reindex0(x_vars)

            if simplify_loops:
                sizes, reindex2, _prune = V.graph.sizevars._simplify_loops(
                    x_vars,
                    sizes,
                    index_prevent_reordering(index_formulas, x_vars, sizes),
                )
                reindex = fuse_reindexing(reindex1, reindex2)
            else:
                reindex = reindex1
            return sizes, reindex, reindex1

        support_vars = index_vars + reduce_vars
        should_merge_loops = (
            not is_gpu(get_device_type(self)) or not config.loop_ordering_after_fusion
        )
        iter_ranges, iter_reindex, _ = simplify_and_reorder(
            index_vars,
            support_vars,
            index_size,
            should_merge_loops,
        )

        # Like iteration dimensions, we may also want to delay merging reduction dimensions.
        # E.g., if we reduce a tensor [M, N, K] for its M and N dimensions followed by a pointwise
        # kernel, merging M and N dimension too early makes it hard to decide what loop order
        # we should pick for the piontwise kernel so that it is fusible with the reduction.
        reduce_ranges, reduce_reindex, _ = simplify_and_reorder(
            reduce_vars, support_vars, reduce_size, should_merge_loops
        )

        # retrace the loop body with simplification and reordering applied
        (iter_vars, reduce_vars), var_ranges = dependencies.index_vars_no_squeeze(
            iter_ranges,
            reduce_ranges,
            prefix="p",
        )
        body = LoopBody(
            body,
            [iter_reindex(iter_vars), reduce_reindex(reduce_vars)],
            var_ranges,
            iter_vars,
            reduce_vars,
        )
        return (iter_ranges, reduce_ranges), body

    @staticmethod
    def _apply_loop_reordering(
        index_vars: Sequence[sympy.Symbol],
        support_vars: Sequence[sympy.Symbol],
        sizes: Sequence[int],
        memory_addrs: list[sympy.Expr],
        priority_idx: Optional[list[int]] = None,
    ) -> tuple[
        list[int],
        Callable[[Sequence[int]], Sequence[int]],
        Callable[[Sequence[int]], Sequence[int]],
    ]:
        """
        Shuffle the order of loops around to hopefully improve performance.
        """
        from .scheduler import pick_loop_order

        if priority_idx is None:
            priority_idx = []

        try:
            strides = [
                V.graph.sizevars.stride_hints(expr, index_vars, support_vars)
                for expr in memory_addrs
            ]
            assert len(strides) == len(memory_addrs) and len(strides[0]) == len(
                index_vars
            )
            order = list(reversed(pick_loop_order(strides, sizes, priority_idx)))
        except Exception:
            if config.debug:
                log.warning(
                    "Did not simplify complex index:\n%s\n%s",
                    dict(zip(index_vars, sizes)),
                    memory_addrs,
                )
            order = list(range(len(sizes)))
        sizes = [sizes[i] for i in order]
        return sizes, same_reorder(order), inverse_reorder(order)

    def get_reduction_size(self) -> Sequence[Expr]:
        return self.data.get_reduction_size()

    def get_reduction_type(self) -> Optional[str]:
        return self.data.get_reduction_type()

    def is_no_op(self) -> bool:
        return self.data.is_zero_elements()

    def should_allocate(self) -> bool:
        return True

    def constant_to_device(self, device: torch.device) -> IRNode:
        """Move this to a given device. Requires that all reads are to constants."""
        return self.data.constant_to_device(device)


class TemplateBuffer(OperationBuffer):
    """
    Represents a Triton (in the future other type) of template operator
    that we can fuse an epilogue onto.
    """

    def __init__(
        self,
        layout: OutputSpec,
        inputs: Sequence[IRNode],
        make_kernel_render: Optional[Callable[..., Any]],
    ) -> None:
        super().__init__(name=None, layout=layout)
        self.inputs = InputsKernel.unwrap_storage(inputs)
        self.make_kernel_render = make_kernel_render
        self.name = V.graph.register_buffer(self)
        V.graph.register_operation(self)

    def get_read_writes(self) -> dependencies.ReadWrites:
        return self.extract_read_writes(normalize=True)

    def extract_read_writes(self, normalize: bool = False) -> dependencies.ReadWrites:
        name = self.get_name()
        indexer = self.get_layout().make_indexer()

        def dummy(index: Sequence[Any], rindex: Sequence[Any]) -> Any:
            assert len(rindex) == 0
            return ops.store(name, indexer(index), "fake")

        deps = dependencies.extract_read_writes(
            dummy, self.get_size(), (), normalize=normalize
        )

        for inp in self.inputs:
            assert isinstance(inp, (ReinterpretView, Buffer)), type(inp)
            assert isinstance(inp.layout, Layout), type(inp.layout)

            indexer = inp.layout.make_indexer()

            def dummy(index: Sequence[Any], rindex: Sequence[Any]) -> Any:
                assert len(rindex) == 0
                return ops.load(inp.get_name(), indexer(index))

            deps.reads |= dependencies.extract_read_writes(
                dummy, inp.get_size(), (), normalize=True
            ).reads

        return deps

    def get_reduction_size(self) -> Sequence[Expr]:
        return sympy.S.One

    def get_reduction_type(self) -> Optional[str]:
        return None

    def should_allocate(self) -> bool:
        return True

    def simplify_and_reorder(
        self,
        extra_indexing_constraints: Optional[tuple[dict[Any, Any], list[Any]]] = None,
        recompute_sizes_body_func: Optional[Callable[..., Any]] = None,
    ) -> tuple[tuple[Sequence[Expr], list[Expr]], Optional[LoopBody]]:
        return (
            (
                self.get_size(),
                [],
            ),
            None,
        )


class TritonTemplateBuffer(TemplateBuffer):
    def __init__(
        self,
        layout: Layout,
        inputs: Sequence[IRNode],
        make_kernel_render: Optional[Callable[_P, _T]],
        mutated_inputs: Optional[Iterable[IRNode]] = None,
        allowed_prologue_inps: Optional[OrderedSet[str]] = None,
    ) -> None:
        """
        NOTE:[TritonTemplates with multiple outputs]
        We want the ability for TritonTemplates to output multiple tensors. Triton
        kernels have no notion of outputs and this is done by creating tensors that
        are then mutated by the kernel. Currently our STORE_OUTPUT codegen doesn't
        support creating multinode outputs for triton templates.
        We work around this by creating an extra input buffer during the lowering
        and we mark them as mutated inputs.
        """
        super().__init__(layout, inputs, make_kernel_render)
        self.mutated_inputs = mutated_inputs
        self.outputs: list[Buffer] = [self]
        if mutated_inputs is not None:
            # Ensure that the mutated inputs are only allowed for certain nodes
            allowed_set = (
                torch.ops.higher_order.flex_attention,
                torch.ops.higher_order.flex_attention_backward,
            )
            current_node = V.graph.current_node.target
            assert current_node in allowed_set, (
                f"Mutated inputs are only allowed for {allowed_set} but got {current_node}"
            )
            assert isinstance(self.inputs[0], IRNode), type(self.inputs[0])
            device = self.inputs[0].get_device()
            self.outputs += [
                MutationOutput(NoneLayout(device=device), buf, self)
                for buf in mutated_inputs
            ]

        self.allowed_prologue_inps = (
            allowed_prologue_inps if allowed_prologue_inps else OrderedSet()
        )

        self.subgraph_inps: Optional[list[Optional[Union[IRNode, sympy.Expr]]]] = None
        self.subgraph_outs: Optional[list[Optional[IRNode]]] = None

    def get_free_symbol_uses(
        self, unbacked_only: bool = False
    ) -> OrderedSet[sympy.Symbol]:
        res = super().get_free_symbol_uses(unbacked_only)
        subgraph_outs = self.subgraph_outs if self.subgraph_outs else []
        subgraph_inps = self.subgraph_inps if self.subgraph_inps else []

        for inp in subgraph_inps:
            if isinstance(inp, sympy.Expr):
                res.update(get_free_symbols(inp, unbacked_only))
            elif isinstance(inp, IRNode):
                res.update(inp.get_free_symbol_uses(unbacked_only))
            else:
                assert inp is None

        for out in subgraph_outs:
            if isinstance(out, IRNode):
                res.update(out.get_free_symbol_uses(unbacked_only))
            else:
                assert out is None

        return res

    def get_outputs(self) -> list[Buffer]:
        return self.outputs

    def get_allowed_prologue_inps(self) -> OrderedSet[str]:
        return self.allowed_prologue_inps

    def __str__(self) -> str:
        out = f"TritonTemplateBuffer(layout={self.layout})"
        return out


PrimitiveInfoType = Union[int, float, bool, str, list[Union[int, str, float, bool]]]


class ChoiceCaller:
    """
    Represents a possible choice used in autotune_process.py.
    During autotuning, self.benchmark() is first called to get benchmark result,
    and if this choice is selected, self.output_node() is called to get the output_node.

    Children classes: TritonTemplateCaller, CUDATemplateCaller.
    """

    def __init__(
        self,
        name: str,
        input_nodes: list[Buffer],
        layout: Layout,
        description: str,
    ) -> None:
        super().__init__()
        self.name = name
        self.layout = layout
        self.input_nodes = input_nodes
        # An additional description used to describe the choice (useful for
        # knowing what autotuning is choosing)
        self.description = description

    def benchmark(self, *args: Any, out: torch.Tensor) -> float:
        algo = self.to_callable()
        if config.profile_bandwidth_with_do_bench_using_profiling:
            return do_bench_using_profiling(lambda: algo(*args))
        return benchmarker.benchmark(algo, args, {"out": out})

    def call_name(self) -> str:
        raise NotImplementedError

    def to_callable(self) -> Callable[..., Any]:
        raise NotImplementedError

    def kernel_hash_key(self) -> str:
        """
        Hash key for the underlying kernel. By default, we assume there are no
        runtime params, so kernel hash key defaults to choice caller's hash key.
        """
        return self.hash_key()

    def hash_key(self) -> str:
        raise NotImplementedError

    def output_node(self) -> Union[TensorBox, ShapeAsConstantBuffer]:
        raise NotImplementedError

    def info_dict(self) -> dict[str, Union[PrimitiveInfoType, list[PrimitiveInfoType]]]:
        """Information returned here is logged to the autotune log file when that is enabled."""
        return {}

    def autoheuristic_id(self) -> str:
        return "unsupported_choice"


class TritonTemplateCallerBase(ChoiceCaller):
    def get_make_kernel_render(self) -> Any:
        raise NotImplementedError


class MultiTemplateBuffer(TritonTemplateBuffer):
    """
    Represents a Buffer with multiple backing implementation choices.

    Choices can be TritonTemplates or ExternKernels. During scheduling if there is a potential
    epilogue we will benchmark each of the choices with the epilogue to determine an implementation.
    Otherwise, the fastest base choice will be chosen.
    """

    def __init__(
        self,
        layout: Layout,
        inputs: Sequence[IRNode],
        choice_timings_fn: Callable[[Optional[int]], dict[ChoiceCaller, float]],
        unfiltered_choices: list[ChoiceCaller],
        allowed_prologue_inps: OrderedSet[str],
    ) -> None:
        super().__init__(
            layout=layout,
            inputs=inputs,
            make_kernel_render=None,
            allowed_prologue_inps=allowed_prologue_inps,
        )
        self._choice_timings_fn = choice_timings_fn
        self._choice_timings: dict[Optional[int], dict[ChoiceCaller, float]] = {}
        self.original_inputs = inputs
        self._output_plannable = all(
            isinstance(choice, TritonTemplateCallerBase)
            or (
                isinstance(choice, torch._inductor.select_algorithm.ExternKernelCaller)
                and choice.has_out_variant
            )
            for choice in unfiltered_choices
        )
        self._make_kernel_renders: dict[Optional[int], Any] = {}

    @property
    def output_plannable(self) -> bool:
        """
        Are all possible choices TritonTemplates or Extern Kernels with out variants
        """
        return self._output_plannable

    def choice_timings(
        self, hint_override: Optional[int] = None
    ) -> dict[ChoiceCaller, float]:
        if hint_override not in self._choice_timings:
            self._choice_timings[hint_override] = self._choice_timings_fn(hint_override)
        return self._choice_timings[hint_override]

    @contextlib.contextmanager
    def swap_as_triton_caller(self, caller: TritonTemplateCallerBase) -> Iterator[None]:
        assert isinstance(
            caller, torch._inductor.select_algorithm.TritonTemplateCaller
        ), type(caller)
        assert self.layout == caller.layout

        render = self.make_kernel_render
        self.make_kernel_render = caller.get_make_kernel_render()
        try:
            yield
        finally:
            self.make_kernel_render = render

    def finalize_as_triton_caller(self, caller: TritonTemplateCallerBase) -> None:
        assert isinstance(
            caller, torch._inductor.select_algorithm.TritonTemplateCaller
        ), type(caller)
        assert self.get_size() == caller.layout.size
        assert self.get_stride() == caller.layout.stride
        self.make_kernel_render = caller.get_make_kernel_render()

    def get_min_choice(
        self, hint_override: Optional[int] = None
    ) -> tuple[ChoiceCaller, float]:
        timings = self.choice_timings(hint_override=hint_override)
        min_choice = min(timings, key=timings.get)  # type: ignore[arg-type]
        return (min_choice, timings[min_choice])

    def finalize_as_triton_callers(
        self, callers: dict[Optional[int], TritonTemplateCallerBase]
    ) -> None:
        """Finalize with multiple callers for different hint overrides"""
        for hint_override, caller in callers.items():
            self._make_kernel_renders[hint_override] = caller.get_make_kernel_render()

        # Set the default to be the one without hint override
        self.make_kernel_render = self._make_kernel_renders[None]


class CUDATemplateBuffer(TemplateBuffer):
    def __init__(
        self,
        layout: Layout,
        inputs: Sequence[IRNode],
        make_kernel_render: Callable[_P, _T],
        workspace_size: int,
        template: CUDATemplate,
        supports_epilogue_fusion: bool,
    ) -> None:
        super().__init__(layout, inputs, make_kernel_render)
        # Global memory (in bytes) needed for this template.
        self.workspace_size = workspace_size
        self.template = template
        self.supports_epilogue_fusion = supports_epilogue_fusion

    def get_workspace_size(self) -> int:
        return self.workspace_size if self.workspace_size is not None else 0

    def emulate_store_fn(self) -> None:
        for output in self.get_outputs():
            ops.store(output.get_name(), None, None)


class CppTemplateBuffer(TemplateBuffer):
    def __init__(
        self,
        layout: Layout,
        inputs: Sequence[IRNode],
        make_kernel_render: Callable[_P, _T],
        template: CUDATemplate,
        choice: Any,
    ) -> None:
        super().__init__(layout, inputs, make_kernel_render)
        self.template = template
        self.choice = choice
        self.outputs: Optional[list[Buffer]] = None

    def get_layout(self) -> Layout:
        if isinstance(self.layout, MultiOutputLayout):
            assert isinstance(self.outputs, Iterable), type(self.outputs)
            first_output = self.outputs[0]
            assert isinstance(first_output, Buffer), type(first_output)
            layout = first_output.layout
            assert isinstance(layout, Layout), type(layout)
            return layout
        else:
            return super().get_layout()


class CuteDSLTemplateBuffer(TemplateBuffer):
    """
    Buffer for CuteDSL (CUTLASS Python DSL) template kernels.
    Similar to other template buffers but specialized for CuteDSL operations.
    """

    def __init__(
        self,
        layout: Layout,
        inputs: Sequence[IRNode],
        make_kernel_render: Callable[_P, _T],
        template: Any,
        mutated_inputs: Optional[Iterable[IRNode]] = None,
    ) -> None:
        super().__init__(layout, inputs, make_kernel_render)
        self.template = template
        self.mutated_inputs = mutated_inputs
        self.outputs: list[Buffer] = [self]

        if mutated_inputs is not None:
            assert isinstance(self.inputs[0], IRNode), type(self.inputs[0])
            device = self.inputs[0].get_device()
            self.outputs += [
                MutationOutput(NoneLayout(device=device), buf, self)
                for buf in mutated_inputs
            ]

    def get_outputs(self) -> list[Buffer]:
        return self.outputs


def is_node_sequence(
    nodes: Sequence[Union[IRNode, Sequence[IRNode]]],
) -> TypeIs[Sequence[IRNode]]:
    return all(isinstance(n, IRNode) for n in nodes)


@ir_dataclass(frozen=False)
class InputsKernel(OperationBuffer):
    inputs: Sequence[Union[IRNode, Sequence[IRNode]]]

    def input_name(self, i: int) -> str:
        input = self.inputs[i]
        assert isinstance(input, IRNode)
        return input.get_name()

    def get_read_writes(self) -> dependencies.ReadWrites:
        reads = OrderedSet[dependencies.Dep]()
        StarDep = dependencies.StarDep
        for input in self.inputs:
            if isinstance(input, Sequence):
                reads.update(StarDep(x.get_name()) for x in input)
            elif isinstance(input, ShapeAsConstantBuffer):
                # Skip creating dependency for symbolics as they're visible globally
                continue
            else:
                reads.add(StarDep(input.get_name()))

        writes = OrderedSet[dependencies.Dep](
            StarDep(buf.get_name()) for buf in self.get_outputs()
        )

        return dependencies.ReadWrites(
            reads=reads,
            writes=writes,
            index_exprs=OrderedSet(),
        )

    def get_reads(self) -> OrderedSet[Dep]:
        return self.get_read_writes().reads

    @classmethod
    def unwrap_storage_for_input(cls, x: IRNode) -> IRNode:
        if isinstance(x, TensorBox):
            x = x.data
        if isinstance(x, StorageBox):
            x = x.data
        if isinstance(x, BaseView) and not isinstance(x, ReinterpretView):
            x = ExternKernel.realize_input(x)
        if isinstance(x, TensorBox):
            # when converting to ReinterpretView fails in the
            # realize_input call above, the result will be wrapped
            # into TensorBox / StorageBox pair as a result of the
            # cls.copy_input call; so we should unwrap recursively
            return cls.unwrap_storage_for_input(x)
        if isinstance(x, TorchBindObject):
            return x
        assert isinstance(x, (Buffer, ReinterpretView)), type(x)
        return x

    @staticmethod
    def unwrap_storage(
        inputs: Sequence[Union[IRNode, Sequence[IRNode]]],
    ) -> list[Union[IRNode, Sequence[IRNode]]]:
        inputs_new: list[Union[IRNode, Sequence[IRNode]]] = []
        for x in inputs:
            if isinstance(x, Sequence):
                x = [InputsKernel.unwrap_storage_for_input(i) for i in x]
            else:
                x = InputsKernel.unwrap_storage_for_input(x)
            inputs_new.append(x)
        return inputs_new

    def is_extern(self) -> bool:
        return True

    def num_reads(self) -> int:
        return 1


class NopKernel(InputsKernel):
    def is_no_op(self) -> bool:
        return True

    def get_reads(self) -> OrderedSet[Dep]:
        return OrderedSet()


class ConcatKernel(NopKernel):
    """
    There isn't actually a real kernel for concat, we just change the
    storage for the upstream data.
    """

    @classmethod
    def create(cls, inputs: Sequence[IRNode], dim: int) -> StorageBox:
        device = inputs[0].get_device()
        dtype = inputs[0].get_dtype()
        new_size = list(inputs[0].get_size())
        offsets_start = [0]
        offsets_end = [new_size[dim]]
        assert 0 <= dim < len(new_size)
        for i in range(1, len(inputs)):
            input_size = inputs[i].get_size()
            offsets_start.append(new_size[dim])
            assert len(input_size) == len(new_size)
            assert inputs[i].get_dtype() == dtype
            assert inputs[i].get_device() == device
            for j in range(len(new_size)):
                if j == dim:
                    new_size[j] = new_size[j] + input_size[j]
                else:
                    new_size[j] = V.graph.sizevars.check_equals_and_simplify(
                        new_size[j], input_size[j]
                    )
            offsets_end.append(new_size[dim])

        output_stride: Sequence[int] = FlexibleLayout.contiguous_strides(new_size)
        if config.comprehensive_padding:
            # Ensure the output stride matches the alignment requirements
            output_stride = Layout._pad_strides(
                output_stride, new_size, inputs[0].dtype
            )

        # If any of the inputs is in CL format, use CL format for the output
        for i in range(len(inputs)):
            x = inputs[i]
            if is_storage_and_layout(x):
                layout = x.get_layout()
                if isinstance(
                    layout, FixedLayout
                ) and Layout.is_channels_last_contiguous(layout.size, layout.stride):
                    # use CL stride for the output
                    output_stride = make_channels_last_strides_for(new_size)
                    break
        any_input_is_storage_and_layout = any(is_storage_and_layout(x) for x in inputs)
        fx_node_args = V.graph.current_node.args[0]
        assert isinstance(fx_node_args, list), type(fx_node_args)
        # If any of the inputs has meta tensor and the meta tensor is in CL format, use CL format for the output
        if any_input_is_storage_and_layout is False and any(
            "val" in arg.meta
            and (
                arg.meta["val"].is_contiguous(memory_format=torch.channels_last)
                or arg.meta["val"].is_contiguous(memory_format=torch.channels_last_3d)
            )
            for arg in fx_node_args
        ):
            output_stride = make_channels_last_strides_for(new_size)

        assert device is not None
        concat_kernel = ConcatKernel(
            name=None,
            layout=FixedLayout(
                device=device,
                dtype=dtype,
                size=new_size,
                stride=output_stride,
            ),
            inputs=[],
        )
        kernel = StorageBox(concat_kernel)
        op_names = []
        for i, inp in enumerate(inputs):
            assert isinstance(inp, (BaseView, MutableBox)), type(inp)
            input_buffer = cls.realize_into(
                inp,
                SliceView.create(
                    kernel, dim, offsets_start[i], offsets_end[i], clamp=False
                ),
            )
            assert isinstance(input_buffer, Buffer), type(input_buffer)
            assert isinstance(concat_kernel.inputs, list), type(concat_kernel.inputs)
            concat_kernel.inputs.append(input_buffer)

            if isinstance(inp.data, BaseView):
                input_unwrapped = inp.data.unwrap_view()
            else:
                input_unwrapped = inp.data

            if (
                isinstance(input_unwrapped, StorageBox)
                and input_unwrapped.is_input_buffer()
                and (dev := inp.get_device()) is not None
                and is_gpu(dev.type)
                and not is_dynamic(input_buffer)
            ):
                op_names.append(input_buffer.get_operation_name())

        if len(op_names) > 1 and V.graph.has_feature(device, BackendFeature.FOREACH):
            V.graph.register_operation_list(op_names)

        concat_kernel.name = V.graph.register_buffer(concat_kernel)
        concat_kernel.inputs = cls.unwrap_storage(concat_kernel.inputs)
        V.graph.register_operation(concat_kernel)

        return kernel

    @classmethod
    def can_realize_into_without_copy(
        cls, src: IRNode, dst: Optional[IRNode] = None
    ) -> bool:
        if isinstance(src, TensorBox):
            # unwrap a TensorBox
            return cls.can_realize_into_without_copy(src.data, dst)

        assert isinstance(src, (BaseView, StorageBox)), type(src)
        if isinstance(src.data, MultiTemplateBuffer):
            if (
                not isinstance(src.data.layout, FixedLayout)
                or not src.data.output_plannable
            ):
                return False

            # we call can_realize_into_without_copy in cat lowering before we've decided
            # on output format, optimistically assume layout matches
            if dst is None:
                return True

            # otherwise, check equality of layouts
            if not len(src.get_stride()) == len(dst.get_stride()):
                return False

            return all(
                V.graph.sizevars.statically_known_equals(s1, s2)
                for s1, s2 in zip(src.get_stride(), dst.get_stride())
            )

        return (
            hasattr(src.data, "layout")
            and isinstance(src.data.layout, FlexibleLayout)
            and not isinstance(src.data, ExternKernelAlloc)
        )

    @classmethod
    def realize_into(cls, src: IRNode, dst: IRNode) -> IRNode:
        # Attempt to turn this into a ReinterpretView rather than assert.
        # This has concessions around layout, as as_storage_and_layout
        # can cause us to go from flexible to fixed layout.
        if not isinstance(dst, ReinterpretView):
            if is_storage_and_layout(dst):
                storage, layout = as_storage_and_layout(dst)
                dst = ReinterpretView(data=storage, layout=layout)
        assert isinstance(dst, ReinterpretView), type(dst)
        if isinstance(src, TensorBox):
            # unwrap a TensorBox
            return cls.realize_into(src.data, dst)

        if isinstance(src, StorageBox):
            src.realize()
            # ExternKernelAlloc has specific requirements for output layout, should create a copy
            assert hasattr(src.data, "layout")
            if cls.can_realize_into_without_copy(src, dst):
                src.data.layout = NonOwningLayout(dst)
                return src.data
        # introduce a copy
        pw = Pointwise.create(
            device=src.get_device(),
            dtype=src.get_dtype(),
            inner_fn=src.make_loader(),
            ranges=[
                V.graph.sizevars.check_equals_and_simplify(a, b)
                for a, b in zip(src.get_size(), dst.get_size())
            ],
        )
        return cls.realize_into(pw, dst)

    def should_allocate(self) -> bool:
        return True


@ir_dataclass(frozen=False)
class ExternKernel(InputsKernel):
    """
    A class that represents Kernels which are not directly lowered to Inductor
    Loop Level IR, such as custom operators, or aten operators which we fallback to.
    """

    constant_args: Sequence[Any] = ()
    kwargs: dict[str, Any] = dataclasses.field(default_factory=dict)
    output_view: Optional[ReinterpretView] = None
    python_kernel_name: Optional[str] = None
    cpp_kernel_name: Optional[str] = None
    # FIXME: in some cases we sill need to explicitly pass in ordered_kwargs_for_cpp_kernel
    # We shouldn't need to do this since the information can be retrieved from op_overload._schema.
    ordered_kwargs_for_cpp_kernel: Iterable[str] = dataclasses.field(
        default_factory=list
    )
    op_overload: Optional[_OpOverloads] = None
    arg_properties: Optional[list[dict[str, Any]]] = None
    allarg_properties: dict[str, dict[str, Any]] = dataclasses.field(
        default_factory=dict
    )
    kwarg_properties: Optional[dict[str, dict[str, Any]]] = None
    unbacked_bindings: dict[sympy.Symbol, pytree.KeyPath] = dataclasses.field(
        default_factory=dict
    )
    mutation_outputs: list[MutationOutput] = dataclasses.field(default_factory=list)

    def __init__(
        self,
        name: Optional[str],
        layout: OutputSpec,
        inputs: Sequence[Union[IRNode, Sequence[IRNode]]],
        constant_args: Sequence[Any] = (),
        kwargs: Optional[dict[str, Any]] = None,
        output_view: Optional[ReinterpretView] = None,
        python_kernel_name: Optional[str] = None,
        cpp_kernel_name: Optional[str] = None,
        ordered_kwargs_for_cpp_kernel: Iterable[str] = (),
        op_overload: Optional[_OpOverloads] = None,
    ) -> None:
        super().__init__(
            name=name,
            layout=layout,
            inputs=inputs,
        )
        self.constant_args = constant_args
        self.kwargs = kwargs if kwargs else {}
        self.output_view = output_view
        self.op_overload = op_overload
        self.set_cpp_kernel_name(cpp_kernel_name)
        self.set_python_kernel_name(python_kernel_name)
        self.ordered_kwargs_for_cpp_kernel = ordered_kwargs_for_cpp_kernel
        self.collect_arg_kwarg_properties()
        self.unbacked_bindings = {}
        self.mutation_outputs = []
        self.fx_node = V.graph.current_node

    def get_outputs(self) -> list[Buffer]:
        return [self, *self.mutation_outputs]

    def get_unbacked_symbol_defs(self) -> OrderedSet[sympy.Symbol]:
        return OrderedSet()

    def collect_arg_kwarg_properties(self) -> None:
        # if self.op_overload is torch._ops.OpOverload, we can use its schema to collect additional
        # information for args and kwargs, e.g. type and default value, to help with the cpp wrapper codegen
        self.arg_properties = (
            [
                {
                    "name": x.name,
                    "type": x.real_type,
                    "default_value": x.default_value,
                }
                for x in self.op_overload._schema.arguments
                if not x.kwarg_only
            ]
            if isinstance(self.op_overload, torch._ops.OpOverload)
            else [{} for i in range(len(self.inputs))]
        )
        self.allarg_properties = (
            {
                x.name: {"type": x.real_type, "default_value": x.default_value}
                for x in self.op_overload._schema.arguments
            }
            if isinstance(self.op_overload, torch._ops.OpOverload)
            else {}
        )
        # FIXME: self.kwargs does not always match kwargs defined in schema, so sometimes
        # ordered_kwargs_for_cpp_kernel is explicitly passed in.
        if isinstance(self.op_overload, torch._ops.OpOverload):
            if not self.ordered_kwargs_for_cpp_kernel:
                self.ordered_kwargs_for_cpp_kernel = [
                    x.name for x in self.op_overload._schema.arguments if x.kwarg_only
                ]
            self.schema_kwargs = [
                x for x in self.op_overload._schema.arguments if x.kwarg_only
            ]
        else:
            self.schema_kwargs = []

    def decide_layout(self) -> None:
        if isinstance(self.layout, FlexibleLayout):
            self.apply_constraint()
            self.freeze_layout()

    def codegen_comment(self, wrapper: PythonWrapperCodegen) -> None:
        origin_str, _detailed_origin_str = get_kernel_metadata(self, wrapper)
        if origin_str:
            wrapper.make_comment(origin_str)

    def codegen(self, wrapper: PythonWrapperCodegen) -> None:
        raise NotImplementedError

    def set_cpp_kernel_name(self, cpp_kernel_name: Optional[str] = None) -> None:
        self.cpp_kernel_name = cpp_kernel_name
        if not V.graph.cpp_wrapper or not isinstance(
            self.op_overload, torch._ops.OpOverload
        ):
            return

        kernel = self.op_overload
        if self.cpp_kernel_name is None:
            # Try to construct cpp_kernel_name from op_overload
            if kernel.namespace == "aten":
                # Calling with the default kernel name can lead to ambiguous behavior like the following example.
                # repeat_interleave(const at::Tensor & repeats, std::optional<int64_t> output_size=std::nullopt)
                # repeat_interleave(const at::Tensor & self, int64_t repeats,
                #       std::optional<int64_t> dim=std::nullopt, std::optional<int64_t> output_size=std::nullopt)
                opname = (
                    kernel.__name__.split(".")[0]
                    if kernel._overloadname == "default"
                    else kernel.__name__.replace(".", "_")
                )
                self.cpp_kernel_name = f"at::_ops::{opname}::call"
            else:
                self.cpp_kernel_name = kernel._schema.name

    def set_python_kernel_name(self, python_kernel_name: Optional[str]) -> None:
        self.python_kernel_name = python_kernel_name
        if python_kernel_name is not None:
            return

        kernel = self.op_overload
        if kernel is None:
            pass
        elif isinstance(kernel, torch._ops.HigherOrderOperator):
            self.python_kernel_name = f"torch.ops.higher_order.{kernel.__name__}"
        else:
            self.python_kernel_name = (
                f"{kernel.__module__.replace('._ops.', '.ops.')}.{kernel.__name__}"
            )

    def get_kernel_name(self) -> str:
        from .codegen.cpp_wrapper_cpu import CppWrapperCpu

        device = d.type if (d := self.get_device()) else V.graph.device_type
        if V.graph.cpp_wrapper:
            assert isinstance(V.graph.wrapper_code, CppWrapperCpu), type(
                V.graph.wrapper_code
            )
            assert self.cpp_kernel_name is not None
            return V.graph.wrapper_code.get_c_shim_func_name(
                self.cpp_kernel_name, device
            )
        else:
            assert self.python_kernel_name is not None
            return self.python_kernel_name

    @staticmethod
    def copy_input(x: IRNode) -> Union[TensorBox, ShapeAsConstantBuffer]:
        pw = Pointwise.create(
            device=x.get_device(),
            dtype=x.get_dtype(),
            inner_fn=x.make_loader(),
            ranges=x.get_size(),
            origin_node=x.get_origin_node(),
            traceback=x.get_traceback(),
        )
        pw.realize()
        return pw

    @classmethod
    def process_kernel(
        cls, kernel: _OpOverloads, *args: Any, **kwargs: Any
    ) -> tuple[
        Any,
        list[Any],
        list[Any],
        Callable[[Any, Any], Any],
        Optional[dict[sympy.Symbol, pytree.KeyPath]],
    ]:
        binded_args = {"args": args, "kwargs": kwargs}

        args_flat, args_spec = pytree.tree_flatten(binded_args)

        is_arg_tensor = []
        # tensor_args can be either tensor or torchbind objects
        tensor_args = []
        non_tensor_args: list[Any] = []
        for arg in args_flat:
            is_arg_tensor.append(
                isinstance(arg, IRNode) and not isinstance(arg, GeneratorState)
            )
            if is_arg_tensor[-1]:
                tensor_args.append(arg)
            else:
                if isinstance(arg, Expr):
                    arg = V.graph.sizevars.shape_env.create_symintnode(arg, hint=None)
                non_tensor_args.append(arg)

        def unflatten_args(
            new_tensor_args: Sequence[_T], new_non_tensor_args: Sequence[_T]
        ) -> tuple[list[_T], dict[str, _T]]:
            result = []
            it_tensors = iter(new_tensor_args)
            it_non_tensors = iter(new_non_tensor_args)
            for is_tensor in is_arg_tensor:
                if is_tensor:
                    result.append(next(it_tensors))
                else:
                    result.append(next(it_non_tensors))
            r = pytree.tree_unflatten(result, args_spec)
            return r.get("args", []), r.get("kwargs", {})

        tensor_args = [cls.realize_input(x) for x in tensor_args]

        # freeze layout otherwise our output stride calculation might
        # become incorrect
        for x in tensor_args:
            if is_storage_and_layout(x):
                as_storage_and_layout(x, freeze=True)

        # Rerun fake tensor propagation, because Inductor may have changed the
        # strides of inputs and we need to determine accurately what the
        # output stride will be.
        example_args: list[
            Union[
                torch.Tensor, torch._C.ScriptObject, FakeScriptObject, torch.Generator
            ]
        ] = []

        # We need to retain the constant values of fake tensors that we originally
        # propagated the graph with, because for some operators running without a
        # constant would trigger an error / DataDependentException
        for x in tensor_args:
            # if x is a view of a constant, we need to realize the view
            # (we can't pass the constant into the kernel directly)
            if not isinstance(x, BaseView) and x.get_name() in V.graph.constants:
                example_args.append(V.graph.constants[x.get_name()])
            elif (
                not isinstance(x, BaseView)
                and x.get_name() in V.graph.torchbind_constants
            ):
                example_args.append(V.graph.torchbind_constants[x.get_name()])
            elif isinstance(x, TorchBindObject):
                example_args.append(x.get_value())
            elif isinstance(x, torch._inductor.ir.GeneratorState):
                device_index = x.device.index
                assert x.device.type == "cuda" and device_index is not None
                example_args.append(
                    torch.cuda.default_generators[device_index].clone_state()
                )
            else:
                example_args.append(ir_node_to_tensor(x, guard_shape=True))

        new_args, new_kwargs = unflatten_args(example_args, non_tensor_args)
        example_output = kernel(*new_args, **new_kwargs)

        unbacked_bindings: Optional[dict[sympy.Symbol, pytree.KeyPath]] = None
        if shape_env := V.fake_mode.shape_env:
            node_meta_val = V.current_node.meta.get("val")
            ctx: AbstractContextManager[None] = nullcontext()
            if V.current_node.target == torch._higher_order_ops.effects.with_effects:
                # remove the first effect token in meta["val"] and meta["unbacked_bindings"]
                node_meta_val = node_meta_val[1]
                ctx = _remove_effect_token_unbacked_bindings(V.current_node)

            with ctx:
                rebind_unbacked(shape_env, V.current_node, example_output)
            unbacked_bindings = compute_unbacked_bindings(
                shape_env, example_output, node_meta_val
            )

        example_out_li = (
            [example_output]
            if not isinstance(example_output, (list, tuple))
            else example_output
        )
        for t in example_out_li:
            if isinstance(t, torch.Tensor) and t.is_sparse:
                msg = "sparsity not handled. Please file issue for sparse inference weights."
                if stack_trace := V.graph.current_node.meta.get("stack_trace", None):
                    msg = f"{msg} Found from : \n {stack_trace}"
                V.graph.disable_cudagraphs_reason = msg

        return (
            example_output,
            tensor_args,
            non_tensor_args,
            unflatten_args,
            unbacked_bindings,
        )

    @classmethod
    def convert_to_reinterpret_view(cls, x: IRNode) -> ReinterpretView:
        """
        In order to pass this to an extern kernel we need a
        ReinterpretView not a View.  This allows us to avoid some
        unneeded copies.
        """
        assert isinstance(x, BaseView), type(x)
        if isinstance(x, ReinterpretView):
            return x

        # NOTE: Don't use extract_read_writes here as it fails when
        # make_loader() inlines the computation
        x_unwrap_view = x.unwrap_view()
        buf = V.graph.get_buffer(x_unwrap_view.get_name())
        assert buf is not None
        x_unwrap_view_fx_node = buf.get_origin_node()
        # Prefer channels last format according to how the format is set from eager.
        if (
            x_unwrap_view_fx_node is not None
            and "val" in x_unwrap_view_fx_node.meta
            and isinstance(x_unwrap_view, (ReinterpretView, Buffer, MutableBox))
            and isinstance(x_unwrap_view.layout, FlexibleLayout)
            and (
                x_unwrap_view_fx_node.meta["val"].is_contiguous(
                    memory_format=torch.channels_last
                )
                or x_unwrap_view_fx_node.meta["val"].is_contiguous(
                    memory_format=torch.channels_last_3d
                )
            )
        ):
            x_unwrap_view.freeze_layout_with_same_order(
                make_channels_last_strides_for(x_unwrap_view.get_size())
            )
        else:
            x_unwrap_view.freeze_layout()

        index_args, var_ranges = dependencies.index_vars_squeeze(
            x.get_size(), prefix="r"
        )
        range_vars = index_args[0]
        index = x.make_indexer()(range_vars)

        index = V.graph.sizevars.simplify_with_ranges(index, var_ranges)
        strides = V.graph.sizevars.stride_vars(index, range_vars)
        offset = V.graph.sizevars.offset_var(index, range_vars)
        expected = sympy_dot(range_vars, strides) + offset

        if index != expected:
            log.debug(
                "convert_to_reinterpret_view failed: stride=%s offset=%s index=%s",
                strides,
                offset,
                index,
            )
            raise NotImplementedError

        return ReinterpretView(
            data=x.data,
            layout=FixedLayout(
                device=x.get_device_or_error(),
                dtype=x.get_dtype(),
                size=x.get_size(),
                stride=strides,
                offset=offset,
            ),
        )

    @classmethod
    def realize_input(cls, x: IRNode) -> IRNode:
        if x is None:
            return NoneAsConstantBuffer()
        if isinstance(x, (Expr, sympy.logic.boolalg.Boolean, int)):
            return ShapeAsConstantBuffer(expr=x)
        if isinstance(x, Constant):
            return V.graph.add_tensor_constant(
                torch.tensor(x.value, dtype=x.get_dtype(), device=x.get_device())
            )
        if isinstance(x, ConstantBuffer):
            return x
        if isinstance(x, TensorBox):
            return cls.realize_input(x.data)
        if isinstance(x, ReinterpretView):
            return ReinterpretView(
                data=cls.realize_input(x.data), layout=x.get_layout()
            )
        if isinstance(x, BaseView):
            x.realize()
            if is_storage_and_layout(x.unwrap_view()):
                try:
                    return cls.convert_to_reinterpret_view(x)
                except NotImplementedError:
                    pass
        if isinstance(x, StorageBox):
            # TODO(jansel): impose layout preference on realized buffer
            x.realize()
            return x
        if isinstance(x, (NonTensorObj, ShapeAsConstantBuffer)):
            return x
        return cls.copy_input(x)

    @classmethod
    def require_stride1(cls, x: IRNode) -> IRNode:
        if is_storage_and_layout(x):
            if len(x.get_stride()) == 0:
                return x
            for stride in x.get_stride():
                if stride == 1:
                    return x
        return cls.copy_input(x)

    @classmethod
    def require_strides(
        cls,
        x: IRNode,
        order: Optional[Sequence[int]] = None,
        exact_strides: Optional[Sequence[_IntLike]] = None,
        allow_padding: bool = False,
    ) -> IRNode:
        assert order is not None or exact_strides is not None
        # Layout generally doesn't matter, but some consuming external ops might have requirements
        if x.get_numel() in (0, 1) and not exact_strides:
            return x

        # require x to have the layout
        if is_storage_and_layout(x):
            if isinstance(x.get_layout(), FlexibleLayout):
                if order:
                    # If the the FlexibleLayout already has the size and stride in the required order,
                    # freeze it to a FixedLayout by using its current size and stride.
                    # The behavior of using its current size and stride or the given order can be different
                    # if the size and stride has ambiguilty, for example for a 4D input where the iC = 1:
                    # size=[s0, 1, 28, 28], stride=[784, 784, 28, 1]. If the required order is [3, 0, 2, 1] (channels last),
                    # the current size and stride already satisfies this order.
                    # However by freezing it to the required order, the layout will be changed to:
                    # size=[s0, 1, 28, 28], stride=[784, 1, 28, 1]), which is not actually necessary.
                    use_current_stride_order = is_stride_order_storage_and_layout(
                        x, order
                    ) and not free_unbacked_symbols(x.get_layout().stride)
                    # fix flexiblelayout to be FixedLayout with stride_order
                    as_storage_and_layout(
                        x,
                        freeze=True,
                        want_contiguous=False,
                        stride_order=(
                            get_stride_order(
                                V.graph.sizevars.size_hints_or_throw(
                                    x.get_layout().stride
                                )
                            )
                            if use_current_stride_order
                            else order
                        ),
                        allow_padding=allow_padding,
                    )
                    return x
                else:
                    # If the exact_strides is given, freeze the FlexibleLayout to a FixedLayout with the exact_strides.
                    as_storage_and_layout(
                        x,
                        freeze=True,
                        want_contiguous=False,
                        stride_order=None,
                        allow_padding=allow_padding,
                        exact_strides=exact_strides,
                    )
                    return x
            elif isinstance(x.get_layout(), (FixedLayout, NonOwningLayout)) and (
                (order and x.get_layout().is_stride_ordered(order))
                or (
                    exact_strides
                    and significant_strides_equal(
                        exact_strides, x.get_layout().stride, x.get_size()
                    )
                )
            ):
                return (
                    try_match_insignificant_strides(x, exact_strides)
                    if exact_strides is not None
                    else x
                )
            elif isinstance(
                (mutation_layout := x.get_layout()), MutationLayoutSHOULDREMOVE
            ):
                if isinstance(
                    (real_layout := mutation_layout.real_layout()), FlexibleLayout
                ):
                    raise AssertionError(
                        "the MutationLayoutSHOULDREMOVE's real layout shouldn't be FlexibleLayout"
                    )
                elif isinstance(real_layout, FixedLayout) and (
                    (order and real_layout.is_stride_ordered(order))
                    or (
                        exact_strides
                        and significant_strides_equal(
                            exact_strides, real_layout.stride, x.get_size()
                        )
                    )
                ):
                    return x

        # TODO - Storage to InputBuffer
        if isinstance(x, InputBuffer) and (
            (order and x.get_layout().is_stride_ordered(order))
            or (
                exact_strides
                and significant_strides_equal(
                    exact_strides, x.get_layout().stride, x.get_size()
                )
            )
        ):
            return x
        if (
            isinstance(x, TensorBox)
            and isinstance(x.data, BaseView)
            and not isinstance(x.data, ReinterpretView)
            and is_storage_and_layout(unwrap_view := x.unwrap_view())
            and hasattr(unwrap_view, "data")
            and not isinstance(unwrap_view.data, ExternKernelAlloc)
        ):
            try:
                x.data = cls.convert_to_reinterpret_view(x.data)
                if order:
                    return cls.require_stride_order(
                        x, order, allow_padding=allow_padding
                    )
                elif exact_strides:
                    return cls.require_exact_strides(
                        x, exact_strides, allow_padding=allow_padding
                    )
            except NotImplementedError:
                pass

        # Preserve ExpandView representation that would be lost during copy_input
        # Without representation of the expand in inductor IR, in codegen we end up
        # launching a grid for the full size tensor and doing redundant computation
        # across expanded dims.
        # TODO: could also be good to have a codegen fix to recognize overlapping elements

        expanded_dims: Optional[list[int]] = None
        orig_size = x.get_size()
        if exact_strides is not None:
            sizevars = V.graph.sizevars
            expanded_dims = [
                i
                for i in range(len(x.get_size()))
                if sizevars.statically_known_equals(exact_strides[i], 0)
                and sizevars.statically_known_geq(x.get_size()[i], 2)
            ]

            for dim in expanded_dims:
                x = torch._inductor.lowering.slice_(x, dim, 0, 1)

        # Although this is a clone, inductor is good about fusing clones into previous
        # operations if they weren't realized and their layouts were flexible.
        x = cls.copy_input(x)

        as_storage_and_layout(
            x,
            freeze=True,
            want_contiguous=False,
            stride_order=order,
            allow_padding=allow_padding,
            exact_strides=exact_strides,
        )
        if order:
            assert is_stride_order_storage_and_layout(x, order)
        elif expanded_dims:
            assert orig_size is not None and exact_strides is not None
            x = torch._inductor.lowering.expand(x, orig_size)
            # the expand will sometimes may change insignificant strides, so match them back
            return try_match_insignificant_strides(x, exact_strides)

        return x

    @classmethod
    def require_exact_strides(
        cls, x: IRNode, exact_strides: Sequence[_IntLike], allow_padding: bool = False
    ) -> IRNode:
        return cls.require_strides(
            x, exact_strides=exact_strides, allow_padding=allow_padding
        )

    @classmethod
    def require_stride_order(
        cls, x: IRNode, order: Sequence[int], allow_padding: bool = False
    ) -> IRNode:
        return cls.require_strides(x, order=order, allow_padding=allow_padding)

    @classmethod
    def require_channels_last(cls, x: IRNode) -> IRNode:
        return cls.require_stride_order(x, NHWC_STRIDE_ORDER)

    @classmethod
    def require_channels_last_3d(cls, x: IRNode) -> IRNode:
        return cls.require_stride_order(x, NHWDC_STRIDE_ORDER)

    @classmethod
    def require_contiguous(cls, x: IRNode) -> IRNode:
        def is_mkldnn_tensor(x: IRNode) -> bool:
            try:
                name = x.get_name()
            except (AttributeError, NotImplementedError):
                return False

            return name in V.graph.constants and V.graph.constants[name].is_mkldnn

        # TODO move this to the more proper places
        if is_mkldnn_tensor(x):
            return x
        else:
            return cls.require_exact_strides(
                x, FlexibleLayout.contiguous_strides(x.get_size())
            )

    @classmethod
    def require_contiguous_strides(cls, x: IRNode) -> IRNode:
        # TODO: combine this with require_contiguous after
        # https://github.com/pytorch/pytorch/pull/148235 lands.
        return cls.require_exact_strides(
            x, FlexibleLayout.contiguous_strides(x.get_size())
        )

    def apply_constraint(self) -> None:
        pass

    def fill_non_provided_args(
        self, args: Sequence[Any], kwargs: dict[str, Any]
    ) -> Sequence[Any]:
        # Previously, we want to maintain forward-compatibility by skipping
        # default args in the serialized artifacts in fbcode. However,
        # some of our shim interfaces require default values being OrderedSet.
        # Discussed with Sherlock offline and we decided to allow serializing
        # default args into the C++ wrapper code for now. We will refine this
        # part if we see real FC requirement. More details related to FC
        # can be found at:
        # https://docs.google.com/document/d/1FzWm-sHYwmRi3x_g036kOxd99KaYquUsA-L5JwOn8ys/edit?usp=sharing
        assert isinstance(args, Sequence), type(args)
        if not isinstance(args, list):
            args = list(args)
        assert self.arg_properties, "ExternKernel.arg_properties should not be empty"

        n_args = len(args)
        n_pos_args = len(self.arg_properties)
        # For cpp wrapper, if some positional args are not provided, we need to check
        # if they're in the kwargs or use their default value
        if n_args < n_pos_args:
            log.debug(
                "%s has %d unprovided positional arguments. "
                "Will check if they are in the keyword arguments or will use default values.",
                self.op_overload,
                n_pos_args - n_args,
            )
            for i in range(n_args, n_pos_args):
                arg_name = self.arg_properties[i]["name"]
                args.append(
                    kwargs[arg_name]
                    if arg_name in kwargs
                    else self.arg_properties[i]["default_value"]
                )
        return args

    def codegen_const_args(self, names: Optional[list[str]] = None) -> list[str]:
        if V.graph.cpp_wrapper:
            result = []
            # Aten ops follow the convention that tensor args are before non-tensor args,
            # in which case the following 'len(self.inputs) + i' logic works. But this
            # may not be true for other ops, and if that is the case, caller needs to
            # pass in a list of const arg names for arg_properties lookup.
            name_to_arg_properties = None
            if names and self.arg_properties:
                assert len(self.constant_args) == len(names), (
                    "names passed to codegen_const_args does not match self.constant_args"
                )
                name_to_arg_properties = {
                    arg.get("name"): arg for arg in self.arg_properties
                }

            for i, x in enumerate(self.constant_args):
                if name_to_arg_properties is not None:
                    assert names is not None
                    prop = name_to_arg_properties.get(names[i])
                    type_ = prop.get("type") if prop else None
                else:
                    idx = len(self.inputs) + i
                    type_ = (
                        self.arg_properties[idx].get("type")
                        if self.arg_properties and idx < len(self.arg_properties)
                        else None
                    )
                result.append(V.graph.wrapper_code.val_to_arg_str(x, type_))
            return result
        else:
            return [V.graph.wrapper_code.val_to_arg_str(a) for a in self.constant_args]

    def codegen_args(self) -> list[str]:
        if V.graph.cpp_wrapper and self.op_overload is not None:
            # cpp wrapper needs special logic to fill in missing args with default values
            inputs = self.fill_non_provided_args(
                [*self.inputs, *self.constant_args], self.kwargs
            )
            # fill_non_provided_args has handled constant args, so no need to codegen for that later
            need_codegen_constant_args = False
        else:
            inputs = self.inputs
            need_codegen_constant_args = True

        args = []
        for i, x in enumerate(inputs):
            if V.graph.cpp_wrapper:
                assert self.arg_properties and i < len(self.arg_properties), (
                    "Invalid access to ExternKernel.arg_properties"
                )
                type_ = self.arg_properties[i].get("type")
                args.append(V.graph.wrapper_code.val_to_arg_str(x, type_))
            else:
                args.append(V.graph.wrapper_code.val_to_arg_str(x))
        if need_codegen_constant_args:
            args.extend(self.codegen_const_args())
        return args

    def get_kwargs_value(self, arg_name: str, **kwargs: Any) -> Any:
        """Given an argument name, queries for values in (in order):
        1. any provided kwargs for this function.
        2. the class self.kwargs member.
        3. any available default arguments in self.allarg_properties."""
        if arg_name in kwargs:
            return kwargs.get(arg_name)
        if arg_name in self.kwargs:
            return self.kwargs.get(arg_name)
        if (arg := self.allarg_properties.get(arg_name)) is not None:
            return arg.get("default_value")
        raise AssertionError(f"{arg_name} not in self.allarg_properties")

    def codegen_kwargs(self, skip_out: bool = False) -> list[str]:
        if V.graph.cpp_wrapper:
            if self.op_overload is not None and len(self.schema_kwargs) == 0:
                # All the args should have been generated by fill_non_provided_args in codegen_args
                return []

            kwargs = []
            for arg_name in self.ordered_kwargs_for_cpp_kernel:
                if skip_out and arg_name == "out":
                    # ExternKernelOut has its own logic for inserting the out parameter
                    continue

                v = self.get_kwargs_value(arg_name)
                if isinstance(v, Expr):
                    kwargs.append(v)
                else:
                    assert self.allarg_properties is not None
                    type_ = self.allarg_properties.get(arg_name, {}).get("type")
                    kwargs.append(V.graph.wrapper_code.val_to_arg_str(v, type_))
        else:
            kwargs = [
                f"{k}={V.graph.wrapper_code.val_to_arg_str(v)}"
                for k, v in self.kwargs.items()
            ]
        return kwargs

    def get_op_name(self) -> str:
        if self.fx_node is not None:
            target = self.fx_node.target
            op_namespace = getattr(target, "__module__", "unknown_namespace")
            op_namespace = op_namespace.replace("._ops.", ".ops.")
            op_namespace = op_namespace.rsplit(".", 1)[0]
            op_name = f"{op_namespace}.{target}"
        else:
            op_name = "unknown_op"
        return op_name

    def codegen_size_asserts(self, wrapper: PythonWrapperCodegen) -> None:
        if config.size_asserts and not V.graph.cpp_wrapper:
            # comparing strides for 0 size tensor is tricky. Ignore them for now.
            if sympy_product(self.get_size()) == 0:
                return
            size = V.graph.wrapper_code.codegen_shape_tuple(self.get_size())
            stride = V.graph.wrapper_code.codegen_shape_tuple(self.get_stride())
            op_name = self.get_op_name()
            wrapper.writeline(
                f"assert_size_stride({self.get_name()}, {size}, {stride}, {op_name!r})"
            )

    def codegen_alignment_asserts(self, wrapper: PythonWrapperCodegen) -> None:
        if config.alignment_asserts and not V.graph.cpp_wrapper:
            name = self.get_name()
            aligned = name not in V.graph.unaligned_buffers
            op_name = self.get_op_name()
            if aligned:
                wrapper.writeline(
                    f"assert_alignment({name}, {GPU_ALIGN_BYTES}, {op_name!r})"
                )
            else:
                wrapper.writeline(
                    f"# buffer {name} (op: {op_name}) is assumed to be not aligned"
                )

    def codegen_memory_tracking(self, wrapper: PythonWrapperCodegen) -> None:
        """
        Track outputs of fallback operators if config.test_configs.track_memory_lifecycle
        """
        if not config.test_configs.track_memory_lifecycle or V.graph.cpp_wrapper:
            return

        wrapper.write_memory_track_allocation_once()
        name = self.get_name()
        wrapper.writeline(f"track_tensor({name}, '{name}')")

    def get_group_stride(self) -> tuple[list[Sequence[Expr]], list[Expr]]:
        """
        get output sizes and strides, for template_codegen
        """
        _size = self.get_size()
        _stride = self.get_stride()
        # iter_ranges = _size of output tensor, reduce_range = [] because no reduction
        return [_size, []], _stride

    def canonicalize(self) -> tuple[Expr, Sequence[Expr]]:
        """
        Manually get canonicalization of the output index
        """
        # manually generate index formula for conv
        sizevars = V.graph.sizevars
        sizes = self.get_size()
        strides = self.get_stride()
        strides = [sizevars.size_hint(x) for x in strides]
        # TODO: I can't tell if the symbols here are temporary
        index_vars = [sympy_index_symbol(f"d{i}") for i in range(len(sizes))]
        # reorder index vars according to stride
        index_order = sorted(range(len(strides)), key=strides.__getitem__, reverse=True)
        lookup = {pos: idx for idx, pos in enumerate(index_order)}
        order = [lookup[i] for i in range(len(lookup))]
        index_vars = [index_vars[i] for i in order]
        indexer = self.make_indexer()
        index = indexer(index_vars)

        new_sizes, reindex, _prune = V.graph.sizevars._simplify_loops(
            index_vars, sizes, [index]
        )

        # assign new variables each dimension to deal with numbering mismatches
        # d0, d1, d2 could become d0, d2 -- which won't match d0, d1
        _, add_var = var_builder("c")
        replacement = dict(zip(index_vars, reindex([add_var(x) for x in new_sizes])))

        index = sympy_subs(sympy.expand(index), replacement)
        return index, tuple(new_sizes)

    def get_free_symbol_uses(
        self, unbacked_only: bool = False
    ) -> OrderedSet[sympy.Symbol]:
        # NB: It's not necessary to check regular inputs as we automatically
        # have dependencies on them
        maybe_get_symbols = (
            maybe_free_unbacked_symbols if unbacked_only else maybe_free_symbols
        )
        r = OrderedSet[sympy.Symbol]()
        for arg in self.constant_args:
            r |= maybe_get_symbols(arg)
        for arg in self.kwargs.values():
            r |= maybe_get_symbols(arg)
        return r

    def __str__(self) -> str:
        kernel_name = getattr(self, "python_kernel_name", None)
        lines = [
            f"python_kernel_name={kernel_name!r}",
        ]
        lines += [
            f"{field.name}={getattr(self, field.name)}"
            for field in dataclasses.fields(self)
        ]
        lines.append(f"origin_node={self.origin_node!r}")
        return self.str_helper(lines)

    __repr__ = __str__


@ir_dataclass(frozen=False)
class ExternKernelOut(ExternKernel):
    def codegen(self, wrapper: PythonWrapperCodegen) -> None:
        wrapper.generate_extern_kernel_out(self)

    def __init__(
        self,
        layout: Layout,
        inputs: Sequence[IRNode],
        constant_args: Sequence[Any] = (),
        kwargs: Optional[dict[str, Any]] = None,
        output_view: Optional[ReinterpretView] = None,
        python_kernel_name: Optional[str] = None,
        cpp_kernel_name: Optional[str] = None,
        ordered_kwargs_for_cpp_kernel: Sequence[Any] = (),
        op_overload: Optional[_OpOverloads] = None,
    ) -> None:
        unwrapped_inputs = self.unwrap_storage(inputs)
        assert isinstance(unwrapped_inputs, Sequence), type(unwrapped_inputs)
        super().__init__(
            None,
            layout,
            unwrapped_inputs,
            constant_args,
            kwargs or {},
            None,
            python_kernel_name,
            cpp_kernel_name,
            ordered_kwargs_for_cpp_kernel,
            op_overload,
        )
        self.name = V.graph.register_buffer(self)
        V.graph.register_operation(self)

    def should_allocate(self) -> bool:
        return True


class RandomSeeds(ExternKernelOut):
    def __init__(self, count: int, device: torch.device) -> None:
        limits = torch.iinfo(torch.int64)
        super().__init__(
            layout=FixedLayout(
                device=device,
                dtype=torch.int64,
                size=[count],
            ),
            inputs=[],
            constant_args=[limits.min, limits.max, [count]],
            python_kernel_name="aten.randint.low_out",
            # FIXME: Ideally we should only use at::_ops::randint_low_out::call here,
            # but the signature is different from is at::randint_out. Again,
            # we can simplify the code when only keeping an ABI-compatible version.
            cpp_kernel_name="at::_ops::randint_low_out::call",
            op_overload=aten.randint.low_out,
        )


class ExternKernelAlloc(ExternKernel):
    def codegen(self, wrapper: PythonWrapperCodegen) -> None:
        wrapper.generate_extern_kernel_alloc(self)

    def __init__(
        self,
        layout: OutputSpec,
        inputs: Sequence[IRNode],
        constant_args: Sequence[Any] = (),
        kwargs: Optional[dict[str, Any]] = None,
        python_kernel_name: Optional[str] = None,
        cpp_kernel_name: Optional[str] = None,
        ordered_kwargs_for_cpp_kernel: Sequence[Any] = (),
        op_overload: Optional[_OpOverloads] = None,
    ) -> None:
        unwrapped_inputs = self.unwrap_storage(inputs)
        assert all(isinstance(i, IRNode) for i in unwrapped_inputs)
        super().__init__(
            None,
            layout,
            cast(Sequence[IRNode], unwrapped_inputs),
            constant_args,
            kwargs or {},
            None,
            python_kernel_name,
            cpp_kernel_name,
            ordered_kwargs_for_cpp_kernel,
            op_overload,
        )
        # We need output buffers for generating kernel arguments in the
        # abi-compatible mode, where we retrieve outputs by pass each individual
        # output through the abi-compatible interface.
        self.outputs: Sequence[Any] = []
        self.name = V.graph.register_buffer(self)
        V.graph.register_operation(self)

    def should_allocate(self) -> bool:
        return False

    def apply_constraint(self) -> None:
        raise NotImplementedError


class MutationOutput(Buffer):
    """
    An output buffer that represents the mutation of a pre-existing buffer
    """

    def __init__(
        self, layout: OutputSpec, mutated_node: IRNode, mutating_node: Operation
    ) -> None:
        super().__init__(name=None, layout=layout)
        mutated_node_name = mutated_node.get_name()
        V.graph.mark_buffer_mutated(mutated_node_name)
        self.mutation_names = [mutated_node_name]
        self.mutating_node: Operation = mutating_node
        self.name = V.graph.register_buffer(self)

    def get_defining_op(self) -> Operation:
        return self.mutating_node

    def get_mutation_names(self) -> Sequence[str]:
        return self.mutation_names

    def should_allocate(self) -> bool:
        return False


class TMADescriptor(ExternKernel):
    """
    An IR node representing a generic host-side TMA descriptor in the Triton API
    Mostly useful for user-defined Triton kernels relying on host-side TMA;
    but can, in principle, be used for Inductor's Triton templates, too.

    See TMADescriptorExperimental and TMADescriptorStable for the two implementations
    (the old API and the new API)
    """

    # as TMA descriptors are immutable,
    # we can dedup them by the input args
    _CACHE: dict[Any, TMADescriptor] = {}

    @classmethod
    def _create_impl(
        cls, tensor: IRNode, tma_meta: tuple[str, tuple[Any, ...]]
    ) -> TMADescriptor:
        assert len(tma_meta) == 2
        if tma_meta[0] == "experimental":
            return TMADescriptorExperimental(tensor, *tma_meta[1])
        else:
            assert tma_meta[0] == "stable"
            return TMADescriptorStable(tensor, *tma_meta[1])

    @classmethod
    def create(
        cls, tensor: IRNode, tma_meta: tuple[str, tuple[Any, ...]]
    ) -> TMADescriptor:
        key = (id(tensor), tma_meta)
        if key not in cls._CACHE:
            cls._CACHE[key] = cls._create_impl(tensor, tma_meta)
        return cls._CACHE[key]

    def __init__(
        self, tensor: IRNode, inputs: Sequence[Any], constant_args: Sequence[Any]
    ) -> None:
        super().__init__(
            None,
            # link back to the underlying tensor in terms of ownership
            # to avoid getting the underlying tensor deleted *before*
            # the TMADescriptor node can be deleted.
            NonOwningLayout(
                ReinterpretView(
                    data=tensor,
                    layout=tensor.get_layout(),
                )
            ),
            cast(Sequence[Buffer], inputs),
            tuple(constant_args),
            None,
        )

        self.tensor = tensor
        self.name = V.graph.register_buffer(self)
        V.graph.register_operation(self)

    def codegen(self, wrapper: PythonWrapperCodegen) -> None:
        wrapper.generate_tma_descriptor(self)

    def get_tensor(self) -> IRNode:
        return self.tensor


class TMADescriptorExperimental(TMADescriptor):
    """
    the new host-side TMA Descriptor API:
    (the ones obtained via create_{1d,2d}_tma_descriptor calls).

    See also TMADescriptorStable for the new API.
    """

    def __init__(
        self,
        tensor: IRNode,
        dims: list[Union[int, torch.SymInt]],
        block_dims: list[Union[int, torch.SymInt]],
        element_size: Optional[int] = None,
    ) -> None:
        assert len(dims) in (1, 2)
        assert len(dims) == len(block_dims)

        if element_size is None:
            element_size = tensor.get_dtype().itemsize

        self.dims = dims
        self.block_dims = block_dims
        self.element_size = element_size
        self.rank = len(self.dims)

        inputs = [tensor]
        constant_args = [
            *self.dims,
            *self.block_dims,
            self.element_size,
        ]

        super().__init__(
            tensor=tensor,
            inputs=inputs,
            constant_args=constant_args,
        )


class TMADescriptorStable(TMADescriptor):
    """
    the new host-side TMA descriptor API
    (the ones obtained via TensorDescriptor.from_tensor).

    See also TMADescriptorExperimental for the old API.
    """

    def __init__(self, tensor: IRNode, block_shape: list[Union[int, torch.SymInt]]):
        self.block_shape = block_shape

        super().__init__(
            tensor=tensor,
            inputs=[tensor],
            constant_args=block_shape,
        )


class SubgraphBuffer(ExternKernel):
    def __init__(
        self,
        layout: Layout,
        input_nodes: list[Buffer],
        gm: torch.fx.GraphModule,
        example_inputs: list[Any],
        subgraph_name: str,
    ):
        super().__init__(None, layout, input_nodes)
        self.gm = gm
        self.example_inputs = example_inputs
        self.name = V.graph.register_buffer(self)
        V.graph.register_operation(self)

        self.subgraph = V.graph.make_subgraph(self.gm, example_inputs, subgraph_name)

        assert is_node_sequence(self.inputs)
        sym_inputs = get_symbolic_inputs(self.inputs)

        for sym_inp in sym_inputs:
            self.subgraph.graph_inputs[sym_inp.name] = sym_inp
            self.subgraph.graph_input_names.append(sym_inp.name)

        self.sym_inputs = [sym_var.name for sym_var in sym_inputs]

        import torch._inductor.config as inductor_config

        with V.set_graph_handler(self.subgraph):
            # Don't bother autotuning on Triton here
            with inductor_config.patch(
                max_autotune=False,
                max_autotune_gemm=False,
                max_autotune_gemm_backends="ATEN",
            ):
                self.subgraph.run(*self.example_inputs)

    def codegen(self, wrapper: PythonWrapperCodegen) -> None:
        class CodegenGraph:
            def __init__(self, graph: GraphLowering):
                self.graph = graph
                self.name = graph.name

        assert is_node_sequence(self.inputs)
        outer_inputs = [t.codegen_reference() for t in self.inputs]
        wrapper.codegen_subgraph_with_flattened_outputs(
            CodegenGraph(self.subgraph),
            [*self.sym_inputs, *outer_inputs],
            [self.name],
        )


class UserDefinedTritonKernel(ExternKernel):
    def get_kernel_and_metadata(self) -> tuple[Kernel, Any, list[str], list[str]]:
        from triton.runtime.autotuner import Autotuner

        from torch._higher_order_ops.triton_kernel_wrap import kernel_side_table

        kernel = kernel_side_table.get_kernel(self.kernel_idx)
        configs = []
        restore_value_args: list[str] = []
        reset_to_zero_args: list[str] = []
        if isinstance(kernel, Autotuner):
            # https://github.com/triton-lang/triton/pull/5083
            # changes kernel.restore_idx to kernel.restore_value
            if hasattr(kernel, "restore_idx"):
                restore_value_args.extend(
                    kernel.fn.arg_names[i] for i in kernel.restore_idx
                )
            else:
                assert hasattr(kernel, "restore_value")
                restore_value_args.extend(kernel.restore_value)

            if hasattr(kernel, "reset_idx"):
                for i in kernel.reset_idx:
                    reset_to_zero_args.append(kernel.fn.arg_names[i])
            else:
                assert hasattr(kernel, "reset_to_zero")
                reset_to_zero_args.extend(kernel.reset_to_zero)

            configs = kernel.configs
            kernel = kernel.fn
        return kernel, configs, restore_value_args, reset_to_zero_args

    @override
    def codegen(self, wrapper: PythonWrapperCodegen) -> None:
        """Overrides the parent member.
        See https://github.com/pytorch/pytorch/issues/151692"""

        from torch._inductor.utils import triton_version_uses_attrs_dict

        (
            kernel,
            configs,
            restore_value_args,
            reset_to_zero_args,
        ) = self.get_kernel_and_metadata()

        # Definition of kernel
        (
            new_name,
            triton_meta,
            extra_launch_args,
        ) = wrapper.define_user_defined_triton_kernel(
            kernel,
            configs,
            self.kwargs,
            restore_value_args,
            reset_to_zero_args,
            self.grid,
        )
        named_args = {
            k: self.get_kwargs_value(k) for k in self.ordered_kwargs_for_cpp_kernel
        }
        assert hasattr(kernel, "arg_names") and hasattr(kernel, "constexprs"), type(
            kernel
        )
        constexpr_names = OrderedSet(kernel.arg_names[i] for i in kernel.constexprs)

        args: list[Any] = []
        arg_types: list[Any] = []
        raw_keys_filtered: list[Any] = []
        raw_args_filtered: list[Any] = []
        for name, arg in itertools.chain(
            named_args.items(), zip(itertools.repeat(""), extra_launch_args)
        ):
            if name in constexpr_names and triton_version_uses_attrs_dict():
                # see #160000 - we don't pass in constexpr args to speed up runtime.
                continue
            raw_keys_filtered.append(name)
            raw_args_filtered.append(arg)
            if isinstance(arg, IRNode):
                args.append(arg.codegen_reference())
                arg_types.append(arg.get_dtype())
            elif isinstance(arg, (int, float, bool, sympy.Expr)):
                args.append(arg)
                arg_types.append(type(arg))
            elif name in constexpr_names:
                # insert a dummy value for constexpr args of unsupported type
                # constexprs will end up getting baked into the kernel at compile time
                args.append(-1)
                arg_types.append(int)
            elif arg is None:
                """
                Filter out None args.

                see https://github.com/pytorch/pytorch/issues/115344

                Two cases for a None arg:
                1. The arg is already tl.constexpr, so leave it in
                2. The arg is not tl.constexpr so we have to remove it
                """
                if triton_version_uses_attrs_dict():
                    args.append(-1)
                    arg_types.append(int)
                else:
                    raw_keys_filtered.pop()
                    raw_args_filtered.pop()
            else:
                raise NotImplementedError(f"Unsupported arg type: {type(arg)}: {arg}")

        self.codegen_comment(wrapper)
        wrapper.generate_kernel_call(
            new_name,
            args,
            arg_types=arg_types,
            raw_args=raw_args_filtered,
            raw_keys=raw_keys_filtered,
            triton_meta=triton_meta,
            triton=True,
            device=self.get_device(),
            original_fxnode_name=self.fx_node.name,
        )

    def get_free_symbol_uses(
        self, unbacked_only: bool = False
    ) -> OrderedSet[sympy.Symbol]:
        # add unbacked symbols used in the grid to the ones used
        # in the kwargs (the latter is generated by ExternKernel)
        return super().get_free_symbol_uses(unbacked_only) | get_free_symbols(
            self.grid, unbacked_only
        )

    def get_unbacked_symbol_defs(self) -> OrderedSet[sympy.Symbol]:
        return OrderedSet()

    def __init__(
        self,
        *,
        kernel_idx: int,
        grid: Any,
        tma_descriptor_metadata: dict[str, Any],
        kernel_args: dict[str, Any],
    ) -> None:
        inputs: list[IRNode] = []
        kwargs: dict[str, IRNode] = {}
        constant_args: list[IRNode] = []

        for k, v in kernel_args.items():
            if isinstance(v, TensorBox):
                t = InputsKernel.unwrap_storage_for_input(self.realize_input(v))
                if k in tma_descriptor_metadata:
                    t = TMADescriptor.create(t, tma_descriptor_metadata[k])
                inputs.append(t)
                kwargs[k] = t
            else:
                constant_args.append(v)
                kwargs[k] = v

        assert len(inputs) != 0
        self.device = inputs[0].get_device()

        assert isinstance(inputs, Sequence), type(inputs)
        super().__init__(
            None,
            NoneLayout(device=self.device),
            inputs,
            tuple(constant_args),
            kwargs,
        )
        self.kernel_idx = kernel_idx
        self.grid = grid

        kernel, configs, _, _ = self.get_kernel_and_metadata()

        # If we are autotuning, not all arguments will be passed
        assert hasattr(kernel, "arg_names")
        self.ordered_kwargs_for_cpp_kernel = [
            arg for arg in kernel.arg_names if arg in kernel_args
        ]

        from torch._higher_order_ops.triton_kernel_wrap import identify_mutated_tensors

        autotuned_kwargs = configs[0].kwargs if len(configs) > 0 else {}
        self.mutable_args = [
            kernel_args[key]
            for key in identify_mutated_tensors(
                kernel, {**kernel_args, **autotuned_kwargs}, tma_descriptor_metadata
            )
        ]

        self.mutation_outputs = [
            MutationOutput(NoneLayout(device=self.device), buf, self)
            for buf in self.mutable_args
        ]
        V.graph.register_operation(self)

    def get_outputs(self) -> list[Buffer]:
        return list(self.mutation_outputs)

    def get_device(self) -> Optional[torch.device]:
        return self.device


class InplaceBernoulliFallback(ExternKernel):
    """
    This needs to be a custom class to handle mutation properly
    """

    def codegen(self, wrapper: PythonWrapperCodegen) -> None:
        assert all(isinstance(t, IRNode) for t in self.inputs)
        (x,) = (cast(IRNode, t).codegen_reference() for t in self.inputs)

        if V.graph.cpp_wrapper:
            # Inductor doesn't really support aten Generator, so the Generator kwarg is always NULL here,
            # which needs to be explicitly generated for cpp wrapper
            wrapper.writeline(
                f"{self.get_kernel_name()}({x}, {', '.join(map(repr, self.constant_args))}, NULL){wrapper.ending}"
            )
        else:
            wrapper.writeline(
                f"{self.get_kernel_name()}({x}, {', '.join(map(repr, self.constant_args))}){wrapper.ending}"
            )

    def should_allocate(self) -> bool:
        return False

    def get_mutation_names(self) -> Sequence[str]:
        return [self.input_name(0)]

    def get_unbacked_symbol_defs(self) -> OrderedSet[sympy.Symbol]:
        return OrderedSet()

    def __init__(
        self, op_overload: _OpOverloads, x: IRNode, *constant_args: Any
    ) -> None:
        super().__init__(
            None,
            NoneLayout(device=x.get_device()),
            self.unwrap_storage([x]),
            constant_args,
            op_overload=op_overload,
        )
        V.graph.mark_buffer_mutated(x.get_name())
        self.name = V.graph.register_buffer(self)
        V.graph.register_operation(self)


# Used to deal with torch.complex types
class InplaceCopyFallback(ExternKernel):
    """
    This needs to be a custom class to handle mutation properly
    """

    def codegen(self, wrapper: PythonWrapperCodegen) -> None:
        (dst, src, non_blocking) = self.codegen_args()
        wrapper.codegen_device_copy(src, dst, non_blocking)

    def should_allocate(self) -> bool:
        return False

    def get_mutation_names(self) -> Sequence[str]:
        return [self.input_name(0)]

    def get_unbacked_symbol_defs(self) -> OrderedSet[sympy.Symbol]:
        return OrderedSet()

    def __init__(
        self,
        layout: OutputSpec,
        inputs: Sequence[IRNode],
        constant_args: Sequence[Any],
    ) -> None:
        super().__init__(
            None,
            layout,
            inputs,
            constant_args,
            python_kernel_name="aten.copy_",
            cpp_kernel_name="aoti_torch_copy_",
        )
        V.graph.mark_buffer_mutated(inputs[0].get_name())
        self.name = V.graph.register_buffer(self)
        V.graph.register_operation(self)

    @classmethod
    def create(
        cls, dst: IRNode, src: IRNode, non_blocking: bool = False
    ) -> InplaceCopyFallback:
        inputs = [cls.realize_input(t) for t in [dst, src]]
        constant_args = (non_blocking,)
        result = InplaceCopyFallback(
            NoneLayout(device=dst.get_device()),
            inputs,
            constant_args,
        )
        return result


class MutatingFirstArgExternKernel(ExternKernel):
    """
    This needs to be a custom class to handle mutation properly
    """

    def codegen(self, wrapper: PythonWrapperCodegen) -> None:
        assert is_node_sequence(self.inputs)
        argrefs = [
            *(t.codegen_reference() for t in self.inputs),
            *map(repr, self.constant_args),
        ]
        wrapper.writeline(
            f"{self.get_kernel_name()}({', '.join(argrefs)}){wrapper.ending}"
        )

    def should_allocate(self) -> bool:
        return False

    def get_mutation_names(self) -> Sequence[str]:
        return [self.input_name(0)]

    def get_unbacked_symbol_defs(self) -> OrderedSet[sympy.Symbol]:
        return OrderedSet()

    def has_side_effects(self) -> bool:
        return True


class ResizeStorageBytes(MutatingFirstArgExternKernel):
    def __init__(self, variable: IRNode, new_size: int) -> None:
        assert isinstance(new_size, int), "TODO: dynamic shapes"
        super().__init__(
            None,
            NoneLayout(device=variable.get_device()),
            self.unwrap_storage([variable]),
            constant_args=(new_size,),
        )
        V.graph.mark_buffer_mutated(variable.get_name())
        self.name = V.graph.register_buffer(self)
        V.graph.register_operation(self)
        self.python_kernel_name = "inductor_ops.resize_storage_bytes_"
        self.cpp_kernel_name = "torch::inductor::resize_storage_bytes_"
        assert isinstance(variable, (BaseView, StorageBox, TensorBox)), type(variable)
        V.graph.never_reuse_buffers.add(variable.data.get_name())


class SetSourceTensorKernel(ExternKernelAlloc):
    def __init__(self, self_tensor: IRNode, storage_tensor: IRNode) -> None:
        storage_tensor.freeze_layout()
        super().__init__(
            storage_tensor.get_layout(),
            [self_tensor, storage_tensor],
            python_kernel_name="torch.ops.aten.set_.source_Tensor",
            op_overload=torch.ops.aten.set_.source_Tensor,
        )
        assert isinstance(self_tensor, (BaseView, StorageBox, TensorBox)), type(
            self_tensor
        )
        V.graph.never_reuse_buffers.add(self_tensor.data.get_name())
        V.graph.never_reuse_buffers.add(storage_tensor.get_name())
        V.graph.never_reuse_buffers.add(self.get_name())
        device = storage_tensor.get_device()
        self.mutation_outputs = [
            MutationOutput(NoneLayout(device=device), self_tensor, self),
            MutationOutput(NoneLayout(device=device), storage_tensor, self),
        ]

    def get_inputs_that_alias_output(self) -> Sequence[str]:
        return [self.input_name(0), self.input_name(1)]


class ScatterFallback(ExternKernel):
    """
    This needs to be a custom class to handle mutation properly.
    This class handles both aten.scatter_ and aten.scatter_reduce_.
    It also handle the case `src` being a scalar properly.
    """

    def codegen(self, wrapper: PythonWrapperCodegen) -> None:
        reduce = self.kwargs["reduce"]
        if V.graph.cpp_wrapper:
            # Follow aten/src/ATen/native/ReductionType.h:get_operator_enum
            get_operator_enum = {"add": "sum", "multiply": "prod"}
            if reduce in get_operator_enum:
                reduce = get_operator_enum[reduce]

        assert is_node_sequence(self.inputs)
        if self.src_is_tensor:
            (x, index, src) = (t.codegen_reference() for t in self.inputs)
        else:
            (x, index) = (t.codegen_reference() for t in self.inputs)
            src = self.constant_args[1]
        wrapper.generate_scatter_fallback(
            x,
            [x, self.constant_args[0], index, src],
            self.cpp_kernel_name,
            self.python_kernel_name,
            self.src_is_tensor,
            reduce,
            self.codegen_kwargs(),
        )

    def should_allocate(self) -> bool:
        return False

    def get_mutation_names(self) -> list[str]:
        inp = self.inputs[0]
        assert isinstance(inp, IRNode)
        return [inp.get_name()]

    def get_unbacked_symbol_defs(self) -> OrderedSet[sympy.Symbol]:
        return OrderedSet()

    def __init__(
        self,
        op_overload: _OpOverloads,
        x: IRNode,
        dim: int,
        index: IRNode,
        src: IRNode,
        *,
        reduce: Optional[str] = None,
        include_self: bool = True,
    ) -> None:
        self.src_is_tensor = isinstance(src, TensorBox)

        constant_args: tuple[Any, ...]
        if self.src_is_tensor:
            tensors = [self.realize_input(t) for t in [x, index, src]]
            constant_args = (dim,)
        else:
            tensors = [self.realize_input(t) for t in [x, index]]
            constant_args = (dim, src)

        super().__init__(
            None,
            NoneLayout(device=x.get_device()),
            self.unwrap_storage(tensors),
            constant_args,
            {"reduce": reduce, "include_self": include_self},
            python_kernel_name=str(op_overload),
            ordered_kwargs_for_cpp_kernel=["reduce", "include_self"],
            op_overload=op_overload,
        )
        V.graph.mark_buffer_mutated(x.get_name())
        self.name = V.graph.register_buffer(self)
        V.graph.register_operation(self)


class IndexPutFallback(ExternKernel):
    """
    This needs to be a custom class to handle mutation and indices properly
    """

    def codegen(self, wrapper: PythonWrapperCodegen) -> None:
        assert is_node_sequence(self.inputs)
        (x, values, *valid_indices) = (t.codegen_reference() for t in self.inputs)
        indices = []
        iter_valid_indices = iter(valid_indices)
        for i, _ in enumerate(self.indices):
            if self.indices[i] is not None:
                indices.append(next(iter_valid_indices))
            else:
                indices.append(V.graph.wrapper_code.none_str)

        wrapper.generate_index_put_fallback(
            self.get_kernel_name(), x, indices, values, *self.codegen_const_args()
        )

    def should_allocate(self) -> bool:
        return False

    def get_mutation_names(self) -> Sequence[str]:
        return [self.input_name(0)]

    def get_unbacked_symbol_defs(self) -> OrderedSet[sympy.Symbol]:
        return OrderedSet()

    def __init__(
        self,
        op_overload: torch._ops.OpOverload,
        x: IRNode,
        indices: list[Any],
        values: Sequence[Any],
        accumulate: Any,
    ) -> None:
        self.indices = indices
        valid_indices = [i for i in indices if i is not None]
        tensors = [self.realize_input(x) for x in [x, values, *valid_indices]]
        cpp_kernel_name = "aoti_torch_index_put_out"
        super().__init__(
            None,
            NoneLayout(device=x.get_device()),
            self.unwrap_storage(tensors),
            (accumulate,),
            python_kernel_name="aten.index_put_",
            cpp_kernel_name=cpp_kernel_name,
            op_overload=op_overload,
        )
        V.graph.mark_buffer_mutated(self.input_name(0))
        self.name = V.graph.register_buffer(self)
        V.graph.register_operation(self)


class DeviceCopy(ExternKernelOut):
    @classmethod
    def create(cls, x: IRNode, device: torch.device, non_blocking: bool) -> IRNode:
        if (
            not x.is_extern()
            and all(r in V.graph.constants for r in x.get_read_names())
            and not config.aot_inductor.use_runtime_constant_folding
        ):
            return x.constant_to_device(device)

        V.graph.add_device_info(device)
        x_device = x.get_device()
        assert x_device is not None
        V.graph.add_device_info(x_device)

        developer_warning("DeviceCopy in input program")
        constant_args = (non_blocking,)
        # Device Copy should keep the same layout as input
        x = ExternKernel.require_contiguous(x)
        stride = None
        if x.get_size():
            # x.get_stride() may be unimplemented if x's size is empty
            stride = x.get_stride()
        return DeviceCopy(
            FixedLayout(
                device,
                x.get_dtype(),
                x.get_size(),
                stride,
            ),
            [cls.realize_input(x)],
            constant_args,
        )

    def codegen(self, wrapper: PythonWrapperCodegen) -> None:
        args = self.codegen_args()
        assert len(args) == 2
        if self.output_view:
            wrapper.codegen_device_copy(
                args[0], self.output_view.codegen_reference(), args[1]
            )
        else:
            wrapper.codegen_device_copy(args[0], self.codegen_reference(), args[1])


class DynamicSelectStorageOffset(ExternKernel):
    """
    The result of computing a dynamic selection index is determined as follows: when the index in the
    select operation is unbacked, the actual index calculation is ambiguous for negative indices
    (index + size) versus non-negative indices (just index). To resolve this, we allocate an unbacked
    SymInt to represent the storage offset and decompose the select operation into a call to as_strided,
    computing the storage offset at runtime with this node.
    """

    def get_reads(self) -> OrderedSet[Dep]:
        return OrderedSet()

    def should_allocate(self) -> bool:
        return False

    def __init__(
        self,
        unbacked_offset_symbol: sympy.Symbol,
        index: sympy.Symbol,
        base_offset: Union[sympy.Symbol, int],
        base_dim_stride: Union[sympy.Symbol, int],
        size: Union[sympy.Symbol, int],
    ) -> None:
        super().__init__(None, NoneLayout(device=torch.device("cpu")), [])
        # This node codegen the following:
        # unbacked_offset_symbol = base_offset + base_dim_stride * (index if index >=0 else index + size)
        self.unbacked_offset_symbol = unbacked_offset_symbol
        self.index = index
        self.base_offset = base_offset
        self.base_dim_stride = base_dim_stride
        self.size = size

    def get_unbacked_symbol_defs(self) -> OrderedSet[sympy.Symbol]:
        return OrderedSet([self.unbacked_offset_symbol])

    def get_free_symbol_uses(
        self, unbacked_only: bool = False
    ) -> OrderedSet[sympy.Symbol]:
        return get_free_symbols(self.index, unbacked_only)

    def codegen(self, wrapper: PythonWrapperCodegen) -> None:
        wrapper.codegen_dynamic_select_index(self)


class DynamicScalar(ExternKernel):
    """
    The result of a call to aten._local_scalar_dense.
    """

    def get_reads(self) -> OrderedSet[Dep]:
        return OrderedSet()

    def should_allocate(self) -> bool:
        return False

    def __init__(
        self, sym: sympy.Symbol, keypath: pytree.KeyPath, data: IRNode
    ) -> None:
        data.realize()
        super().__init__(
            None, NoneLayout(device=torch.device("cpu")), self.unwrap_storage([data])
        )
        self.sym = sym
        self.keypath = keypath

    def get_unbacked_symbol_defs(self) -> OrderedSet[sympy.Symbol]:
        return OrderedSet([self.sym])

    def codegen(self, wrapper: PythonWrapperCodegen) -> None:
        wrapper.codegen_dynamic_scalar(self)


class AssertScalar(ExternKernel):
    """
    The result of a call to aten._assert_scalar
    """

    def get_reads(self) -> OrderedSet[Dep]:
        return OrderedSet()

    def should_allocate(self) -> bool:
        return False

    def __init__(self, scalar: SympyBoolean, msg: str) -> None:
        super().__init__(
            # Buffer(name, layotu)
            None,
            NoneLayout(device=torch.device("cpu")),
            # InputsKernel(inputs)
            [],
        )
        self.scalar = scalar
        self.msg = msg

    def has_side_effects(self) -> bool:
        return True

    def get_free_symbol_uses(
        self, unbacked_only: bool = False
    ) -> OrderedSet[sympy.Symbol]:
        return get_free_symbols(self.scalar, unbacked_only)

    def codegen(self, wrapper: PythonWrapperCodegen) -> None:
        if not config.scalar_asserts:
            return
        # NB: It is EXTREMELY important not to simplify the scalar under assertion here,
        # because simplify is done with respect to runtime asserts.  So if you have
        # "u0 == 0" in the runtime asserts, if you subsequently try to
        # simplify(u0 == 0), you will get True (because we've already runtime assert'ed
        # that it's true).  But we're code generating the actual runtime assert here!!
        symbol = next(iter(self.get_free_symbol_uses(unbacked_only=False)))
        if V.graph.cpp_wrapper:
            symbol_str = f"std::to_string({symbol})"
            sizevar = V.graph.wrapper_code.codegen_cpp_sizevar(
                self.scalar, simplify=False
            )
            # TODO: when we start compiling in C++20, annotate with [[unlikely]].
            wrapper.writeline(
                f'if (!({sizevar})) {{ throw std::runtime_error("Expected {self.msg} but received " + {symbol_str}); }}'
            )
        else:
            sizevar = V.graph.wrapper_code.codegen_python_sizevar(
                self.scalar, simplify=False
            )
            wrapper.writeline(f"if not ({sizevar}):")
            wrapper.writeline(f"    raise RuntimeError({repr(self.msg)})")
            # No one should ever use this buffer, but for uniformity
            # define the variable and assign it None
            wrapper.writeline(f"{self.get_name()} = None")


@ir_dataclass(frozen=False)
class ExternKernelNode:
    name: str
    node: export_schema.Node


class FallbackKernel(ExternKernelAlloc):
    """
    A class that represents a fallback kernel for handling operators that are not
    directly support by inductor. It currently supports functional ops, view ops,
    inplace aten ops, and mutating ops that are auto-functionalizable.
    """

    def __init__(
        self,
        layout: OutputSpec,
        kernel: _OpOverloads,
        tensor_args: Sequence[IRNode],
        nontensor_args: Sequence[Any],
        unflatten_args: Callable[..., Any],
        kwargs: Optional[dict[str, Any]] = None,
        *,
        unbacked_bindings: Optional[dict[sympy.Symbol, pytree.KeyPath]] = None,
    ) -> None:
        super().__init__(
            layout,
            tuple(tensor_args),
            tuple(nontensor_args),
            op_overload=kernel,
        )

        self.use_runtime_dispatch = False
        self.unbacked_bindings = unbacked_bindings or {}

        assert isinstance(
            kernel, (torch._ops.OpOverload, torch._ops.HigherOrderOperator)
        ), f"Fails to create FallbackKernel for {kernel}: {type(kernel)} not supported"
        self.op_overload = kernel
        self.unflatten_args = unflatten_args
        self.kwargs = {} if kwargs is None else kwargs
        assert self.python_kernel_name is not None
        V.graph.warn_fallback(self.python_kernel_name)

        # args that are aliased
        self.alias_names: list[str] = []
        # args that are mutated AND returned from the op
        self.mutation_names: list[str] = []

        if isinstance(self.op_overload, torch._ops.HigherOrderOperator):
            # We assume here that HOPs with FallbackKernel are functional.
            # This may not always be true! HOPs must individually opt-in to
            # FallbackKernel, so please check this if you opt-in.
            return

        if "_c10d_functional" in self.op_overload.name():
            # _c10d_functional kernels are lowered into _CollectiveKernel which
            # derives from FallbackKernel for the cpp codegen. The kernels
            # don't pass the can_auto_functionalize check, but their mutation
            # is handled properly by _CollectiveKernel.
            return

        schema = self.op_overload._schema

        # NOTE: [FallbackKernel supported operators]
        # We only support three types of operators:
        # - functional ops
        # - view ops
        # - inplace aten ops
        # - mutating ops that are auto-functionalizable. That is,
        # the operator may mutate any number of inputs, but its outputs
        # may not alias any of the inputs.
        #
        # The unsupported cases usually do not show up here (because
        # AOTAutograd functionalized them away); the only way for an in-place
        # op to show up here is if a lowering or pass introduced it.
        if torch._library.utils.mutates_and_returns_first_arg(self.op_overload):
            self.mutation_names.append(tensor_args[0].get_name())
            return

        if schema.is_mutable and not can_auto_functionalize(kernel):
            raise NotImplementedError(
                f"NYI: Can't generate FallbackKernel for {kernel}"
            )

        args, kwargs = self.unflatten_args(self.inputs, self.constant_args)

        def handle_aliasing_and_mutation(info: torch._C.Argument, arg: Any) -> None:
            # Assertions to make sure we didn't mismatch args
            if isinstance(info.type, torch.ListType):
                assert isinstance(arg, (list, tuple)), type(arg)
            if library_utils.is_tensor_like_type(info.type):
                # PyTorch also accepts None and scalar types for args marked as "Tensor".
                # We're not going to check all of them here.
                assert not isinstance(arg, (tuple, list))

            if arg is None:
                return
            if info.alias_info is None:
                return

            def add_alias(t: IRNode) -> None:
                self.alias_names.append(t.get_name())
                assert info.alias_info is not None
                if info.alias_info.is_write:
                    self.mutation_outputs.append(
                        MutationOutput(NoneLayout(device=t.get_device()), t, self)
                    )

            if library_utils.is_tensorlist_like_type(info.type):
                if arg is not None:
                    for optional_tensor_arg in arg:
                        add_alias(optional_tensor_arg)
            else:
                assert library_utils.is_tensor_like_type(info.type)
                add_alias(arg)

        for info, arg in torch._library.utils.zip_schema(schema, args, kwargs):
            handle_aliasing_and_mutation(info, arg)

    def get_read_writes(self) -> dependencies.ReadWrites:
        read_writes = super().get_read_writes()

        if self.op_overload is torch._prims.rng_prims.graphsafe_run_with_rng_state:
            for arg in self.constant_args:
                if isinstance(arg, GeneratorState):
                    read_writes = read_writes.with_read(
                        dependencies.StarDep(arg.get_name())
                    )

        return read_writes

    def codegen_unbacked_symbol_defs(self, wrapper: PythonWrapperCodegen) -> None:
        return wrapper.codegen_unbacked_symbol_defs_for_outputs(
            self.get_name(), self.outputs, getattr(self, "unbacked_bindings", None)
        )

    def get_unbacked_symbol_defs(self) -> Container[sympy.Symbol]:  # type: ignore[override]
        if unbacked_bindings := getattr(self, "unbacked_bindings", None):
            resolved = resolve_unbacked_bindings(
                V.graph.sizevars.shape_env, unbacked_bindings
            )
            assert resolved is not None
            return resolved.keys()
        else:
            return OrderedSet()

    def codegen_args(self) -> list[str]:
        @dataclasses.dataclass
        class Shim:
            ref: Any

            def __repr__(self) -> str:
                return self.ref

        assert is_node_sequence(self.inputs)
        tensor_args = [Shim(x.codegen_reference()) for x in self.inputs]
        args, kwargs = self.unflatten_args(tensor_args, self.constant_args)
        if V.graph.cpp_wrapper and isinstance(self.op_overload, torch._ops.OpOverload):
            args = self.fill_non_provided_args(args, kwargs)
            args = [
                V.graph.wrapper_code.val_to_arg_str(x, param.real_type)
                for param, x in zip(self.op_overload._schema.arguments, args)
            ]
        else:
            args = [V.graph.wrapper_code.val_to_arg_str(x) for x in args]

        # let self.codegen_kwargs handle kwargs
        self.kwargs.update(kwargs)
        return args

    @staticmethod
    def find_device(
        tensor_args: Optional[Sequence[torch.Tensor]], example_output: Sequence[Any]
    ) -> Any:
        non_torch_bind_tensor_args = (
            [t for t in tensor_args if not isinstance(t, TorchBindObject)]
            if tensor_args
            else None
        )
        if non_torch_bind_tensor_args:
            assert tensor_args
            devices = [arg.get_device() for arg in tensor_args if arg.get_device()]
            return devices[0]
        if isinstance(example_output, torch.Tensor):
            return example_output.device
        if isinstance(example_output, (list, tuple)):
            device_set = OrderedSet(
                FallbackKernel.find_device(None, x) for x in example_output
            )
            # Remove None
            devices = [device for device in device_set if device]
            if len(devices) == 1:
                return devices[0]
            for device in devices:
                assert isinstance(device, torch.device)
                if is_gpu(device.type):
                    return device
            return devices[0]
        return None

    def has_side_effects(self) -> bool:
        if isinstance(self.op_overload, torch._ops.HigherOrderOperator):
            return False
        return get_schema_info(self.op_overload).is_mutable()

    def get_inputs_that_alias_output(self) -> Sequence[str]:
        return self.alias_names

    def get_mutation_names(self) -> Sequence[str]:
        assert len(self.mutation_names) <= 1
        return self.mutation_names

    def export_extern_kernel_node(self):  # type: ignore[no-untyped-def]
        """
        ProxyExecutor Design Note
        We export the ExternFallbackNodes (for custom ops) into a serialized file
        and run it with a host side proxy executor to address the ABI problem
        This is currently only implemented for fbcode. Eventually, we will also make this work for OSS.
        Detailed design doc can be found at
        https://docs.google.com/document/d/1wC4DOZFaYym2t1Esz0X5yxlLI3RDnSiyRbUus3bkJ64/edit?usp=sharing
        """
        log.debug(
            "Extern kernel node added for node %s with target %s.",
            self.get_name(),
            self.op_overload,
        )

        assert isinstance(self, FallbackKernel), type(self)
        args, kwargs = self.unflatten_args(self.inputs, self.constant_args)
        args = self.fill_non_provided_args(args, kwargs)
        ordered_kwargs = [
            self.get_kwargs_value(key, **kwargs)
            for key in self.ordered_kwargs_for_cpp_kernel
        ]
        target = self.op_overload

        if not V.graph.aot_mode:
            # No need to serialize in the cpp wrapper JIT mode
            return [*args, *ordered_kwargs]

        serializer = GraphModuleSerializer(None, [])  # type: ignore[arg-type]
        named_arguments = serializer.serialize_inputs(target, args, kwargs)

        # serialize_outputs
        def handle_single_output(
            return_type: Union[torch.TensorType, torch.ListType, torch.JitType],
            output: Union[IRNode, Sequence[IRNode]],
        ) -> export_schema.Argument:
            if isinstance(return_type, (torch.TensorType, torch.NoneType)):
                # For single Tensor or None
                out = output
                if isinstance(output, (list, tuple)):
                    assert len(output) == 1
                    out = output[0]
                if isinstance(return_type, torch.TensorType):
                    assert isinstance(out, IRNode)
                    return export_schema.Argument.create(
                        as_tensor=export_schema.TensorArgument(name=out.get_name())
                    )
                else:  # NoneType
                    assert out is None
                    return export_schema.Argument.create(as_none=True)
            elif isinstance(return_type, torch.ListType) and isinstance(
                return_type.getElementType(), torch.TensorType
            ):
                assert isinstance(output, Sequence), type(output)
                # For single TensorList
                return export_schema.Argument.create(
                    as_tensors=[
                        export_schema.TensorArgument(name=out.get_name())
                        for out in output
                    ]
                )
            elif isinstance(return_type, torch.OptionalType) and isinstance(
                return_type.getElementType(), torch.TensorType
            ):
                # For OptionalTensor
                if output is None:
                    return export_schema.Argument.create(
                        as_optional_tensor=export_schema.OptionalTensorArgument.create(
                            as_none=True
                        )
                    )
                else:
                    assert isinstance(output, IRNode)
                    return export_schema.Argument.create(
                        as_optional_tensor=export_schema.OptionalTensorArgument.create(
                            as_tensor=export_schema.TensorArgument(
                                name=output.get_name()
                            )
                        )
                    )
            elif isinstance(return_type, torch.IntType):
                return export_schema.Argument.create(as_int=output)
            else:
                raise RuntimeError(f"Unsupported return type {type(return_type)}")

        if isinstance(target, torch._higher_order_ops.torchbind.CallTorchBind):
            returns = target.schema(args[0], args[1]).returns
        else:
            returns = target._schema.returns  # type: ignore[union-attr]
        if len(returns) == 1:
            # NOTE: [special handling of all_reduce_coalesced_'s return value]
            # all_reduce_coalesced_ return a list of tensors via self.mutation_outputs
            outputs = self.outputs if self.outputs else self.mutation_outputs
            return_type = returns[0].real_type
            output_arguments = [handle_single_output(return_type, outputs)]
        else:
            # For tuple returns, e.g "-> (Tensor, Tensor)" or "-> (Tesnor, Tensor[])"
            # Not generating output args for self.mutation_outputs
            output_arguments = [
                handle_single_output(
                    return_schema.real_type,  # type: ignore[attr-defined]
                    output,
                )
                for return_schema, output in zip(returns, self.outputs)
            ]

        assert self.op_overload is not None
        node = ExternKernelNode(
            name=self.get_name(),
            node=export_schema.Node(
                target=self.op_overload.name(),
                inputs=named_arguments,
                outputs=output_arguments,
                metadata={},
            ),
        )

        V.graph.extern_kernel_nodes.append(node)

        return [*args, *ordered_kwargs]

    @override
    def codegen(self, wrapper: PythonWrapperCodegen) -> None:
        """Overrides the parent member.
        See https://github.com/pytorch/pytorch/issues/151692"""
        kernel = self.op_overload
        assert kernel is not None
        if kernel.namespace == "aten":
            # Aten Fallback Ops
            assert isinstance(kernel, torch._ops.OpOverload), type(kernel)
            if V.graph.cpp_wrapper:
                from torchgen.aoti.fallback_ops import inductor_fallback_ops

                if str(kernel) not in inductor_fallback_ops:
                    # C shim v2 is torchgen-ed, which should cover all aten ops.
                    # If you do hit a missed op, please update fallback_ops.py.
                    log.warning(
                        "%s is missing a c-shim implementation, using proxy executor as fallback",
                        kernel,
                    )
                    self.use_runtime_dispatch = True
        elif kernel.namespace == "_quantized":
            # Internal Quantized Fallback Ops
            assert isinstance(kernel, torch._ops.OpOverload), type(kernel)
        elif V.graph.cpp_wrapper:
            # For non-aten OpOverload, i.e. custom ops
            # If the op is in custom_ops_to_c_shims, generate direct function call
            self.use_runtime_dispatch = (
                kernel not in config.aot_inductor.custom_ops_to_c_shims
            )

        # Handle the special case where a complex number is input to a C-shim kernel for
        # a scalar input.  The torchgen'ed shim API will use type "double", which is
        # incompatible with complex numbers, forcing a fallback to runtime dispatch.
        if (
            V.graph.cpp_wrapper
            and isinstance(kernel, torch._ops.OpOverload)
            and not self.use_runtime_dispatch
        ):

            def is_number(t: torch.JitType) -> bool:
                if isinstance(t, torch.OptionalType):
                    return is_number(t.getElementType())
                return isinstance(t, torch.NumberType)

            # Using unflatten_args is a bit of a hack, but all the complex arguments we
            # care about are in self.constant_args, and calling unflatten_args puts them
            # in the correct order without triggering codegen.
            args, kwargs = self.unflatten_args(self.inputs, self.constant_args)
            # Append kwarg values to args.  ordered_kwargs_for_cpp_kernel is guaranteed
            # to be set, since this is an OpOverload kernel.
            args_iter = itertools.chain(
                args,
                (
                    self.get_kwargs_value(k, **kwargs)
                    for k in self.ordered_kwargs_for_cpp_kernel
                ),
            )
            self.use_runtime_dispatch = any(
                isinstance(v, complex) and is_number(a.real_type)
                for v, a in zip(args_iter, kernel._schema.arguments)
            )

        self.codegen_comment(wrapper)
        if self.use_runtime_dispatch:
            exported_args = self.export_extern_kernel_node()
            assert self.python_kernel_name is not None
            assert self.op_overload is not None

            wrapper.generate_fallback_kernel_with_runtime_lookup(
                self.get_name(),
                self.python_kernel_name,
                lambda: [*self.codegen_args(), *self.codegen_kwargs()],
                self.op_overload,
                exported_args,
                # NOTE: [special handling of all_reduce_coalesced_'s return value]
                self.outputs if self.outputs else self.mutation_outputs,
            )
        else:
            wrapper.generate_fallback_kernel(self)
            if isinstance(self.layout, Layout):
                self.codegen_size_asserts(wrapper)
                self.codegen_alignment_asserts(wrapper)
                self.codegen_memory_tracking(wrapper)

        self.codegen_unbacked_symbol_defs(wrapper)

    @staticmethod
    def tensor_to_layout(output: torch.Tensor) -> FixedLayout:
        return FixedLayout(
            output.device,
            output.dtype,
            convert_shape_to_inductor(output.size()),
            convert_shape_to_inductor(output.stride()),
        )

    @classmethod
    def create(cls, kernel: _OpOverloads, *args: Any, **kwargs: Any) -> FallbackKernel:
        """Create an instance of FallbackKernel from an _OpOverloads"""
        fake_incorrect_kernels = (aten._fused_moving_avg_obs_fq_helper_functional,)
        if kernel not in fake_incorrect_kernels:
            context = cast(AbstractContextManager[None], V.graph.fake_mode)
        else:
            context = nullcontext()

        with context:
            (
                example_output,
                tensor_args,
                non_tensor_args,
                unflatten_args,
                unbacked_bindings,
            ) = cls.process_kernel(kernel, *args, **kwargs)

        # We need this extra check for input alignment since the example
        # inputs we created are always aligned.
        has_unaligned_input = any(is_unaligned(arg) for arg in tensor_args)

        device = cls.find_device(tensor_args, example_output)

        if not device and isinstance(
            kernel, torch._higher_order_ops.torchbind.CallTorchBind
        ):
            # use CPU device for torchbind methods that don't take in or output any tensor, e.g. size()
            device = torch.device("cpu")

        if example_output is None:
            packed = cls(
                NoneLayout(device=device),
                kernel,
                tensor_args,
                non_tensor_args,
                unflatten_args,
                unbacked_bindings=unbacked_bindings,
            )

        else:
            assert device, "Not sure where to find device info"
            packed = cls(
                MultiOutputLayout(device=device),
                kernel,
                tensor_args,
                non_tensor_args,
                unflatten_args,
                unbacked_bindings=unbacked_bindings,
            )

        def generate_output(output: Any, indices: list[tuple[Any, int]]) -> Any:
            if isinstance(output, (list, tuple)):
                return type(output)(
                    generate_output(output[i], indices + [(type(output), i)])
                    for i in range(len(output))
                )
            elif isinstance(output, dict):
                return {
                    key: generate_output(val, indices + [(type(output), key)])
                    for key, val in output.items()
                }
            elif isinstance(output, torch.Tensor):
                buf = MultiOutput(
                    cls.tensor_to_layout(output),
                    packed,
                    indices,
                )
                if (
                    config.assume_unaligned_fallback_output
                    or has_unaligned_input
                    or not tensor_is_aligned(output)
                ):
                    V.graph.unaligned_buffers.add(buf.name)  # type: ignore[arg-type]
                return buf
            elif isinstance(output, int):
                return output
            elif isinstance(output, torch.SymInt):
                return output.node.expr
            else:
                assert output is None, (
                    f"FallbackKernel output type {type(output)} is not supported"
                )
                return None

        outputs = generate_output(example_output, [])
        if isinstance(outputs, (list, tuple)):
            packed.outputs = outputs
        elif isinstance(outputs, dict):
            packed.outputs = tuple(outputs)
        else:
            packed.outputs = [outputs]
        return outputs

    def apply_constraint(self) -> None:
        return super().apply_constraint()


@ir_dataclass(frozen=False)
class ComplexView(FallbackKernel):
    """View a complex number as two dtyped numbers or vice versa"""

    def should_allocate(self) -> bool:
        return False

    def get_inputs_that_alias_output(self) -> Sequence[str]:
        # Signal to codegen that our output buffer isn't safe to reuse
        return [self.input_name(0)]

    def __init__(
        self,
        layout: OutputSpec,
        kernel: _OpOverloads,
        tensor_args: Sequence[IRNode],
        nontensor_args: Sequence[Any],
        unflatten_args: Callable[..., Any],
        *,
        unbacked_bindings: Optional[dict[sympy.Symbol, pytree.KeyPath]] = None,
    ) -> None:
        super().__init__(
            layout,
            kernel,
            tensor_args,
            nontensor_args,
            unflatten_args,
            unbacked_bindings=unbacked_bindings,
        )


class MemoryCheckKernel(FallbackKernel):
    """
    Custom kernel for memory checking that generates direct function calls

    TODO - the custom op was erroring with str inputs. should be able to custom op directly.
    """

    def codegen(self, wrapper: PythonWrapperCodegen) -> None:
        """Override codegen to write direct function call"""
        # Extract our arguments from nontensor_args
        wrapper.write_memory_track_allocation_once()
        alive_list, dead_list, is_final_step = self.constant_args

        alive_repr = repr(alive_list)
        dead_repr = repr(dead_list)
        if is_final_step:
            wrapper.writeline(
                "# note: dont currently distinguish between buffers returned and dealloc'd in last step"
            )
            call = f"check_memory_step(allocated={alive_repr}, freed={dead_repr}, is_final_step={is_final_step})"
        else:
            call = f"check_memory_step(allocated={alive_repr}, freed={dead_repr})"
        wrapper.writeline(call)


@ir_dataclass
class MultiOutputLayout(OutputSpec):
    device: torch.device

    def get_device(self) -> Optional[torch.device]:
        return self.device


class MultiOutput(ExternKernel):
    def codegen(self, wrapper: PythonWrapperCodegen) -> None:
        wrapper.codegen_multi_output(self)
        if not self.skip_size_stride_alignment_checks:
            self.codegen_size_asserts(wrapper)
            self.codegen_alignment_asserts(wrapper)

    def __init__(
        self,
        layout: OutputSpec,
        input: IRNode,
        indices: list[tuple[Any, ...]],
        skip_size_stride_alignment_checks: bool = False,
    ) -> None:
        super().__init__(None, layout, [input], ())
        self.name = V.graph.register_buffer(self)
        V.graph.register_operation(self)
        self.indices = indices
        self.skip_size_stride_alignment_checks = skip_size_stride_alignment_checks

    def get_free_symbol_uses(
        self, unbacked_only: bool = False
    ) -> OrderedSet[sympy.Symbol]:
        input_node = self.inputs[0]
        assert isinstance(input_node, IRNode), input_node
        return input_node.get_free_symbol_uses(unbacked_only)

    def should_allocate(self) -> bool:
        return len(self.inputs) == 1 and (
            isinstance(self.inputs[0], CppTemplateBuffer)  # Grouped GEMM
        )

    def get_inputs_that_alias_output(self) -> Sequence[str]:
        return [
            inp.get_name()
            for inp in self.inputs
            if isinstance(inp, FallbackKernel)
            and len(inp.get_inputs_that_alias_output()) > 0
        ]


# We just use a normal dataclass for MutableBox/TensorBox/StorageBox since
# they're mainly lowering-time constructs that we expect to mutate and such.
@dataclasses.dataclass
class MutableBox(IRNode):
    """
    TensorBox / StorageBox allow in-place mutation of Tensors
    """

    data: IRNode

    def has_exceeded_max_reads(self) -> bool:
        return self.data.has_exceeded_max_reads()

    def get_device(self) -> Optional[torch.device]:
        return self.data.get_device()

    def make_loader(self) -> Callable[[Sequence[Expr]], OpsValue]:
        return self.data.make_loader()

    def make_indexer(self) -> Callable[[Sequence[Expr]], Expr]:
        return self.data.make_indexer()

    def get_stride(self) -> Sequence[_IntLike]:
        return self.data.get_stride()

    def get_name(self) -> str:
        return self.data.get_name()

    def has_large_inner_fn(self, threshold: Optional[int] = None) -> bool:
        return self.data.has_large_inner_fn(threshold)

    def mark_reuse(self, users: int) -> None:
        return self.data.mark_reuse(users)

    def realize_hint(self) -> None:
        return self.data.realize_hint()

    def unwrap_view(self) -> IRNode:
        return self.data.unwrap_view()

    def is_input_buffer(self) -> bool:
        return self.data.is_input_buffer()

    def freeze_layout(self) -> None:
        return self.data.freeze_layout()

    def freeze_layout_with_stride_order(
        self, order: Sequence[int], allow_padding: bool = False
    ) -> None:
        return self.data.freeze_layout_with_stride_order(order, allow_padding)

    def freeze_layout_with_fill_order(self, order: Sequence[int]) -> None:
        return self.data.freeze_layout_with_fill_order(order)

    def freeze_layout_with_same_order(self, stride: Sequence[_IntLike]) -> None:
        return self.data.freeze_layout_with_same_order(stride)

    def freeze_layout_with_exact_strides(
        self, exact_strides: Sequence[_IntLike], allow_padding: bool = False
    ) -> None:
        return self.data.freeze_layout_with_exact_strides(exact_strides, allow_padding)

    def get_read_writes(self) -> dependencies.ReadWrites:
        return self.data.get_read_writes()

    def get_reads(self) -> OrderedSet[Dep]:
        return self.data.get_reads()

    def num_reads(self) -> int:
        return self.data.num_reads()

    def get_storage_numel(self) -> _IntLike:
        return self.data.get_storage_numel()

    def get_reduction_type(self) -> Optional[str]:
        return self.data.get_reduction_type()

    def get_reduction_size(self) -> Sequence[Expr]:
        return self.data.get_reduction_size()

    def is_extern(self) -> bool:
        return self.data.is_extern()

    def is_no_op(self) -> bool:
        return self.data.is_no_op()

    def constant_to_device(self, device: torch.device) -> IRNode:
        return self.data.constant_to_device(device)

    def get_mutation_names(self) -> Sequence[str]:
        return self.data.get_mutation_names()

    def get_operation_name(self) -> str:
        return self.data.get_operation_name()

    def get_inputs_that_alias_output(self) -> Sequence[str]:
        return self.data.get_inputs_that_alias_output()

    def realize(self) -> Optional[str]:
        return self.data.realize()

    def get_free_symbol_uses(
        self, unbacked_only: bool = False
    ) -> OrderedSet[sympy.Symbol]:
        return self.data.get_free_symbol_uses(unbacked_only)

    def get_read_names(self) -> OrderedSet[str]:
        return self.data.get_read_names()

    def get_defining_op(self) -> Optional[Operation]:
        return self.data.get_defining_op()

    def codegen_reference(self, writer: Optional[IndentedBuffer] = None) -> str:
        return self.data.codegen_reference(writer)

    @property
    def layout(self) -> OutputSpec:
        # we intentionally call get_output_spec (rather than get_layout) since Buffer.layout is an OutputSpec
        return self.data.get_output_spec()

    def get_layout(self) -> Layout:
        return self.data.get_layout()

    def get_output_spec(self) -> OutputSpec:
        return self.data.get_output_spec()

    def get_size(self) -> Sequence[Expr]:
        return self.data.get_size()

    @property
    def dtype(self) -> torch.dtype:
        return self.data.dtype

    def __str__(self) -> str:
        if isinstance(self.data, MutableBox):
            line0 = f"{type(self).__name__}({type(self.data).__name__}("
            endl = "))"
            inner = self.data.data
        else:
            line0 = f"{type(self).__name__}("
            inner = self.data
            endl = ")"

        lines = [
            line0,
            indent(str(inner)),
            endl,
        ]
        return "\n".join(lines)

    __repr__ = __str__


class TensorBox(MutableBox):
    @staticmethod
    def create(data: IRNode) -> Union[TensorBox, ShapeAsConstantBuffer]:
        if isinstance(data, ShapeAsConstantBuffer):
            return data
        return TensorBox(StorageBox(data))


class StorageBox(MutableBox):
    """
    StorageBox allow in-place mutation of Tensors
    """

    def is_input_buffer(self) -> bool:
        if isinstance(self.data, (InputBuffer, ReinterpretView)):
            return self.data.get_name() in V.graph.graph_inputs
        return False

    def is_module_buffer(self) -> bool:
        return (
            isinstance(self.data, (ConstantBuffer))
            and self.data.get_name() in V.graph.constants
        )

    def realize(self) -> Optional[str]:
        if IRNode.is_realized_node(self.data):
            return self.data.get_name()

        assert isinstance(self.data, (Pointwise, Reduction, Scan, Sort)), type(
            self.data
        )
        origin_node = self.data.get_origin_node()
        traceback = self.data.get_traceback()
        device = self.data.get_device()
        assert device is not None

        self.data = ComputedBuffer(
            name=None,
            layout=FlexibleLayout(
                device=device,
                dtype=self.data.get_dtype(),
                size=self.data.get_size(),
            ),
            data=self.data,
        )
        self.data.name = V.graph.register_buffer(self.data)
        V.graph.register_operation(self.data)
        self.data.origins = self.origins
        self.data.origin_node = origin_node
        self.data.traceback = traceback
        return self.data.name

    def realize_hint(self) -> None:
        """
        Called on buffers we expect to be forced to realize later.
        """
        if (
            isinstance(self.data, (Pointwise, Reduction))
            and self.data.inner_fn_opcount().nontrivial_read_count > 1
        ):
            self.realize()

    def has_accumulated_enough_reads_by_size(self, threshold: int) -> bool:
        return (
            sum(V.graph.get_dep_size_hint(dep) for dep in self.get_reads()) > threshold
        )

    def has_exceeded_max_reads(self) -> bool:
        return isinstance(self.data, Pointwise) and (
            self.num_reads() > config.realize_acc_reads_threshold
            or self.has_large_inner_fn()
            or (
                config.realize_acc_reads_size_threshold is not None
                and self.has_accumulated_enough_reads_by_size(
                    config.realize_acc_reads_size_threshold
                )
            )
        )

    def should_realize_on_reuse(self, users: int) -> bool:
        """
        A heuristic to decide if we should realize a tensor
        that is used multiple times.
        """
        if users > 1 and isinstance(self.data, (Pointwise, Reduction)):
            if is_cpu(self.data):
                # Heuristic for realizing reused result of heavy ops on cpu
                opcount = self.data.inner_fn_opcount()
                heavy_ops = ["exp", "sigmoid"]  # a list of heavy ops
                if any(x in opcount.used_ops for x in heavy_ops):
                    return True
            return (
                self.num_reads() > config.realize_reads_threshold
                or self.has_large_inner_fn()
            )
        return False

    def mark_reuse(self, users: int) -> None:
        if self.should_realize_on_reuse(users):
            self.realize()

    def num_reads(self) -> int:
        return self.data.num_reads()


@ir_dataclass(frozen=False)
class Subgraph(IRNode):
    name: str
    graph_module: torch.fx.GraphModule
    graph: Optional[GraphLowering] = None


def _has_aliased_buffers(buffers: Sequence[IRNode]) -> bool:
    buffers = [
        buffer.unwrap_view() if isinstance(buffer, ReinterpretView) else buffer
        for buffer in buffers
    ]
    # assuming the same buffer is represented by the same IRNode object
    return len(OrderedSet(id(buffer) for buffer in buffers)) < len(buffers)


@ir_dataclass(frozen=False)
class InvokeSubgraph(ExternKernel):
    """
    Ir node for the invoke_subgraph HOP.
    """

    subgraph: Optional[Subgraph] = None
    operands: Optional[Sequence[IRNode]] = None
    outputs: Optional[Sequence[IRNode]] = None

    def __init__(
        self, subgraph: Subgraph, operands: Sequence[IRNode], layout: MultiOutputLayout
    ) -> None:
        super().__init__(
            name=None,
            layout=layout,
            inputs=operands,
        )
        self.subgraph = subgraph
        self.name = V.graph.register_buffer(self)
        V.graph.register_operation(self)

    @classmethod
    def create(
        cls, subgraph: Subgraph, *operands: IRNode
    ) -> list[Union[ShapeAsConstantBuffer, NoneAsConstantBuffer, MultiOutput]]:
        """For each operand, get a realized input, force it to have the same
        strides as the subgraph inputs, then use an InvokeSubgraph"""
        from .lowering import constrain_to_fake_tensor

        # TODO(anijain2305) - Support sym expr as operands in future.
        current_node = V.graph.current_node

        fake_operands = None
        if eager_input_vals := current_node.meta.get("eager_input_vals"):
            # eager_input_vals is (args_values, kwargs_values). We need args for invoke_subgraph
            fake_operands = eager_input_vals[0][2:]
        else:
            # For the partitioned backward graph, we do not have
            # eager_input_vals. Here, we rely on the recorded example values.
            fx_operands = current_node.args[2:]
            fake_operands = [x.meta["val"] for x in fx_operands]  # type: ignore[union-attr]

        # Realize the inputs. Also intermediates can have different strides than
        # the inputs of the subgraph. So, force the intermediates to have same
        # strides as that of subgraph inputs.
        operands: list[IRNode] = [cls.realize_input(x) for x in operands]
        new_operands: list[IRNode] = []

        for idx, operand in enumerate(operands):
            if isinstance(operand, ShapeAsConstantBuffer):
                new_operands.append(operand)
            else:
                new_operands.append(
                    constrain_to_fake_tensor(operand, fake_operands[idx])
                )

        operands = new_operands

        if subgraph.graph is None:
            # create and lower subgraphs
            subgraph.graph = V.graph.make_subgraph(
                gm=subgraph.graph_module,
                example_inputs=fake_operands,
                subgraph_name=subgraph.name,
            )
            with V.set_graph_handler(subgraph.graph):
                subgraph.graph.run(*fake_operands)

        outputs = subgraph.graph.graph_outputs

        # Find the device - operands could be integers from shapes, so we can't
        # use operands[0]
        device = None
        for operand in operands:
            if not isinstance(operand, ShapeAsConstantBuffer):
                device = operand.get_device()
                break
        assert device is not None
        invoke_subgraph = InvokeSubgraph(
            subgraph=subgraph,
            operands=operands,
            layout=MultiOutputLayout(device=device),
        )

        def create_output(
            output: IRNode, ind: int
        ) -> Union[ShapeAsConstantBuffer, NoneAsConstantBuffer, MultiOutput]:
            if isinstance(output, (ShapeAsConstantBuffer, NoneAsConstantBuffer)):
                return output
            else:
                device = output.get_device()
                assert device is not None

                return MultiOutput(
                    FixedLayout(
                        device=device,
                        dtype=output.get_dtype(),
                        size=output.get_size(),
                        stride=output.get_stride(),
                        offset=output.get_layout().offset,
                    ),
                    invoke_subgraph,  # type: ignore[has-type]
                    [(list, ind)],
                    skip_size_stride_alignment_checks=True,
                )

        outs = [create_output(output, i) for i, output in enumerate(outputs)]
        invoke_subgraph.outputs = outs  # type: ignore[assignment]
        return outs

    def codegen(self, wrapper: PythonWrapperCodegen) -> None:
        wrapper.codegen_invoke_subgraph(self)


@ir_dataclass(frozen=False)
class Conditional(ExternKernel):
    predicate: Optional[IRNode] = None
    operands: Optional[Sequence[IRNode]] = None
    true_subgraph: Optional[Subgraph] = None
    false_subgraph: Optional[Subgraph] = None
    outputs: Optional[Sequence[MultiOutput]] = None

    def __init__(
        self,
        predicate: IRNode,
        operands: Sequence[IRNode],
        true_subgraph: Subgraph,
        false_subgraph: Subgraph,
        layout: MultiOutputLayout,
        unbacked_bindings: Optional[dict[sympy.Symbol, pytree.KeyPath]],
    ) -> None:
        self.predicate = predicate
        self.operands = operands
        self.true_subgraph = true_subgraph
        self.false_subgraph = false_subgraph

        sym_args, tensor_args = _split_by_sym_type([predicate, *operands])

        super().__init__(
            name=None,
            layout=layout,
            inputs=tensor_args,
            constant_args=sym_args,
        )
        if unbacked_bindings is not None:
            self.unbacked_bindings = unbacked_bindings

        self.name = V.graph.register_buffer(self)
        V.graph.register_operation(self)

    @classmethod
    def create(
        cls,
        predicate: TensorBox,
        true_fn: Subgraph,
        false_fn: Subgraph,
        operands: list[Union[TensorBox, ShapeAsConstantBuffer]],
    ) -> Sequence[IRNode]:
        """Create a Sequence of IRNodes from a conditional statement (see .lowering.cond)"""
        predicate = cls.realize_input(predicate)
        operands = [cls.realize_input(x) for x in operands]
        fx_operands: Argument = V.graph.current_node.args[-1]

        assert isinstance(fx_operands, Sequence), type(fx_operands)
        assert all(isinstance(n, Node) for n in fx_operands)
        fake_operands = [cast(Node, x).meta["val"] for x in fx_operands]

        for subgraph in (true_fn, false_fn):
            if subgraph.graph is None:
                # create and lower subgraphs
                subgraph.graph = V.graph.make_subgraph(
                    gm=subgraph.graph_module,
                    example_inputs=fake_operands,
                    subgraph_name=subgraph.name,
                )
                with V.set_graph_handler(subgraph.graph):
                    subgraph.graph.run(*fake_operands)

        assert true_fn.graph is not None
        assert false_fn.graph is not None
        true_outputs = true_fn.graph.graph_outputs
        false_outputs = false_fn.graph.graph_outputs

        for name, outputs in (("true_fn", true_outputs), ("false_fn", false_outputs)):
            if _has_aliased_buffers(true_outputs):
                raise AssertionError(
                    "Output aliasing is currently not supported in compiled torch.cond. "
                    f"The outputs of the {name} subgraph of torch.cond are aliased: {outputs}"
                )

        # make sure true and false outputs are structurally equivalent
        assert len(true_outputs) == len(false_outputs), (true_outputs, false_outputs)
        for i, (t_o, f_o) in enumerate(zip(true_outputs, false_outputs)):
            assert t_o.get_device() == f_o.get_device(), (i, t_o, f_o)
            assert t_o.get_dtype() == f_o.get_dtype(), (i, t_o, f_o)
            assert t_o.get_layout().offset == f_o.get_layout().offset, (i, t_o, f_o)

        device = next(
            o.get_device()
            for o in [predicate] + operands
            if not isinstance(o, ShapeAsConstantBuffer)
        )
        unbacked_bindings = resolve_unbacked_bindings(
            V.graph.sizevars.shape_env,
            V.graph.current_node.meta.get("unbacked_bindings", None),
        )
        assert device is not None, "cannot determine device"
        conditional = Conditional(
            predicate=predicate,
            operands=operands,
            true_subgraph=true_fn,
            false_subgraph=false_fn,
            layout=MultiOutputLayout(device=device),
            unbacked_bindings=unbacked_bindings,
        )

        def _maybe_expr(s: Union[int, torch.SymInt]) -> Union[int, sympy.Expr]:
            if isinstance(s, int):
                return s
            return s.node.expr

        outputs = [
            MultiOutput(
                FixedLayout(
                    device=device,
                    dtype=output.get_dtype(),
                    size=[_maybe_expr(sz) for sz in merged_output.size()],
                    stride=[_maybe_expr(sz) for sz in merged_output.stride()],
                    offset=output.get_layout().offset,
                ),
                conditional,
                [(list, i)],
            )
            # as the true and false outputs are equivalent,
            # we can use either of them here as a "template"
            for i, (output, merged_output) in enumerate(
                zip(true_outputs, V.graph.current_node.meta["val"])
            )
        ]

        conditional.outputs = outputs  # type: ignore[assignment]
        return outputs

    def codegen(self, wrapper: PythonWrapperCodegen) -> None:
        wrapper.codegen_conditional(self)
        wrapper.codegen_unbacked_symbol_defs_for_outputs(
            self.get_name(), self.outputs, getattr(self, "unbacked_bindings", {})
        )

    def get_unbacked_symbol_defs(self) -> OrderedSet[sympy.Symbol]:
        if unbacked_bindings := getattr(self, "unbacked_bindings", None):
            resolved = resolve_unbacked_bindings(
                V.graph.sizevars.shape_env, unbacked_bindings
            )
            assert resolved is not None
            return OrderedSet(resolved.keys())
        else:
            return OrderedSet()


def _split_by_sym_type(
    args: list[Any],
) -> tuple[list[ShapeAsConstantBuffer], list[Any]]:
    non_sym_args = []
    sym_args = []
    for arg in args:
        if isinstance(arg, ShapeAsConstantBuffer):
            sym_args.append(arg.expr)
        else:
            non_sym_args.append(arg)

    return sym_args, non_sym_args


@ir_dataclass(frozen=False)
class WhileLoop(ExternKernel):
    carried_inputs: Optional[Sequence[IRNode]] = None
    additional_inputs: Optional[Sequence[IRNode]] = None
    cond_subgraph: Optional[Subgraph] = None
    body_subgraph: Optional[Subgraph] = None
    outputs: Optional[Sequence[MultiOutput]] = None

    def __init__(
        self,
        carried_inputs: Sequence[IRNode],
        additional_inputs: Sequence[IRNode],
        cond_subgraph: Subgraph,
        body_subgraph: Subgraph,
        layout: MultiOutputLayout,
    ) -> None:
        self.carried_inputs = carried_inputs
        self.additional_inputs = additional_inputs
        self.cond_subgraph = cond_subgraph
        self.body_subgraph = body_subgraph

        sym_args, tensor_args = _split_by_sym_type(
            [*carried_inputs, *additional_inputs]
        )
        super().__init__(
            name=None,
            layout=layout,
            inputs=tensor_args,
            constant_args=sym_args,
        )

        self.name = V.graph.register_buffer(self)
        V.graph.register_operation(self)

    @classmethod
    def create(
        cls,
        cond_fn: Subgraph,
        body_fn: Subgraph,
        carried_inputs: Sequence[IRNode],
        additional_inputs: Sequence[IRNode],
    ) -> Union[IRNode, Sequence[IRNode]]:
        from torch._higher_order_ops.utils import check_input_alias_and_mutation

        def _require_exact_strides(
            tensor_boxes: Sequence[IRNode],
            fake_tensors: list[Union[int, torch.SymInt, torch.Tensor]],
        ) -> list[IRNode]:
            assert len(tensor_boxes) == len(fake_tensors)
            ret = []
            for tb, fk in zip(tensor_boxes, fake_tensors):
                if isinstance(fk, torch.Tensor):
                    ret.append(
                        ExternKernel.require_exact_strides(
                            tb, fk.stride(), allow_padding=False
                        )
                    )
                else:
                    ret.append(tb)
            return ret

        fx_carried_inputs = V.graph.current_node.args[-2]
        fx_additional_inputs = V.graph.current_node.args[-1]
        fx_all_inputs = fx_carried_inputs + fx_additional_inputs  # type: ignore[operator]
        fake_all_inputs = [x.meta["val"] for x in fx_all_inputs]  # type: ignore[union-attr]
        fake_carried_inputs = [x.meta["val"] for x in fx_carried_inputs]  # type: ignore[union-attr]
        fake_additional_inputs = [x.meta["val"] for x in fx_additional_inputs]  # type: ignore[union-attr]

        carried_inputs_ = [cls.realize_input(x) for x in carried_inputs]
        carried_inputs_ = _require_exact_strides(carried_inputs_, fake_carried_inputs)
        additional_inputs_ = [cls.realize_input(x) for x in additional_inputs]
        additional_inputs_ = _require_exact_strides(
            additional_inputs_, fake_additional_inputs
        )
        all_inputs = carried_inputs_ + additional_inputs_

        for subgraph in (cond_fn, body_fn):
            if subgraph.graph is None:
                # create and lower subgraphs
                assert isinstance(fx_all_inputs, Sequence), type(fx_all_inputs)
                subgraph.graph = V.graph.make_subgraph(
                    gm=subgraph.graph_module,
                    example_inputs=fx_all_inputs,  # type: ignore[arg-type]
                    subgraph_name=subgraph.name,
                )
                with V.set_graph_handler(subgraph.graph):
                    subgraph.graph.run(*fake_all_inputs)
                    # For body_fn, we require its output to have the exact same stride
                    # as inputs because the previous output is the input of next iteration.
                    #
                    # This cannot be automatically done in graph lowering because body_fn's graph outputs
                    # are not user-facing so the special handling for strides of user-facing output in graph
                    # lowering is not applicable.
                    if subgraph is body_fn:
                        assert len(subgraph.graph.graph_outputs) == len(
                            fake_carried_inputs
                        )
                        subgraph.graph.graph_outputs = _require_exact_strides(  # type: ignore[assignment]
                            subgraph.graph.graph_outputs,
                            fake_carried_inputs,
                        )

        assert cond_fn.graph and body_fn.graph
        cond_outputs = cond_fn.graph.graph_outputs
        body_outputs = body_fn.graph.graph_outputs

        if _has_aliased_buffers(body_outputs):
            raise AssertionError(
                "Output aliasing is currently not supported in compiled torch.while_loop. "
                f"The outputs of the body_fn subgraph of torch.while_loop are aliased: {body_outputs}"
            )

        # make sure cond_fn returns a boolean scalar Tensor
        assert len(cond_outputs) == 1, cond_outputs
        p = cond_outputs[0]
        if not isinstance(p, ShapeAsConstantBuffer):
            assert p.get_dtype() == torch.bool, p
            assert len(p.get_size()) == 0, p

        assert len(all_inputs) > 0, (
            "torch.while_loop is assumed to have at least one operand."
        )

        device = all_inputs[0].get_device()

        assert device is not None  # to make linter happy
        # make sure carried_inputs_ and body outputs are structurally equivalent
        assert len(carried_inputs_) == len(body_outputs), (
            carried_inputs_,
            body_outputs,
        )
        for i, (op, bo) in enumerate(zip(carried_inputs_, body_outputs)):

            def _guard_list_equals(
                lhs_exprs: Sequence[Union[int, sympy.Expr]],
                rhs_exprs: Sequence[Union[int, sympy.Expr]],
            ) -> None:
                assert len(lhs_exprs) == len(rhs_exprs)
                for lhs, rhs in zip(lhs_exprs, rhs_exprs):
                    V.graph.sizevars.check_equals(lhs, rhs)

            _guard_list_equals(op.get_size(), bo.get_size())
            _guard_list_equals(op.get_stride(), bo.get_stride())
            # assume all carried_inputs_ and outputs are on the same device
            # as the MultiOutputLayout below requires single device
            assert op.get_device() == bo.get_device(), (i, op, bo, device)
            assert op.get_dtype() == bo.get_dtype(), (i, op, bo)
            assert op.get_layout().offset == bo.get_layout().offset, (i, op, bo)

        assert device is not None
        while_loop = WhileLoop(
            carried_inputs=carried_inputs_,
            additional_inputs=additional_inputs_,
            cond_subgraph=cond_fn,
            body_subgraph=body_fn,
            # asserted above that there is at least one operand
            layout=MultiOutputLayout(device=device),
        )

        assert body_fn.graph is not None and isinstance(
            body_fn.graph.module, torch.fx.GraphModule
        )  # to make linter happy

        # Handling input mutations
        mutated_idxs = check_input_alias_and_mutation(
            body_fn.graph.module, fake_all_inputs
        )[3]
        mutated_idx_set = OrderedSet(mutated_idxs)
        mutated_inputs = [all_inputs[idx] for idx in mutated_idx_set]
<<<<<<< HEAD
        real_outputs = {
            idx: out
            for idx, out in enumerate(body_outputs)
            if idx not in mutated_idx_set
        }
        real_outputs = [
            MultiOutput(
                FixedLayout(
                    device=output.get_device(),  # type: ignore[arg-type]
                    dtype=output.get_dtype(),
                    size=output.get_size(),
                    stride=output.get_stride(),
                    offset=output.get_layout().offset,
                ),
                while_loop,
                [(list, idx)],
            )
            for idx, output in real_outputs.items()
        ]
        while_loop.outputs = real_outputs
        while_loop.mutation_outputs = [
            MutationOutput(inp.layout, inp, while_loop)  # type: ignore[attr-defined, union-attr]
            for inp in mutated_inputs
        ]
=======
>>>>>>> 95e456fc

        # Create all outputs first
        mutated_inputs_iter = iter(mutated_inputs)
        all_outputs = []
        while_loop.outputs = []
        while_loop.mutation_outputs = []

        for idx, output in enumerate(body_outputs):
            if idx in mutated_idx_set:
                assert idx < len(carried_inputs), "only carries can be mutated."
                # Create MutationOutput for mutated inputs
                mutated_input = next(mutated_inputs_iter)
                while_loop.mutation_outputs.append(
                    MutationOutput(mutated_input.layout, mutated_input, while_loop)  # type: ignore[attr-defined, union-attr]
                )
                all_outputs.append(mutated_input)
            else:
                # Create MultiOutput for regular outputs
                multi_out = MultiOutput(
                    FixedLayout(
                        device=output.get_device(),  # type: ignore[arg-type]
                        dtype=output.get_dtype(),
                        size=output.get_size(),
                        stride=output.get_stride(),
                        offset=output.get_layout().offset,
                    ),
                    while_loop,
                    [(list, idx)],
                )
                while_loop.outputs.append(multi_out)
                all_outputs.append(multi_out)

        for inp, out in zip(carried_inputs, all_outputs):
            if inp.get_name() in V.graph.graph_inputs:
                # if a carried input of the while_loop is a graph input,
                # it can be returned as is when the number of iterations
                # is zero. due to this, we can't (generally) reuse the
                # output buffers corresponding to the graph inputs, as
                # the inputs may end up being mutated.
                V.graph.never_reuse_buffers.add(out.get_name())
        return all_outputs

    def codegen(self, wrapper: PythonWrapperCodegen) -> None:
        wrapper.codegen_while_loop(self)


class EffectfulKernel(FallbackKernel):
    def __init__(
        self,
        layout: OutputSpec,
        kernel: _OpOverloads,
        tensor_args: Sequence[IRNode],
        nontensor_args: Sequence[Any],
        unflatten_args: Callable[..., Any],
        kwargs: Optional[dict[str, Any]] = None,
        *,
        unbacked_bindings: Optional[dict[sympy.Symbol, pytree.KeyPath]] = None,
    ) -> None:
        super().__init__(
            layout,
            kernel,
            tensor_args,
            nontensor_args,
            unflatten_args,
            kwargs=None,
            unbacked_bindings=unbacked_bindings,
        )

        from torch._higher_order_ops.effects import get_effect_key

        uncovered_args = [
            a.value if isinstance(a, TorchBindObject) else a for a in tensor_args
        ]
        effect_type = get_effect_key(kernel, (*nontensor_args, *uncovered_args), kwargs)
        assert effect_type is not None
        self.effect_type = effect_type
        self.prev_effect_buffer = V.graph.effectful_ops.get(effect_type, None)
        V.graph.effectful_ops[effect_type] = self

    def get_read_writes(self) -> dependencies.ReadWrites:
        read_writes = super().get_read_writes()

        if self.prev_effect_buffer is not None:
            read_writes.reads.add(
                dependencies.StarDep(self.prev_effect_buffer.get_name())
            )

        return read_writes

    def has_side_effects(self) -> bool:
        return True


class NonTensorObj(IRNode):
    pass


@ir_dataclass
class TorchBindObject(NonTensorObj):
    name: str
    value: Union[FakeScriptObject, torch.ScriptObject]

    def get_name(self) -> str:
        return self.name

    def codegen_reference(self, writer: Optional[IndentedBuffer] = None) -> str:
        return self.name

    def get_value(self) -> Union[FakeScriptObject, torch.ScriptObject]:
        return self.value

    def get_real_obj(self) -> torch.ScriptObject:
        if isinstance(self.value, torch.ScriptObject):
            return self.value
        else:
            return self.value.real_obj

    def get_buf_bytes(self) -> int:
        # Returns the sum of all tensors in the flattened object
        real_script_obj = self.get_real_obj()
        assert hasattr(real_script_obj, "__obj_flatten__")
        flat_dict = dict(real_script_obj.__obj_flatten__())
        flat_elems = pytree.tree_flatten(flat_dict)[0]
        flat_sizes = [
            x.element_size() * x.numel()
            for x in flat_elems
            if isinstance(x, torch.Tensor)
        ]
        return functools.reduce(operator.add, flat_sizes, 0)


@ir_dataclass
class GeneratorState(NonTensorObj):
    name: str
    device: torch.device

    def get_name(self) -> str:
        return self.name

    def codegen_reference(self, writer: Optional[IndentedBuffer] = None) -> str:
        return self.name


class _CollectiveKernel(FallbackKernel):
    def should_allocate(self) -> bool:
        return False

    def has_side_effects(self) -> bool:
        return True

    # This is identical to FallbackKernel.set_cpp_kernel(), minus the
    # part that checks against input aliasing and mutation.
    def set_cpp_kernel_name(self, cpp_kernel_name: Optional[str] = None) -> None:
        assert type(self.op_overload) is torch._ops.OpOverload, (
            "Setting cpp kernel needs a valid op_overload"
        )
        kernel = self.op_overload
        if cpp_kernel_name is not None:
            self.cpp_kernel_name = cpp_kernel_name
        else:
            self.cpp_kernel_name = kernel._schema.name

        self.ordered_kwargs_for_cpp_kernel = [
            x.name for x in kernel._schema.arguments if x.kwarg_only
        ]

    # NOTE: [In-Place Collective Safety]
    # Between the initiation and completion of an in-place collective, the
    # input buffers are subject to both volatile reads and volatile writes.
    # They must not be read, written to or reused by another kernel. To ensure
    # the constraints, we model collective -> wait_tensor as as two-step
    # mutation of the input buffers.
    @classmethod
    def create_inplace(
        cls,
        kernel: _OpOverloads,
        inputs: Union[IRNode, list[IRNode]],
        *args: Any,
        **kwargs: Any,
    ) -> None:
        with V.graph.fake_mode:
            (
                _example_output,
                tensor_args,
                non_tensor_args,
                unflatten_args,
                unbacked_bindings,
            ) = cls.process_kernel(kernel, inputs, *args, **kwargs)
        assert not unbacked_bindings, f"{kernel} {unbacked_bindings}"
        for tensor_arg in tensor_args:
            tensor_arg.realize()

        device = tensor_args[0].get_device()
        packed = cls(
            NoneLayout(device=device),
            kernel,
            tensor_args,
            non_tensor_args,
            unflatten_args,
        )

        inps = pytree.tree_leaves(inputs)
        packed.mutation_outputs.extend(
            [MutationOutput(NoneLayout(device=device), buf, packed) for buf in inps]
        )

        # For inplace collective ops, the input is guaranteed to be alias of the returned value of op.
        packed.alias_names.extend([inp.get_name() for inp in inps])
        if "out" in kwargs:
            packed.mutation_outputs.append(
                MutationOutput(NoneLayout(device=device), kwargs["out"], packed)
            )
            # For out-variant collective ops, the `out=` arg is guaranteed to be alias of the returned value of op.
            packed.alias_names.append(kwargs["out"].get_name())

    # NOTE: [Out-of-Place Collective Safety]
    # Between the initiation and completion of an out-of-place collective:
    #
    # Input buffers:
    # - Are subject to volatile reads
    # - Can be read by another kernel
    # - Must not be written to or reused by another kernel
    #
    # Output buffers:
    # - Are subject to volatile writes
    # - Must not be read, written to or reused by another kernel
    #
    # To ensure the safety of input buffers without sacrificing read
    # availability, we add input buffers as read deps of wait_tensor kernels.
    #
    # To ensure the safety of output buffers, we model wait_tensor as a
    # mutation to the output buffer. Note we also assumes the user program being
    # correct and the output buffer is not consumed by kernels other than
    # wait_tensor.
    #
    # TODO(yifu): add a pre-grad pass to validate the correctness of collective
    # usage in the user program.
    @classmethod
    def create_out_of_place(
        cls,
        kernel: _OpOverloads,
        inputs: Union[TensorBox, list[TensorBox]],
        *args: Any,
        **kwargs: Any,
    ) -> Union[list[MultiOutput], _CollectiveKernel]:
        with V.graph.fake_mode:
            (
                example_output,
                tensor_args,
                non_tensor_args,
                unflatten_args,
                unbacked_bindings,
            ) = cls.process_kernel(kernel, inputs, *args, **kwargs)
        assert not unbacked_bindings, f"{kernel}, {unbacked_bindings}"
        for tensor_arg in tensor_args:
            tensor_arg.realize()

        if isinstance(example_output, list):
            device = cls.find_device(tensor_args, example_output)
            assert device is not None
            packed = cls(
                MultiOutputLayout(device=device),
                kernel,
                tensor_args,
                non_tensor_args,
                unflatten_args,
            )
            packed.outputs = [
                MultiOutput(
                    cls.tensor_to_layout(tensor),
                    packed,
                    [(list, i)],
                )
                for i, tensor in enumerate(example_output)
            ]
            for buf, tensor in zip(packed.outputs, example_output):
                if config.assume_unaligned_fallback_output or not tensor_is_aligned(
                    tensor
                ):
                    V.graph.unaligned_buffers.add(buf.name)  # type: ignore[arg-type]
            return packed.outputs
        else:
            packed = cls(
                cls.tensor_to_layout(example_output),
                kernel,
                tensor_args,
                non_tensor_args,
                unflatten_args,
            )
            if config.assume_unaligned_fallback_output or not tensor_is_aligned(
                example_output
            ):
                V.graph.unaligned_buffers.add(packed.name)  # type: ignore[arg-type]
            packed.outputs = [packed]
            return packed


class _AllReduce_Kernel(_CollectiveKernel):
    def __init__(
        self,
        layout: OutputSpec,
        kernel: _OpOverloads,
        tensor_args: Sequence[IRNode],
        nontensor_args: Sequence[Any],
        unflatten_args: Callable[..., Any],
        kwargs: Optional[dict[str, Any]] = None,
        *,
        unbacked_bindings: Optional[dict[sympy.Symbol, pytree.KeyPath]] = None,
    ) -> None:
        super().__init__(
            layout,
            kernel,
            tensor_args,
            nontensor_args,
            unflatten_args,
            kwargs=None,
            unbacked_bindings=unbacked_bindings,
        )
        self.set_cpp_kernel_name("aoti_torch_cpu__c10d_functional_all_reduce_")

    def codegen(self, wrapper: PythonWrapperCodegen) -> None:
        wrapper.include_extra_header("torch/csrc/inductor/aoti_torch/c/shim_cpu.h")
        wrapper.generate_extern_kernel_alloc(self)

        if isinstance(self.layout, Layout):
            self.codegen_size_asserts(wrapper)


class _AllReduceKernel(_CollectiveKernel):
    def __init__(
        self,
        layout: OutputSpec,
        kernel: _OpOverloads,
        tensor_args: Sequence[IRNode],
        nontensor_args: Sequence[Any],
        unflatten_args: Callable[..., Any],
        kwargs: Optional[dict[str, Any]] = None,
        *,
        unbacked_bindings: Optional[dict[sympy.Symbol, pytree.KeyPath]] = None,
    ) -> None:
        super().__init__(
            layout,
            kernel,
            tensor_args,
            nontensor_args,
            unflatten_args,
            kwargs=None,
            unbacked_bindings=unbacked_bindings,
        )
        self.set_cpp_kernel_name("aoti_torch_cpu__c10d_functional_all_reduce")

    def codegen(self, wrapper: PythonWrapperCodegen) -> None:
        wrapper.include_extra_header("torch/csrc/inductor/aoti_torch/c/shim_cpu.h")
        wrapper.generate_extern_kernel_alloc(self)

        if isinstance(self.layout, Layout):
            self.codegen_size_asserts(wrapper)


class _WaitKernel(_CollectiveKernel):
    def __init__(
        self,
        layout: OutputSpec,
        kernel: _OpOverloads,
        tensor_args: Sequence[IRNode],
        nontensor_args: Sequence[Any],
        unflatten_args: Callable[..., Any],
        kwargs: Optional[dict[str, Any]] = None,
        *,
        unbacked_bindings: Optional[dict[sympy.Symbol, pytree.KeyPath]] = None,
    ) -> None:
        super().__init__(
            layout,
            kernel,
            tensor_args,
            nontensor_args,
            unflatten_args,
            kwargs=None,
            unbacked_bindings=unbacked_bindings,
        )
        self.set_cpp_kernel_name("aoti_torch_cpu__c10d_functional_wait_tensor")

    def codegen(self, wrapper: PythonWrapperCodegen) -> None:
        wrapper.include_extra_header("torch/csrc/inductor/aoti_torch/c/shim_cpu.h")
        wrapper.generate_extern_kernel_alloc(self)

        if isinstance(self.layout, Layout):
            self.codegen_size_asserts(wrapper)

    def get_volatile_reads(self) -> Sequence[IRNode]:
        inp = self.inputs[0]
        assert isinstance(inp, IRNode)
        if isinstance(inp, _CollectiveKernel):
            # Out-of-place single-output
            i = inp.inputs[0]
            assert isinstance(i, IRNode), type(i)
            return [i]
        elif isinstance(inp, MultiOutput):
            # This can be two things:
            # 1. Out-of-place multi-output coll
            # 2. In-place coll with inputs coming from another MultiOutput
            coll = inp.inputs[0]
            # Case 1
            if isinstance(coll, _CollectiveKernel):
                _, idx = inp.indices[0]
                return [coll.inputs[idx]]
            # Case 2
            return []
        else:
            # In-place requires no additional deps handling for volatile
            # reads since the inputs are mutated.
            return []

    @classmethod
    def create_wait(cls, kernel: _OpOverloads, inp: TensorBox) -> None:
        with V.graph.fake_mode:
            (
                _example_output,
                tensor_args,
                non_tensor_args,
                unflatten_args,
                unbacked_bindings,
            ) = cls.process_kernel(kernel, inp)
        assert not unbacked_bindings, f"{kernel} {unbacked_bindings}"
        packed = cls(
            NoneLayout(device=inp.get_device()),
            kernel,
            tensor_args,
            non_tensor_args,
            unflatten_args,
        )
        packed.mutation_outputs.append(
            MutationOutput(NoneLayout(device=inp.get_device()), inp, packed)
        )

    def get_read_writes(self) -> dependencies.ReadWrites:
        read_writes = super().get_read_writes()
        # See [Out-of-Place Collective Safety].
        volatile_reads = self.get_volatile_reads()
        for vr in volatile_reads:
            read_writes.reads.add(dependencies.StarDep(vr.get_name()))
        return read_writes


# NB: recursive structure here reflects val_to_arg_str, avoid
# calling free_unbacked_symbols on "exotic" types that don't get pexpr
# treatment
def maybe_free_unbacked_symbols(s: object) -> OrderedSet[Symbol]:
    if isinstance(s, (SymTypes, Expr)):
        # This branch should be impossible in return position
        return free_unbacked_symbols(s)
    elif isinstance(s, (tuple, list)):
        r = OrderedSet[sympy.Symbol]()
        for t in s:
            r |= maybe_free_unbacked_symbols(t)
        return r
    elif isinstance(s, torch.Tensor):
        # This branch is impossible in constant-args position
        return free_unbacked_symbols(s)
    else:
        return OrderedSet()


def maybe_free_symbols(s: object) -> OrderedSet[Symbol]:
    if isinstance(s, (SymTypes, Expr)):
        # This branch should be impossible in return position
        return free_symbols(s)
    elif isinstance(s, (tuple, list)):
        r = OrderedSet[sympy.Symbol]()
        for t in s:
            r |= maybe_free_symbols(t)
        return r
    elif isinstance(s, torch.Tensor):
        # This branch is impossible in constant-args position
        return free_symbols(s)
    else:
        return OrderedSet()<|MERGE_RESOLUTION|>--- conflicted
+++ resolved
@@ -6,6 +6,7 @@
 import itertools
 import logging
 import operator
+import os
 import textwrap
 import traceback
 from collections.abc import Container, Generator, Iterable, Iterator, Sequence
@@ -156,6 +157,9 @@
 indent = functools.partial(textwrap.indent, prefix="  ")
 aten = torch.ops.aten
 
+autotune_warmup = int(os.getenv("TORCH_AUTOTUNE_WARMUP", 25))
+autotune_rep = int(os.getenv("TORCH_AUTOTUNE_REP", 100))
+
 """ [Note: Inductor IR]
 
 Inductor's IR is produced by executing 'lowering' code (see lowering.py).  Each
@@ -510,6 +514,7 @@
         old_layout.size,
         new_stride,
         old_layout.offset,
+        old_layout.is_pinned,
     )
     return TensorBox(ReinterpretView(data=storage, layout=new_layout))
 
@@ -2907,6 +2912,7 @@
                 list(new_size),
                 new_stride,
                 old_layout.offset,
+                old_layout.is_pinned,
             )
             return ReinterpretView(data=storage, layout=new_layout)
 
@@ -2953,6 +2959,7 @@
                 [old_layout.size[i] for i in dims],
                 [old_layout.stride[i] for i in dims],
                 old_layout.offset,
+                old_layout.is_pinned,
             )
             return ReinterpretView(data=storage, layout=new_layout)
 
@@ -3014,6 +3021,7 @@
                 new_size,
                 new_stride,
                 old_layout.offset,
+                old_layout.is_pinned,
             )
             return ReinterpretView(data=storage, layout=new_layout)
 
@@ -3132,6 +3140,7 @@
                 new_size,
                 FlexibleLayout.contiguous_strides(new_size),
                 old_layout.offset,
+                old_layout.is_pinned,
             )
             return ReinterpretView(data=storage, layout=new_layout)
 
@@ -3366,6 +3375,7 @@
                 old_layout.size,
                 old_layout.stride,
                 old_layout.offset,
+                old_layout.is_pinned,
             )
             return ReinterpretView(data=storage, layout=new_layout)
         return DtypeView(data=x, target_dtype=new_dtype)
@@ -3473,6 +3483,7 @@
                 new_size,
                 new_stride,
                 old_layout.offset + old_layout.stride[dim] * start,
+                old_layout.is_pinned,
             )
             return ReinterpretView(data=storage, layout=new_layout)
 
@@ -3575,9 +3586,21 @@
     def storage_size(self) -> int:
         raise NotImplementedError(type(self).__name__)
 
+    def get_free_symbol_uses(
+        self, unbacked_only: bool = False
+    ) -> OrderedSet[sympy.Symbol]:
+        raise NotImplementedError(type(self).__name__)
+
 
 @ir_dataclass
 class Layout(OutputSpec):
+    """
+    Layout base class
+
+    Carries tensor meta-information including offset and
+    whether it is pinned.
+    """
+
     def __init__(
         self,
         device: torch.device,
@@ -3585,6 +3608,7 @@
         size: Sequence[Expr],
         stride: Optional[Sequence[Expr]] = None,
         offset: Expr = Integer(0),
+        is_pinned: bool = False,
     ) -> None:
         if stride is None:
             stride = FlexibleLayout.contiguous_strides(size)
@@ -3595,6 +3619,9 @@
         self.size = size
         self.stride = stride
         self.offset = offset
+        self.is_pinned = is_pinned
+        # is_pinned implies cpu
+        assert (not self.is_pinned) or (self.device.type == "cpu")
 
     def __str__(self) -> str:
         offset = ""
@@ -3602,9 +3629,12 @@
             offset = f", offset={self.offset}"
 
         device_index_str = "" if self.device.index is None else f":{self.device.index}"
+        is_pinned_str = ""
+        if self.is_pinned:
+            is_pinned_str = f", is_pinned={self.is_pinned}"
         return (
             f"{type(self).__name__}('{self.device.type}{device_index_str}', {self.dtype}, "
-            f"size={self.size}, stride={self.stride}{offset})"
+            f"size={self.size}, stride={self.stride}{offset}{is_pinned_str})"
         )
 
     __repr__ = __str__
@@ -3619,6 +3649,7 @@
                 convert_shape_to_symint(self.stride),
                 dtype=self.dtype,
                 device=self.device,
+                pin_memory=self.is_pinned,
             )
 
     def is_contiguous(self) -> bool:
@@ -3717,10 +3748,8 @@
         # do for dynamic shape.
         #
         # Skip padding the strides for dynamic shape for now.
-        if not all(
-            isinstance(s, (int, sympy.Integer))
-            for s in itertools.chain(in_strides, size)
-        ):
+        # If outermost dim is dynamic, stride still can be fully static
+        if not all(isinstance(s, (int, sympy.Integer)) for s in in_strides):
             return in_strides
 
         stride_order = get_stride_order(in_strides)
@@ -3735,11 +3764,11 @@
         for rank, idx in enumerate(fill_order[1:], start=1):
             prev_idx = fill_order[rank - 1]
             stride = new_strides[prev_idx] * size[prev_idx]
-
-            if stride > config.padding_stride_threshold and stride % align != 0:
-                stride = ceildiv(stride, align) * align
-                padded = True
-            new_strides[idx] = stride
+            if isinstance(stride, (int, sympy.Integer)):
+                if stride > config.padding_stride_threshold and stride % align != 0:
+                    stride = ceildiv(stride, align) * align
+                    padded = True
+                new_strides[idx] = stride
 
         if not padded:
             # Consider a tensor with shape [256, 1, 5, 5]
@@ -3770,6 +3799,7 @@
             self.size,
             self.stride,
             self.offset,
+            self.is_pinned,
         )
 
     def make_indexer(self) -> Callable[[Sequence[Expr]], Expr]:
@@ -3786,10 +3816,20 @@
             and self.size == other.size
             and self.stride == other.stride
             and self.offset == other.offset
+            and self.is_pinned == other.is_pinned
         )
 
     def storage_size(self) -> Expr:
         return compute_required_storage_length(self.size, self.stride, self.offset)  # type: ignore[arg-type]
+
+    def get_free_symbol_uses(
+        self, unbacked_only: bool = False
+    ) -> OrderedSet[sympy.Symbol]:
+        return (
+            get_free_symbols(self.size, unbacked_only)
+            | get_free_symbols(self.stride, unbacked_only)
+            | get_free_symbols(self.offset, unbacked_only)
+        )
 
 
 class FixedLayout(Layout):
@@ -3899,6 +3939,7 @@
             self.size,
             new_stride,
             self.offset,
+            self.is_pinned,
         )
 
     def as_exact_strides(
@@ -3914,6 +3955,7 @@
             self.size,
             new_stride,
             self.offset,
+            self.is_pinned,
         )
 
     def as_fill_order(self, order: Sequence[int]) -> FixedLayout:
@@ -3926,6 +3968,7 @@
             self.size,
             new_stride,
             self.offset,
+            self.is_pinned,
         )
 
     def as_same_order(self, stride: Sequence[_IntLike]) -> FixedLayout:
@@ -3938,6 +3981,7 @@
             self.size,
             new_stride,
             self.offset,
+            self.is_pinned,
         )
 
     def __init__(
@@ -3946,12 +3990,13 @@
         dtype: torch.dtype,
         size: Sequence[Expr],
         stride_order: Optional[Sequence[Union[int, Integer]]] = None,
+        is_pinned: bool = False,
     ) -> None:
         if stride_order:
             strides = FlexibleLayout.fill_ordered(size, stride_order)
         else:
             strides = FlexibleLayout.contiguous_strides(size)
-        super().__init__(device, dtype, size, strides)
+        super().__init__(device, dtype, size, strides, is_pinned=is_pinned)
 
 
 class NonOwningLayout(Layout):
@@ -3977,6 +4022,16 @@
         from .utils import ALIGNMENT
 
         return V.graph.sizevars.statically_known_multiple_of(offset, ALIGNMENT)
+
+    def get_free_symbol_uses(
+        self, unbacked_only: bool = False
+    ) -> OrderedSet[sympy.Symbol]:
+        assert isinstance(self.view, ReinterpretView)
+        box = self.view.data
+        assert isinstance(box, StorageBox), type(box)
+        input_buffer = box.data
+        assert isinstance(input_buffer, Buffer), type(box)
+        return input_buffer.layout.get_free_symbol_uses(unbacked_only)
 
 
 class CommBufferType(Enum):
@@ -4017,6 +4072,7 @@
             size=fixed.size,
             stride=fixed.stride,
             offset=fixed.offset,
+            is_pinned=fixed.is_pinned,
         )
         self.comm_buffer_type = comm_buffer_type
         self.group_name = group_name
@@ -4191,6 +4247,9 @@
     def get_storage_numel(self) -> int:
         return self.get_numel()
 
+    def get_is_pinned(self) -> bool:
+        return self.get_layout().is_pinned
+
     def freeze_layout(self) -> None:
         if isinstance(self.layout, Layout) and not isinstance(
             self.layout, NonOwningLayout
@@ -4357,6 +4416,10 @@
 
 @ir_dataclass(frozen=False)
 class ComputedBuffer(OperationBuffer):
+    """
+    Represents a buffer that is computed during kernel execution rather than being an input.
+    """
+
     data: Loops
 
     def get_computed_buffer_name(self) -> Optional[str]:
@@ -4412,21 +4475,20 @@
         # those symbols that establishes a dependency).  However, we haven't
         # started codegen yet so we can't directly reuse that logic.
         #
-        # For now, I'm just yoloing with the size of the buffer.  Not sure if
-        # it is enough.
-        #
         # One thing you might wonder is if this is enough for a ComputedBuffer
         # denoting a reduction over i0.  Empirically, it is enough, but for an
         # unusual reason: we only need accurate dependencies for item() call,
         # but it's impossible to end up with a reduction over i0 from an
         # item() call without a regular non-reduction buffer first.
-        return (
-            get_free_symbols(self.get_size(), unbacked_only)
-            | get_free_symbols(self.get_stride(), unbacked_only)
-            | get_free_symbols(self.get_offset(), unbacked_only)
-            | self.data.get_free_symbol_uses(unbacked_only)
-            | self.get_read_writes().get_free_symbol_uses(unbacked_only)
-        )
+        result = self.layout.get_free_symbol_uses(
+            unbacked_only
+        ) | self.data.get_free_symbol_uses(unbacked_only)
+
+        if self.has_store_function() and isinstance(
+            self.get_store_function(), LoopBody
+        ):
+            result |= self.get_read_writes().get_free_symbol_uses(unbacked_only)
+        return result
 
     def make_loader(self) -> Callable[[Sequence[Expr]], OpsValue]:
         if (
@@ -4437,6 +4499,9 @@
             # inline this op rather than generating ops.load()
             return self.data.make_loader()
         return super().make_loader()
+
+    def has_store_function(self) -> bool:
+        return isinstance(self.data, (Reduction, Scan, Sort, Pointwise))
 
     def get_store_function(self) -> Callable[..., None]:
         indexer = self.get_layout().as_fixed().make_indexer()
@@ -4887,9 +4952,13 @@
 
     def benchmark(self, *args: Any, out: torch.Tensor) -> float:
         algo = self.to_callable()
+        benchmark_configs = {
+            "warmup": autotune_warmup,
+            "rep": autotune_rep,
+        }
         if config.profile_bandwidth_with_do_bench_using_profiling:
-            return do_bench_using_profiling(lambda: algo(*args))
-        return benchmarker.benchmark(algo, args, {"out": out})
+            return do_bench_using_profiling(lambda: algo(*args), **benchmark_configs)
+        return benchmarker.benchmark(algo, args, {"out": out}, **benchmark_configs)
 
     def call_name(self) -> str:
         raise NotImplementedError
@@ -5172,6 +5241,18 @@
     def num_reads(self) -> int:
         return 1
 
+    def get_free_symbol_uses(
+        self, unbacked_only: bool = False
+    ) -> OrderedSet[sympy.Symbol]:
+        r = OrderedSet[sympy.Symbol]()
+        for inp in self.inputs:
+            if isinstance(inp, IRNode):
+                r |= inp.get_free_symbol_uses(unbacked_only)
+            else:
+                for inner_inp in inp:
+                    r |= inner_inp.get_free_symbol_uses(unbacked_only)
+        return r
+
 
 class NopKernel(InputsKernel):
     def is_no_op(self) -> bool:
@@ -5189,6 +5270,9 @@
 
     @classmethod
     def create(cls, inputs: Sequence[IRNode], dim: int) -> StorageBox:
+        """
+        Create the concat kernel from inputs
+        """
         device = inputs[0].get_device()
         dtype = inputs[0].get_dtype()
         new_size = list(inputs[0].get_size())
@@ -5242,6 +5326,10 @@
         ):
             output_stride = make_channels_last_strides_for(new_size)
 
+        is_pinned = all(
+            is_storage_and_layout(x) and x.get_layout().is_pinned for x in inputs
+        )
+
         assert device is not None
         concat_kernel = ConcatKernel(
             name=None,
@@ -5250,6 +5338,7 @@
                 dtype=dtype,
                 size=new_size,
                 stride=output_stride,
+                is_pinned=is_pinned,
             ),
             inputs=[],
         )
@@ -5325,6 +5414,11 @@
             and isinstance(src.data.layout, FlexibleLayout)
             and not isinstance(src.data, ExternKernelAlloc)
         )
+
+    def get_free_symbol_uses(
+        self, unbacked_only: bool = False
+    ) -> OrderedSet[sympy.Symbol]:
+        return NopKernel.get_free_symbol_uses(self, unbacked_only)
 
     @classmethod
     def realize_into(cls, src: IRNode, dst: IRNode) -> IRNode:
@@ -5733,6 +5827,7 @@
                 size=x.get_size(),
                 stride=strides,
                 offset=offset,
+                is_pinned=False,
             ),
         )
 
@@ -6224,7 +6319,7 @@
         maybe_get_symbols = (
             maybe_free_unbacked_symbols if unbacked_only else maybe_free_symbols
         )
-        r = OrderedSet[sympy.Symbol]()
+        r = InputsKernel.get_free_symbol_uses(self, unbacked_only)
         for arg in self.constant_args:
             r |= maybe_get_symbols(arg)
         for arg in self.kwargs.values():
@@ -7070,12 +7165,21 @@
         if x.get_size():
             # x.get_stride() may be unimplemented if x's size is empty
             stride = x.get_stride()
+        is_destination_pinned = (
+            x_device.type == "cuda" and device.type == "cpu" and non_blocking
+        )
+        is_source_pinned = (
+            x_device.type == "cpu" and device.type == "cuda" and non_blocking
+        )
+        if is_source_pinned and is_storage_and_layout(x):
+            x.get_layout().is_pinned = True
         return DeviceCopy(
             FixedLayout(
                 device,
                 x.get_dtype(),
                 x.get_size(),
                 stride,
+                is_pinned=is_destination_pinned,
             ),
             [cls.realize_input(x)],
             constant_args,
@@ -7644,11 +7748,18 @@
 
     @staticmethod
     def tensor_to_layout(output: torch.Tensor) -> FixedLayout:
+        is_pinned = False
+        try:
+            is_pinned = output.is_pinned()
+        except RuntimeError:
+            # dispatch not implemented
+            pass
         return FixedLayout(
             output.device,
             output.dtype,
             convert_shape_to_inductor(output.size()),
             convert_shape_to_inductor(output.stride()),
+            is_pinned=is_pinned,
         )
 
     @classmethod
@@ -8049,6 +8160,7 @@
                 device=device,
                 dtype=self.data.get_dtype(),
                 size=self.data.get_size(),
+                is_pinned=False,
             ),
             data=self.data,
         )
@@ -8229,6 +8341,7 @@
                         size=output.get_size(),
                         stride=output.get_stride(),
                         offset=output.get_layout().offset,
+                        is_pinned=output.get_layout().is_pinned,
                     ),
                     invoke_subgraph,  # type: ignore[has-type]
                     [(list, ind)],
@@ -8358,6 +8471,7 @@
                     size=[_maybe_expr(sz) for sz in merged_output.size()],
                     stride=[_maybe_expr(sz) for sz in merged_output.stride()],
                     offset=output.get_layout().offset,
+                    is_pinned=output.get_layout().is_pinned,
                 ),
                 conditional,
                 [(list, i)],
@@ -8572,33 +8686,6 @@
         )[3]
         mutated_idx_set = OrderedSet(mutated_idxs)
         mutated_inputs = [all_inputs[idx] for idx in mutated_idx_set]
-<<<<<<< HEAD
-        real_outputs = {
-            idx: out
-            for idx, out in enumerate(body_outputs)
-            if idx not in mutated_idx_set
-        }
-        real_outputs = [
-            MultiOutput(
-                FixedLayout(
-                    device=output.get_device(),  # type: ignore[arg-type]
-                    dtype=output.get_dtype(),
-                    size=output.get_size(),
-                    stride=output.get_stride(),
-                    offset=output.get_layout().offset,
-                ),
-                while_loop,
-                [(list, idx)],
-            )
-            for idx, output in real_outputs.items()
-        ]
-        while_loop.outputs = real_outputs
-        while_loop.mutation_outputs = [
-            MutationOutput(inp.layout, inp, while_loop)  # type: ignore[attr-defined, union-attr]
-            for inp in mutated_inputs
-        ]
-=======
->>>>>>> 95e456fc
 
         # Create all outputs first
         mutated_inputs_iter = iter(mutated_inputs)
@@ -8693,7 +8780,10 @@
 
 
 class NonTensorObj(IRNode):
-    pass
+    def get_free_symbol_uses(
+        self, unbacked_only: bool = False
+    ) -> OrderedSet[sympy.Symbol]:
+        return OrderedSet()
 
 
 @ir_dataclass
