from __future__ import annotations

import contextlib
import dataclasses
import functools
import itertools
import logging
import textwrap
import traceback
import typing
from contextlib import nullcontext
from enum import Enum
from functools import partial
from typing import (
    Any,
    Callable,
    ClassVar,
    ContextManager,
    Dict,
    Generator,
    Iterable,
    List,
    Literal,
    Optional,
    overload,
    Sequence,
    Set,
    Tuple,
    TYPE_CHECKING,
    TypeVar,
    Union,
)
from typing_extensions import assert_never, Never, TypeAlias
from unittest.mock import patch

import sympy
from sympy import Expr, Integer, Symbol

import torch._export.serde.schema as export_schema
import torch._logging
import torch.fx
import torch.utils._pytree as pytree
from torch._dynamo.device_interface import get_interface_for_device
from torch._dynamo.utils import identity
from torch._export.serde.serialize import GraphModuleSerializer
from torch._higher_order_ops.auto_functionalize import can_auto_functionalize
from torch._inductor import metrics
from torch._prims_common import (
    compute_required_storage_length,
    is_boolean_dtype,
    is_float_dtype,
    make_channels_last_strides_for,
    StrideType,
)
from torch._subclasses.fake_tensor import get_schema_info
from torch.fx.experimental.symbolic_shapes import (
    CallMethodKey,
    compute_unbacked_bindings,
    DivideByKey,
    free_unbacked_symbols,
    rebind_unbacked,
    resolve_unbacked_bindings,
    ShapeEnv,
    SymTypes,
)
from torch.utils._ordered_set import OrderedSet
from torch.utils._sympy.functions import CleanDiv, FloorDiv, ModularIndexing
from torch.utils._sympy.symbol import SymT

from . import config, dependencies
from .codegen.common import BackendFeature, index_prevent_reordering
from .dependencies import (
    Dep,
    extract_free_unbacked_symbols,
    extract_input_node_reduction_ranges,
    extract_read_writes,
    var_builder,
)
from .loop_body import LoopBody
from .ops_handler import OpCounterCSE, OpCountResult
from .runtime.benchmarking import benchmarker
from .runtime.hints import ReductionHint
from .utils import (
    argsort,
    argsort_sym,
    cache_on_self,
    ceildiv,
    convert_shape_to_inductor,
    convert_shape_to_symint,
    developer_warning,
    get_kernel_metadata,
    ir_dataclass,
    is_dynamic,
    is_gpu,
    sympy_dot,
    sympy_index_symbol,
    sympy_index_symbol_with_prefix,
    sympy_product,
    sympy_subs,
)
from .virtualized import ops, OpsValue, V


if TYPE_CHECKING:
    from torch.fx.node import Node

    from .codegen.cuda.cuda_template import CUDATemplate
    from .graph import GraphLowering
    from .utils import IndentedBuffer

else:
    CUDATemplate: TypeAlias = object


_T = TypeVar("_T")
_U = TypeVar("_U")
_V = TypeVar("_V")

_IntLike: TypeAlias = Union[int, Expr]
_NumLike: TypeAlias = Union[int, float, Expr]

log = logging.getLogger(__name__)
indent = functools.partial(textwrap.indent, prefix="  ")
aten = torch.ops.aten

""" [Note: Inductor IR]

Inductor's IR is produced by executing 'lowering' code (see lowering.py).  Each
lowering is registered to a particular aten operator, and expects inputs that
correspond to the aten schema.  However, in place of torch Tensor inputs, lowerings
expect Inductor TensorBox inputs.

TensorBox IR represents torch tensors.  Tensors are sometimes single objects owning
storage, and sometimes views of another Tensor's storage.  Mutating tensor operations
(such as add_()) affect the underlying storage and any associated views.  Other operations
(such as .t_()) update metadata about the current view but don't modify the underlying storage.

To model this in Inductor, the IR distinguishes between TensorBox, View, StorageBox and Buffer.

TensorBox is the top level IR construct that any lowering should produce and maps to a torch.Tensor
output from an operation.  But just as torch.Tensors take different forms, TensorBox IR can
reference View IR or directly reference StorageBox IRs.

Some Inductor lowerings produce new sets of 'Box'es, while others (such as .t() or other view ops)
may take an existing TensorBox and point it to a new underlying View IR.

Tensors that directly own storage are represented as a chain of:
TensorBox -> StorageBox -> Buffer
where Buffer is a simple (1D) allocation, and StorageBox introduces the concept of a Layout.

If you mutate the data of such a tensor, we swing the StorageBox pointer to point to a new buffer
(leaving the old buffer unmodified and functionalizing the operation).

Tensors backed by views add one more indirection to the IR.
TensorBox -> View -> StorageBox -> Buffer
In these cases, the underlying StorageBox/Buffer will be shared with the pre-view TensorBox.

Computation is represented by Operation nodes, with each operation producing 1
or more output Buffers. In the case of mutations, these will be new Buffers that have the
mutated buffer listed in its get_mutation_names().

It is also possible to have an InputBuffer for which there is no corresponding Operation,
e.g. it may be a graph input or compile time constant.

"""


_NodeOrNodes: TypeAlias = Union[
    int,
    "TensorBox",
    Dict[str, "TensorBox"],
    "Symbol",
    "IRNode",
    Sequence[
        Optional[Union[int, Dict[str, "TensorBox"], "TensorBox", "Symbol", "IRNode"]]
    ],
]


def validate_ir(node_or_nodes: Optional[_NodeOrNodes]) -> None:
    def _check_tensorbox(nodes: Optional[_NodeOrNodes]) -> None:
        # Could expand this to check deeper properties
        # (e.g. TensorBox points to View or StorageBox)
        if nodes is None:
            pass
        elif isinstance(nodes, (list, tuple)):
            for node in nodes:
                _check_tensorbox(node)
        elif isinstance(nodes, dict):
            for node in nodes.values():
                _check_tensorbox(node)
        else:
            assert isinstance(
                nodes,
                (
                    torch._inductor.ir.ExpandView,
                    DynamicScalar,
                    AssertScalar,
                    TensorBox,
                    sympy.logic.boolalg.Boolean,
                    Expr,
                    int,
                    EffectfulKernel,
                ),
            ), f"Found {type(nodes)}, which is not a supported top level IR node. See [Note: Inductor IR]"

    # Be picky about the accepted data structure (don't use pytree here)
    _check_tensorbox(node_or_nodes)


def ops_wrapper(name: str) -> Callable[..., OpsValue]:
    assert isinstance(name, str)

    def fn(*args: object, **kwargs: object) -> OpsValue:
        return getattr(ops, name)(*args, **kwargs)

    return fn


def inverse_reorder(order: Sequence[int]) -> Callable[[Sequence[_T]], Sequence[_T]]:
    inv_order = dict(zip(order, range(len(order))))

    def reindex(index: Sequence[_T]) -> Sequence[_T]:
        assert len(index) == len(inv_order)
        return [index[inv_order[i]] for i in range(len(index))]

    return reindex


def same_reorder(order: Sequence[int]) -> Callable[[Sequence[_T]], Sequence[_T]]:
    def reindex(index: Sequence[_T]) -> Sequence[_T]:
        assert len(index) == len(order)
        return [index[order[i]] for i in range(len(index))]

    return reindex


def fuse_reindexing(
    reindex1: Callable[[Sequence[_U]], Sequence[_V]],
    reindex2: Callable[[Sequence[_T]], Sequence[_U]],
) -> Callable[[Sequence[_T]], Sequence[_V]]:
    def reindex(index: Sequence[_T]) -> Sequence[_V]:
        return reindex1(reindex2(index))

    return reindex


NHWC_STRIDE_ORDER = [3, 0, 2, 1]
NHWDC_STRIDE_ORDER = [4, 0, 3, 2, 1]


def get_fill_order(
    seq: Sequence[Union[int, torch.SymInt, Expr]], shape_env: Optional[ShapeEnv] = None
) -> Sequence[int]:
    """
    Convert strides to fill order (argsort)
    """
    if shape_env is None:
        sorted_idx: Sequence[int] = argsort(seq)
    else:
        # argsort_sym handles unbacked symints (with the help of the shape_env)
        sorted_idx = argsort_sym(shape_env, seq)
    return sorted_idx


def stride_order2fill_order(order: Sequence[Union[int, Integer]]) -> Sequence[int]:
    """
    Convert stride order to fill order
    For channel last format,

    stride order = [3, 0, 2, 1] and fill order = [1, 3, 2, 0]
    """
    lookup = {pos: idx for idx, pos in enumerate(order)}
    fill_order = [lookup[i] for i in range(len(order))]
    return fill_order


def get_stride_order(
    seq: Sequence[Union[int, torch.SymInt, Expr]], shape_env: Optional[ShapeEnv] = None
) -> Sequence[int]:
    """
    Convert strides to stride order
    """
    sorted_idx: Sequence[int] = get_fill_order(seq, shape_env)
    out = [0 for _ in range(len(seq))]
    for i, elem in enumerate(sorted_idx):
        out[elem] = i
    return out


@overload
def ir_node_to_tensor(x: Literal[None], guard_shape: bool = True) -> None:
    ...


@overload
def ir_node_to_tensor(x: IRNode, guard_shape: bool = True) -> torch.Tensor:
    ...


def ir_node_to_tensor(
    x: Optional[IRNode], guard_shape: bool = True
) -> Optional[torch.Tensor]:
    if x is None:
        return None

    shape_fn: Callable[[Union[int, Expr]], Union[int, Expr]]
    if not guard_shape:
        shape_fn = V.graph.sizevars.size_hint
    else:
        shape_fn = identity
    size = [shape_fn(s) for s in x.get_size()]
    stride: StrideType
    if is_storage_and_layout(x):
        stride = [shape_fn(s) for s in x.get_layout().stride]
    else:
        stride = FlexibleLayout.contiguous_strides(size)
    dtype = x.get_dtype()
    device = x.get_device()
    size = convert_shape_to_symint(size)
    stride = convert_shape_to_symint(stride)
    with V.graph.sizevars.shape_env.suppress_guards():
        t = torch.empty_strided(
            size=size, stride=stride, dtype=dtype, device=device
        ).zero_()
    return t


def may_convert_to_optional(
    value: Optional[Sequence[_T]],
) -> Optional[Sequence[Optional[_T]]]:
    if isinstance(value, list) and not value:
        # [None] makes sure the cpp wrapper codegen will generate something like
        # {std::nullopt} instead of {}
        return [None]
    return value


def get_device_type(
    x: Union[IRNode, OutputSpec, torch.device, None, str]
) -> Optional[str]:
    if isinstance(x, str) or x is None:
        return x
    elif isinstance(x, torch.device):
        return x.type
    elif isinstance(x, (IRNode, OutputSpec)):
        return get_device_type(x.get_device())
    assert_never(f"get_device_type({x}: {type(x).__name__})")


def is_triton(x: Union[IRNode, torch.device, None, str]) -> bool:
    return is_gpu(get_device_type(x))


def is_cpu(x: Union[IRNode, torch.device, None, str]) -> bool:
    return get_device_type(x) == "cpu"


class IRNode:
    _current_origins: ClassVar[OrderedSet[Any]] = OrderedSet()

    # NB: These are kinda weird,
    origins: OrderedSet[Any] = dataclasses.field(init=False)
    traceback: Optional[List[str]] = dataclasses.field(init=False)
    origin_node: Optional[torch.fx.Node] = dataclasses.field(init=False)

    @staticmethod
    @contextlib.contextmanager
    def current_origins(origins: OrderedSet[Node]) -> Generator[None, None, None]:
        old = IRNode._current_origins
        IRNode._current_origins = old | origins
        try:
            yield
        finally:
            IRNode._current_origins = old

    def _post_init_setattr(self, attr: str, value: Any) -> None:
        # Intended for use in __post_init__ for enforcing an invariant on a dataclass
        # If you must, can also be used for setting provenance info
        # We would like to try and minimize these usages though
        object.__setattr__(self, attr, value)

    def __post_init__(self) -> None:
        self._post_init_setattr("origins", OrderedSet(self._current_origins))
        self._post_init_setattr(
            "traceback", traceback.format_stack() if config.debug_ir_traceback else None
        )
        self._post_init_setattr("origin_node", None)

    def get_read_names(self) -> OrderedSet[str]:
        return OrderedSet(dep.name for dep in self.get_reads())

    def get_traceback(self) -> Optional[List[str]]:
        return self.traceback

    def get_origin_node(self) -> Optional[torch.fx.Node]:
        return self.origin_node

    def get_defining_op(self) -> Optional[Operation]:
        return None

    def common_repr(self, shorten: bool = True) -> Sequence[str]:
        origins = f"origins={getattr(self, 'origins', '')}"
        if shorten and len(origins) > 64:
            # this can get *very* long
            origins = f"{origins[:61]}..."
        return [origins]

    def str_helper(
        self, lines: Sequence[object], shorten: bool = True, multiline: bool = True
    ) -> str:
        lines = list(lines) + list(self.common_repr(shorten))
        lines = list(map(str, lines))
        if multiline:
            new_lines = indent(",\n".join(lines))
            return f"{type(self).__name__}(\n{new_lines}\n)"
        else:
            return f"{type(self).__name__}({lines})"

    def get_dtype(self) -> torch.dtype:
        return self.dtype

    def maybe_get_dtype(self) -> Optional[torch.dtype]:
        try:
            return self.get_dtype()
        except NotImplementedError:
            return None

    def get_layout(self) -> Layout:
        raise NotImplementedError(f"get_layout() is not implemented by {type(self)}!")

    def maybe_get_layout(self) -> Optional[Layout]:
        try:
            return self.get_layout()
        except NotImplementedError:
            return None

    def get_output_spec(self) -> OutputSpec:
        return self.get_layout()

    def maybe_get_output_spec(self) -> Optional[OutputSpec]:
        try:
            return self.get_output_spec()
        except NotImplementedError:
            return None

    def has_tensor_output(self) -> bool:
        """True for single tensor output (excludes MultiOutput)"""
        return isinstance(self.maybe_get_output_spec(), Layout)

    def get_size(self) -> Sequence[Expr]:
        raise NotImplementedError(f"get_size() is not implemented by {type(self)}!")

    def maybe_get_size(self) -> Optional[Sequence[_IntLike]]:
        try:
            return self.get_size()
        except NotImplementedError:
            return None

    @property
    def shape(self) -> Union[_IntLike, sympy.Rel, Sequence[_IntLike]]:
        return self.get_size()

    def get_numel(self) -> Expr:
        return sympy_product(self.get_size())

    def is_zero_elements(self) -> bool:
        return V.graph.sizevars.is_expr_static_and_true(sympy.Eq(self.get_numel(), 0))

    def realize(self) -> Optional[str]:
        """
        If the IRNode refers to data which has not been materialized (e.g.,
        it is a Pointwise/Reduction that could potentially have more
        compute fused into it), realize the IRNode into physical memory,
        ending the possibility of fusing into it, but allowing, e.g., multiple
        users to access the data without having to recompute.

        Check StorageBox.realize for a particularly notable implementation.

        TODO(ezyang): I think, in principle, every IRNode should have an
        implementation of this, and most of the time no-op is OK, but you
        really do have to audit each IRNode for this, so for now, raise
        an error if it's not implemented.  Note that some code in graph.py
        will catch this thrown error and suppress it with a warning.
        """
        raise NotImplementedError(f"realize NYI on {type(self)}")

    def codegen_reference(self, writer: Optional[IndentedBuffer] = None) -> str:
        raise NotImplementedError(f"codegen_reference NYI on {type(self)}")

    def get_device(self) -> Optional[torch.device]:
        return None

    def get_device_or_error(self) -> torch.device:
        device = self.get_device()
        assert device is not None
        return device

    def has_exceeded_max_reads(self) -> bool:
        return False

    def make_loader(self) -> Callable[[Sequence[Expr]], OpsValue]:
        raise NotImplementedError(type(self).__name__)

    def make_indexer(self) -> Callable[[Sequence[Expr]], Expr]:
        raise NotImplementedError(type(self).__name__)

    def get_stride(self) -> Sequence[_IntLike]:
        raise NotImplementedError(type(self).__name__)

    def maybe_get_stride(self) -> Optional[Sequence[_IntLike]]:
        try:
            return self.get_stride()
        except NotImplementedError:
            return None

    def get_name(self) -> str:
        raise NotImplementedError(type(self).__name__)

    def maybe_get_name(self) -> Optional[str]:
        try:
            return self.get_name()
        except NotImplementedError:
            return None

    def has_large_inner_fn(self, threshold: Optional[int] = None) -> bool:
        return False

    def mark_reuse(self, users: int) -> None:
        pass

    def realize_hint(self) -> None:
        pass

    def unwrap_view(self) -> IRNode:
        raise NotImplementedError(type(self).__name__)

    def freeze_layout(self) -> None:
        raise NotImplementedError(type(self).__name__)

    def freeze_layout_with_stride_order(
        self, order: List[int], allow_padding: bool = False
    ) -> None:
        raise NotImplementedError(type(self).__name__)

    def freeze_layout_with_fill_order(self, order: List[int]) -> None:
        raise NotImplementedError(type(self).__name__)

    def freeze_layout_with_same_order(self, stride: List[_IntLike]) -> None:
        raise NotImplementedError(type(self).__name__)

    def freeze_layout_with_exact_strides(
        self, exact_strides: List[_IntLike], allow_padding: bool = False
    ) -> None:
        raise NotImplementedError(type(self).__name__)

    def get_read_writes(self) -> dependencies.ReadWrites:
        raise NotImplementedError(type(self).__name__)

    def get_reads(self) -> OrderedSet[Dep]:
        return self.get_read_writes().reads

    def num_reads(self) -> int:
        return len(self.get_reads())

    def get_storage_numel(self) -> _IntLike:
        raise NotImplementedError(type(self).__name__)

    def get_unbacked_symbol_uses(self) -> OrderedSet[Symbol]:
        raise NotImplementedError(type(self).__name__)

    def get_reduction_type(self) -> Optional[str]:
        raise NotImplementedError(type(self).__name__)

    def get_reduction_size(self) -> Sequence[sympy.Expr]:
        raise NotImplementedError(type(self).__name__)

    def is_extern(self) -> bool:
        return False

    def is_no_op(self) -> bool:
        return False

    def constant_to_device(self, device: torch.device) -> IRNode:
        raise NotImplementedError(type(self).__name__)

    def get_mutation_names(self) -> Sequence[str]:
        raise NotImplementedError(type(self).__name__)

    def get_operation_name(self) -> str:
        raise NotImplementedError(type(self).__name__)

    def get_inputs_that_alias_output(self) -> Sequence[str]:
        raise NotImplementedError(type(self).__name__)

    if TYPE_CHECKING:

        @property
        def dtype(self) -> torch.dtype:
            ...


@ir_dataclass(frozen=False)
class Operation:
    def __post_init__(self) -> None:
        self.operation_name: Optional[str] = None

    def get_device(self) -> Optional[torch.device]:
        raise NotImplementedError

    def get_origin_node(self) -> Optional[torch.fx.Node]:
        assert hasattr(self, "origin_node")
        return self.origin_node

    def get_origins(self) -> OrderedSet[Any]:
        assert hasattr(self, "origins")
        return self.origins

    def get_operation_name(self) -> str:
        assert self.operation_name is not None
        return self.operation_name

    def is_extern(self) -> bool:
        return False

    def is_no_op(self) -> bool:
        return False

    def get_read_writes(self) -> dependencies.ReadWrites:
        raise NotImplementedError

    def is_user_of(self, name: str) -> bool:
        return name in self.get_read_names()

    def get_read_names(self) -> OrderedSet[str]:
        return OrderedSet(dep.name for dep in self.get_reads())

    def get_reads(self) -> OrderedSet[Dep]:
        return self.get_read_writes().reads

    def get_outputs(self) -> List[Buffer]:
        raise NotImplementedError

    def get_unbacked_symbol_defs(self) -> OrderedSet[sympy.Symbol]:
        return OrderedSet()

    def get_unbacked_symbol_uses(self) -> OrderedSet[sympy.Symbol]:
        """
        Returns the unbacked symbols which are required to be in scope in
        order to successfully perform codegen for this buffer.  For example,
        a buffer that corresponds to an extern kernel call that takes i0 as
        an argument would return {i0} here.  This is used to generate necessary
        dependencies that ensure we actually bind i0 in codegen before you
        try to use it.

        Note that this is NOT transitive; in particular, if this buffer takes
        in as input another buffer with dynamic shape (e.g., (i0,)), we will
        not report it here, because you will already have a dependency
        on that buffer, which will eventually have a dependency on i0 if
        necessary.
        """
        return OrderedSet()

    def get_workspace_size(self) -> int:
        """
        Gets extra global memory size needed by this buffer.
        Some algorithms (e.g. group gemm) may require extra global memory in the generated code.
        """
        return 0


@ir_dataclass
class Loops(IRNode):
    device: torch.device
    dtype: torch.dtype
    inner_fn: Callable[..., Any]
    ranges: Sequence[_IntLike]

    def get_unbacked_symbol_uses(self) -> OrderedSet[Symbol]:
        return OrderedSet().union(
            *(free_unbacked_symbols(e) for e in self.ranges),
            self.inner_fn_free_unbacked_symbols(),
        )

    def _to_str(self, names: Sequence[str]) -> str:
        return self.str_helper(
            [
                f"'{self.device.type}'",
                str(self.dtype),
                self.inner_fn_str(),
            ]
            + [f"{name}={getattr(self, name)}" for name in names]
            + [f"origin_node={self.origin_node!r}"]
        )

    def __post_init__(self) -> None:
        super().__post_init__()

    def __str__(self) -> str:
        return self._to_str(("ranges",))

    __repr__ = __str__

    def get_device(self) -> Optional[torch.device]:
        return self.device

    def get_origin_node(self) -> Optional[torch.fx.Node]:
        return self.origin_node

    def get_size(self) -> Sequence[Expr]:
        return self.ranges

    def get_pointwise_size(self) -> Sequence[Expr]:
        return self.ranges

    @classmethod
    def create(cls, *args: Any, **kwargs: Any) -> TensorBox:
        origin_node = kwargs.pop("origin_node", None)
        tb = kwargs.pop("traceback", None)
        # if "origin_node" in kwargs:
        #     breakpoint()
        r = cls(*args, **kwargs)
        # Need to explicitly set origin_node here to propagate it down.
        # todo(chilli): I think it would be better for IRNode to directly set
        # origin_node
        r._post_init_setattr("origin_node", origin_node)
        r._post_init_setattr("traceback", tb or r.traceback)
        return TensorBox.create(r)

    @staticmethod
    def _index(ranges: Sequence[_IntLike], prefix: SymT = SymT.INDEX) -> Sequence[Expr]:
        return [
            sympy.S.Zero if s == 1 else sympy_index_symbol_with_prefix(prefix, n)
            for n, s in enumerate(ranges)
        ]

    @cache_on_self
    def inner_fn_opcount(self) -> OpCountResult:
        opcounter = OpCounterCSE(V.MockHandler())
        with V.set_ops_handler(opcounter), patch.object(
            FlexibleLayout, "allow_indexing", True
        ):
            self.inner_fn(*self.inner_fn_args())
            return opcounter.getvalue()

    def inner_fn_args(self) -> Sequence[Sequence[_IntLike]]:
        return (self._index(self.ranges),)

    @cache_on_self
    def inner_fn_str(self) -> str:
        return V.KernelFormatterHandler.ir_to_string(
            self.inner_fn, *self.inner_fn_args()
        )

    def has_large_inner_fn(self, threshold: Optional[int] = None) -> bool:
        if threshold is None:
            threshold = 0
        threshold = max(threshold, config.realize_opcount_threshold)
        return self.inner_fn_opcount().num_ops > threshold

    def inner_fn_free_unbacked_symbols(self) -> Set[Symbol]:
        index = self._index(self.ranges)
        return extract_free_unbacked_symbols(self.inner_fn, index)

    def get_reads(self) -> OrderedSet[Dep]:
        with patch.object(FlexibleLayout, "allow_indexing", True):
            if self.get_reduction_type():
                return extract_read_writes(
                    self.make_loader(),
                    self.get_size(),
                    self.get_reduction_size(),
                ).reads
            else:
                return extract_read_writes(
                    self.make_loader(),
                    self.get_size(),
                ).reads

    def get_read_names(self) -> OrderedSet[str]:
        return OrderedSet(self.inner_fn_opcount().read_buffers)

    def num_reads(self) -> int:
        return len(self.inner_fn_opcount().read_buffers)

    def get_reduction_size(self) -> Sequence[sympy.Expr]:
        raise NotImplementedError(
            f"get_reduction_size() is not implemented by {type(self)}!"
        )

    def get_reduction_type(self) -> Optional[str]:
        raise NotImplementedError(
            f"get_reduction_type() is not implemented by {type(self)}!"
        )

    def constant_to_device(self, device: torch.device) -> IRNode:
        raise NotImplementedError(
            f"constant_to_device() is not implemented by {type(self)}!"
        )


def nop_loader_fn(idx: Union[Expr, Sequence[Expr]], *, dtype: torch.dtype) -> OpsValue:
    if dtype.is_floating_point:
        return ops.constant(float("nan"), dtype)
    else:
        return ops.constant(0, dtype)


@ir_dataclass
class Pointwise(Loops):
    def make_loader(self) -> Callable[[Sequence[Expr]], OpsValue]:
        # Make zero-element loops into a no-op
        if self.is_zero_elements():
            return partial(nop_loader_fn, dtype=self.dtype)

        return self.inner_fn

    def get_reduction_size(self) -> Sequence[sympy.Expr]:
        return []

    def get_reduction_type(self) -> Optional[str]:
        return None

    def store_output(
        self,
        output_name: Optional[str],
        indexer: Callable[[Sequence[Expr]], Never],
        vars: Sequence[Expr],
    ) -> OpsValue:
        loader = self.make_loader()
        return ops.store(output_name, indexer(vars), loader(vars))

    def constant_to_device(self, device: torch.device) -> IRNode:
        """Move this to a given device. Requires that all reads are to constants."""
        loader = self.make_loader()
        loader = patch.object(ConstantBuffer, "override_device", device)(loader)
        return Pointwise(
            device=device, dtype=self.dtype, inner_fn=loader, ranges=self.ranges
        )


@ir_dataclass
class Scatter(Pointwise):
    output_indexer: Callable[[Sequence[Expr]], Expr]
    scatter_mode: Optional[str] = None

    def constant_to_device(self, device: torch.device) -> IRNode:
        """Move this to a given device. Requires that all reads are to constants."""
        loader = self.make_loader()
        loader = patch.object(ConstantBuffer, "override_device", device)(loader)
        return Scatter(
            device=device,
            dtype=self.dtype,
            inner_fn=loader,
            ranges=self.ranges,
            output_indexer=self.output_indexer,
            scatter_mode=self.scatter_mode,
        )

    def store_output(
        self,
        output_name: Optional[str],
        indexer: Callable[[Sequence[Expr]], Never],
        vars: Sequence[Expr],
    ) -> OpsValue:
        loader = self.make_loader()
        return ops.store(
            output_name,
            indexer(self.output_indexer(vars)),
            loader(vars),
            mode=self.scatter_mode,
        )


REDUCTION_COMBINE_FN: Dict[str, Callable[..., OpsValue]] = {
    "any": ops_wrapper("logical_or"),
    "max": ops_wrapper("maximum"),
    "min": ops_wrapper("minimum"),
    "prod": ops_wrapper("mul"),
    "sum": ops_wrapper("add"),
    "xor_sum": ops_wrapper("bitwise_xor"),
}


def get_reduction_combine_fn(
    reduction_type: str, dtype: torch.dtype, arg_break_ties_left: bool = True
) -> Callable[..., object]:
    if reduction_type in REDUCTION_COMBINE_FN:
        return REDUCTION_COMBINE_FN[reduction_type]

    elif reduction_type in ("argmax", "argmin"):

        def argmax_combine_fn(
            a: Tuple[object, object], b: Tuple[object, object]
        ) -> Tuple[OpsValue, OpsValue]:
            a_value, a_index = a
            b_value, b_index = b

            if reduction_type == "argmin":
                mask = ops.lt(a_value, b_value)
            else:
                mask = ops.gt(a_value, b_value)

            equal = ops.eq(a_value, b_value)
            if is_float_dtype(dtype):
                a_isnan = ops.ne(a_value, a_value)
                b_isnan = ops.ne(b_value, b_value)
                mask = ops.logical_or(mask, ops.gt(a_isnan, b_isnan))
                equal = ops.logical_or(equal, ops.logical_and(a_isnan, b_isnan))

            tie = (
                ops.lt(a_index, b_index)
                if arg_break_ties_left
                else ops.gt(a_index, b_index)
            )
            mask = ops.logical_or(mask, ops.logical_and(equal, tie))
            return (
                ops.where(mask, a_value, b_value),
                ops.where(mask, a_index, b_index),
            )

        return argmax_combine_fn

    elif reduction_type == "welford_combine":

        def welford_combine_fn(
            a: Tuple[OpsValue, OpsValue, OpsValue],
            b: Tuple[OpsValue, OpsValue, OpsValue],
        ) -> Tuple[OpsValue, OpsValue, OpsValue]:
            a_mean, a_m2, a_weight = a
            b_mean, b_m2, b_weight = b

            delta = b_mean - a_mean
            new_weight = a_weight + b_weight
            w2_over_w = b_weight / new_weight
            return (
                a_mean + delta * w2_over_w,
                a_m2 + b_m2 + delta * delta * a_weight * w2_over_w,
                new_weight,
            )

        return welford_combine_fn

    else:
        raise NotImplementedError(f"unknown reduction_type={reduction_type}")


def significant_strides_equal(
    strides1: Sequence[_IntLike], strides2: Sequence[_IntLike], size: Sequence[_IntLike]
) -> bool:
    """
    Returns true if the strides are equal, ignoring dimensions of size 1 .
    """
    non_1_indices = [
        i
        for i, dim in enumerate(size)
        if V.graph.sizevars.size_hint(dim, fallback=2) != 1
    ]
    strides1 = [V.graph.sizevars.size_hint(strides1[i]) for i in non_1_indices]
    strides2 = [V.graph.sizevars.size_hint(strides2[i]) for i in non_1_indices]
    return strides1 == strides2


@ir_dataclass
class Reduction(Loops):
    reduction_ranges: Sequence[_IntLike]
    reduction_type: str
    # self.dtype represents the dst dtype
    src_dtype: torch.dtype
    reduction_hint: ReductionHint

    def __str__(self) -> str:
        return self._to_str(("ranges", "reduction_ranges", "reduction_type"))

    __repr__ = __str__

    def get_unbacked_symbol_uses(self) -> OrderedSet[Symbol]:
        return super().get_unbacked_symbol_uses() | OrderedSet().union(
            *(free_unbacked_symbols(e) for e in self.reduction_ranges)
        )

    def get_reduction_size(self) -> Sequence[sympy.Expr]:
        return self.reduction_ranges

    def get_reduction_type(self) -> Optional[str]:
        return self.reduction_type

    def store_reduction(
        self,
        output_name: Optional[str],
        indexer: Callable[[Sequence[Expr]], Never],
        vars: Sequence[Expr],
        reduction_vars: Sequence[Symbol],
    ) -> OpsValue:
        value = ops.reduction(
            self.dtype,
            self.src_dtype,
            self.reduction_type,
            self.inner_fn(vars, reduction_vars),
        )
        return ops.store_reduction(output_name, indexer(vars), value)

    def index_length(self) -> int:
        return len(self.ranges) + len(self.reduction_ranges)

    def inner_fn_args(self) -> Sequence[Sequence[Expr]]:
        index = self._index(self.ranges)
        rindex = self._index(self.reduction_ranges, SymT.RINDEX)
        return (index, rindex)

    def inner_fn_free_unbacked_symbols(self) -> Set[Symbol]:
        index = self._index(self.ranges)
        rindex = self._index(self.reduction_ranges, SymT.RINDEX)
        return extract_free_unbacked_symbols(self.inner_fn, index, rindex)

    def constant_to_device(self, device: torch.device) -> IRNode:
        """Move this to a given device. Requires that all reads are to constants."""
        loader = self.make_loader()
        loader = patch.object(ConstantBuffer, "override_device", device)(loader)
        return Reduction(
            device=device,
            dtype=self.dtype,
            inner_fn=loader,
            ranges=self.ranges,
            reduction_ranges=self.reduction_ranges,
            reduction_type=self.reduction_type,
            src_dtype=self.src_dtype,
            reduction_hint=ReductionHint.DEFAULT,
        )

    @staticmethod
    def num_splits(
        device: torch.device,
        dst_dtype: torch.dtype,
        src_dtype: torch.dtype,
        inner_fn: Callable[..., OpsValue],
        ranges: Sequence[_IntLike],
        reduction_ranges: Sequence[_IntLike],
        reduction_type: str,
        reduction_numel: Expr,
        input_node: Optional[IRNode] = None,
    ) -> Tuple[ReductionHint, _IntLike]:
        def _is_static(x: object) -> bool:
            return isinstance(x, (int, Integer))

        reduction_numel_hint = V.graph.sizevars.symbolic_hint(reduction_numel)
        numel_hint = V.graph.sizevars.symbolic_hint(sympy_product(ranges))

        should_split = reduction_type == "scan" or (
            not V.graph.has_feature(device, BackendFeature.REDUCE_TO_SINGLE_ELEMENT)
            and reduction_type
            not in (
                "argmax",
                "argmin",
            )
            and config.split_reductions
        )
        if not (_is_static(reduction_numel_hint) and _is_static(numel_hint)):
            # We don't support unbacked symints
            return ReductionHint.DEFAULT, 1

        dtype = get_device_type(device)
        assert dtype is not None
        device_interface = get_interface_for_device(dtype)
        device_properties = device_interface.Worker.get_device_properties(device)
        if get_device_type(device) == "xpu":
            num_sm = device_properties.gpu_subslice_count
        else:
            # default is cuda behavior
            num_sm = device_properties.multi_processor_count

        min_elements_per_thread = 32
        max_elements_per_thread = 512
        threads_per_sm = 2048
        min_elements_per_device = min_elements_per_thread * num_sm * threads_per_sm
        max_elements_per_device = max_elements_per_thread * num_sm * threads_per_sm

        def inner_reduction_splits(reduction_numel_hint: int, numel_hint: int) -> int:
            if not should_split:
                return 1
            # do heuristics that's close to eager mode for split inner reduction
            # we leak reduction autotune configs here, and will need to refactor to avoid this later
            num_warps = 8
            num_threads = 32 * num_warps
            if numel_hint >= 2 * num_sm:  # don't split if there are enough outputs
                return 1
            if reduction_numel_hint <= 8192:
                return 1
            if reduction_numel_hint * numel_hint <= min_elements_per_device:
                split_size = min_elements_per_thread
            elif reduction_numel_hint * numel_hint < max_elements_per_device:
                target_blocks = num_sm * threads_per_sm // (2 * num_threads)
                blocks_per_output = (target_blocks + numel_hint - 1) // numel_hint
                tmp_split_size = (
                    reduction_numel_hint + num_threads * blocks_per_output - 1
                ) // (num_threads * blocks_per_output)
                divisors = sympy.divisors(reduction_numel_hint)
                closest = min(divisors, key=lambda x: abs(x - tmp_split_size))
                if abs(closest - tmp_split_size) < 30:
                    # prefer even splits, but never smalle than min_elements_per_thread
                    split_size = max(closest, min_elements_per_thread)
                else:
                    split_size = tmp_split_size
            else:
                divisors = sympy.divisors(reduction_numel_hint)
                closest = min(divisors, key=lambda x: abs(x - max_elements_per_thread))
                if abs(closest - max_elements_per_thread) < 50:
                    # prefer even splits
                    split_size = closest
                else:
                    split_size = max_elements_per_thread
            return (reduction_numel_hint + split_size * num_threads - 1) // (
                split_size * num_threads
            )

        def outer_reduction_splits(reduction_numel_hint: int, numel_hint: int) -> int:
            if not should_split:
                return 1
            # TODO the best heuristic currently has XBLOCK (corresponding to numel_hint) 128
            # extend to even smaller number of outputs
            num_warps = 8
            num_threads = num_warps * 32
            rvals_per_thread = 4  # comes from heuristics, refactor to not leak here
            xvals_per_block = 128
            xblocks = (numel_hint + xvals_per_block - 1) // xvals_per_block
            if reduction_numel_hint * numel_hint < min_elements_per_device:
                split_size = min_elements_per_thread
            elif reduction_numel_hint * numel_hint < max_elements_per_device:
                target_blocks = num_sm * threads_per_sm // (num_threads)
                target_blocks = (target_blocks + xblocks - 1) // xblocks
                tmp_split_size = (
                    reduction_numel_hint + rvals_per_thread * target_blocks - 1
                ) // (rvals_per_thread * target_blocks)
                divisors = sympy.divisors(reduction_numel_hint)
                closest = min(divisors, key=lambda x: abs(x - tmp_split_size))
                if abs(tmp_split_size - closest) < 20:
                    split_size = max(closest, min_elements_per_thread)
                else:
                    split_size = tmp_split_size
            else:
                divisors = sympy.divisors(reduction_numel_hint)
                closest = min(divisors, key=lambda x: abs(x - max_elements_per_thread))
                if abs(closest - max_elements_per_thread) < 50:
                    # prefer even splits
                    split_size = closest
                else:
                    split_size = max_elements_per_thread

            return (reduction_numel_hint + rvals_per_thread * split_size - 1) // (
                rvals_per_thread * split_size
            )

        # easy cases
        if numel_hint == 1:
            split = inner_reduction_splits(reduction_numel_hint, numel_hint)
            if split == 1:
                # No need to split.
                return ReductionHint.INNER, split
            if input_node is not None and isinstance(input_node, TensorBox):
                new_ranges, new_reduction_ranges = extract_input_node_reduction_ranges(
                    input_node
                )
                if new_ranges is not None and new_reduction_ranges is not None:
                    extracted_numel_hint = V.graph.sizevars.symbolic_hint(
                        sympy_product(new_ranges + new_reduction_ranges)
                    )
                    if reduction_numel_hint == extracted_numel_hint:
                        log.debug(
                            "Use previous IRNode's range and reduction_ranges instead of split. "
                            "current ranges: %s, current reduction ranges: %s, current split: %d, "
                            "new ranges: %s, new reduction ranges: %s",
                            ranges,
                            reduction_ranges,
                            split,
                            new_ranges,
                            new_reduction_ranges,
                        )
                        # If the input_node or its dependent nodes are also Reduction nodes,
                        # use reduction_sizes of this node or its dependent nodes directly.
                        return ReductionHint.INNER, -1
            return ReductionHint.INNER, split
        if (
            reduction_numel_hint <= min_elements_per_thread
            or numel_hint >= num_sm * 2 * 32
        ):
            return ReductionHint.DEFAULT, 1

        r = Reduction(
            device=device,
            dtype=dst_dtype,
            inner_fn=inner_fn,
            ranges=ranges,
            reduction_ranges=reduction_ranges,
            reduction_type=reduction_type,
            src_dtype=src_dtype,
            reduction_hint=ReductionHint.DEFAULT,
        )

        def get_read_indices(r: Reduction) -> Tuple[Sequence[Expr], bool]:
            cb = ComputedBuffer(
                name=None,
                layout=FlexibleLayout(
                    device=r.get_device(),
                    dtype=r.get_dtype(),
                    size=r.get_size(),
                ),
                data=r,
            )
            read_writes = cb.get_read_writes()
            # try finding the full size producer
            # TODO this will fail for something like ((1, N) * (N, 1)).sum()
            # this would also possibly be wrong for producers with the different contiguity but we hope those cases are rare
            assert read_writes.range_vars is not None
            range_vars = [
                r
                for r in read_writes.range_vars
                if isinstance(r, Expr) and not isinstance(r, sympy.Number)
            ]
            indices = []
            changed = False
            for md in sorted(read_writes.reads, key=lambda x: x.name):
                if all(r in md.index.free_symbols for r in range_vars):
                    indices.append(md.index)
                    if md.name in V.graph.name_to_buffer:
                        buf = V.graph.name_to_buffer[md.name]
                        original_stride = getattr(buf.layout, "stride", None)
                        buf.decide_layout()
                        if getattr(buf.layout, "stride", None) != original_stride:
                            changed = True
            return indices, changed

        indices, changed = get_read_indices(r)
        if changed:
            indices, _ = get_read_indices(r)

        if len(indices) == 0:
            # TODO determine splits when all inputs are broadcast
            return ReductionHint.DEFAULT, 1

        (_, reduction_vars), ranges1 = dependencies.index_vars_squeeze(
            r.get_size(), r.get_reduction_size()
        )
        num_outer = 0
        num_inner = 0
        for i in indices:
            j = V.graph.sizevars.simplify_with_ranges(i, ranges1)
            strides = V.graph.sizevars.stride_hints(j, reduction_vars, ranges1.keys())
            outer = all(s > 1 for s in strides)
            if outer:
                num_outer += 1
            else:
                num_inner += 1
        if num_inner > num_outer:
            return ReductionHint.INNER, inner_reduction_splits(
                reduction_numel_hint, numel_hint
            )
        else:
            return ReductionHint.OUTER, outer_reduction_splits(
                reduction_numel_hint, numel_hint
            )

    @staticmethod
    def _unroll_reduction_fn(
        inner_fn: Callable[[Sequence[_IntLike], Sequence[_IntLike]], OpsValue],
        reduction_ranges: Sequence[_IntLike],
        reduction_type: str,
        src_dtype: torch.dtype,
    ) -> Callable[[Sequence[_IntLike]], OpsValue]:
        """Convert inner_fn from a reduction to an pointwise"""
        reduction_ranges = [
            V.graph.sizevars.evaluate_static_shape(x) for x in reduction_ranges
        ]

        combine_fn = get_reduction_combine_fn(reduction_type, src_dtype)

        def fn(index: Sequence[_IntLike]) -> Any:
            return functools.reduce(
                combine_fn,
                (
                    value_fn(index, rindex)
                    for rindex in itertools.product(
                        *[range(x) for x in reduction_ranges]
                    )
                ),
            )

        value_fn: Callable[[Sequence[_IntLike], Sequence[_IntLike]], Any]
        if reduction_type in ("argmin", "argmax"):
            flatten_index = FixedLayout(
                None,  # type: ignore[arg-type]
                None,  # type: ignore[arg-type]
                reduction_ranges,
                FlexibleLayout.contiguous_strides(reduction_ranges),
            ).make_indexer()

            def value_fn(
                index: Sequence[_IntLike], rindex: Sequence[_IntLike]
            ) -> Tuple[OpsValue, OpsValue]:
                rindex = [sympy.expand(i) for i in rindex]
                return (
                    inner_fn(index, rindex),
                    ops.index_expr(flatten_index(rindex), torch.int64),
                )

            return lambda index: fn(index)[1]
        else:
            value_fn = inner_fn
            return fn

    @classmethod
    def create(
        cls,
        device: torch.device,
        dst_dtype: torch.dtype,
        src_dtype: torch.dtype,
        inner_fn: Callable[..., Any],
        ranges: Sequence[Expr],
        reduction_ranges: Sequence[Expr],
        reduction_type: str,
        reduction_hint: ReductionHint = ReductionHint.DEFAULT,
        input_node: Optional[IRNode] = None,
    ) -> TensorBox:
        reduction_numel = V.graph.sizevars.simplify(sympy_product(reduction_ranges))

        if reduction_numel == 0:
            # N.B. This is a hack to generate the literal of the given type
            # Ideally, we should be fixing `def constant` in triton.py
            # but it breaks due to hardcoded dtypes in other places
            def py_cnst(val: object) -> Union[bool, float, int]:
                if dst_dtype == torch.bool:
                    return bool(val)
                elif dst_dtype.is_floating_point:
                    assert isinstance(val, typing.SupportsFloat)
                    return float(val)
                else:
                    assert isinstance(val, typing.SupportsInt)
                    return int(val)

            rtypes_to_inits = {
                "sum": py_cnst(0),
                "xor_sum": py_cnst(0),
                "prod": py_cnst(1),
                "any": py_cnst(0),
                # "all" is desugared to `!any(!val)`
            }

            assert (
                reduction_type in rtypes_to_inits.keys()
            ), f"{reduction_type} not supported for zero-dimension tensors!"

            def const_fn(index: int) -> OpsValue:
                return ops.constant(rtypes_to_inits[reduction_type], dst_dtype)

            return Pointwise.create(
                device=device,
                dtype=src_dtype,
                inner_fn=const_fn,
                ranges=list(ranges),
            )

        if reduction_numel == 1:
            # this reduction is actually a pointwise op
            if reduction_type in ("argmin", "argmax"):

                def fn(index: int) -> OpsValue:
                    return ops.constant(0, dst_dtype)

            else:

                def fn(index: int) -> OpsValue:
                    reduction_index = [sympy.S.Zero for _ in reduction_ranges]
                    return inner_fn(index, reduction_index)

            return Pointwise.create(
                device=device, dtype=dst_dtype, inner_fn=fn, ranges=ranges
            )

        if (
            isinstance(reduction_numel, Integer)
            and V.graph.sizevars.size_hint(reduction_numel)
            < config.unroll_reductions_threshold
            and (sympy_product(ranges) != 1 or device.type == "cuda")
        ):
            # NB: This works around https://github.com/pytorch/pytorch/issues/140457
            # since turning reductions into pointwise ops can exacerbate this problem
            return Pointwise.create(
                device=device,
                dtype=dst_dtype,
                inner_fn=cls._unroll_reduction_fn(
                    inner_fn, reduction_ranges, reduction_type, src_dtype
                ),
                ranges=ranges,
            )

        # triton doesn't support reduce to single element well, so break it up
        hint, split = cls.num_splits(
            device,
            dst_dtype,
            src_dtype,
            inner_fn,
            ranges,
            reduction_ranges,
            reduction_type,
            reduction_numel,
            input_node,
        )
        # intermediate reduction in split can contain complex indexing,
        # and num_splits will fail to correctly set the hint
        # reuse the passed hint if available
        if reduction_hint == ReductionHint.DEFAULT:
            reduction_hint = hint
        if split == -1:
            assert input_node is not None
            new_ranges, new_reduction_ranges = extract_input_node_reduction_ranges(
                input_node
            )
            assert new_ranges is not None
            assert new_reduction_ranges is not None
            return cls.create_multilayer_existing_ranges(
                device,
                dst_dtype,
                src_dtype,
                inner_fn,
                ranges,
                reduction_ranges,
                new_ranges,
                new_reduction_ranges,
                reduction_type,
                reduction_hint,
            )
        elif split > 1:
            # triton doesn't support reduce to single element well, so break it up
            return cls.create_multilayer(
                device,
                dst_dtype,
                src_dtype,
                inner_fn,
                ranges,
                reduction_ranges,
                reduction_type,
                split,
                reduction_hint,
            )

        return TensorBox.create(
            Reduction(
                device=device,
                dtype=dst_dtype,
                inner_fn=inner_fn,
                ranges=ranges,
                reduction_ranges=reduction_ranges,
                reduction_type=reduction_type,
                src_dtype=src_dtype,
                reduction_hint=reduction_hint,
            )
        )

    @staticmethod
    def default_accumulator(
        reduction_type: str, dtype: torch.dtype
    ) -> Union[_NumLike, Sequence[_NumLike]]:
        if reduction_type in ("max", "argmax"):
            if is_float_dtype(dtype):
                return float("-inf")
            elif is_boolean_dtype(dtype):
                return 0
            else:
                return torch.iinfo(dtype).min
        if reduction_type in ("min", "argmin"):
            if is_float_dtype(dtype):
                return float("inf")
            elif is_boolean_dtype(dtype):
                return 1
            else:
                return torch.iinfo(dtype).max

        return {
            "sum": 0,
            "prod": 1,
            "xor_sum": 0,
            "any": 0,
            "welford_reduce": (0, 0, 0),
            "welford_combine": (0, 0, 0),
        }[reduction_type]

    @staticmethod
    def default_value(
        reduction_type: str, dtype: torch.dtype
    ) -> Union[_NumLike, Sequence[_NumLike]]:
        if reduction_type == "welford_reduce":
            return 0
        return Reduction.default_accumulator(reduction_type, dtype)

    @staticmethod
    def _multilayer_second_step_hint(
        split: _IntLike, numel_hint: int, reduction_hint: ReductionHint
    ) -> ReductionHint:
        if split == -1:
            return reduction_hint
        if split <= 512 and numel_hint <= 512 and reduction_hint == ReductionHint.OUTER:
            return ReductionHint.OUTER_TINY
        if (
            split <= 1024
            and numel_hint <= 256
            and reduction_hint == ReductionHint.OUTER
        ):
            return ReductionHint.OUTER_TINY

        return reduction_hint

    @classmethod
    def _multilayer_wrap_loader(
        cls,
        loader: Callable[..., OpsValue],
        reduction_ranges: Sequence[_IntLike],
        reduction_numel: _IntLike,
        split: _IntLike,
        block_size: _IntLike,
        default: Union[_NumLike, Sequence[_NumLike]],
    ) -> Callable[..., object]:
        reindex = View.dynamic_reshape_indexer(reduction_ranges, [reduction_numel])
        need_mask = not V.graph.sizevars.is_expr_static_and_true(
            sympy.Eq(reduction_numel % split, 0)
        )

        def wrapper_fn(
            index: Sequence[Symbol], reduction_index: Sequence[Symbol]
        ) -> OpsValue:
            (reduction_index,) = reduction_index
            *new_index, reduction_block = index
            indices = block_size * reduction_block + reduction_index

            def body() -> OpsValue:
                return loader(new_index, reindex([indices]))

            if need_mask:
                mask = ops.lt(
                    ops.index_expr(indices, torch.int32),
                    ops.index_expr(reduction_numel, torch.int32),
                )
                return ops.masked(mask, body, default)
            else:
                return body()

        return wrapper_fn

    @classmethod
    def _multilayer_wrap_loader_existing_ranges(
        cls,
        loader: Callable[[Sequence[sympy.Expr], Sequence[sympy.Expr]], OpsValue],
        original_ranges: Sequence[Expr],
        original_reduction_ranges: Sequence[Expr],
        new_ranges: Sequence[Integer],
        new_reduction_ranges: Sequence[Integer],
    ) -> Callable[[Sequence[sympy.Expr], Sequence[sympy.Expr]], OpsValue]:
        assert all(
            r == 1 for r in original_ranges
        ), f"Only enabled for numel_hint == 1, found {original_ranges=}"
        reindex = View.dynamic_reshape_indexer(
            original_reduction_ranges, tuple(new_ranges) + tuple(new_reduction_ranges)
        )

        def wrapper_fn(
            merged_index: Sequence[sympy.Expr],
            new_reduction_index: Sequence[sympy.Expr],
        ) -> OpsValue:
            original_idx = merged_index[: len(original_ranges)]
            new_index = merged_index[len(original_ranges) :]
            return loader(
                original_idx,
                reindex(tuple(new_index) + tuple(new_reduction_index)),
            )

        return wrapper_fn

    @classmethod
    def create_multilayer_helper(
        cls,
        device: torch.device,
        dst_dtype: torch.dtype,
        src_dtype: torch.dtype,
        wrapper_fn: Callable[..., Any],
        original_ranges: Sequence[Expr],
        original_reduction_ranges: Sequence[Expr],
        new_ranges: List[Expr],
        new_reduction_ranges: List[Integer],
        reduction_type: str,
        split: _IntLike,
        reduction_hint: ReductionHint,
    ) -> TensorBox:
        """
        Break a large reduction up into multiple smaller reductions
        recursively
        """
        # triton will automatically compute reductions in fp32 if reducing over fp16/bf16
        # within the kernel. keep the intermediate in fp32 so as to keep the whole reduction
        # in fp32 and not reduce precision by breaking up the kernel into multiple layers
        intermediate_dtype = (
            dst_dtype
            if dst_dtype not in (torch.float16, torch.bfloat16)
            else torch.float
        )
        intermediate = Reduction.create(
            device,
            intermediate_dtype,
            src_dtype,
            wrapper_fn,
            new_ranges,
            new_reduction_ranges,
            reduction_type,
            reduction_hint,
        )
        intermediate.realize()
        intermediate_loader = intermediate.make_loader()

        def intermediate_fn(
            index: Sequence[_IntLike], reduction_index: Sequence[_IntLike]
        ) -> OpsValue:
            return intermediate_loader([*index, *reduction_index])

        numel_hint = V.graph.sizevars.size_hint(sympy_product(original_ranges))
        reduction_hint = cls._multilayer_second_step_hint(
            split, numel_hint, reduction_hint
        )

        assert original_ranges == new_ranges[: len(original_ranges)]
        return TensorBox.create(
            Reduction(
                device=device,
                dtype=dst_dtype,
                inner_fn=intermediate_fn,
                ranges=original_ranges,
                reduction_ranges=new_ranges[len(original_ranges) :],
                reduction_type=reduction_type,
                src_dtype=src_dtype,
                reduction_hint=reduction_hint,
            )
        )

    @classmethod
    def create_multilayer(
        cls,
        device: torch.device,
        dst_dtype: torch.dtype,
        src_dtype: torch.dtype,
        inner_fn: Callable[..., Any],
        ranges: Sequence[Expr],
        reduction_ranges: Sequence[Expr],
        reduction_type: str,
        split: _IntLike,
        reduction_hint: ReductionHint,
    ) -> TensorBox:
        """
        Break a large reduction up into multiple smaller reductions
        recursively
        """
        # TODO(jansel): realize the reduction so we can do dynamic indexing
        reduction_numel = sympy_product(reduction_ranges)
        block_size = FloorDiv(reduction_numel + (split - 1), split)
        default = cls.default_value(reduction_type, dst_dtype)
        wrapper_fn = cls._multilayer_wrap_loader(
            inner_fn, reduction_ranges, reduction_numel, split, block_size, default
        )

        return cls.create_multilayer_helper(
            device,
            dst_dtype,
            src_dtype,
            wrapper_fn,
            ranges,
            reduction_ranges,
            [*ranges, split],
            [block_size],
            reduction_type,
            split,
            reduction_hint,
        )

    @classmethod
    def create_multilayer_existing_ranges(
        cls,
        device: torch.device,
        dst_dtype: torch.dtype,
        src_dtype: torch.dtype,
        inner_fn: Callable[..., Any],
        original_ranges: Sequence[Expr],
        original_reduction_ranges: Sequence[Expr],
        new_ranges: List[Integer],
        new_reduction_ranges: List[Integer],
        reduction_type: str,
        reduction_hint: ReductionHint,
    ) -> TensorBox:
        """
        Break a large reduction up into multiple smaller reductions
        recursively
        """
        wrapper_fn = cls._multilayer_wrap_loader_existing_ranges(
            inner_fn,
            original_ranges,
            original_reduction_ranges,
            new_ranges,
            new_reduction_ranges,
        )
        return cls.create_multilayer_helper(
            device,
            dst_dtype,
            src_dtype,
            wrapper_fn,
            original_ranges,
            original_reduction_ranges,
            [*original_ranges, *new_ranges],
            new_reduction_ranges,
            reduction_type,
            -1,
            reduction_hint,
        )


class WelfordReduction(Reduction):
    output_index: int

    def __init__(
        self,
        device: torch.device,
        dtype: torch.dtype,
        inner_fns: Sequence[Callable[[Sequence[Expr], Sequence[Expr]], OpsValue]],
        ranges: Sequence[Integer],
        reduction_ranges: Sequence[Integer],
        reduction_type: str,
        reduction_hint: ReductionHint,
        output_index: int,
    ) -> None:
        loader: Callable[[Sequence[Expr], Sequence[Expr]], Any]
        if len(inner_fns) == 1:
            loader = inner_fns[0]
        else:

            def loader(
                idx: Sequence[Expr], reduction_idx: Sequence[Expr]
            ) -> Tuple[OpsValue, ...]:
                return tuple(fn(idx, reduction_idx) for fn in inner_fns)

        super().__init__(
            device=device,
            dtype=dtype,
            inner_fn=loader,
            ranges=ranges,
            reduction_ranges=reduction_ranges,
            reduction_type=reduction_type,
            src_dtype=dtype,
            reduction_hint=reduction_hint,
        )
        self.output_index = output_index

    def store_reduction(
        self,
        output_name: Optional[str],
        indexer: Callable[[Sequence[Expr]], Never],
        vars: Sequence[Expr],
        reduction_vars: Sequence[Symbol],
    ) -> OpsValue:
        values = ops.reduction(
            self.dtype,
            self.src_dtype,
            self.reduction_type,
            self.inner_fn(vars, reduction_vars),
        )
        value = values[self.output_index]
        return ops.store_reduction(output_name, indexer(vars), value)

    @classmethod
    def create(  # type: ignore[override]
        cls,
        device: torch.device,
        dtype: torch.dtype,
        inner_fns: Sequence[Callable[..., Any]],
        ranges: List[Integer],
        reduction_ranges: List[Integer],
        reduction_type: str,
        reduction_hint: ReductionHint = ReductionHint.DEFAULT,
    ) -> Sequence[TensorBox]:
        assert reduction_type in ("welford_reduce", "welford_combine")

        reduction_numel = V.graph.sizevars.simplify(sympy_product(reduction_ranges))

        def const(val: int) -> TensorBox:
            def inner_fn(idx: Sequence[Expr]) -> OpsValue:
                return ops.constant(
                    val,
                    dtype,
                )

            return Pointwise.create(
                device=device,
                dtype=dtype,
                inner_fn=inner_fn,
                ranges=list(ranges),
            )

        if reduction_numel == 0:
            mean = const(0)
            m2 = const(0)
            weight = const(0)
            return mean, m2, weight

        if reduction_numel == 1:

            def copy(
                loader: Callable[[Sequence[Expr], Sequence[Expr]], OpsValue]
            ) -> TensorBox:
                def inner_fn(idx: Sequence[Expr]) -> OpsValue:
                    reduction_index = [sympy.S.Zero for _ in reduction_ranges]
                    return loader(idx, reduction_index)

                return Pointwise.create(
                    device=device,
                    dtype=dtype,
                    inner_fn=inner_fn,
                    ranges=list(ranges),
                )

            if reduction_type == "welford_reduce":
                return copy(inner_fns[0]), const(0), const(1)
            else:
                return tuple(copy(fn) for fn in inner_fns)

        # TODO: Unrolled reduction
        # if (
        #     isinstance(reduction_numel, Integer)
        #     and V.graph.sizevars.size_hint(reduction_numel)
        #     < config.unroll_reductions_threshold
        #     and sympy_product(ranges) != 1
        # ):
        #     return Pointwise.create(
        #         device,
        #         dst_dtype,
        #         cls._unroll_reduction_fn(
        #             inner_fn, reduction_ranges, reduction_type, src_dtype
        #         ),
        #         ranges,
        #     )

        # triton doesn't support reduce to single element well, so break it up
        hint, split = Reduction.num_splits(
            device,
            dtype,
            dtype,
            inner_fns[0],
            ranges,
            reduction_ranges,
            reduction_type=reduction_type,
            reduction_numel=reduction_numel,
        )
        # intermediate reduction in split can contain complex indexing,
        # and num_splits will fail to correctly set the hint
        # reuse the passed hint if available
        if reduction_hint == ReductionHint.DEFAULT:
            reduction_hint = hint
        if split > 1:
            # triton doesn't support reduce to single element well, so break it up
            return cls.create_multilayer(
                device,
                dtype,
                inner_fns,
                ranges,
                reduction_ranges,
                reduction_type,
                split,
                reduction_hint,
            )

        results = [
            TensorBox.create(
                WelfordReduction(
                    device,
                    dtype,
                    inner_fns,
                    ranges,
                    reduction_ranges,
                    reduction_type,
                    reduction_hint,
                    output_idx,
                )
            )
            for output_idx in range(3)
        ]
        for t in results:
            t.realize()
        return results

    @staticmethod
    def default_value(
        reduction_type: str, dtype: torch.dtype
    ) -> Union[_NumLike, Sequence[_NumLike]]:
        return (0, 0, 0)

    @classmethod
    def create_multilayer(  # type: ignore[override]
        cls,
        device: torch.device,
        dtype: torch.dtype,
        inner_fns: Sequence[Callable[..., Any]],
        ranges: List[Integer],
        reduction_ranges: List[Integer],
        reduction_type: str,
        split: _IntLike,
        reduction_hint: ReductionHint,
    ) -> Sequence[TensorBox]:
        """
        Break a large reduction up into multiple smaller reductions
        recursively
        """
        reduction_numel = sympy_product(reduction_ranges)
        need_mask = not V.graph.sizevars.is_expr_static_and_true(
            sympy.Eq(reduction_numel % split, 0)
        )

        if need_mask and reduction_type != "welford_combine":
            # If we need mask, then "welford_reduce" doesn't work because
            # masked inputs shouldn't count towards the welford weight

            def constant(
                idx: Sequence[Expr], reduction_idx: Sequence[Expr], value: int
            ) -> OpsValue:
                return ops.constant(value, dtype)

            return cls.create_multilayer(
                device=device,
                dtype=dtype,
                inner_fns=(
                    inner_fns[0],
                    partial(constant, value=0),
                    partial(constant, value=1),
                ),
                ranges=ranges,
                reduction_ranges=reduction_ranges,
                reduction_type="welford_combine",
                split=split,
                reduction_hint=reduction_hint,
            )

        block_size = FloorDiv(reduction_numel + (split - 1), split)
        intermediates = WelfordReduction.create(
            device,
            dtype,
            tuple(
                cls._multilayer_wrap_loader(
                    loader,
                    reduction_ranges,
                    reduction_numel,
                    split,
                    block_size,
                    default=0,
                )
                for loader in inner_fns
            ),
            [*ranges, split],
            [block_size],
            reduction_type,
            reduction_hint,
        )
        for i in intermediates:
            i.realize()

        def intermediate_loader_fn(
            index: Sequence[Expr],
            reduction_index: Sequence[Expr],
            loader: Callable[[Sequence[Expr]], OpsValue],
        ) -> OpsValue:
            return loader([*index, *reduction_index])

        numel_hint = V.graph.sizevars.size_hint(sympy_product(ranges))
        reduction_hint = cls._multilayer_second_step_hint(
            split, numel_hint, reduction_hint
        )
        return WelfordReduction.create(
            device,
            dtype,
            tuple(
                partial(intermediate_loader_fn, loader=i.make_loader())
                for i in intermediates
            ),
            ranges,
            [split],
            # welford_reduce turns one input into three outputs, which are combined with welford_combine
            "welford_combine",
            reduction_hint,
        )


@ir_dataclass
class Scan(Loops):
    scan_ranges: List[Integer]
    size: List[Integer]
    combine_fn: Callable[[Tuple[Any, ...], Tuple[Any, ...]], Tuple[Any, ...]]
    reindex: Callable[[Sequence[_IntLike], Sequence[_IntLike]], Sequence[_IntLike]]
    reduction_hint: ReductionHint
    output_index: int
    # output_index indexes the following tuples
    dtypes: Tuple[torch.dtype, ...]
    inner_fns: Tuple[Callable[..., Any], ...]

    # HACK we mimick reduction

    def get_unbacked_symbol_uses(self) -> OrderedSet[Symbol]:
        # TODO: Can combine_fn/reindex close over unbacked symbols? If so, we
        # need to explicitly represent the closure so we can pull out unbacked
        # symbols here
        return (
            super().get_unbacked_symbol_uses()
            | OrderedSet().union(*(free_unbacked_symbols(e) for e in self.scan_ranges))
            | OrderedSet().union(*(free_unbacked_symbols(e) for e in self.size))
        )

    def __post_init__(self) -> None:
        assert len(self.ranges) + len(self.scan_ranges) == len(self.size)
        super().__post_init__()

    def store_reduction(
        self,
        output_name: Optional[str],
        indexer: Callable[[Sequence[_IntLike]], Never],
        vars: Sequence[Expr],
        scan_vars: Sequence[Symbol],
    ) -> OpsValue:
        idx = self.reindex(vars, scan_vars)
        values = [inner_fn(idx) for inner_fn in self.inner_fns]
        result = ops.scan(self.dtypes, self.combine_fn, values)
        return ops.store(output_name, indexer(idx), result[self.output_index])

    def get_reduction_type(self) -> Optional[str]:
        # return self.scan_op
        return "custom"

    def get_reduction_size(self) -> Sequence[sympy.Expr]:
        return self.scan_ranges

    def get_size(self) -> Sequence[Expr]:
        return self.size

    def get_pointwise_size(self) -> Sequence[Expr]:
        return self.ranges

    def index_length(self) -> int:
        return len(self.ranges) + len(self.scan_ranges)

    def inner_fn_args(self) -> Sequence[Sequence[_IntLike]]:
        index = self._index(self.ranges)
        rindex = self._index(self.scan_ranges, SymT.RINDEX)
        idx = self.reindex(index, rindex)
        return (idx,)

    def inner_fn_free_unbacked_symbols(self) -> Set[Symbol]:
        index = self._index(self.ranges)
        rindex = self._index(self.scan_ranges, SymT.RINDEX)
        idx = self.reindex(index, rindex)
        return extract_free_unbacked_symbols(self.inner_fn, idx)

    @classmethod
    def create(  # type: ignore[override]
        cls,
        device: torch.device,
        dtypes: Tuple[torch.dtype, ...],
        inner_fns: Tuple[Callable[[Sequence[Expr]], Any], ...],
        size: List[Integer],
        axis: int,
        combine_fn: Callable[[Tuple[Any, ...], Tuple[Any, ...]], Tuple[Any, ...]],
        reduction_hint: ReductionHint = ReductionHint.DEFAULT,
        *,
        # Whether we have the option to fallback to aten
        can_fallback_to_aten: bool = True,
        **kwargs: Any,
    ) -> Sequence[Optional[TensorBox]]:
        pointwise_ranges = [*size[:axis], *size[axis + 1 :]]
        scan_ranges = [size[axis]]

        if not V.graph.has_feature(device, BackendFeature.SCAN):
            return [None] * len(dtypes)

        if len(dtypes) > 1 and not V.graph.has_feature(
            device, BackendFeature.TUPLE_REDUCTION
        ):
            return [None] * len(dtypes)

        sizevars = V.graph.sizevars
        scan_numel = sizevars.simplify(sympy_product(scan_ranges))

        assert len(dtypes) == len(inner_fns)

        # Scan with a single element is just a copy
        if sizevars.is_expr_static_and_true(sympy.Le(scan_numel, 1)):
            return [
                Pointwise.create(
                    device=device,
                    dtype=dtypes[output_index],
                    inner_fn=inner_fns[output_index],
                    ranges=size,
                )
                for output_index in range(len(dtypes))
            ]

        reduction_hint, num_splits = cls.num_splits(
            device=device,
            dtype=dtypes[0],
            inner_fn=inner_fns[0],
            axis=axis,
            pointwise_ranges=pointwise_ranges,
            scan_ranges=scan_ranges,
            combine_fn=combine_fn,
            scan_numel=scan_numel,
        )
        scan_type = Scan
        if num_splits > 1:
            supports_split = torch.version.hip is None and len(dtypes) == 1
            if not supports_split:
                if can_fallback_to_aten:
                    # Fallback to ATen
                    return [None] * len(dtypes)
                else:
                    num_splits = 1
            else:
                scan_type = SplitScan

        def reindex(index: Sequence[Expr], scan_index: Sequence[Expr]) -> List[Expr]:
            assert len(scan_index) == len(scan_ranges)
            assert len(index) == len(pointwise_ranges)
            return [*index[:axis], *scan_index, *index[axis:]]

        results = [
            TensorBox.create(
                scan_type(
                    device=device,
                    dtype=dtypes[output_index],
                    dtypes=dtypes,
                    inner_fn=inner_fns[output_index],
                    inner_fns=inner_fns,
                    size=size,
                    ranges=pointwise_ranges,
                    scan_ranges=scan_ranges,
                    combine_fn=combine_fn,
                    reindex=reindex,
                    reduction_hint=reduction_hint,
                    output_index=output_index,
                    **kwargs,
                )
            )
            for output_index in range(len(dtypes))
        ]

        for result in results:
            result.realize()

        return results

    @classmethod
    def num_splits(
        cls,
        device: torch.device,
        dtype: torch.dtype,
        inner_fn: Callable[[Sequence[Expr]], OpsValue],
        axis: int,
        pointwise_ranges: List[Integer],
        scan_ranges: List[Integer],
        combine_fn: Callable[[Tuple[Any, ...], Tuple[Any, ...]], Tuple[Any, ...]],
        scan_numel: Expr,
    ) -> Tuple[ReductionHint, _IntLike]:
        # TODO: custom splitting heuristic for scan
        def wrapper_fn(idx: Sequence[Expr], reduction_idx: Sequence[Expr]) -> OpsValue:
            return inner_fn([*idx[:axis], *reduction_idx, *idx[axis:]])

        return Reduction.num_splits(
            device=device,
            dst_dtype=dtype,
            src_dtype=dtype,
            inner_fn=wrapper_fn,
            ranges=pointwise_ranges,
            reduction_ranges=scan_ranges,
            reduction_type="scan",
            reduction_numel=scan_numel,
        )


# This signifies a scan op that should go through TritonSplitScanKernel codegen on CUDA.
@ir_dataclass
class SplitScan(Scan):
    pass


@ir_dataclass
class Sort(Loops):
    # Sorts a tuple of key, value pairs
    sort_ranges: List[Integer]
    size: List[Integer]
    reindex: Callable[[Sequence[Expr], Sequence[Expr]], Sequence[Expr]]
    reduction_hint: ReductionHint
    output_index: int
    # output_index indexes the following tuples
    dtypes: Tuple[torch.dtype, ...]
    inner_fns: Tuple[Callable[..., Any], ...]

    stable: bool
    descending: bool

    # HACK we mimick reduction

    def get_unbacked_symbol_uses(self) -> OrderedSet[Symbol]:
        return (
            super().get_unbacked_symbol_uses()
            | OrderedSet().union(*(free_unbacked_symbols(e) for e in self.sort_ranges))
            | OrderedSet().union(*(free_unbacked_symbols(e) for e in self.size))
        )

    def __post_init__(self) -> None:
        assert len(self.ranges) + len(self.sort_ranges) == len(self.size)
        super().__post_init__()

    def store_reduction(
        self,
        output_name: Optional[str],
        indexer: Callable[[Sequence[Expr]], Expr],
        vars: Sequence[Expr],
        reduction_vars: Sequence[Expr],
    ) -> OpsValue:
        idx = self.reindex(vars, reduction_vars)
        values = [inner_fn(idx) for inner_fn in self.inner_fns]
        result = ops.sort(self.dtypes, values, self.stable, self.descending)
        return ops.store(output_name, indexer(idx), result[self.output_index])

    def get_reduction_type(self) -> Optional[str]:
        return "sort"

    def get_reduction_size(self) -> Sequence[Expr]:
        return self.sort_ranges

    def get_size(self) -> Sequence[Expr]:
        return self.size

    def get_pointwise_size(self) -> Sequence[Expr]:
        return self.ranges

    def index_length(self) -> int:
        return len(self.ranges) + len(self.sort_ranges)

    def inner_fn_args(self) -> Sequence[Sequence[Expr]]:
        index = self._index(self.ranges)
        rindex = self._index(self.sort_ranges, SymT.RINDEX)
        idx = self.reindex(index, rindex)
        return (idx,)

    def inner_fn_free_unbacked_symbols(self) -> Set[Symbol]:
        index = self._index(self.ranges)
        rindex = self._index(self.sort_ranges, SymT.RINDEX)
        idx = self.reindex(index, rindex)
        return extract_free_unbacked_symbols(self.inner_fn, idx)

    @classmethod
    def create(  # type: ignore[override]
        cls,
        device: torch.device,
        dtypes: Tuple[torch.dtype, ...],
        inner_fns: Tuple[Callable[[List[Expr]], Any], ...],
        size: List[Integer],
        axis: int,
        stable: bool,
        descending: bool,
        reduction_hint: ReductionHint = ReductionHint.DEFAULT,
        **kwargs: Any,
    ) -> Sequence[Optional[TensorBox]]:
        pointwise_ranges = [*size[:axis], *size[axis + 1 :]]
        sort_ranges = [size[axis]]

        if not V.graph.has_feature(device, BackendFeature.SORT):
            return [None] * len(dtypes)

        sizevars = V.graph.sizevars
        sort_numel = sizevars.simplify(sympy_product(sort_ranges))

        # Heuristic, smallest rblock where triton usually outperforms aten.sort
        # It also isn't bandwidth bound so fusion is unlikely to help.
        max_rblock = 512
        is_persistent_kernel = (
            config.triton.persistent_reductions
            and sizevars.is_expr_static_and_true(sympy.Le(sort_numel, max_rblock))
        )
        if not is_persistent_kernel:
            # We only support persistent triton kernels
            return [None] * len(dtypes)

        assert len(dtypes) == len(inner_fns)

        # Sort with a single element is just a copy
        if sizevars.is_expr_static_and_true(sympy.Le(sort_numel, 1)):
            return [
                Pointwise.create(
                    device=device,
                    dtype=dtypes[output_index],
                    inner_fn=inner_fns[output_index],
                    ranges=size,
                )
                for output_index in range(len(dtypes))
            ]

        def reindex(index: Sequence[Expr], sort_index: Sequence[Expr]) -> List[Expr]:
            assert len(sort_index) == len(sort_ranges)
            assert len(index) == len(pointwise_ranges)
            return [*index[:axis], *sort_index, *index[axis:]]

        results = [
            TensorBox.create(
                Sort(
                    device=device,
                    dtype=dtypes[output_index],
                    dtypes=dtypes,
                    inner_fn=inner_fns[output_index],
                    inner_fns=inner_fns,
                    size=size,
                    ranges=pointwise_ranges,
                    sort_ranges=sort_ranges,
                    reindex=reindex,
                    reduction_hint=reduction_hint,
                    output_index=output_index,
                    stable=stable,
                    descending=descending,
                    **kwargs,
                )
            )
            for output_index in range(len(dtypes))
        ]

        for result in results:
            result.realize()

        return results


def is_storage_and_layout(x: IRNode) -> bool:
    try:
        as_storage_and_layout(x, freeze=False)
        return True
    except NotImplementedError:
        return False


def is_contiguous_storage_and_layout(x: IRNode) -> bool:
    try:
        buffer, layout = as_storage_and_layout(x, freeze=False)
        # pad the stride here so we will NOT claim an tensor as contiguous
        # if a padding is gonna happen.
        if layout.should_pad_strides():
            layout.pad_strides()
        return layout.is_contiguous()
    except NotImplementedError:
        return False


def as_storage_and_layout(
    x: IRNode,
    freeze: bool = True,
    want_contiguous: bool = False,
    stride_order: Optional[Sequence[Union[int, Integer]]] = None,
    allow_padding: bool = False,
    exact_strides: Optional[Sequence[Union[int, Integer]]] = None,
) -> Tuple[StorageBox, Layout]:
    """
    Try to simplify x into a StorageBox and a Layout.

    allow_padding only affect how we apply stride_order. When allow_padding
    is True, we have the freedom to add padding when applying the stride_order.
    """
    if isinstance(x, TensorBox):
        return as_storage_and_layout(
            x.data,
            freeze=freeze,
            want_contiguous=want_contiguous,
            stride_order=stride_order,
            allow_padding=allow_padding,
            exact_strides=exact_strides,
        )
    if isinstance(x, StorageBox) and isinstance(x.data, Buffer):
        if freeze:
            if want_contiguous:
                x.data.freeze_layout()
                assert x.data.get_layout().is_contiguous()
            elif stride_order is not None:
                x.data.freeze_layout_with_stride_order(
                    stride_order, allow_padding=allow_padding
                )
            elif exact_strides is not None:
                x.data.freeze_layout_with_exact_strides(
                    exact_strides, allow_padding=allow_padding
                )
            else:
                x.data.decide_layout()
        return x, x.data.get_layout()
    if isinstance(x, ReinterpretView):
        # making the base of x contiguous or stride_ordered will not necessarily make
        # the ReinterpretView either, so don't pass along those arguments
        buffer, _ = as_storage_and_layout(
            x.data,
            freeze=freeze,
        )
        return buffer, x.layout
    raise NotImplementedError


as_contiguous_storage_and_layout = functools.partial(
    as_storage_and_layout, want_contiguous=True
)


def is_stride_order_storage_and_layout(
    x: IRNode, stride_order: Sequence[Union[int, Integer]]
) -> bool:
    try:
        buffer, layout = as_storage_and_layout(x, freeze=False)
        return layout.is_stride_ordered(stride_order)
    except NotImplementedError:
        return False


@ir_dataclass
class BaseView(IRNode):
    data: IRNode

    def get_unbacked_symbol_uses(self) -> OrderedSet[Symbol]:
        return self.data.get_unbacked_symbol_uses()

    def make_reindexer(self) -> Callable[[Sequence[Expr]], Sequence[Expr]]:
        raise NotImplementedError(f"make_reindexer NYI on {self}")

    def make_indexer(self) -> Callable[[Sequence[Expr]], Expr]:
        inner = self.data.make_indexer()
        reindex = self.make_reindexer()

        def indexer(idx: Sequence[Expr]) -> Expr:
            return inner(reindex(idx))

        return indexer

    def make_loader(self) -> Callable[[Sequence[Expr]], OpsValue]:
        inner = self.data.make_loader()
        reindex = self.make_reindexer()

        def loader(idx: Sequence[Expr]) -> OpsValue:
            return inner(reindex(idx))

        return loader

    @property
    def dtype(self) -> torch.dtype:
        return self.data.get_dtype()

    def get_layout(self) -> Layout:
        return self.data.get_layout()

    def get_device(self) -> Optional[torch.device]:
        return self.data.get_device()

    def get_origin_node(self) -> Optional[torch.fx.Node]:
        return None

    def get_name(self) -> str:
        return self.data.get_name()

    def get_pointwise_size(self) -> Sequence[Expr]:
        return self.get_size()

    def mark_reuse(self, users: int) -> None:
        return self.data.mark_reuse(users)

    def has_exceeded_max_reads(self) -> bool:
        return self.data.has_exceeded_max_reads()

    def realize(self) -> Optional[str]:
        return self.data.realize()

    def realize_hint(self):  # type: ignore[no-untyped-def]
        return self.data.realize_hint()

    def get_storage_numel(self):  # type: ignore[no-untyped-def]
        return self.data.get_storage_numel()

    def is_extern(self) -> bool:
        return self.data.is_extern()  # type: ignore[attr-defined]

    def is_module_buffer(self) -> bool:
        return self.data.is_module_buffer()  # type: ignore[attr-defined]

    def get_read_names(self) -> OrderedSet[str]:
        return self.data.get_read_names()

    def get_reads(self) -> OrderedSet[Dep]:
        with patch.object(FlexibleLayout, "allow_indexing", True):
            return extract_read_writes(
                self.make_loader(),
                self.get_size(),  # type: ignore[arg-type]
            ).reads

    def unwrap_view(self):  # type: ignore[no-untyped-def]
        x: IRNode = self
        while isinstance(x, BaseView):
            x = x.data
        return x

    def constant_to_device(self, device: torch.device) -> IRNode:
        """Move this to a given device. Requires that all reads are to constants."""
        loader = self.make_loader()
        loader = patch.object(ConstantBuffer, "override_device", device)(loader)
        return Pointwise(
            device=device,
            dtype=self.get_dtype(),
            inner_fn=loader,
            ranges=self.get_size(),
        )


@ir_dataclass
class ExpandView(BaseView):
    size: List[Expr]

    @staticmethod
    def _normalize_size(x, new_size):  # type: ignore[no-untyped-def]
        """Replace `-1` with correct sizes"""
        sizevars = V.graph.sizevars
        new_size = list(map(sympy.expand, new_size))
        old_size = x.get_size()
        old_size = [None] * (len(new_size) - len(old_size)) + list(old_size)
        assert len(new_size) == len(old_size)
        for i in range(len(new_size)):
            if new_size[i] == -1:
                assert old_size[i] is not None
                new_size[i] = old_size[i]
            elif old_size[i] is None or V.graph.sizevars.shape_env.evaluate_expr(
                sympy.Eq(old_size[i], 1), size_oblivious=True
            ):
                pass
            else:
                # Sanity check: Expect broadcast compatibility
                #
                # NB: new_size[i] == old_size[i] is expected to already be
                # guarded because the meta formula was expected to have taught
                # us this equality.
                assert (
                    sizevars.size_hint(new_size[i] - old_size[i], fallback=0) == 0
                ), "Broadcast failed in ExpandView({x.get_size()}, {new_size}) on dimension {i}"
        return new_size

    @classmethod
    def create(cls, x, new_size):  # type: ignore[no-untyped-def]
        new_size = cls._normalize_size(x, new_size)

        if is_storage_and_layout(x):
            storage, old_layout = as_storage_and_layout(x)
            skip = len(new_size) - len(old_layout.size)
            assert skip >= 0
            new_stride = [sympy.S.Zero] * skip
            for stride, size in zip(old_layout.stride, old_layout.size):
                new_stride.append(
                    stride
                    if not V.graph.sizevars.shape_env.evaluate_expr(
                        sympy.Eq(size, 1), size_oblivious=True
                    )
                    else sympy.S.Zero
                )
            new_layout = FixedLayout(
                old_layout.device,
                old_layout.dtype,
                list(new_size),
                new_stride,
                old_layout.offset,
            )
            return ReinterpretView(data=storage, layout=new_layout)

        return ExpandView(data=x, size=new_size)

    def get_size(self) -> Sequence[Expr]:
        return self.size

    def make_reindexer(self):  # type: ignore[no-untyped-def]
        target = self.get_size()
        actual = self.data.get_size()
        skip = len(target) - len(actual)

        def reindex(index):  # type: ignore[no-untyped-def]
            index = list(index[skip:])
            assert len(index) == len(actual)
            for i in range(len(actual)):
                if actual[i] == 1:
                    # zero out broadcast dimension
                    index[i] = sympy.S.Zero
            return index

        return reindex


@ir_dataclass
class PermuteView(BaseView):
    dims: List[Expr]

    @classmethod
    def create(cls, x, dims):  # type: ignore[no-untyped-def]
        dims = cls._map_neg_dims(dims)
        assert OrderedSet(dims) == OrderedSet(range(len(dims)))

        if is_storage_and_layout(x):
            storage, old_layout = as_storage_and_layout(x)
            new_layout = FixedLayout(
                old_layout.device,
                old_layout.dtype,
                [old_layout.size[i] for i in dims],
                [old_layout.stride[i] for i in dims],
                old_layout.offset,
            )
            return ReinterpretView(data=storage, layout=new_layout)

        return PermuteView(data=x, dims=dims)

    @classmethod
    def _map_neg_dims(cls, dims):  # type: ignore[no-untyped-def]
        return [dim if dim >= 0 else len(dims) + dim for dim in dims]

    def get_size(self) -> Sequence[Expr]:
        assert OrderedSet(self._map_neg_dims(self.dims)) == OrderedSet(
            range(len(self.dims))
        )
        size = self.data.get_size()
        return [size[i] for i in self.dims]

    def make_reindexer(self):  # type: ignore[no-untyped-def]
        inv = {j: i for i, j in enumerate(self.dims)}
        inv = [inv[i] for i in range(len(self.dims))]
        assert OrderedSet(inv) == OrderedSet(range(len(self.dims)))

        def reindex(index):  # type: ignore[no-untyped-def]
            return [index[i] for i in inv]

        return reindex


@ir_dataclass
class SqueezeView(BaseView):
    @classmethod
    def create(cls, x, *, dim=None):  # type: ignore[no-untyped-def]
        if is_storage_and_layout(x):
            storage, old_layout = as_storage_and_layout(x)
            new_size = []
            new_stride = []
            if dim is not None:
                assert isinstance(dim, int), "expected integer dim argument"
                assert 0 <= dim and dim < len(old_layout.size)

            for i, (size, stride) in enumerate(zip(old_layout.size, old_layout.stride)):
                if dim is None:
                    if size != 1:
                        new_size.append(size)
                        new_stride.append(stride)
                else:
                    if i != dim:
                        new_size.append(size)
                        new_stride.append(stride)
                    else:
                        assert size == 1, "expected squeezed size to be 1"

            new_layout = FixedLayout(
                old_layout.device,
                old_layout.dtype,
                new_size,
                new_stride,
                old_layout.offset,
            )
            return ReinterpretView(data=storage, layout=new_layout)

        if dim is None:
            # redirect to a generic view
            return View.create(x, [s for s in x.get_size() if s != 1])
        else:
            assert x.get_size()[dim] == 1
            return View.create(x, [s for i, s in enumerate(x.get_size()) if i != dim])

    @staticmethod
    def squeezer(size: Sequence[sympy.Expr]):  # type: ignore[no-untyped-def]
        new_size = [s for s in size if s != 1]
        not_one = [i for i, s in enumerate(size) if s != 1]
        length = len(size)

        def reindex(index: List[sympy.Expr]) -> Tuple[sympy.Expr, ...]:
            assert len(index) == len(not_one), f"{index} {not_one}"
            new_index = [sympy.S.Zero] * length
            for idx, s in zip(not_one, index):
                new_index[idx] = s
            return tuple(new_index)

        return new_size, reindex

    def __init__(self, data) -> None:  # type: ignore[no-untyped-def]
        raise AssertionError("use SqueezeView.create()")


@ir_dataclass
class GenericView(BaseView):
    size: List[Expr]
    reindex: Callable[..., Any]

    def make_reindexer(self):  # type: ignore[no-untyped-def]
        return self.reindex

    def reindex_str(self) -> str:
        index_old = [
            sympy_index_symbol_with_prefix(SymT.INDEX, n) for n in range(len(self.size))
        ]
        index_new = list(self.reindex(index_old))
        return f"lambda {', '.join(map(str, index_old))}: {index_new}"

    def __str__(self) -> str:
        return self.str_helper(
            [self.data, f"size={self.size}", f"reindex={self.reindex_str()}"]
        )

    __repr__ = __str__

    @classmethod
    def create(cls, x, new_size, reindex):  # type: ignore[no-untyped-def]
        return cls(data=x, size=list(new_size), reindex=reindex)

    def get_size(self) -> Sequence[Expr]:
        return self.size


@ir_dataclass
class View(GenericView):
    @staticmethod
    def handle_negative_index(idx, size):  # type: ignore[no-untyped-def]
        idx = sympy.expand(idx)
        size = sympy.expand(size)
        evaluate_expr = V.graph.sizevars.shape_env.evaluate_expr
        if evaluate_expr(sympy.Lt(idx, 0)):
            idx = idx + size
        return idx

    @classmethod
    def create(cls, x, new_size):  # type: ignore[no-untyped-def]
        assert isinstance(new_size, (tuple, list))
        old_size, new_size = cls.resolve_negative_size(x.get_size(), new_size)

        # Skip pointless views
        if V.graph.sizevars.statically_known_list_equals(old_size, new_size):
            return x

        unbacked_symbols_in_sizes = False
        if (
            len(free_unbacked_symbols(old_size)) > 0
            or len(free_unbacked_symbols(new_size)) > 0
        ):
            unbacked_symbols_in_sizes = True

        if 0 in new_size:

            def fake_reindex(index):  # type: ignore[no-untyped-def]
                return tuple([0] * len(old_size))

            return cls(data=x, size=list(new_size), reindex=fake_reindex)
        # TODO: a new class for FixedTransferLayout that output layout is constrained by input layout
        elif is_contiguous_storage_and_layout(x) or unbacked_symbols_in_sizes:
            if unbacked_symbols_in_sizes and (not is_contiguous_storage_and_layout(x)):
                # realize x; otherwise, the dynamic_reshape_indexer below will fail
                # due to the size_hint's inability to process unbacked SymInts
                x = ExternKernel.realize_input(x)

            storage, old_layout = as_contiguous_storage_and_layout(x)
            new_layout = FixedLayout(
                old_layout.device,
                old_layout.dtype,
                new_size,
                FlexibleLayout.contiguous_strides(new_size),
                old_layout.offset,
            )
            return ReinterpretView(data=storage, layout=new_layout)

        reindex = cls.dynamic_reshape_indexer(old_size, new_size)
        return cls(data=x, size=list(new_size), reindex=reindex)

    @staticmethod
    def resolve_negative_size(old_size, new_size):  # type: ignore[no-untyped-def]
        new_size = [V.graph.sizevars.simplify(x) for x in new_size]
        old_size = [V.graph.sizevars.simplify(x) for x in old_size]

        new_size = list(new_size)
        for i in range(len(new_size)):
            if new_size[i] == -1:
                new_size[i] = sympy.S.One
                new_size[i] = CleanDiv(sympy_product(old_size), sympy_product(new_size))
                break

        V.graph.sizevars.guard_equals(sympy_product(old_size), sympy_product(new_size))
        return old_size, new_size

    @classmethod
    def dynamic_reshape_indexer(cls, old_size, new_size):  # type: ignore[no-untyped-def]
        try:
            reindex = cls._dynamic_reshape_indexer(old_size, new_size)
        except (AssertionError, IndexError):
            # optimistic algorithm failed, lets do a fallback
            flat = [sympy_product(old_size)]
            reindex1 = cls._dynamic_reshape_indexer(old_size, flat)
            reindex2 = cls._dynamic_reshape_indexer(flat, new_size)
            reindex = fuse_reindexing(reindex1, reindex2)
        return reindex

    @staticmethod
    def _dynamic_reshape_indexer(old_size, new_size):  # type: ignore[no-untyped-def]
        """
        Perform a reshape entirely by modifying indexing math
        """
        size_hint = V.graph.sizevars.size_hint
        # TODO: These symbols may not escape, if they don't assert so and
        # treat them as temporary
        vars = [
            sympy_index_symbol_with_prefix(SymT.VIEW, i) for i in range(len(new_size))
        ]

        stack_new = list(zip(vars, new_size))
        stack_old = list(old_size)

        view_expr = []
        while stack_new and stack_old:
            size_old = stack_old.pop()
            var, size_new = stack_new.pop()
            if size_old == 1:
                view_expr.append(sympy.S.Zero)
                stack_new.append((var, size_new))  # re-add
            elif size_new == 1:
                stack_old.append(size_old)  # re-add
            elif size_hint(size_new) == size_hint(size_old):
                view_expr.append(var)
                V.graph.sizevars.guard_equals(size_new, size_old)
            elif size_hint(size_new) < size_hint(size_old):
                while size_hint(size_new) < size_hint(size_old):
                    var2, size_new2 = stack_new.pop()
                    var = var2 * size_new + var
                    size_new = size_new * size_new2
                view_expr.append(var)
                V.graph.sizevars.guard_equals(size_new, size_old)
            elif size_hint(size_new) > size_hint(size_old):
                divisor = sympy.S.One
                modulus = size_old
                view_expr.append(ModularIndexing(var, divisor, modulus))
                divisor = divisor * modulus
                while size_hint(size_new) > size_hint(size_old):
                    modulus = stack_old.pop()
                    view_expr.append(ModularIndexing(var, divisor, modulus))
                    divisor = divisor * modulus
                    size_old = size_old * modulus
                V.graph.sizevars.guard_equals(size_new, size_old)
            else:
                raise AssertionError

        while stack_old:
            size_old = stack_old.pop()
            V.graph.sizevars.guard_equals(size_old, 1)
            view_expr.append(sympy.S.Zero)

        while stack_new:
            var, size_new = stack_new.pop()
            V.graph.sizevars.guard_equals(size_new, 1)

        view_expr.reverse()
        assert len(view_expr) == len(old_size)

        def reindex(index):  # type: ignore[no-untyped-def]
            assert len(index) == len(vars), (len(index), len(vars))
            replacements = dict(zip(vars, index))
            return tuple(sympy_subs(x, replacements) for x in view_expr)

        return reindex


@ir_dataclass
class ReinterpretView(BaseView):
    """Pretend our storage has a different layout"""

    layout: Layout

    def __post_init__(self) -> None:
        super().__post_init__()
        if isinstance(self.data, BaseView):
            object.__setattr__(self, "data", self.data.unwrap_view())

    def __str__(self) -> str:
        return self.str_helper(
            [
                self.data,
                self.layout,
            ]
        )

    __repr__ = __str__

    def get_name(self):  # type: ignore[no-untyped-def]
        return self.data.get_name()

    def get_device(self) -> Optional[torch.device]:
        return self.layout.device

    def get_origin_node(self) -> Optional[torch.fx.Node]:
        return None

    @property
    def dtype(self):  # type: ignore[no-untyped-def]
        return self.layout.dtype

    def get_size(self) -> Sequence[Expr]:
        return list(self.layout.size)

    def get_stride(self):  # type: ignore[no-untyped-def]
        return list(self.layout.stride)

    def make_loader(self) -> Callable[[Sequence[Expr]], OpsValue]:
        def loader(index: Sequence[Expr]) -> OpsValue:
            indexer = self.layout.make_indexer()
            tmp_loader = ops.load(self.get_name(), indexer(index))
            if self.layout.dtype != self.data.dtype:
                return ops.to_dtype_bitcast(tmp_loader, self.dtype, self.data.dtype)
            else:
                return tmp_loader

        return loader

    def make_indexer(self) -> Callable[[Sequence[Expr]], Expr]:
        return self.layout.make_indexer()

    def get_layout(self) -> Layout:
        return self.layout

    def freeze_layout(self):  # type: ignore[no-untyped-def]
        pass

    def get_unbacked_symbol_uses(self) -> OrderedSet[sympy.Symbol]:
        return (
            free_unbacked_symbols(self.layout.size)
            | free_unbacked_symbols(self.layout.stride)
            | free_unbacked_symbols(self.layout.offset)
        )

    def codegen_reference(self, writer: Optional[IndentedBuffer] = None) -> str:
        # reinterpret_tensor is similar to as_strided except:
        # - offset is added to the existing offset (rather than replacing it)
        # - view tracking is disabled similar to unsafe_view
        return V.graph.wrapper_code.codegen_reinterpret_view(
            self.data,
            self.layout.size,
            self.layout.stride,
            self.layout.offset,
            writer.writeline if writer is not None else V.graph.wrapper_code.writeline,
            dtype=self.layout.dtype,
        )

    def num_reads(self) -> int:
        return 1


@ir_dataclass
class DtypeView(BaseView):
    """Pretend our storage has a different type"""

    target_dtype: torch.dtype

    @classmethod
    def create(cls, x, new_dtype):  # type: ignore[no-untyped-def]
        if is_storage_and_layout(x):
            storage, old_layout = as_storage_and_layout(x)
            new_layout = FixedLayout(
                old_layout.device,
                new_dtype,
                old_layout.size,
                old_layout.stride,
                old_layout.offset,
            )
            return ReinterpretView(data=storage, layout=new_layout)
        return DtypeView(data=x, target_dtype=new_dtype)

    def __str__(self) -> str:
        return self.str_helper([self.data, self.target_dtype])

    __repr__ = __str__

    @property
    def dtype(self):  # type: ignore[no-untyped-def]
        return self.target_dtype

    def get_size(self) -> Sequence[Expr]:
        return self.data.get_size()

    def make_loader(self) -> Callable[[Sequence[Expr]], OpsValue]:
        inner = self.data.make_loader()

        def loader(idx):  # type: ignore[no-untyped-def]
            return ops.to_dtype_bitcast(inner(idx), self.target_dtype, self.data.dtype)

        return loader


class SliceView(View):
    @classmethod
    def normalize_start_end(cls, x, dim, start, end):  # type: ignore[no-untyped-def]
        """
        Normalize start and end such that both are in the range
        [0, x.get_size()[dim]] and start <= end.
        """
        sizevars = V.graph.sizevars
        dim_size = x.get_size()[dim]

        if any(free_unbacked_symbols(x) for x in (start, end, dim_size)):

            def clamp(x, lower, upper):  # type: ignore[no-untyped-def]
                return sympy.Min(sympy.Max(x, lower), upper)

        else:

            def clamp(x, lower, upper):  # type: ignore[no-untyped-def]
                return sizevars.evaluate_min(sizevars.evaluate_max(x, lower), upper)

        def clamp_wrap(val, lower, upper, default):  # type: ignore[no-untyped-def]
            if val is None:
                return default
            val = cls.handle_negative_index(val, dim_size)
            return clamp(val, lower, upper)

        start = clamp_wrap(start, 0, dim_size, 0)
        end = clamp_wrap(end, start, dim_size, dim_size)
        return start, end

    @classmethod
    def create(cls, x, dim, start, end, step=1, clamp=True):  # type: ignore[no-untyped-def]
        step = sympy.expand(step)
        assert isinstance(step, sympy.Expr) or step > 0
        try:
            if start == 0 and end >= 2**63 - 1 and step == 1:
                return x
        except TypeError:
            pass

        sizevars = V.graph.sizevars
        new_size = list(x.get_size())

        # NB: Ordinarily we default to clamping.
        # We only don't clamp for split_with_sizes. For split_with_sizes, sizes should be already valid
        # failing in this situation is ok, since invalid sizes could trigger silent errors.
        if clamp:
            start, end = cls.normalize_start_end(x, dim, start, end)

        new_size[dim] = FloorDiv(end - start + (step - 1), step)

        if is_storage_and_layout(x):
            # Fast path
            storage, old_layout = as_storage_and_layout(x)
            new_stride = list(old_layout.stride)
            new_stride[dim] = new_stride[dim] * step
            new_layout = FixedLayout(
                old_layout.device,
                old_layout.dtype,
                new_size,
                new_stride,
                old_layout.offset + old_layout.stride[dim] * start,
            )
            return ReinterpretView(data=storage, layout=new_layout)

        def reindex(index):  # type: ignore[no-untyped-def]
            assert len(index) == len(new_size), f"wrong ndim {index} {new_size}"
            index = list(index)
            index[dim] = index[dim] * step + start
            return index

        # redirect to a generic view
        return SliceView(data=x, size=new_size, reindex=reindex)


@ir_dataclass
class BaseConstant(IRNode):
    dtype: torch.dtype
    device: torch.device

    def get_size(self) -> Sequence[Expr]:
        return ()

    def get_device(self) -> Optional[torch.device]:
        return self.device

    def get_origin_node(self) -> Optional[torch.fx.Node]:
        return None

    def get_reads(self) -> OrderedSet[Dep]:
        return OrderedSet()


@ir_dataclass
class Constant(BaseConstant):
    value: Any
    dtype: torch.dtype
    device: torch.device

    def make_loader(self) -> Callable[[Sequence[Expr]], OpsValue]:
        def loader(index: Sequence[Expr]) -> OpsValue:
            return ops.constant(self.value, self.dtype)

        return loader

    def realize(self) -> Optional[str]:
        pass

    def constant_to_device(self, device: torch.device) -> IRNode:
        return Constant(value=self.value, dtype=self.dtype, device=device)


@ir_dataclass
class IndexingConstant(BaseConstant):
    index: Any
    dtype: torch.dtype
    device: torch.device

    def make_loader(self) -> Callable[[Sequence[Expr]], OpsValue]:
        def loader(index: Sequence[Expr]) -> OpsValue:
            return ops.index_expr(self.index, self.dtype)

        return loader

    def constant_to_device(self, device: torch.device) -> IRNode:
        return IndexingConstant(index=self.index, dtype=self.dtype, device=device)


def is_contiguous_strides_for_shape(
    stride: Sequence[_IntLike], shape: Sequence[_IntLike]
) -> bool:
    return all(
        size == 1 or left == right
        for left, right, size in zip(
            stride, FlexibleLayout.contiguous_strides(shape), shape
        )
    )


def get_align_for_dtype(dtype: torch.dtype) -> int:
    return config.padding_alignment_bytes // dtype.itemsize


class OutputSpec:
    """Abstract base for Layout, MultiOutputLayout, NoneLayout.
    Represents the memory layout of the output of an Operation."""

    def get_device(self) -> Optional[torch.device]:
        raise NotImplementedError(type(self).__name__)

    def storage_size(self) -> int:
        raise NotImplementedError(type(self).__name__)


@ir_dataclass
class Layout(OutputSpec):
    def __init__(
        self,
        device: torch.device,
        dtype: torch.dtype,
        size: List[Expr],
        stride: Optional[List[Expr]] = None,
        offset: Expr = Integer(0),
    ) -> None:
        if stride is None:
            stride = FlexibleLayout.contiguous_strides(size)
        self.device = device
        self.dtype = dtype
        assert len(size) == len(stride), f"size={size}, stride={stride}"
        assert all(isinstance(s, (Expr, int)) for s in size)
        self.size: List[Expr] = size
        self.stride: List[Expr] = stride
        self.offset: Expr = offset

    def __str__(self) -> str:
        offset = ""
        if self.offset != 0:
            offset = f", offset={self.offset}"
        return (
            f"{type(self).__name__}('{self.device.type}', {self.dtype}, "
            f"size={self.size}, stride={self.stride}{offset})"
        )

    __repr__ = __str__

    def get_device(self) -> torch.device:
        return self.device

    def is_contiguous(self) -> bool:
        return is_contiguous_strides_for_shape(self.stride, self.size)

    @staticmethod
    def is_channels_last_contiguous(
        shape: Sequence[_IntLike], strides: Sequence[_IntLike]
    ) -> bool:
        ndim = len(shape)
        if ndim not in [4, 5] or shape[1] == 1:
            return False
        for left, right, size in zip(
            strides, make_channels_last_strides_for(shape), shape
        ):
            if size != 1 and left != right:
                return False
        return True

    def is_transposed(self) -> bool:
        for left, right, size in zip(
            self.stride,
            reversed(FlexibleLayout.contiguous_strides(list(reversed(self.size)))),
            self.size,
        ):
            if size != 1 and left != right:
                return False
        return True

    def is_stride_ordered(self, order) -> bool:  # type: ignore[no-untyped-def]
        assert len(self.stride) == len(order)

        # ignore dimensions of size 1, they dont affect layout
        non_1_indices = [
            i
            for i, dim in enumerate(self.size)
            if V.graph.sizevars.size_hint(dim, fallback=2) != 1
        ]

        stride = [self.stride[i] for i in non_1_indices]
        order = [order[i] for i in non_1_indices]

        def sorted_indices(arr):  # type: ignore[no-untyped-def]
            sorted_arr = sorted(arr)
            return [sorted_arr.index(element) for element in arr]

        # since we may have removed dimensions, need to re-sort & re-index order
        order = sorted_indices(order)

        # reorder the stride given order
        stride_ordered = [-1] * len(order)
        for i in range(len(order)):
            stride_ordered[order[i]] = stride[i]
        # check if it is in ascending order
        for i in range(len(order) - 1):
            expr = stride_ordered[i] > stride_ordered[i + 1]
            if not isinstance(expr, bool):
                expr = V.graph._shape_env.evaluate_expr(
                    stride_ordered[i] > stride_ordered[i + 1], size_oblivious=True
                )
            if expr:
                return False
        return True

    def is_channels_last_stride_ordered(self):  # type: ignore[no-untyped-def]
        # create channels_last order(NCHW, NCDHW, the C is the first order).
        order = [0] + list(reversed(range(1, len(self.stride) - 1)))
        order = [len(order)] + order
        return self.is_stride_ordered(order)

    @staticmethod
    def _pad_strides(in_strides, size, dtype):  # type: ignore[no-untyped-def]
        """
        The padding does not change stride order but makes sure all strides larger
        than the threshold are multiple of align.
        """
        align = get_align_for_dtype(dtype)
        if len(in_strides) == 0:
            return in_strides

        if not config.pad_channels_last and Layout.is_channels_last_contiguous(
            size, in_strides
        ):
            return in_strides

        current_fx_node = V.get_current_node()
        if hasattr(current_fx_node, "meta") and current_fx_node.meta.get(
            "dislike_padding", False
        ):
            return in_strides

        # get_stride_order does not work with dynamic shape. Also we can not
        # statically decide if a padding is needed or how much padding we should
        # do for dynamic shape.
        #
        # Skip padding the strides for dynamic shape for now.
        if not all(
            isinstance(s, (int, sympy.Integer))
            for s in itertools.chain(in_strides, size)
        ):
            return in_strides

        stride_order = get_stride_order(in_strides)
        fill_order = stride_order2fill_order(stride_order)

        new_strides = [0 for _ in range(len(in_strides))]
        # since we pad when the layout is flexible, we can decide the
        # smallest stride to be 1.
        new_strides[fill_order[0]] = 1

        padded = False
        for rank, idx in enumerate(fill_order[1:], start=1):
            prev_idx = fill_order[rank - 1]
            stride = new_strides[prev_idx] * size[prev_idx]

            if stride > config.padding_stride_threshold and stride % align != 0:
                stride = ceildiv(stride, align) * align
                padded = True
            new_strides[idx] = stride

        if not padded:
            # Consider a tensor with shape [256, 1, 5, 5]
            # Avoid strides like [25, 5, 5, 1] being padded to equivalent strides
            # [25, 25, 5, 1].
            return in_strides

        metrics.num_comprehensive_padding += 1
        return new_strides

    def pad_strides(self):  # type: ignore[no-untyped-def]
        assert isinstance(self, FlexibleLayout)
        assert self.stride is not None
        self.stride = self._pad_strides(self.stride, self.size, self.dtype)

    def should_pad_strides(self):  # type: ignore[no-untyped-def]
        return config.comprehensive_padding and isinstance(self, FlexibleLayout)

    def as_fixed(self):  # type: ignore[no-untyped-def]
        if isinstance(self, FixedLayout):
            return self

        if self.should_pad_strides():
            self.pad_strides()
        return FixedLayout(
            self.device,
            self.dtype,
            self.size,
            self.stride,
            self.offset,
        )

    def make_indexer(self) -> Callable[[Sequence[Expr]], Expr]:
        assert (
            FlexibleLayout.allow_indexing
        ), f"convert {type(self).__name__} to FixedLayout first"
        return self.as_fixed().make_indexer()

    def __eq__(self, other) -> bool:  # type: ignore[no-untyped-def]
        return (
            self.device == other.device
            and self.dtype == other.dtype
            and self.size == other.size
            and self.stride == other.stride
            and self.offset == other.offset
        )

    def storage_size(self) -> sympy.Expr:
        return compute_required_storage_length(self.size, self.stride, self.offset)


class FixedLayout(Layout):
    """A Tensor layout we cannot change"""

    def make_indexer(self) -> Callable[[Sequence[Expr]], Expr]:
        """A closure containing math to read a given element"""

        def indexer(index):  # type: ignore[no-untyped-def]
            assert len(index) == len(self.stride)
            assert len(index) == len(self.size)
            result = self.offset
            for idx, stride, sz in zip(index, self.stride, self.size):
                if sz != 1:
                    result = result + idx * stride
            return result

        return indexer


class FlexibleLayout(Layout):
    """A Tensor layout we are allowed to change"""

    allow_indexing = False

    # WARNING!  This doesn't handle zero size tensors correctly
    @staticmethod
    def contiguous_strides(sizes):  # type: ignore[no-untyped-def]
        if len(sizes) == 0:
            return []
        reversed_strides = [sympy.S.One]
        for size in reversed(sizes[1:]):
            reversed_strides.append(size * reversed_strides[-1])
        return list(reversed(reversed_strides))

    @staticmethod
    def fill_ordered(sizes, order):  # type: ignore[no-untyped-def]
        """
        Create a stride based on the order the dimensions should be filled in.

        In this format, channels last would be:
            [1, 3, 2, 0]
        """
        assert OrderedSet(range(len(sizes))) == OrderedSet(order), (sizes, order)
        next_stride = sympy.S.One
        strides = [None] * len(order)

        for i in order:
            strides[i] = next_stride
            next_stride = next_stride * sizes[i]
        return strides

    @staticmethod
    def stride_ordered(sizes, order):  # type: ignore[no-untyped-def]
        """
        Create a stride based on the sorted order of a permuted range.

        In this format, channels last would be:
            [3, 0, 2, 1]
        """
        assert OrderedSet(range(len(sizes))) == OrderedSet(order)
        fill_order = stride_order2fill_order(order)
        return FlexibleLayout.fill_ordered(sizes, fill_order)

    @staticmethod
    def stride_ordered_for_memory_format(sizes, memory_format):  # type: ignore[no-untyped-def]
        """
        Create a stride based on a memory format.

        Memory format is translasted into a stride order,
        so channels_last is the same as:
            FlexibleLayout.stride_ordered(sizes, [3, 0, 2, 1])

        This interface does not support memory_format `torch.preserve_format`
        which should be used to deduce a format from another source
        """
        if memory_format == torch.channels_last:
            return FlexibleLayout.stride_ordered(sizes, NHWC_STRIDE_ORDER)
        elif memory_format == torch.channels_last_3d:
            return FlexibleLayout.stride_ordered(sizes, NHWDC_STRIDE_ORDER)
        elif memory_format == torch.contiguous_format:
            return FlexibleLayout.contiguous_strides(sizes)
        else:
            log.debug(
                "stride_ordered_for_memory_format, unsuppored memory_format: %s",
                memory_format,
            )
            raise NotImplementedError

    @staticmethod
    def same_ordered(sizes, stride):  # type: ignore[no-untyped-def]
        """
        Create a stride that has the same stride order as given stride

        For example, if given stride is [1000, 1, 100, 10],
        the fill order should be [1, 3, 2, 0]
        """
        assert len(sizes) == len(stride)
        stride = [V.graph.sizevars.size_hint(x) for x in stride]
        fill_order = sorted(range(len(stride)), key=stride.__getitem__)
        return FlexibleLayout.fill_ordered(sizes, fill_order)

    def as_stride_order(self, order, allow_padding=False):  # type: ignore[no-untyped-def]
        new_stride = self.stride_ordered(self.size, order)
        if self.should_pad_strides() and allow_padding:
            new_stride = self._pad_strides(new_stride, self.size, self.dtype)

        return FixedLayout(
            self.device,
            self.dtype,
            self.size,
            new_stride,
            self.offset,
        )

    def as_exact_strides(self, exact_strides, allow_padding=False):  # type: ignore[no-untyped-def]
        new_stride = exact_strides
        if self.should_pad_strides() and allow_padding:
            new_stride = self._pad_strides(new_stride, self.size, self.dtype)

        return FixedLayout(
            self.device,
            self.dtype,
            self.size,
            new_stride,
            self.offset,
        )

    def as_fill_order(self, order):  # type: ignore[no-untyped-def]
        new_stride = self.fill_ordered(self.size, order)
        if self.should_pad_strides():
            new_stride = self._pad_strides(new_stride, self.size, self.dtype)
        return FixedLayout(
            self.device,
            self.dtype,
            self.size,
            new_stride,
            self.offset,
        )

    def as_same_order(self, stride):  # type: ignore[no-untyped-def]
        new_stride = self.same_ordered(self.size, stride)
        if self.should_pad_strides():
            new_stride = self._pad_strides(new_stride, self.size, self.dtype)
        return FixedLayout(
            self.device,
            self.dtype,
            self.size,
            new_stride,
            self.offset,
        )

    def __init__(self, device, dtype, size, stride_order=None) -> None:  # type: ignore[no-untyped-def]
        if stride_order:
            strides = FlexibleLayout.fill_ordered(size, stride_order)
        else:
            strides = FlexibleLayout.contiguous_strides(size)
        super().__init__(device, dtype, size, strides)


class NonOwningLayout(Layout):
    """Is a view into the storage of another tensor"""

    def __init__(self, view: Union[BaseView, TensorBox]) -> None:
        layout = view.get_layout()
        super().__init__(
            layout.device,
            layout.dtype,
            layout.size,
            layout.stride,
        )
        self.view = view

    def make_indexer(self) -> Callable[[Sequence[Expr]], Expr]:
        return self.as_fixed().make_indexer()

    def maybe_guard_aligned(self):  # type: ignore[no-untyped-def]
        offset = self.view.get_layout().offset
        if offset == 0:
            return True
        from .utils import ALIGNMENT

        return V.graph.sizevars.statically_known_multiple_of(offset, ALIGNMENT)


class CommBufferType(Enum):
    SYMM_MEM = "symm_mem"


class CommBufferLayout(FixedLayout):
    """
    A layout that signifies the buffer is a comm buffer.
    In terms of striding, the layout is identical to `FixedLayout`.

    Buffers with this layout do not participate in in-place reuse - it can be
    neither the source nor the target for in-place reuse.

    For detailed motivation and usage of this layout, see
    NOTE [lowering-time collective optimization].
    """

    comm_buffer_type: CommBufferType
    group_name: str

    def __init__(
        self,
        layout: FlexibleLayout,
        comm_buffer_type: CommBufferType,
        group_name: str,
    ):
        if not isinstance(layout, FlexibleLayout):
            raise AssertionError(
                "A `CommBufferLayout` can only be initialized with "
                f"a `FlexibleLayout` (got {layout})."
            )

        fixed = layout.as_fixed()
        super().__init__(
            device=fixed.device,
            dtype=fixed.dtype,
            size=fixed.size,
            stride=fixed.stride,
            offset=fixed.offset,
        )
        self.comm_buffer_type = comm_buffer_type
        self.group_name = group_name


@ir_dataclass
class NoneLayout(OutputSpec):
    # This is janky, I figured out what fields to populate by just running
    # the model I was interested in and adding properties/methods as needed.
    # This doesn't inherit from Layout because Layout assumes you have stuff
    # like sizes, but I don't really have anything here.
    #
    # If you have an ir.Node with NoneLayout, you probably need to setup
    # dependencies manually in scheduler

    device: Optional[torch.device]
    size: List[int] = dataclasses.field(default_factory=lambda: [0])
    stride: List[int] = dataclasses.field(default_factory=lambda: [0])

    def storage_size(self) -> int:
        return 0

    def as_fixed(self):  # type: ignore[no-untyped-def]
        return self

    def get_device(self) -> Optional[torch.device]:
        return self.device


class MutationLayoutSHOULDREMOVE(Layout):
    def __init__(self, target: IRNode) -> None:
        super().__init__(
            target.get_device_or_error(),
            target.get_dtype(),
            target.get_size(),  # type: ignore[arg-type]
            None,
        )
        self.target = target
        name = self.get_buffer().get_name()
        V.graph.mark_buffer_mutated(name)

    @property
    def stride(self) -> List[Expr]:
        return self.real_layout().stride

    @stride.setter
    def stride(self, value: Never) -> None:
        pass  # ignore setting of stride

    def storage_size(self) -> sympy.Expr:
        return self.real_layout().storage_size()

    def get_buffer(self) -> Buffer:
        def unwrap_views(target):  # type: ignore[no-untyped-def]
            if isinstance(target, MutationLayoutSHOULDREMOVE):
                return unwrap_views(target.target)
            if isinstance(target, BaseView):
                return unwrap_views(target.unwrap_view())
            if isinstance(target, MutableBox):
                return unwrap_views(target.data)
            return target

        result = unwrap_views(self.target)
        assert isinstance(
            result, Buffer
        ), "MutationLayoutSHOULDREMOVE must refer to a buffer"
        return result

    def real_layout(self):  # type: ignore[no-untyped-def]
        return self.get_buffer().layout

    @classmethod
    def realize_into(cls, src, dst, unsafe_alias=False):  # type: ignore[no-untyped-def]
        dst.realize()
        # NOTE: We must realize users of `dst` before we realize `src`, since
        # realization order determines scheduling order. Otherwise, src's
        # mutation would be scheduled before the existing users of dst!
        V.graph.mark_buffer_mutated(dst.get_name())

        if isinstance(src, TensorBox):
            src = src.data

        # We copy the contents of src into dst. In most cases this should
        # be fused into a single kernel by the scheduler.
        # NOTE: We cannot change src's layout to mutate dst directly as this
        # would alias src to dst, which is not correct as further mutations to
        # dst would effect users of src. However if there are no more users of
        # dst, we can alias src to dst.
        src.realize_hint()

        if not unsafe_alias:
            src = Pointwise.create(
                device=src.get_device(),
                dtype=src.get_dtype(),
                inner_fn=src.make_loader(),
                ranges=[
                    V.graph.sizevars.guard_equals(a, b)
                    for a, b in zip(src.get_size(), dst.get_size())
                ],
            ).data

        src.realize()
        assert isinstance(src.data.layout, FlexibleLayout)
        src.data.layout = MutationLayoutSHOULDREMOVE(dst)
        return src.data

    def as_fixed(self):  # type: ignore[no-untyped-def]
        return self

    def make_indexer(self) -> Callable[[Sequence[Expr]], Expr]:
        return self.target.make_indexer()


@ir_dataclass(frozen=False)
class Buffer(IRNode):
    # Name is sometimes None; e.g., ForceInPlace, where there isn't
    # a meaningful name
    name: Optional[str]
    layout: OutputSpec

    # Multi-output buffers will define 'outputs: List[Buffer]'. Confusingly,
    # MultiOutput does NOT define this!

    def __post_init__(self) -> None:
        super().__post_init__()
        self._post_init_setattr("origin_node", None)

    def make_indexer(self) -> Callable[[Sequence[Expr]], Expr]:
        return self.get_layout().make_indexer()

    def get_name(self) -> str:
        assert self.name, self
        return self.name

    def get_device(self) -> Optional[torch.device]:
        return self.get_output_spec().get_device()

    def get_defining_op(self) -> Optional[Operation]:
        return None

    @property
    def dtype(self) -> torch.dtype:
        return self.get_layout().dtype

    def get_size(self) -> Sequence[Expr]:
        return [*self.get_layout().size]

    def get_stride(self) -> List[Expr]:
        return [*self.get_layout().stride]

    def get_offset(self) -> Expr:
        return self.get_layout().offset

    def get_layout(self) -> Layout:
        if isinstance(self.layout, Layout):
            return self.layout
        raise NotImplementedError(type(self.layout).__name__)

    def get_output_spec(self) -> OutputSpec:
        return self.layout

    def get_storage_numel(self):  # type: ignore[no-untyped-def]
        return self.get_numel()

    def freeze_layout(self):  # type: ignore[no-untyped-def]
        if isinstance(self.layout, Layout) and not isinstance(
            self.layout, NonOwningLayout
        ):
            self.layout = self.layout.as_fixed()

    def freeze_layout_with_stride_order(self, order, allow_padding=False) -> None:  # type: ignore[no-untyped-def]
        assert isinstance(self.layout, FlexibleLayout)
        self.layout = self.layout.as_stride_order(order, allow_padding=allow_padding)

    def freeze_layout_with_fill_order(self, order) -> None:  # type: ignore[no-untyped-def]
        assert isinstance(self.layout, FlexibleLayout)
        self.layout = self.layout.as_fill_order(order)

    def freeze_layout_with_same_order(self, stride) -> None:  # type: ignore[no-untyped-def]
        assert isinstance(self.layout, FlexibleLayout)
        self.layout = self.layout.as_same_order(stride)

    def freeze_layout_with_exact_strides(self, exact_strides, allow_padding=False) -> None:  # type: ignore[no-untyped-def]
        assert isinstance(self.layout, FlexibleLayout)
        self.layout = self.layout.as_exact_strides(
            exact_strides, allow_padding=allow_padding
        )

    def is_zero_elements(self):  # type: ignore[no-untyped-def]
        return V.graph.sizevars.is_expr_static_and_true(sympy.Eq(self.get_numel(), 0))

    def make_loader(self) -> Callable[[Sequence[Expr]], OpsValue]:
        # Loading from a zero-element buffer is a no-op
        if self.is_zero_elements():
            return partial(nop_loader_fn, dtype=self.get_dtype())

        def loader(index):  # type: ignore[no-untyped-def]
            indexer = self.make_indexer()
            return ops.load(self.name, indexer(index))

        return loader

    def codegen_reference(self, writer: Optional[IndentedBuffer] = None) -> str:
        return self.get_name()

    def decide_layout(self):  # type: ignore[no-untyped-def]
        pass

    def get_inputs_that_alias_output(self) -> Sequence[str]:
        if isinstance(self.layout, NonOwningLayout):
            return [self.layout.view.get_name()]
        return ()

    def get_mutation_names(self) -> Sequence[str]:
        if isinstance(self.layout, MutationLayoutSHOULDREMOVE):
            return [self.layout.target.get_name()]
        return ()

    def get_read_names(self) -> OrderedSet[str]:
        return OrderedSet([self.get_name()])

    def get_unbacked_symbol_uses(self) -> OrderedSet[sympy.Symbol]:
        return OrderedSet()

    def get_unbacked_symbol_defs(self) -> OrderedSet[sympy.Symbol]:
        return OrderedSet()

    def realize(self) -> Optional[str]:
        pass

    def should_allocate(self) -> bool:
        # Returns False by default.
        return False


@ir_dataclass(frozen=False)
class OperationBuffer(Buffer, Operation):
    # An operation that produces a single output buffer
    def get_outputs(self) -> List[Buffer]:
        return [self]

    def get_defining_op(self) -> Operation:
        return self

    # Skip implementation in Buffer
    get_operation_name = Operation.get_operation_name

    def __post_init__(self) -> None:
        Buffer.__post_init__(self)
        Operation.__post_init__(self)


class InputBuffer(Buffer):
    def num_reads(self) -> int:
        return 1


class ConstantBuffer(InputBuffer):
    override_device: Optional[torch.device] = None

    def make_loader(self) -> Callable[[Sequence[Expr]], OpsValue]:
        def loader(index: Sequence[Expr]) -> OpsValue:
            indexer = self.get_layout().make_indexer()
            return ops.load(
                V.graph.constant_name(self.get_name(), self.override_device),
                indexer(index),
            )

        return loader

    def constant_to_device(self, device: torch.device) -> IRNode:
        return ConstantBuffer(
            name=V.graph.constant_name(self.get_name(), device), layout=self.layout
        )


@ir_dataclass
class NoneAsConstantBuffer(IRNode):
    def get_unbacked_symbol_uses(self) -> OrderedSet[sympy.Symbol]:
        return OrderedSet()

    def codegen_reference(self, writer: Optional[IndentedBuffer] = None) -> str:
        return V.graph.wrapper_code.none_str

    def get_output_spec(self) -> OutputSpec:
        return NoneLayout(device=None)

    def has_tensor_output(self) -> bool:
        return False


@ir_dataclass
class ShapeAsConstantBuffer(IRNode):
    expr: Expr

    def get_unbacked_symbol_uses(self) -> OrderedSet[sympy.Symbol]:
        return free_unbacked_symbols(self.expr)

<<<<<<< HEAD
    def codegen_reference(self, writer=None):  # type: ignore[no-untyped-def]
        return V.graph.wrapper_code.codegen_sizevar(self.expr)
=======
    def codegen_reference(self, writer: Optional[IndentedBuffer] = None) -> str:
        return V.graph.wrapper_code.expr_printer(V.graph.sizevars.simplify(self.expr))
>>>>>>> 92cd5476

    def has_tensor_output(self) -> bool:
        return False


@ir_dataclass(frozen=False)
class ComputedBuffer(OperationBuffer):
    data: Loops

    def get_computed_buffer_name(self) -> Optional[str]:
        """
        Returns self.name if it exists, otherwise returns the name of the data node if that exists.
        If neither exist, returns None.
        """
        if self.name is not None:
            return self.name
        if hasattr(self.data, "name"):
            return self.data.name
        return None

    def num_reads(self) -> int:
        return self.data.num_reads()

    def get_reads(self) -> OrderedSet[Dep]:
        return self.data.get_reads()

    def get_read_names(self) -> OrderedSet[str]:
        return self.data.get_read_names()

    def get_read_writes(self) -> dependencies.ReadWrites:
        with patch.object(FlexibleLayout, "allow_indexing", True):
            if self.data.get_reduction_type():
                return extract_read_writes(
                    self.get_store_function(),
                    self.data.get_pointwise_size(),  # type: ignore[arg-type]
                    self.data.get_reduction_size(),  # type: ignore[arg-type]
                )
            else:
                return extract_read_writes(
                    self.get_store_function(),
                    self.data.get_size(),  # type: ignore[arg-type]
                )

    def get_unbacked_symbol_uses(self) -> OrderedSet[sympy.Symbol]:
        # Ordinarily, we'd like to just peek at the arguments list,
        # but ComputedBuffers have no argument list.
        #
        # Morally, this logic needs to be synchronized with the
        # KernelArgs.size calls, which are responsible for making symbols make
        # there way as kernel arguments (and it is precisely passing in one of
        # those symbols that establishes a dependency).  However, we haven't
        # started codegen yet so we can't directly reuse that logic.
        #
        # For now, I'm just yoloing with the size of the buffer.  Not sure if
        # it is enough.
        #
        # One thing you might wonder is if this is enough for a ComputedBuffer
        # denoting a reduction over i0.  Empirically, it is enough, but for an
        # unusual reason: we only need accurate dependencies for item() call,
        # but it's impossible to end up with a reduction over i0 from an
        # item() call without a regular non-reduction buffer first.
        return (
            free_unbacked_symbols(self.get_size())
            | free_unbacked_symbols(self.get_stride())
            | free_unbacked_symbols(self.get_offset())
            | self.data.get_unbacked_symbol_uses()
        )

    def make_loader(self) -> Callable[[Sequence[Expr]], OpsValue]:
        if (
            not self.get_reduction_type()
            and self.name not in V.graph.mutated_buffers
            and self.num_reads() == 0
        ):
            # inline this op rather than generating ops.load()
            return self.data.make_loader()
        return super().make_loader()

    def get_store_function(self) -> Callable[..., OpsValue]:
        indexer = self.get_layout().as_fixed().make_indexer()
        if isinstance(self.data, (Reduction, Scan, Sort)):
            return partial(self.data.store_reduction, self.name, indexer)
        else:
            assert isinstance(self.data, Pointwise)
            return partial(self.data.store_output, self.name, indexer)

    def get_fill_order(self) -> Optional[List[int]]:
        """
        If our layout is still flexible, try to determine the stride order based on stride orders of reads.

        TODO(jansel): A better algorithm here would look at downstream consumers of this
                      value and try to do global graph-level layout optimization.
                      This is also something just begging to be autotuned.
        """
        if isinstance(self.layout, FlexibleLayout):
            (index_vars, reduction_vars), _ = dependencies.index_vars_squeeze(
                self.data.get_pointwise_size(), self.data.get_reduction_size()
            )
            reads = self.get_read_writes().reads
            # only consider reads to buffer of same size
            # ignore StarDeps because they don't contribute stride information
            assert all(
                isinstance(r, (dependencies.StarDep, dependencies.MemoryDep))
                for r in reads
            )
            reads = [
                sympy_subs(r.index, {v: sympy.S.Zero for v in reduction_vars if v != 0})
                for r in reads
                if isinstance(r, dependencies.MemoryDep)
            ]

            if reads:
                if isinstance(self.data, (Scan, Sort)):
                    indices = self.data.reindex(index_vars, reduction_vars)
                else:
                    indices = index_vars
                stride_lengths = [
                    V.graph.sizevars.stride_hints(expr, indices) for expr in reads
                ]
                from .scheduler import pick_loop_order

                return pick_loop_order(stride_lengths, self.get_size())

        return None

    def decide_layout(self) -> None:
        if isinstance(self.layout, FlexibleLayout):
            order = self.get_fill_order()
            if order:
                self.freeze_layout_with_fill_order(order)
            else:
                self.freeze_layout()

    @cache_on_self
    def get_default_sizes_body(
        self,
    ) -> Tuple[
        Tuple[List[sympy.Expr], List[sympy.Expr]],
        LoopBody,
        Tuple[List[sympy.Expr], List[sympy.Expr]],
    ]:
        args, var_ranges = dependencies.index_vars_squeeze(
            self.data.get_pointwise_size(), self.data.get_reduction_size(), prefix="q"
        )
        with patch.object(ConstantBuffer, "override_device", self.get_device()):
            body = LoopBody(
                self.get_store_function(),
                (args if self.get_reduction_type() else args[:1]),
                var_ranges,
                *args,
            )
        index_vars = []
        reduce_vars: List[Any] = []
        index_size = []
        reduce_size = []
        for v, s in var_ranges.items():
            if v in args[0]:
                assert not reduce_vars
                index_vars.append(v)
                index_size.append(s)
            else:
                assert v in args[1]
                reduce_vars.append(v)
                reduce_size.append(s)
        return (index_size, reduce_size), body, (index_vars, reduce_vars)

    def simplify_and_reorder(
        self,
        extra_indexing_constraints: Optional[Tuple[Dict[Any, Any], List[Any]]] = None,
        recompute_sizes_body_func: Optional[Callable[..., Any]] = None,
    ) -> Tuple[Tuple[List[sympy.Expr], List[sympy.Expr]], LoopBody]:
        """
        This is a main place where we do loop transformations in a
        backend-agnostic way.

        Here we:
            1) Remove any 1 dimensions
            2) Fuse contiguous dimensions together
            3) Reorder dimensions based on stride orders

        Optional argument extra_indexing_constraints can be used to append additional
        indexing expressions to existing ones derived from buffer's body. This can be useful
        to fuse scheduler nodes with compatible ranges, e.g. (s0*s1*...,) and (s0, s1, s2, ...)
        on CPU by preventing indexing simplifications and obtaining index/reduce ranges for
        the scheduler node compatible with other nodes.
        Optional argument recompute_sizes_body_func can be used to recompute sizes and body
        on the default body. This can be useful to append additional loop transformations.
        """
        (
            (index_size, reduce_size),
            body,
            (index_vars, reduce_vars),
        ) = self.get_default_sizes_body()

        if recompute_sizes_body_func:
            (
                (index_size, reduce_size),
                body,
                (index_vars, reduce_vars),
            ) = recompute_sizes_body_func(
                (index_size, reduce_size), body, (index_vars, reduce_vars)
            )

        index_formulas = [*body.indexing_exprs.values()]
        if extra_indexing_constraints is not None:
            assert (
                isinstance(extra_indexing_constraints, tuple)
                and len(extra_indexing_constraints) == 2
            )
            extra_indexing_ranges, extra_indexing_expr = extra_indexing_constraints
            assert isinstance(extra_indexing_ranges, dict)
            assert isinstance(extra_indexing_expr, list)
            assert all(isinstance(f, Expr) for f in extra_indexing_expr)

            expected_var_ranges = body.var_ranges
            assert expected_var_ranges == extra_indexing_ranges, (
                expected_var_ranges,
                extra_indexing_ranges,
            )
            # remove already existing expressions
            extra_indexing_expr = [
                e for e in extra_indexing_expr if e not in index_formulas
            ]
            index_formulas += extra_indexing_expr

        memory_addrs = [*body.get_write_exprs()]
        if not V.graph.has_feature(self, BackendFeature.PREFER_STORE_LOOP_ORDER):
            memory_addrs.extend(body.get_read_exprs())

        def simplify_and_reorder(x_vars, support_vars, sizes, simplify_loops):  # type: ignore[no-untyped-def]
            sizes, reindex0, reindex1 = self._apply_loop_reordering(
                x_vars, support_vars, sizes, memory_addrs
            )
            # for NHWC: reindex0([0,1,2,3]) = [0,2,3,1], reindex1([0,1,2,3]) = [0,3,2,1]
            x_vars = reindex0(x_vars)

            if simplify_loops:
                sizes, reindex2, prune = V.graph.sizevars._simplify_loops(
                    x_vars,
                    sizes,
                    index_prevent_reordering(index_formulas, x_vars, sizes),
                )
                reindex = fuse_reindexing(reindex1, reindex2)
            else:
                reindex = reindex1
            return sizes, reindex, reindex1

        support_vars = index_vars + reduce_vars
        should_merge_loops = (
            not is_gpu(get_device_type(self)) or not config.loop_ordering_after_fusion
        )
        iter_ranges, iter_reindex, _ = simplify_and_reorder(
            index_vars,
            support_vars,
            index_size,
            should_merge_loops,
        )

        # Like iteration dimensions, we may also want to delay merging reduction dimensions.
        # E.g., if we reduce a tensor [M, N, K] for its M and N dimensions followed by a pointwise
        # kernel, merging M and N dimension too early makes it hard to decide what loop order
        # we should pick for the piontwise kernel so that it is fusible with the reduction.
        reduce_ranges, reduce_reindex, _ = simplify_and_reorder(
            reduce_vars, support_vars, reduce_size, should_merge_loops
        )

        # retrace the loop body with simplification and reordering applied
        (iter_vars, reduce_vars), var_ranges = dependencies.index_vars_no_squeeze(
            iter_ranges,
            reduce_ranges,
            prefix="z",
        )
        body = LoopBody(
            body,
            [iter_reindex(iter_vars), reduce_reindex(reduce_vars)],
            var_ranges,
            iter_vars,
            reduce_vars,
        )
        return (iter_ranges, reduce_ranges), body

    @staticmethod
    def _apply_loop_reordering(  # type: ignore[no-untyped-def]
        index_vars,
        support_vars,
        sizes,
        memory_addrs,
        priority_idx=None,
    ):
        """
        Shuffle the order of loops around to hopefully improve performance.
        """
        from .scheduler import pick_loop_order

        if priority_idx is None:
            priority_idx = []

        try:
            strides = [
                V.graph.sizevars.stride_hints(expr, index_vars, support_vars)
                for expr in memory_addrs
            ]
            assert len(strides) == len(memory_addrs) and len(strides[0]) == len(
                index_vars
            )
            order = list(reversed(pick_loop_order(strides, sizes, priority_idx)))
        except Exception:
            if config.debug:
                log.warning(
                    "Did not simplify complex index:\n%s\n%s",
                    dict(zip(index_vars, sizes)),
                    memory_addrs,
                )
            order = list(range(len(sizes)))
        sizes = [sizes[i] for i in order]
        return sizes, same_reorder(order), inverse_reorder(order)

    def get_reduction_size(self) -> Sequence[sympy.Expr]:
        return self.data.get_reduction_size()

    def get_reduction_type(self) -> Optional[str]:
        return self.data.get_reduction_type()

    def is_no_op(self) -> bool:
        return self.data.is_zero_elements()

    def should_allocate(self) -> bool:
        return True

    def constant_to_device(self, device: torch.device) -> IRNode:
        """Move this to a given device. Requires that all reads are to constants."""
        return self.data.constant_to_device(device)


class TemplateBuffer(OperationBuffer):
    """
    Represents a Triton (in the future other type) of template operator
    that we can fuse an epilogue onto.
    """

    def __init__(
        self,
        layout: Layout,
        inputs: List[IRNode],
        make_kernel_render: Callable[..., Any],
    ) -> None:
        super().__init__(name=None, layout=layout)
        self.inputs = InputsKernel.unwrap_storage(inputs)
        self.make_kernel_render = make_kernel_render
        self.name = V.graph.register_buffer(self)
        V.graph.register_operation(self)

    def get_read_writes(self) -> dependencies.ReadWrites:
        return self.extract_read_writes(normalize=True)

    def extract_read_writes(self, normalize):  # type: ignore[no-untyped-def]
        name = self.get_name()
        indexer = self.get_layout().make_indexer()

        def dummy(index, rindex):  # type: ignore[no-untyped-def]
            assert len(rindex) == 0
            return ops.store(name, indexer(index), "fake")

        deps = dependencies.extract_read_writes(
            dummy, self.get_size(), (), normalize=normalize
        )
        deps.reads = OrderedSet(dependencies.StarDep(x.get_name()) for x in self.inputs)
        return deps

    def get_reduction_size(self) -> Sequence[sympy.Expr]:
        return sympy.S.One

    def get_reduction_type(self) -> Optional[str]:
        return None

    def should_allocate(self) -> bool:
        return True

    def simplify_and_reorder(  # type: ignore[no-untyped-def]
        self,
        extra_indexing_constraints: Optional[Tuple[Dict[Any, Any], List[Any]]] = None,
        recompute_sizes_body_func: Optional[Callable[..., Any]] = None,
    ):
        return (
            (
                self.get_size(),
                (),
            ),
            None,
        )


class TritonTemplateBuffer(TemplateBuffer):
    def __init__(  # type: ignore[no-untyped-def]
        self,
        layout,
        inputs,
        make_kernel_render,
        mutated_inputs: Optional[Iterable[IRNode]] = None,
    ) -> None:
        """
        NOTE:[TritonTemplates with multiple outputs]
        We want the ability for TritonTemplates to output multiple tensors. Triton
        kernels have no notion of outputs and this is done by creating tensors that
        are then mutated by the kernel. Currenlty our STORE_OUTPUT codegen doesn't
        support creating multinode outputs for triton templates.
        We work around this by creating an extra input buffer during the lowering
        and we mark them as mutated inputs.
        """
        super().__init__(layout, inputs, make_kernel_render)
        self.mutated_inputs = mutated_inputs
        self.outputs: List[Buffer] = [self]
        if mutated_inputs is not None:
            # Ensure that the mutated inputs are only allowed for certain nodes
            allowed_set = (
                torch.ops.higher_order.flex_attention,
                torch.ops.higher_order.flex_attention_backward,
            )
            current_node = V.graph.current_node.target
            assert (
                current_node in allowed_set
            ), f"Mutated inputs are only allowed for {allowed_set} but got {current_node}"
            device = self.inputs[0].get_device()
            self.outputs += [
                MutationOutput(NoneLayout(device=device), buf, self)
                for buf in mutated_inputs
            ]

    def get_outputs(self) -> List[Buffer]:
        return self.outputs

    def __str__(self) -> str:
        out = f"TritonTemplateBuffer(layout={self.layout})"
        return out


PrimitiveInfoType = Union[int, float, bool, str, List[Union[int, str, float, bool]]]


class ChoiceCaller:
    """
    Represents a possible choice used in autotune_process.py.
    During autotuning, self.benchmark() is first called to get benchmark result,
    and if this choice is selected, self.output_node() is called to get the output_node.

    Children classes: TritonTemplateCaller, CUDATemplateCaller.
    """

    def __init__(
        self,
        name: str,
        input_nodes: List[Buffer],
        layout: Layout,
        description: str,
    ) -> None:
        super().__init__()
        self.name = name
        self.layout = layout
        self.input_nodes = input_nodes
        # An additional description used to describe the choice (useful for
        # knowing what autotuning is choosing)
        self.description = description

    def benchmark(self, *args, out) -> float:  # type: ignore[no-untyped-def]
        algo = self.to_callable()
        return benchmarker.benchmark(algo, args, {"out": out})

    def call_name(self) -> str:
        raise NotImplementedError

    def to_callable(self):  # type: ignore[no-untyped-def]
        raise NotImplementedError

    def hash_key(self) -> str:
        raise NotImplementedError

    def output_node(self) -> TensorBox:
        raise NotImplementedError

    def info_dict(self) -> Dict[str, Union[PrimitiveInfoType, List[PrimitiveInfoType]]]:
        """Information returned here is logged to the autotune log file when that is enabled."""
        return {}

    def autoheuristic_id(self) -> str:
        return "unsupported_choice"


class TritonTemplateCallerBase(ChoiceCaller):
    def get_make_kernel_render(self) -> Any:
        raise NotImplementedError


class MultiTemplateBuffer(TritonTemplateBuffer):
    """
    Represents a Buffer with multiple backing implementation choices.

    Choices can be TritonTemplates or ExternKernels. During scheduling if there is a potential
    epilogue we will benchmark each of the choices with the epilogue to determine an implementation.
    Otherwise, the fastest base choice will be chosen.
    """

    def __init__(
        self,
        layout: Layout,
        inputs: List[IRNode],
        choice_timings: Callable[[], Dict[ChoiceCaller, float]],
        unfiltered_choices: List[ChoiceCaller],
    ) -> None:
        super().__init__(layout=layout, inputs=inputs, make_kernel_render=None)
        self._choice_timings_fn = choice_timings
        self._choice_timings: Optional[Dict[ChoiceCaller, float]] = None
        self.original_inputs = inputs
        self._output_plannable = all(
            isinstance(choice, TritonTemplateCallerBase)
            or (
                isinstance(choice, torch._inductor.select_algorithm.ExternKernelCaller)
                and choice.has_out_variant
            )
            for choice in unfiltered_choices
        )

    @property
    def output_plannable(self) -> bool:
        """
        Are all possible choices TritonTemplates or Extern Kernels with out variants
        """
        return self._output_plannable

    @property
    def choice_timings(self) -> Dict[ChoiceCaller, float]:
        if self._choice_timings is None:
            self._choice_timings = self._choice_timings_fn()
        return self._choice_timings

    @contextlib.contextmanager
    def swap_as_triton_caller(self, caller: TritonTemplateCallerBase):  # type: ignore[no-untyped-def]
        assert isinstance(caller, torch._inductor.select_algorithm.TritonTemplateCaller)
        assert self.layout == caller.layout

        render = self.make_kernel_render
        self.make_kernel_render = caller.get_make_kernel_render()
        try:
            yield
        finally:
            self.make_kernel_render = render

    def finalize_as_triton_caller(self, caller: TritonTemplateCallerBase) -> None:
        assert isinstance(caller, torch._inductor.select_algorithm.TritonTemplateCaller)
        assert self.get_size() == caller.layout.size
        assert self.get_stride() == caller.layout.stride
        self.make_kernel_render = caller.get_make_kernel_render()

    def get_min_choice(self) -> Tuple[ChoiceCaller, float]:
        min_choice = min(self.choice_timings, key=self.choice_timings.get)  # type: ignore[arg-type]
        return (min_choice, self.choice_timings[min_choice])


class CUDATemplateBuffer(TemplateBuffer):
    def __init__(  # type: ignore[no-untyped-def]
        self,
        layout,
        inputs,
        make_kernel_render,
        workspace_size: int,
        template: CUDATemplate,
    ) -> None:
        super().__init__(layout, inputs, make_kernel_render)
        # Global memory (in bytes) needed for this template.
        self.workspace_size = workspace_size
        self.template = template

    def get_workspace_size(self):  # type: ignore[no-untyped-def]
        return self.workspace_size if self.workspace_size is not None else 0


class CppTemplateBuffer(TemplateBuffer):
    def __init__(self, layout, inputs, make_kernel_render, template, choice) -> None:  # type: ignore[no-untyped-def]
        super().__init__(layout, inputs, make_kernel_render)
        self.template = template
        self.choice = choice


@ir_dataclass(frozen=False)
class InputsKernel(OperationBuffer):
    inputs: List[Buffer]

    def get_read_writes(self) -> dependencies.ReadWrites:
        reads: OrderedSet[dependencies.Dep] = OrderedSet()
        StarDep = dependencies.StarDep
        for input in self.inputs:
            if isinstance(input, list):
                reads.update(StarDep(x.get_name()) for x in input)
            elif isinstance(input, ShapeAsConstantBuffer):
                # Skip creating dependncy for symbolics as they're visible globally
                continue
            else:
                reads.add(StarDep(input.get_name()))

        writes: OrderedSet[dependencies.Dep] = OrderedSet(
            StarDep(buf.get_name()) for buf in self.get_outputs()
        )

        return dependencies.ReadWrites(
            reads=reads,
            writes=writes,
            index_exprs=OrderedSet(),
        )

    def get_reads(self) -> OrderedSet[Dep]:
        return self.get_read_writes().reads

    @classmethod
    def unwrap_storage_for_input(cls, x: IRNode) -> IRNode:
        if isinstance(x, TensorBox):
            x = x.data
        if isinstance(x, StorageBox):
            x = x.data
        if isinstance(x, BaseView) and not isinstance(x, ReinterpretView):
            x = ExternKernel.realize_input(x)
        if isinstance(x, TensorBox):
            # when converting to ReinterpretView fails in the
            # realize_input call above, the result will be wrapped
            # into TensorBox / StorageBox pair as a result of the
            # cls.copy_input call; so we should unwrap recursively
            return cls.unwrap_storage_for_input(x)
        if isinstance(x, TorchBindObject):
            return x
        assert isinstance(x, (Buffer, ReinterpretView)), x
        return x

    @staticmethod
    def unwrap_storage(inputs):  # type: ignore[no-untyped-def]
        inputs_new = []
        for x in inputs:
            if isinstance(x, list):
                x = [InputsKernel.unwrap_storage_for_input(i) for i in x]
            else:
                x = InputsKernel.unwrap_storage_for_input(x)
            inputs_new.append(x)
        return inputs_new

    def is_extern(self) -> bool:
        return True

    def num_reads(self) -> int:
        return 1


class NopKernel(InputsKernel):
    def is_no_op(self) -> bool:
        return True

    def get_reads(self) -> OrderedSet[Dep]:
        return OrderedSet()


class ConcatKernel(NopKernel):
    """
    There isn't actually a real kernel for concat, we just change the
    storage for the upstream data.
    """

    @classmethod
    def create(cls, inputs, dim):  # type: ignore[no-untyped-def]
        device = inputs[0].get_device()
        dtype = inputs[0].get_dtype()
        new_size = list(inputs[0].get_size())
        offsets_start = [0]
        offsets_end = [new_size[dim]]
        assert 0 <= dim < len(new_size)
        for i in range(1, len(inputs)):
            input_size = inputs[i].get_size()
            offsets_start.append(new_size[dim])
            assert len(input_size) == len(new_size)
            assert inputs[i].get_dtype() == dtype
            assert inputs[i].get_device() == device
            for j in range(len(new_size)):
                if j == dim:
                    new_size[j] = new_size[j] + input_size[j]
                else:
                    new_size[j] = V.graph.sizevars.guard_equals(
                        new_size[j], input_size[j]
                    )
            offsets_end.append(new_size[dim])

        output_stride = FlexibleLayout.contiguous_strides(new_size)
        # If any of the inputs is in CL format, use CL format for the output
        for i in range(len(inputs)):
            x = inputs[i]
            if is_storage_and_layout(x):
                layout = x.get_layout()
                if isinstance(
                    layout, FixedLayout
                ) and Layout.is_channels_last_contiguous(layout.size, layout.stride):
                    # use CL stride for the output
                    output_stride = make_channels_last_strides_for(new_size)
                    break
        any_input_is_storage_and_layout = any(is_storage_and_layout(x) for x in inputs)
        fx_node_args = V.graph.current_node.args[0]
        assert isinstance(fx_node_args, list)
        # If any of the inputs has meta tensor and the meta tensor is in CL format, use CL format for the output
        if any_input_is_storage_and_layout is False and any(
            "val" in arg.meta
            and (
                arg.meta["val"].is_contiguous(memory_format=torch.channels_last)
                or arg.meta["val"].is_contiguous(memory_format=torch.channels_last_3d)
            )
            for arg in fx_node_args
        ):
            output_stride = make_channels_last_strides_for(new_size)

        concat_kernel = ConcatKernel(
            name=None,
            layout=FixedLayout(
                device=device,
                dtype=dtype,
                size=new_size,
                stride=output_stride,
            ),
            inputs=[],
        )
        kernel = StorageBox(concat_kernel)
        op_names = []
        for i in range(len(inputs)):
            input_buffer = cls.realize_into(
                inputs[i],
                SliceView.create(
                    kernel, dim, offsets_start[i], offsets_end[i], clamp=False
                ),
            )
            concat_kernel.inputs.append(input_buffer)

            if isinstance(inputs[i].data, BaseView):
                input_unwrapped = inputs[i].data.unwrap_view()
            else:
                input_unwrapped = inputs[i].data

            if (
                input_unwrapped.is_input_buffer()
                and is_gpu(inputs[i].get_device().type)
                and not is_dynamic(input_buffer)
            ):
                op_names.append(input_buffer.get_operation_name())

        if len(op_names) > 1 and V.graph.has_feature(device, BackendFeature.FOREACH):
            V.graph.register_operation_list(op_names)

        concat_kernel.name = V.graph.register_buffer(concat_kernel)
        concat_kernel.inputs = cls.unwrap_storage(concat_kernel.inputs)
        V.graph.register_operation(concat_kernel)

        return kernel

    @classmethod
    def can_realize_into_without_copy(cls, src, dst=None):  # type: ignore[no-untyped-def]
        if isinstance(src, TensorBox):
            # unwrap a TensorBox
            return cls.can_realize_into_without_copy(src.data, dst)

        if isinstance(src.data, MultiTemplateBuffer):
            if (
                not isinstance(src.data.layout, FixedLayout)
                or not src.data.output_plannable
            ):
                return False

            # we call can_realize_into_without_copy in cat lowering before we've decided
            # on output format, optimistically assume layout matches
            if dst is None:
                return True

            # otherwise, check equality of layouts
            if not len(src.get_stride()) == len(dst.get_stride()):
                return False

            return all(
                V.graph.sizevars.statically_known_equals(s1, s2)
                for s1, s2 in zip(src.get_stride(), dst.get_stride())
            )

        return isinstance(src.data.layout, FlexibleLayout) and not isinstance(
            src.data, ExternKernelAlloc
        )

    @classmethod
    def realize_into(cls, src, dst):  # type: ignore[no-untyped-def]
        # Attempt to turn this into a ReinterpretView rather than assert.
        # This has concessions around layout, as as_storage_and_layout
        # can cause us to go from flexible to fixed layout.
        if not isinstance(dst, ReinterpretView):
            if is_storage_and_layout(dst):
                storage, layout = as_storage_and_layout(dst)
                dst = ReinterpretView(data=storage, layout=layout)
        assert isinstance(dst, ReinterpretView), dst
        if isinstance(src, TensorBox):
            # unwrap a TensorBox
            return cls.realize_into(src.data, dst)

        if isinstance(src, StorageBox):
            src.realize()
            # ExternKernelAlloc has specific requirements for output layout, should create a copy
            assert hasattr(src.data, "layout")
            if cls.can_realize_into_without_copy(src, dst):
                src.data.layout = NonOwningLayout(dst)
                return src.data
        # introduce a copy
        pw = Pointwise.create(
            device=src.get_device(),
            dtype=src.get_dtype(),
            inner_fn=src.make_loader(),
            ranges=[
                V.graph.sizevars.guard_equals(a, b)
                for a, b in zip(src.get_size(), dst.get_size())
            ],
        )
        return cls.realize_into(pw, dst)

    def should_allocate(self) -> bool:
        return True


@ir_dataclass(frozen=False)
class ExternKernel(InputsKernel):
    constant_args: Tuple[Any, ...] = ()
    kwargs: Dict[str, Any] = dataclasses.field(default_factory=dict)
    output_view: Optional[ReinterpretView] = None
    python_kernel_name: Optional[str] = None
    cpp_kernel_name: Optional[str] = None
    # FIXME: in some cases we sill need to explicitly pass in ordered_kwargs_for_cpp_kernel
    # We shouldn't need to do this since the information can be retrieved from op_overload._schema.
    ordered_kwargs_for_cpp_kernel: Iterable[str] = dataclasses.field(
        default_factory=list
    )
    op_overload: Optional[
        Union[torch._ops.OpOverload, torch._ops.HigherOrderOperator]
    ] = None
    arg_properties: Optional[List[Dict[str, Any]]] = None
    kwarg_properties: Optional[Dict[str, Dict[str, Any]]] = None
    unbacked_bindings: Dict[sympy.Symbol, pytree.KeyPath] = dataclasses.field(
        default_factory=dict
    )
    mutation_outputs: List[MutationOutput] = dataclasses.field(default_factory=list)

    def __init__(  # type: ignore[no-untyped-def]
        self,
        name,
        layout,
        inputs,
        constant_args=(),
        kwargs=None,
        output_view=None,
        python_kernel_name=None,
        cpp_kernel_name=None,
        ordered_kwargs_for_cpp_kernel=(),
        op_overload=None,
    ) -> None:
        super().__init__(
            name=name,
            layout=layout,
            inputs=inputs,
        )
        self.constant_args = constant_args
        self.kwargs = kwargs if kwargs else {}
        self.output_view = output_view
        self.op_overload = op_overload
        self.set_cpp_kernel_name(cpp_kernel_name)
        self.set_python_kernel_name(python_kernel_name)
        self.ordered_kwargs_for_cpp_kernel = ordered_kwargs_for_cpp_kernel
        self.collect_arg_kwarg_properties()
        self.unbacked_bindings = {}
        self.mutation_outputs = []
        self.fx_node = V.graph.current_node

    def get_outputs(self) -> List[Buffer]:
        return [self, *self.mutation_outputs]

    def get_unbacked_symbol_defs(self) -> OrderedSet[sympy.Symbol]:
        return OrderedSet()

    def collect_arg_kwarg_properties(self):  # type: ignore[no-untyped-def]
        # if self.op_overload is torch._ops.OpOverload, we can use its schema to collect additional
        # information for args and kwargs, e.g. type and default value, to help with the cpp wrapper codegen
        self.arg_properties = (
            [
                {
                    "name": x.name,
                    "type": x.real_type,
                    "default_value": x.default_value,
                }
                for x in self.op_overload._schema.arguments
                if not x.kwarg_only
            ]
            if isinstance(self.op_overload, torch._ops.OpOverload)
            else [{} for i in range(len(self.inputs))]
        )
        self.allarg_properties = (
            {
                x.name: {"type": x.real_type, "default_value": x.default_value}
                for x in self.op_overload._schema.arguments
            }
            if isinstance(self.op_overload, torch._ops.OpOverload)
            else {}
        )
        # FIXME: self.kwargs does not always match kwargs defined in schema, so sometimes
        # ordered_kwargs_for_cpp_kernel is explicilty passed in.
        if isinstance(self.op_overload, torch._ops.OpOverload):
            if not self.ordered_kwargs_for_cpp_kernel:
                self.ordered_kwargs_for_cpp_kernel = [
                    x.name for x in self.op_overload._schema.arguments if x.kwarg_only
                ]
            self.schema_kwargs = [
                x for x in self.op_overload._schema.arguments if x.kwarg_only
            ]

    def decide_layout(self):  # type: ignore[no-untyped-def]
        if isinstance(self.layout, FlexibleLayout):
            self.apply_constraint()
            self.freeze_layout()

    def codegen_comment(self, wrapper) -> None:  # type: ignore[no-untyped-def]
        origin_str, detailed_origin_str = get_kernel_metadata(self, wrapper)
        if origin_str:
            wrapper.writeline(origin_str)

    def codegen(self, wrapper):  # type: ignore[no-untyped-def]
        raise NotImplementedError

    def set_cpp_kernel_name(self, cpp_kernel_name: Optional[str] = None) -> None:
        self.cpp_kernel_name = cpp_kernel_name
        if not V.graph.cpp_wrapper or not isinstance(
            self.op_overload, torch._ops.OpOverload
        ):
            return

        kernel = self.op_overload
        if self.cpp_kernel_name is None:
            # Try to construct cpp_kernel_name from op_overload
            if kernel.namespace == "aten":
                # Calling with the default kernel name can lead to ambiguous behavior like the following example.
                # repeat_interleave(const at::Tensor & repeats, std::optional<int64_t> output_size=std::nullopt)
                # repeat_interleave(const at::Tensor & self, int64_t repeats,
                #       std::optional<int64_t> dim=std::nullopt, std::optional<int64_t> output_size=std::nullopt)
                opname = (
                    kernel.__name__.split(".")[0]
                    if kernel._overloadname == "default"
                    else kernel.__name__.replace(".", "_")
                )
                self.cpp_kernel_name = f"at::_ops::{opname}::call"
            else:
                self.cpp_kernel_name = kernel._schema.name

    def set_python_kernel_name(self, python_kernel_name: Optional[str]) -> None:
        self.python_kernel_name = python_kernel_name
        if python_kernel_name is not None:
            return

        kernel = self.op_overload
        if kernel is None:
            pass
        elif isinstance(kernel, torch._ops.HigherOrderOperator):
            self.python_kernel_name = f"torch.ops.higher_order.{kernel.__name__}"
        else:
            self.python_kernel_name = (
                f"{kernel.__module__.replace('._ops.', '.ops.')}.{kernel.__name__}"
            )

    def get_kernel_name(self):  # type: ignore[no-untyped-def]
        return (
            V.graph.wrapper_code.get_c_shim_func_name(self.cpp_kernel_name)  # type: ignore[attr-defined]
            if V.graph.cpp_wrapper
            else self.python_kernel_name
        )

    @staticmethod
    def copy_input(x):  # type: ignore[no-untyped-def]
        pw = Pointwise.create(
            device=x.get_device(),
            dtype=x.get_dtype(),
            inner_fn=x.make_loader(),
            ranges=x.get_size(),
            origin_node=x.get_origin_node(),
            traceback=x.get_traceback(),
        )
        pw.realize()
        return pw

    @classmethod
    def process_kernel(  # type: ignore[no-untyped-def]
        cls, kernel, *args, **kwargs
    ) -> Tuple[
        Any,
        List[Any],
        List[Any],
        Callable[[Any, Any], Any],
        Optional[Dict[sympy.Symbol, pytree.KeyPath]],
    ]:
        binded_args = {"args": args, "kwargs": kwargs}

        args_flat, args_spec = pytree.tree_flatten(binded_args)

        is_arg_tensor = []
        tensor_args = []
        non_tensor_args: List[Any] = []
        for arg in args_flat:
            is_arg_tensor.append(isinstance(arg, IRNode))
            if is_arg_tensor[-1]:
                tensor_args.append(arg)
            else:
                if isinstance(arg, sympy.Expr):
                    arg = V.graph.sizevars.shape_env.create_symintnode(arg, hint=None)
                non_tensor_args.append(arg)

        def unflatten_args(new_tensor_args, new_non_tensor_args):  # type: ignore[no-untyped-def]
            result = []
            it_tensors = iter(new_tensor_args)
            it_non_tensors = iter(new_non_tensor_args)
            for is_tensor in is_arg_tensor:
                if is_tensor:
                    result.append(next(it_tensors))
                else:
                    result.append(next(it_non_tensors))
            r = pytree.tree_unflatten(result, args_spec)
            return r.get("args", []), r.get("kwargs", {})

        tensor_args = [cls.realize_input(x) for x in tensor_args]

        # freeze layout otherwise our output stride calculation might
        # become incorrect
        for x in tensor_args:
            if is_storage_and_layout(x):
                as_storage_and_layout(x, freeze=True)

        # Rerun fake tensor propagation, because Inductor may have changed the
        # strides of inputs and we need to determine accurately what the
        # output stride will be.
        example_args: List[Union[torch.Tensor, torch._C.ScriptObject]] = []

        # We need to retain the constant values of fake tensors that we originally
        # propagated the graph with, because for some operators running without a
        # constant would trigger an error / DataDependentException
        for x in tensor_args:
            # if x is a view of a constant, we need to realize the view
            # (we can't pass the constant into the kernel directly)
            if not isinstance(x, BaseView) and x.get_name() in V.graph.constants:
                example_args.append(V.graph.constants[x.get_name()])
            elif (
                not isinstance(x, BaseView)
                and x.get_name() in V.graph.torchbind_constants
            ):
                example_args.append(V.graph.torchbind_constants[x.get_name()])
            else:
                example_args.append(ir_node_to_tensor(x, guard_shape=True))

        new_args, new_kwargs = unflatten_args(example_args, non_tensor_args)
        example_output = kernel(*new_args, **new_kwargs)

        unbacked_bindings: Optional[Dict[sympy.Symbol, pytree.KeyPath]] = None
        if shape_env := V.fake_mode.shape_env:
            rebind_unbacked(shape_env, V.current_node, example_output)
            unbacked_bindings = compute_unbacked_bindings(
                shape_env, example_output, V.current_node.meta.get("val")
            )

        example_out_li = (
            [example_output]
            if not isinstance(example_output, (list, tuple))
            else example_output
        )
        for t in example_out_li:
            if isinstance(t, torch.Tensor) and t.is_sparse:
                msg = "sparsity not handled. Please file issue for sparse inference weights."
                if stack_trace := V.graph.current_node.meta.get("stack_trace", None):
                    msg = f"{msg} Found from : \n {stack_trace}"
                V.graph.disable_cudagraphs_reason = msg

        return (
            example_output,
            tensor_args,
            non_tensor_args,
            unflatten_args,
            unbacked_bindings,
        )

    @classmethod
    def convert_to_reinterpret_view(cls, x):  # type: ignore[no-untyped-def]
        """
        In order to pass this to an extern kernel we need a
        ReinterpretView not a View.  This allows us to avoid some
        unneeded copies.
        """
        assert isinstance(x, BaseView)
        if isinstance(x, ReinterpretView):
            return x

        # NOTE: Don't use extract_read_writes here as it fails when
        # make_loader() inlines the computation
        x_unwrap_view = x.unwrap_view()
        buf = V.graph.get_buffer(x_unwrap_view.get_name())
        assert buf is not None
        x_unwrap_view_fx_node = buf.get_origin_node()
        # Prefer channels last format according to how the format is set from eager.
        if (
            x_unwrap_view_fx_node is not None
            and "val" in x_unwrap_view_fx_node.meta
            and isinstance(x_unwrap_view.layout, FlexibleLayout)
            and (
                x_unwrap_view_fx_node.meta["val"].is_contiguous(
                    memory_format=torch.channels_last
                )
                or x_unwrap_view_fx_node.meta["val"].is_contiguous(
                    memory_format=torch.channels_last_3d
                )
            )
        ):
            x_unwrap_view.freeze_layout_with_same_order(
                make_channels_last_strides_for(x_unwrap_view.get_size())
            )
        else:
            x_unwrap_view.freeze_layout()

        index_args, var_ranges = dependencies.index_vars_squeeze(
            x.get_size(), prefix="r"  # type: ignore[arg-type]
        )
        range_vars = index_args[0]
        index = x.make_indexer()(range_vars)

        index = V.graph.sizevars.simplify_with_ranges(index, var_ranges)
        strides = V.graph.sizevars.stride_vars(index, range_vars)
        offset = V.graph.sizevars.offset_var(index, range_vars)
        expected = sympy_dot(range_vars, strides) + offset

        if index != expected:
            log.debug(
                "convert_to_reinterpret_view failed: stride=%s offset=%s index=%s",
                strides,
                offset,
                index,
            )
            raise NotImplementedError

        return ReinterpretView(
            data=x.data,
            layout=FixedLayout(
                device=x.get_device_or_error(),
                dtype=x.get_dtype(),
                size=x.get_size(),  # type: ignore[arg-type]
                stride=strides,
                offset=offset,
            ),
        )

    @classmethod
    def realize_input(cls, x):  # type: ignore[no-untyped-def]
        if x is None:
            return NoneAsConstantBuffer()
        if isinstance(x, (sympy.Expr, sympy.logic.boolalg.Boolean, int)):
            return ShapeAsConstantBuffer(expr=x)
        if isinstance(x, Constant):
            return V.graph.add_tensor_constant(
                torch.tensor(x.value, dtype=x.get_dtype(), device=x.get_device())
            )
        if isinstance(x, ConstantBuffer):
            return x
        if isinstance(x, TensorBox):
            return cls.realize_input(x.data)
        if isinstance(x, ReinterpretView):
            return ReinterpretView(
                data=cls.realize_input(x.data), layout=x.get_layout()
            )
        if isinstance(x, BaseView):
            x.realize()
            if is_storage_and_layout(x.unwrap_view()):
                try:
                    return cls.convert_to_reinterpret_view(x)
                except NotImplementedError:
                    pass
        if isinstance(x, StorageBox):
            # TODO(jansel): impose layout preference on realized buffer
            x.realize()
            return x
        if isinstance(x, TorchBindObject):
            return x
        return cls.copy_input(x)

    @classmethod
    def require_stride1(cls, x):  # type: ignore[no-untyped-def]
        if is_storage_and_layout(x):
            if len(x.get_stride()) == 0:
                return x
            for stride in x.get_stride():
                if stride == 1:
                    return x
        return cls.copy_input(x)

    @classmethod
    def require_strides(  # type: ignore[no-untyped-def]
        cls,
        x,
        order: Optional[Sequence[int]] = None,
        exact_strides: Optional[Sequence[_IntLike]] = None,
        allow_padding=False,
    ):
        assert order is not None or exact_strides is not None
        if x.get_numel() in (0, 1):  # Layout doesn't matter
            return x

        # require x to have the layout
        if is_storage_and_layout(x):
            while isinstance(x.get_layout(), NonOwningLayout):
                x = x.get_layout().view
            if isinstance(x.get_layout(), FlexibleLayout):
                if order:
                    # If the the FlexibleLayout already has the size and stride in the required order,
                    # freeze it to a FixedLayout by using its current size and stride.
                    # The behavior of using its current size and stride or the given order can be different
                    # if the size and stride has ambiguilty, for example for a 4D input where the iC = 1:
                    # size=[s0, 1, 28, 28], stride=[784, 784, 28, 1]. If the required order is [3, 0, 2, 1] (channels last),
                    # the current size and stride already satisfies this order.
                    # However by freezing it to the required order, the layout will be changed to:
                    # size=[s0, 1, 28, 28], stride=[784, 1, 28, 1]), which is not actually necessary.

                    # fix flexiblelayout to be FixedLayout with stride_order
                    as_storage_and_layout(
                        x,
                        freeze=True,
                        want_contiguous=False,
                        stride_order=(
                            get_stride_order(
                                V.graph.sizevars.size_hints(x.get_layout().stride)
                            )
                            if is_stride_order_storage_and_layout(x, order)
                            else order
                        ),
                        allow_padding=allow_padding,
                    )
                    return x
                else:
                    # If the exact_strides is given, freeze the FlexibleLayout to a FixedLayout with the exact_strides.
                    as_storage_and_layout(
                        x,
                        freeze=True,
                        want_contiguous=False,
                        stride_order=None,
                        allow_padding=allow_padding,
                        exact_strides=exact_strides,
                    )
                    return x
            elif isinstance(x.get_layout(), FixedLayout) and (
                (order and x.get_layout().is_stride_ordered(order))
                or (
                    exact_strides
                    and significant_strides_equal(
                        exact_strides, x.get_layout().stride, x.get_size()
                    )
                )
            ):
                return x
            elif isinstance(x.get_layout(), MutationLayoutSHOULDREMOVE):
                if isinstance(x.get_layout().real_layout(), FlexibleLayout):
                    raise AssertionError(
                        "the MutationLayoutSHOULDREMOVE's real layout shouldn't be FlexibleLayout"
                    )
                elif isinstance(x.get_layout().real_layout(), FixedLayout) and (
                    (order and x.get_layout().real_layout().is_stride_ordered(order))
                    or (
                        exact_strides
                        and significant_strides_equal(
                            exact_strides,
                            x.get_layout().real_layout().stride,
                            x.get_size(),
                        )
                    )
                ):
                    return x

        # TODO - Storage to InputBuffer
        if isinstance(x, InputBuffer) and (
            (order and x.get_layout().is_stride_ordered(order))
            or (
                exact_strides
                and significant_strides_equal(
                    exact_strides, x.get_layout().stride, x.get_size()
                )
            )
        ):
            return x
        if (
            isinstance(x, TensorBox)
            and isinstance(x.data, BaseView)
            and not isinstance(x.data, ReinterpretView)
            and is_storage_and_layout(x.unwrap_view())
            and not isinstance(x.unwrap_view().data, ExternKernelAlloc)  # type: ignore[attr-defined]
        ):
            try:
                x.data = cls.convert_to_reinterpret_view(x.data)
                if order:
                    return cls.require_stride_order(
                        x, order, allow_padding=allow_padding
                    )
                elif exact_strides:
                    return cls.require_exact_strides(
                        x, exact_strides, allow_padding=allow_padding
                    )
            except NotImplementedError:
                pass
        # Although this is a clone, inductor is good about fusing clones into previous
        # operations if they weren't realized and their layouts were flexible.
        x = cls.copy_input(x)
        as_storage_and_layout(
            x,
            freeze=True,
            want_contiguous=False,
            stride_order=order,
            allow_padding=allow_padding,
            exact_strides=exact_strides,
        )
        if order:
            assert is_stride_order_storage_and_layout(x, order)
        return x

    @classmethod
    def require_exact_strides(cls, x, exact_strides, allow_padding=False):  # type: ignore[no-untyped-def]
        return cls.require_strides(
            x, exact_strides=exact_strides, allow_padding=allow_padding
        )

    @classmethod
    def require_stride_order(cls, x, order, allow_padding=False):  # type: ignore[no-untyped-def]
        return cls.require_strides(x, order=order, allow_padding=allow_padding)

    @classmethod
    def require_channels_last(cls, x):  # type: ignore[no-untyped-def]
        return cls.require_stride_order(x, NHWC_STRIDE_ORDER)

    @classmethod
    def require_channels_last_3d(cls, x):  # type: ignore[no-untyped-def]
        return cls.require_stride_order(x, NHWDC_STRIDE_ORDER)

    @classmethod
    def require_contiguous(cls, x):  # type: ignore[no-untyped-def]
        return cls.require_stride_order(x, list(reversed(range(len(x.get_size())))))

    def apply_constraint(self) -> None:
        pass

    def fill_non_provided_args(self, args, kwargs):  # type: ignore[no-untyped-def]
        # Previously, we want to maintain forward-compatibility by skipping
        # default args in the serialized artifacts in fbcode. However,
        # some of our shim interfaces require default values being OrderedSet.
        # Discussed with Sherlock offline and we decided to allow serializing
        # default args into the C++ wrapper code for now. We will refine this
        # part if we see real FC requirement. More details related to FC
        # can be found at:
        # https://docs.google.com/document/d/1FzWm-sHYwmRi3x_g036kOxd99KaYquUsA-L5JwOn8ys/edit?usp=sharing
        assert isinstance(args, (list, tuple))
        if isinstance(args, tuple):
            args = list(args)
        assert self.arg_properties, "ExternKernel.arg_properties should not be empty"

        n_args = len(args)
        n_pos_args = len(self.arg_properties)
        # For cpp wrapper, if some positional args are not provided, we need to check
        # if they're in the kwargs or use their default value
        if n_args < n_pos_args:
            log.debug(
                "%s has %d unprovided positional arguments. "
                "Will check if they are in the keyword arguments or will use default values.",
                self.op_overload,
                n_pos_args - n_args,
            )
            for i in range(n_args, n_pos_args):
                arg_name = self.arg_properties[i]["name"]
                args.append(
                    kwargs[arg_name]
                    if arg_name in kwargs
                    else self.arg_properties[i]["default_value"]
                )
        return args

    def codegen_const_args(self, names: Optional[List[str]] = None):  # type: ignore[no-untyped-def]
        if V.graph.cpp_wrapper:
            result = []
            # Aten ops follow the convention that tensor args are before non-tensor args,
            # in which case the following 'len(self.inputs) + i' logic works. But this
            # may not be true for other ops, and if that is the case, caller needs to
            # pass in a list of const arg names for arg_properties lookup.
            name_to_arg_properties = None
            if names and self.arg_properties:
                assert len(self.constant_args) == len(
                    names
                ), "names passed to codegen_const_args does not match self.constant_args"
                name_to_arg_properties = {
                    arg.get("name"): arg for arg in self.arg_properties
                }

            for i, x in enumerate(self.constant_args):
                if name_to_arg_properties is not None:
                    prop = name_to_arg_properties.get(names[i])  # type: ignore[index]
                    type_ = prop.get("type") if prop else None
                else:
                    idx = len(self.inputs) + i
                    type_ = (
                        self.arg_properties[idx].get("type")
                        if self.arg_properties and idx < len(self.arg_properties)
                        else None
                    )
                result.append(V.graph.wrapper_code.val_to_arg_str(x, type_))
            return result
        else:
            return map(V.graph.wrapper_code.val_to_arg_str, self.constant_args)

    def codegen_args(self):  # type: ignore[no-untyped-def]
        if V.graph.cpp_wrapper and self.op_overload is not None:
            # cpp wrapper needs special logic to fill in missing args with default values
            inputs = self.fill_non_provided_args(
                [*self.inputs, *self.constant_args], self.kwargs
            )
            # fill_non_provided_args has handled constant args, so no need to codegen for that later
            need_codegen_constant_args = False
        else:
            inputs = self.inputs
            need_codegen_constant_args = True

        args = []
        for i, x in enumerate(inputs):
            if V.graph.cpp_wrapper:
                assert self.arg_properties and i < len(
                    self.arg_properties
                ), "Invalid access to ExternKernel.arg_properties"
                type_ = self.arg_properties[i].get("type")
                args.append(V.graph.wrapper_code.val_to_arg_str(x, type_))
            else:
                args.append(V.graph.wrapper_code.val_to_arg_str(x))
        if need_codegen_constant_args:
            args.extend(self.codegen_const_args())
        return args

    def get_kwargs_value(self, arg_name):  # type: ignore[no-untyped-def]
        if arg_name in self.kwargs:
            return self.kwargs.get(arg_name)
        if self.allarg_properties and self.allarg_properties.get(arg_name):
            return self.allarg_properties.get(arg_name).get("default_value")  # type: ignore[union-attr]
        else:
            raise AssertionError(f"{arg_name} not in self.allarg_properties")

    def codegen_kwargs(self, skip_out=False):  # type: ignore[no-untyped-def]
        if V.graph.cpp_wrapper:
            if self.op_overload is not None and len(self.schema_kwargs) == 0:
                # All the args should have been generated by fill_non_provided_args in codegen_args
                return []

            kwargs = []
            for arg_name in self.ordered_kwargs_for_cpp_kernel:
                if skip_out and arg_name == "out":
                    # ExternKernelOut has its own logic for inserting the out parameter
                    continue

                v = self.get_kwargs_value(arg_name)
                if isinstance(v, sympy.Expr):
                    kwargs.append(v)
                else:
                    type_ = (
                        self.allarg_properties.get(arg_name).get("type")  # type: ignore[union-attr]
                        if self.allarg_properties and arg_name in self.allarg_properties
                        else None
                    )
                    kwargs.append(V.graph.wrapper_code.val_to_arg_str(v, type_))
        else:
            kwargs = [
                f"{k}={V.graph.wrapper_code.val_to_arg_str(v)}"
                for k, v in self.kwargs.items()
            ]
        return kwargs

    def codegen_size_asserts(self, wrapper) -> None:  # type: ignore[no-untyped-def]
        if config.size_asserts and not V.graph.cpp_wrapper:
            # comparing strides for 0 size tensor is tricky. Ignore them for now.
            if sympy_product(self.get_size()) == 0:
                return
            size = V.graph.wrapper_code.codegen_shape_tuple(self.get_size())
            stride = V.graph.wrapper_code.codegen_shape_tuple(self.get_stride())
            wrapper.writeline(
                f"assert_size_stride({self.get_name()}, {size}, {stride})"
            )

    def get_group_stride(self):  # type: ignore[no-untyped-def]
        """
        get output sizes and strides, for template_codegen
        """
        _size = self.get_size()
        _stride = self.get_stride()
        # iter_ranges = _size of output tensor, reduce_range = [] because no reduction
        return [_size, []], _stride

    def canonicalize(self):  # type: ignore[no-untyped-def]
        """
        Manually get canonicalization of the output index
        """
        # manually generate index formula for conv
        sizevars = V.graph.sizevars
        sizes = self.get_size()
        strides = self.get_stride()
        strides = [sizevars.size_hint(x) for x in strides]
        # TODO: I can't tell if the symbols here are temporary
        index_vars = [sympy_index_symbol(f"d{i}") for i in range(len(sizes))]
        # reorder index vars according to stride
        index_order = sorted(range(len(strides)), key=strides.__getitem__, reverse=True)
        lookup = {pos: idx for idx, pos in enumerate(index_order)}
        order = [lookup[i] for i in range(len(lookup))]
        index_vars = [index_vars[i] for i in order]
        indexer = self.make_indexer()
        index = indexer(index_vars)

        new_sizes, reindex, prune = V.graph.sizevars._simplify_loops(
            index_vars, sizes, [index]
        )

        # assign new variables each dimension to deal with numbering mismatches
        # d0, d1, d2 could become d0, d2 -- which won't match d0, d1
        _, add_var = var_builder("c")
        replacement = dict(zip(index_vars, reindex([add_var(x) for x in new_sizes])))

        index = sympy_subs(sympy.expand(index), replacement)
        return index, tuple(new_sizes)

    def get_unbacked_symbol_uses(self) -> OrderedSet[sympy.Symbol]:
        # NB: It's not necessary to check regular inputs as we automatically
        # have dependencies on them
        r: OrderedSet[sympy.Symbol] = OrderedSet()
        for arg in self.constant_args:
            r |= maybe_free_unbacked_symbols(arg)
        for arg in self.kwargs.values():
            r |= maybe_free_unbacked_symbols(arg)
        return r

    def __str__(self) -> str:
        kernel_name = getattr(self, "python_kernel_name", None)
        lines = [
            f"python_kernel_name={kernel_name!r}",
        ]
        lines += [
            f"{field.name}={getattr(self, field.name)}"
            for field in dataclasses.fields(self)
        ]
        lines.append(f"origin_node={self.origin_node!r}")
        return self.str_helper(lines)

    __repr__ = __str__


@ir_dataclass(frozen=False)
class ExternKernelOut(ExternKernel):
    def codegen(self, wrapper) -> None:  # type: ignore[no-untyped-def]
        self.codegen_comment(wrapper)
        args = [*self.codegen_args(), *self.codegen_kwargs(skip_out=True)]
        kernel_name = self.get_kernel_name()
        if (
            V.graph.cpp_wrapper
            and self.cpp_kernel_name == "torch::inductor::_mm_plus_mm"
        ):
            # For https://github.com/pytorch/pytorch/issues/128474
            kernel_name = "aoti_torch__mm_plus_mm_out"
        else:
            kernel_name = self.get_kernel_name()
        wrapper.generate_extern_kernel_out(
            kernel_name,
            self.codegen_reference(),
            self.output_view.codegen_reference() if self.output_view else None,
            args,
        )

    def __init__(  # type: ignore[no-untyped-def]
        self,
        layout,
        inputs,
        constant_args=(),
        kwargs=None,
        output_view=None,
        python_kernel_name=None,
        cpp_kernel_name=None,
        ordered_kwargs_for_cpp_kernel=(),
        op_overload=None,
    ) -> None:
        super().__init__(
            None,
            layout,
            self.unwrap_storage(inputs),
            constant_args,
            kwargs or {},
            None,
            python_kernel_name,
            cpp_kernel_name,
            ordered_kwargs_for_cpp_kernel,
            op_overload,
        )
        self.name = V.graph.register_buffer(self)
        V.graph.register_operation(self)

    def should_allocate(self) -> bool:
        return True


class RandomSeeds(ExternKernelOut):
    def __init__(self, count: int, device: torch.device) -> None:
        limits = torch.iinfo(torch.int64)
        super().__init__(
            layout=FixedLayout(
                device=device,
                dtype=torch.int64,
                size=[count],
            ),
            inputs=[],
            constant_args=[limits.min, limits.max, [count]],
            python_kernel_name="aten.randint.low_out",
            # FIXME: Ideally we should only use at::_ops::randint_low_out::call here,
            # but the signature is different from is at::randint_out. Again,
            # we can simplify the code when only keeping an ABI-compatible version.
            cpp_kernel_name="at::_ops::randint_low_out::call",
            op_overload=aten.randint.low_out,
        )


class ExternKernelAlloc(ExternKernel):
    def codegen(self, wrapper) -> None:  # type: ignore[no-untyped-def]
        self.codegen_comment(wrapper)
        args = [*self.codegen_args(), *self.codegen_kwargs()]
        V.graph.wrapper_code.generate_extern_kernel_alloc(self, args)
        if isinstance(self.layout, Layout):
            self.codegen_size_asserts(wrapper)

    def __init__(  # type: ignore[no-untyped-def]
        self,
        layout,
        inputs,
        constant_args=(),
        kwargs=None,
        python_kernel_name=None,
        cpp_kernel_name=None,
        ordered_kwargs_for_cpp_kernel=(),
        op_overload=None,
    ) -> None:
        super().__init__(
            None,
            layout,
            self.unwrap_storage(inputs),
            constant_args,
            kwargs or {},
            None,
            python_kernel_name,
            cpp_kernel_name,
            ordered_kwargs_for_cpp_kernel,
            op_overload,
        )
        # We need output buffers for generating kernel arguments in the
        # abi-compatible mode, where we retrieve outputs by pass each individual
        # output through the abi-compatible interface.
        self.outputs: Sequence[Any] = []
        self.name = V.graph.register_buffer(self)
        V.graph.register_operation(self)

    def should_allocate(self) -> bool:
        return False

    def apply_constraint(self):  # type: ignore[no-untyped-def]
        raise NotImplementedError


class MutationOutput(Buffer):
    """
    An output buffer that represents the mutation of a pre-existing buffer
    """

    def __init__(self, layout, mutated_node, mutating_node: Operation) -> None:  # type: ignore[no-untyped-def]
        super().__init__(name=None, layout=layout)
        mutated_node_name = mutated_node.get_name()
        V.graph.mark_buffer_mutated(mutated_node_name)
        self.mutation_names = [mutated_node_name]
        self.mutating_node: Operation = mutating_node
        self.name = V.graph.register_buffer(self)

    def get_defining_op(self) -> Operation:
        return self.mutating_node

    def get_mutation_names(self):  # type: ignore[no-untyped-def]
        return self.mutation_names

    def should_allocate(self) -> bool:
        return False


class TMADescriptor(ExternKernel):
    """
    An IR node representing a host-side TMA descriptor in the Triton API
    (the ones obtained via create_{1d,2d}_tma_descriptor calls). Mostly
    useful for user-defined Triton kernels relying on host-side TMA; but
    can, in principle, be used for Inductor's Triton templates, too.
    """

    # as TMA descriptors are immutable,
    # we can dedup them by the input args
    _CACHE: Dict[Any, TMADescriptor] = {}

    @classmethod
    def create(  # type: ignore[no-untyped-def]
        cls,
        tensor: IRNode,
        dims: List[Union[int, torch.SymInt]],
        block_dims: List[Union[int, torch.SymInt]],
        element_size: Optional[int] = None,
    ):
        key = (id(tensor), dims, block_dims, element_size)
        if key not in cls._CACHE:
            cls._CACHE[key] = TMADescriptor(tensor, dims, block_dims, element_size)
        return cls._CACHE[key]

    def __init__(
        self,
        tensor: IRNode,
        dims: List[Union[int, torch.SymInt]],
        block_dims: List[Union[int, torch.SymInt]],
        element_size: Optional[int] = None,
    ) -> None:
        assert len(dims) in (1, 2)
        assert len(dims) == len(block_dims)

        if element_size is None:
            element_size = tensor.get_dtype().itemsize

        self.tensor = tensor
        self.dims = dims
        self.block_dims = block_dims
        self.element_size = element_size
        self.rank = len(self.dims)

        inputs = [tensor]
        constant_args = [
            *self.dims,
            *self.block_dims,
            self.element_size,
        ]

        super().__init__(
            None,
            # link back to the underlying tensor in terms of ownership
            # to avoid getting the underlying tensor deleted *before*
            # the TMADescriptor node can be deleted.
            NonOwningLayout(
                ReinterpretView(
                    data=tensor,
                    layout=tensor.get_layout(),
                )
            ),
            inputs,
            tuple(constant_args),
            None,
        )

        self.name = V.graph.register_buffer(self)
        V.graph.register_operation(self)

    def codegen(self, wrapper) -> None:  # type: ignore[no-untyped-def]
        wrapper.generate_tma_descriptor(self)


class UserDefinedTritonKernel(ExternKernel):
    def get_kernel_and_metadata(self):  # type: ignore[no-untyped-def]
        from triton.runtime.autotuner import Autotuner

        from torch._higher_order_ops.triton_kernel_wrap import kernel_side_table

        kernel = kernel_side_table.get_kernel(self.kernel_idx)
        configs = []
        restore_value_args: List[str] = []
        reset_to_zero_args: List[str] = []
        if isinstance(kernel, Autotuner):
            # https://github.com/triton-lang/triton/pull/5083
            # changes kernel.restore_idx to kernel.restore_value
            if hasattr(kernel, "restore_idx"):
                restore_value_args.extend(
                    kernel.fn.arg_names[i] for i in kernel.restore_idx
                )
            else:
                assert hasattr(kernel, "restore_value")
                restore_value_args.extend(kernel.restore_value)

            if hasattr(kernel, "reset_idx"):
                for i in kernel.reset_idx:
                    reset_to_zero_args.append(kernel.fn.arg_names[i])
            else:
                assert hasattr(kernel, "reset_to_zero")
                reset_to_zero_args.extend(kernel.reset_to_zero)

            configs = kernel.configs
            kernel = kernel.fn
        return kernel, configs, restore_value_args, reset_to_zero_args

    def codegen(self, wrapper) -> None:  # type: ignore[no-untyped-def]
        (
            kernel,
            configs,
            restore_value_args,
            reset_to_zero_args,
        ) = self.get_kernel_and_metadata()

        # Definition of kernel
        new_name, triton_meta = wrapper.define_user_defined_triton_kernel(
            kernel, configs, self.kwargs, restore_value_args, reset_to_zero_args
        )
        raw_args = [
            self.get_kwargs_value(k) for k in self.ordered_kwargs_for_cpp_kernel
        ]

        # NOTE: raw_args doesn't include autotuned args.
        # But, kernel.constexprs includes indices of autotuned args.
        # So, let's recalculate constexpr indices wrt to raw_args.
        constexpr_indices = []
        for idx, kwarg in enumerate(self.ordered_kwargs_for_cpp_kernel):
            if kernel.arg_names.index(kwarg) in kernel.constexprs:
                constexpr_indices.append(idx)
        """
        Filter out None args.

        see https://github.com/pytorch/pytorch/issues/115344

        Two cases for a None arg:
        1. The arg is already tl.constexpr, so leave it in
        2. The arg is not tl.constexpr so we have to remove it
        """
        constexpr_indices_set = set(constexpr_indices)
        REMOVED = object()
        raw_args = [
            (
                (idx, arg)
                if (arg is not None) or (arg is None and idx in constexpr_indices_set)
                else (idx, REMOVED)
            )
            for idx, arg in enumerate(raw_args)
        ]
        removed_none_args = [idx for idx, val in raw_args if val == REMOVED]
        raw_args = [val for idx, val in raw_args if val != REMOVED]

        # We have to compute the constexpr indices for the new, filtered raw_args
        # We also have to adjust equal_to_1.
        if removed_none_args:
            eq1_indices_set = set(triton_meta["configs"][0].equal_to_1)
            constexpr_indices = []
            equal_to_1 = []
            index_shift = 0
            for idx, kwarg in enumerate(self.ordered_kwargs_for_cpp_kernel):
                # every time we encounter an idx we removed, adjust by one to account for it
                # So for example if we had [None, const X]
                # iter 1:
                #   None was removed, adjust=1
                # iter 2:
                #  X is const at idx=1, but the adjusted idx is 0 now, because None was removed
                if idx in removed_none_args:
                    index_shift += 1
                    continue
                arg_index = kernel.arg_names.index(kwarg)
                if arg_index in kernel.constexprs:
                    constexpr_indices.append(idx - index_shift)
                if arg_index in eq1_indices_set:
                    equal_to_1.append(idx - index_shift)

            triton_meta["configs"][0].equal_to_1 = equal_to_1

        # Call to kernel
        self.codegen_comment(wrapper)
        wrapper.generate_user_defined_triton_kernel(
            new_name,
            raw_args,
            self.grid,
            configs,
            triton_meta,
            constexpr_indices,
        )

    def get_unbacked_symbol_uses(self) -> OrderedSet[sympy.Symbol]:
        # add unbacked symbols used in the grid to the ones used
        # in the kwargs (the latter is generated by ExternKernel)
        return super().get_unbacked_symbol_uses() | free_unbacked_symbols(self.grid)

    def get_unbacked_symbol_defs(self) -> OrderedSet[sympy.Symbol]:
        return OrderedSet()

    def __init__(self, *, kernel_idx, grid, tma_descriptor_metadata, kernel_args) -> None:  # type: ignore[no-untyped-def]
        inputs = []
        kwargs = {}
        constant_args = []
        for k, v in kernel_args.items():
            if isinstance(v, TensorBox):
                t = InputsKernel.unwrap_storage_for_input(self.realize_input(v))
                if k in tma_descriptor_metadata:
                    t = TMADescriptor.create(t, *tma_descriptor_metadata[k])
                inputs.append(t)
                kwargs[k] = t
            else:
                constant_args.append(v)
                kwargs[k] = v

        assert len(inputs) != 0
        self.device = inputs[0].get_device()

        super().__init__(
            None,
            NoneLayout(device=self.device),
            inputs,
            tuple(constant_args),
            kwargs,
        )
        self.kernel_idx = kernel_idx
        self.grid = grid

        kernel, configs, _, _ = self.get_kernel_and_metadata()

        # If we are autotuning, not all arguments will be passed
        self.ordered_kwargs_for_cpp_kernel = [
            arg for arg in kernel.arg_names if arg in kernel_args
        ]

        from torch._higher_order_ops.triton_kernel_wrap import identify_mutated_tensors

        autotuned_kwargs = configs[0].kwargs if len(configs) > 0 else {}
        self.mutable_args = [
            kernel_args[key]
            for key in identify_mutated_tensors(
                kernel, {**kernel_args, **autotuned_kwargs}
            )
        ]

        self.mutation_outputs = [
            MutationOutput(NoneLayout(device=self.device), buf, self)
            for buf in self.mutable_args
        ]
        V.graph.register_operation(self)

    def get_outputs(self) -> List[Buffer]:
        return list(self.mutation_outputs)

    def get_device(self) -> Optional[torch.device]:
        return self.device


class InplaceBernoulliFallback(ExternKernel):
    """
    This needs to be a custom class to handle mutation properly
    """

    def codegen(self, wrapper) -> None:  # type: ignore[no-untyped-def]
        (x,) = (t.codegen_reference() for t in self.inputs)

        if V.graph.cpp_wrapper:
            # Inductor doesn't really support aten Generator, so the Generator kwarg is always NULL here,
            # which needs to be explicitly generated for cpp wrapper
            wrapper.writeline(
                f"{self.get_kernel_name()}({x}, {', '.join(map(repr, self.constant_args))}, NULL){wrapper.ending}"
            )
        else:
            wrapper.writeline(
                f"{self.get_kernel_name()}({x}, {', '.join(map(repr, self.constant_args))}){wrapper.ending}"
            )

    def should_allocate(self) -> bool:
        return False

    def get_mutation_names(self):  # type: ignore[no-untyped-def]
        return [self.inputs[0].get_name()]

    def get_unbacked_symbol_defs(self) -> OrderedSet[sympy.Symbol]:
        return OrderedSet()

    def __init__(self, op_overload, x, *constant_args) -> None:  # type: ignore[no-untyped-def]
        super().__init__(
            None,
            NoneLayout(device=x.get_device()),
            self.unwrap_storage([x]),
            constant_args,
            op_overload=op_overload,
        )
        V.graph.mark_buffer_mutated(x.get_name())
        self.name = V.graph.register_buffer(self)
        V.graph.register_operation(self)


# Used to deal with torch.complex types
class InplaceCopyFallback(ExternKernel):
    """
    This needs to be a custom class to handle mutation properly
    """

    def codegen(self, wrapper) -> None:  # type: ignore[no-untyped-def]
        (dst, src, non_blocking) = self.codegen_args()
        wrapper.codegen_device_copy(src, dst, non_blocking)

    def should_allocate(self) -> bool:
        return False

    def get_mutation_names(self):  # type: ignore[no-untyped-def]
        return [self.inputs[0].get_name()]

    def get_unbacked_symbol_defs(self) -> OrderedSet[sympy.Symbol]:
        return OrderedSet()

    def __init__(  # type: ignore[no-untyped-def]
        self,
        layout,
        inputs,
        constant_args,
    ) -> None:
        super().__init__(
            None,
            layout,
            inputs,
            constant_args,
            python_kernel_name="aten.copy_",
            cpp_kernel_name="aoti_torch_copy_",
        )
        V.graph.mark_buffer_mutated(inputs[0].get_name())
        self.name = V.graph.register_buffer(self)
        V.graph.register_operation(self)

    @classmethod
    def create(cls, dst, src, non_blocking: bool = False):  # type: ignore[no-untyped-def]
        inputs = [cls.realize_input(t) for t in [dst, src]]
        constant_args = (non_blocking,)
        result = InplaceCopyFallback(
            NoneLayout(device=dst.get_device()),
            inputs,
            constant_args,
        )
        return result


class MutatingFirstArgExternKernel(ExternKernel):
    """
    This needs to be a custom class to handle mutation properly
    """

    def codegen(self, wrapper) -> None:  # type: ignore[no-untyped-def]
        argrefs = [
            *(t.codegen_reference() for t in self.inputs),
            *map(repr, self.constant_args),
        ]
        wrapper.writeline(
            f"{self.get_kernel_name()}({', '.join(argrefs)}){wrapper.ending}"
        )

    def should_allocate(self) -> bool:
        return False

    def get_mutation_names(self):  # type: ignore[no-untyped-def]
        return [self.inputs[0].get_name()]

    def get_unbacked_symbol_defs(self) -> OrderedSet[sympy.Symbol]:
        return OrderedSet()

    def has_side_effects(self) -> bool:
        return True


class ResizeStorageBytes(MutatingFirstArgExternKernel):
    def __init__(self, variable, new_size) -> None:  # type: ignore[no-untyped-def]
        assert isinstance(new_size, int), "TODO: dynamic shapes"
        super().__init__(
            None,
            NoneLayout(device=variable.get_device()),
            self.unwrap_storage([variable]),
            constant_args=(new_size,),
        )
        V.graph.mark_buffer_mutated(variable.get_name())
        self.name = V.graph.register_buffer(self)
        V.graph.register_operation(self)
        self.python_kernel_name = "inductor_ops.resize_storage_bytes_"
        self.cpp_kernel_name = "torch::inductor::resize_storage_bytes_"
        V.graph.never_reuse_buffers.add(variable.data.get_name())


class SetSourceTensorKernel(ExternKernelAlloc):
    def __init__(self, self_tensor, storage_tensor) -> None:  # type: ignore[no-untyped-def]
        storage_tensor.freeze_layout()
        super().__init__(
            storage_tensor.get_layout(),
            [self_tensor, storage_tensor],
            python_kernel_name="torch.ops.aten.set_.source_Tensor",
            op_overload=torch.ops.aten.set_.source_Tensor,
        )
        V.graph.never_reuse_buffers.add(self_tensor.data.get_name())
        V.graph.never_reuse_buffers.add(storage_tensor.get_name())
        V.graph.never_reuse_buffers.add(self.get_name())
        device = storage_tensor.get_device()
        self.mutation_outputs = [
            MutationOutput(NoneLayout(device=device), self_tensor, self),
            MutationOutput(NoneLayout(device=device), storage_tensor, self),
        ]

    def get_inputs_that_alias_output(self) -> Sequence[str]:
        return [self.inputs[0].get_name(), self.inputs[1].get_name()]


class ScatterFallback(ExternKernel):
    """
    This needs to be a custom class to handle mutation properly.
    This class handles both aten.scatter_ and aten.scatter_reduce_.
    It also handle the case `src` being a scalar properly.
    """

    def codegen(self, wrapper) -> None:  # type: ignore[no-untyped-def]
        reduce = self.kwargs["reduce"]
        if V.graph.cpp_wrapper:
            # Follow aten/src/ATen/native/ReductionType.h:get_operator_enum
            get_operator_enum = {"add": "sum", "multiply": "prod"}
            if reduce in get_operator_enum:
                reduce = get_operator_enum[reduce]

        if self.src_is_tensor:
            (x, index, src) = (t.codegen_reference() for t in self.inputs)
        else:
            (x, index) = (t.codegen_reference() for t in self.inputs)
            src = self.constant_args[1]
        wrapper.generate_scatter_fallback(
            x,
            [x, self.constant_args[0], index, src],
            self.cpp_kernel_name,
            self.python_kernel_name,
            self.src_is_tensor,
            reduce,
            self.codegen_kwargs(),
        )

    def should_allocate(self) -> bool:
        return False

    def get_mutation_names(self):  # type: ignore[no-untyped-def]
        return [self.inputs[0].get_name()]

    def get_unbacked_symbol_defs(self) -> OrderedSet[sympy.Symbol]:
        return OrderedSet()

    def __init__(  # type: ignore[no-untyped-def]
        self,
        op_overload,
        x,
        dim: int,
        index,
        src,
        *,
        reduce: Optional[str] = None,
        include_self: bool = True,
    ) -> None:
        self.src_is_tensor = isinstance(src, TensorBox)

        constant_args: Tuple[Any, ...]
        if self.src_is_tensor:
            tensors = [self.realize_input(t) for t in [x, index, src]]
            constant_args = (dim,)
        else:
            tensors = [self.realize_input(t) for t in [x, index]]
            constant_args = (dim, src)

        super().__init__(
            None,
            NoneLayout(device=x.get_device()),
            self.unwrap_storage(tensors),
            constant_args,
            {"reduce": reduce, "include_self": include_self},
            python_kernel_name=str(op_overload),
            ordered_kwargs_for_cpp_kernel=["reduce", "include_self"],
            op_overload=op_overload,
        )
        V.graph.mark_buffer_mutated(x.get_name())
        self.name = V.graph.register_buffer(self)
        V.graph.register_operation(self)


class IndexPutFallback(ExternKernel):
    """
    This needs to be a custom class to handle mutation and indices properly
    """

    def codegen(self, wrapper) -> None:  # type: ignore[no-untyped-def]
        (x, values, *valid_indices) = (t.codegen_reference() for t in self.inputs)
        indices = []
        iter_valid_indices = iter(valid_indices)
        for i, _ in enumerate(self.indices):
            if self.indices[i] is not None:
                indices.append(next(iter_valid_indices))
            else:
                indices.append(V.graph.wrapper_code.none_str)

        wrapper.generate_index_put_fallback(
            self.get_kernel_name(), x, indices, values, *self.codegen_const_args()
        )

    def should_allocate(self) -> bool:
        return False

    def get_mutation_names(self):  # type: ignore[no-untyped-def]
        return [self.inputs[0].get_name()]

    def get_unbacked_symbol_defs(self) -> OrderedSet[sympy.Symbol]:
        return OrderedSet()

    def __init__(self, op_overload, x, indices, values, accumulate) -> None:  # type: ignore[no-untyped-def]
        self.indices = indices
        valid_indices = [i for i in indices if i is not None]
        tensors = [self.realize_input(x) for x in [x, values, *valid_indices]]
        cpp_kernel_name = "aoti_torch_index_put_out"
        super().__init__(
            None,
            NoneLayout(device=x.get_device()),
            self.unwrap_storage(tensors),
            (accumulate,),
            python_kernel_name="aten.index_put_",
            cpp_kernel_name=cpp_kernel_name,
            op_overload=op_overload,
        )
        V.graph.mark_buffer_mutated(self.inputs[0].get_name())
        self.name = V.graph.register_buffer(self)
        V.graph.register_operation(self)


class DeviceCopy(ExternKernelOut):
    @classmethod
    def create(cls, x, device, non_blocking):  # type: ignore[no-untyped-def]
        if (
            not x.is_extern()
            and all(r in V.graph.constants for r in x.get_read_names())
            and not config.aot_inductor.use_runtime_constant_folding
        ):
            return x.constant_to_device(device)

        V.graph.add_device_info(device)
        V.graph.add_device_info(x.get_device())

        developer_warning("DeviceCopy in input program")
        constant_args = (non_blocking,)
        return DeviceCopy(
            FlexibleLayout(
                device=device,
                dtype=x.get_dtype(),
                size=x.get_size(),
            ),
            [cls.realize_input(x)],
            constant_args,
        )

    def codegen(self, wrapper) -> None:  # type: ignore[no-untyped-def]
        args = self.codegen_args()
        assert len(args) == 2
        if self.output_view:
            wrapper.codegen_device_copy(
                args[0], self.output_view.codegen_reference(), args[1]
            )
        else:
            wrapper.codegen_device_copy(args[0], self.codegen_reference(), args[1])


class DynamicScalar(ExternKernel):
    """
    The result of a call to aten._local_scalar_dense.
    """

    def get_reads(self) -> OrderedSet[Dep]:
        return OrderedSet()

    def should_allocate(self) -> bool:
        return False

    def __init__(self, sym, keypath, data) -> None:  # type: ignore[no-untyped-def]
        data.realize()
        super().__init__(
            None, NoneLayout(device=torch.device("cpu")), self.unwrap_storage([data])
        )
        self.sym = sym
        self.keypath = keypath

    def get_unbacked_symbol_defs(self) -> OrderedSet[sympy.Symbol]:
        return OrderedSet([self.sym])

    def codegen(self, wrapper) -> None:  # type: ignore[no-untyped-def]
        wrapper.codegen_dynamic_scalar(self)


class AssertScalar(ExternKernel):
    """
    The result of a call to aten._assert_scalar
    """

    def get_reads(self) -> OrderedSet[Dep]:
        return OrderedSet()

    def should_allocate(self) -> bool:
        return False

    def __init__(self, scalar, msg) -> None:  # type: ignore[no-untyped-def]
        super().__init__(
            # Buffer(name, layotu)
            None,
            NoneLayout(device=torch.device("cpu")),
            # InputsKernel(inputs)
            [],
        )
        self.scalar = scalar
        self.msg = msg

    def has_side_effects(self) -> bool:
        return True

    def get_unbacked_symbol_uses(self):  # type: ignore[no-untyped-def]
        return free_unbacked_symbols(self.scalar)

    def codegen(self, wrapper) -> None:  # type: ignore[no-untyped-def]
        # NB: It is EXTREMELY important not to simplify the scalar under assertion here,
        # because simplify is done with respect to runtime asserts.  So if you have
        # "u0 == 0" in the runtime asserts, if you subsequently try to
        # simplify(u0 == 0), you will get True (because we've already runtime assert'ed
        # that it's true).  But we're code generating the actual runtime assert here!!
        if V.graph.cpp_wrapper:
            sizevar = V.graph.wrapper_code.codegen_cpp_sizevar(
                self.scalar, simplify=False
            )
            # TODO: when we start compiling in C++20, annotate with [[unlikely]].
            wrapper.writeline(
                f'if (!({sizevar})) {{ throw std::runtime_error("{self.msg}"); }}'
            )
        else:
            sizevar = V.graph.wrapper_code.codegen_python_sizevar(
                self.scalar, simplify=False
            )
            wrapper.writeline(f"if not {sizevar}:")
            wrapper.writeline(f"    raise RuntimeError({repr(self.msg)})")
            # No one should ever use this buffer, but for uniformity
            # define the variable and assign it None
            wrapper.writeline(f"{self.get_name()} = None")


@ir_dataclass(frozen=False)
class ExternKernelNode:
    name: str
    node: export_schema.Node


class FallbackKernel(ExternKernelAlloc):
    def __init__(  # type: ignore[no-untyped-def]
        self,
        layout,
        kernel,
        tensor_args,
        nontensor_args,
        unflatten_args,
        kwargs=None,
        *,
        unbacked_bindings=None,
    ) -> None:
        # When aten binary ops have constant second args, cpp wrapper expects the scalar
        # version.  This should long-term be handled as in
        # https://github.com/pytorch/pytorch/issues/90923.
        BINARY_OP_MAPPING = {
            aten.add.Tensor: aten.add.Scalar,
            aten.div.Tensor: aten.div.Scalar,
            aten.divide.Tensor: aten.divide.Scalar,
            aten.floor_divide: aten.floor_divide.Scalar,
            aten.mul.Tensor: aten.mul.Scalar,
            aten.multiply.Tensor: aten.multiply.Scalar,
            aten.sub.Tensor: aten.sub.Scalar,
            aten.subtract.Tensor: aten.subtract.Scalar,
            aten.true_divide.Tensor: aten.true_divide.Scalar,
        }
        if (
            kernel in BINARY_OP_MAPPING
            and len(tensor_args) == 1
            and len(nontensor_args) == 1
        ):
            kernel = BINARY_OP_MAPPING[kernel]

        super().__init__(
            layout,
            tuple(tensor_args),
            tuple(nontensor_args),
            op_overload=kernel,
        )

        self.use_runtime_dispatch = False
        self.unbacked_bindings = unbacked_bindings

        assert isinstance(
            kernel,
            (
                torch._ops.OpOverload,
                torch._ops.HigherOrderOperator,
            ),
        ), f"Fails to create FallbackKernel for {kernel}: {type(kernel)} not supported"
        self.op_overload = kernel
        self.unflatten_args = unflatten_args
        self.kwargs = {} if kwargs is None else kwargs
        V.graph.warn_fallback(self.python_kernel_name)  # type: ignore[arg-type]

        # args that are aliased
        self.alias_names: List[str] = []
        # args that are mutated AND returned from the op
        self.mutation_names: List[str] = []

        if isinstance(self.op_overload, torch._ops.HigherOrderOperator):
            # We assume here that HOPs with FallbackKernel are functional.
            # This may not always be true! HOPs must individually opt-in to
            # FallbackKernel, so please check this if you opt-in.
            return

        if "_c10d_functional" in self.op_overload.name():
            # _c10d_functional kernels are lowered into _CollectiveKernel which
            # derives from FallbackKernel for the cpp codegen. The kernels
            # don't pass the can_auto_functionalize check, but their mutation
            # is handled properly by _CollectiveKernel.
            return

        schema = self.op_overload._schema

        # NOTE: [FallbackKernel supported operators]
        # We only support three types of operators:
        # - functional ops
        # - view ops
        # - inplace aten ops
        # - mutating ops that are auto-functionalizable. That is,
        # the operator may mutate any number of inputs, but its outputs
        # may not alias any of the inputs.
        #
        # The unsupported cases usually do not show up here (because
        # AOTAutograd functionalized them away); the only way for an in-place
        # op to show up here is if a lowering or pass introduced it.
        if torch._library.utils.mutates_and_returns_first_arg(self.op_overload):
            self.mutation_names.append(tensor_args[0].get_name())
            return

        if schema.is_mutable and not can_auto_functionalize(kernel):
            raise NotImplementedError(
                f"NYI: Can't generate FallbackKernel for {kernel}"
            )

        schema_args = schema.arguments
        args, kwargs = self.unflatten_args(self.inputs, self.constant_args)

        def handle_aliasing_and_mutation(info, arg) -> None:  # type: ignore[no-untyped-def]
            # Assertions to make sure we didn't mismatch args
            if isinstance(info.type, torch.ListType):
                assert isinstance(arg, (list, tuple))
            is_optional_tensor = isinstance(
                info.type, torch.OptionalType
            ) and isinstance(info.type.getElementType(), torch.TensorType)
            is_list_tensor = isinstance(info.type, torch.ListType) and isinstance(
                info.type.getElementType(), torch.TensorType
            )
            if is_optional_tensor or isinstance(info.type, torch.TensorType):
                # PyTorch also accepts None and scalar types for args marked as "Tensor".
                # We're not going to check all of them here.
                assert not isinstance(arg, (tuple, list))

            if arg is None:
                return
            if info.alias_info is None:
                return

            def add_alias(t) -> None:  # type: ignore[no-untyped-def]
                self.alias_names.append(t.get_name())
                if info.alias_info.is_write:
                    self.mutation_outputs.append(
                        MutationOutput(NoneLayout(device=t.get_device()), t, self)
                    )

            if is_list_tensor:
                for tensor_arg in arg:
                    add_alias(tensor_arg)
            else:
                assert isinstance(info.type, torch.TensorType) or is_optional_tensor
                add_alias(arg)

        for info, arg in torch._library.utils.zip_schema(schema, args, kwargs):
            handle_aliasing_and_mutation(info, arg)

    def codegen_unbacked_symbol_defs(self, wrapper) -> None:  # type: ignore[no-untyped-def]
        if not hasattr(self, "unbacked_bindings"):
            return

        unbacked_bindings = resolve_unbacked_bindings(
            V.graph.sizevars.shape_env, self.unbacked_bindings
        )

        if not unbacked_bindings:
            return

        for s, keypath in unbacked_bindings.items():

            def go(expr, keypath):  # type: ignore[no-untyped-def]
                if keypath == ():
                    return expr

                if (
                    len(keypath) >= 2
                    and isinstance(keypath[0], CallMethodKey)
                    and isinstance(keypath[1], pytree.SequenceKey)
                ):
                    return go(
                        f"{expr}.{keypath[0].name}({keypath[1].idx})", keypath[2:]
                    )
                elif isinstance(keypath[0], CallMethodKey):
                    return go(f"{expr}.{keypath[0].name}()", keypath[1:])
                elif isinstance(keypath[0], pytree.SequenceKey):
                    return (
                        go(f"std::get<{keypath[0].idx}>({expr})", keypath[1:])
                        if V.graph.cpp_wrapper
                        else go(f"{expr}[{keypath[0].idx}]", keypath[1:])
                    )
                elif isinstance(keypath[0], DivideByKey):
                    # TODO: need to assert divisibility
                    # TODO: this is invalid C++ codegen
                    return go(f"{expr}.__floordiv__({keypath[0].divisor})", keypath[1:])
                else:
                    raise AssertionError(f"unrecognized keypath {keypath}")

            def go_outer():  # type: ignore[no-untyped-def]
                if V.graph.cpp_wrapper:
                    # Special handling for the top level buffer access,
                    # because self.get_name() is actually never bound; the
                    # individual output arguments are bound by
                    # generate_c_shim_fallback_kernel
                    if len(self.outputs) == 1:
                        return go(self.outputs[0].get_name(), keypath)
                    else:
                        assert isinstance(keypath[0], pytree.SequenceKey)
                        return go(self.outputs[keypath[0].idx].get_name(), keypath[1:])
                else:
                    return go(self.get_name(), keypath)

            wrapper.writeline(
                f"{wrapper.codegen_unbacked_symbol_decl(s)} = {go_outer()}{wrapper.ending}"
            )

    def get_unbacked_symbol_defs(self) -> OrderedSet[sympy.Symbol]:
        if unbacked_bindings := getattr(self, "unbacked_bindings", None):
            resolved = resolve_unbacked_bindings(
                V.graph.sizevars.shape_env, unbacked_bindings
            )
            assert resolved is not None
            return resolved.keys()  # type: ignore[return-value]
        else:
            return OrderedSet()

    def codegen_args(self):  # type: ignore[no-untyped-def]
        @dataclasses.dataclass
        class Shim:
            ref: Any

            def __repr__(self) -> str:
                return self.ref

        tensor_args = [Shim(x.codegen_reference()) for x in self.inputs]
        args, kwargs = self.unflatten_args(tensor_args, self.constant_args)
        if V.graph.cpp_wrapper and isinstance(self.op_overload, torch._ops.OpOverload):
            args = self.fill_non_provided_args(args, kwargs)
            args = [
                V.graph.wrapper_code.val_to_arg_str(x, param.real_type)
                for param, x in zip(self.op_overload._schema.arguments, args)
            ]
        else:
            args = [V.graph.wrapper_code.val_to_arg_str(x) for x in args]

        # let self.codegen_kwargs handle kwargs
        self.kwargs.update(kwargs)
        return args

    @staticmethod
    def find_device(tensor_args, example_output):  # type: ignore[no-untyped-def]
        if tensor_args:
            devices = [arg.get_device() for arg in tensor_args if arg.get_device()]
            return devices[0]
        if isinstance(example_output, torch.Tensor):
            return example_output.device
        if isinstance(example_output, (list, tuple)):
            device_set = OrderedSet(
                FallbackKernel.find_device(None, x) for x in example_output
            )
            # Remove None
            devices = [device for device in device_set if device]
            if len(devices) == 1:
                return devices[0]
            for device in devices:
                if is_gpu(device.type):
                    return device
            return devices[0]
        return None

    def has_side_effects(self):  # type: ignore[no-untyped-def]
        if isinstance(self.op_overload, torch._ops.HigherOrderOperator):
            return False
        return get_schema_info(self.op_overload).is_mutable()

    def get_inputs_that_alias_output(self):  # type: ignore[no-untyped-def]
        return self.alias_names

    def get_mutation_names(self):  # type: ignore[no-untyped-def]
        assert len(self.mutation_names) <= 1
        return self.mutation_names

    # ProxyExecutor Design Note
    # We export the ExternFallbackNodes (for custom ops) into a serialized file
    # and run it with a host side proxy executor to address the ABI problem
    # This is currently only implemented for fbcode. Eventually, we will also make this work for OSS.
    # Detailed design doc can be found at
    # https://docs.google.com/document/d/1wC4DOZFaYym2t1Esz0X5yxlLI3RDnSiyRbUus3bkJ64/edit?usp=sharing
    def export_extern_kernel_node(self):  # type: ignore[no-untyped-def]
        assert isinstance(self, FallbackKernel)
        args, kwargs = self.unflatten_args(self.inputs, self.constant_args)
        args = self.fill_non_provided_args(args, kwargs)
        ordered_kwargs = [
            kwargs.get(key, None) for key in self.ordered_kwargs_for_cpp_kernel
        ]
        if not V.graph.aot_mode:
            # No need to serialize in the cpp wrapper JIT mode
            return [*args, *ordered_kwargs]

        serializer = GraphModuleSerializer(None, None)  # type: ignore[arg-type]
        named_arguments = serializer.serialize_inputs(self.op_overload, args, kwargs)

        # serialize_outputs
        def handle_single_output(return_type, output):  # type: ignore[no-untyped-def]
            if isinstance(return_type, torch.TensorType):
                # For single Tensor
                out = output
                if isinstance(output, (list, tuple)):
                    assert len(output) == 1
                    out = output[0]
                return export_schema.Argument.create(
                    as_tensor=export_schema.TensorArgument(name=out.get_name())
                )
            elif isinstance(return_type, torch.ListType) and isinstance(
                return_type.getElementType(), torch.TensorType
            ):
                # For single TensorList
                return export_schema.Argument.create(
                    as_tensors=[
                        export_schema.TensorArgument(name=out.get_name())
                        for out in output
                    ]
                )
            else:
                raise RuntimeError(f"Unsupported return type {type(return_type)}")

        target = self.op_overload
        returns = target._schema.returns  # type: ignore[union-attr]
        if len(returns) == 1:
            # FIXME: there is a corner case here, i.e. all_reduce_coalesced_'s return value
            # is a list of tensors, but self.mutation_outputs is already flatterned. A proper
            # fix would require changing all the uses of self.mutation_outputs.
            return_type = returns[0].real_type
            output_arguments = [
                handle_single_output(
                    return_type, [*self.outputs, *self.mutation_outputs]
                )
            ]
        else:
            # For tuple returns, e.g "-> (Tensor, Tensor)" or "-> (Tesnor, Tensor[])"
            # Not generating output args for self.mutation_outputs
            output_arguments = [
                handle_single_output(return_schema.real_type, output)
                for return_schema, output in zip(
                    returns, [*self.outputs, *self.mutation_outputs]
                )
            ]

        node = ExternKernelNode(
            name=self.get_name(),
            node=export_schema.Node(
                target=self.op_overload.name(),  # type: ignore[union-attr]
                inputs=named_arguments,
                outputs=output_arguments,
                metadata={},
            ),
        )

        V.graph.extern_kernel_nodes.append(node)

        return [*args, *ordered_kwargs]

    def codegen(self, wrapper) -> None:  # type: ignore[no-untyped-def]
        kernel = self.op_overload
        if kernel.namespace == "aten":  # type: ignore[union-attr]
            # Aten Fallback Ops
            assert isinstance(kernel, torch._ops.OpOverload)
            if V.graph.cpp_wrapper:
                from torchgen.aoti.fallback_ops import inductor_fallback_ops

                if str(kernel) not in inductor_fallback_ops:
                    # C shim v2 is torchgen-ed, which should cover all aten ops.
                    # If you do hit a missed op, please update fallback_ops.py.
                    log.warning(
                        "%s is missing a c-shim implementation, using proxy executor as fallback",
                        kernel,
                    )
                    self.use_runtime_dispatch = True
        elif kernel.namespace == "_quantized":  # type: ignore[union-attr]
            # Internal Quantized Fallback Ops
            assert isinstance(kernel, torch._ops.OpOverload)
        else:
            # For non-aten OpOverload, i.e. custom ops
            if V.graph.cpp_wrapper:
                self.use_runtime_dispatch = True

        if self.use_runtime_dispatch:
            self.codegen_comment(wrapper)

            exported_args = None
            args = None
            exported_args = self.export_extern_kernel_node()

            wrapper.generate_fallback_kernel_with_runtime_lookup(
                self.get_name(),
                self.python_kernel_name,
                self.cpp_kernel_name,
                args,
                self.op_overload,
                exported_args,
                [*self.outputs, *self.mutation_outputs],
            )
        else:
            self.codegen_comment(wrapper)
            args = [*self.codegen_args(), *self.codegen_kwargs()]
            V.graph.wrapper_code.generate_fallback_kernel(self, args)
            if isinstance(self.layout, Layout):
                self.codegen_size_asserts(wrapper)

        self.codegen_unbacked_symbol_defs(wrapper)

    @staticmethod
    def tensor_to_layout(output: torch.Tensor):  # type: ignore[no-untyped-def]
        return FixedLayout(
            output.device,
            output.dtype,
            convert_shape_to_inductor(output.size()),
            convert_shape_to_inductor(output.stride()),
        )

    @classmethod
    def create(cls, kernel, *args, **kwargs):  # type: ignore[no-untyped-def]
        fake_incorrect_kernels = (aten._fused_moving_avg_obs_fq_helper_functional,)
        context: ContextManager[None] = (
            V.graph.fake_mode if kernel not in fake_incorrect_kernels else nullcontext()  # type: ignore[assignment]
        )
        with context:
            (
                example_output,
                tensor_args,
                non_tensor_args,
                unflatten_args,
                unbacked_bindings,
            ) = cls.process_kernel(kernel, *args, **kwargs)

        device = cls.find_device(tensor_args, example_output)
        if example_output is None:
            packed = cls(
                NoneLayout(device=device),
                kernel,
                tensor_args,
                non_tensor_args,
                unflatten_args,
                unbacked_bindings=unbacked_bindings,
            )

        else:
            assert device, "Not sure where to find device info"
            packed = cls(
                MultiOutputLayout(device=device),
                kernel,
                tensor_args,
                non_tensor_args,
                unflatten_args,
                unbacked_bindings=unbacked_bindings,
            )

        def generate_output(output, indices):  # type: ignore[no-untyped-def]
            if isinstance(output, (list, tuple)):
                return type(output)(
                    generate_output(output[i], indices + [(type(output), i)])
                    for i in range(len(output))
                )
            elif isinstance(output, dict):
                return {
                    key: generate_output(val, indices + [(type(output), key)])
                    for key, val in output.items()
                }
            elif isinstance(output, torch.Tensor):
                return MultiOutput(
                    cls.tensor_to_layout(output),
                    packed,
                    indices,
                )
            elif isinstance(output, int):
                return output
            elif isinstance(output, torch.SymInt):
                return output.node.expr
            else:
                assert (
                    output is None
                ), f"FallbackKernel output type {type(output)} is not supported"
                return None

        outputs = generate_output(example_output, [])
        if isinstance(outputs, (list, tuple, dict)):
            packed.outputs = outputs  # type: ignore[assignment]
        else:
            packed.outputs = [outputs]
        return outputs

    def apply_constraint(self):  # type: ignore[no-untyped-def]
        return super().apply_constraint()


@ir_dataclass(frozen=False)
class ComplexView(FallbackKernel):
    """View a complex number as two dtyped numbers or vice versa"""

    def should_allocate(self) -> bool:
        return False

    def get_inputs_that_alias_output(self) -> Sequence[str]:
        # Signal to codegen that our output buffer isn't safe to reuse
        return [self.inputs[0].get_name()]

    def __init__(  # type: ignore[no-untyped-def]
        self,
        layout,
        kernel,
        tensor_args,
        nontensor_args,
        unflatten_args,
        *,
        unbacked_bindings=None,
    ) -> None:
        super().__init__(
            layout,
            kernel,
            tensor_args,
            nontensor_args,
            unflatten_args,
            unbacked_bindings=unbacked_bindings,
        )


@ir_dataclass
class MultiOutputLayout(OutputSpec):
    device: torch.device

    def get_device(self) -> Optional[torch.device]:
        return self.device


class MultiOutput(ExternKernel):
    # Given an input MultiOutputLayout buffer, indexes out an actual buffer
    # from that result.  This doesn't actually produce multiple outputs,
    # that's MultiOutputLayout!
    def codegen_list_tuple_access(self, basename, indices):  # type: ignore[no-untyped-def]
        if len(indices) > 0:
            itype, i = indices[0]
            if issubclass(itype, list):
                return self.codegen_list_tuple_access(f"{basename}[{i}]", indices[1:])
            elif issubclass(itype, tuple):
                # cpp wrapper code needs to use std::get<> to access a tuple
                tuple_access = V.graph.wrapper_code.codegen_tuple_access(
                    basename, self.get_name(), str(i)
                )
                return self.codegen_list_tuple_access(tuple_access, indices[1:])
            elif issubclass(itype, dict):
                return self.codegen_list_tuple_access(f"{basename}['{i}']", indices[1:])
            else:
                raise AssertionError("non supported index type: ", itype)
        else:
            return basename

    def codegen(self, wrapper) -> None:  # type: ignore[no-untyped-def]
        wrapper.codegen_multi_output(
            self.get_name(),
            self.codegen_list_tuple_access(self.inputs[0].get_name(), self.indices),
        )

    def __init__(self, layout: OutputSpec, input, indices: List[Tuple[Any, ...]]) -> None:  # type: ignore[no-untyped-def]
        super().__init__(None, layout, [input], ())
        self.name = V.graph.register_buffer(self)
        V.graph.register_operation(self)
        self.indices = indices

    def get_unbacked_symbol_uses(self) -> OrderedSet[sympy.Symbol]:
        return self.inputs[0].get_unbacked_symbol_uses()

    def should_allocate(self) -> bool:
        return False

    def get_inputs_that_alias_output(self) -> Sequence[str]:
        return [
            inp.get_name()
            for inp in self.inputs
            if isinstance(inp, FallbackKernel)
            and len(inp.get_inputs_that_alias_output()) > 0
        ]


# We just use a normal dataclass for MutableBox/TensorBox/StorageBox since
# they're mainly lowering-time constructs that we expect to mutate and such.
@dataclasses.dataclass
class MutableBox(IRNode):
    """
    TensorBox / StorageBox allow in-place mutation of Tensors
    """

    data: IRNode

    def has_exceeded_max_reads(self) -> bool:
        return self.data.has_exceeded_max_reads()

    def get_device(self) -> Optional[torch.device]:
        return self.data.get_device()

    def make_loader(self) -> Callable[[Sequence[Expr]], OpsValue]:
        return self.data.make_loader()

    def make_indexer(self) -> Callable[[Sequence[Expr]], Expr]:
        return self.data.make_indexer()

    def get_stride(self) -> Sequence[_IntLike]:
        return self.data.get_stride()

    def get_name(self) -> str:
        return self.data.get_name()

    def has_large_inner_fn(self, threshold: Optional[int] = None) -> bool:
        return self.data.has_large_inner_fn(threshold)

    def mark_reuse(self, users: int) -> None:
        return self.data.mark_reuse(users)

    def realize_hint(self) -> None:
        return self.data.realize_hint()

    def unwrap_view(self) -> IRNode:
        return self.data.unwrap_view()

    def freeze_layout(self) -> None:
        return self.data.freeze_layout()

    def freeze_layout_with_stride_order(
        self, order: List[int], allow_padding: bool = False
    ) -> None:
        return self.data.freeze_layout_with_stride_order(order, allow_padding)

    def freeze_layout_with_fill_order(self, order: List[int]) -> None:
        return self.data.freeze_layout_with_fill_order(order)

    def freeze_layout_with_same_order(self, stride: List[_IntLike]) -> None:
        return self.data.freeze_layout_with_same_order(stride)

    def freeze_layout_with_exact_strides(
        self, exact_strides: List[_IntLike], allow_padding: bool = False
    ) -> None:
        return self.data.freeze_layout_with_exact_strides(exact_strides, allow_padding)

    def get_read_writes(self) -> dependencies.ReadWrites:
        return self.data.get_read_writes()

    def get_reads(self) -> OrderedSet[Dep]:
        return self.data.get_reads()

    def num_reads(self) -> int:
        return self.data.num_reads()

    def get_storage_numel(self) -> _IntLike:
        return self.data.get_storage_numel()

    def get_reduction_type(self) -> Optional[str]:
        return self.data.get_reduction_type()

    def get_reduction_size(self) -> Sequence[sympy.Expr]:
        return self.data.get_reduction_size()

    def is_extern(self) -> bool:
        return self.data.is_extern()

    def is_no_op(self) -> bool:
        return self.data.is_no_op()

    def constant_to_device(self, device: torch.device) -> IRNode:
        return self.data.constant_to_device(device)

    def get_mutation_names(self) -> Sequence[str]:
        return self.data.get_mutation_names()

    def get_operation_name(self) -> str:
        return self.data.get_operation_name()

    def get_inputs_that_alias_output(self) -> Sequence[str]:
        return self.data.get_inputs_that_alias_output()

    def realize(self) -> Optional[str]:
        return self.data.realize()

    def get_unbacked_symbol_uses(self) -> OrderedSet[sympy.Symbol]:
        return self.data.get_unbacked_symbol_uses()

    def get_read_names(self) -> OrderedSet[str]:
        return self.data.get_read_names()

    def get_defining_op(self) -> Optional[Operation]:
        return self.data.get_defining_op()

    def codegen_reference(self, writer: Optional[IndentedBuffer] = None) -> str:
        return self.data.codegen_reference(writer)

    @property
    def layout(self) -> OutputSpec:
        # we intentionally call get_output_spec (rather than get_layout) since Buffer.layout is an OutputSpec
        return self.data.get_output_spec()

    def get_layout(self) -> Layout:
        return self.data.get_layout()

    def get_output_spec(self) -> OutputSpec:
        return self.data.get_output_spec()

    def get_size(self) -> Sequence[Expr]:
        return self.data.get_size()

    @property
    def dtype(self):  # type: ignore[no-untyped-def]
        return self.data.dtype

    def __str__(self) -> str:
        if isinstance(self.data, MutableBox):
            line0 = f"{type(self).__name__}({type(self.data).__name__}("
            endl = "))"
            inner = self.data.data
        else:
            line0 = f"{type(self).__name__}("
            inner = self.data
            endl = ")"

        lines = [
            line0,
            indent(str(inner)),
            endl,
        ]
        return "\n".join(lines)

    __repr__ = __str__


class TensorBox(MutableBox):
    @staticmethod
    def create(data):  # type: ignore[no-untyped-def]
        return TensorBox(StorageBox(data))


class StorageBox(MutableBox):
    def is_input_buffer(self):  # type: ignore[no-untyped-def]
        if isinstance(self.data, (InputBuffer, ReinterpretView)):
            return self.data.get_name() in V.graph.graph_inputs
        return False

    def is_module_buffer(self):  # type: ignore[no-untyped-def]
        return (
            isinstance(self.data, (ConstantBuffer))
            and self.data.get_name() in V.graph.constants
        )

    def realize(self) -> Optional[str]:
        if isinstance(
            self.data,
            (
                ComputedBuffer,
                InputsKernel,
                InputBuffer,
                ReinterpretView,
                TemplateBuffer,
            ),
        ):
            return self.data.get_name()
        assert isinstance(self.data, (Pointwise, Reduction, Scan, Sort)), type(
            self.data
        )
        origin_node = self.data.get_origin_node()
        traceback = self.data.get_traceback()
        self.data = ComputedBuffer(
            name=None,
            layout=FlexibleLayout(
                device=self.data.get_device(),
                dtype=self.data.get_dtype(),
                size=self.data.get_size(),
            ),
            data=self.data,
        )
        self.data.name = V.graph.register_buffer(self.data)
        V.graph.register_operation(self.data)
        self.data.origins = self.origins
        self.data.origin_node = origin_node
        self.data.traceback = traceback
        return self.data.name

    def realize_hint(self) -> None:
        """
        Called on buffers we expect to be forced to realize later.
        """
        if (
            isinstance(self.data, (Pointwise, Reduction))
            and self.data.inner_fn_opcount().nontrivial_read_count > 1
        ):
            self.realize()

    def has_exceeded_max_reads(self) -> bool:
        return isinstance(self.data, Pointwise) and (
            self.num_reads() > config.realize_acc_reads_threshold
            or self.has_large_inner_fn()
        )

    def should_realize_on_reuse(self, users):  # type: ignore[no-untyped-def]
        """
        A heuristic to decide if we should realize a tensor
        that is used multiple times.
        """
        if users > 1 and isinstance(self.data, (Pointwise, Reduction)):
            if is_cpu(self.data):
                # Heuristic for realizing reused result of heavy ops on cpu
                opcount = self.data.inner_fn_opcount()
                heavy_ops = ["exp", "sigmoid"]  # a list of heavy ops
                if any(x in opcount.used_ops for x in heavy_ops):
                    return True
            return (
                self.num_reads() > config.realize_reads_threshold
                or self.has_large_inner_fn()
            )
        return False

    def mark_reuse(self, users: int) -> None:
        if self.should_realize_on_reuse(users):
            self.realize()

    def num_reads(self):  # type: ignore[no-untyped-def]
        return self.data.num_reads()


@ir_dataclass(frozen=False)
class Subgraph(IRNode):
    name: str
    graph_module: torch.fx.GraphModule
    graph: Optional[GraphLowering] = None


def _has_aliased_buffers(buffers: Sequence[IRNode]) -> bool:
    buffers = [
        buffer.unwrap_view() if isinstance(buffer, ReinterpretView) else buffer
        for buffer in buffers
    ]
    # assuming the same buffer is represented by the same IRNode object
    return len(OrderedSet(id(buffer) for buffer in buffers)) < len(buffers)


@ir_dataclass(frozen=False)
class InvokeSubgraph(ExternKernel):
    subgraph: Optional[Subgraph] = None
    operands: Optional[List[TensorBox]] = None
    outputs: Optional[List[MultiOutput]] = None

    def __init__(
        self, subgraph: Subgraph, operands: List[TensorBox], layout: MultiOutputLayout
    ) -> None:
        super().__init__(
            name=None,
            layout=layout,
            inputs=operands,
        )
        self.subgraph = subgraph
        self.name = V.graph.register_buffer(self)
        V.graph.register_operation(self)

    @classmethod
    def create(cls, subgraph: Subgraph, operands):  # type: ignore[no-untyped-def]
        # TODO(anijain2305) - Support sym expr as operands in future.
        fx_operands = V.graph.current_node.args[-1]
        fake_operands = [x.meta["val"] for x in fx_operands]  # type: ignore[union-attr]

        # Realize the inputs. Also intermediates can have different strides than
        # the inputs of the subgraph. So, force the intermediates to have same
        # strides as that of subgraph inputs.
        operands = [cls.realize_input(x) for x in operands]

        def handle_sym_expr(stride):  # type: ignore[no-untyped-def]
            return [s.node.expr if isinstance(s, torch.SymInt) else s for s in stride]

        new_operands = []
        for idx, operand in enumerate(operands):
            if isinstance(operand, ShapeAsConstantBuffer):
                new_operands.append(operand)
            else:
                example_stride = handle_sym_expr(fake_operands[idx].stride())
                new_operands.append(cls.require_exact_strides(operand, example_stride))

        operands = new_operands

        if subgraph.graph is None:
            # create and lower subgraphs
            subgraph.graph = V.graph.make_subgraph(
                gm=subgraph.graph_module,
                example_inputs=fake_operands,
                subgraph_name=subgraph.name,
            )
            with V.set_graph_handler(subgraph.graph):
                subgraph.graph.run(*fake_operands)

        outputs = subgraph.graph.graph_outputs

        # Find the device - operands could be integers from shapes, so we can't
        # use operands[0]
        device = None
        for operand in operands:
            if not isinstance(operand, ShapeAsConstantBuffer):
                device = operand.get_device()
                break
        assert device is not None

        invoke_subgraph = InvokeSubgraph(
            subgraph=subgraph,
            operands=operands,
            layout=MultiOutputLayout(device=device),
        )

        outputs = [
            MultiOutput(
                FixedLayout(
                    device=output.get_device(),
                    dtype=output.get_dtype(),
                    size=output.get_size(),  # type: ignore[arg-type]
                    stride=output.get_stride(),
                    offset=output.get_layout().offset,
                ),
                invoke_subgraph,
                [(list, i)],
            )
            for i, output in enumerate(outputs)
        ]

        invoke_subgraph.outputs = outputs
        return outputs

    def codegen(self, wrapper) -> None:  # type: ignore[no-untyped-def]
        wrapper.codegen_invoke_subgraph(self)


@ir_dataclass(frozen=False)
class Conditional(ExternKernel):
    predicate: Optional[IRNode] = None
    operands: Optional[List[TensorBox]] = None
    true_subgraph: Optional[Subgraph] = None
    false_subgraph: Optional[Subgraph] = None
    outputs: Optional[List[MultiOutput]] = None

    def __init__(
        self,
        predicate: IRNode,
        operands: List[TensorBox],
        true_subgraph: Subgraph,
        false_subgraph: Subgraph,
        layout: MultiOutputLayout,
    ) -> None:
        self.predicate = predicate
        self.operands = operands
        self.true_subgraph = true_subgraph
        self.false_subgraph = false_subgraph

        inputs = []
        if not isinstance(predicate, ShapeAsConstantBuffer):
            inputs.append(predicate)
        inputs.extend(operands)

        super().__init__(
            name=None,
            layout=layout,
            inputs=inputs,
        )

        self.name = V.graph.register_buffer(self)
        V.graph.register_operation(self)

    @classmethod
    def create(  # type: ignore[no-untyped-def]
        cls,
        predicate: TensorBox,
        true_fn: Subgraph,
        false_fn: Subgraph,
        operands: List[TensorBox],
    ):
        predicate = cls.realize_input(predicate)
        operands = [cls.realize_input(x) for x in operands]

        fx_operands = V.graph.current_node.args[-1]
        fake_operands = [x.meta["val"] for x in fx_operands]  # type: ignore[union-attr]

        for subgraph in (true_fn, false_fn):
            if subgraph.graph is None:
                # create and lower subgraphs
                subgraph.graph = V.graph.make_subgraph(
                    gm=subgraph.graph_module,
                    example_inputs=fake_operands,
                    subgraph_name=subgraph.name,
                )
                with V.set_graph_handler(subgraph.graph):
                    subgraph.graph.run(*fake_operands)

        true_outputs = true_fn.graph.graph_outputs  # type: ignore[union-attr]
        false_outputs = false_fn.graph.graph_outputs  # type: ignore[union-attr]

        for name, outputs in (("true_fn", true_outputs), ("false_fn", false_outputs)):
            if _has_aliased_buffers(true_outputs):
                raise AssertionError(
                    "Output aliasing is currently not supported in compiled torch.cond. "
                    f"The outputs of the {name} subgraph of torch.cond are aliased: {outputs}"
                )

        # make sure true and false outputs are structurally equivalent
        assert len(true_outputs) == len(false_outputs), (true_outputs, false_outputs)
        for i, (to, fo) in enumerate(zip(true_outputs, false_outputs)):
            assert to.get_size() == fo.get_size(), (i, to, fo)
            assert to.get_stride() == fo.get_stride(), (i, to, fo)
            assert to.get_device() == fo.get_device(), (i, to, fo)
            assert to.get_dtype() == fo.get_dtype(), (i, to, fo)
            assert to.get_layout().offset == fo.get_layout().offset, (i, to, fo)

        if not isinstance(predicate, ShapeAsConstantBuffer):
            # use predicate device for consistent codegen-ing
            device = predicate.get_device()
        else:
            # predicate is not a Tensor: use first operand's device
            assert (
                len(operands) > 0
            ), "When predicate is not a Tensor, there must be at least one operand in torch.cond."
            device = operands[0].get_device()

        conditional = Conditional(
            predicate=predicate,
            operands=operands,
            true_subgraph=true_fn,
            false_subgraph=false_fn,
            layout=MultiOutputLayout(device=device),
        )

        outputs = [
            MultiOutput(
                FixedLayout(
                    device=output.get_device(),
                    dtype=output.get_dtype(),
                    size=output.get_size(),
                    stride=output.get_stride(),
                    offset=output.get_layout().offset,
                ),
                conditional,
                [(list, i)],
            )
            # as the true and false outputs are equivalent,
            # we can use either of them here as a "template"
            for i, output in enumerate(true_outputs)
        ]

        conditional.outputs = outputs
        return outputs

    def codegen(self, wrapper) -> None:  # type: ignore[no-untyped-def]
        wrapper.codegen_conditional(self)


@ir_dataclass(frozen=False)
class WhileLoop(ExternKernel):
    carried_inputs: Optional[List[TensorBox]] = None
    additional_inputs: Optional[List[TensorBox]] = None
    cond_subgraph: Optional[Subgraph] = None
    body_subgraph: Optional[Subgraph] = None
    outputs: Optional[List[MultiOutput]] = None

    def __init__(
        self,
        carried_inputs: List[TensorBox],
        additional_inputs: List[TensorBox],
        cond_subgraph: Subgraph,
        body_subgraph: Subgraph,
        layout: MultiOutputLayout,
    ) -> None:
        self.carried_inputs = carried_inputs
        self.additional_inputs = additional_inputs
        self.cond_subgraph = cond_subgraph
        self.body_subgraph = body_subgraph

        super().__init__(
            name=None,
            layout=layout,
            inputs=carried_inputs + additional_inputs,
        )

        self.name = V.graph.register_buffer(self)
        V.graph.register_operation(self)

    @classmethod
    def create(  # type: ignore[no-untyped-def]
        cls,
        cond_fn: Subgraph,
        body_fn: Subgraph,
        carried_inputs: List[TensorBox],
        additional_inputs: List[TensorBox],
    ):
        carried_inputs = [cls.realize_input(x) for x in carried_inputs]
        additional_inputs = [cls.realize_input(x) for x in additional_inputs]
        all_inputs = carried_inputs + additional_inputs

        fx_all_inputs = V.graph.current_node.args[-2] + V.graph.current_node.args[-1]  # type: ignore[operator]
        fake_all_inputs = [x.meta["val"] for x in fx_all_inputs]  # type: ignore[union-attr]

        for subgraph in (cond_fn, body_fn):
            if subgraph.graph is None:
                # create and lower subgraphs
                subgraph.graph = V.graph.make_subgraph(
                    gm=subgraph.graph_module,
                    example_inputs=fx_all_inputs,  # type: ignore[arg-type]
                    subgraph_name=subgraph.name,
                )
                with V.set_graph_handler(subgraph.graph):
                    subgraph.graph.run(*fake_all_inputs)

        cond_outputs = cond_fn.graph.graph_outputs  # type: ignore[union-attr]
        body_outputs = body_fn.graph.graph_outputs  # type: ignore[union-attr]

        if _has_aliased_buffers(body_outputs):
            raise AssertionError(
                "Output aliasing is currently not supported in compiled torch.while_loop. "
                f"The outputs of the body_fn subgraph of torch.while_loop are aliased: {body_outputs}"
            )

        # make sure cond_fn returns a boolean scalar Tensor
        assert len(cond_outputs) == 1, cond_outputs
        assert cond_outputs[0].get_dtype() == torch.bool, cond_outputs
        assert len(cond_outputs[0].get_size()) == 0, cond_outputs

        assert (
            len(all_inputs) > 0
        ), "torch.while_loop is assumed to have at least one operand."

        device = all_inputs[0].get_device()

        # make sure carried_inputs and body outputs are structurally equivalent
        assert len(carried_inputs) == len(body_outputs), (carried_inputs, body_outputs)
        for i, (op, bo) in enumerate(zip(carried_inputs, body_outputs)):
            assert op.get_size() == bo.get_size(), (i, op, bo)
            assert op.get_stride() == bo.get_stride(), (i, op, bo)
            # assume all carried_inputs and outputs are on the same device
            # as the MultiOutputLayout below requires single device
            assert op.get_device() == bo.get_device() == device, (i, op, bo, device)
            assert op.get_dtype() == bo.get_dtype(), (i, op, bo)
            assert op.get_layout().offset == bo.get_layout().offset, (i, op, bo)

        while_loop = WhileLoop(
            carried_inputs=carried_inputs,
            additional_inputs=additional_inputs,
            cond_subgraph=cond_fn,
            body_subgraph=body_fn,
            # asserted above that there is at least one operand
            layout=MultiOutputLayout(device=device),
        )

        outputs = [
            MultiOutput(
                FixedLayout(
                    device=output.get_device(),
                    dtype=output.get_dtype(),
                    size=output.get_size(),
                    stride=output.get_stride(),
                    offset=output.get_layout().offset,
                ),
                while_loop,
                [(list, i)],
            )
            for i, output in enumerate(body_outputs)
        ]

        for inp, out in zip(carried_inputs, outputs):
            if inp.get_name() in V.graph.graph_inputs:
                # if a carried input of the while_loop is a graph input,
                # it can be returned as is when the number of iterations
                # is zero. due to this, we can't (generally) reuse the
                # output buffers corresponding to the graph inputs, as
                # the inputs may end up being mutated.
                V.graph.never_reuse_buffers.add(out.get_name())

        while_loop.outputs = outputs
        return outputs

    def codegen(self, wrapper) -> None:  # type: ignore[no-untyped-def]
        wrapper.codegen_while_loop(self)


class EffectfulKernel(FallbackKernel):
    def __init__(  # type: ignore[no-untyped-def]
        self,
        layout,
        kernel,
        tensor_args,
        nontensor_args,
        unflatten_args,
        kwargs=None,
        *,
        unbacked_bindings=None,
    ) -> None:
        super().__init__(
            layout,
            kernel,
            tensor_args,
            nontensor_args,
            unflatten_args,
            kwargs=None,
            unbacked_bindings=unbacked_bindings,
        )

        from torch._higher_order_ops.effects import get_effect_key

        effect_type = get_effect_key(kernel, (*nontensor_args, *tensor_args), kwargs)
        assert effect_type is not None
        self.effect_type = effect_type
        self.prev_effect_buffer = V.graph.effectful_ops.get(effect_type, None)
        V.graph.effectful_ops[effect_type] = self

    def get_read_writes(self) -> dependencies.ReadWrites:
        read_writes = super().get_read_writes()

        if self.prev_effect_buffer is not None:
            read_writes.reads.add(
                dependencies.StarDep(self.prev_effect_buffer.get_name())
            )

        return read_writes

    def has_side_effects(self) -> bool:
        return True


@ir_dataclass
class TorchBindObject(IRNode):
    name: str
    value: torch._C.ScriptObject

    def get_name(self):  # type: ignore[no-untyped-def]
        return self.name

    def codegen_reference(self, writer: Optional[IndentedBuffer] = None) -> str:
        return self.name


class _CollectiveKernel(FallbackKernel):
    def should_allocate(self) -> bool:
        return False

    def has_side_effects(self) -> bool:
        return True

    # This is identical to FallbackKernel.set_cpp_kernel(), minus the
    # part that checks against input aliasing and mutation.
    def set_cpp_kernel_name(self, cpp_kernel_name: Optional[str] = None) -> None:
        assert (
            type(self.op_overload) is torch._ops.OpOverload
        ), "Setting cpp kernel needs a valid op_overload"
        kernel = self.op_overload
        self.cpp_kernel_name = kernel._schema.name

        self.ordered_kwargs_for_cpp_kernel = [
            x.name for x in kernel._schema.arguments if x.kwarg_only
        ]

    # NOTE: [In-Place Collective Safety]
    # Between the initiation and completion of an in-place collective, the
    # input buffers are subject to both volatile reads and volatile writes.
    # They must not be read, written to or reused by another kernel. To ensure
    # the constraints, we model collective -> wait_tensor as as two-step
    # mutation of the input buffers.
    @classmethod
    def create_inplace(  # type: ignore[no-untyped-def]
        cls, kernel, inputs: Union[TensorBox, List[TensorBox]], *args, **kwargs
    ) -> None:
        with V.graph.fake_mode:
            (
                example_output,
                tensor_args,
                non_tensor_args,
                unflatten_args,
                unbacked_bindings,
            ) = cls.process_kernel(kernel, inputs, *args, **kwargs)
        assert not unbacked_bindings, f"{kernel} {unbacked_bindings}"
        for tensor_arg in tensor_args:
            tensor_arg.realize()

        device = tensor_args[0].get_device()
        packed = cls(
            NoneLayout(device=device),
            kernel,
            tensor_args,
            non_tensor_args,
            unflatten_args,
        )

        inps = pytree.tree_leaves(inputs)
        packed.mutation_outputs.extend(
            [MutationOutput(NoneLayout(device=device), buf, packed) for buf in inps]
        )

        # For inplace collective ops, the input is guaranteed to be alias of the returned value of op.
        packed.alias_names.extend([inp.get_name() for inp in inps])
        if "out" in kwargs:
            packed.mutation_outputs.append(
                MutationOutput(NoneLayout(device=device), kwargs["out"], packed)
            )
            # For out-variant collective ops, the `out=` arg is guaranteed to be alias of the returned value of op.
            packed.alias_names.append(kwargs["out"].get_name())

    # NOTE: [Out-of-Place Collective Safety]
    # Between the initiation and completion of an out-of-place collective:
    #
    # Input buffers:
    # - Are subject to volatile reads
    # - Can be read by another kernel
    # - Must not be written to or reused by another kernel
    #
    # Output buffers:
    # - Are subject to volatile writes
    # - Must not be read, written to or reused by another kernel
    #
    # To ensure the safety of input buffers without sacrificing read
    # availability, we add input buffers as read deps of wait_tensor kernels.
    #
    # To ensure the safety of output buffers, we model wait_tensor as a
    # mutation to the output buffer. Note we also assumes the user program being
    # correct and the output buffer is not consumed by kernels other than
    # wait_tensor.
    #
    # TODO(yifu): add a pre-grad pass to validate the correctness of collective
    # usage in the user program.
    @classmethod
    def create_out_of_place(  # type: ignore[no-untyped-def]
        cls, kernel, inputs: Union[TensorBox, List[TensorBox]], *args, **kwargs
    ):
        with V.graph.fake_mode:
            (
                example_output,
                tensor_args,
                non_tensor_args,
                unflatten_args,
                unbacked_bindings,
            ) = cls.process_kernel(kernel, inputs, *args, **kwargs)
        assert not unbacked_bindings, f"{kernel}, {unbacked_bindings}"
        for tensor_arg in tensor_args:
            tensor_arg.realize()

        if isinstance(example_output, list):
            device = cls.find_device(tensor_args, example_output)
            packed = cls(
                MultiOutputLayout(device=device),
                kernel,
                tensor_args,
                non_tensor_args,
                unflatten_args,
            )
            packed.outputs = [
                MultiOutput(
                    cls.tensor_to_layout(tensor),
                    packed,
                    [(list, i)],
                )
                for i, tensor in enumerate(example_output)
            ]
            return packed.outputs
        else:
            packed = cls(
                cls.tensor_to_layout(example_output),
                kernel,
                tensor_args,
                non_tensor_args,
                unflatten_args,
            )
            packed.outputs = [packed]
            return packed


class _WaitKernel(_CollectiveKernel):
    def get_volatile_reads(self):  # type: ignore[no-untyped-def]
        inp = self.inputs[0]
        if isinstance(inp, _CollectiveKernel):
            # Out-of-place single-output
            return [inp.inputs[0]]
        elif isinstance(inp, MultiOutput):
            # This can be two things:
            # 1. Out-of-place multi-output coll
            # 2. In-place coll with inputs coming from another MultiOutput
            coll = inp.inputs[0]
            # Case 1
            if isinstance(coll, _CollectiveKernel):
                _, idx = inp.indices[0]
                return [coll.inputs[idx]]
            # Case 2
            return []
        else:
            # In-place requires no additional deps handling for volatile
            # reads since the inputs are mutated.
            return []

    @classmethod
    def create_wait(cls, kernel, inp: TensorBox) -> None:  # type: ignore[no-untyped-def]
        with V.graph.fake_mode:
            (
                example_output,
                tensor_args,
                non_tensor_args,
                unflatten_args,
                unbacked_bindings,
            ) = cls.process_kernel(kernel, inp)
        assert not unbacked_bindings, f"{kernel} {unbacked_bindings}"
        packed = cls(
            NoneLayout(device=inp.get_device()),
            kernel,
            tensor_args,
            non_tensor_args,
            unflatten_args,
        )
        packed.mutation_outputs.append(
            MutationOutput(NoneLayout(device=inp.get_device()), inp, packed)
        )

    def get_read_writes(self) -> dependencies.ReadWrites:
        read_writes = super().get_read_writes()
        # See [Out-of-Place Collective Safety].
        volatile_reads = self.get_volatile_reads()
        for vr in volatile_reads:
            read_writes.reads.add(dependencies.StarDep(vr.get_name()))
        return read_writes


# NB: recursive structure here reflects val_to_arg_str, avoid
# calling free_unbacked_symbols on "exotic" types that don't get pexpr
# treatment
def maybe_free_unbacked_symbols(s: object) -> OrderedSet[Symbol]:
    if isinstance(s, (SymTypes, Expr)):
        # This branch should be impossible in return position
        return free_unbacked_symbols(s)
    elif isinstance(s, (tuple, list)):
        r: OrderedSet[sympy.Symbol] = OrderedSet()
        for t in s:
            r |= maybe_free_unbacked_symbols(t)
        return r
    elif isinstance(s, torch.Tensor):
        # This branch is impossible in constant-args position
        return free_unbacked_symbols(s)
    else:
        return OrderedSet()<|MERGE_RESOLUTION|>--- conflicted
+++ resolved
@@ -3873,13 +3873,8 @@
     def get_unbacked_symbol_uses(self) -> OrderedSet[sympy.Symbol]:
         return free_unbacked_symbols(self.expr)
 
-<<<<<<< HEAD
-    def codegen_reference(self, writer=None):  # type: ignore[no-untyped-def]
+    def codegen_reference(self, writer: Optional[IndentedBuffer] = None) -> str:
         return V.graph.wrapper_code.codegen_sizevar(self.expr)
-=======
-    def codegen_reference(self, writer: Optional[IndentedBuffer] = None) -> str:
-        return V.graph.wrapper_code.expr_printer(V.graph.sizevars.simplify(self.expr))
->>>>>>> 92cd5476
 
     def has_tensor_output(self) -> bool:
         return False
