from __future__ import annotations

import contextlib
import dataclasses
import functools
import itertools
import logging
import operator
import os
import textwrap
import traceback
from collections.abc import Container, Generator, Iterable, Iterator, Sequence
from contextlib import AbstractContextManager, nullcontext
from enum import Enum
from functools import partial
from typing import (
    Any,
    Callable,
    cast,
    ClassVar,
    Literal,
    Optional,
    overload,
    SupportsFloat,
    SupportsInt,
    TYPE_CHECKING,
    TypeVar,
    Union,
)
from typing_extensions import (
    assert_never,
    Never,
    override,
    ParamSpec,
    Self,
    TypeAlias,
    TypeIs,
)
from unittest.mock import patch

import sympy
from sympy import Expr, Integer, Symbol

import torch._export.serde.schema as export_schema
import torch._library.utils as library_utils
import torch._logging
import torch.fx
import torch.utils._pytree as pytree
from torch._dynamo.utils import identity
from torch._export.serde.serialize import GraphModuleSerializer
from torch._higher_order_ops.auto_functionalize import can_auto_functionalize
from torch._inductor import metrics
from torch._inductor.utils import get_free_symbols
from torch._prims_common import (
    compute_required_storage_length,
    is_boolean_dtype,
    is_float_dtype,
    make_channels_last_strides_for,
    StrideType,
)
from torch._subclasses.fake_tensor import get_schema_info
from torch.fx.experimental.symbolic_shapes import (
    _remove_effect_token_unbacked_bindings,
    compute_unbacked_bindings,
    free_symbols,
    free_unbacked_symbols,
    rebind_unbacked,
    resolve_unbacked_bindings,
    ShapeEnv,
    SymTypes,
)
from torch.fx.node import Node
from torch.utils._ordered_set import OrderedSet
from torch.utils._sympy.functions import CleanDiv, FloorDiv, ModularIndexing
from torch.utils._sympy.symbol import SymT

from . import config, dependencies
from .codegen.common import (
    BackendFeature,
    CodegenSymbol,
    get_scheduling_for_device,
    index_prevent_reordering,
    Kernel,
)
from .dependencies import (
    Dep,
    extract_free_symbols,
    extract_input_node_reduction_ranges,
    extract_read_writes,
    var_builder,
)
from .loop_body import LoopBody
from .ops_handler import OpCounterCSE, OpCountResult, ReductionType, StoreMode
from .runtime.benchmarking import benchmarker
from .runtime.hints import DeviceProperties, ReductionHint
from .utils import (
    argsort,
    argsort_sym,
    cache_on_self,
    ceildiv,
    convert_shape_to_inductor,
    convert_shape_to_symint,
    developer_warning,
    do_bench_using_profiling,
    dtype_from_size,
    get_dtype_size,
    get_kernel_metadata,
    GPU_ALIGN_BYTES,
    ir_dataclass,
    is_dynamic,
    is_gpu,
    sympy_dot,
    sympy_index_symbol,
    sympy_index_symbol_with_prefix,
    sympy_product,
    sympy_subs,
    tensor_is_aligned,
)
from .virtualized import ops, OpsValue, V


if TYPE_CHECKING:
    from torch._library.fake_class_registry import FakeScriptObject
    from torch.fx.experimental.symbolic_shapes import SympyBoolean
    from torch.fx.node import Argument

    from .codegen.cuda.cuda_template import CUDATemplate
    from .codegen.wrapper import PythonWrapperCodegen
    from .graph import GraphLowering
    from .utils import IndentedBuffer

else:
    CUDATemplate: TypeAlias = object


try:
    import triton

    triton_version = triton.__version__
    has_triton = True
except ImportError:
    triton_version = None
    has_triton = False


_P = ParamSpec("_P")
_T = TypeVar("_T")
_U = TypeVar("_U")
_V = TypeVar("_V")

_IntLike: TypeAlias = Union[int, Expr]
_NumLike: TypeAlias = Union[int, float, Expr]

_OpOverloads: TypeAlias = Union[torch._ops.OpOverload, torch._ops.HigherOrderOperator]

log = logging.getLogger(__name__)
indent = functools.partial(textwrap.indent, prefix="  ")
aten = torch.ops.aten

autotune_warmup = int(os.getenv("TORCH_AUTOTUNE_WARMUP", 25))
autotune_rep = int(os.getenv("TORCH_AUTOTUNE_REP", 100))

""" [Note: Inductor IR]

Inductor's IR is produced by executing 'lowering' code (see lowering.py).  Each
lowering is registered to a particular aten operator, and expects inputs that
correspond to the aten schema.  However, in place of torch Tensor inputs, lowerings
expect Inductor TensorBox inputs.

TensorBox IR represents torch tensors.  Tensors are sometimes single objects owning
storage, and sometimes views of another Tensor's storage.  Mutating tensor operations
(such as add_()) affect the underlying storage and any associated views.  Other operations
(such as .t_()) update metadata about the current view but don't modify the underlying storage.

To model this in Inductor, the IR distinguishes between TensorBox, View, StorageBox and Buffer.

TensorBox is the top level IR construct that any lowering should produce and maps to a torch.Tensor
output from an operation.  But just as torch.Tensors take different forms, TensorBox IR can
reference View IR or directly reference StorageBox IRs.

Some Inductor lowerings produce new sets of 'Box'es, while others (such as .t() or other view ops)
may take an existing TensorBox and point it to a new underlying View IR.

Tensors that directly own storage are represented as a chain of:
TensorBox -> StorageBox -> Buffer
where Buffer is a simple (1D) allocation, and StorageBox introduces the concept of a Layout.

If you mutate the data of such a tensor, we swing the StorageBox pointer to point to a new buffer
(leaving the old buffer unmodified and functionalizing the operation).

Tensors backed by views add one more indirection to the IR.
TensorBox -> View -> StorageBox -> Buffer
In these cases, the underlying StorageBox/Buffer will be shared with the pre-view TensorBox.

Computation is represented by Operation nodes, with each operation producing 1
or more output Buffers. In the case of mutations, these will be new Buffers that have the
mutated buffer listed in its get_mutation_names().

It is also possible to have an InputBuffer for which there is no corresponding Operation,
e.g. it may be a graph input or compile time constant.

"""


_NodeOrNodes: TypeAlias = Union[
    int,
    "TensorBox",
    dict[str, "TensorBox"],
    "Symbol",
    "IRNode",
    Sequence[
        Optional[Union[int, dict[str, "TensorBox"], "TensorBox", "Symbol", "IRNode"]]
    ],
]


def _is_static(x: object) -> bool:
    return isinstance(x, (int, Integer))


@dataclasses.dataclass(frozen=True)
class GraphPartitionSignature:
    # symbol inputs that are necessary for codegen
    symbol_inputs: OrderedSet[sympy.Symbol]

    # mapping from partition input name to IRNode or Expr. Need the name str since
    # we cannot get name from Expr.
    input_nodes: dict[str, Union[IRNode, sympy.Expr, TorchBindObject]]
    output_nodes: list[IRNode]

    # mapping from partition input name to a boolean for whether deallocating it
    # in the partition function
    input_deallocation: dict[str, bool]
    skip_cudagraph: bool

    # name of constants read/written by the graph partition
    constant_names: list[str]


def validate_ir(node_or_nodes: Optional[_NodeOrNodes]) -> None:
    def _check_tensorbox(nodes: Optional[_NodeOrNodes]) -> None:
        # Could expand this to check deeper properties
        # (e.g. TensorBox points to View or StorageBox)
        if nodes is None:
            pass
        elif isinstance(nodes, (list, tuple)):
            for node in nodes:
                _check_tensorbox(node)
        elif isinstance(nodes, dict):
            for node in nodes.values():
                _check_tensorbox(node)
        else:
            assert isinstance(
                nodes,
                (
                    ExpandView,
                    DynamicScalar,
                    AssertScalar,
                    TensorBox,
                    sympy.logic.boolalg.Boolean,
                    Expr,
                    int,
                    EffectfulKernel,
                    ShapeAsConstantBuffer,
                ),
            ), (
                f"Found {type(nodes)}, which is not a supported top level IR node. See [Note: Inductor IR]"
            )

    # Be picky about the accepted data structure (don't use pytree here)
    _check_tensorbox(node_or_nodes)


def ops_wrapper(name: str) -> Callable[..., OpsValue]:
    assert isinstance(name, str), type(name)

    def fn(*args: object, **kwargs: object) -> OpsValue:
        return getattr(ops, name)(*args, **kwargs)

    return fn


def inverse_reorder(order: Sequence[int]) -> Callable[[Sequence[_T]], Sequence[_T]]:
    inv_order = dict(zip(order, range(len(order))))

    def reindex(index: Sequence[_T]) -> Sequence[_T]:
        assert len(index) == len(inv_order)
        return [index[inv_order[i]] for i in range(len(index))]

    return reindex


def same_reorder(order: Sequence[int]) -> Callable[[Sequence[_T]], Sequence[_T]]:
    def reindex(index: Sequence[_T]) -> Sequence[_T]:
        assert len(index) == len(order)
        return [index[order[i]] for i in range(len(index))]

    return reindex


def fuse_reindexing(
    reindex1: Callable[[Sequence[_U]], Sequence[_V]],
    reindex2: Callable[[Sequence[_T]], Sequence[_U]],
) -> Callable[[Sequence[_T]], Sequence[_V]]:
    def reindex(index: Sequence[_T]) -> Sequence[_V]:
        return reindex1(reindex2(index))

    return reindex


NHWC_STRIDE_ORDER = [3, 0, 2, 1]
NHWDC_STRIDE_ORDER = [4, 0, 3, 2, 1]


def get_fill_order(
    seq: Sequence[Union[int, torch.SymInt, Expr]], shape_env: Optional[ShapeEnv] = None
) -> Sequence[int]:
    """
    Convert strides to fill order (argsort)
    """
    if shape_env is None:
        sorted_idx: Sequence[int] = argsort(seq)
    else:
        # argsort_sym handles unbacked symints (with the help of the shape_env)
        sorted_idx = argsort_sym(shape_env, seq)
    return sorted_idx


def stride_order2fill_order(order: Sequence[Union[int, Integer]]) -> Sequence[int]:
    """
    Convert stride order to fill order
    For channel last format,

    stride order = [3, 0, 2, 1] and fill order = [1, 3, 2, 0]
    """
    lookup = {pos: idx for idx, pos in enumerate(order)}
    fill_order = [lookup[i] for i in range(len(order))]
    return fill_order


def get_stride_order(
    seq: Sequence[Union[int, torch.SymInt, Expr]], shape_env: Optional[ShapeEnv] = None
) -> Sequence[int]:
    """
    Convert strides to stride order
    """
    sorted_idx: Sequence[int] = get_fill_order(seq, shape_env)
    out = [0 for _ in range(len(seq))]
    for i, elem in enumerate(sorted_idx):
        out[elem] = i
    return out


@overload
def ir_node_to_tensor(x: Literal[None], guard_shape: bool = True) -> None: ...


@overload
def ir_node_to_tensor(x: IRNode, guard_shape: bool = True) -> torch.Tensor: ...


def ir_node_to_tensor(
    x: Optional[IRNode], guard_shape: bool = True
) -> Optional[torch.Tensor]:
    if x is None:
        return None

    shape_fn: Callable[[Union[int, Expr]], Union[int, Expr]]
    if not guard_shape:
        shape_fn = V.graph.sizevars.size_hint
    else:
        shape_fn = identity
    size = [shape_fn(s) for s in x.get_size()]
    stride: StrideType
    if is_storage_and_layout(x):
        stride = [shape_fn(s) for s in x.get_layout().stride]
    else:
        stride = FlexibleLayout.contiguous_strides(size)
    dtype = x.get_dtype()
    device = x.get_device()
    size = convert_shape_to_symint(size)
    stride = convert_shape_to_symint(stride)
    with V.graph.sizevars.shape_env.suppress_guards():
        t = torch.empty_strided(
            size=size, stride=stride, dtype=dtype, device=device
        ).zero_()
    return t


def may_convert_to_optional(
    value: Optional[Sequence[_T]],
) -> Optional[Sequence[Optional[_T]]]:
    if isinstance(value, list) and not value:
        # [None] makes sure the cpp wrapper codegen will generate something like
        # {std::nullopt} instead of {}
        return [None]
    return value


def get_device_type(
    x: Union[IRNode, OutputSpec, torch.device, None, str],
) -> Optional[str]:
    if isinstance(x, str) or x is None:
        return x
    elif isinstance(x, torch.device):
        return x.type
    elif isinstance(x, (IRNode, OutputSpec)):
        return get_device_type(x.get_device())
    assert_never(f"get_device_type({x}: {type(x).__name__})")


def is_triton(x: Union[IRNode, torch.device, None, str]) -> bool:
    device = get_device_type(x)
    # Special case cpu and cuda as using the method below
    # to determine if the scheduler is a triton scheduler subclass
    # requires instantiating a scheduler for them
    if device in ["cpu", "cuda"]:
        if getattr(config, f"{device}_backend") == "triton":
            return True
        return False
    if (
        device is None
        or (device_scheduling := get_scheduling_for_device(device)) is None
    ):
        return False
    from .codegen.triton import TritonScheduling

    assert isinstance(device_scheduling, type), type(device_scheduling)
    return issubclass(device_scheduling, TritonScheduling)


def is_cpu(x: Union[IRNode, torch.device, None, str]) -> bool:
    return get_device_type(x) == "cpu"


def is_aligned_realized_tensor_hint(
    x: Union[Buffer, TensorBox], alignment: int
) -> bool:
    # Use this as a hint. This won't guard since size_hint doesn't guard.
    if (
        not isinstance(x, IRNode)
        or x.maybe_get_stride() is None
        or free_unbacked_symbols(x.get_stride())
        or free_unbacked_symbols(x.get_size())
    ):
        return False

    aligned_strides = all(
        (V.graph.sizevars.size_hint_or_throw(x.get_stride()[i]) % alignment) == 0
        for i in range(len(x.get_stride()) - 1)
    )
    # if the last dim size is <= 1, stride doesn't matter
    aligned_last_dim = (
        V.graph.sizevars.size_hint_or_throw(x.get_stride()[-1]) == 1
        or V.graph.sizevars.size_hint_or_throw(x.get_size()[-1]) <= 1
    )
    return aligned_last_dim and aligned_strides


def significant_strides_equal(
    strides1: Sequence[_IntLike],
    strides2: Sequence[_IntLike],
    shape: Sequence[_IntLike],
) -> bool:
    """
    Returns true if the strides are equal, ignoring dimensions of size 1 .
    """
    assert len(shape) == len(strides1) and len(strides1) == len(strides2)
    for dim, s1, s2 in zip(shape, strides1, strides2):
        if V.graph.sizevars.statically_known_leq(dim, 1):
            continue

        if not V.graph.sizevars.statically_known_equals(
            s1, s2
        ) and not V.graph.sizevars.symbolic_hint(s1) == V.graph.sizevars.symbolic_hint(
            s2
        ):
            return False

    return True


def try_match_insignificant_strides(
    tensor: IRNode,
    strides: Sequence[Union[int, torch.SymInt]],
) -> IRNode:
    """
    Tries to match the strides of the tensor to those in the meta_strides. Strides of insignificant
    dimensions - size 0 or 1 - will be updated.

    If there are real stride differences (NHWC vs NCHW), or the tensor is not realized, then the input will be returned
    """
    if not is_storage_and_layout(tensor):
        return tensor

    if all(
        V.graph.sizevars.statically_known_equals(s1, s2)
        for s1, s2 in zip(strides, tensor.get_stride())
    ):
        return tensor

    if not significant_strides_equal(strides, tensor.get_stride(), tensor.get_size()):
        return tensor

    storage, old_layout = as_storage_and_layout(tensor)
    new_stride = [*old_layout.stride]
    for i, s in enumerate(tensor.get_size()):
        if V.graph.sizevars.statically_known_leq(s, 1):
            new_stride[i] = strides[i]

    new_layout = FixedLayout(
        old_layout.device,
        old_layout.dtype,
        old_layout.size,
        new_stride,
        old_layout.offset,
        old_layout.is_pinned,
    )
    return TensorBox(ReinterpretView(data=storage, layout=new_layout))


def gm_original_output_strides(gm: torch.fx.GraphModule) -> None:
    output_node = gm.graph.find_nodes(op="output")[0]
    output_node.meta["user_visible_output_idxs"] = [
        idx for idx, _ in enumerate(output_node.args)
    ]
    from torch._inductor.compile_fx import record_original_output_strides

    record_original_output_strides(gm)


def get_symbolic_inputs(inputs: Sequence[IRNode]) -> list[Expr]:
    sym_vars: OrderedSet[Expr] = OrderedSet()
    for inp in inputs:
        sym_vars |= get_free_symbols(inp.get_size(), unbacked_only=False)
        sym_vars |= get_free_symbols(inp.get_stride(), unbacked_only=False)

    return list(sym_vars)


class IRNode:
    """Base class for all intermediate representation (IR) nodes in TorchInductor.

    Note:
        This is an abstract base class. Most methods raise NotImplementedError
        and must be overridden by concrete subclasses.
    """

    _current_origins: ClassVar[OrderedSet[Any]] = OrderedSet()

    # NB: These are kinda weird,
    origins: OrderedSet[Any] = dataclasses.field(init=False)
    # traces back to where the IRNode is created in Inductor
    traceback: Optional[list[str]] = dataclasses.field(init=False)
    origin_node: Optional[torch.fx.Node] = dataclasses.field(init=False)

    @staticmethod
    @contextlib.contextmanager
    def current_origins(origins: OrderedSet[Node]) -> Generator[None, None, None]:
        old = IRNode._current_origins
        IRNode._current_origins = old | origins
        try:
            yield
        finally:
            IRNode._current_origins = old

    @staticmethod
    def is_realized_node(node: IRNode) -> bool:
        return isinstance(
            node,
            (
                ComputedBuffer,
                InputsKernel,
                InputBuffer,
                ReinterpretView,
                TemplateBuffer,
            ),
        )

    def _post_init_setattr(self, attr: str, value: Any) -> None:
        # Intended for use in __post_init__ for enforcing an invariant on a dataclass
        # If you must, can also be used for setting provenance info
        # We would like to try and minimize these usages though
        object.__setattr__(self, attr, value)

    def __post_init__(self) -> None:
        origins = OrderedSet(self._current_origins)
        self._post_init_setattr("origins", origins)
        self._post_init_setattr(
            "traceback", traceback.format_stack() if config.debug_ir_traceback else None
        )
        self._post_init_setattr("origin_node", None)

    def get_read_names(self) -> OrderedSet[str]:
        return OrderedSet(dep.name for dep in self.get_reads())

    def get_traceback(self) -> Optional[list[str]]:
        return self.traceback

    def get_origin_node(self) -> Optional[torch.fx.Node]:
        return self.origin_node

    def get_defining_op(self) -> Optional[Operation]:
        return None

    def get_stack_traces(self) -> OrderedSet[str]:
        # Return stack traces to user model code
        # A single IRNode could correspond to multiple lines of code
        stack_traces: OrderedSet[str] = OrderedSet()
        origins = self.origins
        if isinstance(self, ExternKernel):
            origin_node = self.get_origin_node()
            if self.origin_node:
                origins = OrderedSet([origin_node])
        for node in origins:
            if hasattr(node, "stack_trace") and node.stack_trace:
                # nodes in the backward graph don't have mapping to pre_grad_graph
                stack_traces.add(node.stack_trace)
            else:
                pre_grad_nodes = (
                    torch._inductor.debug._inductor_post_to_pre_grad_nodes.get(
                        "postToPre", {}
                    ).get(node.name, [])
                )
                if not isinstance(pre_grad_nodes, list):
                    continue
                for node_name in pre_grad_nodes:
                    stack_trace = (
                        torch._inductor.debug._inductor_pre_grad_node_stack_trace.get(
                            node_name, None
                        )
                    )
                    if stack_trace:
                        stack_traces.add(stack_trace)
        return stack_traces

    def common_repr(self, shorten: bool = True) -> Sequence[str]:
        origins = f"origins={getattr(self, 'origins', '')}"
        if shorten and len(origins) > 64:
            # this can get *very* long
            origins = f"{origins[:61]}..."
        if not self.get_stack_traces():
            return [origins]

        stack_trace_str = []
        for stack_trace in self.get_stack_traces():
            stack_trace_str.append("stack_traces = {")
            stack_trace_str += stack_trace.split("\n")
            stack_trace_str.append("}")
        return [origins] + stack_trace_str

    def str_helper(
        self, lines: Sequence[object], shorten: bool = True, multiline: bool = True
    ) -> str:
        lines = list(lines) + list(self.common_repr(shorten))
        lines = list(map(str, lines))
        if multiline:
            new_lines = indent(",\n".join(lines))
            return f"{type(self).__name__}(\n{new_lines}\n)"
        else:
            return f"{type(self).__name__}({lines})"

    def get_dtype(self) -> torch.dtype:
        return self.dtype

    def maybe_get_dtype(self) -> Optional[torch.dtype]:
        try:
            return self.get_dtype()
        except NotImplementedError:
            return None

    def get_layout(self) -> Layout:
        raise NotImplementedError(f"get_layout() is not implemented by {type(self)}!")

    def maybe_get_layout(self) -> Optional[Layout]:
        try:
            return self.get_layout()
        except NotImplementedError:
            return None

    def get_output_spec(self) -> OutputSpec:
        return self.get_layout()

    def maybe_get_output_spec(self) -> Optional[OutputSpec]:
        try:
            return self.get_output_spec()
        except NotImplementedError:
            return None

    def has_tensor_output(self) -> bool:
        """True for single tensor output (excludes MultiOutput)"""
        return isinstance(self.maybe_get_output_spec(), Layout)

    def get_size(self) -> Sequence[Expr]:
        raise NotImplementedError(f"get_size() is not implemented by {type(self)}!")

    def maybe_get_size(self) -> Optional[Sequence[_IntLike]]:
        try:
            return self.get_size()
        except NotImplementedError:
            return None

    @property
    def shape(self) -> Union[_IntLike, sympy.Rel, Sequence[_IntLike]]:
        return self.get_size()

    def get_numel(self) -> Expr:
        return sympy_product(self.get_size())

    def is_zero_elements(self) -> bool:
        return V.graph.sizevars.statically_known_true(sympy.Eq(self.get_numel(), 0))

    def realize(self) -> Optional[str]:
        """
        If the IRNode refers to data which has not been materialized (e.g.,
        it is a Pointwise/Reduction that could potentially have more
        compute fused into it), realize the IRNode into physical memory,
        ending the possibility of fusing into it, but allowing, e.g., multiple
        users to access the data without having to recompute.

        Check StorageBox.realize for a particularly notable implementation.

        TODO(ezyang): I think, in principle, every IRNode should have an
        implementation of this, and most of the time no-op is OK, but you
        really do have to audit each IRNode for this, so for now, raise
        an error if it's not implemented.  Note that some code in graph.py
        will catch this thrown error and suppress it with a warning.
        """
        raise NotImplementedError(f"realize NYI on {type(self)}")

    def codegen_reference(self, writer: Optional[IndentedBuffer] = None) -> str:
        raise NotImplementedError(f"codegen_reference NYI on {type(self)}")

    def get_device(self) -> Optional[torch.device]:
        return None

    def get_device_or_error(self) -> torch.device:
        device = self.get_device()
        assert device is not None
        return device

    def has_exceeded_max_reads(self) -> bool:
        return False

    def make_loader(self) -> Callable[[Sequence[Expr]], OpsValue]:
        raise NotImplementedError(type(self).__name__)

    def make_indexer(self) -> Callable[[Sequence[Expr]], Expr]:
        raise NotImplementedError(type(self).__name__)

    def get_stride(self) -> Sequence[_IntLike]:
        raise NotImplementedError(type(self).__name__)

    def maybe_get_stride(self) -> Optional[Sequence[_IntLike]]:
        try:
            return self.get_stride()
        except NotImplementedError:
            return None

    def get_name(self) -> str:
        raise NotImplementedError(type(self).__name__)

    def maybe_get_name(self) -> Optional[str]:
        try:
            return self.get_name()
        except NotImplementedError:
            return None

    def is_input_buffer(self) -> bool:
        try:
            return self.get_name() in V.graph.graph_inputs
        except NotImplementedError:
            return False

    def has_large_inner_fn(self, threshold: Optional[int] = None) -> bool:
        return False

    def mark_reuse(self, users: int) -> None:
        pass

    def realize_hint(self) -> None:
        pass

    def unwrap_view(self) -> IRNode:
        raise NotImplementedError(type(self).__name__)

    def freeze_layout(self) -> None:
        raise NotImplementedError(type(self).__name__)

    def freeze_layout_with_stride_order(
        self, order: Sequence[int], allow_padding: bool = False
    ) -> None:
        raise NotImplementedError(type(self).__name__)

    def freeze_layout_with_fill_order(self, order: Sequence[int]) -> None:
        raise NotImplementedError(type(self).__name__)

    def freeze_layout_with_same_order(self, stride: Sequence[_IntLike]) -> None:
        raise NotImplementedError(type(self).__name__)

    def freeze_layout_with_exact_strides(
        self, exact_strides: Sequence[_IntLike], allow_padding: bool = False
    ) -> None:
        raise NotImplementedError(type(self).__name__)

    def get_read_writes(self) -> dependencies.ReadWrites:
        raise NotImplementedError(type(self).__name__)

    def get_reads(self) -> OrderedSet[Dep]:
        return self.get_read_writes().reads

    def num_reads(self) -> int:
        return len(self.get_reads())

    def get_storage_numel(self) -> _IntLike:
        raise NotImplementedError(type(self).__name__)

    def get_free_symbol_uses(
        self, unbacked_only: bool = False
    ) -> OrderedSet[sympy.Symbol]:
        raise NotImplementedError(type(self).__name__)

    def get_reduction_type(self) -> Optional[str]:
        raise NotImplementedError(type(self).__name__)

    def get_reduction_size(self) -> Sequence[Expr]:
        raise NotImplementedError(type(self).__name__)

    def is_extern(self) -> bool:
        return False

    def is_no_op(self) -> bool:
        return False

    def constant_to_device(self, device: torch.device) -> IRNode:
        raise NotImplementedError(type(self).__name__)

    def get_mutation_names(self) -> Sequence[str]:
        raise NotImplementedError(type(self).__name__)

    def get_operation_name(self) -> str:
        raise NotImplementedError(type(self).__name__)

    def get_inputs_that_alias_output(self) -> Sequence[str]:
        raise NotImplementedError(type(self).__name__)

    if TYPE_CHECKING:

        @property
        def dtype(self) -> torch.dtype: ...


@ir_dataclass(frozen=False)
class Operation:
    def __post_init__(self) -> None:
        self.operation_name: Optional[str] = None

    def get_device(self) -> Optional[torch.device]:
        raise NotImplementedError

    def get_origin_node(self) -> Optional[torch.fx.Node]:
        assert hasattr(self, "origin_node")
        return self.origin_node

    def get_origins(self) -> OrderedSet[Any]:
        assert hasattr(self, "origins")
        return self.origins

    def get_operation_name(self) -> str:
        assert self.operation_name is not None
        return self.operation_name

    def is_extern(self) -> bool:
        return False

    def is_no_op(self) -> bool:
        return False

    def get_read_writes(self) -> dependencies.ReadWrites:
        raise NotImplementedError

    def is_user_of(self, name: str) -> bool:
        return name in self.get_read_names()

    def get_read_names(self) -> OrderedSet[str]:
        return OrderedSet(dep.name for dep in self.get_reads())

    def get_reads(self) -> OrderedSet[Dep]:
        return self.get_read_writes().reads

    def get_outputs(self) -> list[Buffer]:
        raise NotImplementedError

    def get_unbacked_symbol_defs(self) -> OrderedSet[sympy.Symbol]:
        return OrderedSet()

    def get_free_symbol_uses(
        self, unbacked_only: bool = False
    ) -> OrderedSet[sympy.Symbol]:
        """
        When unbacked_only=True:
        Returns the unbacked symbols which are required to be in scope in
        order to successfully perform codegen for this buffer.  For example,
        a buffer that corresponds to an extern kernel call that takes i0 as
        an argument would return {i0} here.  This is used to generate necessary
        dependencies that ensure we actually bind i0 in codegen before you
        try to use it.

        Note that this is NOT transitive; in particular, if this buffer takes
        in as input another buffer with dynamic shape (e.g., (i0,)), we will
        not report it here, because you will already have a dependency
        on that buffer, which will eventually have a dependency on i0 if
        necessary.

        When unbacked_only=False:
        Similar to `unbacked_only=True` but including all free symbols
        instead of only free unbacked symbols.
        """
        return OrderedSet()

    def get_workspace_size(self) -> int:
        """
        Gets extra global memory size needed by this buffer.
        Some algorithms (e.g. group gemm) may require extra global memory in the generated code.
        """
        return 0


@ir_dataclass
class Loops(IRNode):
    device: torch.device
    dtype: torch.dtype
    inner_fn: Callable[..., Any]
    ranges: Sequence[_IntLike]

    def get_free_symbol_uses(
        self, unbacked_only: bool = False
    ) -> OrderedSet[sympy.Symbol]:
        return OrderedSet().union(
            *(get_free_symbols(e, unbacked_only) for e in self.ranges),
            self.inner_fn_free_symbols(unbacked_only),
        )

    def _to_str(self, names: Sequence[str]) -> str:
        return self.str_helper(
            [
                f"'{self.device.type}'",
                str(self.dtype),
                self.inner_fn_str(),
            ]
            + [f"{name}={getattr(self, name)}" for name in names]
            + [f"origin_node={self.origin_node!r}"]
        )

    def __post_init__(self) -> None:
        super().__post_init__()

    def __str__(self) -> str:
        return self._to_str(("ranges",))

    __repr__ = __str__

    def get_device(self) -> Optional[torch.device]:
        return self.device

    def get_origin_node(self) -> Optional[torch.fx.Node]:
        return self.origin_node

    def get_size(self) -> Sequence[Expr]:
        return self.ranges

    def get_pointwise_size(self) -> Sequence[Expr]:
        return self.ranges

    @classmethod
    def create(
        cls, *args: Any, **kwargs: Any
    ) -> Union[TensorBox, ShapeAsConstantBuffer]:
        origin_node = kwargs.pop("origin_node", None)
        tb = kwargs.pop("traceback", None)
        r = cls(*args, **kwargs)
        # Need to explicitly set origin_node here to propagate it down.
        # todo(chilli): I think it would be better for IRNode to directly set
        # origin_node
        r._post_init_setattr("origin_node", origin_node)
        r._post_init_setattr("traceback", tb or r.traceback)
        return TensorBox.create(r)

    @staticmethod
    def _index(ranges: Sequence[_IntLike], prefix: SymT = SymT.INDEX) -> Sequence[Expr]:
        return [
            sympy.S.Zero if s == 1 else sympy_index_symbol_with_prefix(prefix, n)
            for n, s in enumerate(ranges)
        ]

    @cache_on_self
    def inner_fn_opcount(self) -> OpCountResult:
        opcounter = OpCounterCSE(V.MockHandler())
        with (
            V.set_ops_handler(opcounter),
            patch.object(FlexibleLayout, "allow_indexing", True),
        ):
            self.inner_fn(*self.inner_fn_args())
            return opcounter.getvalue()

    def inner_fn_args(self) -> Sequence[Sequence[_IntLike]]:
        return (self._index(self.ranges),)

    @cache_on_self
    def inner_fn_str(self) -> str:
        return V.KernelFormatterHandler.ir_to_string(
            self.inner_fn, *self.inner_fn_args()
        )

    def has_large_inner_fn(self, threshold: Optional[int] = None) -> bool:
        if threshold is None:
            threshold = 0
        threshold = max(threshold, config.realize_opcount_threshold)
        return self.inner_fn_opcount().num_ops > threshold

    def inner_fn_free_symbols(self, unbacked_only: bool = False) -> OrderedSet[Symbol]:
        index = self._index(self.ranges)
        return extract_free_symbols(self.inner_fn, index, unbacked_only=unbacked_only)

    def get_reads(self) -> OrderedSet[Dep]:
        with patch.object(FlexibleLayout, "allow_indexing", True):
            if self.get_reduction_type():
                return extract_read_writes(
                    self.make_loader(),
                    self.get_size(),
                    self.get_reduction_size(),
                ).reads
            else:
                return extract_read_writes(
                    self.make_loader(),
                    self.get_size(),
                ).reads

    def get_read_names(self) -> OrderedSet[str]:
        return OrderedSet(self.inner_fn_opcount().read_buffers)

    def num_reads(self) -> int:
        return len(self.inner_fn_opcount().read_buffers)

    def get_reduction_size(self) -> Sequence[Expr]:
        raise NotImplementedError(
            f"get_reduction_size() is not implemented by {type(self)}!"
        )

    def get_reduction_type(self) -> Optional[str]:
        raise NotImplementedError(
            f"get_reduction_type() is not implemented by {type(self)}!"
        )

    def constant_to_device(self, device: torch.device) -> IRNode:
        raise NotImplementedError(
            f"constant_to_device() is not implemented by {type(self)}!"
        )


def nop_loader_fn(idx: Union[Expr, Sequence[Expr]], *, dtype: torch.dtype) -> OpsValue:
    if dtype.is_floating_point:
        return ops.constant(float("nan"), dtype)
    else:
        return ops.constant(0, dtype)


@ir_dataclass
class Pointwise(Loops):
    def make_loader(self) -> Callable[[Sequence[Expr]], OpsValue]:
        # Make zero-element loops into a no-op
        if self.is_zero_elements():
            return partial(nop_loader_fn, dtype=self.dtype)

        return self.inner_fn

    def get_reduction_size(self) -> Sequence[sympy.Expr]:
        return []

    def get_reduction_type(self) -> Optional[str]:
        return None

    def store_output(
        self,
        output_name: Optional[str],
        indexer: Callable[[Sequence[Expr]], Never],
        vars: Sequence[Expr],
    ) -> None:
        loader = self.make_loader()
        return ops.store(output_name or "unnamed", indexer(vars), loader(vars))

    def constant_to_device(self, device: torch.device) -> IRNode:
        """Move this to a given device. Requires that all reads are to constants."""
        loader = self.make_loader()
        loader = patch.object(ConstantBuffer, "override_device", device)(loader)
        return Pointwise(
            device=device, dtype=self.dtype, inner_fn=loader, ranges=self.ranges
        )


@ir_dataclass
class Scatter(Pointwise):
    output_indexer: Callable[[Sequence[Expr]], Expr]
    scatter_mode: StoreMode = None

    def constant_to_device(self, device: torch.device) -> IRNode:
        """Move this to a given device. Requires that all reads are to constants."""
        loader = self.make_loader()
        loader = patch.object(ConstantBuffer, "override_device", device)(loader)
        return Scatter(
            device=device,
            dtype=self.dtype,
            inner_fn=loader,
            ranges=self.ranges,
            output_indexer=self.output_indexer,
            scatter_mode=self.scatter_mode,
        )

    def store_output(
        self,
        output_name: Optional[str],
        indexer: Callable[[Sequence[Expr]], Never],
        vars: Sequence[Expr],
    ) -> Any:
        loader = self.make_loader()
        if output_name is None:
            output_name = "unnamed"
        return ops.store(
            output_name,
            indexer(self.output_indexer(vars)),
            loader(vars),
            mode=self.scatter_mode,
        )


REDUCTION_COMBINE_FN: dict[str, Callable[..., OpsValue]] = {
    "any": ops_wrapper("logical_or"),
    "max": ops_wrapper("maximum"),
    "min": ops_wrapper("minimum"),
    "prod": ops_wrapper("mul"),
    "sum": ops_wrapper("add"),
    "xor_sum": ops_wrapper("bitwise_xor"),
}


def get_reduction_combine_fn(
    reduction_type: str, dtype: torch.dtype, arg_break_ties_left: bool = True
) -> Callable[..., object]:
    if reduction_type in REDUCTION_COMBINE_FN:
        return REDUCTION_COMBINE_FN[reduction_type]

    elif reduction_type in ("argmax", "argmin"):

        def argmax_combine_fn(
            a: tuple[object, object], b: tuple[object, object]
        ) -> tuple[OpsValue, OpsValue]:
            a_value, a_index = a
            b_value, b_index = b

            if reduction_type == "argmin":
                mask = ops.lt(a_value, b_value)
            else:
                mask = ops.gt(a_value, b_value)

            equal = ops.eq(a_value, b_value)
            if is_float_dtype(dtype):
                a_isnan = ops.ne(a_value, a_value)
                b_isnan = ops.ne(b_value, b_value)
                mask = ops.logical_or(mask, ops.gt(a_isnan, b_isnan))
                equal = ops.logical_or(equal, ops.logical_and(a_isnan, b_isnan))

            tie = (
                ops.lt(a_index, b_index)
                if arg_break_ties_left
                else ops.gt(a_index, b_index)
            )
            mask = ops.logical_or(mask, ops.logical_and(equal, tie))
            return (
                ops.where(mask, a_value, b_value),
                ops.where(mask, a_index, b_index),
            )

        return argmax_combine_fn

    elif reduction_type == "welford_combine":

        def welford_combine_fn(
            a: tuple[OpsValue, OpsValue, OpsValue],
            b: tuple[OpsValue, OpsValue, OpsValue],
        ) -> tuple[OpsValue, OpsValue, OpsValue]:
            a_mean, a_m2, a_weight = a
            b_mean, b_m2, b_weight = b

            delta = b_mean - a_mean
            new_weight = a_weight + b_weight
            w2_over_w = b_weight / new_weight
            return (
                a_mean + delta * w2_over_w,
                a_m2 + b_m2 + delta * delta * a_weight * w2_over_w,
                new_weight,
            )

        return welford_combine_fn

    else:
        raise NotImplementedError(f"unknown reduction_type={reduction_type}")


@ir_dataclass
class Reduction(Loops):
    reduction_ranges: Sequence[_IntLike]
    reduction_type: ReductionType
    # self.dtype represents the dst dtype
    src_dtype: torch.dtype
    reduction_hint: ReductionHint

    def __str__(self) -> str:
        return self._to_str(("ranges", "reduction_ranges", "reduction_type"))

    __repr__ = __str__

    def get_free_symbol_uses(self, unbacked_only: bool = False) -> OrderedSet[Symbol]:
        return super().get_free_symbol_uses(unbacked_only) | OrderedSet().union(
            *(get_free_symbols(e, unbacked_only) for e in self.reduction_ranges)
        )

    def get_reduction_size(self) -> Sequence[Expr]:
        return self.reduction_ranges

    def get_reduction_type(self) -> Optional[str]:
        return self.reduction_type

    def store_reduction(
        self,
        output_name: Optional[str],
        indexer: Callable[[Sequence[Expr]], Never],
        vars: Sequence[Expr],
        reduction_vars: Sequence[Symbol],
    ) -> None:
        value = ops.reduction(
            self.dtype,
            self.src_dtype,
            self.reduction_type,
            self.inner_fn(vars, reduction_vars),
        )
        ops.store_reduction(output_name or "unnamed", indexer(vars), value)

    def index_length(self) -> int:
        return len(self.ranges) + len(self.reduction_ranges)

    def inner_fn_args(self) -> Sequence[Sequence[Expr]]:
        index = self._index(self.ranges)
        rindex = self._index(self.reduction_ranges, SymT.R0_INDEX)
        return (index, rindex)

    def inner_fn_free_symbols(self, unbacked_only: bool = False) -> OrderedSet[Symbol]:
        index = self._index(self.ranges)
        rindex = self._index(self.reduction_ranges, SymT.R0_INDEX)
        return extract_free_symbols(
            self.inner_fn, index, rindex, unbacked_only=unbacked_only
        )

    def constant_to_device(self, device: torch.device) -> IRNode:
        """Move this to a given device. Requires that all reads are to constants."""
        loader = self.make_loader()
        loader = patch.object(ConstantBuffer, "override_device", device)(loader)
        return Reduction(
            device=device,
            dtype=self.dtype,
            inner_fn=loader,
            ranges=self.ranges,
            reduction_ranges=self.reduction_ranges,
            reduction_type=self.reduction_type,
            src_dtype=self.src_dtype,
            reduction_hint=ReductionHint.DEFAULT,
        )

    @staticmethod
    def num_splits(
        device: torch.device,
        dst_dtype: torch.dtype,
        src_dtype: torch.dtype,
        inner_fn: Callable[_P, OpsValue],
        ranges: Sequence[_IntLike],
        reduction_ranges: Sequence[_IntLike],
        reduction_type: Union[ReductionType, Literal["scan"]],
        reduction_numel: Expr,
        input_node: Optional[IRNode] = None,
    ) -> tuple[ReductionHint, _IntLike]:
        reduction_numel_hint = V.graph.sizevars.symbolic_hint(reduction_numel)
        numel_hint = V.graph.sizevars.symbolic_hint(sympy_product(ranges))

        should_split = reduction_type == "scan" or (
            not V.graph.has_feature(device, BackendFeature.REDUCE_TO_SINGLE_ELEMENT)
            and reduction_type
            not in (
                "argmax",
                "argmin",
            )
            and config.split_reductions
        )
        if not (_is_static(reduction_numel_hint) and _is_static(numel_hint)):
            # We don't support unbacked symints
            return ReductionHint.DEFAULT, 1

        props = DeviceProperties.create(device)
        num_sm = props.multi_processor_count
        min_elements_per_thread = 32
        if should_split:
            inner_reduction_splits: Callable[[int, int], int] = functools.partial(
                V.choices.reduction_split_factor, device, inner_reduction=True
            )
            outer_reduction_splits: Callable[[int, int], int] = functools.partial(
                V.choices.reduction_split_factor, device, inner_reduction=False
            )
        else:

            def inner_reduction_splits(
                reduction_numel_hint: int,
                numel_hint: int,
            ) -> int:
                return 1

            outer_reduction_splits = inner_reduction_splits

        # easy cases
        if numel_hint == 1:
            split = inner_reduction_splits(reduction_numel_hint, numel_hint)
            if split == 1:
                # No need to split.
                return ReductionHint.INNER, split
            if input_node is not None and isinstance(input_node, TensorBox):
                with patch.object(FlexibleLayout, "allow_indexing", True):
                    (
                        new_ranges,
                        new_reduction_ranges,
                    ) = extract_input_node_reduction_ranges(input_node)
                if new_ranges is not None and new_reduction_ranges is not None:
                    extracted_numel_hint = V.graph.sizevars.symbolic_hint(
                        sympy_product(new_ranges + new_reduction_ranges)
                    )
                    if reduction_numel_hint == extracted_numel_hint:
                        log.debug(
                            "Use previous IRNode's range and reduction_ranges instead of split. "
                            "current ranges: %s, current reduction ranges: %s, current split: %d, "
                            "new ranges: %s, new reduction ranges: %s",
                            ranges,
                            reduction_ranges,
                            split,
                            new_ranges,
                            new_reduction_ranges,
                        )
                        # If the input_node or its dependent nodes are also Reduction nodes,
                        # use reduction_sizes of this node or its dependent nodes directly.
                        return ReductionHint.INNER, -1
            return ReductionHint.INNER, split
        if (
            reduction_numel_hint <= min_elements_per_thread
            or numel_hint >= num_sm * 2 * 32
        ):
            return ReductionHint.DEFAULT, 1

        r = Reduction(
            device=device,
            dtype=dst_dtype,
            inner_fn=inner_fn,
            ranges=ranges,
            reduction_ranges=reduction_ranges,
            reduction_type=reduction_type if reduction_type != "scan" else "sum",
            src_dtype=src_dtype,
            reduction_hint=ReductionHint.DEFAULT,
        )

        def get_read_indices(r: Reduction) -> tuple[Sequence[Expr], bool]:
            device = r.get_device()
            assert device is not None
            cb = ComputedBuffer(
                name=None,
                layout=FlexibleLayout(
                    device=device,
                    dtype=r.get_dtype(),
                    size=r.get_size(),
                ),
                data=r,
            )
            read_writes = cb.get_read_writes()
            # try finding the full size producer
            # TODO this will fail for something like ((1, N) * (N, 1)).sum()
            # this would also possibly be wrong for producers with the different contiguity but we hope those cases are rare
            assert read_writes.range_vars is not None
            range_vars = [
                r
                for r in read_writes.range_vars
                if isinstance(r, Expr) and not isinstance(r, sympy.Number)
            ]
            indices = []
            changed = False
            for md in sorted(read_writes.reads, key=lambda x: x.name):
                if all(r in md.index.free_symbols for r in range_vars):
                    indices.append(md.index)
                    if md.name in V.graph.name_to_buffer:
                        buf = V.graph.name_to_buffer[md.name]
                        original_stride = getattr(buf.layout, "stride", None)
                        buf.decide_layout()
                        if getattr(buf.layout, "stride", None) != original_stride:
                            changed = True
            return indices, changed

        indices, changed = get_read_indices(r)
        if changed:
            indices, _ = get_read_indices(r)

        if len(indices) == 0:
            # TODO determine splits when all inputs are broadcast
            return ReductionHint.DEFAULT, 1

        (_, reduction_vars), ranges1 = dependencies.index_vars_squeeze(
            r.get_size(), r.get_reduction_size()
        )
        num_outer = 0
        num_inner = 0
        for i in indices:
            j = V.graph.sizevars.simplify_with_ranges(i, ranges1)
            strides = V.graph.sizevars.stride_hints(
                j, reduction_vars, list(ranges1.keys())
            )
            outer = all(s > 1 for s in strides)
            if outer:
                num_outer += 1
            else:
                num_inner += 1
        if num_inner > num_outer:
            return ReductionHint.INNER, inner_reduction_splits(
                reduction_numel_hint, numel_hint
            )
        else:
            return ReductionHint.OUTER, outer_reduction_splits(
                reduction_numel_hint, numel_hint
            )

    @staticmethod
    def _unroll_reduction_fn(
        inner_fn: Callable[[Sequence[_IntLike], Sequence[_IntLike]], OpsValue],
        reduction_ranges: Sequence[_IntLike],
        reduction_type: str,
        src_dtype: torch.dtype,
    ) -> Callable[[Sequence[_IntLike]], OpsValue]:
        """Convert inner_fn from a reduction to an pointwise"""
        reduction_ranges = V.graph.sizevars.guard_int_seq(reduction_ranges)

        combine_fn = get_reduction_combine_fn(reduction_type, src_dtype)

        def fn(index: Sequence[_IntLike]) -> Any:
            return functools.reduce(
                combine_fn,
                (
                    value_fn(index, rindex)
                    for rindex in itertools.product(
                        *[range(x) for x in reduction_ranges]
                    )
                ),
            )

        value_fn: Callable[[Sequence[_IntLike], Sequence[_IntLike]], Any]
        if reduction_type in ("argmin", "argmax"):
            flatten_index = _fixed_indexer(
                reduction_ranges,
                FlexibleLayout.contiguous_strides(reduction_ranges),
            )

            def value_fn(
                index: Sequence[_IntLike], rindex: Sequence[_IntLike]
            ) -> tuple[OpsValue, OpsValue]:
                rindex = [sympy.expand(i) for i in rindex]
                return (
                    inner_fn(index, rindex),
                    ops.index_expr(flatten_index(rindex), torch.int64),
                )

            return lambda index: fn(index)[1]
        else:
            value_fn = inner_fn
            return fn

    @classmethod
    def create(
        cls,
        device: torch.device,
        dst_dtype: torch.dtype,
        src_dtype: torch.dtype,
        inner_fn: Callable[..., Any],
        ranges: Sequence[Expr],
        reduction_ranges: Sequence[Expr],
        reduction_type: ReductionType,
        reduction_hint: ReductionHint = ReductionHint.DEFAULT,
        input_node: Optional[IRNode] = None,
    ) -> Union[TensorBox, ShapeAsConstantBuffer]:
        reduction_numel = V.graph.sizevars.simplify(sympy_product(reduction_ranges))

        if reduction_numel == 0:
            # N.B. This is a hack to generate the literal of the given type
            # Ideally, we should be fixing `def constant` in triton.py
            # but it breaks due to hardcoded dtypes in other places
            def py_cnst(val: object) -> Union[bool, float, int]:
                if dst_dtype == torch.bool:
                    return bool(val)
                elif dst_dtype.is_floating_point:
                    assert isinstance(val, SupportsFloat), type(val)
                    return float(val)
                else:
                    assert isinstance(val, SupportsInt), type(val)
                    return int(val)

            rtypes_to_inits = {
                "sum": py_cnst(0),
                "xor_sum": py_cnst(0),
                "prod": py_cnst(1),
                "any": py_cnst(0),
                # "all" is desugared to `!any(!val)`
            }

            assert reduction_type in rtypes_to_inits.keys(), (
                f"{reduction_type} not supported for zero-dimension tensors!"
            )

            def const_fn(index: int) -> OpsValue:
                return ops.constant(rtypes_to_inits[reduction_type], dst_dtype)

            return Pointwise.create(
                device=device,
                dtype=src_dtype,
                inner_fn=const_fn,
                ranges=list(ranges),
            )

        if reduction_numel == 1:
            # this reduction is actually a pointwise op
            if reduction_type in ("argmin", "argmax"):

                def fn(index: int) -> OpsValue:
                    return ops.constant(0, dst_dtype)

            else:

                def fn(index: int) -> OpsValue:
                    reduction_index = [sympy.S.Zero for _ in reduction_ranges]
                    return inner_fn(index, reduction_index)

            return Pointwise.create(
                device=device, dtype=dst_dtype, inner_fn=fn, ranges=ranges
            )

        if (
            isinstance(reduction_numel, Integer)
            and V.graph.sizevars.size_hint_or_throw(reduction_numel)
            < config.unroll_reductions_threshold
            and (sympy_product(ranges) != 1 or is_gpu(device.type))
        ):
            # NB: This works around https://github.com/pytorch/pytorch/issues/140457
            # since turning reductions into pointwise ops can exacerbate this problem
            return Pointwise.create(
                device=device,
                dtype=dst_dtype,
                inner_fn=cls._unroll_reduction_fn(
                    inner_fn, reduction_ranges, reduction_type, src_dtype
                ),
                ranges=ranges,
            )

        # triton doesn't support reduce to single element well, so break it up
        hint, split = cls.num_splits(
            device,
            dst_dtype,
            src_dtype,
            inner_fn,
            ranges,
            reduction_ranges,
            reduction_type,
            reduction_numel,
            input_node,
        )

        def _maybe_increase_split(split: int) -> int:
            # don't apply min_num_split constraint for static shape case.
            if _is_static(reduction_numel):
                return split
            if split > 1:
                return max(split, config.min_num_split)
            else:
                return split

        split = _maybe_increase_split(split)

        # intermediate reduction in split can contain complex indexing,
        # and num_splits will fail to correctly set the hint
        # reuse the passed hint if available
        if reduction_hint == ReductionHint.DEFAULT:
            reduction_hint = hint
        if split == -1:
            assert input_node is not None
            with patch.object(FlexibleLayout, "allow_indexing", True):
                new_ranges, new_reduction_ranges = extract_input_node_reduction_ranges(
                    input_node
                )
            assert new_ranges is not None
            assert new_reduction_ranges is not None
            return cls.create_multilayer_existing_ranges(
                device,
                dst_dtype,
                src_dtype,
                inner_fn,
                ranges,
                reduction_ranges,
                new_ranges,
                new_reduction_ranges,
                reduction_type,
                reduction_hint,
            )
        elif split > 1:
            # triton doesn't support reduce to single element well, so break it up
            return cls.create_multilayer(
                device,
                dst_dtype,
                src_dtype,
                inner_fn,
                ranges,
                reduction_ranges,
                reduction_type,
                split,
                reduction_hint,
                input_node,
            )

        return TensorBox.create(
            Reduction(
                device=device,
                dtype=dst_dtype,
                inner_fn=inner_fn,
                ranges=ranges,
                reduction_ranges=reduction_ranges,
                reduction_type=reduction_type,
                src_dtype=src_dtype,
                reduction_hint=reduction_hint,
            )
        )

    @staticmethod
    def default_accumulator(
        reduction_type: str, dtype: torch.dtype
    ) -> Union[_NumLike, Sequence[_NumLike]]:
        if reduction_type in ("max", "argmax"):
            if is_float_dtype(dtype):
                return float("-inf")
            elif is_boolean_dtype(dtype):
                return False
            else:
                return torch.iinfo(dtype).min
        if reduction_type in ("min", "argmin"):
            if is_float_dtype(dtype):
                return float("inf")
            elif is_boolean_dtype(dtype):
                return True
            else:
                return torch.iinfo(dtype).max

        zero = False if is_boolean_dtype(dtype) else 0
        one = True if is_boolean_dtype(dtype) else 1
        return {
            "sum": zero,
            "prod": one,
            "xor_sum": zero,
            "any": zero,
            "welford_reduce": (zero, zero, zero),
            "welford_combine": (zero, zero, zero),
            "online_softmax_reduce": (float("-inf"), zero),
        }[reduction_type]

    @staticmethod
    def default_value(
        reduction_type: str, dtype: torch.dtype
    ) -> Union[_NumLike, Sequence[_NumLike]]:
        if reduction_type == "welford_reduce":
            return 0
        return Reduction.default_accumulator(reduction_type, dtype)

    @staticmethod
    def _multilayer_second_step_hint(
        split: _IntLike, numel_hint: int, reduction_hint: ReductionHint
    ) -> ReductionHint:
        if split == -1:
            return reduction_hint
        if split <= 512 and numel_hint <= 512 and reduction_hint == ReductionHint.OUTER:
            return ReductionHint.OUTER_TINY
        if (
            split <= 1024
            and numel_hint <= 256
            and reduction_hint == ReductionHint.OUTER
        ):
            return ReductionHint.OUTER_TINY

        return reduction_hint

    @classmethod
    def check_for_split_dense_dim_reindexing(
        cls, reduction_numel: _IntLike, input_node: Optional[IRNode]
    ) -> Optional[int]:
        """
        If we are reducing over the full tensor, and it is non-dense in the last dimension,
        reindex so we reduce over the dense dimension. initially just handle complete
        reduction case
        """
        if input_node is None:
            return None

        if not V.graph.sizevars.statically_known_equals(
            input_node.get_numel(), reduction_numel
        ):
            return None

        input_node.realize()
        try:
            # finalize layout
            as_storage_and_layout(input_node)
        except NotImplementedError:
            return None

        strides = input_node.get_stride()

        for i, s in enumerate(strides[:-1]):
            if V.graph.sizevars.statically_known_equals(s, 1):
                return i

        return None

    @classmethod
    def _multilayer_wrap_loader(
        cls,
        loader: Callable[..., OpsValue],
        reduction_ranges: Sequence[_IntLike],
        reduction_numel: _IntLike,
        split: _IntLike,
        block_size: _IntLike,
        default: Union[_NumLike, Sequence[_NumLike]],
        input_node: Optional[IRNode] = None,
    ) -> Callable[..., object]:
        dense_index = cls.check_for_split_dense_dim_reindexing(
            reduction_numel, input_node
        )
        reindex = View.dynamic_reshape_indexer(
            reduction_ranges, [reduction_numel], dense_index
        )
        need_mask = not V.graph.sizevars.statically_known_true(
            sympy.Eq(reduction_numel % split, 0)
        )

        def wrapper_fn(
            index: Sequence[Symbol], reduction_index: Sequence[Symbol]
        ) -> OpsValue:
            (reduction_index,) = reduction_index
            *new_index, reduction_block = index
            indices = block_size * reduction_block + reduction_index

            def body() -> OpsValue:
                return loader(new_index, reindex([indices]))

            if need_mask:
                index_dtype = dtype_from_size(reduction_numel)
                mask = ops.lt(
                    ops.index_expr(indices, index_dtype),
                    ops.index_expr(reduction_numel, index_dtype),
                )
                return ops.masked(mask, body, default)
            else:
                return body()

        return wrapper_fn

    @classmethod
    def _multilayer_wrap_loader_existing_ranges(
        cls,
        loader: Callable[[Sequence[Expr], Sequence[Expr]], OpsValue],
        original_ranges: Sequence[Expr],
        original_reduction_ranges: Sequence[Expr],
        new_ranges: Sequence[Integer],
        new_reduction_ranges: Sequence[Integer],
    ) -> Callable[[Sequence[sympy.Expr], Sequence[sympy.Expr]], OpsValue]:
        assert all(r == 1 for r in original_ranges), (
            f"Only enabled for numel_hint == 1, found {original_ranges=}"
        )
        reindex = View.dynamic_reshape_indexer(
            original_reduction_ranges, tuple(new_ranges) + tuple(new_reduction_ranges)
        )

        def wrapper_fn(
            merged_index: Sequence[Expr],
            new_reduction_index: Sequence[Expr],
        ) -> OpsValue:
            original_idx = merged_index[: len(original_ranges)]
            new_index = merged_index[len(original_ranges) :]
            return loader(
                original_idx,
                reindex(tuple(new_index) + tuple(new_reduction_index)),
            )

        return wrapper_fn

    @classmethod
    def create_multilayer_helper(
        cls,
        device: torch.device,
        dst_dtype: torch.dtype,
        src_dtype: torch.dtype,
        wrapper_fn: Callable[..., Any],
        original_ranges: Sequence[Expr],
        original_reduction_ranges: Sequence[Expr],
        new_ranges: list[Expr],
        new_reduction_ranges: list[Integer],
        reduction_type: ReductionType,
        split: _IntLike,
        reduction_hint: ReductionHint,
    ) -> Union[TensorBox, ShapeAsConstantBuffer]:
        """
        Break a large reduction up into multiple smaller reductions
        recursively
        """
        # triton will automatically compute reductions in fp32 if reducing over fp16/bf16
        # within the kernel. keep the intermediate in fp32 so as to keep the whole reduction
        # in fp32 and not reduce precision by breaking up the kernel into multiple layers
        intermediate_dtype = (
            dst_dtype
            if dst_dtype not in (torch.float16, torch.bfloat16)
            else torch.float
        )
        intermediate = Reduction.create(
            device,
            intermediate_dtype,
            src_dtype,
            wrapper_fn,
            new_ranges,
            new_reduction_ranges,
            reduction_type,
            reduction_hint,
        )
        intermediate.realize()
        intermediate_loader = intermediate.make_loader()

        def intermediate_fn(
            index: Sequence[_IntLike], reduction_index: Sequence[_IntLike]
        ) -> OpsValue:
            return intermediate_loader([*index, *reduction_index])

        numel_hint = V.graph.sizevars.size_hint(sympy_product(original_ranges))
        reduction_hint = cls._multilayer_second_step_hint(
            split, numel_hint, reduction_hint
        )

        assert original_ranges == new_ranges[: len(original_ranges)]
        return TensorBox.create(
            Reduction(
                device=device,
                dtype=dst_dtype,
                inner_fn=intermediate_fn,
                ranges=original_ranges,
                reduction_ranges=new_ranges[len(original_ranges) :],
                reduction_type=reduction_type,
                src_dtype=src_dtype,
                reduction_hint=reduction_hint,
            )
        )

    @classmethod
    def create_multilayer(
        cls,
        device: torch.device,
        dst_dtype: torch.dtype,
        src_dtype: torch.dtype,
        inner_fn: Callable[..., Any],
        ranges: Sequence[Expr],
        reduction_ranges: Sequence[Expr],
        reduction_type: ReductionType,
        split: _IntLike,
        reduction_hint: ReductionHint,
        input_node: Optional[IRNode] = None,
    ) -> Union[TensorBox, ShapeAsConstantBuffer]:
        """
        Break a large reduction up into multiple smaller reductions
        recursively
        """
        # TODO(jansel): realize the reduction so we can do dynamic indexing
        reduction_numel = sympy_product(reduction_ranges)
        block_size = FloorDiv(reduction_numel + (split - 1), split)
        default = cls.default_value(reduction_type, dst_dtype)
        wrapper_fn = cls._multilayer_wrap_loader(
            inner_fn,
            reduction_ranges,
            reduction_numel,
            split,
            block_size,
            default,
            input_node,
        )

        return cls.create_multilayer_helper(
            device,
            dst_dtype,
            src_dtype,
            wrapper_fn,
            ranges,
            reduction_ranges,
            [*ranges, split],
            [block_size],
            reduction_type,
            split,
            reduction_hint,
        )

    @classmethod
    def create_multilayer_existing_ranges(
        cls,
        device: torch.device,
        dst_dtype: torch.dtype,
        src_dtype: torch.dtype,
        inner_fn: Callable[..., Any],
        original_ranges: Sequence[Expr],
        original_reduction_ranges: Sequence[Expr],
        new_ranges: list[Integer],
        new_reduction_ranges: list[Integer],
        reduction_type: ReductionType,
        reduction_hint: ReductionHint,
    ) -> Union[TensorBox, ShapeAsConstantBuffer]:
        """
        Break a large reduction up into multiple smaller reductions
        recursively
        """
        wrapper_fn = cls._multilayer_wrap_loader_existing_ranges(
            inner_fn,
            original_ranges,
            original_reduction_ranges,
            new_ranges,
            new_reduction_ranges,
        )
        return cls.create_multilayer_helper(
            device,
            dst_dtype,
            src_dtype,
            wrapper_fn,
            original_ranges,
            original_reduction_ranges,
            [*original_ranges, *new_ranges],
            new_reduction_ranges,
            reduction_type,
            -1,
            reduction_hint,
        )


def _fixed_indexer(
    size: Sequence[int],
    stride: Optional[Sequence[int]] = None,
    offset: Expr = Integer(0),
) -> Callable[[Sequence[Expr]], Expr]:
    """A closure containing math to read a given element"""

    def indexer(index: Sequence[int]) -> int:
        assert stride is not None and len(index) == len(stride)
        assert len(index) == len(size)
        result = offset
        for idx, st, sz in zip(index, stride, size):
            if sz != 1:
                result = result + idx * st
        return result

    return indexer


INNER_FN_TY: TypeAlias = Callable[[Sequence[Expr], Sequence[Expr]], OpsValue]


class MultiOutputReduction(Reduction):
    output_index: int

    def __init__(
        self,
        device: torch.device,
        dst_dtype: torch.dtype,
        inner_fns: Union[INNER_FN_TY, Sequence[INNER_FN_TY]],
        ranges: Sequence[Integer],
        reduction_ranges: Sequence[Integer],
        reduction_type: ReductionType,
        src_dtype: torch.dtype,
        reduction_hint: ReductionHint,
        output_index: int,
    ):
        if callable(inner_fns):
            inner_fns = (inner_fns,)

        loader: Callable[[Sequence[Expr], Sequence[Expr]], Any]
        if len(inner_fns) == 1:
            loader = inner_fns[0]
        else:

            def loader(
                idx: Sequence[Expr], reduction_idx: Sequence[Expr]
            ) -> tuple[OpsValue, ...]:
                return tuple(fn(idx, reduction_idx) for fn in inner_fns)

        super().__init__(
            device=device,
            dtype=dst_dtype,
            inner_fn=loader,
            ranges=ranges,
            reduction_ranges=reduction_ranges,
            reduction_type=reduction_type,
            src_dtype=src_dtype,
            reduction_hint=reduction_hint,
        )
        self.output_index = output_index

    def store_reduction(
        self,
        output_name: Optional[str],
        indexer: Callable[[Sequence[Expr]], Never],
        vars: Sequence[Expr],
        reduction_vars: Sequence[Symbol],
    ) -> Any:
        values = ops.reduction(
            self.dtype,
            self.src_dtype,
            self.reduction_type,
            self.inner_fn(vars, reduction_vars),
        )
        assert isinstance(values, (tuple, list)), type(values)
        value = values[self.output_index]
        return ops.store_reduction(output_name or "unnamed", indexer(vars), value)


class OnlineSoftmaxReduction(MultiOutputReduction):
    @classmethod
    def create(  # type: ignore[override]
        cls,
        device: torch.device,
        dst_dtype: torch.dtype,
        src_dtype: torch.dtype,
        inner_fn: Callable[..., Any],
        ranges: Sequence[Expr],
        reduction_ranges: Sequence[Expr],
        num_output: int,
        reduction_hint: ReductionHint = ReductionHint.DEFAULT,
        input_node: Optional[IRNode] = None,
    ) -> Sequence[Union[TensorBox, ShapeAsConstantBuffer]]:
        """
        Create the reduction disregarding splitting.
        """
        results = tuple(
            TensorBox.create(
                MultiOutputReduction(
                    device,
                    dst_dtype,
                    inner_fn,
                    ranges,
                    reduction_ranges,
                    "online_softmax_reduce",
                    src_dtype,
                    reduction_hint,
                    output_idx,
                )
            )
            for output_idx in range(num_output)
        )
        for t in results:
            t.realize()
        return results


class WelfordReduction(MultiOutputReduction):
    @classmethod
    def create(  # type: ignore[override]
        cls,
        device: torch.device,
        dtype: torch.dtype,
        inner_fns: Sequence[Callable[..., Any]],
        ranges: list[Integer],
        reduction_ranges: list[Integer],
        reduction_type: ReductionType,
        reduction_hint: ReductionHint = ReductionHint.DEFAULT,
    ) -> Sequence[Union[TensorBox, ShapeAsConstantBuffer]]:
        assert reduction_type in ("welford_reduce", "welford_combine")

        reduction_numel = V.graph.sizevars.simplify(sympy_product(reduction_ranges))

        def const(val: int) -> Union[TensorBox, ShapeAsConstantBuffer]:
            def inner_fn(idx: Sequence[Expr]) -> OpsValue:
                return ops.constant(
                    val,
                    dtype,
                )

            return Pointwise.create(
                device=device,
                dtype=dtype,
                inner_fn=inner_fn,
                ranges=list(ranges),
            )

        if reduction_numel == 0:
            mean = const(0)
            m2 = const(0)
            weight = const(0)
            return mean, m2, weight

        if reduction_numel == 1:

            def copy(
                loader: Callable[[Sequence[Expr], Sequence[Expr]], OpsValue],
            ) -> Union[TensorBox, ShapeAsConstantBuffer]:
                def inner_fn(idx: Sequence[Expr]) -> OpsValue:
                    reduction_index = [sympy.S.Zero for _ in reduction_ranges]
                    return loader(idx, reduction_index)

                return Pointwise.create(
                    device=device,
                    dtype=dtype,
                    inner_fn=inner_fn,
                    ranges=list(ranges),
                )

            if reduction_type == "welford_reduce":
                return copy(inner_fns[0]), const(0), const(1)
            else:
                return tuple(copy(fn) for fn in inner_fns)

        # TODO: Unrolled reduction
        # if (
        #     isinstance(reduction_numel, Integer)
        #     and V.graph.sizevars.size_hint(reduction_numel)
        #     < config.unroll_reductions_threshold
        #     and sympy_product(ranges) != 1
        # ):
        #     return Pointwise.create(
        #         device,
        #         dst_dtype,
        #         cls._unroll_reduction_fn(
        #             inner_fn, reduction_ranges, reduction_type, src_dtype,
        #         ),
        #         ranges,
        #     )

        # triton doesn't support reduce to single element well, so break it up
        hint, split = Reduction.num_splits(
            device,
            dtype,
            dtype,
            inner_fns[0],
            ranges,
            reduction_ranges,
            reduction_type=reduction_type,
            reduction_numel=reduction_numel,
        )
        # intermediate reduction in split can contain complex indexing,
        # and num_splits will fail to correctly set the hint
        # reuse the passed hint if available
        if reduction_hint == ReductionHint.DEFAULT:
            reduction_hint = hint
        if split > 1:
            # triton doesn't support reduce to single element well, so break it up
            return cls.create_multilayer(
                device,
                dtype,
                inner_fns,
                ranges,
                reduction_ranges,
                reduction_type,
                split,
                reduction_hint,
            )

        results = [
            TensorBox.create(
                WelfordReduction(
                    device,
                    dtype,
                    inner_fns,
                    ranges,
                    reduction_ranges,
                    reduction_type,
                    dtype,
                    reduction_hint,
                    output_idx,
                )
            )
            for output_idx in range(3)
        ]
        for t in results:
            t.realize()
        return results

    @staticmethod
    def default_value(
        reduction_type: str, dtype: torch.dtype
    ) -> Union[_NumLike, Sequence[_NumLike]]:
        return (0, 0, 0)

    @classmethod
    def create_multilayer(  # type: ignore[override]
        cls,
        device: torch.device,
        dtype: torch.dtype,
        inner_fns: Sequence[Callable[..., Any]],
        ranges: list[Integer],
        reduction_ranges: list[Integer],
        reduction_type: ReductionType,
        split: _IntLike,
        reduction_hint: ReductionHint,
    ) -> Sequence[Union[TensorBox, ShapeAsConstantBuffer]]:
        """
        Break a large reduction up into multiple smaller reductions
        recursively
        """
        reduction_numel = sympy_product(reduction_ranges)
        need_mask = not V.graph.sizevars.statically_known_true(
            sympy.Eq(reduction_numel % split, 0)
        )

        if need_mask and reduction_type != "welford_combine":
            # If we need mask, then "welford_reduce" doesn't work because
            # masked inputs shouldn't count towards the welford weight

            def constant(
                idx: Sequence[Expr], reduction_idx: Sequence[Expr], value: int
            ) -> OpsValue:
                return ops.constant(value, dtype)

            return cls.create_multilayer(
                device=device,
                dtype=dtype,
                inner_fns=(
                    inner_fns[0],
                    partial(constant, value=0),
                    partial(constant, value=1),
                ),
                ranges=ranges,
                reduction_ranges=reduction_ranges,
                reduction_type="welford_combine",
                split=split,
                reduction_hint=reduction_hint,
            )

        block_size = FloorDiv(reduction_numel + (split - 1), split)
        intermediates = WelfordReduction.create(
            device,
            dtype,
            tuple(
                cls._multilayer_wrap_loader(
                    loader,
                    reduction_ranges,
                    reduction_numel,
                    split,
                    block_size,
                    default=0,
                )
                for loader in inner_fns
            ),
            [*ranges, split],
            [block_size],
            reduction_type,
            reduction_hint,
        )
        for i in intermediates:
            i.realize()

        def intermediate_loader_fn(
            index: Sequence[Expr],
            reduction_index: Sequence[Expr],
            loader: Callable[[Sequence[Expr]], OpsValue],
        ) -> OpsValue:
            return loader([*index, *reduction_index])

        numel_hint = V.graph.sizevars.size_hint(sympy_product(ranges))
        reduction_hint = cls._multilayer_second_step_hint(
            split, numel_hint, reduction_hint
        )
        return WelfordReduction.create(
            device,
            dtype,
            tuple(
                partial(intermediate_loader_fn, loader=i.make_loader())
                for i in intermediates
            ),
            ranges,
            [split],
            # welford_reduce turns one input into three outputs, which are combined with welford_combine
            "welford_combine",
            reduction_hint,
        )


@ir_dataclass
class Scan(Loops):
    scan_ranges: list[Integer]
    size: list[Integer]
    combine_fn: Callable[[tuple[Any, ...], tuple[Any, ...]], tuple[Any, ...]]
    reindex: Callable[[Sequence[_IntLike], Sequence[_IntLike]], Sequence[_IntLike]]
    reduction_hint: ReductionHint
    output_index: int
    # output_index indexes the following tuples
    dtypes: tuple[torch.dtype, ...]
    inner_fns: tuple[Callable[..., Any], ...]

    # HACK we mimic reduction

    def get_free_symbol_uses(self, unbacked_only: bool = False) -> OrderedSet[Symbol]:
        # TODO: Can combine_fn/reindex close over unbacked symbols? If so, we
        # need to explicitly represent the closure so we can pull out unbacked
        # symbols here
        return (
            super().get_free_symbol_uses(unbacked_only)
            | OrderedSet().union(
                *(get_free_symbols(e, unbacked_only) for e in self.scan_ranges)
            )
            | OrderedSet().union(
                *(get_free_symbols(e, unbacked_only) for e in self.size)
            )
        )

    def __post_init__(self) -> None:
        assert len(self.ranges) + len(self.scan_ranges) == len(self.size)
        super().__post_init__()

    def store_reduction(
        self,
        output_name: Optional[str],
        indexer: Callable[[Sequence[_IntLike]], Never],
        vars: Sequence[Expr],
        scan_vars: Sequence[Symbol],
    ) -> Any:
        idx = self.reindex(vars, scan_vars)
        values = tuple(inner_fn(idx) for inner_fn in self.inner_fns)
        result = ops.scan(self.dtypes, self.combine_fn, values)
        return ops.store(
            output_name or "unnamed", indexer(idx), result[self.output_index]
        )

    def get_reduction_type(self) -> Optional[str]:
        # return self.scan_op
        return "custom"

    def get_reduction_size(self) -> Sequence[Expr]:
        return self.scan_ranges

    def get_size(self) -> Sequence[Expr]:
        return self.size

    def get_pointwise_size(self) -> Sequence[Expr]:
        return self.ranges

    def index_length(self) -> int:
        return len(self.ranges) + len(self.scan_ranges)

    def inner_fn_args(self) -> Sequence[Sequence[_IntLike]]:
        index = self._index(self.ranges)
        rindex = self._index(self.scan_ranges, SymT.R0_INDEX)
        idx = self.reindex(index, rindex)
        return (idx,)

    def inner_fn_free_symbols(self, unbacked_only: bool = False) -> OrderedSet[Symbol]:
        index = self._index(self.ranges)
        rindex = self._index(self.scan_ranges, SymT.R0_INDEX)
        idx = self.reindex(index, rindex)
        return extract_free_symbols(self.inner_fn, idx, unbacked_only=unbacked_only)

    @classmethod
    def create(  # type: ignore[override]
        cls,
        device: torch.device,
        dtypes: tuple[torch.dtype, ...],
        inner_fns: tuple[Callable[[Sequence[Expr]], Any], ...],
        size: list[Integer],
        axis: int,
        combine_fn: Callable[[tuple[Any, ...], tuple[Any, ...]], tuple[Any, ...]],
        reduction_hint: ReductionHint = ReductionHint.DEFAULT,
        *,
        # Whether we have the option to fallback to aten
        can_fallback_to_aten: bool = True,
        **kwargs: Any,
    ) -> Sequence[Optional[Union[TensorBox, ShapeAsConstantBuffer]]]:
        pointwise_ranges = [*size[:axis], *size[axis + 1 :]]
        scan_ranges = [size[axis]]

        if not V.graph.has_feature(device, BackendFeature.SCAN):
            return [None] * len(dtypes)

        if len(dtypes) > 1 and not V.graph.has_feature(
            device, BackendFeature.TUPLE_REDUCTION
        ):
            return [None] * len(dtypes)

        sizevars = V.graph.sizevars
        scan_numel = sizevars.simplify(sympy_product(scan_ranges))

        assert len(dtypes) == len(inner_fns)

        # Scan with a single element is just a copy
        if sizevars.statically_known_true(sympy.Le(scan_numel, 1)):
            return [
                Pointwise.create(
                    device=device,
                    dtype=dtypes[output_index],
                    inner_fn=inner_fns[output_index],
                    ranges=size,
                )
                for output_index in range(len(dtypes))
            ]

        reduction_hint, num_splits = cls.num_splits(
            device=device,
            dtype=dtypes[0],
            inner_fn=inner_fns[0],
            axis=axis,
            pointwise_ranges=pointwise_ranges,
            scan_ranges=scan_ranges,
            combine_fn=combine_fn,
            scan_numel=scan_numel,
        )
        scan_type = Scan
        if num_splits > 1:
            supports_split = (
                torch.version.hip is None or (has_triton and triton_version >= "3.3.0")
            ) and (len(dtypes) == 1)
            if not supports_split:
                if can_fallback_to_aten:
                    # Fallback to ATen
                    return [None] * len(dtypes)
                else:
                    num_splits = 1
            else:
                scan_type = SplitScan

        def reindex(index: Sequence[Expr], scan_index: Sequence[Expr]) -> list[Expr]:
            assert len(scan_index) == len(scan_ranges)
            assert len(index) == len(pointwise_ranges)
            return [*index[:axis], *scan_index, *index[axis:]]

        results = [
            TensorBox.create(
                scan_type(
                    device=device,
                    dtype=dtypes[output_index],
                    dtypes=dtypes,
                    inner_fn=inner_fns[output_index],
                    inner_fns=inner_fns,
                    size=size,
                    ranges=pointwise_ranges,
                    scan_ranges=scan_ranges,
                    combine_fn=combine_fn,
                    reindex=reindex,
                    reduction_hint=reduction_hint,
                    output_index=output_index,
                    **kwargs,
                )
            )
            for output_index in range(len(dtypes))
        ]

        for result in results:
            result.realize()

        return results

    @classmethod
    def num_splits(
        cls,
        device: torch.device,
        dtype: torch.dtype,
        inner_fn: Callable[[Sequence[Expr]], OpsValue],
        axis: int,
        pointwise_ranges: list[Integer],
        scan_ranges: list[Integer],
        combine_fn: Callable[[tuple[Any, ...], tuple[Any, ...]], tuple[Any, ...]],
        scan_numel: Expr,
    ) -> tuple[ReductionHint, _IntLike]:
        # TODO: custom splitting heuristic for scan
        def wrapper_fn(idx: Sequence[Expr], reduction_idx: Sequence[Expr]) -> OpsValue:
            return inner_fn([*idx[:axis], *reduction_idx, *idx[axis:]])

        return Reduction.num_splits(
            device=device,
            dst_dtype=dtype,
            src_dtype=dtype,
            inner_fn=wrapper_fn,
            ranges=pointwise_ranges,
            reduction_ranges=scan_ranges,
            reduction_type="scan",
            reduction_numel=scan_numel,
        )


# This signifies a scan op that should go through TritonSplitScanKernel codegen on CUDA.
@ir_dataclass
class SplitScan(Scan):
    pass


@ir_dataclass
class Sort(Loops):
    # Sorts a tuple of key, value pairs
    sort_ranges: list[Integer]
    size: list[Integer]
    reindex: Callable[[Sequence[Expr], Sequence[Expr]], Sequence[Expr]]
    reduction_hint: ReductionHint
    output_index: int
    # output_index indexes the following tuples
    dtypes: tuple[torch.dtype, ...]
    inner_fns: tuple[Callable[..., Any], ...]

    stable: bool
    descending: bool

    # HACK we mimic reduction

    def get_free_symbol_uses(self, unbacked_only: bool = False) -> OrderedSet[Symbol]:
        return (
            super().get_free_symbol_uses(unbacked_only)
            | OrderedSet().union(
                *(get_free_symbols(e, unbacked_only) for e in self.sort_ranges)
            )
            | OrderedSet().union(
                *(get_free_symbols(e, unbacked_only) for e in self.size)
            )
        )

    def __post_init__(self) -> None:
        assert len(self.ranges) + len(self.sort_ranges) == len(self.size)
        super().__post_init__()

    def store_reduction(
        self,
        output_name: Optional[str],
        indexer: Callable[[Sequence[Expr]], Expr],
        vars: Sequence[Expr],
        reduction_vars: Sequence[Expr],
    ) -> Any:
        idx = self.reindex(vars, reduction_vars)
        values = tuple(inner_fn(idx) for inner_fn in self.inner_fns)
        result = ops.sort(self.dtypes, values, self.stable, self.descending)
        return ops.store(
            output_name or "unnamed", indexer(idx), result[self.output_index]
        )

    def get_reduction_type(self) -> Optional[str]:
        return "sort"

    def get_reduction_size(self) -> Sequence[Expr]:
        return self.sort_ranges

    def get_size(self) -> Sequence[Expr]:
        return self.size

    def get_pointwise_size(self) -> Sequence[Expr]:
        return self.ranges

    def index_length(self) -> int:
        return len(self.ranges) + len(self.sort_ranges)

    def inner_fn_args(self) -> Sequence[Sequence[Expr]]:
        index = self._index(self.ranges)
        rindex = self._index(self.sort_ranges, SymT.R0_INDEX)
        idx = self.reindex(index, rindex)
        return (idx,)

    def inner_fn_free_symbols(self, unbacked_only: bool = False) -> OrderedSet[Symbol]:
        index = self._index(self.ranges)
        rindex = self._index(self.sort_ranges, SymT.R0_INDEX)
        idx = self.reindex(index, rindex)
        return extract_free_symbols(self.inner_fn, idx, unbacked_only=unbacked_only)

    @classmethod
    def create(  # type: ignore[override]
        cls,
        device: torch.device,
        dtypes: tuple[torch.dtype, ...],
        inner_fns: tuple[Callable[[list[Expr]], Any], ...],
        size: list[Integer],
        axis: int,
        stable: bool,
        descending: bool,
        reduction_hint: ReductionHint = ReductionHint.DEFAULT,
        **kwargs: Any,
    ) -> Sequence[Optional[Union[TensorBox, ShapeAsConstantBuffer]]]:
        pointwise_ranges = [*size[:axis], *size[axis + 1 :]]
        sort_ranges = [size[axis]]

        if not V.graph.has_feature(device, BackendFeature.SORT):
            return [None] * len(dtypes)

        sizevars = V.graph.sizevars
        sort_numel = sizevars.simplify(sympy_product(sort_ranges))

        # Heuristic, smallest rblock where triton usually outperforms aten.sort
        # It also isn't bandwidth bound so fusion is unlikely to help.
        max_rblock = 512
        is_persistent_kernel = (
            config.triton.persistent_reductions
            and sizevars.statically_known_true(sympy.Le(sort_numel, max_rblock))
        )
        if not is_persistent_kernel:
            # We only support persistent triton kernels
            return [None] * len(dtypes)

        assert len(dtypes) == len(inner_fns)

        # Sort with a single element is just a copy
        if sizevars.statically_known_true(sympy.Le(sort_numel, 1)):
            return [
                Pointwise.create(
                    device=device,
                    dtype=dtypes[output_index],
                    inner_fn=inner_fns[output_index],
                    ranges=size,
                )
                for output_index in range(len(dtypes))
            ]

        def reindex(index: Sequence[Expr], sort_index: Sequence[Expr]) -> list[Expr]:
            assert len(sort_index) == len(sort_ranges)
            assert len(index) == len(pointwise_ranges)
            return [*index[:axis], *sort_index, *index[axis:]]

        results = [
            TensorBox.create(
                Sort(
                    device=device,
                    dtype=dtypes[output_index],
                    dtypes=dtypes,
                    inner_fn=inner_fns[output_index],
                    inner_fns=inner_fns,
                    size=size,
                    ranges=pointwise_ranges,
                    sort_ranges=sort_ranges,
                    reindex=reindex,
                    reduction_hint=reduction_hint,
                    output_index=output_index,
                    stable=stable,
                    descending=descending,
                    **kwargs,
                )
            )
            for output_index in range(len(dtypes))
        ]

        for result in results:
            result.realize()

        return results


def is_storage_and_layout(x: IRNode) -> bool:
    try:
        as_storage_and_layout(x, freeze=False)
        return True
    except NotImplementedError:
        return False


def is_contiguous_storage_and_layout(x: IRNode) -> bool:
    try:
        _buffer, layout = as_storage_and_layout(x, freeze=False)
        # pad the stride here so we will NOT claim an tensor as contiguous
        # if a padding is gonna happen.
        if layout.should_pad_strides():
            layout.pad_strides()
        return layout.is_contiguous()
    except NotImplementedError:
        return False


def as_storage_and_layout(
    x: IRNode,
    freeze: bool = True,
    want_contiguous: bool = False,
    stride_order: Optional[Sequence[Union[int, Integer]]] = None,
    allow_padding: bool = False,
    exact_strides: Optional[Sequence[Union[int, Integer]]] = None,
) -> tuple[StorageBox, Layout]:
    """
    Try to simplify x into a StorageBox and a Layout.

    allow_padding only affect how we apply stride_order. When allow_padding
    is True, we have the freedom to add padding when applying the stride_order.
    """
    if isinstance(x, TensorBox):
        return as_storage_and_layout(
            x.data,
            freeze=freeze,
            want_contiguous=want_contiguous,
            stride_order=stride_order,
            allow_padding=allow_padding,
            exact_strides=exact_strides,
        )
    if isinstance(x, StorageBox):
        _, layout = as_storage_and_layout(
            x.data,
            freeze=freeze,
            want_contiguous=want_contiguous,
            stride_order=stride_order,
            allow_padding=allow_padding,
            exact_strides=exact_strides,
        )
        return x, x.data.get_layout()
    if isinstance(x, Buffer):
        if freeze:
            if want_contiguous:
                x.freeze_layout()
                assert x.get_layout().is_contiguous()
            elif stride_order is not None:
                x.freeze_layout_with_stride_order(
                    stride_order, allow_padding=allow_padding
                )
            elif exact_strides is not None:
                x.freeze_layout_with_exact_strides(
                    exact_strides, allow_padding=allow_padding
                )
            else:
                x.decide_layout()
        return StorageBox(x), x.get_layout()
    if isinstance(x, ReinterpretView):
        # making the base of x contiguous or stride_ordered will not necessarily make
        # the ReinterpretView either, so don't pass along those arguments
        buffer, _ = as_storage_and_layout(
            x.data,
            freeze=freeze,
        )
        return buffer, x.layout
    raise NotImplementedError


def is_stride_order_storage_and_layout(
    x: IRNode, stride_order: Sequence[Union[int, Integer]]
) -> bool:
    try:
        _buffer, layout = as_storage_and_layout(x, freeze=False)
        return layout.is_stride_ordered(stride_order)
    except NotImplementedError:
        return False


def is_unaligned(node: IRNode) -> bool:
    if isinstance(node, (TensorBox, StorageBox)):
        return is_unaligned(node.data)

    if isinstance(node, ReinterpretView):
        layout = node.layout
        has_unaligned_layout = not V.graph.sizevars.statically_known_multiple_of(
            layout.offset * get_dtype_size(layout.dtype), GPU_ALIGN_BYTES
        )
        return is_unaligned(node.data) or has_unaligned_layout

    if isinstance(node, Buffer):
        return node.get_name() in V.graph.unaligned_buffers

    # assume to be aligned otherwise
    return False


@ir_dataclass
class BaseView(IRNode):
    data: IRNode

    def get_free_symbol_uses(self, unbacked_only: bool = False) -> OrderedSet[Symbol]:
        return self.data.get_free_symbol_uses(unbacked_only)

    def make_reindexer(self) -> Callable[[Sequence[Expr]], Sequence[Expr]]:
        raise NotImplementedError(f"make_reindexer NYI on {self}")

    def make_indexer(self) -> Callable[[Sequence[Expr]], Expr]:
        inner = self.data.make_indexer()
        reindex = self.make_reindexer()

        def indexer(idx: Sequence[Expr]) -> Expr:
            return inner(reindex(idx))

        return indexer

    def make_loader(self) -> Callable[[Sequence[Expr]], OpsValue]:
        inner = self.data.make_loader()
        reindex = self.make_reindexer()

        def loader(idx: Sequence[Expr]) -> OpsValue:
            return inner(reindex(idx))

        return loader

    @property
    def dtype(self) -> torch.dtype:
        return self.data.get_dtype()

    def get_layout(self) -> Layout:
        return self.data.get_layout()

    def get_device(self) -> Optional[torch.device]:
        return self.data.get_device()

    def get_origin_node(self) -> Optional[torch.fx.Node]:
        return None

    def get_name(self) -> str:
        return self.data.get_name()

    def get_pointwise_size(self) -> Sequence[Expr]:
        return self.get_size()

    def mark_reuse(self, users: int) -> None:
        return self.data.mark_reuse(users)

    def has_exceeded_max_reads(self) -> bool:
        return self.data.has_exceeded_max_reads()

    def realize(self) -> Optional[str]:
        return self.data.realize()

    def realize_hint(self) -> None:
        self.data.realize_hint()

    def get_storage_numel(self) -> _IntLike:
        return self.data.get_storage_numel()

    def is_extern(self) -> bool:
        return self.data.is_extern()

    def is_module_buffer(self) -> bool:
        assert isinstance(self.data, BaseView), type(self.data)
        return self.data.is_module_buffer()

    def get_read_names(self) -> OrderedSet[str]:
        return self.data.get_read_names()

    def get_reads(self) -> OrderedSet[Dep]:
        with patch.object(FlexibleLayout, "allow_indexing", True):
            return extract_read_writes(
                self.make_loader(),
                self.get_size(),
            ).reads

    def unwrap_view(self) -> IRNode:
        x: IRNode = self
        while isinstance(x, BaseView):
            x = x.data
        return x

    def constant_to_device(self, device: torch.device) -> IRNode:
        """Move this to a given device. Requires that all reads are to constants."""
        loader = self.make_loader()
        loader = patch.object(ConstantBuffer, "override_device", device)(loader)
        return Pointwise(
            device=device,
            dtype=self.get_dtype(),
            inner_fn=loader,
            ranges=self.get_size(),
        )


@ir_dataclass
class ExpandView(BaseView):
    size: Sequence[Expr]

    @staticmethod
    def _normalize_size(x: IRNode, new_size: Sequence[_IntLike]) -> Sequence[_IntLike]:
        """Replace `-1` with correct sizes"""
        sizevars = V.graph.sizevars
        new_size = [sympy.expand(s) for s in new_size]
        old_size = x.get_size()
        old_size = [None] * (len(new_size) - len(old_size)) + list(old_size)
        assert len(new_size) == len(old_size)
        for i in range(len(new_size)):
            if new_size[i] == -1:
                assert old_size[i] is not None
                new_size[i] = old_size[i]
            elif old_size[i] is None or V.graph.sizevars.shape_env.evaluate_expr(
                sympy.Eq(old_size[i], 1), fallback_value=False
            ):
                pass
            else:
                # Sanity check: Expect broadcast compatibility
                #
                # NB: new_size[i] == old_size[i] is expected to already be
                # guarded because the meta formula was expected to have taught
                # us this equality.
                assert sizevars.size_hint(new_size[i] - old_size[i], fallback=0) == 0, (
                    "Broadcast failed in ExpandView({x.get_size()}, {new_size}) on dimension {i}"
                )
        return new_size

    @classmethod
    def create(cls, x: IRNode, new_size: Sequence[_IntLike]) -> BaseView:
        new_size = cls._normalize_size(x, new_size)

        if is_storage_and_layout(x):
            storage, old_layout = as_storage_and_layout(x)
            skip = len(new_size) - len(old_layout.size)
            assert skip >= 0
            new_stride = [sympy.S.Zero] * skip
            for stride, size in zip(old_layout.stride, old_layout.size):
                new_stride.append(
                    stride
                    if not V.graph.sizevars.shape_env.evaluate_expr(
                        sympy.Eq(size, 1), fallback_value=False
                    )
                    else sympy.S.Zero
                )
            new_layout = FixedLayout(
                old_layout.device,
                old_layout.dtype,
                list(new_size),
                new_stride,
                old_layout.offset,
                old_layout.is_pinned,
            )
            return ReinterpretView(data=storage, layout=new_layout)

        return ExpandView(data=x, size=new_size)

    def get_size(self) -> Sequence[Expr]:
        return self.size

    def make_reindexer(
        self,
    ) -> Callable[[Sequence[Expr]], Sequence[Expr]]:
        target = self.get_size()
        actual = self.data.get_size()
        skip = len(target) - len(actual)

        def reindex(
            index: Sequence[Expr],
        ) -> Sequence[Expr]:
            index = list(index[skip:])
            assert len(index) == len(actual)
            for i in range(len(actual)):
                if actual[i] == 1:
                    # zero out broadcast dimension
                    index[i] = sympy.S.Zero
            return index

        return reindex


@ir_dataclass
class PermuteView(BaseView):
    dims: list[Expr]

    @classmethod
    def create(cls, x: IRNode, dims: Sequence[int]) -> BaseView:
        dims = cls._map_neg_dims(dims)
        assert OrderedSet(dims) == OrderedSet(range(len(dims)))

        if is_storage_and_layout(x):
            storage, old_layout = as_storage_and_layout(x)
            new_layout = FixedLayout(
                old_layout.device,
                old_layout.dtype,
                [old_layout.size[i] for i in dims],
                [old_layout.stride[i] for i in dims],
                old_layout.offset,
                old_layout.is_pinned,
            )
            return ReinterpretView(data=storage, layout=new_layout)

        return PermuteView(data=x, dims=dims)

    @classmethod
    def _map_neg_dims(cls, dims: Sequence[int]) -> list[int]:
        return [dim if dim >= 0 else len(dims) + dim for dim in dims]

    def get_size(self) -> Sequence[Expr]:
        assert OrderedSet(self._map_neg_dims(self.dims)) == OrderedSet(
            range(len(self.dims))
        )
        size = self.data.get_size()
        return [size[i] for i in self.dims]

    def make_reindexer(
        self,
    ) -> Callable[[Sequence[Expr]], Sequence[Expr]]:
        inv = {j: i for i, j in enumerate(self.dims)}
        inv = [inv[i] for i in range(len(self.dims))]
        assert OrderedSet(inv) == OrderedSet(range(len(self.dims)))

        def reindex(
            index: Sequence[Expr],
        ) -> Sequence[Expr]:
            return [index[i] for i in inv]

        return reindex


@ir_dataclass
class SqueezeView(BaseView):
    @classmethod
    def create(cls, x: IRNode, *, dim: Optional[int] = None) -> IRNode:
        if is_storage_and_layout(x):
            storage, old_layout = as_storage_and_layout(x)
            new_size = []
            new_stride = []
            if dim is not None:
                assert isinstance(dim, int), type(dim)
                assert 0 <= dim and dim < len(old_layout.size)

            for i, (size, stride) in enumerate(zip(old_layout.size, old_layout.stride)):
                if dim is None:
                    if size != 1:
                        new_size.append(size)
                        new_stride.append(stride)
                else:
                    if i != dim:
                        new_size.append(size)
                        new_stride.append(stride)
                    else:
                        assert size == 1, "expected squeezed size to be 1"

            new_layout = FixedLayout(
                old_layout.device,
                old_layout.dtype,
                new_size,
                new_stride,
                old_layout.offset,
                old_layout.is_pinned,
            )
            return ReinterpretView(data=storage, layout=new_layout)

        if dim is None:
            # redirect to a generic view
            return View.create(x, [s for s in x.get_size() if s != 1])
        else:
            assert x.get_size()[dim] == 1
            return View.create(x, [s for i, s in enumerate(x.get_size()) if i != dim])

    @staticmethod
    def squeezer(
        size: Sequence[Expr],
    ) -> tuple[list[int], Callable[[Sequence[Expr]], tuple[Expr]]]:
        new_size = [s for s in size if s != 1]
        not_one = [i for i, s in enumerate(size) if s != 1]
        length = len(size)

        def reindex(index: Sequence[Expr]) -> tuple[Expr]:
            assert len(index) == len(not_one), f"{index} {not_one}"
            new_index = [sympy.S.Zero] * length
            for idx, s in zip(not_one, index):
                new_index[idx] = s
            return tuple(new_index)

        return new_size, reindex

    def __init__(self, data: Any) -> None:
        raise AssertionError("use SqueezeView.create()")


@ir_dataclass
class GenericView(BaseView):
    size: Sequence[Expr]
    reindex: Callable[[Sequence[Expr]], Sequence[Expr]]

    def make_reindexer(
        self,
    ) -> Callable[[Sequence[Expr]], Sequence[Expr]]:
        return self.reindex

    def reindex_str(self) -> str:
        index_old = [
            sympy_index_symbol_with_prefix(SymT.INDEX, n) for n in range(len(self.size))
        ]
        index_new = list(self.reindex(index_old))
        return f"lambda {', '.join(map(str, index_old))}: {index_new}"

    def __str__(self) -> str:
        return self.str_helper(
            [self.data, f"size={self.size}", f"reindex={self.reindex_str()}"]
        )

    __repr__ = __str__

    @classmethod
    def create(
        cls,
        x: IRNode,
        new_size: Sequence[Expr],
        reindex: Callable[[Sequence[Expr]], Sequence[Expr]],
    ) -> BaseView:
        return cls(data=x, size=list(new_size), reindex=reindex)

    def get_size(self) -> Sequence[Expr]:
        return self.size


@ir_dataclass
class View(GenericView):
    @staticmethod
    def handle_negative_index(idx: Expr, size: Expr) -> Expr:
        idx = sympy.expand(idx)
        size = sympy.expand(size)
        evaluate_expr = V.graph.sizevars.shape_env.evaluate_expr
        if evaluate_expr(sympy.Lt(idx, 0)):
            idx = idx + size
        return idx

    @classmethod
    def create(cls, x: IRNode, new_size: Sequence[Expr]) -> IRNode:  # type: ignore[override]
        assert isinstance(new_size, Sequence), type(new_size)
        old_size, new_size = cls.resolve_negative_size(x.get_size(), new_size)

        # Skip pointless views
        if V.graph.sizevars.statically_known_list_equals(old_size, new_size):
            return x

        unbacked_symbols_in_sizes = False
        if (
            len(free_unbacked_symbols(old_size)) > 0
            or len(free_unbacked_symbols(new_size)) > 0
        ):
            unbacked_symbols_in_sizes = True

        if 0 in new_size:

            def fake_reindex(index: Any) -> tuple[int, ...]:
                return tuple([0] * len(old_size))

            return cls(data=x, size=list(new_size), reindex=fake_reindex)
        # TODO: a new class for FixedTransferLayout that output layout is constrained by input layout
        elif is_contiguous_storage_and_layout(x) or unbacked_symbols_in_sizes:
            if unbacked_symbols_in_sizes and (not is_contiguous_storage_and_layout(x)):
                # realize x; otherwise, the dynamic_reshape_indexer below will fail
                # due to the size_hint's inability to process unbacked SymInts
                # TODO: unbacked should not diverge from backed in determining striding
                # Need to require contiguous here instead of realize, see:
                # https://github.com/pytorch/pytorch/issues/145561
                x = ExternKernel.require_contiguous(x)

            storage, old_layout = as_storage_and_layout(x, want_contiguous=True)
            new_layout = FixedLayout(
                old_layout.device,
                old_layout.dtype,
                new_size,
                FlexibleLayout.contiguous_strides(new_size),
                old_layout.offset,
                old_layout.is_pinned,
            )
            return ReinterpretView(data=storage, layout=new_layout)

        reindex = cls.dynamic_reshape_indexer(old_size, new_size)
        return cls(data=x, size=list(new_size), reindex=reindex)

    @staticmethod
    def resolve_negative_size(
        old_size: Sequence[Expr], new_size: Sequence[Expr]
    ) -> tuple[list[Expr], list[Expr]]:
        new_size = [V.graph.sizevars.simplify(x) for x in new_size]
        old_size = [V.graph.sizevars.simplify(x) for x in old_size]

        new_size = list(new_size)
        for i in range(len(new_size)):
            if new_size[i] == -1:
                new_size[i] = sympy.S.One
                new_size[i] = CleanDiv(sympy_product(old_size), sympy_product(new_size))
                break

        V.graph.sizevars.check_equals(sympy_product(old_size), sympy_product(new_size))
        return old_size, new_size

    @classmethod
    def dynamic_reshape_indexer(
        cls,
        old_size: Sequence[_IntLike],
        new_size: Sequence[_IntLike],
        dense_dim: Optional[int] = None,
    ) -> Callable[[Sequence[_T]], Sequence[_V]]:
        try:
            reindex = cls._dynamic_reshape_indexer(old_size, new_size, dense_dim)
        except (AssertionError, IndexError):
            # optimistic algorithm failed, lets do a fallback
            flat = [sympy_product(old_size)]
            reindex1 = cls._dynamic_reshape_indexer(old_size, flat)
            reindex2 = cls._dynamic_reshape_indexer(flat, new_size)
            reindex = fuse_reindexing(reindex1, reindex2)
        return reindex

    @staticmethod
    def _dynamic_reshape_indexer(
        old_size: Sequence[Expr],
        new_size: Sequence[Expr],
        dense_dim: Optional[int] = None,
    ) -> Callable[[Sequence[Expr]], Sequence[Expr]]:
        """
        Perform a reshape entirely by modifying indexing math
        """
        size_hint = V.graph.sizevars.size_hint
        # TODO: These symbols may not escape, if they don't assert so and
        # treat them as temporary
        vars = [
            sympy_index_symbol_with_prefix(SymT.VIEW, i) for i in range(len(new_size))
        ]

        stack_new = list(zip(vars, new_size))
        stack_old = list(old_size)

        # process the dense dim first
        reordering_dense_dim = (
            dense_dim is not None
            and dense_dim != len(stack_old) - 1
            and len(new_size) == 1
        )
        if reordering_dense_dim:
            assert dense_dim is not None  # mypy
            old_dim = stack_old.pop(dense_dim)
            stack_old.append(old_dim)

        view_expr = []
        while stack_new and stack_old:
            size_old = stack_old.pop()
            var, size_new = stack_new.pop()
            if size_old == 1:
                view_expr.append(sympy.S.Zero)
                stack_new.append((var, size_new))  # re-add
            elif size_new == 1:
                stack_old.append(size_old)  # re-add
            elif size_hint(size_new) == size_hint(size_old):
                view_expr.append(var)
                V.graph.sizevars.check_equals(size_new, size_old)
            elif size_hint(size_new) < size_hint(size_old):
                while size_hint(size_new) < size_hint(size_old):
                    var2, size_new2 = stack_new.pop()
                    var = var2 * size_new + var
                    size_new = size_new * size_new2
                view_expr.append(var)
                V.graph.sizevars.check_equals(size_new, size_old)
            elif size_hint(size_new) > size_hint(size_old):
                divisor = sympy.S.One
                modulus = size_old
                view_expr.append(ModularIndexing(var, divisor, modulus))
                divisor = divisor * modulus
                while size_hint(size_new) > size_hint(size_old):
                    modulus = stack_old.pop()
                    view_expr.append(ModularIndexing(var, divisor, modulus))
                    divisor = divisor * modulus
                    size_old = size_old * modulus
                V.graph.sizevars.check_equals(size_new, size_old)
            else:
                raise AssertionError

        while stack_old:
            size_old = stack_old.pop()
            V.graph.sizevars.check_equals(size_old, 1)
            view_expr.append(sympy.S.Zero)

        while stack_new:
            var, size_new = stack_new.pop()
            V.graph.sizevars.check_equals(size_new, 1)

        if dense_dim is not None and len(new_size) == 1:
            view_expr.reverse()
            # Move the last expression (dense dim) to its original position
            dense_expr = view_expr.pop()
            view_expr.insert(dense_dim, dense_expr)
        else:
            view_expr.reverse()

        assert len(view_expr) == len(old_size)

        def reindex(
            index: Sequence[Expr],
        ) -> Sequence[Expr]:
            assert len(index) == len(vars), (len(index), len(vars))
            replacements = dict(zip(vars, index))
            return tuple(sympy_subs(x, replacements) for x in view_expr)

        return reindex


@ir_dataclass
class ReinterpretView(BaseView):
    """Pretend our storage has a different layout"""

    layout: Layout

    def __post_init__(self) -> None:
        super().__post_init__()
        if isinstance(self.data, BaseView):
            object.__setattr__(self, "data", self.data.unwrap_view())

    def __str__(self) -> str:
        return self.str_helper(
            [
                self.data,
                self.layout,
            ]
        )

    __repr__ = __str__

    def get_name(self) -> str:
        return self.data.get_name()

    def get_device(self) -> Optional[torch.device]:
        return self.layout.device

    def get_origin_node(self) -> Optional[torch.fx.Node]:
        return None

    @property
    def dtype(self) -> torch.dtype:
        return self.layout.dtype

    def get_size(self) -> Sequence[Expr]:
        return list(self.layout.size)

    def get_stride(self) -> Sequence[Expr]:
        return list(self.layout.stride)

    def make_loader(self) -> Callable[[Sequence[Expr]], OpsValue]:
        def loader(index: Sequence[Expr]) -> OpsValue:
            indexer = self.layout.make_indexer()
            tmp_loader = ops.load(self.get_name(), indexer(index))
            if self.layout.dtype != self.data.dtype:
                return ops.to_dtype_bitcast(tmp_loader, self.dtype, self.data.dtype)
            else:
                return tmp_loader

        return loader

    def make_indexer(self) -> Callable[[Sequence[Expr]], Expr]:
        return self.layout.make_indexer()

    def get_layout(self) -> Layout:
        return self.layout

    def freeze_layout(self) -> None:
        pass

    def get_free_symbol_uses(
        self, unbacked_only: bool = False
    ) -> OrderedSet[sympy.Symbol]:
        return (
            get_free_symbols(self.layout.size, unbacked_only)
            | get_free_symbols(self.layout.stride, unbacked_only)
            | get_free_symbols(self.layout.offset, unbacked_only)
        )

    def codegen_reference(self, writer: Optional[IndentedBuffer] = None) -> str:
        # reinterpret_tensor is similar to as_strided except:
        # - offset is added to the existing offset (rather than replacing it)
        # - view tracking is disabled similar to unsafe_view
        return V.graph.wrapper_code.codegen_reinterpret_view(
            self.data,
            self.layout.size,
            self.layout.stride,
            self.layout.offset,
            writer.writeline if writer is not None else V.graph.wrapper_code.writeline,
            dtype=self.layout.dtype,
        )

    def num_reads(self) -> int:
        return 1


@ir_dataclass
class DtypeView(BaseView):
    """Pretend our storage has a different type"""

    target_dtype: torch.dtype

    @classmethod
    def create(cls, x: IRNode, new_dtype: torch.dtype) -> BaseView:
        if is_storage_and_layout(x):
            storage, old_layout = as_storage_and_layout(x)
            new_layout = FixedLayout(
                old_layout.device,
                new_dtype,
                old_layout.size,
                old_layout.stride,
                old_layout.offset,
                old_layout.is_pinned,
            )
            return ReinterpretView(data=storage, layout=new_layout)
        return DtypeView(data=x, target_dtype=new_dtype)

    def __str__(self) -> str:
        return self.str_helper([self.data, self.target_dtype])

    __repr__ = __str__

    @property
    def dtype(self) -> torch.dtype:
        return self.target_dtype

    def get_size(self) -> Sequence[Expr]:
        return self.data.get_size()

    def make_loader(self) -> Callable[[Sequence[Expr]], OpsValue]:
        inner = self.data.make_loader()

        def loader(idx: Sequence[Expr]) -> OpsValue:
            return ops.to_dtype_bitcast(inner(idx), self.target_dtype, self.data.dtype)

        return loader


class SliceView(View):
    @classmethod
    def normalize_start_end(
        cls, x: IRNode, dim: int, start: int, end: int
    ) -> tuple[int, int]:
        """
        Normalize start and end such that both are in the range
        [0, x.get_size()[dim]] and start <= end.
        """
        sizevars = V.graph.sizevars
        dim_size = x.get_size()[dim]

        if any(free_unbacked_symbols(x) for x in (start, end, dim_size)):
            min_func = sympy.Min
            max_func = sympy.Max
        else:
            min_func = sizevars.evaluate_min
            max_func = sizevars.evaluate_max

        def clamp(x: Expr, lower: int, upper: int) -> Expr:
            clamped_lower = (
                x if sizevars.statically_known_geq(x, lower) else max_func(x, lower)
            )
            clamped_full = (
                clamped_lower
                if sizevars.statically_known_leq(clamped_lower, upper)
                else min_func(clamped_lower, upper)
            )
            return clamped_full

        def clamp_wrap(
            val: Union[int, None], lower: int, upper: int, default: Union[Expr, int]
        ) -> Union[Expr, int]:
            if val is None:
                # TODO(rec): can this really happen?
                return default
            val = cls.handle_negative_index(val, dim_size)
            return clamp(val, lower, upper)

        start = clamp_wrap(start, 0, dim_size, 0)
        end = clamp_wrap(end, start, dim_size, dim_size)
        return start, end

    @classmethod
    def create(  # type: ignore[override]
        cls,
        x: IRNode,
        dim: int,
        start: int,
        end: int,
        step: int = 1,
        clamp: bool = True,
    ) -> IRNode:
        step = sympy.expand(step)
        assert isinstance(step, Expr) or step > 0, step
        try:
            if start == 0 and end >= 2**63 - 1 and step == 1:
                return x
        except TypeError:
            pass

        new_size = list(x.get_size())

        # NB: Ordinarily we default to clamping.
        # We only don't clamp for split_with_sizes. For split_with_sizes, sizes should be already valid
        # failing in this situation is ok, since invalid sizes could trigger silent errors.
        if clamp:
            start, end = cls.normalize_start_end(x, dim, start, end)

        new_size[dim] = FloorDiv(end - start + (step - 1), step)

        if is_storage_and_layout(x):
            # Fast path
            storage, old_layout = as_storage_and_layout(x)
            new_stride = list(old_layout.stride)
            new_stride[dim] = new_stride[dim] * step
            new_layout = FixedLayout(
                old_layout.device,
                old_layout.dtype,
                new_size,
                new_stride,
                old_layout.offset + old_layout.stride[dim] * start,
                old_layout.is_pinned,
            )
            return ReinterpretView(data=storage, layout=new_layout)

        def reindex(
            index: Sequence[Expr],
        ) -> Sequence[Expr]:
            assert len(index) == len(new_size), f"wrong ndim {index} {new_size}"
            index = list(index)
            index[dim] = index[dim] * step + start
            return index

        # redirect to a generic view
        return SliceView(data=x, size=new_size, reindex=reindex)


@ir_dataclass
class BaseConstant(IRNode):
    dtype: torch.dtype
    device: torch.device

    def get_size(self) -> Sequence[Expr]:
        return ()

    def get_device(self) -> Optional[torch.device]:
        return self.device

    def get_origin_node(self) -> Optional[torch.fx.Node]:
        return None

    def get_reads(self) -> OrderedSet[Dep]:
        return OrderedSet()


@ir_dataclass
class Constant(BaseConstant):
    value: Any
    dtype: torch.dtype
    device: torch.device

    def make_loader(self) -> Callable[[Sequence[Expr]], OpsValue]:
        def loader(index: Sequence[Expr]) -> OpsValue:
            return ops.constant(self.value, self.dtype)

        return loader

    def realize(self) -> Optional[str]:
        pass

    def constant_to_device(self, device: torch.device) -> IRNode:
        return Constant(value=self.value, dtype=self.dtype, device=device)


@ir_dataclass
class IndexingConstant(BaseConstant):
    index: Any
    dtype: torch.dtype
    device: torch.device

    def make_loader(self) -> Callable[[Sequence[Expr]], OpsValue]:
        def loader(index: Sequence[Expr]) -> OpsValue:
            return ops.index_expr(self.index, self.dtype)

        return loader

    def constant_to_device(self, device: torch.device) -> IRNode:
        return IndexingConstant(index=self.index, dtype=self.dtype, device=device)


def is_contiguous_strides_for_shape(
    stride: Sequence[_IntLike], shape: Sequence[_IntLike]
) -> bool:
    expected_stride = 1
    expected_stride_max = 1
    for x, y in reversed(tuple(zip(shape, stride))):
        if x == 1:
            continue

        if not V.graph.sizevars.statically_known_equals(
            y, expected_stride
        ) and not V.graph.sizevars.statically_known_equals(y, expected_stride_max):
            return False

        expected_stride_max *= sympy.Max(1, x)
        expected_stride *= x

    return True


def get_align_for_dtype(dtype: torch.dtype) -> int:
    return config.padding_alignment_bytes // dtype.itemsize


class OutputSpec:
    """Abstract base for Layout, MultiOutputLayout, NoneLayout.
    Represents the memory layout of the output of an Operation."""

    def get_device(self) -> Optional[torch.device]:
        raise NotImplementedError(type(self).__name__)

    def storage_size(self) -> int:
        raise NotImplementedError(type(self).__name__)

    def get_free_symbol_uses(
        self, unbacked_only: bool = False
    ) -> OrderedSet[sympy.Symbol]:
        raise NotImplementedError(type(self).__name__)


@ir_dataclass
class Layout(OutputSpec):
    """
    Layout base class

    Carries tensor meta-information including offset and
    whether it is pinned.
    """

    def __init__(
        self,
        device: torch.device,
        dtype: torch.dtype,
        size: Sequence[Expr],
        stride: Optional[Sequence[Expr]] = None,
        offset: Expr = Integer(0),
        is_pinned: bool = False,
    ) -> None:
        if stride is None:
            stride = FlexibleLayout.contiguous_strides(size)
        self.device = device
        self.dtype = dtype
        assert len(size) == len(stride), f"size={size}, stride={stride}"
        assert all(isinstance(s, (Expr, int)) for s in size)
        self.size = size
        self.stride = stride
        self.offset = offset
        self.is_pinned = is_pinned
        # is_pinned implies cpu
        assert (not self.is_pinned) or (self.device.type == "cpu")

    def __str__(self) -> str:
        offset = ""
        if self.offset != 0:
            offset = f", offset={self.offset}"

        device_index_str = "" if self.device.index is None else f":{self.device.index}"
        is_pinned_str = ""
        if self.is_pinned:
            is_pinned_str = f", is_pinned={self.is_pinned}"
        return (
            f"{type(self).__name__}('{self.device.type}{device_index_str}', {self.dtype}, "
            f"size={self.size}, stride={self.stride}{offset}{is_pinned_str})"
        )

    __repr__ = __str__

    def get_device(self) -> torch.device:
        return self.device

    def get_example(self) -> torch.Tensor:
        with V.fake_mode:
            return torch.empty_strided(
                convert_shape_to_symint(self.size),
                convert_shape_to_symint(self.stride),
                dtype=self.dtype,
                device=self.device,
                pin_memory=self.is_pinned,
            )

    def is_contiguous(self) -> bool:
        return is_contiguous_strides_for_shape(self.stride, self.size)

    @staticmethod
    def is_channels_last_contiguous(
        shape: Sequence[_IntLike], strides: Sequence[_IntLike]
    ) -> bool:
        ndim = len(shape)
        if ndim not in [4, 5] or shape[1] == 1:
            return False
        for left, right, size in zip(
            strides, make_channels_last_strides_for(shape), shape
        ):
            if size != 1 and left != right:
                return False
        return True

    def is_transposed(self) -> bool:
        for left, right, size in zip(
            self.stride,
            reversed(FlexibleLayout.contiguous_strides(list(reversed(self.size)))),
            self.size,
        ):
            if size != 1 and left != right:
                return False
        return True

    def is_stride_ordered(self, order: Sequence[int]) -> bool:
        assert len(self.stride) == len(order)

        # ignore dimensions of size 1, they dont affect layout
        non_1_indices = [
            i
            for i, dim in enumerate(self.size)
            if V.graph.sizevars.size_hint(dim, fallback=2) != 1
        ]

        stride = [self.stride[i] for i in non_1_indices]
        order: Sequence[int] = [order[i] for i in non_1_indices]

        def sorted_indices(arr: Sequence[int]) -> Sequence[int]:
            sorted_arr = sorted(arr)
            return [sorted_arr.index(element) for element in arr]

        # since we may have removed dimensions, need to re-sort & re-index order
        order = sorted_indices(order)

        # reorder the stride given order
        stride_ordered = [-1] * len(order)
        for i in range(len(order)):
            stride_ordered[order[i]] = stride[i]
        # check if it is in ascending order
        for i in range(len(order) - 1):
            expr = stride_ordered[i] > stride_ordered[i + 1]
            if not isinstance(expr, bool):
                expr = V.graph._shape_env.evaluate_expr(
                    stride_ordered[i] > stride_ordered[i + 1], size_oblivious=True
                )
            if expr:
                return False
        return True

    def is_channels_last_stride_ordered(self) -> bool:
        # create channels_last order(NCHW, NCDHW, the C is the first order).
        order = [0] + list(reversed(range(1, len(self.stride) - 1)))
        order = [len(order)] + order
        return self.is_stride_ordered(order)

    @staticmethod
    def _pad_strides(
        in_strides: Sequence[int], size: Sequence[Expr], dtype: torch.dtype
    ) -> Sequence[int]:
        """
        The padding does not change stride order but makes sure all strides larger
        than the threshold are multiple of align.
        """
        align = get_align_for_dtype(dtype)
        if len(in_strides) == 0:
            return in_strides

        if not config.pad_channels_last and Layout.is_channels_last_contiguous(
            size, in_strides
        ):
            return in_strides

        current_fx_node = V.get_current_node()
        if hasattr(current_fx_node, "meta") and current_fx_node.meta.get(
            "dislike_padding", False
        ):
            return in_strides

        # get_stride_order does not work with dynamic shape. Also we can not
        # statically decide if a padding is needed or how much padding we should
        # do for dynamic shape.
        #
        # Skip padding the strides for dynamic shape for now.
        if not all(
            isinstance(s, (int, sympy.Integer))
            for s in itertools.chain(in_strides, size)
        ):
            return in_strides

        stride_order = get_stride_order(in_strides)
        fill_order = stride_order2fill_order(stride_order)

        new_strides = [0 for _ in range(len(in_strides))]
        # since we pad when the layout is flexible, we can decide the
        # smallest stride to be 1.
        new_strides[fill_order[0]] = 1

        padded = False
        for rank, idx in enumerate(fill_order[1:], start=1):
            prev_idx = fill_order[rank - 1]
            stride = new_strides[prev_idx] * size[prev_idx]

            if stride > config.padding_stride_threshold and stride % align != 0:
                stride = ceildiv(stride, align) * align
                padded = True
            new_strides[idx] = stride

        if not padded:
            # Consider a tensor with shape [256, 1, 5, 5]
            # Avoid strides like [25, 5, 5, 1] being padded to equivalent strides
            # [25, 25, 5, 1].
            return in_strides

        metrics.num_comprehensive_padding += 1
        return new_strides

    def pad_strides(self) -> None:
        assert isinstance(self, FlexibleLayout), type(self)
        assert self.stride is not None
        self.stride = self._pad_strides(self.stride, self.size, self.dtype)

    def should_pad_strides(self) -> bool:
        return config.comprehensive_padding and isinstance(self, FlexibleLayout)

    def as_fixed(self) -> FixedLayout:
        if isinstance(self, FixedLayout):
            return self

        if self.should_pad_strides():
            self.pad_strides()
        return FixedLayout(
            self.device,
            self.dtype,
            self.size,
            self.stride,
            self.offset,
            self.is_pinned,
        )

    def make_indexer(self) -> Callable[[Sequence[Expr]], Expr]:
        assert FlexibleLayout.allow_indexing, (
            f"convert {type(self).__name__} to FixedLayout first"
        )
        return self.as_fixed().make_indexer()

    def __eq__(self, other: object) -> bool:
        return (
            isinstance(other, Layout)
            and self.device == other.device
            and self.dtype == other.dtype
            and self.size == other.size
            and self.stride == other.stride
            and self.offset == other.offset
            and self.is_pinned == other.is_pinned
        )

    def storage_size(self) -> Expr:
        return compute_required_storage_length(self.size, self.stride, self.offset)  # type: ignore[arg-type]

    def get_free_symbol_uses(
        self, unbacked_only: bool = False
    ) -> OrderedSet[sympy.Symbol]:
        return (
            get_free_symbols(self.size, unbacked_only)
            | get_free_symbols(self.stride, unbacked_only)
            | get_free_symbols(self.offset, unbacked_only)
        )


class FixedLayout(Layout):
    """A Tensor layout we cannot change"""

    def make_indexer(self) -> Callable[[Sequence[Expr]], Expr]:
        """A closure containing math to read a given element"""
        return _fixed_indexer(self.size, self.stride, self.offset)


class FlexibleLayout(Layout):
    """A Tensor layout that we are allowed to change"""

    allow_indexing = False

    # WARNING!  This doesn't handle zero size tensors correctly
    @staticmethod
    def contiguous_strides(sizes: Sequence[int]) -> list[Expr]:
        if len(sizes) == 0:
            return []
        reversed_strides = [sympy.S.One]
        for size in reversed(sizes[1:]):
            reversed_strides.append(size * reversed_strides[-1])
        return list(reversed(reversed_strides))

    @staticmethod
    def fill_ordered(sizes: Sequence[int], order: Sequence[int]) -> list[Expr]:
        """
        Create a stride based on the order the dimensions should be filled in.

        In this format, channels last would be:
            [1, 3, 2, 0]
        """
        assert OrderedSet(range(len(sizes))) == OrderedSet(order), (sizes, order)
        next_stride = sympy.S.One
        strides = [None] * len(order)

        for i in order:
            strides[i] = next_stride
            next_stride = next_stride * sizes[i]
        return strides

    @staticmethod
    def stride_ordered(sizes: Sequence[int], order: Sequence[int]) -> Sequence[Expr]:
        """
        Create a stride based on the sorted order of a permuted range.

        In this format, channels last would be:
            [3, 0, 2, 1]
        """
        assert OrderedSet(range(len(sizes))) == OrderedSet(order)
        fill_order = stride_order2fill_order(order)
        return FlexibleLayout.fill_ordered(sizes, fill_order)

    @staticmethod
    def stride_ordered_for_memory_format(
        sizes: Sequence[int], memory_format: torch.memory_format
    ) -> Sequence[Expr]:
        """
        Create a stride based on a memory format.

        Memory format is translasted into a stride order,
        so channels_last is the same as:
            FlexibleLayout.stride_ordered(sizes, [3, 0, 2, 1])

        This interface does not support memory_format `torch.preserve_format`
        which should be used to deduce a format from another source
        """
        if memory_format == torch.channels_last:
            return FlexibleLayout.stride_ordered(sizes, NHWC_STRIDE_ORDER)
        elif memory_format == torch.channels_last_3d:
            return FlexibleLayout.stride_ordered(sizes, NHWDC_STRIDE_ORDER)
        elif memory_format == torch.contiguous_format:
            return FlexibleLayout.contiguous_strides(sizes)
        else:
            log.debug(
                "stride_ordered_for_memory_format, unsuppored memory_format: %s",
                memory_format,
            )
            raise NotImplementedError

    @staticmethod
    def same_ordered(
        sizes: Sequence[int], stride: Sequence[_IntLike]
    ) -> Sequence[Expr]:
        """
        Create a stride that has the same stride order as given stride

        For example, if given stride is [1000, 1, 100, 10],
        the fill order should be [1, 3, 2, 0]
        """
        assert len(sizes) == len(stride)
        stride = [V.graph.sizevars.size_hint_or_throw(x) for x in stride]
        fill_order = sorted(range(len(stride)), key=stride.__getitem__)
        return FlexibleLayout.fill_ordered(sizes, fill_order)

    def as_stride_order(
        self, order: Sequence[int], allow_padding: bool = False
    ) -> FixedLayout:
        new_stride = self.stride_ordered(self.size, order)
        if self.should_pad_strides() and allow_padding:
            new_stride = self._pad_strides(new_stride, self.size, self.dtype)

        return FixedLayout(
            self.device,
            self.dtype,
            self.size,
            new_stride,
            self.offset,
            self.is_pinned,
        )

    def as_exact_strides(
        self, exact_strides: Sequence[_IntLike], allow_padding: bool = False
    ) -> FixedLayout:
        new_stride = exact_strides
        if self.should_pad_strides() and allow_padding:
            new_stride = self._pad_strides(new_stride, self.size, self.dtype)

        return FixedLayout(
            self.device,
            self.dtype,
            self.size,
            new_stride,
            self.offset,
            self.is_pinned,
        )

    def as_fill_order(self, order: Sequence[int]) -> FixedLayout:
        new_stride: Sequence[int] = self.fill_ordered(self.size, order)
        if self.should_pad_strides():
            new_stride = self._pad_strides(new_stride, self.size, self.dtype)
        return FixedLayout(
            self.device,
            self.dtype,
            self.size,
            new_stride,
            self.offset,
            self.is_pinned,
        )

    def as_same_order(self, stride: Sequence[_IntLike]) -> FixedLayout:
        new_stride = self.same_ordered(self.size, stride)
        if self.should_pad_strides():
            new_stride = self._pad_strides(new_stride, self.size, self.dtype)
        return FixedLayout(
            self.device,
            self.dtype,
            self.size,
            new_stride,
            self.offset,
            self.is_pinned,
        )

    def __init__(
        self,
        device: torch.device,
        dtype: torch.dtype,
        size: Sequence[Expr],
        stride_order: Optional[Sequence[Union[int, Integer]]] = None,
        is_pinned: bool = False,
    ) -> None:
        if stride_order:
            strides = FlexibleLayout.fill_ordered(size, stride_order)
        else:
            strides = FlexibleLayout.contiguous_strides(size)
        super().__init__(device, dtype, size, strides, is_pinned=is_pinned)


class NonOwningLayout(Layout):
    """Is a view into the storage of another tensor"""

    def __init__(self, view: Union[BaseView, TensorBox]) -> None:
        layout = view.get_layout()
        super().__init__(
            layout.device,
            layout.dtype,
            layout.size,
            layout.stride,
        )
        self.view = view

    def make_indexer(self) -> Callable[[Sequence[Expr]], Expr]:
        return self.as_fixed().make_indexer()

    def maybe_guard_aligned(self) -> bool:
        offset = self.view.get_layout().offset
        if offset == 0:
            return True
        from .utils import ALIGNMENT

        return V.graph.sizevars.statically_known_multiple_of(offset, ALIGNMENT)

    def get_free_symbol_uses(
        self, unbacked_only: bool = False
    ) -> OrderedSet[sympy.Symbol]:
        assert isinstance(self.view, ReinterpretView)
        box = self.view.data
        assert isinstance(box, StorageBox), type(box)
        input_buffer = box.data
        assert isinstance(input_buffer, Buffer), type(box)
        return input_buffer.layout.get_free_symbol_uses(unbacked_only)


class CommBufferType(Enum):
    SYMM_MEM = "symm_mem"


class CommBufferLayout(FixedLayout):
    """
    A layout that signifies the buffer is a comm buffer.
    In terms of striding, the layout is identical to `FixedLayout`.

    Buffers with this layout do not participate in in-place reuse - it can be
    neither the source nor the target for in-place reuse.

    For detailed motivation and usage of this layout, see
    NOTE [lowering-time collective optimization].
    """

    comm_buffer_type: CommBufferType
    group_name: str

    def __init__(
        self,
        layout: FlexibleLayout,
        comm_buffer_type: CommBufferType,
        group_name: str,
    ):
        if not isinstance(layout, FlexibleLayout):
            raise AssertionError(
                "A `CommBufferLayout` can only be initialized with "
                f"a `FlexibleLayout` (got {layout})."
            )

        fixed = layout.as_fixed()
        super().__init__(
            device=fixed.device,
            dtype=fixed.dtype,
            size=fixed.size,
            stride=fixed.stride,
            offset=fixed.offset,
            is_pinned=fixed.is_pinned,
        )
        self.comm_buffer_type = comm_buffer_type
        self.group_name = group_name


@ir_dataclass
class NoneLayout(OutputSpec):
    # This is janky, I figured out what fields to populate by just running
    # the model I was interested in and adding properties/methods as needed.
    # This doesn't inherit from Layout because Layout assumes you have stuff
    # like sizes, but I don't really have anything here.
    #
    # If you have an ir.Node with NoneLayout, you probably need to setup
    # dependencies manually in scheduler

    device: Optional[torch.device]
    size: list[int] = dataclasses.field(default_factory=lambda: [0])
    stride: list[int] = dataclasses.field(default_factory=lambda: [0])

    def storage_size(self) -> int:
        return 0

    def as_fixed(self) -> OutputSpec:
        return self

    def get_device(self) -> Optional[torch.device]:
        return self.device


class MutationLayoutSHOULDREMOVE(Layout):
    def __init__(self, target: IRNode) -> None:
        super().__init__(
            target.get_device_or_error(),
            target.get_dtype(),
            target.get_size(),
            None,
        )
        self.target = target
        name = self.get_buffer().get_name()
        V.graph.mark_buffer_mutated(name)

    @property
    def stride(self) -> Sequence[Expr]:  # type: ignore[override]
        return self.real_layout().stride

    @stride.setter  # type: ignore[override]
    def stride(self, value: Never) -> None:
        pass  # ignore setting of stride

    def storage_size(self) -> Expr:
        return self.real_layout().storage_size()

    def get_buffer(self) -> Buffer:
        def unwrap_views(target: Any) -> Any:
            if isinstance(target, MutationLayoutSHOULDREMOVE):
                return unwrap_views(target.target)
            if isinstance(target, BaseView):
                return unwrap_views(target.unwrap_view())
            if isinstance(target, MutableBox):
                return unwrap_views(target.data)
            return target

        result = unwrap_views(self.target)
        assert isinstance(result, Buffer), type(result)
        return result

    def real_layout(self) -> Layout:
        layout = self.get_buffer().layout
        assert isinstance(layout, Layout)
        return layout

    @classmethod
    def realize_into(
        cls, src: IRNode, dst: IRNode, unsafe_alias: bool = False
    ) -> IRNode:
        dst.realize()
        # NOTE: We must realize users of `dst` before we realize `src`, since
        # realization order determines scheduling order. Otherwise, src's
        # mutation would be scheduled before the existing users of dst!
        V.graph.mark_buffer_mutated(dst.get_name())

        if isinstance(src, TensorBox):
            src = src.data

        # We copy the contents of src into dst. In most cases this should
        # be fused into a single kernel by the scheduler.
        # NOTE: We cannot change src's layout to mutate dst directly as this
        # would alias src to dst, which is not correct as further mutations to
        # dst would effect users of src. However if there are no more users of
        # dst, we can alias src to dst.
        src.realize_hint()

        if not unsafe_alias:
            node = Pointwise.create(
                device=src.get_device(),
                dtype=src.get_dtype(),
                inner_fn=src.make_loader(),
                ranges=[
                    V.graph.sizevars.check_equals_and_simplify(a, b)
                    for a, b in zip(src.get_size(), dst.get_size())
                ],
            )
            assert isinstance(node, (BaseView, MutableBox))
            src = node.data

        src.realize()
        assert hasattr(src, "data"), src
        assert isinstance(src.data.layout, FlexibleLayout), type(src.data.layout)
        src.data.layout = MutationLayoutSHOULDREMOVE(dst)
        return src.data

    def as_fixed(self) -> Self:  # type: ignore[override]
        return self

    def make_indexer(self) -> Callable[[Sequence[Expr]], Expr]:
        return self.target.make_indexer()


@ir_dataclass(frozen=False)
class Buffer(IRNode, CodegenSymbol):
    # Name is sometimes None; e.g., ForceInPlace, where there isn't
    # a meaningful name
    name: Optional[str]
    layout: OutputSpec

    # Multi-output buffers will define 'outputs: List[Buffer]'. Confusingly,
    # MultiOutput does NOT define this!

    def __post_init__(self) -> None:
        super().__post_init__()
        self._post_init_setattr("origin_node", None)

    def make_indexer(self) -> Callable[[Sequence[Expr]], Expr]:
        return self.get_layout().make_indexer()

    def get_name(self) -> str:
        assert self.name, self
        return self.name

    def get_example(self) -> Union[torch.Tensor, sympy.Symbol]:
        if isinstance(self.layout, Layout):
            return self.layout.get_example()
        raise NotImplementedError(type(self.layout).__name__)

    def get_device(self) -> Optional[torch.device]:
        return self.get_output_spec().get_device()

    def get_defining_op(self) -> Optional[Operation]:
        return None

    @property
    def dtype(self) -> torch.dtype:
        return self.get_layout().dtype

    def get_size(self) -> Sequence[Expr]:
        return [*self.get_layout().size]

    def get_stride(self) -> list[Expr]:
        return [*self.get_layout().stride]

    def get_offset(self) -> Expr:
        return self.get_layout().offset

    def get_layout(self) -> Layout:
        if isinstance(self.layout, Layout):
            return self.layout
        raise NotImplementedError(type(self.layout).__name__)

    def get_output_spec(self) -> OutputSpec:
        return self.layout

    def get_storage_numel(self) -> int:
        return self.get_numel()

    def get_is_pinned(self) -> bool:
        return self.get_layout().is_pinned

    def freeze_layout(self) -> None:
        if isinstance(self.layout, Layout) and not isinstance(
            self.layout, NonOwningLayout
        ):
            self.layout = self.layout.as_fixed()

    def freeze_layout_with_stride_order(
        self, order: Sequence[int], allow_padding: bool = False
    ) -> None:
        assert isinstance(self.layout, FlexibleLayout), type(self.layout)
        self.layout = self.layout.as_stride_order(order, allow_padding=allow_padding)

    def freeze_layout_with_fill_order(self, order: Sequence[int]) -> None:
        assert isinstance(self.layout, FlexibleLayout), type(self.layout)
        self.layout = self.layout.as_fill_order(order)

    def freeze_layout_with_same_order(self, stride: Sequence[int]) -> None:
        assert isinstance(self.layout, FlexibleLayout), type(self.layout)
        self.layout = self.layout.as_same_order(stride)

    def freeze_layout_with_exact_strides(
        self, exact_strides: Sequence[int], allow_padding: bool = False
    ) -> None:
        assert isinstance(self.layout, FlexibleLayout), type(self.layout)
        self.layout = self.layout.as_exact_strides(
            exact_strides, allow_padding=allow_padding
        )

    def is_zero_elements(self) -> bool:
        return V.graph.sizevars.statically_known_true(sympy.Eq(self.get_numel(), 0))

    def make_loader(self) -> Callable[[Sequence[Expr]], OpsValue]:
        # Loading from a zero-element buffer is a no-op
        if self.is_zero_elements():
            return partial(nop_loader_fn, dtype=self.get_dtype())

        def loader(index: Sequence[Expr]) -> OpsValue:
            indexer = self.make_indexer()
            return ops.load(self.name or "unnamed", indexer(index))

        return loader

    def codegen_reference(self, writer: Optional[IndentedBuffer] = None) -> str:
        return self.get_name()

    def decide_layout(self) -> None:
        pass

    def get_inputs_that_alias_output(self) -> Sequence[str]:
        if isinstance(self.layout, NonOwningLayout):
            return [self.layout.view.get_name()]
        return ()

    def get_mutation_names(self) -> Sequence[str]:
        if isinstance(self.layout, MutationLayoutSHOULDREMOVE):
            return [self.layout.target.get_name()]
        return ()

    def get_read_names(self) -> OrderedSet[str]:
        return OrderedSet([self.get_name()])

    def get_free_symbol_uses(
        self, unbacked_only: bool = False
    ) -> OrderedSet[sympy.Symbol]:
        return OrderedSet()

    def get_unbacked_symbol_defs(self) -> OrderedSet[sympy.Symbol]:
        return OrderedSet()

    def realize(self) -> Optional[str]:
        pass

    def should_allocate(self) -> bool:
        # Returns False by default.
        return False


@ir_dataclass(frozen=False)
class OperationBuffer(Buffer, Operation):
    # An operation that produces a single output buffer
    def get_outputs(self) -> list[Buffer]:
        return [self]

    def get_defining_op(self) -> Operation:
        return self

    # Skip implementation in Buffer
    get_operation_name = Operation.get_operation_name

    def __post_init__(self) -> None:
        Buffer.__post_init__(self)
        Operation.__post_init__(self)


class InputBuffer(Buffer):
    def num_reads(self) -> int:
        return 1


class DonatedBuffer(InputBuffer):
    """
    Represents a donated buffer which is a saved tensor that is not alias to any
    fwd inputs, fwd user outputs, and bwd outputs. We generally cannot inplace
    reuse the input tensor memory during backward since it might be used in another
    function. However, donated buffer can be inplace reused during backward
    to save memory.
    """


class ConstantBuffer(InputBuffer):
    override_device: Optional[torch.device] = None

    def make_loader(self) -> Callable[[Sequence[Expr]], OpsValue]:
        def loader(index: Sequence[Expr]) -> OpsValue:
            indexer = self.get_layout().make_indexer()
            return ops.load(
                V.graph.constant_name(self.get_name(), self.override_device),
                indexer(index),
            )

        return loader

    def constant_to_device(self, device: torch.device) -> IRNode:
        return ConstantBuffer(
            name=V.graph.constant_name(self.get_name(), device), layout=self.layout
        )


@ir_dataclass
class NoneAsConstantBuffer(IRNode):
    def get_reads(self) -> OrderedSet[Dep]:
        return OrderedSet()

    def get_free_symbol_uses(
        self, unbacked_only: bool = False
    ) -> OrderedSet[sympy.Symbol]:
        return OrderedSet()

    def codegen_reference(self, writer: Optional[IndentedBuffer] = None) -> str:
        return V.graph.wrapper_code.none_str

    def get_output_spec(self) -> OutputSpec:
        return NoneLayout(device=None)

    def has_tensor_output(self) -> bool:
        return False


@ir_dataclass
class ShapeAsConstantBuffer(IRNode):
    expr: Expr

    def get_free_symbol_uses(
        self, unbacked_only: bool = False
    ) -> OrderedSet[sympy.Symbol]:
        return get_free_symbols(self.expr, unbacked_only)

    def codegen_reference(self, writer: Optional[IndentedBuffer] = None) -> str:
        return V.graph.wrapper_code.codegen_sizevar(self.expr)

    def has_tensor_output(self) -> bool:
        return False


@ir_dataclass(frozen=False)
class ComputedBuffer(OperationBuffer):
    """
    Represents a buffer that is computed during kernel execution rather than being an input.
    """

    data: Loops

    def get_computed_buffer_name(self) -> Optional[str]:
        """
        Returns self.name if it exists, otherwise returns the name of the data node if that exists.
        If neither exist, returns None.
        """
        if self.name is not None:
            return self.name
        if hasattr(self.data, "name"):
            return self.data.name
        return None

    def num_reads(self) -> int:
        return self.data.num_reads()

    def get_reads(self) -> OrderedSet[Dep]:
        return self.data.get_reads()

    def get_read_names(self) -> OrderedSet[str]:
        return self.data.get_read_names()

    def get_read_writes(self) -> dependencies.ReadWrites:
        if not isinstance(self.data, (Reduction, Scan, Sort, Pointwise)):
            return dependencies.ReadWrites(
                reads=OrderedSet(),
                writes=OrderedSet(),
                index_exprs=OrderedSet(),
            )

        with patch.object(FlexibleLayout, "allow_indexing", True):
            if self.data.get_reduction_type():
                return extract_read_writes(
                    self.get_store_function(),
                    self.data.get_pointwise_size(),
                    self.data.get_reduction_size(),
                )
            else:
                return extract_read_writes(
                    self.get_store_function(),
                    self.data.get_size(),
                )

    def get_free_symbol_uses(
        self, unbacked_only: bool = False
    ) -> OrderedSet[sympy.Symbol]:
        # Ordinarily, we'd like to just peek at the arguments list,
        # but ComputedBuffers have no argument list.
        #
        # Morally, this logic needs to be synchronized with the
        # KernelArgs.size calls, which are responsible for making symbols make
        # there way as kernel arguments (and it is precisely passing in one of
        # those symbols that establishes a dependency).  However, we haven't
        # started codegen yet so we can't directly reuse that logic.
        #
        # One thing you might wonder is if this is enough for a ComputedBuffer
        # denoting a reduction over i0.  Empirically, it is enough, but for an
        # unusual reason: we only need accurate dependencies for item() call,
        # but it's impossible to end up with a reduction over i0 from an
        # item() call without a regular non-reduction buffer first.
        result = self.layout.get_free_symbol_uses(
            unbacked_only
        ) | self.data.get_free_symbol_uses(unbacked_only)

        if self.has_store_function() and isinstance(
            self.get_store_function(), LoopBody
        ):
            result |= self.get_read_writes().get_free_symbol_uses(unbacked_only)
        return result

    def make_loader(self) -> Callable[[Sequence[Expr]], OpsValue]:
        if (
            not self.get_reduction_type()
            and self.name not in V.graph.mutated_buffers
            and self.num_reads() == 0
        ):
            # inline this op rather than generating ops.load()
            return self.data.make_loader()
        return super().make_loader()

    def has_store_function(self) -> bool:
        return isinstance(self.data, (Reduction, Scan, Sort, Pointwise))

    def get_store_function(self) -> Callable[..., None]:
        indexer = self.get_layout().as_fixed().make_indexer()
        if isinstance(self.data, (Reduction, Scan, Sort)):
            return partial(self.data.store_reduction, self.name, indexer)
        else:
            assert isinstance(self.data, Pointwise), type(self.data)
            return partial(self.data.store_output, self.name, indexer)

    def get_fill_order(self) -> Optional[list[int]]:
        """
        If our layout is still flexible, try to determine the stride order based on stride orders of reads.

        TODO(jansel): A better algorithm here would look at downstream consumers of this
                      value and try to do global graph-level layout optimization.
                      This is also something just begging to be autotuned.
        """
        if isinstance(self.layout, FlexibleLayout):
            (index_vars, reduction_vars), _ = dependencies.index_vars_squeeze(
                self.data.get_pointwise_size(), self.data.get_reduction_size()
            )
            reads = self.get_read_writes().reads
            # only consider reads to buffer of same size
            # ignore StarDeps because they don't contribute stride information
            assert all(
                isinstance(r, (dependencies.StarDep, dependencies.MemoryDep))
                for r in reads
            )
            reads = [
                sympy_subs(r.index, {v: sympy.S.Zero for v in reduction_vars if v != 0})
                for r in reads
                if isinstance(r, dependencies.MemoryDep)
            ]

            if reads:
                if isinstance(self.data, (Scan, Sort)):
                    indices = self.data.reindex(index_vars, reduction_vars)
                else:
                    indices = index_vars
                stride_lengths = [
                    V.graph.sizevars.stride_hints(expr, indices) for expr in reads
                ]
                from .scheduler import pick_loop_order

                return pick_loop_order(stride_lengths, self.get_size())

        return None

    def decide_layout(self) -> None:
        if isinstance(self.layout, FlexibleLayout):
            order = self.get_fill_order()
            if order:
                self.freeze_layout_with_fill_order(order)
            else:
                self.freeze_layout()

    @cache_on_self
    def get_default_sizes_body(
        self,
    ) -> tuple[
        tuple[list[Expr], list[Expr]],
        LoopBody,
        tuple[list[Expr], list[Expr]],
    ]:
        args, var_ranges = dependencies.index_vars_squeeze(
            self.data.get_pointwise_size(), self.data.get_reduction_size(), prefix="q"
        )
        with patch.object(ConstantBuffer, "override_device", self.get_device()):
            body = LoopBody(
                self.get_store_function(),
                (args if self.get_reduction_type() else args[:1]),
                var_ranges,
                *args,
            )
        index_vars = []
        reduce_vars: list[Any] = []
        index_size = []
        reduce_size = []
        for v, s in var_ranges.items():
            if v in args[0]:
                assert not reduce_vars
                index_vars.append(v)
                index_size.append(s)
            else:
                assert v in args[1]
                reduce_vars.append(v)
                reduce_size.append(s)
        return (index_size, reduce_size), body, (index_vars, reduce_vars)

    def simplify_and_reorder(
        self,
        extra_indexing_constraints: Optional[tuple[dict[Any, Any], list[Any]]] = None,
        recompute_sizes_body_func: Optional[Callable[..., Any]] = None,
    ) -> tuple[tuple[list[Expr], list[Expr]], Optional[LoopBody]]:
        """
        This is a main place where we do loop transformations in a
        backend-agnostic way.

        Here we:
            1) Remove any 1 dimensions
            2) Fuse contiguous dimensions together
            3) Reorder dimensions based on stride orders

        Optional argument extra_indexing_constraints can be used to append additional
        indexing expressions to existing ones derived from buffer's body. This can be useful
        to fuse scheduler nodes with compatible ranges, e.g. (s0*s1*...,) and (s0, s1, s2, ...)
        on CPU by preventing indexing simplifications and obtaining index/reduce ranges for
        the scheduler node compatible with other nodes.
        Optional argument recompute_sizes_body_func can be used to recompute sizes and body
        on the default body. This can be useful to append additional loop transformations.
        """
        (
            (index_size, reduce_size),
            body,
            (index_vars, reduce_vars),
        ) = self.get_default_sizes_body()

        if recompute_sizes_body_func:
            (
                (index_size, reduce_size),
                body,
                (index_vars, reduce_vars),
            ) = recompute_sizes_body_func(
                (index_size, reduce_size), body, (index_vars, reduce_vars)
            )

        index_formulas = [*body.indexing_exprs.values()]
        if extra_indexing_constraints is not None:
            assert (
                isinstance(extra_indexing_constraints, tuple)
                and len(extra_indexing_constraints) == 2
            )
            extra_indexing_ranges, extra_indexing_expr = extra_indexing_constraints
            assert isinstance(extra_indexing_ranges, dict), type(extra_indexing_ranges)
            assert isinstance(extra_indexing_expr, list), type(extra_indexing_expr)
            assert all(isinstance(f, Expr) for f in extra_indexing_expr)

            expected_var_ranges = body.var_ranges
            assert expected_var_ranges == extra_indexing_ranges, (
                expected_var_ranges,
                extra_indexing_ranges,
            )
            # remove already existing expressions
            extra_indexing_expr = [
                e for e in extra_indexing_expr if e not in index_formulas
            ]
            index_formulas += extra_indexing_expr

        memory_addrs = [*body.get_write_exprs()]
        if not V.graph.has_feature(self, BackendFeature.PREFER_STORE_LOOP_ORDER):
            memory_addrs.extend(body.get_read_exprs())

        def simplify_and_reorder(
            x_vars: Sequence[sympy.Symbol],
            support_vars: Sequence[sympy.Symbol],
            sizes: Sequence[int],
            simplify_loops: bool,
        ) -> tuple[
            list[int],
            Callable[[Sequence[int]], Sequence[int]],
            Callable[[Sequence[int]], Sequence[int]],
        ]:
            sizes, reindex0, reindex1 = self._apply_loop_reordering(
                x_vars, support_vars, sizes, memory_addrs
            )
            # for NHWC: reindex0([0,1,2,3]) = [0,2,3,1], reindex1([0,1,2,3]) = [0,3,2,1]
            x_vars = reindex0(x_vars)

            if simplify_loops:
                sizes, reindex2, _prune = V.graph.sizevars._simplify_loops(
                    x_vars,
                    sizes,
                    index_prevent_reordering(index_formulas, x_vars, sizes),
                )
                reindex = fuse_reindexing(reindex1, reindex2)
            else:
                reindex = reindex1
            return sizes, reindex, reindex1

        support_vars = index_vars + reduce_vars
        should_merge_loops = (
            not is_gpu(get_device_type(self)) or not config.loop_ordering_after_fusion
        )
        iter_ranges, iter_reindex, _ = simplify_and_reorder(
            index_vars,
            support_vars,
            index_size,
            should_merge_loops,
        )

        # Like iteration dimensions, we may also want to delay merging reduction dimensions.
        # E.g., if we reduce a tensor [M, N, K] for its M and N dimensions followed by a pointwise
        # kernel, merging M and N dimension too early makes it hard to decide what loop order
        # we should pick for the piontwise kernel so that it is fusible with the reduction.
        reduce_ranges, reduce_reindex, _ = simplify_and_reorder(
            reduce_vars, support_vars, reduce_size, should_merge_loops
        )

        # retrace the loop body with simplification and reordering applied
        (iter_vars, reduce_vars), var_ranges = dependencies.index_vars_no_squeeze(
            iter_ranges,
            reduce_ranges,
            prefix="p",
        )
        body = LoopBody(
            body,
            [iter_reindex(iter_vars), reduce_reindex(reduce_vars)],
            var_ranges,
            iter_vars,
            reduce_vars,
        )
        return (iter_ranges, reduce_ranges), body

    @staticmethod
    def _apply_loop_reordering(
        index_vars: Sequence[sympy.Symbol],
        support_vars: Sequence[sympy.Symbol],
        sizes: Sequence[int],
        memory_addrs: list[sympy.Expr],
        priority_idx: Optional[list[int]] = None,
    ) -> tuple[
        list[int],
        Callable[[Sequence[int]], Sequence[int]],
        Callable[[Sequence[int]], Sequence[int]],
    ]:
        """
        Shuffle the order of loops around to hopefully improve performance.
        """
        from .scheduler import pick_loop_order

        if priority_idx is None:
            priority_idx = []

        try:
            strides = [
                V.graph.sizevars.stride_hints(expr, index_vars, support_vars)
                for expr in memory_addrs
            ]
            assert len(strides) == len(memory_addrs) and len(strides[0]) == len(
                index_vars
            )
            order = list(reversed(pick_loop_order(strides, sizes, priority_idx)))
        except Exception:
            if config.debug:
                log.warning(
                    "Did not simplify complex index:\n%s\n%s",
                    dict(zip(index_vars, sizes)),
                    memory_addrs,
                )
            order = list(range(len(sizes)))
        sizes = [sizes[i] for i in order]
        return sizes, same_reorder(order), inverse_reorder(order)

    def get_reduction_size(self) -> Sequence[Expr]:
        return self.data.get_reduction_size()

    def get_reduction_type(self) -> Optional[str]:
        return self.data.get_reduction_type()

    def is_no_op(self) -> bool:
        return self.data.is_zero_elements()

    def should_allocate(self) -> bool:
        return True

    def constant_to_device(self, device: torch.device) -> IRNode:
        """Move this to a given device. Requires that all reads are to constants."""
        return self.data.constant_to_device(device)


class TemplateBuffer(OperationBuffer):
    """
    Represents a Triton (in the future other type) of template operator
    that we can fuse an epilogue onto.
    """

    def __init__(
        self,
        layout: OutputSpec,
        inputs: Sequence[IRNode],
        make_kernel_render: Optional[Callable[..., Any]],
    ) -> None:
        super().__init__(name=None, layout=layout)
        self.inputs = InputsKernel.unwrap_storage(inputs)
        self.make_kernel_render = make_kernel_render
        self.name = V.graph.register_buffer(self)
        V.graph.register_operation(self)

    def get_read_writes(self) -> dependencies.ReadWrites:
        return self.extract_read_writes(normalize=True)

    def extract_read_writes(self, normalize: bool = False) -> dependencies.ReadWrites:
        name = self.get_name()
        indexer = self.get_layout().make_indexer()

        def dummy(index: Sequence[Any], rindex: Sequence[Any]) -> Any:
            assert len(rindex) == 0
            return ops.store(name, indexer(index), "fake")

        deps = dependencies.extract_read_writes(
            dummy, self.get_size(), (), normalize=normalize
        )

        for inp in self.inputs:
            assert isinstance(inp, (ReinterpretView, Buffer)), type(inp)
            assert isinstance(inp.layout, Layout), type(inp.layout)

            indexer = inp.layout.make_indexer()

            def dummy(index: Sequence[Any], rindex: Sequence[Any]) -> Any:
                assert len(rindex) == 0
                return ops.load(inp.get_name(), indexer(index))

            deps.reads |= dependencies.extract_read_writes(
                dummy, inp.get_size(), (), normalize=True
            ).reads

        return deps

    def get_reduction_size(self) -> Sequence[Expr]:
        return sympy.S.One

    def get_reduction_type(self) -> Optional[str]:
        return None

    def should_allocate(self) -> bool:
        return True

    def simplify_and_reorder(
        self,
        extra_indexing_constraints: Optional[tuple[dict[Any, Any], list[Any]]] = None,
        recompute_sizes_body_func: Optional[Callable[..., Any]] = None,
    ) -> tuple[tuple[Sequence[Expr], list[Expr]], Optional[LoopBody]]:
        return (
            (
                self.get_size(),
                [],
            ),
            None,
        )


class TritonTemplateBuffer(TemplateBuffer):
    def __init__(
        self,
        layout: Layout,
        inputs: Sequence[IRNode],
        make_kernel_render: Optional[Callable[_P, _T]],
        mutated_inputs: Optional[Iterable[IRNode]] = None,
        allowed_prologue_inps: Optional[OrderedSet[str]] = None,
    ) -> None:
        """
        NOTE:[TritonTemplates with multiple outputs]
        We want the ability for TritonTemplates to output multiple tensors. Triton
        kernels have no notion of outputs and this is done by creating tensors that
        are then mutated by the kernel. Currently our STORE_OUTPUT codegen doesn't
        support creating multinode outputs for triton templates.
        We work around this by creating an extra input buffer during the lowering
        and we mark them as mutated inputs.
        """
        super().__init__(layout, inputs, make_kernel_render)
        self.mutated_inputs = mutated_inputs
        self.outputs: list[Buffer] = [self]
        if mutated_inputs is not None:
            # Ensure that the mutated inputs are only allowed for certain nodes
            allowed_set = (
                torch.ops.higher_order.flex_attention,
                torch.ops.higher_order.flex_attention_backward,
            )
            current_node = V.graph.current_node.target
            assert current_node in allowed_set, (
                f"Mutated inputs are only allowed for {allowed_set} but got {current_node}"
            )
            assert isinstance(self.inputs[0], IRNode), type(self.inputs[0])
            device = self.inputs[0].get_device()
            self.outputs += [
                MutationOutput(NoneLayout(device=device), buf, self)
                for buf in mutated_inputs
            ]

        self.allowed_prologue_inps = (
            allowed_prologue_inps if allowed_prologue_inps else OrderedSet()
        )

        self.subgraph_inps: Optional[list[Optional[Union[IRNode, sympy.Expr]]]] = None
        self.subgraph_outs: Optional[list[Optional[IRNode]]] = None

    def get_free_symbol_uses(
        self, unbacked_only: bool = False
    ) -> OrderedSet[sympy.Symbol]:
        res = super().get_free_symbol_uses(unbacked_only)
        subgraph_outs = self.subgraph_outs if self.subgraph_outs else []
        subgraph_inps = self.subgraph_inps if self.subgraph_inps else []

        for inp in subgraph_inps:
            if isinstance(inp, sympy.Expr):
                res.update(get_free_symbols(inp, unbacked_only))
            elif isinstance(inp, IRNode):
                res.update(inp.get_free_symbol_uses(unbacked_only))
            else:
                assert inp is None

        for out in subgraph_outs:
            if isinstance(out, IRNode):
                res.update(out.get_free_symbol_uses(unbacked_only))
            else:
                assert out is None

        return res

    def get_outputs(self) -> list[Buffer]:
        return self.outputs

    def get_allowed_prologue_inps(self) -> OrderedSet[str]:
        return self.allowed_prologue_inps

    def __str__(self) -> str:
        out = f"TritonTemplateBuffer(layout={self.layout})"
        return out


PrimitiveInfoType = Union[int, float, bool, str, list[Union[int, str, float, bool]]]


class ChoiceCaller:
    """
    Represents a possible choice used in autotune_process.py.
    During autotuning, self.benchmark() is first called to get benchmark result,
    and if this choice is selected, self.output_node() is called to get the output_node.

    Children classes: TritonTemplateCaller, CUDATemplateCaller.
    """

    def __init__(
        self,
        name: str,
        input_nodes: list[Buffer],
        layout: Layout,
        description: str,
    ) -> None:
        super().__init__()
        self.name = name
        self.layout = layout
        self.input_nodes = input_nodes
        # An additional description used to describe the choice (useful for
        # knowing what autotuning is choosing)
        self.description = description

    def benchmark(self, *args: Any, out: torch.Tensor) -> float:
        algo = self.to_callable()
        benchmark_configs = {
            "warmup": autotune_warmup,
            "rep": autotune_rep,
        }
        if config.profile_bandwidth_with_do_bench_using_profiling:
            return do_bench_using_profiling(lambda: algo(*args), **benchmark_configs)
        return benchmarker.benchmark(algo, args, {"out": out}, **benchmark_configs)

    def call_name(self) -> str:
        raise NotImplementedError

    def to_callable(self) -> Callable[..., Any]:
        raise NotImplementedError

    def kernel_hash_key(self) -> str:
        """
        Hash key for the underlying kernel. By default, we assume there are no
        runtime params, so kernel hash key defaults to choice caller's hash key.
        """
        return self.hash_key()

    def hash_key(self) -> str:
        raise NotImplementedError

    def output_node(self) -> Union[TensorBox, ShapeAsConstantBuffer]:
        raise NotImplementedError

    def info_dict(self) -> dict[str, Union[PrimitiveInfoType, list[PrimitiveInfoType]]]:
        """Information returned here is logged to the autotune log file when that is enabled."""
        return {}

    def autoheuristic_id(self) -> str:
        return "unsupported_choice"


class TritonTemplateCallerBase(ChoiceCaller):
    def get_make_kernel_render(self) -> Any:
        raise NotImplementedError


class MultiTemplateBuffer(TritonTemplateBuffer):
    """
    Represents a Buffer with multiple backing implementation choices.

    Choices can be TritonTemplates or ExternKernels. During scheduling if there is a potential
    epilogue we will benchmark each of the choices with the epilogue to determine an implementation.
    Otherwise, the fastest base choice will be chosen.
    """

    def __init__(
        self,
        layout: Layout,
        inputs: Sequence[IRNode],
        choice_timings_fn: Callable[[Optional[int]], dict[ChoiceCaller, float]],
        unfiltered_choices: list[ChoiceCaller],
        allowed_prologue_inps: OrderedSet[str],
    ) -> None:
        super().__init__(
            layout=layout,
            inputs=inputs,
            make_kernel_render=None,
            allowed_prologue_inps=allowed_prologue_inps,
        )
        self._choice_timings_fn = choice_timings_fn
        self._choice_timings: dict[Optional[int], dict[ChoiceCaller, float]] = {}
        self.original_inputs = inputs
        self._output_plannable = all(
            isinstance(choice, TritonTemplateCallerBase)
            or (
                isinstance(choice, torch._inductor.select_algorithm.ExternKernelCaller)
                and choice.has_out_variant
            )
            for choice in unfiltered_choices
        )
        self._make_kernel_renders: dict[Optional[int], Any] = {}

    @property
    def output_plannable(self) -> bool:
        """
        Are all possible choices TritonTemplates or Extern Kernels with out variants
        """
        return self._output_plannable

    def choice_timings(
        self, hint_override: Optional[int] = None
    ) -> dict[ChoiceCaller, float]:
        if hint_override not in self._choice_timings:
            self._choice_timings[hint_override] = self._choice_timings_fn(hint_override)
        return self._choice_timings[hint_override]

    @contextlib.contextmanager
    def swap_as_triton_caller(self, caller: TritonTemplateCallerBase) -> Iterator[None]:
        assert isinstance(
            caller, torch._inductor.select_algorithm.TritonTemplateCaller
        ), type(caller)
        assert self.layout == caller.layout

        render = self.make_kernel_render
        self.make_kernel_render = caller.get_make_kernel_render()
        try:
            yield
        finally:
            self.make_kernel_render = render

    def finalize_as_triton_caller(self, caller: TritonTemplateCallerBase) -> None:
        assert isinstance(
            caller, torch._inductor.select_algorithm.TritonTemplateCaller
        ), type(caller)
        assert self.get_size() == caller.layout.size
        assert self.get_stride() == caller.layout.stride
        self.make_kernel_render = caller.get_make_kernel_render()

    def get_min_choice(
        self, hint_override: Optional[int] = None
    ) -> tuple[ChoiceCaller, float]:
        timings = self.choice_timings(hint_override=hint_override)
        min_choice = min(timings, key=timings.get)  # type: ignore[arg-type]
        return (min_choice, timings[min_choice])

    def finalize_as_triton_callers(
        self, callers: dict[Optional[int], TritonTemplateCallerBase]
    ) -> None:
        """Finalize with multiple callers for different hint overrides"""
        for hint_override, caller in callers.items():
            self._make_kernel_renders[hint_override] = caller.get_make_kernel_render()

        # Set the default to be the one without hint override
        self.make_kernel_render = self._make_kernel_renders[None]


class CUDATemplateBuffer(TemplateBuffer):
    def __init__(
        self,
        layout: Layout,
        inputs: Sequence[IRNode],
        make_kernel_render: Callable[_P, _T],
        workspace_size: int,
        template: CUDATemplate,
        supports_epilogue_fusion: bool,
    ) -> None:
        super().__init__(layout, inputs, make_kernel_render)
        # Global memory (in bytes) needed for this template.
        self.workspace_size = workspace_size
        self.template = template
        self.supports_epilogue_fusion = supports_epilogue_fusion

    def get_workspace_size(self) -> int:
        return self.workspace_size if self.workspace_size is not None else 0

    def emulate_store_fn(self) -> None:
        for output in self.get_outputs():
            ops.store(output.get_name(), None, None)


class CppTemplateBuffer(TemplateBuffer):
    def __init__(
        self,
        layout: Layout,
        inputs: Sequence[IRNode],
        make_kernel_render: Callable[_P, _T],
        template: CUDATemplate,
        choice: Any,
    ) -> None:
        super().__init__(layout, inputs, make_kernel_render)
        self.template = template
        self.choice = choice
        self.outputs: Optional[list[Buffer]] = None

    def get_layout(self) -> Layout:
        if isinstance(self.layout, MultiOutputLayout):
            assert isinstance(self.outputs, Iterable), type(self.outputs)
            first_output = self.outputs[0]
            assert isinstance(first_output, Buffer), type(first_output)
            layout = first_output.layout
            assert isinstance(layout, Layout), type(layout)
            return layout
        else:
            return super().get_layout()


class CuteDSLTemplateBuffer(TemplateBuffer):
    """
    Buffer for CuteDSL (CUTLASS Python DSL) template kernels.
    Similar to other template buffers but specialized for CuteDSL operations.
    """

    def __init__(
        self,
        layout: Layout,
        inputs: Sequence[IRNode],
        make_kernel_render: Callable[_P, _T],
        template: Any,
        mutated_inputs: Optional[Iterable[IRNode]] = None,
    ) -> None:
        super().__init__(layout, inputs, make_kernel_render)
        self.template = template
        self.mutated_inputs = mutated_inputs
        self.outputs: list[Buffer] = [self]

        if mutated_inputs is not None:
            assert isinstance(self.inputs[0], IRNode), type(self.inputs[0])
            device = self.inputs[0].get_device()
            self.outputs += [
                MutationOutput(NoneLayout(device=device), buf, self)
                for buf in mutated_inputs
            ]

    def get_outputs(self) -> list[Buffer]:
        return self.outputs


def is_node_sequence(
    nodes: Sequence[Union[IRNode, Sequence[IRNode]]],
) -> TypeIs[Sequence[IRNode]]:
    return all(isinstance(n, IRNode) for n in nodes)


@ir_dataclass(frozen=False)
class InputsKernel(OperationBuffer):
    inputs: Sequence[Union[IRNode, Sequence[IRNode]]]

    def input_name(self, i: int) -> str:
        input = self.inputs[i]
        assert isinstance(input, IRNode)
        return input.get_name()

    def get_read_writes(self) -> dependencies.ReadWrites:
        reads = OrderedSet[dependencies.Dep]()
        StarDep = dependencies.StarDep
        for input in self.inputs:
            if isinstance(input, Sequence):
                reads.update(StarDep(x.get_name()) for x in input)
            elif isinstance(input, ShapeAsConstantBuffer):
                # Skip creating dependency for symbolics as they're visible globally
                continue
            else:
                reads.add(StarDep(input.get_name()))

        writes = OrderedSet[dependencies.Dep](
            StarDep(buf.get_name()) for buf in self.get_outputs()
        )

        return dependencies.ReadWrites(
            reads=reads,
            writes=writes,
            index_exprs=OrderedSet(),
        )

    def get_reads(self) -> OrderedSet[Dep]:
        return self.get_read_writes().reads

    @classmethod
    def unwrap_storage_for_input(cls, x: IRNode) -> IRNode:
        if isinstance(x, TensorBox):
            x = x.data
        if isinstance(x, StorageBox):
            x = x.data
        if isinstance(x, BaseView) and not isinstance(x, ReinterpretView):
            x = ExternKernel.realize_input(x)
        if isinstance(x, TensorBox):
            # when converting to ReinterpretView fails in the
            # realize_input call above, the result will be wrapped
            # into TensorBox / StorageBox pair as a result of the
            # cls.copy_input call; so we should unwrap recursively
            return cls.unwrap_storage_for_input(x)
        if isinstance(x, TorchBindObject):
            return x
        assert isinstance(x, (Buffer, ReinterpretView)), type(x)
        return x

    @staticmethod
    def unwrap_storage(
        inputs: Sequence[Union[IRNode, Sequence[IRNode]]],
    ) -> list[Union[IRNode, Sequence[IRNode]]]:
        inputs_new: list[Union[IRNode, Sequence[IRNode]]] = []
        for x in inputs:
            if isinstance(x, Sequence):
                x = [InputsKernel.unwrap_storage_for_input(i) for i in x]
            else:
                x = InputsKernel.unwrap_storage_for_input(x)
            inputs_new.append(x)
        return inputs_new

    def is_extern(self) -> bool:
        return True

    def num_reads(self) -> int:
        return 1

    def get_free_symbol_uses(
        self, unbacked_only: bool = False
    ) -> OrderedSet[sympy.Symbol]:
        r = OrderedSet[sympy.Symbol]()
        for inp in self.inputs:
            if isinstance(inp, IRNode):
                r |= inp.get_free_symbol_uses(unbacked_only)
            else:
                for inner_inp in inp:
                    r |= inner_inp.get_free_symbol_uses(unbacked_only)
        return r


class NopKernel(InputsKernel):
    def is_no_op(self) -> bool:
        return True

    def get_reads(self) -> OrderedSet[Dep]:
        return OrderedSet()


class ConcatKernel(NopKernel):
    """
    There isn't actually a real kernel for concat, we just change the
    storage for the upstream data.
    """

    @classmethod
    def create(cls, inputs: Sequence[IRNode], dim: int) -> StorageBox:
        """
        Create the concat kernel from inputs
        """
        device = inputs[0].get_device()
        dtype = inputs[0].get_dtype()
        new_size = list(inputs[0].get_size())
        offsets_start = [0]
        offsets_end = [new_size[dim]]
        assert 0 <= dim < len(new_size)
        for i in range(1, len(inputs)):
            input_size = inputs[i].get_size()
            offsets_start.append(new_size[dim])
            assert len(input_size) == len(new_size)
            assert inputs[i].get_dtype() == dtype
            assert inputs[i].get_device() == device
            for j in range(len(new_size)):
                if j == dim:
                    new_size[j] = new_size[j] + input_size[j]
                else:
                    new_size[j] = V.graph.sizevars.check_equals_and_simplify(
                        new_size[j], input_size[j]
                    )
            offsets_end.append(new_size[dim])

        output_stride: Sequence[int] = FlexibleLayout.contiguous_strides(new_size)
        if config.comprehensive_padding:
            # Ensure the output stride matches the alignment requirements
            output_stride = Layout._pad_strides(
                output_stride, new_size, inputs[0].dtype
            )

        # If any of the inputs is in CL format, use CL format for the output
        for i in range(len(inputs)):
            x = inputs[i]
            if is_storage_and_layout(x):
                layout = x.get_layout()
                if isinstance(
                    layout, FixedLayout
                ) and Layout.is_channels_last_contiguous(layout.size, layout.stride):
                    # use CL stride for the output
                    output_stride = make_channels_last_strides_for(new_size)
                    break
        any_input_is_storage_and_layout = any(is_storage_and_layout(x) for x in inputs)
        fx_node_args = V.graph.current_node.args[0]
        assert isinstance(fx_node_args, list), type(fx_node_args)
        # If any of the inputs has meta tensor and the meta tensor is in CL format, use CL format for the output
        if any_input_is_storage_and_layout is False and any(
            "val" in arg.meta
            and (
                arg.meta["val"].is_contiguous(memory_format=torch.channels_last)
                or arg.meta["val"].is_contiguous(memory_format=torch.channels_last_3d)
            )
            for arg in fx_node_args
        ):
            output_stride = make_channels_last_strides_for(new_size)

        is_pinned = all(
            is_storage_and_layout(x) and x.get_layout().is_pinned for x in inputs
        )

        assert device is not None
        concat_kernel = ConcatKernel(
            name=None,
            layout=FixedLayout(
                device=device,
                dtype=dtype,
                size=new_size,
                stride=output_stride,
                is_pinned=is_pinned,
            ),
            inputs=[],
        )
        kernel = StorageBox(concat_kernel)
        op_names = []
        for i, inp in enumerate(inputs):
            assert isinstance(inp, (BaseView, MutableBox)), type(inp)
            input_buffer = cls.realize_into(
                inp,
                SliceView.create(
                    kernel, dim, offsets_start[i], offsets_end[i], clamp=False
                ),
            )
            assert isinstance(input_buffer, Buffer), type(input_buffer)
            assert isinstance(concat_kernel.inputs, list), type(concat_kernel.inputs)
            concat_kernel.inputs.append(input_buffer)

            if isinstance(inp.data, BaseView):
                input_unwrapped = inp.data.unwrap_view()
            else:
                input_unwrapped = inp.data

            if (
                isinstance(input_unwrapped, StorageBox)
                and input_unwrapped.is_input_buffer()
                and (dev := inp.get_device()) is not None
                and is_gpu(dev.type)
                and not is_dynamic(input_buffer)
            ):
                op_names.append(input_buffer.get_operation_name())

        if len(op_names) > 1 and V.graph.has_feature(device, BackendFeature.FOREACH):
            V.graph.register_operation_list(op_names)

        concat_kernel.name = V.graph.register_buffer(concat_kernel)
        concat_kernel.inputs = cls.unwrap_storage(concat_kernel.inputs)
        V.graph.register_operation(concat_kernel)

        return kernel

    @classmethod
    def can_realize_into_without_copy(
        cls, src: IRNode, dst: Optional[IRNode] = None
    ) -> bool:
        if isinstance(src, TensorBox):
            # unwrap a TensorBox
            return cls.can_realize_into_without_copy(src.data, dst)

        assert isinstance(src, (BaseView, StorageBox)), type(src)
        if isinstance(src.data, MultiTemplateBuffer):
            if (
                not isinstance(src.data.layout, FixedLayout)
                or not src.data.output_plannable
            ):
                return False

            # we call can_realize_into_without_copy in cat lowering before we've decided
            # on output format, optimistically assume layout matches
            if dst is None:
                return True

            # otherwise, check equality of layouts
            if not len(src.get_stride()) == len(dst.get_stride()):
                return False

            return all(
                V.graph.sizevars.statically_known_equals(s1, s2)
                for s1, s2 in zip(src.get_stride(), dst.get_stride())
            )

        return (
            hasattr(src.data, "layout")
            and isinstance(src.data.layout, FlexibleLayout)
            and not isinstance(src.data, ExternKernelAlloc)
        )

    def get_free_symbol_uses(
        self, unbacked_only: bool = False
    ) -> OrderedSet[sympy.Symbol]:
        return NopKernel.get_free_symbol_uses(self, unbacked_only)

    @classmethod
    def realize_into(cls, src: IRNode, dst: IRNode) -> IRNode:
        # Attempt to turn this into a ReinterpretView rather than assert.
        # This has concessions around layout, as as_storage_and_layout
        # can cause us to go from flexible to fixed layout.
        if not isinstance(dst, ReinterpretView):
            if is_storage_and_layout(dst):
                storage, layout = as_storage_and_layout(dst)
                dst = ReinterpretView(data=storage, layout=layout)
        assert isinstance(dst, ReinterpretView), type(dst)
        if isinstance(src, TensorBox):
            # unwrap a TensorBox
            return cls.realize_into(src.data, dst)

        if isinstance(src, StorageBox):
            src.realize()
            # ExternKernelAlloc has specific requirements for output layout, should create a copy
            assert hasattr(src.data, "layout")
            if cls.can_realize_into_without_copy(src, dst):
                src.data.layout = NonOwningLayout(dst)
                return src.data
        # introduce a copy
        pw = Pointwise.create(
            device=src.get_device(),
            dtype=src.get_dtype(),
            inner_fn=src.make_loader(),
            ranges=[
                V.graph.sizevars.check_equals_and_simplify(a, b)
                for a, b in zip(src.get_size(), dst.get_size())
            ],
        )
        return cls.realize_into(pw, dst)

    def should_allocate(self) -> bool:
        return True


@ir_dataclass(frozen=False)
class ExternKernel(InputsKernel):
    """
    A class that represents Kernels which are not directly lowered to Inductor
    Loop Level IR, such as custom operators, or aten operators which we fallback to.
    """

    constant_args: Sequence[Any] = ()
    kwargs: dict[str, Any] = dataclasses.field(default_factory=dict)
    output_view: Optional[ReinterpretView] = None
    python_kernel_name: Optional[str] = None
    cpp_kernel_name: Optional[str] = None
    # FIXME: in some cases we sill need to explicitly pass in ordered_kwargs_for_cpp_kernel
    # We shouldn't need to do this since the information can be retrieved from op_overload._schema.
    ordered_kwargs_for_cpp_kernel: Iterable[str] = dataclasses.field(
        default_factory=list
    )
    op_overload: Optional[_OpOverloads] = None
    arg_properties: Optional[list[dict[str, Any]]] = None
    allarg_properties: dict[str, dict[str, Any]] = dataclasses.field(
        default_factory=dict
    )
    kwarg_properties: Optional[dict[str, dict[str, Any]]] = None
    unbacked_bindings: dict[sympy.Symbol, pytree.KeyPath] = dataclasses.field(
        default_factory=dict
    )
    mutation_outputs: list[MutationOutput] = dataclasses.field(default_factory=list)

    def __init__(
        self,
        name: Optional[str],
        layout: OutputSpec,
        inputs: Sequence[Union[IRNode, Sequence[IRNode]]],
        constant_args: Sequence[Any] = (),
        kwargs: Optional[dict[str, Any]] = None,
        output_view: Optional[ReinterpretView] = None,
        python_kernel_name: Optional[str] = None,
        cpp_kernel_name: Optional[str] = None,
        ordered_kwargs_for_cpp_kernel: Iterable[str] = (),
        op_overload: Optional[_OpOverloads] = None,
    ) -> None:
        super().__init__(
            name=name,
            layout=layout,
            inputs=inputs,
        )
        self.constant_args = constant_args
        self.kwargs = kwargs if kwargs else {}
        self.output_view = output_view
        self.op_overload = op_overload
        self.set_cpp_kernel_name(cpp_kernel_name)
        self.set_python_kernel_name(python_kernel_name)
        self.ordered_kwargs_for_cpp_kernel = ordered_kwargs_for_cpp_kernel
        self.collect_arg_kwarg_properties()
        self.unbacked_bindings = {}
        self.mutation_outputs = []
        self.fx_node = V.graph.current_node

    def get_outputs(self) -> list[Buffer]:
        return [self, *self.mutation_outputs]

    def get_unbacked_symbol_defs(self) -> OrderedSet[sympy.Symbol]:
        return OrderedSet()

    def collect_arg_kwarg_properties(self) -> None:
        # if self.op_overload is torch._ops.OpOverload, we can use its schema to collect additional
        # information for args and kwargs, e.g. type and default value, to help with the cpp wrapper codegen
        self.arg_properties = (
            [
                {
                    "name": x.name,
                    "type": x.real_type,
                    "default_value": x.default_value,
                }
                for x in self.op_overload._schema.arguments
                if not x.kwarg_only
            ]
            if isinstance(self.op_overload, torch._ops.OpOverload)
            else [{} for i in range(len(self.inputs))]
        )
        self.allarg_properties = (
            {
                x.name: {"type": x.real_type, "default_value": x.default_value}
                for x in self.op_overload._schema.arguments
            }
            if isinstance(self.op_overload, torch._ops.OpOverload)
            else {}
        )
        # FIXME: self.kwargs does not always match kwargs defined in schema, so sometimes
        # ordered_kwargs_for_cpp_kernel is explicitly passed in.
        if isinstance(self.op_overload, torch._ops.OpOverload):
            if not self.ordered_kwargs_for_cpp_kernel:
                self.ordered_kwargs_for_cpp_kernel = [
                    x.name for x in self.op_overload._schema.arguments if x.kwarg_only
                ]
            self.schema_kwargs = [
                x for x in self.op_overload._schema.arguments if x.kwarg_only
            ]
        else:
            self.schema_kwargs = []

    def decide_layout(self) -> None:
        if isinstance(self.layout, FlexibleLayout):
            self.apply_constraint()
            self.freeze_layout()

    def codegen_comment(self, wrapper: PythonWrapperCodegen) -> None:
        origin_str, _detailed_origin_str = get_kernel_metadata(self, wrapper)
        if origin_str:
            wrapper.make_comment(origin_str)

    def codegen(self, wrapper: PythonWrapperCodegen) -> None:
        raise NotImplementedError

    def set_cpp_kernel_name(self, cpp_kernel_name: Optional[str] = None) -> None:
        self.cpp_kernel_name = cpp_kernel_name
        if not V.graph.cpp_wrapper or not isinstance(
            self.op_overload, torch._ops.OpOverload
        ):
            return

        kernel = self.op_overload
        if self.cpp_kernel_name is None:
            # Try to construct cpp_kernel_name from op_overload
            if kernel.namespace == "aten":
                # Calling with the default kernel name can lead to ambiguous behavior like the following example.
                # repeat_interleave(const at::Tensor & repeats, std::optional<int64_t> output_size=std::nullopt)
                # repeat_interleave(const at::Tensor & self, int64_t repeats,
                #       std::optional<int64_t> dim=std::nullopt, std::optional<int64_t> output_size=std::nullopt)
                opname = (
                    kernel.__name__.split(".")[0]
                    if kernel._overloadname == "default"
                    else kernel.__name__.replace(".", "_")
                )
                self.cpp_kernel_name = f"at::_ops::{opname}::call"
            else:
                self.cpp_kernel_name = kernel._schema.name

    def set_python_kernel_name(self, python_kernel_name: Optional[str]) -> None:
        self.python_kernel_name = python_kernel_name
        if python_kernel_name is not None:
            return

        kernel = self.op_overload
        if kernel is None:
            pass
        elif isinstance(kernel, torch._ops.HigherOrderOperator):
            self.python_kernel_name = f"torch.ops.higher_order.{kernel.__name__}"
        else:
            self.python_kernel_name = (
                f"{kernel.__module__.replace('._ops.', '.ops.')}.{kernel.__name__}"
            )

    def get_kernel_name(self) -> str:
        from .codegen.cpp_wrapper_cpu import CppWrapperCpu

        device = d.type if (d := self.get_device()) else V.graph.device_type
        if V.graph.fx_wrapper:
            assert self.python_kernel_name is not None
            return self.python_kernel_name
        elif V.graph.cpp_wrapper:
            assert isinstance(V.graph.wrapper_code, CppWrapperCpu), type(
                V.graph.wrapper_code
            )
            assert self.cpp_kernel_name is not None
            return V.graph.wrapper_code.get_c_shim_func_name(
                self.cpp_kernel_name, device
            )
        else:
            assert self.python_kernel_name is not None
            return self.python_kernel_name

    @staticmethod
    def copy_input(x: IRNode) -> Union[TensorBox, ShapeAsConstantBuffer]:
        pw = Pointwise.create(
            device=x.get_device(),
            dtype=x.get_dtype(),
            inner_fn=x.make_loader(),
            ranges=x.get_size(),
            origin_node=x.get_origin_node(),
            traceback=x.get_traceback(),
        )
        pw.realize()
        return pw

    @classmethod
    def process_kernel(
        cls, kernel: _OpOverloads, *args: Any, **kwargs: Any
    ) -> tuple[
        Any,
        list[Any],
        list[Any],
        Callable[[Any, Any], Any],
        Optional[dict[sympy.Symbol, pytree.KeyPath]],
    ]:
        binded_args = {"args": args, "kwargs": kwargs}

        args_flat, args_spec = pytree.tree_flatten(binded_args)

        is_arg_tensor = []
        # tensor_args can be either tensor or torchbind objects
        tensor_args = []
        non_tensor_args: list[Any] = []
        for arg in args_flat:
            is_arg_tensor.append(
                isinstance(arg, IRNode) and not isinstance(arg, GeneratorState)
            )
            if is_arg_tensor[-1]:
                tensor_args.append(arg)
            else:
                if isinstance(arg, Expr):
                    arg = V.graph.sizevars.shape_env.create_symintnode(arg, hint=None)
                non_tensor_args.append(arg)

        def unflatten_args(
            new_tensor_args: Sequence[_T], new_non_tensor_args: Sequence[_T]
        ) -> tuple[list[_T], dict[str, _T]]:
            result = []
            it_tensors = iter(new_tensor_args)
            it_non_tensors = iter(new_non_tensor_args)
            for is_tensor in is_arg_tensor:
                if is_tensor:
                    result.append(next(it_tensors))
                else:
                    result.append(next(it_non_tensors))
            r = pytree.tree_unflatten(result, args_spec)
            return r.get("args", []), r.get("kwargs", {})

        tensor_args = [cls.realize_input(x) for x in tensor_args]

        # freeze layout otherwise our output stride calculation might
        # become incorrect
        for x in tensor_args:
            if is_storage_and_layout(x):
                as_storage_and_layout(x, freeze=True)

        # Rerun fake tensor propagation, because Inductor may have changed the
        # strides of inputs and we need to determine accurately what the
        # output stride will be.
        example_args: list[
            Union[
                torch.Tensor, torch._C.ScriptObject, FakeScriptObject, torch.Generator
            ]
        ] = []

        # We need to retain the constant values of fake tensors that we originally
        # propagated the graph with, because for some operators running without a
        # constant would trigger an error / DataDependentException
        for x in tensor_args:
            # if x is a view of a constant, we need to realize the view
            # (we can't pass the constant into the kernel directly)
            if not isinstance(x, BaseView) and x.get_name() in V.graph.constants:
                example_args.append(V.graph.constants[x.get_name()])
            elif (
                not isinstance(x, BaseView)
                and x.get_name() in V.graph.torchbind_constants
            ):
                example_args.append(V.graph.torchbind_constants[x.get_name()])
            elif isinstance(x, TorchBindObject):
                example_args.append(x.get_value())
            elif isinstance(x, torch._inductor.ir.GeneratorState):
                device_index = x.device.index
                assert x.device.type == "cuda" and device_index is not None
                example_args.append(
                    torch.cuda.default_generators[device_index].clone_state()
                )
            else:
                example_args.append(ir_node_to_tensor(x, guard_shape=True))

        new_args, new_kwargs = unflatten_args(example_args, non_tensor_args)
        example_output = kernel(*new_args, **new_kwargs)

        unbacked_bindings: Optional[dict[sympy.Symbol, pytree.KeyPath]] = None
        if shape_env := V.fake_mode.shape_env:
            node_meta_val = V.current_node.meta.get("val")
            ctx: AbstractContextManager[None] = nullcontext()
            if V.current_node.target == torch._higher_order_ops.effects.with_effects:
                # remove the first effect token in meta["val"] and meta["unbacked_bindings"]
                node_meta_val = node_meta_val[1]
                ctx = _remove_effect_token_unbacked_bindings(V.current_node)

            with ctx:
                rebind_unbacked(shape_env, V.current_node, example_output)
            unbacked_bindings = compute_unbacked_bindings(
                shape_env, example_output, node_meta_val
            )

        example_out_li = (
            [example_output]
            if not isinstance(example_output, (list, tuple))
            else example_output
        )
        for t in example_out_li:
            if isinstance(t, torch.Tensor) and t.is_sparse:
                msg = "sparsity not handled. Please file issue for sparse inference weights."
                if stack_trace := V.graph.current_node.meta.get("stack_trace", None):
                    msg = f"{msg} Found from : \n {stack_trace}"
                V.graph.disable_cudagraphs_reason = msg

        return (
            example_output,
            tensor_args,
            non_tensor_args,
            unflatten_args,
            unbacked_bindings,
        )

    @classmethod
    def convert_to_reinterpret_view(cls, x: IRNode) -> ReinterpretView:
        """
        In order to pass this to an extern kernel we need a
        ReinterpretView not a View.  This allows us to avoid some
        unneeded copies.
        """
        assert isinstance(x, BaseView), type(x)
        if isinstance(x, ReinterpretView):
            return x

        # NOTE: Don't use extract_read_writes here as it fails when
        # make_loader() inlines the computation
        x_unwrap_view = x.unwrap_view()
        buf = V.graph.get_buffer(x_unwrap_view.get_name())
        assert buf is not None
        x_unwrap_view_fx_node = buf.get_origin_node()
        # Prefer channels last format according to how the format is set from eager.
        if (
            x_unwrap_view_fx_node is not None
            and "val" in x_unwrap_view_fx_node.meta
            and isinstance(x_unwrap_view, (ReinterpretView, Buffer, MutableBox))
            and isinstance(x_unwrap_view.layout, FlexibleLayout)
            and (
                x_unwrap_view_fx_node.meta["val"].is_contiguous(
                    memory_format=torch.channels_last
                )
                or x_unwrap_view_fx_node.meta["val"].is_contiguous(
                    memory_format=torch.channels_last_3d
                )
            )
        ):
            x_unwrap_view.freeze_layout_with_same_order(
                make_channels_last_strides_for(x_unwrap_view.get_size())
            )
        else:
            x_unwrap_view.freeze_layout()

        index_args, var_ranges = dependencies.index_vars_squeeze(
            x.get_size(), prefix="r"
        )
        range_vars = index_args[0]
        index = x.make_indexer()(range_vars)

        index = V.graph.sizevars.simplify_with_ranges(index, var_ranges)
        strides = V.graph.sizevars.stride_vars(index, range_vars)
        offset = V.graph.sizevars.offset_var(index, range_vars)
        expected = sympy_dot(range_vars, strides) + offset

        if index != expected:
            log.debug(
                "convert_to_reinterpret_view failed: stride=%s offset=%s index=%s",
                strides,
                offset,
                index,
            )
            raise NotImplementedError

        return ReinterpretView(
            data=x.data,
            layout=FixedLayout(
                device=x.get_device_or_error(),
                dtype=x.get_dtype(),
                size=x.get_size(),
                stride=strides,
                offset=offset,
                is_pinned=False,
            ),
        )

    @classmethod
    def realize_input(cls, x: IRNode) -> IRNode:
        if x is None:
            return NoneAsConstantBuffer()
        if isinstance(x, (Expr, sympy.logic.boolalg.Boolean, int)):
            return ShapeAsConstantBuffer(expr=x)
        if isinstance(x, Constant):
            return V.graph.add_tensor_constant(
                torch.tensor(x.value, dtype=x.get_dtype(), device=x.get_device())
            )
        if isinstance(x, ConstantBuffer):
            return x
        if isinstance(x, TensorBox):
            return cls.realize_input(x.data)
        if isinstance(x, ReinterpretView):
            return ReinterpretView(
                data=cls.realize_input(x.data), layout=x.get_layout()
            )
        if isinstance(x, BaseView):
            x.realize()
            if is_storage_and_layout(x.unwrap_view()):
                try:
                    return cls.convert_to_reinterpret_view(x)
                except NotImplementedError:
                    pass
        if isinstance(x, StorageBox):
            # TODO(jansel): impose layout preference on realized buffer
            x.realize()
            return x
        if isinstance(x, (NonTensorObj, ShapeAsConstantBuffer)):
            return x
        return cls.copy_input(x)

    @classmethod
    def require_stride1(cls, x: IRNode) -> IRNode:
        if is_storage_and_layout(x):
            if len(x.get_stride()) == 0:
                return x
            for stride in x.get_stride():
                if stride == 1:
                    return x
        return cls.copy_input(x)

    @classmethod
    def require_strides(
        cls,
        x: IRNode,
        order: Optional[Sequence[int]] = None,
        exact_strides: Optional[Sequence[_IntLike]] = None,
        allow_padding: bool = False,
    ) -> IRNode:
        assert order is not None or exact_strides is not None
        # Layout generally doesn't matter, but some consuming external ops might have requirements
        if x.get_numel() in (0, 1) and not exact_strides:
            return x

        # require x to have the layout
        if is_storage_and_layout(x):
            if isinstance(x.get_layout(), FlexibleLayout):
                if order:
                    # If the the FlexibleLayout already has the size and stride in the required order,
                    # freeze it to a FixedLayout by using its current size and stride.
                    # The behavior of using its current size and stride or the given order can be different
                    # if the size and stride has ambiguilty, for example for a 4D input where the iC = 1:
                    # size=[s0, 1, 28, 28], stride=[784, 784, 28, 1]. If the required order is [3, 0, 2, 1] (channels last),
                    # the current size and stride already satisfies this order.
                    # However by freezing it to the required order, the layout will be changed to:
                    # size=[s0, 1, 28, 28], stride=[784, 1, 28, 1]), which is not actually necessary.
                    use_current_stride_order = is_stride_order_storage_and_layout(
                        x, order
                    ) and not free_unbacked_symbols(x.get_layout().stride)
                    # fix flexiblelayout to be FixedLayout with stride_order
                    as_storage_and_layout(
                        x,
                        freeze=True,
                        want_contiguous=False,
                        stride_order=(
                            get_stride_order(
                                V.graph.sizevars.size_hints_or_throw(
                                    x.get_layout().stride
                                )
                            )
                            if use_current_stride_order
                            else order
                        ),
                        allow_padding=allow_padding,
                    )
                    return x
                else:
                    # If the exact_strides is given, freeze the FlexibleLayout to a FixedLayout with the exact_strides.
                    as_storage_and_layout(
                        x,
                        freeze=True,
                        want_contiguous=False,
                        stride_order=None,
                        allow_padding=allow_padding,
                        exact_strides=exact_strides,
                    )
                    return x
            elif isinstance(x.get_layout(), (FixedLayout, NonOwningLayout)) and (
                (order and x.get_layout().is_stride_ordered(order))
                or (
                    exact_strides
                    and significant_strides_equal(
                        exact_strides, x.get_layout().stride, x.get_size()
                    )
                )
            ):
                return (
                    try_match_insignificant_strides(x, exact_strides)
                    if exact_strides is not None
                    else x
                )
            elif isinstance(
                (mutation_layout := x.get_layout()), MutationLayoutSHOULDREMOVE
            ):
                if isinstance(
                    (real_layout := mutation_layout.real_layout()), FlexibleLayout
                ):
                    raise AssertionError(
                        "the MutationLayoutSHOULDREMOVE's real layout shouldn't be FlexibleLayout"
                    )
                elif isinstance(real_layout, FixedLayout) and (
                    (order and real_layout.is_stride_ordered(order))
                    or (
                        exact_strides
                        and significant_strides_equal(
                            exact_strides, real_layout.stride, x.get_size()
                        )
                    )
                ):
                    return x

        # TODO - Storage to InputBuffer
        if isinstance(x, InputBuffer) and (
            (order and x.get_layout().is_stride_ordered(order))
            or (
                exact_strides
                and significant_strides_equal(
                    exact_strides, x.get_layout().stride, x.get_size()
                )
            )
        ):
            return x
        if (
            isinstance(x, TensorBox)
            and isinstance(x.data, BaseView)
            and not isinstance(x.data, ReinterpretView)
            and is_storage_and_layout(unwrap_view := x.unwrap_view())
            and hasattr(unwrap_view, "data")
            and not isinstance(unwrap_view.data, ExternKernelAlloc)
        ):
            try:
                x.data = cls.convert_to_reinterpret_view(x.data)
                if order:
                    return cls.require_stride_order(
                        x, order, allow_padding=allow_padding
                    )
                elif exact_strides:
                    return cls.require_exact_strides(
                        x, exact_strides, allow_padding=allow_padding
                    )
            except NotImplementedError:
                pass

        # Preserve ExpandView representation that would be lost during copy_input
        # Without representation of the expand in inductor IR, in codegen we end up
        # launching a grid for the full size tensor and doing redundant computation
        # across expanded dims.
        # TODO: could also be good to have a codegen fix to recognize overlapping elements

        expanded_dims: Optional[list[int]] = None
        orig_size = x.get_size()
        if exact_strides is not None:
            sizevars = V.graph.sizevars
            expanded_dims = [
                i
                for i in range(len(x.get_size()))
                if sizevars.statically_known_equals(exact_strides[i], 0)
                and sizevars.statically_known_geq(x.get_size()[i], 2)
            ]

            for dim in expanded_dims:
                x = torch._inductor.lowering.slice_(x, dim, 0, 1)

        # Although this is a clone, inductor is good about fusing clones into previous
        # operations if they weren't realized and their layouts were flexible.
        x = cls.copy_input(x)

        as_storage_and_layout(
            x,
            freeze=True,
            want_contiguous=False,
            stride_order=order,
            allow_padding=allow_padding,
            exact_strides=exact_strides,
        )
        if order:
            assert is_stride_order_storage_and_layout(x, order)
        elif expanded_dims:
            assert orig_size is not None and exact_strides is not None
            x = torch._inductor.lowering.expand(x, orig_size)
            # the expand will sometimes may change insignificant strides, so match them back
            return try_match_insignificant_strides(x, exact_strides)

        return x

    @classmethod
    def require_exact_strides(
        cls, x: IRNode, exact_strides: Sequence[_IntLike], allow_padding: bool = False
    ) -> IRNode:
        return cls.require_strides(
            x, exact_strides=exact_strides, allow_padding=allow_padding
        )

    @classmethod
    def require_stride_order(
        cls, x: IRNode, order: Sequence[int], allow_padding: bool = False
    ) -> IRNode:
        return cls.require_strides(x, order=order, allow_padding=allow_padding)

    @classmethod
    def require_channels_last(cls, x: IRNode) -> IRNode:
        return cls.require_stride_order(x, NHWC_STRIDE_ORDER)

    @classmethod
    def require_channels_last_3d(cls, x: IRNode) -> IRNode:
        return cls.require_stride_order(x, NHWDC_STRIDE_ORDER)

    @classmethod
    def require_contiguous(cls, x: IRNode) -> IRNode:
        def is_mkldnn_tensor(x: IRNode) -> bool:
            try:
                name = x.get_name()
            except (AttributeError, NotImplementedError):
                return False

            return name in V.graph.constants and V.graph.constants[name].is_mkldnn

        # TODO move this to the more proper places
        if is_mkldnn_tensor(x):
            return x
        else:
            return cls.require_exact_strides(
                x, FlexibleLayout.contiguous_strides(x.get_size())
            )

    @classmethod
    def require_contiguous_strides(cls, x: IRNode) -> IRNode:
        # TODO: combine this with require_contiguous after
        # https://github.com/pytorch/pytorch/pull/148235 lands.
        return cls.require_exact_strides(
            x, FlexibleLayout.contiguous_strides(x.get_size())
        )

    def apply_constraint(self) -> None:
        pass

    def fill_non_provided_args(
        self, args: Sequence[Any], kwargs: dict[str, Any]
    ) -> Sequence[Any]:
        # Previously, we want to maintain forward-compatibility by skipping
        # default args in the serialized artifacts in fbcode. However,
        # some of our shim interfaces require default values being OrderedSet.
        # Discussed with Sherlock offline and we decided to allow serializing
        # default args into the C++ wrapper code for now. We will refine this
        # part if we see real FC requirement. More details related to FC
        # can be found at:
        # https://docs.google.com/document/d/1FzWm-sHYwmRi3x_g036kOxd99KaYquUsA-L5JwOn8ys/edit?usp=sharing
        assert isinstance(args, Sequence), type(args)
        if not isinstance(args, list):
            args = list(args)
        assert self.arg_properties, "ExternKernel.arg_properties should not be empty"

        n_args = len(args)
        n_pos_args = len(self.arg_properties)
        # For cpp wrapper, if some positional args are not provided, we need to check
        # if they're in the kwargs or use their default value
        if n_args < n_pos_args:
            log.debug(
                "%s has %d unprovided positional arguments. "
                "Will check if they are in the keyword arguments or will use default values.",
                self.op_overload,
                n_pos_args - n_args,
            )
            for i in range(n_args, n_pos_args):
                arg_name = self.arg_properties[i]["name"]
                args.append(
                    kwargs[arg_name]
                    if arg_name in kwargs
                    else self.arg_properties[i]["default_value"]
                )
        return args

    def codegen_const_args(self, names: Optional[list[str]] = None) -> list[str]:
        if V.graph.cpp_wrapper:
            result = []
            # Aten ops follow the convention that tensor args are before non-tensor args,
            # in which case the following 'len(self.inputs) + i' logic works. But this
            # may not be true for other ops, and if that is the case, caller needs to
            # pass in a list of const arg names for arg_properties lookup.
            name_to_arg_properties = None
            if names and self.arg_properties:
                assert len(self.constant_args) == len(names), (
                    "names passed to codegen_const_args does not match self.constant_args"
                )
                name_to_arg_properties = {
                    arg.get("name"): arg for arg in self.arg_properties
                }

            for i, x in enumerate(self.constant_args):
                if name_to_arg_properties is not None:
                    assert names is not None
                    prop = name_to_arg_properties.get(names[i])
                    type_ = prop.get("type") if prop else None
                else:
                    idx = len(self.inputs) + i
                    type_ = (
                        self.arg_properties[idx].get("type")
                        if self.arg_properties and idx < len(self.arg_properties)
                        else None
                    )
                result.append(V.graph.wrapper_code.val_to_arg_str(x, type_))
            return result
        else:
            return [V.graph.wrapper_code.val_to_arg_str(a) for a in self.constant_args]

    def codegen_args(self) -> list[str]:
        if V.graph.cpp_wrapper and self.op_overload is not None:
            # cpp wrapper needs special logic to fill in missing args with default values
            inputs = self.fill_non_provided_args(
                [*self.inputs, *self.constant_args], self.kwargs
            )
            # fill_non_provided_args has handled constant args, so no need to codegen for that later
            need_codegen_constant_args = False
        else:
            inputs = self.inputs
            need_codegen_constant_args = True

        args = []
        for i, x in enumerate(inputs):
            if V.graph.cpp_wrapper:
                assert self.arg_properties and i < len(self.arg_properties), (
                    "Invalid access to ExternKernel.arg_properties"
                )
                type_ = self.arg_properties[i].get("type")
                args.append(V.graph.wrapper_code.val_to_arg_str(x, type_))
            else:
                args.append(V.graph.wrapper_code.val_to_arg_str(x))
        if need_codegen_constant_args:
            args.extend(self.codegen_const_args())
        return args

    def get_kwargs_value(self, arg_name: str, **kwargs: Any) -> Any:
        """Given an argument name, queries for values in (in order):
        1. any provided kwargs for this function.
        2. the class self.kwargs member.
        3. any available default arguments in self.allarg_properties."""
        if arg_name in kwargs:
            return kwargs.get(arg_name)
        if arg_name in self.kwargs:
            return self.kwargs.get(arg_name)
        if (arg := self.allarg_properties.get(arg_name)) is not None:
            return arg.get("default_value")
        raise AssertionError(f"{arg_name} not in self.allarg_properties")

    def codegen_kwargs(self, skip_out: bool = False) -> list[str]:
        if V.graph.cpp_wrapper:
            if self.op_overload is not None and len(self.schema_kwargs) == 0:
                # All the args should have been generated by fill_non_provided_args in codegen_args
                return []

            kwargs = []
            for arg_name in self.ordered_kwargs_for_cpp_kernel:
                if skip_out and arg_name == "out":
                    # ExternKernelOut has its own logic for inserting the out parameter
                    continue

                v = self.get_kwargs_value(arg_name)
                if isinstance(v, Expr):
                    kwargs.append(v)
                else:
                    assert self.allarg_properties is not None
                    type_ = self.allarg_properties.get(arg_name, {}).get("type")
                    kwargs.append(V.graph.wrapper_code.val_to_arg_str(v, type_))
        else:
            kwargs = [
                f"{k}={V.graph.wrapper_code.val_to_arg_str(v)}"
                for k, v in self.kwargs.items()
            ]
        return kwargs

    def get_op_name(self) -> str:
        if self.fx_node is not None:
            target = self.fx_node.target
            op_namespace = getattr(target, "__module__", "unknown_namespace")
            op_namespace = op_namespace.replace("._ops.", ".ops.")
            op_namespace = op_namespace.rsplit(".", 1)[0]
            op_name = f"{op_namespace}.{target}"
        else:
            op_name = "unknown_op"
        return op_name

    def codegen_size_asserts(self, wrapper: PythonWrapperCodegen) -> None:
        if config.size_asserts and not V.graph.cpp_wrapper:
            # comparing strides for 0 size tensor is tricky. Ignore them for now.
            if sympy_product(self.get_size()) == 0:
                return
            size = V.graph.wrapper_code.codegen_shape_tuple(self.get_size())
            stride = V.graph.wrapper_code.codegen_shape_tuple(self.get_stride())
            op_name = self.get_op_name()
            wrapper.writeline(
                f"assert_size_stride({self.get_name()}, {size}, {stride}, {op_name!r})"
            )

    def codegen_alignment_asserts(self, wrapper: PythonWrapperCodegen) -> None:
        if config.alignment_asserts and not V.graph.cpp_wrapper:
            name = self.get_name()
            aligned = name not in V.graph.unaligned_buffers
            op_name = self.get_op_name()
            if aligned:
                wrapper.writeline(
                    f"assert_alignment({name}, {GPU_ALIGN_BYTES}, {op_name!r})"
                )
            else:
                wrapper.writeline(
                    f"# buffer {name} (op: {op_name}) is assumed to be not aligned"
                )

    def codegen_memory_tracking(self, wrapper: PythonWrapperCodegen) -> None:
        """
        Track outputs of fallback operators if config.test_configs.track_memory_lifecycle
        """
        if not config.test_configs.track_memory_lifecycle or V.graph.cpp_wrapper:
            return

        wrapper.write_memory_track_allocation_once()
        name = self.get_name()
        wrapper.writeline(f"track_tensor({name}, '{name}')")

    def get_group_stride(self) -> tuple[list[Sequence[Expr]], list[Expr]]:
        """
        get output sizes and strides, for template_codegen
        """
        _size = self.get_size()
        _stride = self.get_stride()
        # iter_ranges = _size of output tensor, reduce_range = [] because no reduction
        return [_size, []], _stride

    def canonicalize(self) -> tuple[Expr, Sequence[Expr]]:
        """
        Manually get canonicalization of the output index
        """
        # manually generate index formula for conv
        sizevars = V.graph.sizevars
        sizes = self.get_size()
        strides = self.get_stride()
        strides = [sizevars.size_hint(x) for x in strides]
        # TODO: I can't tell if the symbols here are temporary
        index_vars = [sympy_index_symbol(f"d{i}") for i in range(len(sizes))]
        # reorder index vars according to stride
        index_order = sorted(range(len(strides)), key=strides.__getitem__, reverse=True)
        lookup = {pos: idx for idx, pos in enumerate(index_order)}
        order = [lookup[i] for i in range(len(lookup))]
        index_vars = [index_vars[i] for i in order]
        indexer = self.make_indexer()
        index = indexer(index_vars)

        new_sizes, reindex, _prune = V.graph.sizevars._simplify_loops(
            index_vars, sizes, [index]
        )

        # assign new variables each dimension to deal with numbering mismatches
        # d0, d1, d2 could become d0, d2 -- which won't match d0, d1
        _, add_var = var_builder("c")
        replacement = dict(zip(index_vars, reindex([add_var(x) for x in new_sizes])))

        index = sympy_subs(sympy.expand(index), replacement)
        return index, tuple(new_sizes)

    def get_free_symbol_uses(
        self, unbacked_only: bool = False
    ) -> OrderedSet[sympy.Symbol]:
        # NB: It's not necessary to check regular inputs as we automatically
        # have dependencies on them
        maybe_get_symbols = (
            maybe_free_unbacked_symbols if unbacked_only else maybe_free_symbols
        )
        r = InputsKernel.get_free_symbol_uses(self, unbacked_only)
        for arg in self.constant_args:
            r |= maybe_get_symbols(arg)
        for arg in self.kwargs.values():
            r |= maybe_get_symbols(arg)
        return r

    def __str__(self) -> str:
        kernel_name = getattr(self, "python_kernel_name", None)
        lines = [
            f"python_kernel_name={kernel_name!r}",
        ]
        lines += [
            f"{field.name}={getattr(self, field.name)}"
            for field in dataclasses.fields(self)
        ]
        lines.append(f"origin_node={self.origin_node!r}")
        return self.str_helper(lines)

    __repr__ = __str__


@ir_dataclass(frozen=False)
class ExternKernelOut(ExternKernel):
    def codegen(self, wrapper: PythonWrapperCodegen) -> None:
        wrapper.generate_extern_kernel_out(self)

    def __init__(
        self,
        layout: Layout,
        inputs: Sequence[IRNode],
        constant_args: Sequence[Any] = (),
        kwargs: Optional[dict[str, Any]] = None,
        output_view: Optional[ReinterpretView] = None,
        python_kernel_name: Optional[str] = None,
        cpp_kernel_name: Optional[str] = None,
        ordered_kwargs_for_cpp_kernel: Sequence[Any] = (),
        op_overload: Optional[_OpOverloads] = None,
    ) -> None:
        unwrapped_inputs = self.unwrap_storage(inputs)
        assert isinstance(unwrapped_inputs, Sequence), type(unwrapped_inputs)
        super().__init__(
            None,
            layout,
            unwrapped_inputs,
            constant_args,
            kwargs or {},
            None,
            python_kernel_name,
            cpp_kernel_name,
            ordered_kwargs_for_cpp_kernel,
            op_overload,
        )
        self.name = V.graph.register_buffer(self)
        V.graph.register_operation(self)

    def should_allocate(self) -> bool:
        return True


class RandomSeeds(ExternKernelOut):
    def __init__(self, count: int, device: torch.device) -> None:
        limits = torch.iinfo(torch.int64)
        super().__init__(
            layout=FixedLayout(
                device=device,
                dtype=torch.int64,
                size=[count],
            ),
            inputs=[],
            constant_args=[limits.min, limits.max, [count]],
            python_kernel_name="aten.randint.low_out",
            # FIXME: Ideally we should only use at::_ops::randint_low_out::call here,
            # but the signature is different from is at::randint_out. Again,
            # we can simplify the code when only keeping an ABI-compatible version.
            cpp_kernel_name="at::_ops::randint_low_out::call",
            op_overload=aten.randint.low_out,
        )


class ExternKernelAlloc(ExternKernel):
    def codegen(self, wrapper: PythonWrapperCodegen) -> None:
        wrapper.generate_extern_kernel_alloc(self)

    def __init__(
        self,
        layout: OutputSpec,
        inputs: Sequence[IRNode],
        constant_args: Sequence[Any] = (),
        kwargs: Optional[dict[str, Any]] = None,
        python_kernel_name: Optional[str] = None,
        cpp_kernel_name: Optional[str] = None,
        ordered_kwargs_for_cpp_kernel: Sequence[Any] = (),
        op_overload: Optional[_OpOverloads] = None,
    ) -> None:
        unwrapped_inputs = self.unwrap_storage(inputs)
        assert all(isinstance(i, IRNode) for i in unwrapped_inputs)
        super().__init__(
            None,
            layout,
            cast(Sequence[IRNode], unwrapped_inputs),
            constant_args,
            kwargs or {},
            None,
            python_kernel_name,
            cpp_kernel_name,
            ordered_kwargs_for_cpp_kernel,
            op_overload,
        )
        # We need output buffers for generating kernel arguments in the
        # abi-compatible mode, where we retrieve outputs by pass each individual
        # output through the abi-compatible interface.
        self.outputs: Sequence[Any] = []
        self.name = V.graph.register_buffer(self)
        V.graph.register_operation(self)

    def should_allocate(self) -> bool:
        return False

    def apply_constraint(self) -> None:
        raise NotImplementedError


class MutationOutput(Buffer):
    """
    An output buffer that represents the mutation of a pre-existing buffer
    """

    def __init__(
        self, layout: OutputSpec, mutated_node: IRNode, mutating_node: Operation
    ) -> None:
        super().__init__(name=None, layout=layout)
        mutated_node_name = mutated_node.get_name()
        V.graph.mark_buffer_mutated(mutated_node_name)
        self.mutation_names = [mutated_node_name]
        self.mutating_node: Operation = mutating_node
        self.name = V.graph.register_buffer(self)

    def get_defining_op(self) -> Operation:
        return self.mutating_node

    def get_mutation_names(self) -> Sequence[str]:
        return self.mutation_names

    def should_allocate(self) -> bool:
        return False


class TMADescriptor(ExternKernel):
    """
    An IR node representing a generic host-side TMA descriptor in the Triton API
    Mostly useful for user-defined Triton kernels relying on host-side TMA;
    but can, in principle, be used for Inductor's Triton templates, too.

    See TMADescriptorExperimental and TMADescriptorStable for the two implementations
    (the old API and the new API)
    """

    # as TMA descriptors are immutable,
    # we can dedup them by the input args
    _CACHE: dict[Any, TMADescriptor] = {}

    @classmethod
    def _create_impl(
        cls, tensor: IRNode, tma_meta: tuple[str, tuple[Any, ...]]
    ) -> TMADescriptor:
        assert len(tma_meta) == 2
        if tma_meta[0] == "experimental":
            return TMADescriptorExperimental(tensor, *tma_meta[1])
        else:
            assert tma_meta[0] == "stable"
            return TMADescriptorStable(tensor, *tma_meta[1])

    @classmethod
    def create(
        cls, tensor: IRNode, tma_meta: tuple[str, tuple[Any, ...]]
    ) -> TMADescriptor:
        key = (id(tensor), tma_meta)
        if key not in cls._CACHE:
            cls._CACHE[key] = cls._create_impl(tensor, tma_meta)
        return cls._CACHE[key]

    def __init__(
        self, tensor: IRNode, inputs: Sequence[Any], constant_args: Sequence[Any]
    ) -> None:
        super().__init__(
            None,
            # link back to the underlying tensor in terms of ownership
            # to avoid getting the underlying tensor deleted *before*
            # the TMADescriptor node can be deleted.
            NonOwningLayout(
                ReinterpretView(
                    data=tensor,
                    layout=tensor.get_layout(),
                )
            ),
            cast(Sequence[Buffer], inputs),
            tuple(constant_args),
            None,
        )

        self.tensor = tensor
        self.name = V.graph.register_buffer(self)
        V.graph.register_operation(self)

    def codegen(self, wrapper: PythonWrapperCodegen) -> None:
        wrapper.generate_tma_descriptor(self)

    def get_tensor(self) -> IRNode:
        return self.tensor


class TMADescriptorExperimental(TMADescriptor):
    """
    the new host-side TMA Descriptor API:
    (the ones obtained via create_{1d,2d}_tma_descriptor calls).

    See also TMADescriptorStable for the new API.
    """

    def __init__(
        self,
        tensor: IRNode,
        dims: list[Union[int, torch.SymInt]],
        block_dims: list[Union[int, torch.SymInt]],
        element_size: Optional[int] = None,
    ) -> None:
        assert len(dims) in (1, 2)
        assert len(dims) == len(block_dims)

        if element_size is None:
            element_size = tensor.get_dtype().itemsize

        self.dims = dims
        self.block_dims = block_dims
        self.element_size = element_size
        self.rank = len(self.dims)

        inputs = [tensor]
        constant_args = [
            *self.dims,
            *self.block_dims,
            self.element_size,
        ]

        super().__init__(
            tensor=tensor,
            inputs=inputs,
            constant_args=constant_args,
        )


class TMADescriptorStable(TMADescriptor):
    """
    the new host-side TMA descriptor API
    (the ones obtained via TensorDescriptor.from_tensor).

    See also TMADescriptorExperimental for the old API.
    """

    def __init__(self, tensor: IRNode, block_shape: list[Union[int, torch.SymInt]]):
        self.block_shape = block_shape

        super().__init__(
            tensor=tensor,
            inputs=[tensor],
            constant_args=block_shape,
        )


class SubgraphBuffer(ExternKernel):
    def __init__(
        self,
        layout: Layout,
        input_nodes: list[Buffer],
        gm: torch.fx.GraphModule,
        example_inputs: list[Any],
        subgraph_name: str,
    ):
        super().__init__(None, layout, input_nodes)
        self.gm = gm
        self.example_inputs = example_inputs
        self.name = V.graph.register_buffer(self)
        V.graph.register_operation(self)

        self.subgraph = V.graph.make_subgraph(self.gm, example_inputs, subgraph_name)

        assert is_node_sequence(self.inputs)
        sym_inputs = get_symbolic_inputs(self.inputs)

        for sym_inp in sym_inputs:
            self.subgraph.graph_inputs[sym_inp.name] = sym_inp
            self.subgraph.graph_input_names.append(sym_inp.name)

        self.sym_inputs = [sym_var.name for sym_var in sym_inputs]

        import torch._inductor.config as inductor_config

        with V.set_graph_handler(self.subgraph):
            # Don't bother autotuning on Triton here
            with inductor_config.patch(
                max_autotune=False,
                max_autotune_gemm=False,
                max_autotune_gemm_backends="ATEN",
            ):
                self.subgraph.run(*self.example_inputs)

    def codegen(self, wrapper: PythonWrapperCodegen) -> None:
        class CodegenGraph:
            def __init__(self, graph: GraphLowering):
                self.graph = graph
                self.name = graph.name

        assert is_node_sequence(self.inputs)
        outer_inputs = [t.codegen_reference() for t in self.inputs]
        wrapper.codegen_subgraph_with_flattened_outputs(
            CodegenGraph(self.subgraph),
            [*self.sym_inputs, *outer_inputs],
            [self.name],
        )


class UserDefinedTritonKernel(ExternKernel):
    def get_kernel_and_metadata(self) -> tuple[Kernel, Any, list[str], list[str]]:
        from triton.runtime.autotuner import Autotuner

        from torch._higher_order_ops.triton_kernel_wrap import kernel_side_table

        kernel = kernel_side_table.get_kernel(self.kernel_idx)
        configs = []
        restore_value_args: list[str] = []
        reset_to_zero_args: list[str] = []
        if isinstance(kernel, Autotuner):
            # https://github.com/triton-lang/triton/pull/5083
            # changes kernel.restore_idx to kernel.restore_value
            if hasattr(kernel, "restore_idx"):
                restore_value_args.extend(
                    kernel.fn.arg_names[i] for i in kernel.restore_idx
                )
            else:
                assert hasattr(kernel, "restore_value")
                restore_value_args.extend(kernel.restore_value)

            if hasattr(kernel, "reset_idx"):
                for i in kernel.reset_idx:
                    reset_to_zero_args.append(kernel.fn.arg_names[i])
            else:
                assert hasattr(kernel, "reset_to_zero")
                reset_to_zero_args.extend(kernel.reset_to_zero)

            configs = kernel.configs
            kernel = kernel.fn
        return kernel, configs, restore_value_args, reset_to_zero_args

    @override
    def codegen(self, wrapper: PythonWrapperCodegen) -> None:
        """Overrides the parent member.
        See https://github.com/pytorch/pytorch/issues/151692"""

        from torch._inductor.utils import triton_version_uses_attrs_dict

        (
            kernel,
            configs,
            restore_value_args,
            reset_to_zero_args,
        ) = self.get_kernel_and_metadata()

        # Definition of kernel
        (
            new_name,
            triton_meta,
            extra_launch_args,
        ) = wrapper.define_user_defined_triton_kernel(
            kernel,
            configs,
            self.kwargs,
            restore_value_args,
            reset_to_zero_args,
            self.grid,
        )
        named_args = {
            k: self.get_kwargs_value(k) for k in self.ordered_kwargs_for_cpp_kernel
        }
        assert hasattr(kernel, "arg_names") and hasattr(kernel, "constexprs"), type(
            kernel
        )
        constexpr_names = OrderedSet(kernel.arg_names[i] for i in kernel.constexprs)

        args: list[Any] = []
        arg_types: list[Any] = []
        raw_keys_filtered: list[Any] = []
        raw_args_filtered: list[Any] = []
        for name, arg in itertools.chain(
            named_args.items(), zip(itertools.repeat(""), extra_launch_args)
        ):
            if name in constexpr_names and triton_version_uses_attrs_dict():
                # see #160000 - we don't pass in constexpr args to speed up runtime.
                continue
            raw_keys_filtered.append(name)
            raw_args_filtered.append(arg)
            if isinstance(arg, IRNode):
                args.append(arg.codegen_reference())
                arg_types.append(arg.get_dtype())
            elif isinstance(arg, (int, float, bool, sympy.Expr)):
                args.append(arg)
                arg_types.append(type(arg))
            elif name in constexpr_names:
                # insert a dummy value for constexpr args of unsupported type
                # constexprs will end up getting baked into the kernel at compile time
                args.append(-1)
                arg_types.append(int)
            elif arg is None:
                """
                Filter out None args.

                see https://github.com/pytorch/pytorch/issues/115344

                Two cases for a None arg:
                1. The arg is already tl.constexpr, so leave it in
                2. The arg is not tl.constexpr so we have to remove it
                """
                if triton_version_uses_attrs_dict():
                    args.append(-1)
                    arg_types.append(int)
                else:
                    raw_keys_filtered.pop()
                    raw_args_filtered.pop()
            else:
                raise NotImplementedError(f"Unsupported arg type: {type(arg)}: {arg}")

        self.codegen_comment(wrapper)
        wrapper.generate_kernel_call(
            new_name,
            args,
            arg_types=arg_types,
            raw_args=raw_args_filtered,
            raw_keys=raw_keys_filtered,
            triton_meta=triton_meta,
            triton=True,
            device=self.get_device(),
            original_fxnode_name=self.fx_node.name,
        )

    def get_free_symbol_uses(
        self, unbacked_only: bool = False
    ) -> OrderedSet[sympy.Symbol]:
        # add unbacked symbols used in the grid to the ones used
        # in the kwargs (the latter is generated by ExternKernel)
        return super().get_free_symbol_uses(unbacked_only) | get_free_symbols(
            self.grid, unbacked_only
        )

    def get_unbacked_symbol_defs(self) -> OrderedSet[sympy.Symbol]:
        return OrderedSet()

    def __init__(
        self,
        *,
        kernel_idx: int,
        grid: Any,
        tma_descriptor_metadata: dict[str, Any],
        kernel_args: dict[str, Any],
    ) -> None:
        inputs: list[IRNode] = []
        kwargs: dict[str, IRNode] = {}
        constant_args: list[IRNode] = []

        for k, v in kernel_args.items():
            if isinstance(v, TensorBox):
                t = InputsKernel.unwrap_storage_for_input(self.realize_input(v))
                if k in tma_descriptor_metadata:
                    t = TMADescriptor.create(t, tma_descriptor_metadata[k])
                inputs.append(t)
                kwargs[k] = t
            else:
                constant_args.append(v)
                kwargs[k] = v

        assert len(inputs) != 0
        self.device = inputs[0].get_device()

        assert isinstance(inputs, Sequence), type(inputs)
        super().__init__(
            None,
            NoneLayout(device=self.device),
            inputs,
            tuple(constant_args),
            kwargs,
        )
        self.kernel_idx = kernel_idx
        self.grid = grid

        kernel, configs, _, _ = self.get_kernel_and_metadata()

        # If we are autotuning, not all arguments will be passed
        assert hasattr(kernel, "arg_names")
        self.ordered_kwargs_for_cpp_kernel = [
            arg for arg in kernel.arg_names if arg in kernel_args
        ]

        from torch._higher_order_ops.triton_kernel_wrap import identify_mutated_tensors

        autotuned_kwargs = configs[0].kwargs if len(configs) > 0 else {}
        self.mutable_args = [
            kernel_args[key]
            for key in identify_mutated_tensors(
                kernel, {**kernel_args, **autotuned_kwargs}, tma_descriptor_metadata
            )
        ]

        self.mutation_outputs = [
            MutationOutput(NoneLayout(device=self.device), buf, self)
            for buf in self.mutable_args
        ]
        V.graph.register_operation(self)

    def get_outputs(self) -> list[Buffer]:
        return list(self.mutation_outputs)

    def get_device(self) -> Optional[torch.device]:
        return self.device


class InplaceBernoulliFallback(ExternKernel):
    """
    This needs to be a custom class to handle mutation properly
    """

    def codegen(self, wrapper: PythonWrapperCodegen) -> None:
        assert all(isinstance(t, IRNode) for t in self.inputs)
        (x,) = (cast(IRNode, t).codegen_reference() for t in self.inputs)

        if V.graph.cpp_wrapper:
            # Inductor doesn't really support aten Generator, so the Generator kwarg is always NULL here,
            # which needs to be explicitly generated for cpp wrapper
            wrapper.writeline(
                f"{self.get_kernel_name()}({x}, {', '.join(map(repr, self.constant_args))}, NULL){wrapper.ending}"
            )
        else:
            wrapper.writeline(
                f"{self.get_kernel_name()}({x}, {', '.join(map(repr, self.constant_args))}){wrapper.ending}"
            )

    def should_allocate(self) -> bool:
        return False

    def get_mutation_names(self) -> Sequence[str]:
        return [self.input_name(0)]

    def get_unbacked_symbol_defs(self) -> OrderedSet[sympy.Symbol]:
        return OrderedSet()

    def __init__(
        self, op_overload: _OpOverloads, x: IRNode, *constant_args: Any
    ) -> None:
        super().__init__(
            None,
            NoneLayout(device=x.get_device()),
            self.unwrap_storage([x]),
            constant_args,
            op_overload=op_overload,
        )
        V.graph.mark_buffer_mutated(x.get_name())
        self.name = V.graph.register_buffer(self)
        V.graph.register_operation(self)


# Used to deal with torch.complex types
class InplaceCopyFallback(ExternKernel):
    """
    This needs to be a custom class to handle mutation properly
    """

    def codegen(self, wrapper: PythonWrapperCodegen) -> None:
        (dst, src, non_blocking) = self.codegen_args()
        wrapper.codegen_device_copy(src, dst, non_blocking)

    def should_allocate(self) -> bool:
        return False

    def get_mutation_names(self) -> Sequence[str]:
        return [self.input_name(0)]

    def get_unbacked_symbol_defs(self) -> OrderedSet[sympy.Symbol]:
        return OrderedSet()

    def __init__(
        self,
        layout: OutputSpec,
        inputs: Sequence[IRNode],
        constant_args: Sequence[Any],
    ) -> None:
        super().__init__(
            None,
            layout,
            inputs,
            constant_args,
            python_kernel_name="aten.copy_",
            cpp_kernel_name="aoti_torch_copy_",
        )
        V.graph.mark_buffer_mutated(inputs[0].get_name())
        self.name = V.graph.register_buffer(self)
        V.graph.register_operation(self)

    @classmethod
    def create(
        cls, dst: IRNode, src: IRNode, non_blocking: bool = False
    ) -> InplaceCopyFallback:
        inputs = [cls.realize_input(t) for t in [dst, src]]
        constant_args = (non_blocking,)
        result = InplaceCopyFallback(
            NoneLayout(device=dst.get_device()),
            inputs,
            constant_args,
        )
        return result


class MutatingFirstArgExternKernel(ExternKernel):
    """
    This needs to be a custom class to handle mutation properly
    """

    def codegen(self, wrapper: PythonWrapperCodegen) -> None:
        assert is_node_sequence(self.inputs)
        argrefs = [
            *(t.codegen_reference() for t in self.inputs),
            *map(repr, self.constant_args),
        ]
        wrapper.writeline(
            f"{self.get_kernel_name()}({', '.join(argrefs)}){wrapper.ending}"
        )

    def should_allocate(self) -> bool:
        return False

    def get_mutation_names(self) -> Sequence[str]:
        return [self.input_name(0)]

    def get_unbacked_symbol_defs(self) -> OrderedSet[sympy.Symbol]:
        return OrderedSet()

    def has_side_effects(self) -> bool:
        return True


class ResizeStorageBytes(MutatingFirstArgExternKernel):
    def __init__(self, variable: IRNode, new_size: int) -> None:
        assert isinstance(new_size, int), "TODO: dynamic shapes"
        super().__init__(
            None,
            NoneLayout(device=variable.get_device()),
            self.unwrap_storage([variable]),
            constant_args=(new_size,),
        )
        V.graph.mark_buffer_mutated(variable.get_name())
        self.name = V.graph.register_buffer(self)
        V.graph.register_operation(self)
        self.python_kernel_name = "inductor_ops.resize_storage_bytes_"
        self.cpp_kernel_name = "torch::inductor::resize_storage_bytes_"
        assert isinstance(variable, (BaseView, StorageBox, TensorBox)), type(variable)
        V.graph.never_reuse_buffers.add(variable.data.get_name())


class SetSourceTensorKernel(ExternKernelAlloc):
    def __init__(self, self_tensor: IRNode, storage_tensor: IRNode) -> None:
        storage_tensor.freeze_layout()
        super().__init__(
            storage_tensor.get_layout(),
            [self_tensor, storage_tensor],
            python_kernel_name="torch.ops.aten.set_.source_Tensor",
            op_overload=torch.ops.aten.set_.source_Tensor,
        )
        assert isinstance(self_tensor, (BaseView, StorageBox, TensorBox)), type(
            self_tensor
        )
        V.graph.never_reuse_buffers.add(self_tensor.data.get_name())
        V.graph.never_reuse_buffers.add(storage_tensor.get_name())
        V.graph.never_reuse_buffers.add(self.get_name())
        device = storage_tensor.get_device()
        self.mutation_outputs = [
            MutationOutput(NoneLayout(device=device), self_tensor, self),
            MutationOutput(NoneLayout(device=device), storage_tensor, self),
        ]

    def get_inputs_that_alias_output(self) -> Sequence[str]:
        return [self.input_name(0), self.input_name(1)]


class ScatterFallback(ExternKernel):
    """
    This needs to be a custom class to handle mutation properly.
    This class handles both aten.scatter_ and aten.scatter_reduce_.
    It also handle the case `src` being a scalar properly.
    """

    def codegen(self, wrapper: PythonWrapperCodegen) -> None:
        reduce = self.kwargs["reduce"]
        if V.graph.cpp_wrapper:
            # Follow aten/src/ATen/native/ReductionType.h:get_operator_enum
            get_operator_enum = {"add": "sum", "multiply": "prod"}
            if reduce in get_operator_enum:
                reduce = get_operator_enum[reduce]

        assert is_node_sequence(self.inputs)
        if self.src_is_tensor:
            (x, index, src) = (t.codegen_reference() for t in self.inputs)
        else:
            (x, index) = (t.codegen_reference() for t in self.inputs)
            src = self.constant_args[1]
        wrapper.generate_scatter_fallback(
            x,
            [x, self.constant_args[0], index, src],
            self.cpp_kernel_name,
            self.python_kernel_name,
            self.src_is_tensor,
            reduce,
            self.codegen_kwargs(),
        )

    def should_allocate(self) -> bool:
        return False

    def get_mutation_names(self) -> list[str]:
        inp = self.inputs[0]
        assert isinstance(inp, IRNode)
        return [inp.get_name()]

    def get_unbacked_symbol_defs(self) -> OrderedSet[sympy.Symbol]:
        return OrderedSet()

    def __init__(
        self,
        op_overload: _OpOverloads,
        x: IRNode,
        dim: int,
        index: IRNode,
        src: IRNode,
        *,
        reduce: Optional[str] = None,
        include_self: bool = True,
    ) -> None:
        self.src_is_tensor = isinstance(src, TensorBox)

        constant_args: tuple[Any, ...]
        if self.src_is_tensor:
            tensors = [self.realize_input(t) for t in [x, index, src]]
            constant_args = (dim,)
        else:
            tensors = [self.realize_input(t) for t in [x, index]]
            constant_args = (dim, src)

        super().__init__(
            None,
            NoneLayout(device=x.get_device()),
            self.unwrap_storage(tensors),
            constant_args,
            {"reduce": reduce, "include_self": include_self},
            python_kernel_name=str(op_overload),
            ordered_kwargs_for_cpp_kernel=["reduce", "include_self"],
            op_overload=op_overload,
        )
        V.graph.mark_buffer_mutated(x.get_name())
        self.name = V.graph.register_buffer(self)
        V.graph.register_operation(self)


class IndexPutFallback(ExternKernel):
    """
    This needs to be a custom class to handle mutation and indices properly
    """

    def codegen(self, wrapper: PythonWrapperCodegen) -> None:
        assert is_node_sequence(self.inputs)
        (x, values, *valid_indices) = (t.codegen_reference() for t in self.inputs)
        indices = []
        iter_valid_indices = iter(valid_indices)
        for i, _ in enumerate(self.indices):
            if self.indices[i] is not None:
                indices.append(next(iter_valid_indices))
            else:
                indices.append(V.graph.wrapper_code.none_str)

        wrapper.generate_index_put_fallback(
            self.get_kernel_name(), x, indices, values, *self.codegen_const_args()
        )

    def should_allocate(self) -> bool:
        return False

    def get_mutation_names(self) -> Sequence[str]:
        return [self.input_name(0)]

    def get_unbacked_symbol_defs(self) -> OrderedSet[sympy.Symbol]:
        return OrderedSet()

    def __init__(
        self,
        op_overload: torch._ops.OpOverload,
        x: IRNode,
        indices: list[Any],
        values: Sequence[Any],
        accumulate: Any,
    ) -> None:
        self.indices = indices
        valid_indices = [i for i in indices if i is not None]
        tensors = [self.realize_input(x) for x in [x, values, *valid_indices]]
        cpp_kernel_name = "aoti_torch_index_put_out"
        super().__init__(
            None,
            NoneLayout(device=x.get_device()),
            self.unwrap_storage(tensors),
            (accumulate,),
            python_kernel_name="aten.index_put_",
            cpp_kernel_name=cpp_kernel_name,
            op_overload=op_overload,
        )
        V.graph.mark_buffer_mutated(self.input_name(0))
        self.name = V.graph.register_buffer(self)
        V.graph.register_operation(self)


class DeviceCopy(ExternKernelOut):
    @classmethod
    def create(cls, x: IRNode, device: torch.device, non_blocking: bool) -> IRNode:
        if (
            not x.is_extern()
            and all(r in V.graph.constants for r in x.get_read_names())
            and not config.aot_inductor.use_runtime_constant_folding
        ):
            return x.constant_to_device(device)

        V.graph.add_device_info(device)
        x_device = x.get_device()
        assert x_device is not None
        V.graph.add_device_info(x_device)

        developer_warning("DeviceCopy in input program")
        constant_args = (non_blocking,)
        # Device Copy should keep the same layout as input
        x = ExternKernel.require_contiguous(x)
        stride = None
        if x.get_size():
            # x.get_stride() may be unimplemented if x's size is empty
            stride = x.get_stride()
        is_destination_pinned = (
            is_gpu(x_device.type) and device.type == "cpu" and non_blocking
        )
        is_source_pinned = (
            x_device.type == "cpu" and is_gpu(device.type) and non_blocking
        )
        if is_source_pinned and is_storage_and_layout(x):
            x.get_layout().is_pinned = True
        return DeviceCopy(
            FixedLayout(
                device,
                x.get_dtype(),
                x.get_size(),
                stride,
                is_pinned=is_destination_pinned,
            ),
            [cls.realize_input(x)],
            constant_args,
        )

    def codegen(self, wrapper: PythonWrapperCodegen) -> None:
        args = self.codegen_args()
        assert len(args) == 2
        if self.output_view:
            wrapper.codegen_device_copy(
                args[0], self.output_view.codegen_reference(), args[1]
            )
        else:
            wrapper.codegen_device_copy(args[0], self.codegen_reference(), args[1])


class DynamicSelectStorageOffset(ExternKernel):
    """
    The result of computing a dynamic selection index is determined as follows: when the index in the
    select operation is unbacked, the actual index calculation is ambiguous for negative indices
    (index + size) versus non-negative indices (just index). To resolve this, we allocate an unbacked
    SymInt to represent the storage offset and decompose the select operation into a call to as_strided,
    computing the storage offset at runtime with this node.
    """

    def get_reads(self) -> OrderedSet[Dep]:
        return OrderedSet()

    def should_allocate(self) -> bool:
        return False

    def __init__(
        self,
        unbacked_offset_symbol: sympy.Symbol,
        index: sympy.Symbol,
        base_offset: Union[sympy.Symbol, int],
        base_dim_stride: Union[sympy.Symbol, int],
        size: Union[sympy.Symbol, int],
    ) -> None:
        super().__init__(None, NoneLayout(device=torch.device("cpu")), [])
        # This node codegen the following:
        # unbacked_offset_symbol = base_offset + base_dim_stride * (index if index >=0 else index + size)
        self.unbacked_offset_symbol = unbacked_offset_symbol
        self.index = index
        self.base_offset = base_offset
        self.base_dim_stride = base_dim_stride
        self.size = size

    def get_unbacked_symbol_defs(self) -> OrderedSet[sympy.Symbol]:
        return OrderedSet([self.unbacked_offset_symbol])

    def get_free_symbol_uses(
        self, unbacked_only: bool = False
    ) -> OrderedSet[sympy.Symbol]:
        return get_free_symbols(self.index, unbacked_only)

    def codegen(self, wrapper: PythonWrapperCodegen) -> None:
        wrapper.codegen_dynamic_select_index(self)


class DynamicScalar(ExternKernel):
    """
    The result of a call to aten._local_scalar_dense.
    """

    def get_reads(self) -> OrderedSet[Dep]:
        return OrderedSet()

    def should_allocate(self) -> bool:
        return False

    def __init__(
        self, sym: sympy.Symbol, keypath: pytree.KeyPath, data: IRNode
    ) -> None:
        data.realize()
        super().__init__(
            None, NoneLayout(device=torch.device("cpu")), self.unwrap_storage([data])
        )
        self.sym = sym
        self.keypath = keypath

    def get_unbacked_symbol_defs(self) -> OrderedSet[sympy.Symbol]:
        return OrderedSet([self.sym])

    def codegen(self, wrapper: PythonWrapperCodegen) -> None:
        wrapper.codegen_dynamic_scalar(self)


class AssertScalar(ExternKernel):
    """
    The result of a call to aten._assert_scalar
    """

    def get_reads(self) -> OrderedSet[Dep]:
        return OrderedSet()

    def should_allocate(self) -> bool:
        return False

    def __init__(self, scalar: SympyBoolean, msg: str) -> None:
        super().__init__(
            # Buffer(name, layotu)
            None,
            NoneLayout(device=torch.device("cpu")),
            # InputsKernel(inputs)
            [],
        )
        self.scalar = scalar
        self.msg = msg

    def has_side_effects(self) -> bool:
        return True

    def get_free_symbol_uses(
        self, unbacked_only: bool = False
    ) -> OrderedSet[sympy.Symbol]:
        return get_free_symbols(self.scalar, unbacked_only)

    def codegen(self, wrapper: PythonWrapperCodegen) -> None:
        if not config.scalar_asserts:
            return
        # NB: It is EXTREMELY important not to simplify the scalar under assertion here,
        # because simplify is done with respect to runtime asserts.  So if you have
        # "u0 == 0" in the runtime asserts, if you subsequently try to
        # simplify(u0 == 0), you will get True (because we've already runtime assert'ed
        # that it's true).  But we're code generating the actual runtime assert here!!
        symbol = next(iter(self.get_free_symbol_uses(unbacked_only=False)))
        if V.graph.fx_wrapper:
            # TODO fix
            pass
        elif V.graph.cpp_wrapper:
            symbol_str = f"std::to_string({symbol})"
            sizevar = V.graph.wrapper_code.codegen_cpp_sizevar(
                self.scalar, simplify=False
            )
            # TODO: when we start compiling in C++20, annotate with [[unlikely]].
            wrapper.writeline(
                f'if (!({sizevar})) {{ throw std::runtime_error("Expected {self.msg} but received " + {symbol_str}); }}'
            )
        else:
            sizevar = V.graph.wrapper_code.codegen_python_sizevar(
                self.scalar, simplify=False
            )
            wrapper.writeline(f"if not ({sizevar}):")
            wrapper.writeline(f"    raise RuntimeError({repr(self.msg)})")
            # No one should ever use this buffer, but for uniformity
            # define the variable and assign it None
            wrapper.writeline(f"{self.get_name()} = None")


@ir_dataclass(frozen=False)
class ExternKernelNode:
    name: str
    node: export_schema.Node


class FallbackKernel(ExternKernelAlloc):
    """
    A class that represents a fallback kernel for handling operators that are not
    directly support by inductor. It currently supports functional ops, view ops,
    inplace aten ops, and mutating ops that are auto-functionalizable.
    """

    def __init__(
        self,
        layout: OutputSpec,
        kernel: _OpOverloads,
        tensor_args: Sequence[IRNode],
        nontensor_args: Sequence[Any],
        unflatten_args: Callable[..., Any],
        kwargs: Optional[dict[str, Any]] = None,
        *,
        unbacked_bindings: Optional[dict[sympy.Symbol, pytree.KeyPath]] = None,
    ) -> None:
        super().__init__(
            layout,
            tuple(tensor_args),
            tuple(nontensor_args),
            op_overload=kernel,
        )

        self.use_runtime_dispatch = False
        self.unbacked_bindings = unbacked_bindings or {}

        assert isinstance(
            kernel, (torch._ops.OpOverload, torch._ops.HigherOrderOperator)
        ), f"Fails to create FallbackKernel for {kernel}: {type(kernel)} not supported"
        self.op_overload = kernel
        self.unflatten_args = unflatten_args
        self.kwargs = {} if kwargs is None else kwargs
        assert self.python_kernel_name is not None
        V.graph.warn_fallback(self.python_kernel_name)

        # args that are aliased
        self.alias_names: list[str] = []
        # args that are mutated AND returned from the op
        self.mutation_names: list[str] = []

        if isinstance(self.op_overload, torch._ops.HigherOrderOperator):
            # We assume here that HOPs with FallbackKernel are functional.
            # This may not always be true! HOPs must individually opt-in to
            # FallbackKernel, so please check this if you opt-in.
            return

        if "_c10d_functional" in self.op_overload.name():
            # _c10d_functional kernels are lowered into _CollectiveKernel which
            # derives from FallbackKernel for the cpp codegen. The kernels
            # don't pass the can_auto_functionalize check, but their mutation
            # is handled properly by _CollectiveKernel.
            return

        schema = self.op_overload._schema

        # NOTE: [FallbackKernel supported operators]
        # We only support three types of operators:
        # - functional ops
        # - view ops
        # - inplace aten ops
        # - mutating ops that are auto-functionalizable. That is,
        # the operator may mutate any number of inputs, but its outputs
        # may not alias any of the inputs.
        #
        # The unsupported cases usually do not show up here (because
        # AOTAutograd functionalized them away); the only way for an in-place
        # op to show up here is if a lowering or pass introduced it.
        if torch._library.utils.mutates_and_returns_first_arg(self.op_overload):
            self.mutation_names.append(tensor_args[0].get_name())
            return

        if schema.is_mutable and not can_auto_functionalize(kernel):
            raise NotImplementedError(
                f"NYI: Can't generate FallbackKernel for {kernel}"
            )

        args, kwargs = self.unflatten_args(self.inputs, self.constant_args)

        def handle_aliasing_and_mutation(info: torch._C.Argument, arg: Any) -> None:
            # Assertions to make sure we didn't mismatch args
            if isinstance(info.type, torch.ListType):
                assert isinstance(arg, (list, tuple)), type(arg)
            if library_utils.is_tensor_like_type(info.type):
                # PyTorch also accepts None and scalar types for args marked as "Tensor".
                # We're not going to check all of them here.
                assert not isinstance(arg, (tuple, list))

            if arg is None:
                return
            if info.alias_info is None:
                return

            def add_alias(t: IRNode) -> None:
                self.alias_names.append(t.get_name())
                assert info.alias_info is not None
                if info.alias_info.is_write:
                    self.mutation_outputs.append(
                        MutationOutput(NoneLayout(device=t.get_device()), t, self)
                    )

            if library_utils.is_tensorlist_like_type(info.type):
                if arg is not None:
                    for optional_tensor_arg in arg:
                        add_alias(optional_tensor_arg)
            else:
                assert library_utils.is_tensor_like_type(info.type)
                add_alias(arg)

        for info, arg in torch._library.utils.zip_schema(schema, args, kwargs):
            handle_aliasing_and_mutation(info, arg)

    def get_read_writes(self) -> dependencies.ReadWrites:
        read_writes = super().get_read_writes()

        if self.op_overload is torch._prims.rng_prims.graphsafe_run_with_rng_state:
            for arg in self.constant_args:
                if isinstance(arg, GeneratorState):
                    read_writes = read_writes.with_read(
                        dependencies.StarDep(arg.get_name())
                    )

        return read_writes

    def codegen_unbacked_symbol_defs(self, wrapper: PythonWrapperCodegen) -> None:
        return wrapper.codegen_unbacked_symbol_defs_for_outputs(
            self.get_name(), self.outputs, getattr(self, "unbacked_bindings", None)
        )

    def get_unbacked_symbol_defs(self) -> Container[sympy.Symbol]:  # type: ignore[override]
        if unbacked_bindings := getattr(self, "unbacked_bindings", None):
            resolved = resolve_unbacked_bindings(
                V.graph.sizevars.shape_env, unbacked_bindings
            )
            assert resolved is not None
            return resolved.keys()
        else:
            return OrderedSet()

    def codegen_args(self) -> list[str]:
        @dataclasses.dataclass
        class Shim:
            ref: Any

            def __repr__(self) -> str:
                return self.ref

        assert is_node_sequence(self.inputs)
        tensor_args = [Shim(x.codegen_reference()) for x in self.inputs]
        args, kwargs = self.unflatten_args(tensor_args, self.constant_args)
        if V.graph.cpp_wrapper and isinstance(self.op_overload, torch._ops.OpOverload):
            args = self.fill_non_provided_args(args, kwargs)
            args = [
                V.graph.wrapper_code.val_to_arg_str(x, param.real_type)
                for param, x in zip(self.op_overload._schema.arguments, args)
            ]
        else:
            args = [V.graph.wrapper_code.val_to_arg_str(x) for x in args]

        # let self.codegen_kwargs handle kwargs
        self.kwargs.update(kwargs)
        return args

    @staticmethod
    def find_device(
        tensor_args: Optional[Sequence[torch.Tensor]], example_output: Sequence[Any]
    ) -> Any:
        non_torch_bind_tensor_args = (
            [t for t in tensor_args if not isinstance(t, TorchBindObject)]
            if tensor_args
            else None
        )
        if non_torch_bind_tensor_args:
            assert tensor_args
            devices = [arg.get_device() for arg in tensor_args if arg.get_device()]
            return devices[0]
        if isinstance(example_output, torch.Tensor):
            return example_output.device
        if isinstance(example_output, (list, tuple)):
            device_set = OrderedSet(
                FallbackKernel.find_device(None, x) for x in example_output
            )
            # Remove None
            devices = [device for device in device_set if device]
            if len(devices) == 1:
                return devices[0]
            for device in devices:
                assert isinstance(device, torch.device)
                if is_gpu(device.type):
                    return device
            return devices[0]
        return None

    def has_side_effects(self) -> bool:
        if isinstance(self.op_overload, torch._ops.HigherOrderOperator):
            return False
        return get_schema_info(self.op_overload).is_mutable()

    def get_inputs_that_alias_output(self) -> Sequence[str]:
        return self.alias_names

    def get_mutation_names(self) -> Sequence[str]:
        assert len(self.mutation_names) <= 1
        return self.mutation_names

    def export_extern_kernel_node(self):  # type: ignore[no-untyped-def]
        """
        ProxyExecutor Design Note
        We export the ExternFallbackNodes (for custom ops) into a serialized file
        and run it with a host side proxy executor to address the ABI problem
        This is currently only implemented for fbcode. Eventually, we will also make this work for OSS.
        Detailed design doc can be found at
        https://docs.google.com/document/d/1wC4DOZFaYym2t1Esz0X5yxlLI3RDnSiyRbUus3bkJ64/edit?usp=sharing
        """
        log.debug(
            "Extern kernel node added for node %s with target %s.",
            self.get_name(),
            self.op_overload,
        )

        assert isinstance(self, FallbackKernel), type(self)
        args, kwargs = self.unflatten_args(self.inputs, self.constant_args)
        args = self.fill_non_provided_args(args, kwargs)
        ordered_kwargs = [
            self.get_kwargs_value(key, **kwargs)
            for key in self.ordered_kwargs_for_cpp_kernel
        ]
        target = self.op_overload

        if not V.graph.aot_mode:
            # No need to serialize in the cpp wrapper JIT mode
            return [*args, *ordered_kwargs]

        serializer = GraphModuleSerializer(None, [])  # type: ignore[arg-type]
        named_arguments = serializer.serialize_inputs(target, args, kwargs)

        # serialize_outputs
        def handle_single_output(
            return_type: Union[torch.TensorType, torch.ListType, torch.JitType],
            output: Union[IRNode, Sequence[IRNode]],
        ) -> export_schema.Argument:
            if isinstance(return_type, (torch.TensorType, torch.NoneType)):
                # For single Tensor or None
                out = output
                if isinstance(output, (list, tuple)):
                    assert len(output) == 1
                    out = output[0]
                if isinstance(return_type, torch.TensorType):
                    assert isinstance(out, IRNode)
                    return export_schema.Argument.create(
                        as_tensor=export_schema.TensorArgument(name=out.get_name())
                    )
                else:  # NoneType
                    assert out is None
                    return export_schema.Argument.create(as_none=True)
            elif isinstance(return_type, torch.ListType) and isinstance(
                return_type.getElementType(), torch.TensorType
            ):
                assert isinstance(output, Sequence), type(output)
                # For single TensorList
                return export_schema.Argument.create(
                    as_tensors=[
                        export_schema.TensorArgument(name=out.get_name())
                        for out in output
                    ]
                )
            elif isinstance(return_type, torch.OptionalType) and isinstance(
                return_type.getElementType(), torch.TensorType
            ):
                # For OptionalTensor
                if output is None:
                    return export_schema.Argument.create(
                        as_optional_tensor=export_schema.OptionalTensorArgument.create(
                            as_none=True
                        )
                    )
                else:
                    assert isinstance(output, IRNode)
                    return export_schema.Argument.create(
                        as_optional_tensor=export_schema.OptionalTensorArgument.create(
                            as_tensor=export_schema.TensorArgument(
                                name=output.get_name()
                            )
                        )
                    )
            elif isinstance(return_type, torch.IntType):
                return export_schema.Argument.create(as_int=output)
            else:
                raise RuntimeError(f"Unsupported return type {type(return_type)}")

        if isinstance(target, torch._higher_order_ops.torchbind.CallTorchBind):
            returns = target.schema(args[0], args[1]).returns
        else:
            returns = target._schema.returns  # type: ignore[union-attr]
        if len(returns) == 1:
            # NOTE: [special handling of all_reduce_coalesced_'s return value]
            # all_reduce_coalesced_ return a list of tensors via self.mutation_outputs
            outputs = self.outputs if self.outputs else self.mutation_outputs
            return_type = returns[0].real_type
            output_arguments = [handle_single_output(return_type, outputs)]
        else:
            # For tuple returns, e.g "-> (Tensor, Tensor)" or "-> (Tesnor, Tensor[])"
            # Not generating output args for self.mutation_outputs
            output_arguments = [
                handle_single_output(
                    return_schema.real_type,  # type: ignore[attr-defined]
                    output,
                )
                for return_schema, output in zip(returns, self.outputs)
            ]

        assert self.op_overload is not None
        node = ExternKernelNode(
            name=self.get_name(),
            node=export_schema.Node(
                target=self.op_overload.name(),
                inputs=named_arguments,
                outputs=output_arguments,
                metadata={},
            ),
        )

        V.extern_kernel_nodes.append(node)

        return [*args, *ordered_kwargs]

    @override
    def codegen(self, wrapper: PythonWrapperCodegen) -> None:
        """Overrides the parent member.
        See https://github.com/pytorch/pytorch/issues/151692"""
        kernel = self.op_overload
        assert kernel is not None
        if kernel.namespace == "aten":
            # Aten Fallback Ops
            assert isinstance(kernel, torch._ops.OpOverload), type(kernel)
            if V.graph.cpp_wrapper:
                from torchgen.aoti.fallback_ops import inductor_fallback_ops

                if str(kernel) not in inductor_fallback_ops:
                    # C shim v2 is torchgen-ed, which should cover all aten ops.
                    # If you do hit a missed op, please update fallback_ops.py.
                    log.warning(
                        "%s is missing a c-shim implementation, using proxy executor as fallback",
                        kernel,
                    )
                    self.use_runtime_dispatch = True
        elif kernel.namespace == "_quantized":
            # Internal Quantized Fallback Ops
            assert isinstance(kernel, torch._ops.OpOverload), type(kernel)
        elif V.graph.cpp_wrapper:
            # For non-aten OpOverload, i.e. custom ops
            # If the op is in custom_ops_to_c_shims, generate direct function call
            self.use_runtime_dispatch = (
                kernel not in config.aot_inductor.custom_ops_to_c_shims
            )

        # Handle the special case where a complex number is input to a C-shim kernel for
        # a scalar input.  The torchgen'ed shim API will use type "double", which is
        # incompatible with complex numbers, forcing a fallback to runtime dispatch.
        if (
            V.graph.cpp_wrapper
            and isinstance(kernel, torch._ops.OpOverload)
            and not self.use_runtime_dispatch
        ):

            def is_number(t: torch.JitType) -> bool:
                if isinstance(t, torch.OptionalType):
                    return is_number(t.getElementType())
                return isinstance(t, torch.NumberType)

            # Using unflatten_args is a bit of a hack, but all the complex arguments we
            # care about are in self.constant_args, and calling unflatten_args puts them
            # in the correct order without triggering codegen.
            args, kwargs = self.unflatten_args(self.inputs, self.constant_args)
            # Append kwarg values to args.  ordered_kwargs_for_cpp_kernel is guaranteed
            # to be set, since this is an OpOverload kernel.
            args_iter = itertools.chain(
                args,
                (
                    self.get_kwargs_value(k, **kwargs)
                    for k in self.ordered_kwargs_for_cpp_kernel
                ),
            )
            self.use_runtime_dispatch = any(
                isinstance(v, complex) and is_number(a.real_type)
                for v, a in zip(args_iter, kernel._schema.arguments)
            )

        self.codegen_comment(wrapper)
        if self.use_runtime_dispatch:
            exported_args = self.export_extern_kernel_node()
            assert self.python_kernel_name is not None
            assert self.op_overload is not None

            wrapper.generate_fallback_kernel_with_runtime_lookup(
                self.get_name(),
                self.python_kernel_name,
                lambda: [*self.codegen_args(), *self.codegen_kwargs()],
                self.op_overload,
                exported_args,
                # NOTE: [special handling of all_reduce_coalesced_'s return value]
                self.outputs if self.outputs else self.mutation_outputs,
            )
        else:
            wrapper.generate_fallback_kernel(self)
            if isinstance(self.layout, Layout):
                self.codegen_size_asserts(wrapper)
                self.codegen_alignment_asserts(wrapper)
                self.codegen_memory_tracking(wrapper)

        self.codegen_unbacked_symbol_defs(wrapper)

    @staticmethod
    def tensor_to_layout(output: torch.Tensor) -> FixedLayout:
        is_pinned = False
        try:
            is_pinned = output.is_pinned()
        except RuntimeError:
            # dispatch not implemented
            pass
        return FixedLayout(
            output.device,
            output.dtype,
            convert_shape_to_inductor(output.size()),
            convert_shape_to_inductor(output.stride()),
            is_pinned=is_pinned,
        )

    @classmethod
    def create(cls, kernel: _OpOverloads, *args: Any, **kwargs: Any) -> FallbackKernel:
        """Create an instance of FallbackKernel from an _OpOverloads"""
        fake_incorrect_kernels = (aten._fused_moving_avg_obs_fq_helper_functional,)
        if kernel not in fake_incorrect_kernels:
            context = cast(AbstractContextManager[None], V.graph.fake_mode)
        else:
            context = nullcontext()

        with context:
            (
                example_output,
                tensor_args,
                non_tensor_args,
                unflatten_args,
                unbacked_bindings,
            ) = cls.process_kernel(kernel, *args, **kwargs)

        # We need this extra check for input alignment since the example
        # inputs we created are always aligned.
        has_unaligned_input = any(is_unaligned(arg) for arg in tensor_args)

        device = cls.find_device(tensor_args, example_output)

        if not device and isinstance(
            kernel, torch._higher_order_ops.torchbind.CallTorchBind
        ):
            # use CPU device for torchbind methods that don't take in or output any tensor, e.g. size()
            device = torch.device("cpu")

        if example_output is None:
            packed = cls(
                NoneLayout(device=device),
                kernel,
                tensor_args,
                non_tensor_args,
                unflatten_args,
                unbacked_bindings=unbacked_bindings,
            )

        else:
            assert device, "Not sure where to find device info"
            packed = cls(
                MultiOutputLayout(device=device),
                kernel,
                tensor_args,
                non_tensor_args,
                unflatten_args,
                unbacked_bindings=unbacked_bindings,
            )

        def generate_output(output: Any, indices: list[tuple[Any, int]]) -> Any:
            if isinstance(output, (list, tuple)):
                return type(output)(
                    generate_output(output[i], indices + [(type(output), i)])
                    for i in range(len(output))
                )
            elif isinstance(output, dict):
                return {
                    key: generate_output(val, indices + [(type(output), key)])
                    for key, val in output.items()
                }
            elif isinstance(output, torch.Tensor):
                buf = MultiOutput(
                    cls.tensor_to_layout(output),
                    packed,
                    indices,
                )
                if (
                    config.assume_unaligned_fallback_output
                    or has_unaligned_input
                    or not tensor_is_aligned(output)
                ):
                    V.graph.unaligned_buffers.add(buf.name)  # type: ignore[arg-type]
                return buf
            elif isinstance(output, int):
                return output
            elif isinstance(output, torch.SymInt):
                return output.node.expr
            else:
                assert output is None, (
                    f"FallbackKernel output type {type(output)} is not supported"
                )
                return None

        outputs = generate_output(example_output, [])
        if isinstance(outputs, (list, tuple)):
            packed.outputs = outputs
        elif isinstance(outputs, dict):
            packed.outputs = tuple(outputs)
        else:
            packed.outputs = [outputs]
        return outputs

    def apply_constraint(self) -> None:
        return super().apply_constraint()


@ir_dataclass(frozen=False)
class ComplexView(FallbackKernel):
    """View a complex number as two dtyped numbers or vice versa"""

    def should_allocate(self) -> bool:
        return False

    def get_inputs_that_alias_output(self) -> Sequence[str]:
        # Signal to codegen that our output buffer isn't safe to reuse
        return [self.input_name(0)]

    def __init__(
        self,
        layout: OutputSpec,
        kernel: _OpOverloads,
        tensor_args: Sequence[IRNode],
        nontensor_args: Sequence[Any],
        unflatten_args: Callable[..., Any],
        *,
        unbacked_bindings: Optional[dict[sympy.Symbol, pytree.KeyPath]] = None,
    ) -> None:
        super().__init__(
            layout,
            kernel,
            tensor_args,
            nontensor_args,
            unflatten_args,
            unbacked_bindings=unbacked_bindings,
        )


class MemoryCheckKernel(FallbackKernel):
    """
    Custom kernel for memory checking that generates direct function calls

    TODO - the custom op was erroring with str inputs. should be able to custom op directly.
    """

    def codegen(self, wrapper: PythonWrapperCodegen) -> None:
        """Override codegen to write direct function call"""
        # Extract our arguments from nontensor_args
        wrapper.write_memory_track_allocation_once()
        alive_list, dead_list, is_final_step = self.constant_args

        alive_repr = repr(alive_list)
        dead_repr = repr(dead_list)
        if is_final_step:
            wrapper.writeline(
                "# note: dont currently distinguish between buffers returned and dealloc'd in last step"
            )
            call = f"check_memory_step(allocated={alive_repr}, freed={dead_repr}, is_final_step={is_final_step})"
        else:
            call = f"check_memory_step(allocated={alive_repr}, freed={dead_repr})"
        wrapper.writeline(call)


@ir_dataclass
class MultiOutputLayout(OutputSpec):
    device: torch.device

    def get_device(self) -> Optional[torch.device]:
        return self.device


class MultiOutput(ExternKernel):
    def codegen(self, wrapper: PythonWrapperCodegen) -> None:
        wrapper.codegen_multi_output(self)
        if not self.skip_size_stride_alignment_checks:
            self.codegen_size_asserts(wrapper)
            self.codegen_alignment_asserts(wrapper)

    def __init__(
        self,
        layout: OutputSpec,
        input: IRNode,
        indices: list[tuple[Any, ...]],
        skip_size_stride_alignment_checks: bool = False,
    ) -> None:
        super().__init__(None, layout, [input], ())
        self.name = V.graph.register_buffer(self)
        V.graph.register_operation(self)
        self.indices = indices
        self.skip_size_stride_alignment_checks = skip_size_stride_alignment_checks

    def get_free_symbol_uses(
        self, unbacked_only: bool = False
    ) -> OrderedSet[sympy.Symbol]:
        input_node = self.inputs[0]
        assert isinstance(input_node, IRNode), input_node
        return input_node.get_free_symbol_uses(unbacked_only)

    def should_allocate(self) -> bool:
        return len(self.inputs) == 1 and (
            isinstance(self.inputs[0], CppTemplateBuffer)  # Grouped GEMM
        )

    def get_inputs_that_alias_output(self) -> Sequence[str]:
        return [
            inp.get_name()
            for inp in self.inputs
            if isinstance(inp, FallbackKernel)
            and len(inp.get_inputs_that_alias_output()) > 0
        ]


# We just use a normal dataclass for MutableBox/TensorBox/StorageBox since
# they're mainly lowering-time constructs that we expect to mutate and such.
@dataclasses.dataclass
class MutableBox(IRNode):
    """
    TensorBox / StorageBox allow in-place mutation of Tensors
    """

    data: IRNode

    def has_exceeded_max_reads(self) -> bool:
        return self.data.has_exceeded_max_reads()

    def get_device(self) -> Optional[torch.device]:
        return self.data.get_device()

    def make_loader(self) -> Callable[[Sequence[Expr]], OpsValue]:
        return self.data.make_loader()

    def make_indexer(self) -> Callable[[Sequence[Expr]], Expr]:
        return self.data.make_indexer()

    def get_stride(self) -> Sequence[_IntLike]:
        return self.data.get_stride()

    def get_name(self) -> str:
        return self.data.get_name()

    def has_large_inner_fn(self, threshold: Optional[int] = None) -> bool:
        return self.data.has_large_inner_fn(threshold)

    def mark_reuse(self, users: int) -> None:
        return self.data.mark_reuse(users)

    def realize_hint(self) -> None:
        return self.data.realize_hint()

    def unwrap_view(self) -> IRNode:
        return self.data.unwrap_view()

    def is_input_buffer(self) -> bool:
        return self.data.is_input_buffer()

    def freeze_layout(self) -> None:
        return self.data.freeze_layout()

    def freeze_layout_with_stride_order(
        self, order: Sequence[int], allow_padding: bool = False
    ) -> None:
        return self.data.freeze_layout_with_stride_order(order, allow_padding)

    def freeze_layout_with_fill_order(self, order: Sequence[int]) -> None:
        return self.data.freeze_layout_with_fill_order(order)

    def freeze_layout_with_same_order(self, stride: Sequence[_IntLike]) -> None:
        return self.data.freeze_layout_with_same_order(stride)

    def freeze_layout_with_exact_strides(
        self, exact_strides: Sequence[_IntLike], allow_padding: bool = False
    ) -> None:
        return self.data.freeze_layout_with_exact_strides(exact_strides, allow_padding)

    def get_read_writes(self) -> dependencies.ReadWrites:
        return self.data.get_read_writes()

    def get_reads(self) -> OrderedSet[Dep]:
        return self.data.get_reads()

    def num_reads(self) -> int:
        return self.data.num_reads()

    def get_storage_numel(self) -> _IntLike:
        return self.data.get_storage_numel()

    def get_reduction_type(self) -> Optional[str]:
        return self.data.get_reduction_type()

    def get_reduction_size(self) -> Sequence[Expr]:
        return self.data.get_reduction_size()

    def is_extern(self) -> bool:
        return self.data.is_extern()

    def is_no_op(self) -> bool:
        return self.data.is_no_op()

    def constant_to_device(self, device: torch.device) -> IRNode:
        return self.data.constant_to_device(device)

    def get_mutation_names(self) -> Sequence[str]:
        return self.data.get_mutation_names()

    def get_operation_name(self) -> str:
        return self.data.get_operation_name()

    def get_inputs_that_alias_output(self) -> Sequence[str]:
        return self.data.get_inputs_that_alias_output()

    def realize(self) -> Optional[str]:
        return self.data.realize()

    def get_free_symbol_uses(
        self, unbacked_only: bool = False
    ) -> OrderedSet[sympy.Symbol]:
        return self.data.get_free_symbol_uses(unbacked_only)

    def get_read_names(self) -> OrderedSet[str]:
        return self.data.get_read_names()

    def get_defining_op(self) -> Optional[Operation]:
        return self.data.get_defining_op()

    def codegen_reference(self, writer: Optional[IndentedBuffer] = None) -> str:
        return self.data.codegen_reference(writer)

    @property
    def layout(self) -> OutputSpec:
        # we intentionally call get_output_spec (rather than get_layout) since Buffer.layout is an OutputSpec
        return self.data.get_output_spec()

    def get_layout(self) -> Layout:
        return self.data.get_layout()

    def get_output_spec(self) -> OutputSpec:
        return self.data.get_output_spec()

    def get_size(self) -> Sequence[Expr]:
        return self.data.get_size()

    @property
    def dtype(self) -> torch.dtype:
        return self.data.dtype

    def __str__(self) -> str:
        if isinstance(self.data, MutableBox):
            line0 = f"{type(self).__name__}({type(self.data).__name__}("
            endl = "))"
            inner = self.data.data
        else:
            line0 = f"{type(self).__name__}("
            inner = self.data
            endl = ")"

        lines = [
            line0,
            indent(str(inner)),
            endl,
        ]
        return "\n".join(lines)

    __repr__ = __str__


class TensorBox(MutableBox):
    @staticmethod
    def create(data: IRNode) -> Union[TensorBox, ShapeAsConstantBuffer]:
        if isinstance(data, ShapeAsConstantBuffer):
            return data
        return TensorBox(StorageBox(data))


class StorageBox(MutableBox):
    """
    StorageBox allow in-place mutation of Tensors
    """

    def is_input_buffer(self) -> bool:
        if isinstance(self.data, (InputBuffer, ReinterpretView)):
            return self.data.get_name() in V.graph.graph_inputs
        return False

    def is_module_buffer(self) -> bool:
        return (
            isinstance(self.data, (ConstantBuffer))
            and self.data.get_name() in V.graph.constants
        )

    def realize(self) -> Optional[str]:
        if IRNode.is_realized_node(self.data):
            return self.data.get_name()

        assert isinstance(self.data, (Pointwise, Reduction, Scan, Sort)), type(
            self.data
        )
        origin_node = self.data.get_origin_node()
        traceback = self.data.get_traceback()
        device = self.data.get_device()
        assert device is not None

        self.data = ComputedBuffer(
            name=None,
            layout=FlexibleLayout(
                device=device,
                dtype=self.data.get_dtype(),
                size=self.data.get_size(),
                is_pinned=False,
            ),
            data=self.data,
        )
        self.data.name = V.graph.register_buffer(self.data)
        V.graph.register_operation(self.data)
        self.data.origins = self.origins
        self.data.origin_node = origin_node
        self.data.traceback = traceback
        return self.data.name

    def realize_hint(self) -> None:
        """
        Called on buffers we expect to be forced to realize later.
        """
        if (
            isinstance(self.data, (Pointwise, Reduction))
            and self.data.inner_fn_opcount().nontrivial_read_count > 1
        ):
            self.realize()

    def has_accumulated_enough_reads_by_size(self, threshold: int) -> bool:
        return (
            sum(V.graph.get_dep_size_hint(dep) for dep in self.get_reads()) > threshold
        )

    def has_exceeded_max_reads(self) -> bool:
        return isinstance(self.data, Pointwise) and (
            self.num_reads() > config.realize_acc_reads_threshold
            or self.has_large_inner_fn()
            or (
                config.realize_acc_reads_size_threshold is not None
                and self.has_accumulated_enough_reads_by_size(
                    config.realize_acc_reads_size_threshold
                )
            )
        )

    def should_realize_on_reuse(self, users: int) -> bool:
        """
        A heuristic to decide if we should realize a tensor
        that is used multiple times.
        """
        if users > 1 and isinstance(self.data, (Pointwise, Reduction)):
            if is_cpu(self.data):
                # Heuristic for realizing reused result of heavy ops on cpu
                opcount = self.data.inner_fn_opcount()
                heavy_ops = ["exp", "sigmoid"]  # a list of heavy ops
                if any(x in opcount.used_ops for x in heavy_ops):
                    return True
            return (
                self.num_reads() > config.realize_reads_threshold
                or self.has_large_inner_fn()
            )
        return False

    def mark_reuse(self, users: int) -> None:
        if self.should_realize_on_reuse(users):
            self.realize()

    def num_reads(self) -> int:
        return self.data.num_reads()


@ir_dataclass(frozen=False)
class Subgraph(IRNode):
    name: str
    graph_module: torch.fx.GraphModule
    graph: Optional[GraphLowering] = None


def _has_aliased_buffers(buffers: Sequence[IRNode]) -> bool:
    buffers = [
        buffer.unwrap_view() if isinstance(buffer, ReinterpretView) else buffer
        for buffer in buffers
    ]
    # assuming the same buffer is represented by the same IRNode object
    return len(OrderedSet(id(buffer) for buffer in buffers)) < len(buffers)


@ir_dataclass(frozen=False)
class InvokeSubgraph(ExternKernel):
    """
    Ir node for the invoke_subgraph HOP.
    """

    subgraph: Optional[Subgraph] = None
    operands: Optional[Sequence[IRNode]] = None
    outputs: Optional[Sequence[IRNode]] = None

    def __init__(
        self, subgraph: Subgraph, operands: Sequence[IRNode], layout: MultiOutputLayout
    ) -> None:
        super().__init__(
            name=None,
            layout=layout,
            inputs=operands,
        )
        self.subgraph = subgraph
        self.name = V.graph.register_buffer(self)
        V.graph.register_operation(self)

    @classmethod
    def create(
        cls, subgraph: Subgraph, *operands: IRNode
    ) -> list[Union[ShapeAsConstantBuffer, NoneAsConstantBuffer, MultiOutput]]:
        """For each operand, get a realized input, force it to have the same
        strides as the subgraph inputs, then use an InvokeSubgraph"""
        from .lowering import constrain_to_fake_tensor

        # TODO(anijain2305) - Support sym expr as operands in future.
        current_node = V.graph.current_node

        fake_operands = None
        if eager_input_vals := current_node.meta.get("eager_input_vals"):
            # eager_input_vals is (args_values, kwargs_values). We need args for invoke_subgraph
            fake_operands = eager_input_vals[0][2:]
        else:
            # For the partitioned backward graph, we do not have
            # eager_input_vals. Here, we rely on the recorded example values.
            fx_operands = current_node.args[2:]
            fake_operands = [x.meta["val"] for x in fx_operands]  # type: ignore[union-attr]

        # Realize the inputs. Also intermediates can have different strides than
        # the inputs of the subgraph. So, force the intermediates to have same
        # strides as that of subgraph inputs.
        operands: list[IRNode] = [cls.realize_input(x) for x in operands]
        new_operands: list[IRNode] = []

        for idx, operand in enumerate(operands):
            if isinstance(operand, (ShapeAsConstantBuffer, GeneratorState)):
                new_operands.append(operand)
            else:
                new_operands.append(
                    constrain_to_fake_tensor(operand, fake_operands[idx])
                )

        operands = new_operands

        if subgraph.graph is None:
            # create and lower subgraphs
            subgraph.graph = V.graph.make_subgraph(
                gm=subgraph.graph_module,
                example_inputs=fake_operands,
                subgraph_name=subgraph.name,
            )
            with V.set_graph_handler(subgraph.graph):
                subgraph.graph.run(*fake_operands)

        outputs = subgraph.graph.graph_outputs

        # Find the device - operands could be integers from shapes, so we can't
        # use operands[0]
        device = None
        for operand in operands:
            if not isinstance(operand, ShapeAsConstantBuffer):
                device = operand.get_device()
                break
        assert device is not None
        invoke_subgraph = InvokeSubgraph(
            subgraph=subgraph,
            operands=operands,
            layout=MultiOutputLayout(device=device),
        )

        def create_output(
            output: IRNode, ind: int
        ) -> Union[ShapeAsConstantBuffer, NoneAsConstantBuffer, MultiOutput]:
            if isinstance(output, (ShapeAsConstantBuffer, NoneAsConstantBuffer)):
                return output
            else:
                device = output.get_device()
                assert device is not None

                return MultiOutput(
                    FixedLayout(
                        device=device,
                        dtype=output.get_dtype(),
                        size=output.get_size(),
                        stride=output.get_stride(),
                        offset=output.get_layout().offset,
                        is_pinned=output.get_layout().is_pinned,
                    ),
                    invoke_subgraph,  # type: ignore[has-type]
                    [(list, ind)],
                    skip_size_stride_alignment_checks=True,
                )

        outs = [create_output(output, i) for i, output in enumerate(outputs)]
        invoke_subgraph.outputs = outs  # type: ignore[assignment]
        return outs

    def codegen(self, wrapper: PythonWrapperCodegen) -> None:
        wrapper.codegen_invoke_subgraph(self)


@ir_dataclass(frozen=False)
class Conditional(ExternKernel):
    predicate: Optional[IRNode] = None
    operands: Optional[Sequence[IRNode]] = None
    true_subgraph: Optional[Subgraph] = None
    false_subgraph: Optional[Subgraph] = None
    outputs: Optional[Sequence[MultiOutput]] = None

    def __init__(
        self,
        predicate: IRNode,
        operands: Sequence[IRNode],
        true_subgraph: Subgraph,
        false_subgraph: Subgraph,
        layout: MultiOutputLayout,
        unbacked_bindings: Optional[dict[sympy.Symbol, pytree.KeyPath]],
    ) -> None:
        self.predicate = predicate
        self.operands = operands
        self.true_subgraph = true_subgraph
        self.false_subgraph = false_subgraph

        sym_args, tensor_args = _split_by_sym_type([predicate, *operands])

        super().__init__(
            name=None,
            layout=layout,
            inputs=tensor_args,
            constant_args=sym_args,
        )
        if unbacked_bindings is not None:
            self.unbacked_bindings = unbacked_bindings

        self.name = V.graph.register_buffer(self)
        V.graph.register_operation(self)

    @staticmethod
    def _maybe_expr(s: Union[int, torch.SymInt]) -> Union[int, sympy.Expr]:
        if isinstance(s, int):
            return s
        return s.node.expr

    @classmethod
    def create(
        cls,
        predicate: TensorBox,
        true_fn: Subgraph,
        false_fn: Subgraph,
        operands: list[Union[TensorBox, ShapeAsConstantBuffer]],
    ) -> Sequence[IRNode]:
        """Create a Sequence of IRNodes from a conditional statement (see .lowering.cond)"""
        predicate = cls.realize_input(predicate)
        operands = [cls.realize_input(x) for x in operands]
        fx_operands: Argument = V.graph.current_node.args[-1]

        assert isinstance(fx_operands, Sequence), type(fx_operands)
        assert all(isinstance(n, Node) for n in fx_operands)
        fake_operands = [cast(Node, x).meta["val"] for x in fx_operands]

        for subgraph in (true_fn, false_fn):
            if subgraph.graph is None:
                # create and lower subgraphs
                subgraph.graph = V.graph.make_subgraph(
                    gm=subgraph.graph_module,
                    example_inputs=fake_operands,
                    subgraph_name=subgraph.name,
                )
                with V.set_graph_handler(subgraph.graph):
                    subgraph.graph.run(*fake_operands)

        assert true_fn.graph is not None
        assert false_fn.graph is not None
        true_outputs = true_fn.graph.graph_outputs
        false_outputs = false_fn.graph.graph_outputs

        for name, outputs in (("true_fn", true_outputs), ("false_fn", false_outputs)):
            if _has_aliased_buffers(true_outputs):
                raise AssertionError(
                    "Output aliasing is currently not supported in compiled torch.cond. "
                    f"The outputs of the {name} subgraph of torch.cond are aliased: {outputs}"
                )

        # make sure true and false outputs are structurally equivalent
        assert len(true_outputs) == len(false_outputs), (true_outputs, false_outputs)
        for i, (t_o, f_o) in enumerate(zip(true_outputs, false_outputs)):
            assert t_o.get_device() == f_o.get_device(), (i, t_o, f_o)
            assert t_o.get_dtype() == f_o.get_dtype(), (i, t_o, f_o)
            assert t_o.get_layout().offset == f_o.get_layout().offset, (i, t_o, f_o)

        device = next(
            o.get_device()
            for o in [predicate] + operands
            if not isinstance(o, ShapeAsConstantBuffer)
        )
        unbacked_bindings = resolve_unbacked_bindings(
            V.graph.sizevars.shape_env,
            V.graph.current_node.meta.get("unbacked_bindings", None),
        )
        assert device is not None, "cannot determine device"
        conditional = Conditional(
            predicate=predicate,
            operands=operands,
            true_subgraph=true_fn,
            false_subgraph=false_fn,
            layout=MultiOutputLayout(device=device),
            unbacked_bindings=unbacked_bindings,
        )

        outputs = [
            MultiOutput(
                FixedLayout(
                    device=device,
                    dtype=output.get_dtype(),
                    size=[Conditional._maybe_expr(sz) for sz in merged_output.size()],
                    stride=[
                        Conditional._maybe_expr(sz) for sz in merged_output.stride()
                    ],
                    offset=output.get_layout().offset,
                    is_pinned=output.get_layout().is_pinned,
                ),
                conditional,
                [(list, i)],
            )
            # as the true and false outputs are equivalent,
            # we can use either of them here as a "template"
            for i, (output, merged_output) in enumerate(
                zip(true_outputs, V.graph.current_node.meta["val"])
            )
        ]

        conditional.outputs = outputs  # type: ignore[assignment]
        return outputs

    def codegen(self, wrapper: PythonWrapperCodegen) -> None:
        wrapper.codegen_conditional(self)
        wrapper.codegen_unbacked_symbol_defs_for_outputs(
            self.get_name(), self.outputs, getattr(self, "unbacked_bindings", {})
        )

    def get_unbacked_symbol_defs(self) -> OrderedSet[sympy.Symbol]:
        if unbacked_bindings := getattr(self, "unbacked_bindings", None):
            resolved = resolve_unbacked_bindings(
                V.graph.sizevars.shape_env, unbacked_bindings
            )
            assert resolved is not None
            return OrderedSet(resolved.keys())
        else:
            return OrderedSet()


def _split_by_sym_type(
    args: list[Any],
) -> tuple[list[ShapeAsConstantBuffer], list[Any]]:
    non_sym_args = []
    sym_args = []
    for arg in args:
        if isinstance(arg, ShapeAsConstantBuffer):
            sym_args.append(arg.expr)
        else:
            non_sym_args.append(arg)

    return sym_args, non_sym_args


@ir_dataclass(frozen=False)
class WhileLoop(ExternKernel):
<<<<<<< HEAD
    """The IR node for while_loop and while_loop_with_checkpoint. It supports input mutation."""
=======
    """IR node for while_loop, which supports input mutations"""
>>>>>>> 1113e7de

    carried_inputs: Optional[Sequence[IRNode]] = None
    additional_inputs: Optional[Sequence[IRNode]] = None
    cond_subgraph: Optional[Subgraph] = None
    body_subgraph: Optional[Subgraph] = None
    outputs: Optional[Sequence[MultiOutput]] = None

    def __init__(
        self,
        carried_inputs: Sequence[IRNode],
        additional_inputs: Sequence[IRNode],
        cond_subgraph: Subgraph,
        body_subgraph: Subgraph,
        layout: MultiOutputLayout,
        unbacked_bindings: Optional[dict[sympy.Symbol, pytree.KeyPath]],
        with_checkpoint: bool,
    ) -> None:
        self.carried_inputs = carried_inputs
        self.additional_inputs = additional_inputs
        self.cond_subgraph = cond_subgraph
        self.body_subgraph = body_subgraph

        sym_args, tensor_args = _split_by_sym_type(
            [*carried_inputs, *additional_inputs]
        )
        super().__init__(
            name=None,
            layout=layout,
            inputs=tensor_args,
            constant_args=sym_args,
        )
        if unbacked_bindings is not None:
            self.unbacked_bindings = unbacked_bindings
        self.with_checkpoint = with_checkpoint

        self.name = V.graph.register_buffer(self)
        V.graph.register_operation(self)

    # Accidental aliasing can be created due to cse, where the empty buffers we
    # allocated for backward to use gets csed into the same buffer in function fx_graph_cse.
    # See test_scan_multiple_layers_gradient for a concrete example.
    @staticmethod
    def _clone_aliased_inputs(carried_inputs: Sequence[IRNode]) -> Sequence[IRNode]:
        if not _has_aliased_buffers(carried_inputs):
            return carried_inputs

        # Import clone from lowering module
        from .lowering import clone

        # Unwrap views to get the underlying buffers for comparison
        unwrapped_buffers = [
            buffer.unwrap_view() if isinstance(buffer, ReinterpretView) else buffer
            for buffer in carried_inputs
        ]

        # Track which buffers we've seen and their indices
        seen_buffers: OrderedSet[int] = OrderedSet()
        result = []

        for i, (original_input, unwrapped_buffer) in enumerate(
            zip(carried_inputs, unwrapped_buffers)
        ):
            if id(unwrapped_buffer) in seen_buffers:
                result.append(clone(original_input))
            else:
                seen_buffers.add(id(unwrapped_buffer))
                result.append(original_input)

        return result

    @classmethod
    def create(
        cls,
        cond_fn: Subgraph,
        body_fn: Subgraph,
        carried_inputs: Sequence[IRNode],
        additional_inputs: Sequence[IRNode],
        with_checkpoint: bool,
    ) -> Union[IRNode, Sequence[IRNode]]:
        """create the while_loop IR node. with_checkpoint controls whether it outputs
        input checkpoints, which is necessary for training.
        """
        from torch._higher_order_ops.utils import check_input_alias_and_mutation

        def _require_exact_strides(
            tensor_boxes: Sequence[IRNode],
            fake_tensors: list[Union[int, torch.SymInt, torch.Tensor]],
        ) -> list[IRNode]:
            assert len(tensor_boxes) == len(fake_tensors)
            ret = []
            for tb, fk in zip(tensor_boxes, fake_tensors):
                if isinstance(fk, torch.Tensor):
                    ret.append(
                        ExternKernel.require_exact_strides(
                            tb, fk.stride(), allow_padding=False
                        )
                    )
                else:
                    ret.append(tb)
            return ret

        fx_carried_inputs = V.graph.current_node.args[-2]
        fx_additional_inputs = V.graph.current_node.args[-1]
        fx_all_inputs = fx_carried_inputs + fx_additional_inputs  # type: ignore[operator]
        fake_all_inputs = [x.meta["val"] for x in fx_all_inputs]  # type: ignore[union-attr]
        fake_carried_inputs = [x.meta["val"] for x in fx_carried_inputs]  # type: ignore[union-attr]
        fake_additional_inputs = [x.meta["val"] for x in fx_additional_inputs]  # type: ignore[union-attr]

        carried_inputs_ = [cls.realize_input(x) for x in carried_inputs]
        carried_inputs_ = WhileLoop._clone_aliased_inputs(carried_inputs_)
        carried_inputs_ = _require_exact_strides(carried_inputs_, fake_carried_inputs)
        additional_inputs_ = [cls.realize_input(x) for x in additional_inputs]
        additional_inputs_ = _require_exact_strides(
            additional_inputs_, fake_additional_inputs
        )
        all_inputs = carried_inputs_ + additional_inputs_

        for subgraph in (cond_fn, body_fn):
            if subgraph.graph is None:
                # create and lower subgraphs
                assert isinstance(fx_all_inputs, Sequence), type(fx_all_inputs)
                subgraph.graph = V.graph.make_subgraph(
                    gm=subgraph.graph_module,
                    example_inputs=fx_all_inputs,  # type: ignore[arg-type]
                    subgraph_name=subgraph.name,
                )
                with V.set_graph_handler(subgraph.graph):
                    subgraph.graph.run(*fake_all_inputs)
                    # For body_fn, we require its output to have the exact same stride
                    # as inputs because the previous output is the input of next iteration.
                    #
                    # This cannot be automatically done in graph lowering because body_fn's graph outputs
                    # are not user-facing so the special handling for strides of user-facing output in graph
                    # lowering is not applicable.
                    if subgraph is body_fn:
                        assert len(subgraph.graph.graph_outputs) == len(
                            fake_carried_inputs
                        )
                        subgraph.graph.graph_outputs = _require_exact_strides(  # type: ignore[assignment]
                            subgraph.graph.graph_outputs,
                            fake_carried_inputs,
                        )

        assert cond_fn.graph and body_fn.graph
        cond_outputs = cond_fn.graph.graph_outputs
        body_outputs = body_fn.graph.graph_outputs

        if _has_aliased_buffers(body_outputs):
            raise AssertionError(
                "Output aliasing is currently not supported in compiled torch.while_loop. "
                f"The outputs of the body_fn subgraph of torch.while_loop are aliased: {body_outputs}"
            )

        # make sure cond_fn returns a boolean scalar Tensor
        assert len(cond_outputs) == 1, cond_outputs
        p = cond_outputs[0]
        if not isinstance(p, ShapeAsConstantBuffer):
            assert p.get_dtype() == torch.bool, p
            assert len(p.get_size()) == 0, p

        assert len(all_inputs) > 0, (
            "torch.while_loop is assumed to have at least one operand."
        )

        device = all_inputs[0].get_device()

        assert device is not None  # to make linter happy
        # make sure carried_inputs_ and body outputs are structurally equivalent
        assert len(carried_inputs_) == len(body_outputs), (
            carried_inputs_,
            body_outputs,
        )
        for i, (op, bo) in enumerate(zip(carried_inputs_, body_outputs)):

            def _guard_list_equals(
                lhs_exprs: Sequence[Union[int, sympy.Expr]],
                rhs_exprs: Sequence[Union[int, sympy.Expr]],
            ) -> None:
                assert len(lhs_exprs) == len(rhs_exprs)
                for lhs, rhs in zip(lhs_exprs, rhs_exprs):
                    V.graph.sizevars.check_equals(lhs, rhs)

            _guard_list_equals(op.get_size(), bo.get_size())
            _guard_list_equals(op.get_stride(), bo.get_stride())
            # assume all carried_inputs_ and outputs are on the same device
            # as the MultiOutputLayout below requires single device
            assert op.get_device() == bo.get_device(), (i, op, bo, device)
            assert op.get_dtype() == bo.get_dtype(), (i, op, bo)

        assert device is not None

        unbacked_bindings = resolve_unbacked_bindings(
            V.graph.sizevars.shape_env,
            V.graph.current_node.meta.get("unbacked_bindings", None),
        )

        while_loop = WhileLoop(
            carried_inputs=carried_inputs_,
            additional_inputs=additional_inputs_,
            cond_subgraph=cond_fn,
            body_subgraph=body_fn,
            # asserted above that there is at least one operand
            layout=MultiOutputLayout(device=device),
            unbacked_bindings=unbacked_bindings,
            with_checkpoint=with_checkpoint,
        )

        assert body_fn.graph is not None and isinstance(
            body_fn.graph.module, torch.fx.GraphModule
        )  # to make linter happy

        # Handling input mutations
        mutated_idxs = check_input_alias_and_mutation(
            body_fn.graph.module, fake_all_inputs
        )[3]
        mutated_idx_set = OrderedSet(mutated_idxs)
        mutated_inputs = [all_inputs[idx] for idx in mutated_idx_set]

        # Create all outputs first
        mutated_inputs_iter = iter(mutated_inputs)
        all_outputs = []
        while_loop.outputs = []
        while_loop.mutation_outputs = []
<<<<<<< HEAD
        if with_checkpoint:
            for idx, output in enumerate(V.graph.current_node.meta["val"]):
                if idx in mutated_idx_set:
                    assert idx < len(carried_inputs), "only carries can be mutated."
                    # Create MutationOutput for mutated inputs
                    mutated_input = next(mutated_inputs_iter)
                    while_loop.mutation_outputs.append(
                        MutationOutput(mutated_input.layout, mutated_input, while_loop)  # type: ignore[attr-defined, union-attr]
                    )
                    all_outputs.append(mutated_input)
                else:
                    # Create MultiOutput for regular outputs
                    multi_out = MultiOutput(
                        FixedLayout(
                            device=output.device,  # type: ignore[arg-type]
                            dtype=output.dtype,
                            size=[Conditional._maybe_expr(sz) for sz in output.size()],
                            stride=[
                                Conditional._maybe_expr(st) for st in output.stride()
                            ],
                        ),
                        while_loop,
                        [(list, idx)],
                    )
                    while_loop.outputs.append(multi_out)
                    all_outputs.append(multi_out)
        else:
            for idx, output in enumerate(body_outputs):
                if idx in mutated_idx_set:
                    assert idx < len(carried_inputs), "only carries can be mutated."
                    # Create MutationOutput for mutated inputs
                    mutated_input = next(mutated_inputs_iter)
                    while_loop.mutation_outputs.append(
                        MutationOutput(mutated_input.layout, mutated_input, while_loop)  # type: ignore[attr-defined, union-attr]
                    )
                    all_outputs.append(mutated_input)
                else:
                    multi_out = MultiOutput(
                        FixedLayout(
                            device=output.get_device(),  # type: ignore[arg-type]
                            dtype=output.get_dtype(),
                            size=output.get_size(),
                            stride=output.get_stride(),
                            offset=output.get_layout().offset,
                        ),
                        while_loop,
                        [(list, idx)],
                    )
                    while_loop.outputs.append(multi_out)
                    all_outputs.append(multi_out)
=======

        for idx, output in enumerate(body_outputs):
            if idx in mutated_idx_set:
                assert idx < len(carried_inputs), "only carries can be mutated."
                # Create MutationOutput for mutated inputs
                mutated_input = next(mutated_inputs_iter)
                while_loop.mutation_outputs.append(
                    MutationOutput(mutated_input.layout, mutated_input, while_loop)  # type: ignore[attr-defined, union-attr]
                )
                all_outputs.append(mutated_input)
            else:
                # Create MultiOutput for regular outputs
                multi_out = MultiOutput(
                    FixedLayout(
                        device=output.get_device(),  # type: ignore[arg-type]
                        dtype=output.get_dtype(),
                        size=output.get_size(),
                        stride=output.get_stride(),
                        offset=output.get_layout().offset,
                    ),
                    while_loop,
                    [(list, idx)],
                )
                while_loop.outputs.append(multi_out)
                all_outputs.append(multi_out)
>>>>>>> 1113e7de

        for inp, out in zip(carried_inputs, all_outputs):
            if inp.get_name() in V.graph.graph_inputs:
                # if a carried input of the while_loop is a graph input,
                # it can be returned as is when the number of iterations
                # is zero. due to this, we can't (generally) reuse the
                # output buffers corresponding to the graph inputs, as
                # the inputs may end up being mutated.
                V.graph.never_reuse_buffers.add(out.get_name())
        return all_outputs

    def codegen(self, wrapper: PythonWrapperCodegen) -> None:
        wrapper.codegen_while_loop(self, self.with_checkpoint)
        wrapper.codegen_unbacked_symbol_defs_for_outputs(
            self.get_name(), self.outputs, getattr(self, "unbacked_bindings", {})
        )

    def get_unbacked_symbol_defs(self) -> OrderedSet[sympy.Symbol]:
        if unbacked_bindings := getattr(self, "unbacked_bindings", None):
            resolved = resolve_unbacked_bindings(
                V.graph.sizevars.shape_env, unbacked_bindings
            )
            assert resolved is not None
            return OrderedSet(resolved.keys())
        else:
            return OrderedSet()


class EffectfulKernel(FallbackKernel):
    def __init__(
        self,
        layout: OutputSpec,
        kernel: _OpOverloads,
        tensor_args: Sequence[IRNode],
        nontensor_args: Sequence[Any],
        unflatten_args: Callable[..., Any],
        kwargs: Optional[dict[str, Any]] = None,
        *,
        unbacked_bindings: Optional[dict[sympy.Symbol, pytree.KeyPath]] = None,
    ) -> None:
        super().__init__(
            layout,
            kernel,
            tensor_args,
            nontensor_args,
            unflatten_args,
            kwargs=None,
            unbacked_bindings=unbacked_bindings,
        )

        from torch._higher_order_ops.effects import get_effect_key

        uncovered_args = [
            a.value if isinstance(a, TorchBindObject) else a for a in tensor_args
        ]
        effect_type = get_effect_key(kernel, (*nontensor_args, *uncovered_args), kwargs)
        assert effect_type is not None
        self.effect_type = effect_type
        self.prev_effect_buffer = V.graph.effectful_ops.get(effect_type, None)
        V.graph.effectful_ops[effect_type] = self

    def get_read_writes(self) -> dependencies.ReadWrites:
        read_writes = super().get_read_writes()

        if self.prev_effect_buffer is not None:
            read_writes.reads.add(
                dependencies.StarDep(self.prev_effect_buffer.get_name())
            )

        return read_writes

    def has_side_effects(self) -> bool:
        return True


class NonTensorObj(IRNode):
    def get_free_symbol_uses(
        self, unbacked_only: bool = False
    ) -> OrderedSet[sympy.Symbol]:
        return OrderedSet()


@ir_dataclass
class TorchBindObject(NonTensorObj):
    name: str
    value: Union[FakeScriptObject, torch.ScriptObject]

    def get_name(self) -> str:
        return self.name

    def codegen_reference(self, writer: Optional[IndentedBuffer] = None) -> str:
        return self.name

    def get_value(self) -> Union[FakeScriptObject, torch.ScriptObject]:
        return self.value

    def get_real_obj(self) -> torch.ScriptObject:
        if isinstance(self.value, torch.ScriptObject):
            return self.value
        else:
            return self.value.real_obj

    def get_buf_bytes(self) -> int:
        # Returns the sum of all tensors in the flattened object
        real_script_obj = self.get_real_obj()
        assert hasattr(real_script_obj, "__obj_flatten__")
        flat_dict = dict(real_script_obj.__obj_flatten__())
        flat_elems = pytree.tree_flatten(flat_dict)[0]
        flat_sizes = [
            x.element_size() * x.numel()
            for x in flat_elems
            if isinstance(x, torch.Tensor)
        ]
        return functools.reduce(operator.add, flat_sizes, 0)


@ir_dataclass
class GeneratorState(NonTensorObj):
    name: str
    device: torch.device

    def get_name(self) -> str:
        return self.name

    def codegen_reference(self, writer: Optional[IndentedBuffer] = None) -> str:
        return self.name


class _CollectiveKernel(FallbackKernel):
    def should_allocate(self) -> bool:
        return False

    def has_side_effects(self) -> bool:
        return True

    # This is identical to FallbackKernel.set_cpp_kernel(), minus the
    # part that checks against input aliasing and mutation.
    def set_cpp_kernel_name(self, cpp_kernel_name: Optional[str] = None) -> None:
        assert type(self.op_overload) is torch._ops.OpOverload, (
            "Setting cpp kernel needs a valid op_overload"
        )
        kernel = self.op_overload
        if cpp_kernel_name is not None:
            self.cpp_kernel_name = cpp_kernel_name
        else:
            self.cpp_kernel_name = kernel._schema.name

        self.ordered_kwargs_for_cpp_kernel = [
            x.name for x in kernel._schema.arguments if x.kwarg_only
        ]

    # NOTE: [In-Place Collective Safety]
    # Between the initiation and completion of an in-place collective, the
    # input buffers are subject to both volatile reads and volatile writes.
    # They must not be read, written to or reused by another kernel. To ensure
    # the constraints, we model collective -> wait_tensor as as two-step
    # mutation of the input buffers.
    @classmethod
    def create_inplace(
        cls,
        kernel: _OpOverloads,
        inputs: Union[IRNode, list[IRNode]],
        *args: Any,
        **kwargs: Any,
    ) -> None:
        with V.graph.fake_mode:
            (
                _example_output,
                tensor_args,
                non_tensor_args,
                unflatten_args,
                unbacked_bindings,
            ) = cls.process_kernel(kernel, inputs, *args, **kwargs)
        assert not unbacked_bindings, f"{kernel} {unbacked_bindings}"
        for tensor_arg in tensor_args:
            tensor_arg.realize()

        device = tensor_args[0].get_device()
        packed = cls(
            NoneLayout(device=device),
            kernel,
            tensor_args,
            non_tensor_args,
            unflatten_args,
        )

        inps = pytree.tree_leaves(inputs)
        packed.mutation_outputs.extend(
            [MutationOutput(NoneLayout(device=device), buf, packed) for buf in inps]
        )

        # For inplace collective ops, the input is guaranteed to be alias of the returned value of op.
        packed.alias_names.extend([inp.get_name() for inp in inps])
        if "out" in kwargs:
            packed.mutation_outputs.append(
                MutationOutput(NoneLayout(device=device), kwargs["out"], packed)
            )
            # For out-variant collective ops, the `out=` arg is guaranteed to be alias of the returned value of op.
            packed.alias_names.append(kwargs["out"].get_name())

    # NOTE: [Out-of-Place Collective Safety]
    # Between the initiation and completion of an out-of-place collective:
    #
    # Input buffers:
    # - Are subject to volatile reads
    # - Can be read by another kernel
    # - Must not be written to or reused by another kernel
    #
    # Output buffers:
    # - Are subject to volatile writes
    # - Must not be read, written to or reused by another kernel
    #
    # To ensure the safety of input buffers without sacrificing read
    # availability, we add input buffers as read deps of wait_tensor kernels.
    #
    # To ensure the safety of output buffers, we model wait_tensor as a
    # mutation to the output buffer. Note we also assumes the user program being
    # correct and the output buffer is not consumed by kernels other than
    # wait_tensor.
    #
    # TODO(yifu): add a pre-grad pass to validate the correctness of collective
    # usage in the user program.
    @classmethod
    def create_out_of_place(
        cls,
        kernel: _OpOverloads,
        inputs: Union[TensorBox, list[TensorBox]],
        *args: Any,
        **kwargs: Any,
    ) -> Union[list[MultiOutput], _CollectiveKernel]:
        with V.graph.fake_mode:
            (
                example_output,
                tensor_args,
                non_tensor_args,
                unflatten_args,
                unbacked_bindings,
            ) = cls.process_kernel(kernel, inputs, *args, **kwargs)
        assert not unbacked_bindings, f"{kernel}, {unbacked_bindings}"
        for tensor_arg in tensor_args:
            tensor_arg.realize()

        if isinstance(example_output, list):
            device = cls.find_device(tensor_args, example_output)
            assert device is not None
            packed = cls(
                MultiOutputLayout(device=device),
                kernel,
                tensor_args,
                non_tensor_args,
                unflatten_args,
            )
            packed.outputs = [
                MultiOutput(
                    cls.tensor_to_layout(tensor),
                    packed,
                    [(list, i)],
                )
                for i, tensor in enumerate(example_output)
            ]
            for buf, tensor in zip(packed.outputs, example_output):
                if config.assume_unaligned_fallback_output or not tensor_is_aligned(
                    tensor
                ):
                    V.graph.unaligned_buffers.add(buf.name)  # type: ignore[arg-type]
            return packed.outputs
        else:
            packed = cls(
                cls.tensor_to_layout(example_output),
                kernel,
                tensor_args,
                non_tensor_args,
                unflatten_args,
            )
            if config.assume_unaligned_fallback_output or not tensor_is_aligned(
                example_output
            ):
                V.graph.unaligned_buffers.add(packed.name)  # type: ignore[arg-type]
            packed.outputs = [packed]
            return packed


class _AllReduce_Kernel(_CollectiveKernel):
    def __init__(
        self,
        layout: OutputSpec,
        kernel: _OpOverloads,
        tensor_args: Sequence[IRNode],
        nontensor_args: Sequence[Any],
        unflatten_args: Callable[..., Any],
        kwargs: Optional[dict[str, Any]] = None,
        *,
        unbacked_bindings: Optional[dict[sympy.Symbol, pytree.KeyPath]] = None,
    ) -> None:
        super().__init__(
            layout,
            kernel,
            tensor_args,
            nontensor_args,
            unflatten_args,
            kwargs=None,
            unbacked_bindings=unbacked_bindings,
        )
        self.set_cpp_kernel_name("aoti_torch_cpu__c10d_functional_all_reduce_")

    def codegen(self, wrapper: PythonWrapperCodegen) -> None:
        wrapper.include_extra_header("torch/csrc/inductor/aoti_torch/c/shim_cpu.h")
        wrapper.generate_extern_kernel_alloc(self)

        if isinstance(self.layout, Layout):
            self.codegen_size_asserts(wrapper)


class _AllReduceKernel(_CollectiveKernel):
    def __init__(
        self,
        layout: OutputSpec,
        kernel: _OpOverloads,
        tensor_args: Sequence[IRNode],
        nontensor_args: Sequence[Any],
        unflatten_args: Callable[..., Any],
        kwargs: Optional[dict[str, Any]] = None,
        *,
        unbacked_bindings: Optional[dict[sympy.Symbol, pytree.KeyPath]] = None,
    ) -> None:
        super().__init__(
            layout,
            kernel,
            tensor_args,
            nontensor_args,
            unflatten_args,
            kwargs=None,
            unbacked_bindings=unbacked_bindings,
        )
        self.set_cpp_kernel_name("aoti_torch_cpu__c10d_functional_all_reduce")

    def codegen(self, wrapper: PythonWrapperCodegen) -> None:
        wrapper.include_extra_header("torch/csrc/inductor/aoti_torch/c/shim_cpu.h")
        wrapper.generate_extern_kernel_alloc(self)

        if isinstance(self.layout, Layout):
            self.codegen_size_asserts(wrapper)


class _WaitKernel(_CollectiveKernel):
    def __init__(
        self,
        layout: OutputSpec,
        kernel: _OpOverloads,
        tensor_args: Sequence[IRNode],
        nontensor_args: Sequence[Any],
        unflatten_args: Callable[..., Any],
        kwargs: Optional[dict[str, Any]] = None,
        *,
        unbacked_bindings: Optional[dict[sympy.Symbol, pytree.KeyPath]] = None,
    ) -> None:
        super().__init__(
            layout,
            kernel,
            tensor_args,
            nontensor_args,
            unflatten_args,
            kwargs=None,
            unbacked_bindings=unbacked_bindings,
        )
        self.set_cpp_kernel_name("aoti_torch_cpu__c10d_functional_wait_tensor")

    def codegen(self, wrapper: PythonWrapperCodegen) -> None:
        wrapper.include_extra_header("torch/csrc/inductor/aoti_torch/c/shim_cpu.h")
        wrapper.generate_extern_kernel_alloc(self)

        if isinstance(self.layout, Layout):
            self.codegen_size_asserts(wrapper)

    def get_volatile_reads(self) -> Sequence[IRNode]:
        inp = self.inputs[0]
        assert isinstance(inp, IRNode)
        if isinstance(inp, _CollectiveKernel):
            # Out-of-place single-output
            i = inp.inputs[0]
            assert isinstance(i, IRNode), type(i)
            return [i]
        elif isinstance(inp, MultiOutput):
            # This can be two things:
            # 1. Out-of-place multi-output coll
            # 2. In-place coll with inputs coming from another MultiOutput
            coll = inp.inputs[0]
            # Case 1
            if isinstance(coll, _CollectiveKernel):
                _, idx = inp.indices[0]
                return [coll.inputs[idx]]
            # Case 2
            return []
        else:
            # In-place requires no additional deps handling for volatile
            # reads since the inputs are mutated.
            return []

    @classmethod
    def create_wait(cls, kernel: _OpOverloads, inp: TensorBox) -> None:
        with V.graph.fake_mode:
            (
                _example_output,
                tensor_args,
                non_tensor_args,
                unflatten_args,
                unbacked_bindings,
            ) = cls.process_kernel(kernel, inp)
        assert not unbacked_bindings, f"{kernel} {unbacked_bindings}"
        packed = cls(
            NoneLayout(device=inp.get_device()),
            kernel,
            tensor_args,
            non_tensor_args,
            unflatten_args,
        )
        packed.mutation_outputs.append(
            MutationOutput(NoneLayout(device=inp.get_device()), inp, packed)
        )

    def get_read_writes(self) -> dependencies.ReadWrites:
        read_writes = super().get_read_writes()
        # See [Out-of-Place Collective Safety].
        volatile_reads = self.get_volatile_reads()
        for vr in volatile_reads:
            read_writes.reads.add(dependencies.StarDep(vr.get_name()))
        return read_writes


# NB: recursive structure here reflects val_to_arg_str, avoid
# calling free_unbacked_symbols on "exotic" types that don't get pexpr
# treatment
def maybe_free_unbacked_symbols(s: object) -> OrderedSet[Symbol]:
    if isinstance(s, (SymTypes, Expr)):
        # This branch should be impossible in return position
        return free_unbacked_symbols(s)
    elif isinstance(s, (tuple, list)):
        r = OrderedSet[sympy.Symbol]()
        for t in s:
            r |= maybe_free_unbacked_symbols(t)
        return r
    elif isinstance(s, torch.Tensor):
        # This branch is impossible in constant-args position
        return free_unbacked_symbols(s)
    else:
        return OrderedSet()


def maybe_free_symbols(s: object) -> OrderedSet[Symbol]:
    if isinstance(s, (SymTypes, Expr)):
        # This branch should be impossible in return position
        return free_symbols(s)
    elif isinstance(s, (tuple, list)):
        r = OrderedSet[sympy.Symbol]()
        for t in s:
            r |= maybe_free_symbols(t)
        return r
    elif isinstance(s, torch.Tensor):
        # This branch is impossible in constant-args position
        return free_symbols(s)
    else:
        return OrderedSet()<|MERGE_RESOLUTION|>--- conflicted
+++ resolved
@@ -8530,11 +8530,7 @@
 
 @ir_dataclass(frozen=False)
 class WhileLoop(ExternKernel):
-<<<<<<< HEAD
     """The IR node for while_loop and while_loop_with_checkpoint. It supports input mutation."""
-=======
-    """IR node for while_loop, which supports input mutations"""
->>>>>>> 1113e7de
 
     carried_inputs: Optional[Sequence[IRNode]] = None
     additional_inputs: Optional[Sequence[IRNode]] = None
@@ -8758,7 +8754,6 @@
         all_outputs = []
         while_loop.outputs = []
         while_loop.mutation_outputs = []
-<<<<<<< HEAD
         if with_checkpoint:
             for idx, output in enumerate(V.graph.current_node.meta["val"]):
                 if idx in mutated_idx_set:
@@ -8809,33 +8804,6 @@
                     )
                     while_loop.outputs.append(multi_out)
                     all_outputs.append(multi_out)
-=======
-
-        for idx, output in enumerate(body_outputs):
-            if idx in mutated_idx_set:
-                assert idx < len(carried_inputs), "only carries can be mutated."
-                # Create MutationOutput for mutated inputs
-                mutated_input = next(mutated_inputs_iter)
-                while_loop.mutation_outputs.append(
-                    MutationOutput(mutated_input.layout, mutated_input, while_loop)  # type: ignore[attr-defined, union-attr]
-                )
-                all_outputs.append(mutated_input)
-            else:
-                # Create MultiOutput for regular outputs
-                multi_out = MultiOutput(
-                    FixedLayout(
-                        device=output.get_device(),  # type: ignore[arg-type]
-                        dtype=output.get_dtype(),
-                        size=output.get_size(),
-                        stride=output.get_stride(),
-                        offset=output.get_layout().offset,
-                    ),
-                    while_loop,
-                    [(list, idx)],
-                )
-                while_loop.outputs.append(multi_out)
-                all_outputs.append(multi_out)
->>>>>>> 1113e7de
 
         for inp, out in zip(carried_inputs, all_outputs):
             if inp.get_name() in V.graph.graph_inputs:
