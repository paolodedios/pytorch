from __future__ import annotations

import contextlib
import dataclasses
import functools
import itertools
import logging
import operator
import os
import textwrap
import traceback
from collections.abc import Container, Generator, Iterable, Iterator, Sequence
from contextlib import AbstractContextManager, nullcontext
from enum import Enum
from functools import partial
from typing import (
    Any,
    Callable,
    cast,
    ClassVar,
    Literal,
    Optional,
    overload,
    SupportsFloat,
    SupportsInt,
    TYPE_CHECKING,
    TypeVar,
    Union,
)
from typing_extensions import (
    assert_never,
    Never,
    override,
    ParamSpec,
    Self,
    TypeAlias,
    TypeIs,
)
from unittest.mock import patch

import sympy
from sympy import Expr, Integer, Symbol

import torch._export.serde.schema as export_schema
import torch._library.utils as library_utils
import torch._logging
import torch.fx
import torch.utils._pytree as pytree
from torch._dynamo.utils import identity
from torch._export.serde.serialize import GraphModuleSerializer
from torch._higher_order_ops.auto_functionalize import can_auto_functionalize
from torch._inductor import metrics
from torch._inductor.utils import get_free_symbols
from torch._prims_common import (
    compute_required_storage_length,
    is_boolean_dtype,
    is_float_dtype,
    make_channels_last_strides_for,
    StrideType,
)
from torch._subclasses.fake_tensor import get_schema_info
from torch.fx.experimental.symbolic_shapes import (
    _remove_effect_token_unbacked_bindings,
    compute_unbacked_bindings,
    free_symbols,
    free_unbacked_symbols,
    rebind_unbacked,
    resolve_unbacked_bindings,
    ShapeEnv,
    SymTypes,
)
from torch.fx.node import Node
from torch.utils._ordered_set import OrderedSet
from torch.utils._sympy.functions import CleanDiv, FloorDiv, Mod, ModularIndexing
from torch.utils._sympy.symbol import SymT

from . import config, dependencies
from .codegen.common import (
    BackendFeature,
    CodegenSymbol,
    get_scheduling_for_device,
    index_prevent_reordering,
    Kernel,
)
from .dependencies import (
    Dep,
    extract_free_symbols,
    extract_input_node_reduction_ranges,
    extract_read_writes,
    var_builder,
)
from .loop_body import LoopBody
from .ops_handler import OpCounterCSE, OpCountResult, ReductionType, StoreMode
from .runtime.benchmarking import benchmarker
from .runtime.hints import DeviceProperties, ReductionHint
from .utils import (
    argsort,
    argsort_sym,
    cache_on_self,
    ceildiv,
    convert_shape_to_inductor,
    convert_shape_to_symint,
    developer_warning,
    do_bench_using_profiling,
    dtype_from_size,
    get_dtype_size,
    get_kernel_metadata,
    GPU_ALIGN_BYTES,
    ir_dataclass,
    is_dynamic,
    is_gpu,
    sympy_dot,
    sympy_index_symbol,
    sympy_index_symbol_with_prefix,
    sympy_product,
    sympy_subs,
    tensor_is_aligned,
)
from .virtualized import ops, OpsValue, V


if TYPE_CHECKING:
    from torch._library.fake_class_registry import FakeScriptObject
    from torch.fx.experimental.symbolic_shapes import SympyBoolean
    from torch.fx.node import Argument

    from .codegen.cuda.cuda_template import CUDATemplate
    from .codegen.wrapper import PythonWrapperCodegen
    from .graph import GraphLowering
    from .utils import IndentedBuffer

else:
    CUDATemplate: TypeAlias = object


try:
    import triton

    triton_version = triton.__version__
    has_triton = True
except ImportError:
    triton_version = None
    has_triton = False


_P = ParamSpec("_P")
_T = TypeVar("_T")
_U = TypeVar("_U")
_V = TypeVar("_V")

_IntLike: TypeAlias = Union[int, Expr]
_NumLike: TypeAlias = Union[int, float, Expr]

_OpOverloads: TypeAlias = Union[torch._ops.OpOverload, torch._ops.HigherOrderOperator]

log = logging.getLogger(__name__)
indent = functools.partial(textwrap.indent, prefix="  ")
aten = torch.ops.aten

autotune_warmup = int(os.getenv("TORCH_AUTOTUNE_WARMUP", 25))
autotune_rep = int(os.getenv("TORCH_AUTOTUNE_REP", 100))

""" [Note: Inductor IR]

Inductor's IR is produced by executing 'lowering' code (see lowering.py).  Each
lowering is registered to a particular aten operator, and expects inputs that
correspond to the aten schema.  However, in place of torch Tensor inputs, lowerings
expect Inductor TensorBox inputs.

TensorBox IR represents torch tensors.  Tensors are sometimes single objects owning
storage, and sometimes views of another Tensor's storage.  Mutating tensor operations
(such as add_()) affect the underlying storage and any associated views.  Other operations
(such as .t_()) update metadata about the current view but don't modify the underlying storage.

To model this in Inductor, the IR distinguishes between TensorBox, View, StorageBox and Buffer.

TensorBox is the top level IR construct that any lowering should produce and maps to a torch.Tensor
output from an operation.  But just as torch.Tensors take different forms, TensorBox IR can
reference View IR or directly reference StorageBox IRs.

Some Inductor lowerings produce new sets of 'Box'es, while others (such as .t() or other view ops)
may take an existing TensorBox and point it to a new underlying View IR.

Tensors that directly own storage are represented as a chain of:
TensorBox -> StorageBox -> Buffer
where Buffer is a simple (1D) allocation, and StorageBox introduces the concept of a Layout.

If you mutate the data of such a tensor, we swing the StorageBox pointer to point to a new buffer
(leaving the old buffer unmodified and functionalizing the operation).

Tensors backed by views add one more indirection to the IR.
TensorBox -> View -> StorageBox -> Buffer
In these cases, the underlying StorageBox/Buffer will be shared with the pre-view TensorBox.

Computation is represented by Operation nodes, with each operation producing 1
or more output Buffers. In the case of mutations, these will be new Buffers that have the
mutated buffer listed in its get_mutation_names().

It is also possible to have an InputBuffer for which there is no corresponding Operation,
e.g. it may be a graph input or compile time constant.

"""


_NodeOrNodes: TypeAlias = Union[
    int,
    "TensorBox",
    dict[str, "TensorBox"],
    "Symbol",
    "IRNode",
    Sequence[
        Optional[Union[int, dict[str, "TensorBox"], "TensorBox", "Symbol", "IRNode"]]
    ],
]


def _is_static(x: object) -> TypeIs[Union[int, Integer]]:
    return isinstance(x, (int, Integer))


@dataclasses.dataclass(frozen=True)
class GraphPartitionSignature:
    # symbol inputs that are necessary for codegen
    symbol_inputs: OrderedSet[sympy.Symbol]

    # mapping from partition input name to IRNode or Expr. Need the name str since
    # we cannot get name from Expr.
    input_nodes: dict[str, Union[IRNode, sympy.Expr, TorchBindObject]]
    output_nodes: list[IRNode]

    # mapping from partition input name to a boolean for whether deallocating it
    # in the partition function
    input_deallocation: dict[str, bool]
    skip_cudagraph: bool

    # name of constants read/written by the graph partition
    constant_names: list[str]


def validate_ir(node_or_nodes: Optional[_NodeOrNodes]) -> None:
    def _check_tensorbox(nodes: Optional[_NodeOrNodes]) -> None:
        # Could expand this to check deeper properties
        # (e.g. TensorBox points to View or StorageBox)
        if nodes is None:
            pass
        elif isinstance(nodes, (list, tuple)):
            for node in nodes:
                _check_tensorbox(node)
        elif isinstance(nodes, dict):
            for node in nodes.values():
                _check_tensorbox(node)
        else:
            assert isinstance(
                nodes,
                (
                    ExpandView,
                    DynamicScalar,
                    AssertScalar,
                    TensorBox,
                    sympy.logic.boolalg.Boolean,
                    Expr,
                    int,
                    EffectfulKernel,
                    ShapeAsConstantBuffer,
                ),
            ), (
                f"Found {type(nodes)}, which is not a supported top level IR node. See [Note: Inductor IR]"
            )

    # Be picky about the accepted data structure (don't use pytree here)
    _check_tensorbox(node_or_nodes)


def ops_wrapper(name: str) -> Callable[..., OpsValue]:
    assert isinstance(name, str), type(name)

    def fn(*args: object, **kwargs: object) -> OpsValue:
        return getattr(ops, name)(*args, **kwargs)

    return fn


def inverse_reorder(order: Sequence[int]) -> Callable[[Sequence[_T]], Sequence[_T]]:
    inv_order = dict(zip(order, range(len(order))))

    def reindex(index: Sequence[_T]) -> Sequence[_T]:
        assert len(index) == len(inv_order)
        return [index[inv_order[i]] for i in range(len(index))]

    return reindex


def same_reorder(order: Sequence[int]) -> Callable[[Sequence[_T]], Sequence[_T]]:
    def reindex(index: Sequence[_T]) -> Sequence[_T]:
        assert len(index) == len(order)
        return [index[order[i]] for i in range(len(index))]

    return reindex


def fuse_reindexing(
    reindex1: Callable[[Sequence[_U]], Sequence[_V]],
    reindex2: Callable[[Sequence[_T]], Sequence[_U]],
) -> Callable[[Sequence[_T]], Sequence[_V]]:
    def reindex(index: Sequence[_T]) -> Sequence[_V]:
        return reindex1(reindex2(index))

    return reindex


NHWC_STRIDE_ORDER = [3, 0, 2, 1]
NHWDC_STRIDE_ORDER = [4, 0, 3, 2, 1]


def get_fill_order(
    seq: Sequence[Union[int, torch.SymInt, Expr]], shape_env: Optional[ShapeEnv] = None
) -> Sequence[int]:
    """
    Convert strides to fill order (argsort)
    """
    if shape_env is None or all(isinstance(s, (int, sympy.Integer)) for s in seq):
        sorted_idx: Sequence[int] = argsort(seq)
    else:
        # argsort_sym handles unbacked symints (with the help of the shape_env)
        sorted_idx = argsort_sym(shape_env, seq)
    return sorted_idx


def stride_order2fill_order(order: Sequence[Union[int, Integer]]) -> Sequence[int]:
    """
    Convert stride order to fill order
    For channel last format,

    stride order = [3, 0, 2, 1] and fill order = [1, 3, 2, 0]
    """
    lookup = {pos: idx for idx, pos in enumerate(order)}
    fill_order = [lookup[i] for i in range(len(order))]
    return fill_order


def get_stride_order(
    seq: Sequence[Union[int, torch.SymInt, Expr]], shape_env: Optional[ShapeEnv] = None
) -> Sequence[int]:
    """
    Convert strides to stride order
    """
    sorted_idx: Sequence[int] = get_fill_order(seq, shape_env)
    out = [0 for _ in range(len(seq))]
    for i, elem in enumerate(sorted_idx):
        out[elem] = i
    return out


@overload
def ir_node_to_tensor(x: None, guard_shape: bool = True) -> None: ...


@overload
def ir_node_to_tensor(x: IRNode, guard_shape: bool = True) -> torch.Tensor: ...


def ir_node_to_tensor(
    x: Optional[IRNode], guard_shape: bool = True
) -> Optional[torch.Tensor]:
    if x is None:
        return None

    shape_fn: Callable[[Union[int, Expr]], Union[int, Expr]]
    if not guard_shape:
        shape_fn = V.graph.sizevars.size_hint
    else:
        shape_fn = identity
    size = [shape_fn(s) for s in x.get_size()]
    stride: StrideType
    if is_storage_and_layout(x):
        stride = [shape_fn(s) for s in x.get_layout().stride]
    else:
        stride = FlexibleLayout.contiguous_strides(size)
    dtype = x.get_dtype()
    device = x.get_device()
    size = convert_shape_to_symint(size)
    # pyrefly: ignore  # bad-assignment
    stride = convert_shape_to_symint(stride)
    with V.graph.sizevars.shape_env.suppress_guards():
        t = torch.empty_strided(
            size=size, stride=stride, dtype=dtype, device=device
        ).zero_()
    return t


def may_convert_to_optional(
    value: Optional[Sequence[_T]],
) -> Optional[Sequence[Optional[_T]]]:
    if isinstance(value, list) and not value:
        # [None] makes sure the cpp wrapper codegen will generate something like
        # {std::nullopt} instead of {}
        return [None]
    return value


def get_device_type(
    x: Union[IRNode, OutputSpec, torch.device, None, str],
) -> Optional[str]:
    if isinstance(x, str) or x is None:
        return x
    elif isinstance(x, torch.device):
        return x.type
    elif isinstance(x, (IRNode, OutputSpec)):
        return get_device_type(x.get_device())
    # pyrefly: ignore  # bad-argument-type
    assert_never(f"get_device_type({x}: {type(x).__name__})")


def is_triton(x: Union[IRNode, torch.device, None, str]) -> bool:
    device = get_device_type(x)
    # Special case cpu and cuda as using the method below
    # to determine if the scheduler is a triton scheduler subclass
    # requires instantiating a scheduler for them
    if device in ["cpu", "cuda"]:
        if getattr(config, f"{device}_backend") == "triton":
            return True
        return False
    if (
        device is None
        or (device_scheduling := get_scheduling_for_device(device)) is None
    ):
        return False
    from .codegen.triton import TritonScheduling

    assert isinstance(device_scheduling, type), type(device_scheduling)
    return issubclass(device_scheduling, TritonScheduling)


def is_cpu(x: Union[IRNode, torch.device, None, str]) -> bool:
    return get_device_type(x) == "cpu"


def is_aligned_realized_tensor(x: Union[Buffer, TensorBox], alignment: int) -> bool:
    if (
        not isinstance(x, IRNode)
        or x.maybe_get_stride() is None
        or free_unbacked_symbols(x.get_stride())
        or free_unbacked_symbols(x.get_size())
    ):
        return False

    aligned_strides = sympy.And(
        *(sympy.Eq(Mod(s, alignment), 0) for s in x.get_stride()[:-1])
    )
    aligned_last_dim = sympy.Or(
        sympy.Eq(x.get_stride()[-1], 1), sympy.Le(x.get_size()[-1], 1)
    )
    is_aligned = sympy.And(aligned_strides, aligned_last_dim)

    # Make sure to guard to recompile when necessary.
    return V.graph.sizevars.guard_or_false(is_aligned)


def significant_strides_equal(
    strides1: Sequence[_IntLike],
    strides2: Sequence[_IntLike],
    shape: Sequence[_IntLike],
) -> bool:
    """
    Returns true if the strides are equal, ignoring dimensions of size 1 .
    """
    assert len(shape) == len(strides1) and len(strides1) == len(strides2)
    for dim, s1, s2 in zip(shape, strides1, strides2):
        if V.graph.sizevars.statically_known_leq(dim, 1):
            continue

        if not V.graph.sizevars.statically_known_equals(
            s1, s2
        ) and V.graph.sizevars.symbolic_hint(s1) != V.graph.sizevars.symbolic_hint(s2):
            return False

    return True


def try_match_insignificant_strides(
    tensor: IRNode,
    strides: Sequence[Union[int, torch.SymInt]],
) -> IRNode:
    """
    Tries to match the strides of the tensor to those in the meta_strides. Strides of insignificant
    dimensions - size 0 or 1 - will be updated.

    If there are real stride differences (NHWC vs NCHW), or the tensor is not realized, then the input will be returned
    """
    if not is_storage_and_layout(tensor):
        return tensor

    if all(
        V.graph.sizevars.statically_known_equals(s1, s2)
        for s1, s2 in zip(strides, tensor.get_stride())
    ):
        return tensor

    if not significant_strides_equal(strides, tensor.get_stride(), tensor.get_size()):
        return tensor

    storage, old_layout = as_storage_and_layout(tensor)
    new_stride = [*old_layout.stride]
    for i, s in enumerate(tensor.get_size()):
        if V.graph.sizevars.statically_known_leq(s, 1):
            new_stride[i] = strides[i]

    new_layout = FixedLayout(
        old_layout.device,
        old_layout.dtype,
        old_layout.size,
        new_stride,
        old_layout.offset,
        old_layout.is_pinned,
    )
    return TensorBox(ReinterpretView(data=storage, layout=new_layout))


def gm_original_output_strides(gm: torch.fx.GraphModule) -> None:
    output_node = gm.graph.find_nodes(op="output")[0]
    output_node.meta["user_visible_output_idxs"] = [
        idx for idx, _ in enumerate(output_node.args)
    ]
    from torch._inductor.compile_fx import record_original_output_strides

    record_original_output_strides(gm)


def get_symbolic_inputs(inputs: Sequence[IRNode]) -> list[Expr]:
    sym_vars: OrderedSet[Expr] = OrderedSet()
    for inp in inputs:
        sym_vars |= get_free_symbols(inp.get_size(), unbacked_only=False)
        sym_vars |= get_free_symbols(inp.get_stride(), unbacked_only=False)

    return list(sym_vars)


class IRNode:
    """Base class for all intermediate representation (IR) nodes in TorchInductor.

    Note:
        This is an abstract base class. Most methods raise NotImplementedError
        and must be overridden by concrete subclasses.
    """

    _current_origins: ClassVar[OrderedSet[Any]] = OrderedSet()

    # NB: These are kinda weird,
    origins: OrderedSet[Any] = dataclasses.field(init=False)
    # traces back to where the IRNode is created in Inductor
    traceback: Optional[list[str]] = dataclasses.field(init=False)
    origin_node: Optional[torch.fx.Node] = dataclasses.field(init=False)

    @staticmethod
    @contextlib.contextmanager
    def current_origins(origins: OrderedSet[Node]) -> Generator[None, None, None]:
        old = IRNode._current_origins
        IRNode._current_origins = old | origins
        try:
            yield
        finally:
            IRNode._current_origins = old

    @staticmethod
    def is_realized_node(node: IRNode) -> bool:
        return isinstance(
            node,
            (
                ComputedBuffer,
                InputsKernel,
                InputBuffer,
                ReinterpretView,
                TemplateBuffer,
            ),
        )

    def _post_init_setattr(self, attr: str, value: Any) -> None:
        # Intended for use in __post_init__ for enforcing an invariant on a dataclass
        # If you must, can also be used for setting provenance info
        # We would like to try and minimize these usages though
        object.__setattr__(self, attr, value)

    def __post_init__(self) -> None:
        origins = OrderedSet(self._current_origins)
        self._post_init_setattr("origins", origins)
        self._post_init_setattr(
            "traceback", traceback.format_stack() if config.debug_ir_traceback else None
        )
        self._post_init_setattr("origin_node", None)

    def get_read_names(self) -> OrderedSet[str]:
        return OrderedSet(dep.name for dep in self.get_reads())

    def get_traceback(self) -> Optional[list[str]]:
        return self.traceback

    def get_origin_node(self) -> Optional[torch.fx.Node]:
        return self.origin_node

    def get_defining_op(self) -> Optional[Operation]:
        return None

    def get_stack_traces(self) -> OrderedSet[str]:
        # Return stack traces to user model code
        # A single IRNode could correspond to multiple lines of code
        stack_traces: OrderedSet[str] = OrderedSet()
        origins = self.origins
        if isinstance(self, ExternKernel):
            origin_node = self.get_origin_node()
            if self.origin_node:
                origins = OrderedSet([origin_node])
        for node in origins:
            if hasattr(node, "stack_trace") and node.stack_trace:
                # nodes in the backward graph don't have mapping to pre_grad_graph
                stack_traces.add(node.stack_trace)
            else:
                pre_grad_nodes = (
                    torch._inductor.debug._inductor_post_to_pre_grad_nodes.get(
                        "postToPre",
                        {},
                        # pyrefly: ignore  # missing-attribute
                    ).get(node.name, [])
                )
                if not isinstance(pre_grad_nodes, list):
                    continue
                for node_name in pre_grad_nodes:
                    stack_trace = (
                        torch._inductor.debug._inductor_pre_grad_node_stack_trace.get(
                            node_name, None
                        )
                    )
                    if stack_trace:
                        stack_traces.add(stack_trace)
        return stack_traces

    def common_repr(self, shorten: bool = True) -> Sequence[str]:
        origins = f"origins={getattr(self, 'origins', '')}"
        if shorten and len(origins) > 64:
            # this can get *very* long
            origins = f"{origins[:61]}..."
        if not self.get_stack_traces():
            return [origins]

        stack_trace_str = []
        for stack_trace in self.get_stack_traces():
            stack_trace_str.append("stack_traces = {")
            stack_trace_str += stack_trace.split("\n")
            stack_trace_str.append("}")
        return [origins] + stack_trace_str

    def str_helper(
        self, lines: Sequence[object], shorten: bool = True, multiline: bool = True
    ) -> str:
        lines = list(lines) + list(self.common_repr(shorten))
        lines = list(map(str, lines))
        if multiline:
            # pyrefly: ignore  # no-matching-overload
            new_lines = indent(",\n".join(lines))
            return f"{type(self).__name__}(\n{new_lines}\n)"
        else:
            return f"{type(self).__name__}({lines})"

    def get_dtype(self) -> torch.dtype:
        return self.dtype

    def maybe_get_dtype(self) -> Optional[torch.dtype]:
        try:
            return self.get_dtype()
        except NotImplementedError:
            return None

    def get_layout(self) -> Layout:
        raise NotImplementedError(f"get_layout() is not implemented by {type(self)}!")

    def maybe_get_layout(self) -> Optional[Layout]:
        try:
            return self.get_layout()
        except NotImplementedError:
            return None

    def get_output_spec(self) -> OutputSpec:
        return self.get_layout()

    def maybe_get_output_spec(self) -> Optional[OutputSpec]:
        try:
            return self.get_output_spec()
        except NotImplementedError:
            return None

    def has_tensor_output(self) -> bool:
        """True for single tensor output (excludes MultiOutput)"""
        return isinstance(self.maybe_get_output_spec(), Layout)

    def get_size(self) -> Sequence[Expr]:
        raise NotImplementedError(f"get_size() is not implemented by {type(self)}!")

    def maybe_get_size(self) -> Optional[Sequence[_IntLike]]:
        try:
            return self.get_size()
        except NotImplementedError:
            return None

    @property
    def shape(self) -> Union[_IntLike, sympy.Rel, Sequence[_IntLike]]:
        return self.get_size()

    def get_numel(self) -> Expr:
        return sympy_product(self.get_size())

    def is_zero_elements(self) -> bool:
        return V.graph.sizevars.statically_known_true(sympy.Eq(self.get_numel(), 0))

    def realize(self) -> Optional[str]:
        """
        If the IRNode refers to data which has not been materialized (e.g.,
        it is a Pointwise/Reduction that could potentially have more
        compute fused into it), realize the IRNode into physical memory,
        ending the possibility of fusing into it, but allowing, e.g., multiple
        users to access the data without having to recompute.

        Check StorageBox.realize for a particularly notable implementation.

        TODO(ezyang): I think, in principle, every IRNode should have an
        implementation of this, and most of the time no-op is OK, but you
        really do have to audit each IRNode for this, so for now, raise
        an error if it's not implemented.  Note that some code in graph.py
        will catch this thrown error and suppress it with a warning.
        """
        raise NotImplementedError(f"realize NYI on {type(self)}")

    def codegen_reference(self, writer: Optional[IndentedBuffer] = None) -> str:
        raise NotImplementedError(f"codegen_reference NYI on {type(self)}")

    def get_device(self) -> Optional[torch.device]:
        return None

    def get_device_or_error(self) -> torch.device:
        device = self.get_device()
        assert device is not None
        return device

    def has_exceeded_max_reads(self) -> bool:
        return False

    def make_loader(self) -> Callable[[Sequence[Expr]], OpsValue]:
        raise NotImplementedError(type(self).__name__)

    def make_indexer(self) -> Callable[[Sequence[Expr]], Expr]:
        raise NotImplementedError(type(self).__name__)

    def get_stride(self) -> Sequence[_IntLike]:
        raise NotImplementedError(type(self).__name__)

    def maybe_get_stride(self) -> Optional[Sequence[_IntLike]]:
        try:
            return self.get_stride()
        except NotImplementedError:
            return None

    def get_name(self) -> str:
        raise NotImplementedError(type(self).__name__)

    def maybe_get_name(self) -> Optional[str]:
        try:
            return self.get_name()
        except NotImplementedError:
            return None

    def is_input_buffer(self) -> bool:
        try:
            return self.get_name() in V.graph.graph_inputs
        except NotImplementedError:
            return False

    def has_large_inner_fn(self, threshold: Optional[int] = None) -> bool:
        return False

    def mark_reuse(self, users: int) -> None:
        pass

    def realize_hint(self) -> None:
        pass

    def unwrap_view(self) -> IRNode:
        raise NotImplementedError(type(self).__name__)

    def freeze_layout(self) -> None:
        raise NotImplementedError(type(self).__name__)

    def freeze_layout_with_stride_order(
        self, order: Sequence[int], allow_padding: bool = False
    ) -> None:
        raise NotImplementedError(type(self).__name__)

    def freeze_layout_with_fill_order(self, order: Sequence[int]) -> None:
        raise NotImplementedError(type(self).__name__)

    def freeze_layout_with_same_order(self, stride: Sequence[_IntLike]) -> None:
        raise NotImplementedError(type(self).__name__)

    def freeze_layout_with_exact_strides(
        self, exact_strides: Sequence[_IntLike], allow_padding: bool = False
    ) -> None:
        raise NotImplementedError(type(self).__name__)

    def get_read_writes(self) -> dependencies.ReadWrites:
        raise NotImplementedError(type(self).__name__)

    def get_reads(self) -> OrderedSet[Dep]:
        return self.get_read_writes().reads

    def num_reads(self) -> int:
        return len(self.get_reads())

    def get_storage_numel(self) -> _IntLike:
        raise NotImplementedError(type(self).__name__)

    def get_free_symbol_uses(
        self, unbacked_only: bool = False
    ) -> OrderedSet[sympy.Symbol]:
        raise NotImplementedError(type(self).__name__)

    def get_reduction_type(self) -> Optional[str]:
        raise NotImplementedError(type(self).__name__)

    def get_reduction_size(self) -> Sequence[Expr]:
        raise NotImplementedError(type(self).__name__)

    def is_extern(self) -> bool:
        return False

    def is_no_op(self) -> bool:
        return False

    def constant_to_device(self, device: torch.device) -> IRNode:
        raise NotImplementedError(type(self).__name__)

    def get_mutation_names(self) -> Sequence[str]:
        raise NotImplementedError(type(self).__name__)

    def get_operation_name(self) -> str:
        raise NotImplementedError(type(self).__name__)

    def get_inputs_that_alias_output(self) -> Sequence[str]:
        raise NotImplementedError(type(self).__name__)

    if TYPE_CHECKING:

        @property
        def dtype(self) -> torch.dtype: ...


@ir_dataclass(frozen=False)
class Operation:
    def __post_init__(self) -> None:
        self.operation_name: Optional[str] = None

    def get_device(self) -> Optional[torch.device]:
        raise NotImplementedError

    def get_origin_node(self) -> Optional[torch.fx.Node]:
        assert hasattr(self, "origin_node")
        return self.origin_node

    def get_origins(self) -> OrderedSet[Any]:
        assert hasattr(self, "origins")
        return self.origins

    def get_operation_name(self) -> str:
        assert self.operation_name is not None
        return self.operation_name

    def is_extern(self) -> bool:
        return False

    def is_no_op(self) -> bool:
        return False

    def get_read_writes(self) -> dependencies.ReadWrites:
        raise NotImplementedError

    def is_user_of(self, name: str) -> bool:
        return name in self.get_read_names()

    def get_read_names(self) -> OrderedSet[str]:
        return OrderedSet(dep.name for dep in self.get_reads())

    def get_reads(self) -> OrderedSet[Dep]:
        return self.get_read_writes().reads

    def get_outputs(self) -> list[Buffer]:
        raise NotImplementedError

    def get_unbacked_symbol_defs(self) -> OrderedSet[sympy.Symbol]:
        return OrderedSet()

    def get_free_symbol_uses(
        self, unbacked_only: bool = False
    ) -> OrderedSet[sympy.Symbol]:
        """
        When unbacked_only=True:
        Returns the unbacked symbols which are required to be in scope in
        order to successfully perform codegen for this buffer.  For example,
        a buffer that corresponds to an extern kernel call that takes i0 as
        an argument would return {i0} here.  This is used to generate necessary
        dependencies that ensure we actually bind i0 in codegen before you
        try to use it.

        Note that this is NOT transitive; in particular, if this buffer takes
        in as input another buffer with dynamic shape (e.g., (i0,)), we will
        not report it here, because you will already have a dependency
        on that buffer, which will eventually have a dependency on i0 if
        necessary.

        When unbacked_only=False:
        Similar to `unbacked_only=True` but including all free symbols
        instead of only free unbacked symbols.
        """
        return OrderedSet()

    def get_workspace_size(self) -> int:
        """
        Gets extra global memory size needed by this buffer.
        Some algorithms (e.g. group gemm) may require extra global memory in the generated code.
        """
        return 0


@ir_dataclass
class Loops(IRNode):
    device: torch.device
    dtype: torch.dtype
    inner_fn: Callable[..., Any]
    ranges: Sequence[_IntLike]

    def get_free_symbol_uses(
        self, unbacked_only: bool = False
    ) -> OrderedSet[sympy.Symbol]:
        return OrderedSet().union(
            *(get_free_symbols(e, unbacked_only) for e in self.ranges),
            self.inner_fn_free_symbols(unbacked_only),
        )

    def _to_str(self, names: Sequence[str]) -> str:
        return self.str_helper(
            [
                f"'{self.device.type}'",
                str(self.dtype),
                self.inner_fn_str(),
            ]
            + [f"{name}={getattr(self, name)}" for name in names]
            + [f"origin_node={self.origin_node!r}"]
        )

    def __post_init__(self) -> None:
        super().__post_init__()

    def __str__(self) -> str:
        return self._to_str(("ranges",))

    __repr__ = __str__

    def get_device(self) -> Optional[torch.device]:
        return self.device

    def get_origin_node(self) -> Optional[torch.fx.Node]:
        return self.origin_node

    def get_size(self) -> Sequence[Expr]:
        return self.ranges

    def get_pointwise_size(self) -> Sequence[Expr]:
        return self.ranges

    @classmethod
    def create(
        cls, *args: Any, **kwargs: Any
    ) -> Union[TensorBox, ShapeAsConstantBuffer]:
        origin_node = kwargs.pop("origin_node", None)
        tb = kwargs.pop("traceback", None)
        r = cls(*args, **kwargs)
        # Need to explicitly set origin_node here to propagate it down.
        # todo(chilli): I think it would be better for IRNode to directly set
        # origin_node
        r._post_init_setattr("origin_node", origin_node)
        r._post_init_setattr("traceback", tb or r.traceback)
        return TensorBox.create(r)

    @staticmethod
    def _index(ranges: Sequence[_IntLike], prefix: SymT = SymT.INDEX) -> Sequence[Expr]:
        return [
            sympy.S.Zero if s == 1 else sympy_index_symbol_with_prefix(prefix, n)
            for n, s in enumerate(ranges)
        ]

    @cache_on_self
    def inner_fn_opcount(self) -> OpCountResult:
        opcounter = OpCounterCSE(V.MockHandler())
        with (
            V.set_ops_handler(opcounter),
            patch.object(FlexibleLayout, "allow_indexing", True),
        ):
            self.inner_fn(*self.inner_fn_args())
            return opcounter.getvalue()

    def inner_fn_args(self) -> Sequence[Sequence[_IntLike]]:
        return (self._index(self.ranges),)

    @cache_on_self
    def inner_fn_str(self) -> str:
        return V.KernelFormatterHandler.ir_to_string(
            self.inner_fn, *self.inner_fn_args()
        )

    def has_large_inner_fn(self, threshold: Optional[int] = None) -> bool:
        if threshold is None:
            threshold = 0
        threshold = max(threshold, config.realize_opcount_threshold)
        return self.inner_fn_opcount().num_ops > threshold

    def inner_fn_free_symbols(self, unbacked_only: bool = False) -> OrderedSet[Symbol]:
        index = self._index(self.ranges)
        return extract_free_symbols(self.inner_fn, index, unbacked_only=unbacked_only)

    def get_reads(self) -> OrderedSet[Dep]:
        with patch.object(FlexibleLayout, "allow_indexing", True):
            if self.get_reduction_type():
                return extract_read_writes(
                    self.make_loader(),
                    self.get_size(),
                    self.get_reduction_size(),
                ).reads
            else:
                return extract_read_writes(
                    self.make_loader(),
                    self.get_size(),
                ).reads

    def get_read_names(self) -> OrderedSet[str]:
        return OrderedSet(self.inner_fn_opcount().read_buffers)

    def num_reads(self) -> int:
        return len(self.inner_fn_opcount().read_buffers)

    def get_reduction_size(self) -> Sequence[Expr]:
        raise NotImplementedError(
            f"get_reduction_size() is not implemented by {type(self)}!"
        )

    def get_reduction_type(self) -> Optional[str]:
        raise NotImplementedError(
            f"get_reduction_type() is not implemented by {type(self)}!"
        )

    def constant_to_device(self, device: torch.device) -> IRNode:
        raise NotImplementedError(
            f"constant_to_device() is not implemented by {type(self)}!"
        )


def nop_loader_fn(idx: Union[Expr, Sequence[Expr]], *, dtype: torch.dtype) -> OpsValue:
    if dtype.is_floating_point:
        return ops.constant(float("nan"), dtype)
    else:
        return ops.constant(0, dtype)


@ir_dataclass
class Pointwise(Loops):
    def make_loader(self) -> Callable[[Sequence[Expr]], OpsValue]:
        # Make zero-element loops into a no-op
        if self.is_zero_elements():
            return partial(nop_loader_fn, dtype=self.dtype)

        return self.inner_fn

    def get_reduction_size(self) -> Sequence[sympy.Expr]:
        return []

    def get_reduction_type(self) -> Optional[str]:
        return None

    def store_output(
        self,
        output_name: Optional[str],
        indexer: Callable[[Sequence[Expr]], Never],
        vars: Sequence[Expr],
    ) -> None:
        loader = self.make_loader()
        return ops.store(output_name or "unnamed", indexer(vars), loader(vars))

    def constant_to_device(self, device: torch.device) -> IRNode:
        """Move this to a given device. Requires that all reads are to constants."""
        loader = self.make_loader()
        loader = patch.object(ConstantBuffer, "override_device", device)(loader)
        return Pointwise(
            device=device,
            dtype=self.dtype,
            inner_fn=loader,
            ranges=self.ranges,
        )


@ir_dataclass
class Scatter(Pointwise):
    output_indexer: Callable[[Sequence[Expr]], Expr]
    scatter_mode: StoreMode = None

    def constant_to_device(self, device: torch.device) -> IRNode:
        """Move this to a given device. Requires that all reads are to constants."""
        loader = self.make_loader()
        loader = patch.object(ConstantBuffer, "override_device", device)(loader)
        return Scatter(
            device=device,
            dtype=self.dtype,
            inner_fn=loader,
            ranges=self.ranges,
            output_indexer=self.output_indexer,
            scatter_mode=self.scatter_mode,
        )

    def store_output(
        self,
        output_name: Optional[str],
        indexer: Callable[[Sequence[Expr]], Never],
        vars: Sequence[Expr],
    ) -> Any:
        loader = self.make_loader()
        if output_name is None:
            output_name = "unnamed"
        return ops.store(
            output_name,
            indexer(self.output_indexer(vars)),
            loader(vars),
            mode=self.scatter_mode,
        )


REDUCTION_COMBINE_FN: dict[str, Callable[..., OpsValue]] = {
    "any": ops_wrapper("logical_or"),
    "max": ops_wrapper("maximum"),
    "min": ops_wrapper("minimum"),
    "prod": ops_wrapper("mul"),
    "sum": ops_wrapper("add"),
    "dot": ops_wrapper("add"),
    "xor_sum": ops_wrapper("bitwise_xor"),
}


def get_reduction_combine_fn(
    reduction_type: str, dtype: torch.dtype, arg_break_ties_left: bool = True
) -> Callable[..., object]:
    if reduction_type in REDUCTION_COMBINE_FN:
        return REDUCTION_COMBINE_FN[reduction_type]

    elif reduction_type in ("argmax", "argmin"):

        def argmax_combine_fn(
            a: tuple[object, object], b: tuple[object, object]
        ) -> tuple[OpsValue, OpsValue]:
            a_value, a_index = a
            b_value, b_index = b

            if reduction_type == "argmin":
                mask = ops.lt(a_value, b_value)
            else:
                mask = ops.gt(a_value, b_value)

            equal = ops.eq(a_value, b_value)
            if is_float_dtype(dtype):
                a_isnan = ops.ne(a_value, a_value)
                b_isnan = ops.ne(b_value, b_value)
                mask = ops.logical_or(mask, ops.gt(a_isnan, b_isnan))
                equal = ops.logical_or(equal, ops.logical_and(a_isnan, b_isnan))

            tie = (
                ops.lt(a_index, b_index)
                if arg_break_ties_left
                else ops.gt(a_index, b_index)
            )
            mask = ops.logical_or(mask, ops.logical_and(equal, tie))
            return (
                ops.where(mask, a_value, b_value),
                ops.where(mask, a_index, b_index),
            )

        return argmax_combine_fn

    elif reduction_type == "welford_combine":

        def welford_combine_fn(
            a: tuple[OpsValue, OpsValue, OpsValue],
            b: tuple[OpsValue, OpsValue, OpsValue],
        ) -> tuple[OpsValue, OpsValue, OpsValue]:
            a_mean, a_m2, a_weight = a
            b_mean, b_m2, b_weight = b

            delta = b_mean - a_mean
            new_weight = a_weight + b_weight
            w2_over_w = b_weight / new_weight
            return (
                a_mean + delta * w2_over_w,
                a_m2 + b_m2 + delta * delta * a_weight * w2_over_w,
                new_weight,
            )

        return welford_combine_fn

    else:
        raise NotImplementedError(f"unknown reduction_type={reduction_type}")


@ir_dataclass
class Reduction(Loops):
    reduction_ranges: Sequence[_IntLike]
    reduction_type: ReductionType
    # self.dtype represents the dst dtype
    src_dtype: torch.dtype
    reduction_hint: ReductionHint

    def __str__(self) -> str:
        return self._to_str(("ranges", "reduction_ranges", "reduction_type"))

    __repr__ = __str__

    def get_free_symbol_uses(self, unbacked_only: bool = False) -> OrderedSet[Symbol]:
        return super().get_free_symbol_uses(unbacked_only) | OrderedSet().union(
            *(get_free_symbols(e, unbacked_only) for e in self.reduction_ranges)
        )

    def get_reduction_size(self) -> Sequence[Expr]:
        return self.reduction_ranges

    def get_reduction_type(self) -> Optional[str]:
        return self.reduction_type

    def store_reduction(
        self,
        output_name: Optional[str],
        indexer: Callable[[Sequence[Expr]], Never],
        vars: Sequence[Expr],
        reduction_vars: Sequence[Symbol],
    ) -> None:
        value = ops.reduction(
            self.dtype,
            self.src_dtype,
            self.reduction_type,
            self.inner_fn(vars, reduction_vars),
        )
        ops.store_reduction(output_name or "unnamed", indexer(vars), value)

    def index_length(self) -> int:
        return len(self.ranges) + len(self.reduction_ranges)

    def inner_fn_args(self) -> Sequence[Sequence[Expr]]:
        index = self._index(self.ranges)
        rindex = self._index(self.reduction_ranges, SymT.R0_INDEX)
        return (index, rindex)

    def inner_fn_free_symbols(self, unbacked_only: bool = False) -> OrderedSet[Symbol]:
        index = self._index(self.ranges)
        rindex = self._index(self.reduction_ranges, SymT.R0_INDEX)
        return extract_free_symbols(
            self.inner_fn, index, rindex, unbacked_only=unbacked_only
        )

    def constant_to_device(self, device: torch.device) -> IRNode:
        """Move this to a given device. Requires that all reads are to constants."""
        loader = self.make_loader()
        loader = patch.object(ConstantBuffer, "override_device", device)(loader)
        return Reduction(
            device=device,
            dtype=self.dtype,
            inner_fn=loader,
            ranges=self.ranges,
            reduction_ranges=self.reduction_ranges,
            reduction_type=self.reduction_type,
            src_dtype=self.src_dtype,
            reduction_hint=ReductionHint.DEFAULT,
        )

    @staticmethod
    def num_splits(
        device: torch.device,
        dst_dtype: torch.dtype,
        src_dtype: torch.dtype,
        inner_fn: Callable[_P, OpsValue],
        ranges: Sequence[_IntLike],
        reduction_ranges: Sequence[_IntLike],
        reduction_type: Union[ReductionType, Literal["scan"]],
        reduction_numel: Expr,
        input_node: Optional[IRNode] = None,
    ) -> tuple[ReductionHint, _IntLike]:
        reduction_numel_hint = V.graph.sizevars.symbolic_hint(reduction_numel)
        numel_hint = V.graph.sizevars.symbolic_hint(sympy_product(ranges))

        should_split = reduction_type == "scan" or (
            not V.graph.has_feature(device, BackendFeature.REDUCE_TO_SINGLE_ELEMENT)
            and reduction_type
            not in (
                "argmax",
                "argmin",
            )
            and config.split_reductions
        )

        if not (_is_static(reduction_numel_hint) and _is_static(numel_hint)):
            # We don't support unbacked symints
            return ReductionHint.DEFAULT, 1

        if reduction_type == "dot":
            # Don't split when doing native matmul
            return ReductionHint.DEFAULT, 1

        props = DeviceProperties.create(device)
        num_sm = props.multi_processor_count
        min_elements_per_thread = 32
        if should_split:
            inner_reduction_splits: Callable[[int, int], int] = functools.partial(
                V.choices.reduction_split_factor, device, inner_reduction=True
            )
            outer_reduction_splits: Callable[[int, int], int] = functools.partial(
                V.choices.reduction_split_factor, device, inner_reduction=False
            )
        else:

            def inner_reduction_splits(
                reduction_numel_hint: int,
                numel_hint: int,
            ) -> int:
                return 1

            outer_reduction_splits = inner_reduction_splits

        # easy cases
        if numel_hint == 1:
            split = inner_reduction_splits(reduction_numel_hint, numel_hint)
            if split == 1:
                # No need to split.
                return ReductionHint.INNER, split
            if input_node is not None and isinstance(input_node, TensorBox):
                with patch.object(FlexibleLayout, "allow_indexing", True):
                    (
                        new_ranges,
                        new_reduction_ranges,
                    ) = extract_input_node_reduction_ranges(input_node)
                if new_ranges is not None and new_reduction_ranges is not None:
                    extracted_numel_hint = V.graph.sizevars.symbolic_hint(
                        sympy_product(new_ranges + new_reduction_ranges)
                    )
                    if reduction_numel_hint == extracted_numel_hint:
                        log.debug(
                            "Use previous IRNode's range and reduction_ranges instead of split. "
                            "current ranges: %s, current reduction ranges: %s, current split: %d, "
                            "new ranges: %s, new reduction ranges: %s",
                            ranges,
                            reduction_ranges,
                            split,
                            new_ranges,
                            new_reduction_ranges,
                        )
                        # If the input_node or its dependent nodes are also Reduction nodes,
                        # use reduction_sizes of this node or its dependent nodes directly.
                        return ReductionHint.INNER, -1
            return ReductionHint.INNER, split
        if (
            reduction_numel_hint <= min_elements_per_thread
            or numel_hint >= num_sm * 2 * 32
        ):
            return ReductionHint.DEFAULT, 1

        r = Reduction(
            device=device,
            dtype=dst_dtype,
            inner_fn=inner_fn,
            ranges=ranges,
            reduction_ranges=reduction_ranges,
            reduction_type=reduction_type if reduction_type != "scan" else "sum",
            src_dtype=src_dtype,
            reduction_hint=ReductionHint.DEFAULT,
        )

        def get_read_indices(r: Reduction) -> tuple[Sequence[Expr], bool]:
            device = r.get_device()
            assert device is not None
            cb = ComputedBuffer(
                name=None,
                layout=FlexibleLayout(
                    device=device,
                    dtype=r.get_dtype(),
                    size=r.get_size(),
                ),
                data=r,
            )
            read_writes = cb.get_read_writes()
            # try finding the full size producer
            # TODO this will fail for something like ((1, N) * (N, 1)).sum()
            # this would also possibly be wrong for producers with the different contiguity but we hope those cases are rare
            assert read_writes.range_vars is not None
            range_vars = [
                r
                for r in read_writes.range_vars
                if isinstance(r, Expr) and not isinstance(r, sympy.Number)
            ]
            indices = []
            changed = False
            for md in sorted(read_writes.reads, key=lambda x: x.name):
                if all(r in md.index.free_symbols for r in range_vars):
                    indices.append(md.index)
                    if md.name in V.graph.name_to_buffer:
                        buf = V.graph.name_to_buffer[md.name]
                        original_stride = getattr(buf.layout, "stride", None)
                        buf.decide_layout()
                        if getattr(buf.layout, "stride", None) != original_stride:
                            changed = True
            return indices, changed

        indices, changed = get_read_indices(r)
        if changed:
            indices, _ = get_read_indices(r)

        if len(indices) == 0:
            # TODO determine splits when all inputs are broadcast
            return ReductionHint.DEFAULT, 1

        (_, reduction_vars), ranges1 = dependencies.index_vars_squeeze(
            r.get_size(), r.get_reduction_size()
        )
        num_outer = 0
        num_inner = 0
        for i in indices:
            j = V.graph.sizevars.simplify_with_ranges(i, ranges1)
            strides = V.graph.sizevars.stride_hints(
                j, reduction_vars, list(ranges1.keys())
            )
            outer = all(s > 1 for s in strides)
            if outer:
                num_outer += 1
            else:
                num_inner += 1
        if num_inner > num_outer:
            return ReductionHint.INNER, inner_reduction_splits(
                reduction_numel_hint, numel_hint
            )
        else:
            return ReductionHint.OUTER, outer_reduction_splits(
                reduction_numel_hint, numel_hint
            )

    @staticmethod
    def _unroll_reduction_fn(
        inner_fn: Callable[[Sequence[_IntLike], Sequence[_IntLike]], OpsValue],
        reduction_ranges: Sequence[_IntLike],
        reduction_type: str,
        src_dtype: torch.dtype,
    ) -> Callable[[Sequence[_IntLike]], OpsValue]:
        """Convert inner_fn from a reduction to an pointwise"""
        reduction_ranges = V.graph.sizevars.guard_int_seq(reduction_ranges)

        combine_fn = get_reduction_combine_fn(reduction_type, src_dtype)

        def fn(index: Sequence[_IntLike]) -> Any:
            return functools.reduce(
                combine_fn,
                (
                    value_fn(index, rindex)
                    for rindex in itertools.product(
                        *[range(x) for x in reduction_ranges]
                    )
                ),
            )

        value_fn: Callable[[Sequence[_IntLike], Sequence[_IntLike]], Any]
        if reduction_type in ("argmin", "argmax"):
            flatten_index = _fixed_indexer(
                reduction_ranges,
                FlexibleLayout.contiguous_strides(reduction_ranges),
            )

            def value_fn(
                index: Sequence[_IntLike], rindex: Sequence[_IntLike]
            ) -> tuple[OpsValue, OpsValue]:
                rindex = [sympy.expand(i) for i in rindex]
                return (
                    inner_fn(index, rindex),
                    ops.index_expr(flatten_index(rindex), torch.int64),
                )

            return lambda index: fn(index)[1]
        else:
            value_fn = inner_fn
            return fn

    @classmethod
    # pyrefly: ignore  # bad-override
    def create(
        cls,
        device: torch.device,
        dst_dtype: torch.dtype,
        src_dtype: torch.dtype,
        inner_fn: Callable[..., Any],
        ranges: Sequence[Expr],
        reduction_ranges: Sequence[Expr],
        reduction_type: ReductionType,
        reduction_hint: ReductionHint = ReductionHint.DEFAULT,
        input_node: Optional[IRNode] = None,
    ) -> Union[TensorBox, ShapeAsConstantBuffer]:
        reduction_numel = V.graph.sizevars.simplify(sympy_product(reduction_ranges))

        if reduction_numel == 0:
            # N.B. This is a hack to generate the literal of the given type
            # Ideally, we should be fixing `def constant` in triton.py
            # but it breaks due to hardcoded dtypes in other places
            def py_cnst(val: object) -> Union[bool, float, int]:
                if dst_dtype == torch.bool:
                    return bool(val)
                elif dst_dtype.is_floating_point:
                    assert isinstance(val, SupportsFloat), type(val)
                    return float(val)
                else:
                    assert isinstance(val, SupportsInt), type(val)
                    return int(val)

            rtypes_to_inits = {
                "sum": py_cnst(0),
                "xor_sum": py_cnst(0),
                "prod": py_cnst(1),
                "any": py_cnst(0),
                # "all" is desugared to `!any(!val)`
            }

            assert reduction_type in rtypes_to_inits.keys(), (
                f"{reduction_type} not supported for zero-dimension tensors!"
            )

            def const_fn(index: int) -> OpsValue:
                return ops.constant(rtypes_to_inits[reduction_type], dst_dtype)

            return Pointwise.create(
                device=device,
                dtype=src_dtype,
                inner_fn=const_fn,
                ranges=list(ranges),
            )

        if reduction_numel == 1:
            # this reduction is actually a pointwise op
            if reduction_type in ("argmin", "argmax"):

                def fn(index: int) -> OpsValue:
                    return ops.constant(0, dst_dtype)

            else:

                def fn(index: int) -> OpsValue:
                    reduction_index = [sympy.S.Zero for _ in reduction_ranges]
                    return inner_fn(index, reduction_index)

            return Pointwise.create(
                device=device, dtype=dst_dtype, inner_fn=fn, ranges=ranges
            )

        if (
            isinstance(reduction_numel, Integer)
            and V.graph.sizevars.size_hint_or_throw(reduction_numel)
            < config.unroll_reductions_threshold
            and (sympy_product(ranges) != 1 or is_gpu(device.type))
<<<<<<< HEAD
            # Avoid unrolling for argmin/argmax to preserve correct index semantics
            and reduction_type not in ("argmin", "argmax")
=======
            and not (reduction_type == "dot")
>>>>>>> 496adf9f
        ):
            # When native matmul, don't unroll the dot reduction.

            # NB: This works around https://github.com/pytorch/pytorch/issues/140457
            # since turning reductions into pointwise ops can exacerbate this problem
            return Pointwise.create(
                device=device,
                dtype=dst_dtype,
                inner_fn=cls._unroll_reduction_fn(
                    inner_fn, reduction_ranges, reduction_type, src_dtype
                ),
                ranges=ranges,
            )

        # triton doesn't support reduce to single element well, so break it up
        hint, split = cls.num_splits(
            device,
            dst_dtype,
            src_dtype,
            inner_fn,
            ranges,
            reduction_ranges,
            reduction_type,
            reduction_numel,
            input_node,
        )

        def _maybe_increase_split(split: int) -> int:
            # don't apply min_num_split constraint for static shape case.
            if _is_static(reduction_numel):
                return split
            if split > 1:
                return max(split, config.min_num_split)
            else:
                return split

        split = _maybe_increase_split(split)

        # intermediate reduction in split can contain complex indexing,
        # and num_splits will fail to correctly set the hint
        # reuse the passed hint if available
        if reduction_hint == ReductionHint.DEFAULT:
            reduction_hint = hint
        if split == -1:
            assert input_node is not None
            with patch.object(FlexibleLayout, "allow_indexing", True):
                new_ranges, new_reduction_ranges = extract_input_node_reduction_ranges(
                    input_node
                )
            assert new_ranges is not None
            assert new_reduction_ranges is not None
            return cls.create_multilayer_existing_ranges(
                device,
                dst_dtype,
                src_dtype,
                inner_fn,
                ranges,
                reduction_ranges,
                new_ranges,
                new_reduction_ranges,
                reduction_type,
                reduction_hint,
            )
        elif split > 1:
            # triton doesn't support reduce to single element well, so break it up
            return cls.create_multilayer(
                device,
                dst_dtype,
                src_dtype,
                inner_fn,
                ranges,
                reduction_ranges,
                reduction_type,
                split,
                reduction_hint,
                input_node,
            )

        return TensorBox.create(
            Reduction(
                device=device,
                dtype=dst_dtype,
                inner_fn=inner_fn,
                ranges=ranges,
                reduction_ranges=reduction_ranges,
                reduction_type=reduction_type,
                src_dtype=src_dtype,
                reduction_hint=reduction_hint,
            )
        )

    @staticmethod
    def default_accumulator(
        reduction_type: str, dtype: torch.dtype
    ) -> Union[_NumLike, Sequence[_NumLike]]:
        if reduction_type in ("max", "argmax"):
            if is_float_dtype(dtype):
                return float("-inf")
            elif is_boolean_dtype(dtype):
                return False
            else:
                return torch.iinfo(dtype).min
        if reduction_type in ("min", "argmin"):
            if is_float_dtype(dtype):
                return float("inf")
            elif is_boolean_dtype(dtype):
                return True
            else:
                return torch.iinfo(dtype).max

        zero = False if is_boolean_dtype(dtype) else 0
        one = True if is_boolean_dtype(dtype) else 1
        return {
            "sum": zero,
            "prod": one,
            "dot": zero,
            "xor_sum": zero,
            "any": zero,
            "welford_reduce": (zero, zero, zero),
            "welford_combine": (zero, zero, zero),
            "online_softmax_reduce": (float("-inf"), zero),
        }[reduction_type]

    @staticmethod
    def default_value(
        reduction_type: str, dtype: torch.dtype
    ) -> Union[_NumLike, Sequence[_NumLike]]:
        if reduction_type == "welford_reduce":
            return 0
        return Reduction.default_accumulator(reduction_type, dtype)

    @staticmethod
    def _multilayer_second_step_hint(
        split: _IntLike, numel_hint: int, reduction_hint: ReductionHint
    ) -> ReductionHint:
        if split == -1:
            return reduction_hint
        if split <= 512 and numel_hint <= 512 and reduction_hint == ReductionHint.OUTER:
            return ReductionHint.OUTER_TINY
        if (
            split <= 1024
            and numel_hint <= 256
            and reduction_hint == ReductionHint.OUTER
        ):
            return ReductionHint.OUTER_TINY

        return reduction_hint

    @classmethod
    def check_for_split_dense_dim_reindexing(
        cls, reduction_numel: _IntLike, input_node: Optional[IRNode]
    ) -> Optional[int]:
        """
        If we are reducing over the full tensor, and it is non-dense in the last dimension,
        reindex so we reduce over the dense dimension. initially just handle complete
        reduction case
        """
        if input_node is None:
            return None

        if not V.graph.sizevars.statically_known_equals(
            input_node.get_numel(), reduction_numel
        ):
            return None

        input_node.realize()
        try:
            # finalize layout
            as_storage_and_layout(input_node)
        except NotImplementedError:
            return None

        strides = input_node.get_stride()

        for i, s in enumerate(strides[:-1]):
            if V.graph.sizevars.statically_known_equals(s, 1):
                return i

        return None

    @classmethod
    def _multilayer_wrap_loader(
        cls,
        loader: Callable[..., OpsValue],
        reduction_ranges: Sequence[_IntLike],
        reduction_numel: _IntLike,
        split: _IntLike,
        block_size: _IntLike,
        default: Union[_NumLike, Sequence[_NumLike]],
        input_node: Optional[IRNode] = None,
    ) -> Callable[..., object]:
        dense_index = cls.check_for_split_dense_dim_reindexing(
            reduction_numel, input_node
        )
        reindex = View.dynamic_reshape_indexer(
            reduction_ranges, [reduction_numel], dense_index
        )
        need_mask = not V.graph.sizevars.statically_known_true(
            sympy.Eq(reduction_numel % split, 0)
        )

        def wrapper_fn(
            index: Sequence[Symbol], reduction_index: Sequence[Symbol]
        ) -> OpsValue:
            (reduction_index,) = reduction_index
            *new_index, reduction_block = index
            indices = block_size * reduction_block + reduction_index

            def body() -> OpsValue:
                return loader(new_index, reindex([indices]))

            if need_mask:
                index_dtype = dtype_from_size(reduction_numel)
                mask = ops.lt(
                    ops.index_expr(indices, index_dtype),
                    ops.index_expr(reduction_numel, index_dtype),
                )
                return ops.masked(mask, body, default)
            else:
                return body()

        return wrapper_fn

    @classmethod
    def _multilayer_wrap_loader_existing_ranges(
        cls,
        loader: Callable[[Sequence[Expr], Sequence[Expr]], OpsValue],
        original_ranges: Sequence[Expr],
        original_reduction_ranges: Sequence[Expr],
        new_ranges: Sequence[Integer],
        new_reduction_ranges: Sequence[Integer],
    ) -> Callable[[Sequence[sympy.Expr], Sequence[sympy.Expr]], OpsValue]:
        assert all(r == 1 for r in original_ranges), (
            f"Only enabled for numel_hint == 1, found {original_ranges=}"
        )
        reindex = View.dynamic_reshape_indexer(
            original_reduction_ranges, tuple(new_ranges) + tuple(new_reduction_ranges)
        )

        def wrapper_fn(
            merged_index: Sequence[Expr],
            new_reduction_index: Sequence[Expr],
        ) -> OpsValue:
            original_idx = merged_index[: len(original_ranges)]
            new_index = merged_index[len(original_ranges) :]
            return loader(
                original_idx,
                reindex(tuple(new_index) + tuple(new_reduction_index)),
            )

        return wrapper_fn

    @classmethod
    def create_multilayer_helper(
        cls,
        device: torch.device,
        dst_dtype: torch.dtype,
        src_dtype: torch.dtype,
        wrapper_fn: Callable[..., Any],
        original_ranges: Sequence[Expr],
        original_reduction_ranges: Sequence[Expr],
        new_ranges: list[Expr],
        new_reduction_ranges: list[Integer],
        reduction_type: ReductionType,
        split: _IntLike,
        reduction_hint: ReductionHint,
    ) -> Union[TensorBox, ShapeAsConstantBuffer]:
        """
        Break a large reduction up into multiple smaller reductions
        recursively
        """
        # triton will automatically compute reductions in fp32 if reducing over fp16/bf16
        # within the kernel. keep the intermediate in fp32 so as to keep the whole reduction
        # in fp32 and not reduce precision by breaking up the kernel into multiple layers
        intermediate_dtype = (
            dst_dtype
            if dst_dtype not in (torch.float16, torch.bfloat16)
            else torch.float
        )
        intermediate = Reduction.create(
            device,
            intermediate_dtype,
            src_dtype,
            wrapper_fn,
            new_ranges,
            new_reduction_ranges,
            reduction_type,
            reduction_hint,
        )
        intermediate.realize()
        intermediate_loader = intermediate.make_loader()

        def intermediate_fn(
            index: Sequence[_IntLike], reduction_index: Sequence[_IntLike]
        ) -> OpsValue:
            return intermediate_loader([*index, *reduction_index])

        numel_hint = V.graph.sizevars.size_hint(sympy_product(original_ranges))
        reduction_hint = cls._multilayer_second_step_hint(
            split, numel_hint, reduction_hint
        )

        assert original_ranges == new_ranges[: len(original_ranges)]
        return TensorBox.create(
            Reduction(
                device=device,
                dtype=dst_dtype,
                inner_fn=intermediate_fn,
                ranges=original_ranges,
                reduction_ranges=new_ranges[len(original_ranges) :],
                reduction_type=reduction_type,
                src_dtype=src_dtype,
                reduction_hint=reduction_hint,
            )
        )

    @classmethod
    def create_multilayer(
        cls,
        device: torch.device,
        dst_dtype: torch.dtype,
        src_dtype: torch.dtype,
        inner_fn: Callable[..., Any],
        ranges: Sequence[Expr],
        reduction_ranges: Sequence[Expr],
        reduction_type: ReductionType,
        split: _IntLike,
        reduction_hint: ReductionHint,
        input_node: Optional[IRNode] = None,
    ) -> Union[TensorBox, ShapeAsConstantBuffer]:
        """
        Break a large reduction up into multiple smaller reductions
        recursively
        """
        # TODO(jansel): realize the reduction so we can do dynamic indexing
        reduction_numel = sympy_product(reduction_ranges)
        block_size = FloorDiv(reduction_numel + (split - 1), split)
        default = cls.default_value(reduction_type, dst_dtype)
        wrapper_fn = cls._multilayer_wrap_loader(
            inner_fn,
            reduction_ranges,
            reduction_numel,
            split,
            block_size,
            default,
            input_node,
        )

        return cls.create_multilayer_helper(
            device,
            dst_dtype,
            src_dtype,
            wrapper_fn,
            ranges,
            reduction_ranges,
            [*ranges, split],
            [block_size],
            reduction_type,
            split,
            reduction_hint,
        )

    @classmethod
    def create_multilayer_existing_ranges(
        cls,
        device: torch.device,
        dst_dtype: torch.dtype,
        src_dtype: torch.dtype,
        inner_fn: Callable[..., Any],
        original_ranges: Sequence[Expr],
        original_reduction_ranges: Sequence[Expr],
        new_ranges: list[Integer],
        new_reduction_ranges: list[Integer],
        reduction_type: ReductionType,
        reduction_hint: ReductionHint,
    ) -> Union[TensorBox, ShapeAsConstantBuffer]:
        """
        Break a large reduction up into multiple smaller reductions
        recursively
        """
        wrapper_fn = cls._multilayer_wrap_loader_existing_ranges(
            inner_fn,
            original_ranges,
            original_reduction_ranges,
            new_ranges,
            new_reduction_ranges,
        )
        return cls.create_multilayer_helper(
            device,
            dst_dtype,
            src_dtype,
            wrapper_fn,
            original_ranges,
            original_reduction_ranges,
            [*original_ranges, *new_ranges],
            new_reduction_ranges,
            reduction_type,
            -1,
            reduction_hint,
        )


def _fixed_indexer(
    size: Sequence[int],
    stride: Optional[Sequence[int]] = None,
    offset: Expr = Integer(0),
) -> Callable[[Sequence[Expr]], Expr]:
    """A closure containing math to read a given element"""

    def indexer(index: Sequence[int]) -> int:
        assert stride is not None and len(index) == len(stride)
        assert len(index) == len(size)
        result = offset
        for idx, st, sz in zip(index, stride, size):
            if sz != 1:
                result = result + idx * st
        return result

    return indexer


INNER_FN_TY: TypeAlias = Callable[[Sequence[Expr], Sequence[Expr]], OpsValue]


class MultiOutputReduction(Reduction):
    output_index: int

    def __init__(
        self,
        device: torch.device,
        dst_dtype: torch.dtype,
        inner_fns: Union[INNER_FN_TY, Sequence[INNER_FN_TY]],
        ranges: Sequence[Integer],
        reduction_ranges: Sequence[Integer],
        reduction_type: ReductionType,
        src_dtype: torch.dtype,
        reduction_hint: ReductionHint,
        output_index: int,
    ):
        if callable(inner_fns):
            inner_fns = (inner_fns,)

        loader: Callable[[Sequence[Expr], Sequence[Expr]], Any]
        if len(inner_fns) == 1:
            loader = inner_fns[0]
        else:

            def loader(
                idx: Sequence[Expr], reduction_idx: Sequence[Expr]
            ) -> tuple[OpsValue, ...]:
                return tuple(fn(idx, reduction_idx) for fn in inner_fns)

        super().__init__(
            device=device,
            dtype=dst_dtype,
            inner_fn=loader,
            ranges=ranges,
            reduction_ranges=reduction_ranges,
            reduction_type=reduction_type,
            src_dtype=src_dtype,
            reduction_hint=reduction_hint,
        )
        self.output_index = output_index

    def store_reduction(
        self,
        output_name: Optional[str],
        indexer: Callable[[Sequence[Expr]], Never],
        vars: Sequence[Expr],
        reduction_vars: Sequence[Symbol],
    ) -> Any:
        values = ops.reduction(
            self.dtype,
            self.src_dtype,
            self.reduction_type,
            self.inner_fn(vars, reduction_vars),
        )
        assert isinstance(values, (tuple, list)), type(values)
        value = values[self.output_index]
        return ops.store_reduction(output_name or "unnamed", indexer(vars), value)


class OnlineSoftmaxReduction(MultiOutputReduction):
    @classmethod
    def create(  # type: ignore[override]
        cls,
        device: torch.device,
        dst_dtype: torch.dtype,
        src_dtype: torch.dtype,
        inner_fn: Callable[..., Any],
        ranges: Sequence[Expr],
        reduction_ranges: Sequence[Expr],
        num_output: int,
        reduction_hint: ReductionHint = ReductionHint.DEFAULT,
        input_node: Optional[IRNode] = None,
    ) -> Sequence[Union[TensorBox, ShapeAsConstantBuffer]]:
        """
        Create the reduction disregarding splitting.
        """
        results = tuple(
            TensorBox.create(
                MultiOutputReduction(
                    device,
                    dst_dtype,
                    inner_fn,
                    ranges,
                    reduction_ranges,
                    "online_softmax_reduce",
                    src_dtype,
                    reduction_hint,
                    output_idx,
                )
            )
            for output_idx in range(num_output)
        )
        for t in results:
            t.realize()
        return results


class WelfordReduction(MultiOutputReduction):
    @classmethod
    def create(  # type: ignore[override]
        cls,
        device: torch.device,
        dtype: torch.dtype,
        inner_fns: Sequence[Callable[..., Any]],
        ranges: list[Integer],
        reduction_ranges: list[Integer],
        reduction_type: ReductionType,
        reduction_hint: ReductionHint = ReductionHint.DEFAULT,
    ) -> Sequence[Union[TensorBox, ShapeAsConstantBuffer]]:
        assert reduction_type in ("welford_reduce", "welford_combine")

        reduction_numel = V.graph.sizevars.simplify(sympy_product(reduction_ranges))

        def const(val: int) -> Union[TensorBox, ShapeAsConstantBuffer]:
            def inner_fn(idx: Sequence[Expr]) -> OpsValue:
                return ops.constant(
                    val,
                    dtype,
                )

            return Pointwise.create(
                device=device,
                dtype=dtype,
                inner_fn=inner_fn,
                ranges=list(ranges),
            )

        if reduction_numel == 0:
            mean = const(0)
            m2 = const(0)
            weight = const(0)
            return mean, m2, weight

        if reduction_numel == 1:

            def copy(
                loader: Callable[[Sequence[Expr], Sequence[Expr]], OpsValue],
            ) -> Union[TensorBox, ShapeAsConstantBuffer]:
                def inner_fn(idx: Sequence[Expr]) -> OpsValue:
                    reduction_index = [sympy.S.Zero for _ in reduction_ranges]
                    return loader(idx, reduction_index)

                return Pointwise.create(
                    device=device,
                    dtype=dtype,
                    inner_fn=inner_fn,
                    ranges=list(ranges),
                )

            if reduction_type == "welford_reduce":
                return copy(inner_fns[0]), const(0), const(1)
            else:
                return tuple(copy(fn) for fn in inner_fns)

        # TODO: Unrolled reduction
        # if (
        #     isinstance(reduction_numel, Integer)
        #     and V.graph.sizevars.size_hint(reduction_numel)
        #     < config.unroll_reductions_threshold
        #     and sympy_product(ranges) != 1
        # ):
        #     return Pointwise.create(
        #         device,
        #         dst_dtype,
        #         cls._unroll_reduction_fn(
        #             inner_fn, reduction_ranges, reduction_type, src_dtype,
        #         ),
        #         ranges,
        #     )

        # triton doesn't support reduce to single element well, so break it up
        hint, split = Reduction.num_splits(
            device,
            dtype,
            dtype,
            inner_fns[0],
            ranges,
            reduction_ranges,
            reduction_type=reduction_type,
            reduction_numel=reduction_numel,
        )
        # intermediate reduction in split can contain complex indexing,
        # and num_splits will fail to correctly set the hint
        # reuse the passed hint if available
        if reduction_hint == ReductionHint.DEFAULT:
            reduction_hint = hint
        if split > 1:
            # triton doesn't support reduce to single element well, so break it up
            return cls.create_multilayer(
                device,
                dtype,
                inner_fns,
                ranges,
                reduction_ranges,
                reduction_type,
                split,
                reduction_hint,
            )

        results = [
            TensorBox.create(
                WelfordReduction(
                    device,
                    dtype,
                    inner_fns,
                    ranges,
                    reduction_ranges,
                    reduction_type,
                    dtype,
                    reduction_hint,
                    output_idx,
                )
            )
            for output_idx in range(3)
        ]
        for t in results:
            t.realize()
        return results

    @staticmethod
    def default_value(
        reduction_type: str, dtype: torch.dtype
    ) -> Union[_NumLike, Sequence[_NumLike]]:
        return (0, 0, 0)

    @classmethod
    def create_multilayer(  # type: ignore[override]
        cls,
        device: torch.device,
        dtype: torch.dtype,
        inner_fns: Sequence[Callable[..., Any]],
        ranges: list[Integer],
        reduction_ranges: list[Integer],
        reduction_type: ReductionType,
        split: _IntLike,
        reduction_hint: ReductionHint,
    ) -> Sequence[Union[TensorBox, ShapeAsConstantBuffer]]:
        """
        Break a large reduction up into multiple smaller reductions
        recursively
        """
        reduction_numel = sympy_product(reduction_ranges)
        need_mask = not V.graph.sizevars.statically_known_true(
            sympy.Eq(reduction_numel % split, 0)
        )

        if need_mask and reduction_type != "welford_combine":
            # If we need mask, then "welford_reduce" doesn't work because
            # masked inputs shouldn't count towards the welford weight

            def constant(
                idx: Sequence[Expr], reduction_idx: Sequence[Expr], value: int
            ) -> OpsValue:
                return ops.constant(value, dtype)

            return cls.create_multilayer(
                device=device,
                dtype=dtype,
                inner_fns=(
                    inner_fns[0],
                    partial(constant, value=0),
                    partial(constant, value=1),
                ),
                ranges=ranges,
                reduction_ranges=reduction_ranges,
                reduction_type="welford_combine",
                split=split,
                reduction_hint=reduction_hint,
            )

        block_size = FloorDiv(reduction_numel + (split - 1), split)
        intermediates = WelfordReduction.create(
            device,
            dtype,
            tuple(
                cls._multilayer_wrap_loader(
                    loader,
                    reduction_ranges,
                    reduction_numel,
                    split,
                    block_size,
                    default=0,
                )
                for loader in inner_fns
            ),
            [*ranges, split],
            [block_size],
            reduction_type,
            reduction_hint,
        )
        for i in intermediates:
            i.realize()

        def intermediate_loader_fn(
            index: Sequence[Expr],
            reduction_index: Sequence[Expr],
            loader: Callable[[Sequence[Expr]], OpsValue],
        ) -> OpsValue:
            return loader([*index, *reduction_index])

        numel_hint = V.graph.sizevars.size_hint(sympy_product(ranges))
        reduction_hint = cls._multilayer_second_step_hint(
            split, numel_hint, reduction_hint
        )
        return WelfordReduction.create(
            device,
            dtype,
            tuple(
                partial(intermediate_loader_fn, loader=i.make_loader())
                for i in intermediates
            ),
            ranges,
            [split],
            # welford_reduce turns one input into three outputs, which are combined with welford_combine
            "welford_combine",
            reduction_hint,
        )


@ir_dataclass
class Scan(Loops):
    scan_ranges: list[Integer]
    size: list[Integer]
    combine_fn: Callable[[tuple[Any, ...], tuple[Any, ...]], tuple[Any, ...]]
    reindex: Callable[[Sequence[_IntLike], Sequence[_IntLike]], Sequence[_IntLike]]
    reduction_hint: ReductionHint
    output_index: int
    # output_index indexes the following tuples
    dtypes: tuple[torch.dtype, ...]
    inner_fns: tuple[Callable[..., Any], ...]

    # HACK we mimic reduction

    def get_free_symbol_uses(self, unbacked_only: bool = False) -> OrderedSet[Symbol]:
        # TODO: Can combine_fn/reindex close over unbacked symbols? If so, we
        # need to explicitly represent the closure so we can pull out unbacked
        # symbols here
        return (
            super().get_free_symbol_uses(unbacked_only)
            | OrderedSet().union(
                *(get_free_symbols(e, unbacked_only) for e in self.scan_ranges)
            )
            | OrderedSet().union(
                *(get_free_symbols(e, unbacked_only) for e in self.size)
            )
        )

    def __post_init__(self) -> None:
        assert len(self.ranges) + len(self.scan_ranges) == len(self.size)
        super().__post_init__()

    def store_reduction(
        self,
        output_name: Optional[str],
        indexer: Callable[[Sequence[_IntLike]], Never],
        vars: Sequence[Expr],
        scan_vars: Sequence[Symbol],
    ) -> Any:
        idx = self.reindex(vars, scan_vars)
        values = tuple(inner_fn(idx) for inner_fn in self.inner_fns)
        result = ops.scan(self.dtypes, self.combine_fn, values)
        return ops.store(
            output_name or "unnamed", indexer(idx), result[self.output_index]
        )

    def get_reduction_type(self) -> Optional[str]:
        # return self.scan_op
        return "custom"

    def get_reduction_size(self) -> Sequence[Expr]:
        return self.scan_ranges

    def get_size(self) -> Sequence[Expr]:
        return self.size

    def get_pointwise_size(self) -> Sequence[Expr]:
        return self.ranges

    def index_length(self) -> int:
        return len(self.ranges) + len(self.scan_ranges)

    def inner_fn_args(self) -> Sequence[Sequence[_IntLike]]:
        index = self._index(self.ranges)
        rindex = self._index(self.scan_ranges, SymT.R0_INDEX)
        idx = self.reindex(index, rindex)
        return (idx,)

    def inner_fn_free_symbols(self, unbacked_only: bool = False) -> OrderedSet[Symbol]:
        index = self._index(self.ranges)
        rindex = self._index(self.scan_ranges, SymT.R0_INDEX)
        idx = self.reindex(index, rindex)
        return extract_free_symbols(self.inner_fn, idx, unbacked_only=unbacked_only)

    @classmethod
    def create(  # type: ignore[override]
        cls,
        device: torch.device,
        dtypes: tuple[torch.dtype, ...],
        inner_fns: tuple[Callable[[Sequence[Expr]], Any], ...],
        size: list[Integer],
        axis: int,
        combine_fn: Callable[[tuple[Any, ...], tuple[Any, ...]], tuple[Any, ...]],
        reduction_hint: ReductionHint = ReductionHint.DEFAULT,
        *,
        # Whether we have the option to fallback to aten
        can_fallback_to_aten: bool = True,
        **kwargs: Any,
    ) -> Sequence[Optional[Union[TensorBox, ShapeAsConstantBuffer]]]:
        pointwise_ranges = [*size[:axis], *size[axis + 1 :]]
        scan_ranges = [size[axis]]

        if not V.graph.has_feature(device, BackendFeature.SCAN):
            return [None] * len(dtypes)

        if len(dtypes) > 1 and not V.graph.has_feature(
            device, BackendFeature.TUPLE_REDUCTION
        ):
            return [None] * len(dtypes)

        sizevars = V.graph.sizevars
        scan_numel = sizevars.simplify(sympy_product(scan_ranges))

        assert len(dtypes) == len(inner_fns)

        # Scan with a single element is just a copy
        if sizevars.statically_known_true(sympy.Le(scan_numel, 1)):
            return [
                Pointwise.create(
                    device=device,
                    dtype=dtypes[output_index],
                    inner_fn=inner_fns[output_index],
                    ranges=size,
                )
                for output_index in range(len(dtypes))
            ]

        reduction_hint, num_splits = cls.num_splits(
            device=device,
            dtype=dtypes[0],
            inner_fn=inner_fns[0],
            axis=axis,
            pointwise_ranges=pointwise_ranges,
            scan_ranges=scan_ranges,
            combine_fn=combine_fn,
            scan_numel=scan_numel,
        )
        scan_type = Scan
        if num_splits > 1:
            supports_split = (
                # pyrefly: ignore  # unsupported-operation
                torch.version.hip is None or (has_triton and triton_version >= "3.3.0")
            ) and (len(dtypes) == 1)
            if not supports_split:
                if can_fallback_to_aten:
                    # Fallback to ATen
                    return [None] * len(dtypes)
                else:
                    num_splits = 1
            else:
                scan_type = SplitScan

        def reindex(index: Sequence[Expr], scan_index: Sequence[Expr]) -> list[Expr]:
            assert len(scan_index) == len(scan_ranges)
            assert len(index) == len(pointwise_ranges)
            return [*index[:axis], *scan_index, *index[axis:]]

        results = [
            TensorBox.create(
                scan_type(
                    device=device,
                    dtype=dtypes[output_index],
                    dtypes=dtypes,
                    inner_fn=inner_fns[output_index],
                    inner_fns=inner_fns,
                    size=size,
                    ranges=pointwise_ranges,
                    scan_ranges=scan_ranges,
                    combine_fn=combine_fn,
                    reindex=reindex,
                    reduction_hint=reduction_hint,
                    output_index=output_index,
                    **kwargs,
                )
            )
            for output_index in range(len(dtypes))
        ]

        for result in results:
            result.realize()

        return results

    @classmethod
    def num_splits(
        cls,
        device: torch.device,
        dtype: torch.dtype,
        inner_fn: Callable[[Sequence[Expr]], OpsValue],
        axis: int,
        pointwise_ranges: list[Integer],
        scan_ranges: list[Integer],
        combine_fn: Callable[[tuple[Any, ...], tuple[Any, ...]], tuple[Any, ...]],
        scan_numel: Expr,
    ) -> tuple[ReductionHint, _IntLike]:
        # TODO: custom splitting heuristic for scan
        def wrapper_fn(idx: Sequence[Expr], reduction_idx: Sequence[Expr]) -> OpsValue:
            return inner_fn([*idx[:axis], *reduction_idx, *idx[axis:]])

        return Reduction.num_splits(
            device=device,
            dst_dtype=dtype,
            src_dtype=dtype,
            inner_fn=wrapper_fn,
            ranges=pointwise_ranges,
            reduction_ranges=scan_ranges,
            reduction_type="scan",
            reduction_numel=scan_numel,
        )


# This signifies a scan op that should go through TritonSplitScanKernel codegen on CUDA.
@ir_dataclass
class SplitScan(Scan):
    pass


@ir_dataclass
class Sort(Loops):
    # Sorts a tuple of key, value pairs
    sort_ranges: list[Integer]
    size: list[Integer]
    reindex: Callable[[Sequence[Expr], Sequence[Expr]], Sequence[Expr]]
    reduction_hint: ReductionHint
    output_index: int
    # output_index indexes the following tuples
    dtypes: tuple[torch.dtype, ...]
    inner_fns: tuple[Callable[..., Any], ...]

    stable: bool
    descending: bool

    # HACK we mimic reduction

    def get_free_symbol_uses(self, unbacked_only: bool = False) -> OrderedSet[Symbol]:
        return (
            super().get_free_symbol_uses(unbacked_only)
            | OrderedSet().union(
                *(get_free_symbols(e, unbacked_only) for e in self.sort_ranges)
            )
            | OrderedSet().union(
                *(get_free_symbols(e, unbacked_only) for e in self.size)
            )
        )

    def __post_init__(self) -> None:
        assert len(self.ranges) + len(self.sort_ranges) == len(self.size)
        super().__post_init__()

    def store_reduction(
        self,
        output_name: Optional[str],
        indexer: Callable[[Sequence[Expr]], Expr],
        vars: Sequence[Expr],
        reduction_vars: Sequence[Expr],
    ) -> Any:
        idx = self.reindex(vars, reduction_vars)
        values = tuple(inner_fn(idx) for inner_fn in self.inner_fns)
        result = ops.sort(self.dtypes, values, self.stable, self.descending)
        return ops.store(
            output_name or "unnamed", indexer(idx), result[self.output_index]
        )

    def get_reduction_type(self) -> Optional[str]:
        return "sort"

    def get_reduction_size(self) -> Sequence[Expr]:
        return self.sort_ranges

    def get_size(self) -> Sequence[Expr]:
        return self.size

    def get_pointwise_size(self) -> Sequence[Expr]:
        return self.ranges

    def index_length(self) -> int:
        return len(self.ranges) + len(self.sort_ranges)

    def inner_fn_args(self) -> Sequence[Sequence[Expr]]:
        index = self._index(self.ranges)
        rindex = self._index(self.sort_ranges, SymT.R0_INDEX)
        idx = self.reindex(index, rindex)
        return (idx,)

    def inner_fn_free_symbols(self, unbacked_only: bool = False) -> OrderedSet[Symbol]:
        index = self._index(self.ranges)
        rindex = self._index(self.sort_ranges, SymT.R0_INDEX)
        idx = self.reindex(index, rindex)
        return extract_free_symbols(self.inner_fn, idx, unbacked_only=unbacked_only)

    @classmethod
    def create(  # type: ignore[override]
        cls,
        device: torch.device,
        dtypes: tuple[torch.dtype, ...],
        inner_fns: tuple[Callable[[list[Expr]], Any], ...],
        size: list[Integer],
        axis: int,
        stable: bool,
        descending: bool,
        reduction_hint: ReductionHint = ReductionHint.DEFAULT,
        **kwargs: Any,
    ) -> Sequence[Optional[Union[TensorBox, ShapeAsConstantBuffer]]]:
        pointwise_ranges = [*size[:axis], *size[axis + 1 :]]
        sort_ranges = [size[axis]]

        if not V.graph.has_feature(device, BackendFeature.SORT):
            return [None] * len(dtypes)

        sizevars = V.graph.sizevars
        sort_numel = sizevars.simplify(sympy_product(sort_ranges))

        # Heuristic, smallest rblock where triton usually outperforms aten.sort
        # It also isn't bandwidth bound so fusion is unlikely to help.
        max_rblock = 512
        is_persistent_kernel = (
            config.triton.persistent_reductions
            and sizevars.statically_known_true(sympy.Le(sort_numel, max_rblock))
        )
        if not is_persistent_kernel:
            # We only support persistent triton kernels
            return [None] * len(dtypes)

        assert len(dtypes) == len(inner_fns)

        # Sort with a single element is just a copy
        if sizevars.statically_known_true(sympy.Le(sort_numel, 1)):
            return [
                Pointwise.create(
                    device=device,
                    dtype=dtypes[output_index],
                    inner_fn=inner_fns[output_index],
                    ranges=size,
                )
                for output_index in range(len(dtypes))
            ]

        def reindex(index: Sequence[Expr], sort_index: Sequence[Expr]) -> list[Expr]:
            assert len(sort_index) == len(sort_ranges)
            assert len(index) == len(pointwise_ranges)
            return [*index[:axis], *sort_index, *index[axis:]]

        results = [
            TensorBox.create(
                Sort(
                    device=device,
                    dtype=dtypes[output_index],
                    dtypes=dtypes,
                    inner_fn=inner_fns[output_index],
                    inner_fns=inner_fns,
                    size=size,
                    ranges=pointwise_ranges,
                    sort_ranges=sort_ranges,
                    reindex=reindex,
                    reduction_hint=reduction_hint,
                    output_index=output_index,
                    stable=stable,
                    descending=descending,
                    **kwargs,
                )
            )
            for output_index in range(len(dtypes))
        ]

        for result in results:
            result.realize()

        return results


def is_storage_and_layout(x: IRNode) -> bool:
    try:
        as_storage_and_layout(x, freeze=False)
        return True
    except NotImplementedError:
        return False


def is_contiguous_storage_and_layout(x: IRNode) -> bool:
    try:
        _buffer, layout = as_storage_and_layout(x, freeze=False)
        # pad the stride here so we will NOT claim an tensor as contiguous
        # if a padding is gonna happen.
        if layout.should_pad_strides():
            layout.pad_strides()
        return layout.is_contiguous()
    except NotImplementedError:
        return False


def as_storage_and_layout(
    x: IRNode,
    freeze: bool = True,
    want_contiguous: bool = False,
    stride_order: Optional[Sequence[Union[int, Integer]]] = None,
    allow_padding: bool = False,
    exact_strides: Optional[Sequence[Union[int, Integer]]] = None,
) -> tuple[StorageBox, Layout]:
    """
    Try to simplify x into a StorageBox and a Layout.

    allow_padding only affect how we apply stride_order. When allow_padding
    is True, we have the freedom to add padding when applying the stride_order.
    """
    if isinstance(x, TensorBox):
        return as_storage_and_layout(
            x.data,
            freeze=freeze,
            want_contiguous=want_contiguous,
            stride_order=stride_order,
            allow_padding=allow_padding,
            exact_strides=exact_strides,
        )
    if isinstance(x, StorageBox):
        _, layout = as_storage_and_layout(
            x.data,
            freeze=freeze,
            want_contiguous=want_contiguous,
            stride_order=stride_order,
            allow_padding=allow_padding,
            exact_strides=exact_strides,
        )
        return x, x.data.get_layout()
    if isinstance(x, Buffer):
        if freeze:
            if want_contiguous:
                x.freeze_layout()
                assert x.get_layout().is_contiguous()
            elif stride_order is not None:
                x.freeze_layout_with_stride_order(
                    stride_order, allow_padding=allow_padding
                )
            elif exact_strides is not None:
                x.freeze_layout_with_exact_strides(
                    exact_strides, allow_padding=allow_padding
                )
            else:
                x.decide_layout()
        return StorageBox(x), x.get_layout()
    if isinstance(x, ReinterpretView):
        # making the base of x contiguous or stride_ordered will not necessarily make
        # the ReinterpretView either, so don't pass along those arguments
        buffer, _ = as_storage_and_layout(
            x.data,
            freeze=freeze,
        )
        return buffer, x.layout
    raise NotImplementedError


def is_stride_order_storage_and_layout(
    x: IRNode, stride_order: Sequence[Union[int, Integer]]
) -> bool:
    try:
        _buffer, layout = as_storage_and_layout(x, freeze=False)
        return layout.is_stride_ordered(stride_order)
    except NotImplementedError:
        return False


def is_unaligned(node: IRNode) -> bool:
    if isinstance(node, (TensorBox, StorageBox)):
        return is_unaligned(node.data)

    if isinstance(node, ReinterpretView):
        layout = node.layout
        has_unaligned_layout = not V.graph.sizevars.statically_known_multiple_of(
            layout.offset * get_dtype_size(layout.dtype), GPU_ALIGN_BYTES
        )
        return is_unaligned(node.data) or has_unaligned_layout

    if isinstance(node, Buffer):
        return node.get_name() in V.graph.unaligned_buffers

    # assume to be aligned otherwise
    return False


@ir_dataclass
class BaseView(IRNode):
    data: IRNode

    def get_free_symbol_uses(self, unbacked_only: bool = False) -> OrderedSet[Symbol]:
        return self.data.get_free_symbol_uses(unbacked_only)

    def make_reindexer(self) -> Callable[[Sequence[Expr]], Sequence[Expr]]:
        raise NotImplementedError(f"make_reindexer NYI on {self}")

    def make_indexer(self) -> Callable[[Sequence[Expr]], Expr]:
        inner = self.data.make_indexer()
        reindex = self.make_reindexer()

        def indexer(idx: Sequence[Expr]) -> Expr:
            return inner(reindex(idx))

        return indexer

    def make_loader(self) -> Callable[[Sequence[Expr]], OpsValue]:
        inner = self.data.make_loader()
        reindex = self.make_reindexer()

        def loader(idx: Sequence[Expr]) -> OpsValue:
            return inner(reindex(idx))

        return loader

    @property
    def dtype(self) -> torch.dtype:
        return self.data.get_dtype()

    def get_layout(self) -> Layout:
        return self.data.get_layout()

    def get_device(self) -> Optional[torch.device]:
        return self.data.get_device()

    def get_origin_node(self) -> Optional[torch.fx.Node]:
        return None

    def get_name(self) -> str:
        return self.data.get_name()

    def get_pointwise_size(self) -> Sequence[Expr]:
        return self.get_size()

    def mark_reuse(self, users: int) -> None:
        return self.data.mark_reuse(users)

    def has_exceeded_max_reads(self) -> bool:
        return self.data.has_exceeded_max_reads()

    def realize(self) -> Optional[str]:
        return self.data.realize()

    def realize_hint(self) -> None:
        self.data.realize_hint()

    def get_storage_numel(self) -> _IntLike:
        return self.data.get_storage_numel()

    def is_extern(self) -> bool:
        return self.data.is_extern()

    def is_module_buffer(self) -> bool:
        assert isinstance(self.data, BaseView), type(self.data)
        return self.data.is_module_buffer()

    def get_read_names(self) -> OrderedSet[str]:
        return self.data.get_read_names()

    def get_reads(self) -> OrderedSet[Dep]:
        with patch.object(FlexibleLayout, "allow_indexing", True):
            return extract_read_writes(
                self.make_loader(),
                self.get_size(),
            ).reads

    def unwrap_view(self) -> IRNode:
        x: IRNode = self
        while isinstance(x, BaseView):
            x = x.data
        return x

    def constant_to_device(self, device: torch.device) -> IRNode:
        """Move this to a given device. Requires that all reads are to constants."""
        loader = self.make_loader()
        loader = patch.object(ConstantBuffer, "override_device", device)(loader)
        return Pointwise(
            device=device,
            dtype=self.get_dtype(),
            inner_fn=loader,
            ranges=self.get_size(),
        )


@ir_dataclass
class ExpandView(BaseView):
    size: Sequence[Expr]

    @staticmethod
    def _normalize_size(x: IRNode, new_size: Sequence[_IntLike]) -> Sequence[_IntLike]:
        """Replace `-1` with correct sizes"""
        sizevars = V.graph.sizevars
        new_size = [sympy.expand(s) for s in new_size]
        old_size = x.get_size()
        old_size = [None] * (len(new_size) - len(old_size)) + list(old_size)
        assert len(new_size) == len(old_size)
        for i in range(len(new_size)):
            if new_size[i] == -1:
                assert old_size[i] is not None
                new_size[i] = old_size[i]
            elif old_size[i] is None or V.graph.sizevars.is_size_one_or_false(
                old_size[i]
            ):
                pass
            else:
                # Sanity check: Expect broadcast compatibility
                #
                # NB: new_size[i] == old_size[i] is expected to already be
                # guarded because the meta formula was expected to have taught
                # us this equality.
                # pyrefly: ignore  # unsupported-operation
                assert sizevars.size_hint(new_size[i] - old_size[i], fallback=0) == 0, (
                    f"Broadcast failed in ExpandView({x.get_size()}, {new_size}) on dimension {i}"
                )
        return new_size

    @classmethod
    def create(cls, x: IRNode, new_size: Sequence[_IntLike]) -> BaseView:
        new_size = cls._normalize_size(x, new_size)

        if is_storage_and_layout(x):
            storage, old_layout = as_storage_and_layout(x)
            skip = len(new_size) - len(old_layout.size)
            assert skip >= 0
            new_stride = [sympy.S.Zero] * skip
            for stride, size in zip(old_layout.stride, old_layout.size):
                new_stride.append(
                    stride
                    if not V.graph.sizevars.is_size_one_or_false(size)
                    else sympy.S.Zero
                )
            new_layout = FixedLayout(
                old_layout.device,
                old_layout.dtype,
                list(new_size),
                new_stride,
                old_layout.offset,
                old_layout.is_pinned,
            )
            return ReinterpretView(data=storage, layout=new_layout)

        return ExpandView(data=x, size=new_size)

    def get_size(self) -> Sequence[Expr]:
        return self.size

    def make_reindexer(
        self,
    ) -> Callable[[Sequence[Expr]], Sequence[Expr]]:
        target = self.get_size()
        actual = self.data.get_size()
        skip = len(target) - len(actual)

        def reindex(
            index: Sequence[Expr],
        ) -> Sequence[Expr]:
            index = list(index[skip:])
            assert len(index) == len(actual)
            for i in range(len(actual)):
                if actual[i] == 1:
                    # zero out broadcast dimension
                    index[i] = sympy.S.Zero
            return index

        return reindex


@ir_dataclass
class PermuteView(BaseView):
    dims: list[Expr]

    @classmethod
    def create(cls, x: IRNode, dims: Sequence[int]) -> BaseView:
        dims = cls._map_neg_dims(dims)
        assert OrderedSet(dims) == OrderedSet(range(len(dims)))

        if is_storage_and_layout(x):
            storage, old_layout = as_storage_and_layout(x)
            new_layout = FixedLayout(
                old_layout.device,
                old_layout.dtype,
                [old_layout.size[i] for i in dims],
                [old_layout.stride[i] for i in dims],
                old_layout.offset,
                old_layout.is_pinned,
            )
            return ReinterpretView(data=storage, layout=new_layout)

        return PermuteView(data=x, dims=dims)

    @classmethod
    def _map_neg_dims(cls, dims: Sequence[int]) -> list[int]:
        return [dim if dim >= 0 else len(dims) + dim for dim in dims]

    def get_size(self) -> Sequence[Expr]:
        assert OrderedSet(self._map_neg_dims(self.dims)) == OrderedSet(
            range(len(self.dims))
        )
        size = self.data.get_size()
        return [size[i] for i in self.dims]

    def make_reindexer(
        self,
    ) -> Callable[[Sequence[Expr]], Sequence[Expr]]:
        inv = {j: i for i, j in enumerate(self.dims)}
        inv = [inv[i] for i in range(len(self.dims))]
        assert OrderedSet(inv) == OrderedSet(range(len(self.dims)))

        def reindex(
            index: Sequence[Expr],
        ) -> Sequence[Expr]:
            return [index[i] for i in inv]

        return reindex


@ir_dataclass
class SqueezeView(BaseView):
    @classmethod
    def create(cls, x: IRNode, *, dim: Optional[int] = None) -> IRNode:
        if is_storage_and_layout(x):
            storage, old_layout = as_storage_and_layout(x)
            new_size = []
            new_stride = []
            if dim is not None:
                assert isinstance(dim, int), type(dim)
                assert 0 <= dim and dim < len(old_layout.size)

            for i, (size, stride) in enumerate(zip(old_layout.size, old_layout.stride)):
                if dim is None:
                    # Only append if dim is not squeezed out
                    if not V.graph.sizevars.is_size_one_or_false(size):
                        new_size.append(size)
                        new_stride.append(stride)
                else:
                    if i != dim:
                        new_size.append(size)
                        new_stride.append(stride)
                    else:
                        assert size == 1, "expected squeezed size to be 1"

            new_layout = FixedLayout(
                old_layout.device,
                old_layout.dtype,
                new_size,
                new_stride,
                old_layout.offset,
                old_layout.is_pinned,
            )
            return ReinterpretView(data=storage, layout=new_layout)

        if dim is None:
            return View.create(
                x,
                [
                    s
                    for s in x.get_size()
                    if not V.graph.sizevars.is_size_one_or_false(s)
                ],
            )
        else:
            assert x.get_size()[dim] == 1
            return View.create(x, [s for i, s in enumerate(x.get_size()) if i != dim])

    @staticmethod
    def squeezer(
        size: Sequence[Expr],
    ) -> tuple[list[int], Callable[[Sequence[Expr]], tuple[Expr]]]:
        new_size = [s for s in size if s != 1]
        not_one = [i for i, s in enumerate(size) if s != 1]
        length = len(size)

        def reindex(index: Sequence[Expr]) -> tuple[Expr]:
            assert len(index) == len(not_one), f"{index} {not_one}"
            new_index = [sympy.S.Zero] * length
            for idx, s in zip(not_one, index):
                new_index[idx] = s
            return tuple(new_index)

        return new_size, reindex

    def __init__(self, data: Any) -> None:
        raise AssertionError("use SqueezeView.create()")


@ir_dataclass
class GenericView(BaseView):
    size: Sequence[Expr]
    reindex: Callable[[Sequence[Expr]], Sequence[Expr]]

    def make_reindexer(
        self,
    ) -> Callable[[Sequence[Expr]], Sequence[Expr]]:
        return self.reindex

    def reindex_str(self) -> str:
        index_old = [
            sympy_index_symbol_with_prefix(SymT.INDEX, n) for n in range(len(self.size))
        ]
        index_new = list(self.reindex(index_old))
        return f"lambda {', '.join(map(str, index_old))}: {index_new}"

    def __str__(self) -> str:
        return self.str_helper(
            [self.data, f"size={self.size}", f"reindex={self.reindex_str()}"]
        )

    __repr__ = __str__

    @classmethod
    def create(
        cls,
        x: IRNode,
        new_size: Sequence[Expr],
        reindex: Callable[[Sequence[Expr]], Sequence[Expr]],
    ) -> BaseView:
        return cls(data=x, size=list(new_size), reindex=reindex)

    def get_size(self) -> Sequence[Expr]:
        return self.size


@ir_dataclass
class View(GenericView):
    @staticmethod
    def handle_negative_index(idx: Expr, size: Expr) -> Expr:
        idx = sympy.expand(idx)
        size = sympy.expand(size)
        evaluate_expr = V.graph.sizevars.shape_env.evaluate_expr
        if evaluate_expr(sympy.Lt(idx, 0)):
            idx = idx + size
        return idx

    @classmethod
    def create(cls, x: IRNode, new_size: Sequence[Expr]) -> IRNode:  # type: ignore[override]
        assert isinstance(new_size, Sequence), type(new_size)
        old_size, new_size = cls.resolve_negative_size(x.get_size(), new_size)

        # Skip pointless views
        if V.graph.sizevars.statically_known_list_equals(old_size, new_size):
            return x

        unbacked_symbols_in_sizes = False
        if (
            len(free_unbacked_symbols(old_size)) > 0
            or len(free_unbacked_symbols(new_size)) > 0
        ):
            unbacked_symbols_in_sizes = True

        if 0 in new_size:

            def fake_reindex(index: Any) -> tuple[int, ...]:
                return tuple([0] * len(old_size))

            return cls(data=x, size=list(new_size), reindex=fake_reindex)
        # TODO: a new class for FixedTransferLayout that output layout is constrained by input layout
        elif is_contiguous_storage_and_layout(x) or unbacked_symbols_in_sizes:
            if unbacked_symbols_in_sizes and (not is_contiguous_storage_and_layout(x)):
                # realize x; otherwise, the dynamic_reshape_indexer below will fail
                # due to the size_hint's inability to process unbacked SymInts
                # TODO: unbacked should not diverge from backed in determining striding
                # Need to require contiguous here instead of realize, see:
                # https://github.com/pytorch/pytorch/issues/145561
                x = ExternKernel.require_contiguous(x)

            storage, old_layout = as_storage_and_layout(x, want_contiguous=True)
            new_layout = FixedLayout(
                old_layout.device,
                old_layout.dtype,
                new_size,
                FlexibleLayout.contiguous_strides(new_size),
                old_layout.offset,
                old_layout.is_pinned,
            )
            return ReinterpretView(data=storage, layout=new_layout)

        reindex = cls.dynamic_reshape_indexer(old_size, new_size)
        return cls(data=x, size=list(new_size), reindex=reindex)

    @staticmethod
    def resolve_negative_size(
        old_size: Sequence[Expr], new_size: Sequence[Expr]
    ) -> tuple[list[Expr], list[Expr]]:
        new_size = [V.graph.sizevars.simplify(x) for x in new_size]
        old_size = [V.graph.sizevars.simplify(x) for x in old_size]

        new_size = list(new_size)
        for i in range(len(new_size)):
            if new_size[i] == -1:
                new_size[i] = sympy.S.One
                new_size[i] = CleanDiv(sympy_product(old_size), sympy_product(new_size))
                break

        V.graph.sizevars.check_equals(sympy_product(old_size), sympy_product(new_size))
        return old_size, new_size

    @classmethod
    def dynamic_reshape_indexer(
        cls,
        old_size: Sequence[_IntLike],
        new_size: Sequence[_IntLike],
        dense_dim: Optional[int] = None,
    ) -> Callable[[Sequence[_T]], Sequence[_V]]:
        try:
            reindex = cls._dynamic_reshape_indexer(old_size, new_size, dense_dim)
        except (AssertionError, IndexError):
            # optimistic algorithm failed, lets do a fallback
            flat = [sympy_product(old_size)]
            reindex1 = cls._dynamic_reshape_indexer(old_size, flat)
            reindex2 = cls._dynamic_reshape_indexer(flat, new_size)
            reindex = fuse_reindexing(reindex1, reindex2)
        return reindex

    @staticmethod
    def _dynamic_reshape_indexer(
        old_size: Sequence[Expr],
        new_size: Sequence[Expr],
        dense_dim: Optional[int] = None,
    ) -> Callable[[Sequence[Expr]], Sequence[Expr]]:
        """
        Perform a reshape entirely by modifying indexing math
        """
        size_hint = V.graph.sizevars.size_hint
        # TODO: These symbols may not escape, if they don't assert so and
        # treat them as temporary
        vars = [
            sympy_index_symbol_with_prefix(SymT.VIEW, i) for i in range(len(new_size))
        ]

        stack_new = list(zip(vars, new_size))
        stack_old = list(old_size)

        # process the dense dim first
        reordering_dense_dim = (
            dense_dim is not None
            and dense_dim != len(stack_old) - 1
            and len(new_size) == 1
        )
        if reordering_dense_dim:
            assert dense_dim is not None  # mypy
            old_dim = stack_old.pop(dense_dim)
            stack_old.append(old_dim)

        view_expr = []
        while stack_new and stack_old:
            size_old = stack_old.pop()
            var, size_new = stack_new.pop()
            if size_old == 1:
                view_expr.append(sympy.S.Zero)
                stack_new.append((var, size_new))  # re-add
            elif size_new == 1:
                stack_old.append(size_old)  # re-add
            elif size_hint(size_new) == size_hint(size_old):
                view_expr.append(var)
                V.graph.sizevars.check_equals(size_new, size_old)
            elif size_hint(size_new) < size_hint(size_old):
                while size_hint(size_new) < size_hint(size_old):
                    var2, size_new2 = stack_new.pop()
                    var = var2 * size_new + var
                    size_new = size_new * size_new2
                view_expr.append(var)
                V.graph.sizevars.check_equals(size_new, size_old)
            elif size_hint(size_new) > size_hint(size_old):
                divisor = sympy.S.One
                modulus = size_old
                view_expr.append(ModularIndexing(var, divisor, modulus))
                divisor = divisor * modulus
                while size_hint(size_new) > size_hint(size_old):
                    modulus = stack_old.pop()
                    view_expr.append(ModularIndexing(var, divisor, modulus))
                    divisor = divisor * modulus
                    size_old = size_old * modulus
                V.graph.sizevars.check_equals(size_new, size_old)
            else:
                raise AssertionError

        while stack_old:
            size_old = stack_old.pop()
            V.graph.sizevars.check_equals(size_old, 1)
            view_expr.append(sympy.S.Zero)

        while stack_new:
            var, size_new = stack_new.pop()
            V.graph.sizevars.check_equals(size_new, 1)

        if dense_dim is not None and len(new_size) == 1:
            view_expr.reverse()
            # Move the last expression (dense dim) to its original position
            dense_expr = view_expr.pop()
            view_expr.insert(dense_dim, dense_expr)
        else:
            view_expr.reverse()

        assert len(view_expr) == len(old_size)

        def reindex(
            index: Sequence[Expr],
        ) -> Sequence[Expr]:
            assert len(index) == len(vars), (len(index), len(vars))
            replacements = dict(zip(vars, index))
            return tuple(sympy_subs(x, replacements) for x in view_expr)

        return reindex


@ir_dataclass
class ReinterpretView(BaseView):
    """Pretend our storage has a different layout"""

    layout: Layout

    def __post_init__(self) -> None:
        super().__post_init__()
        if isinstance(self.data, BaseView):
            object.__setattr__(self, "data", self.data.unwrap_view())

    def __str__(self) -> str:
        return self.str_helper(
            [
                self.data,
                self.layout,
            ]
        )

    __repr__ = __str__

    def get_name(self) -> str:
        return self.data.get_name()

    def get_device(self) -> Optional[torch.device]:
        return self.layout.device

    def get_origin_node(self) -> Optional[torch.fx.Node]:
        return None

    @property
    def dtype(self) -> torch.dtype:
        return self.layout.dtype

    def get_size(self) -> Sequence[Expr]:
        return list(self.layout.size)

    def get_stride(self) -> Sequence[Expr]:
        return list(self.layout.stride)

    def make_loader(self) -> Callable[[Sequence[Expr]], OpsValue]:
        def loader(index: Sequence[Expr]) -> OpsValue:
            indexer = self.layout.make_indexer()
            tmp_loader = ops.load(self.get_name(), indexer(index))
            if self.layout.dtype != self.data.dtype:
                return ops.to_dtype_bitcast(tmp_loader, self.dtype, self.data.dtype)
            else:
                return tmp_loader

        return loader

    def make_indexer(self) -> Callable[[Sequence[Expr]], Expr]:
        return self.layout.make_indexer()

    def get_layout(self) -> Layout:
        return self.layout

    def freeze_layout(self) -> None:
        pass

    def get_free_symbol_uses(
        self, unbacked_only: bool = False
    ) -> OrderedSet[sympy.Symbol]:
        return (
            get_free_symbols(self.layout.size, unbacked_only)
            | get_free_symbols(self.layout.stride, unbacked_only)
            | get_free_symbols(self.layout.offset, unbacked_only)
        )

    def codegen_reference(self, writer: Optional[IndentedBuffer] = None) -> str:
        # reinterpret_tensor is similar to as_strided except:
        # - offset is added to the existing offset (rather than replacing it)
        # - view tracking is disabled similar to unsafe_view
        return V.graph.wrapper_code.codegen_reinterpret_view(
            self.data,
            self.layout.size,
            self.layout.stride,
            self.layout.offset,
            writer.writeline if writer is not None else V.graph.wrapper_code.writeline,
            dtype=self.layout.dtype,
        )

    def num_reads(self) -> int:
        return 1


@ir_dataclass
class DtypeView(BaseView):
    """Pretend our storage has a different type"""

    target_dtype: torch.dtype

    @classmethod
    def create(cls, x: IRNode, new_dtype: torch.dtype) -> BaseView:
        if is_storage_and_layout(x):
            storage, old_layout = as_storage_and_layout(x)
            new_layout = FixedLayout(
                old_layout.device,
                new_dtype,
                old_layout.size,
                old_layout.stride,
                old_layout.offset,
                old_layout.is_pinned,
            )
            return ReinterpretView(data=storage, layout=new_layout)
        return DtypeView(data=x, target_dtype=new_dtype)

    def __str__(self) -> str:
        return self.str_helper([self.data, self.target_dtype])

    __repr__ = __str__

    @property
    def dtype(self) -> torch.dtype:
        return self.target_dtype

    def get_size(self) -> Sequence[Expr]:
        return self.data.get_size()

    def make_loader(self) -> Callable[[Sequence[Expr]], OpsValue]:
        inner = self.data.make_loader()

        def loader(idx: Sequence[Expr]) -> OpsValue:
            return ops.to_dtype_bitcast(inner(idx), self.target_dtype, self.data.dtype)

        return loader


class SliceView(View):
    @classmethod
    def normalize_start_end(
        cls, x: IRNode, dim: int, start: int, end: int
    ) -> tuple[int, int]:
        """
        Normalize start and end such that both are in the range
        [0, x.get_size()[dim]] and start <= end.
        """
        sizevars = V.graph.sizevars
        dim_size = x.get_size()[dim]

        if any(free_unbacked_symbols(x) for x in (start, end, dim_size)):
            min_func = sympy.Min
            max_func = sympy.Max
        else:
            min_func = sizevars.evaluate_min
            max_func = sizevars.evaluate_max

        def clamp(x: Expr, lower: int, upper: int) -> Expr:
            clamped_lower = (
                x if sizevars.statically_known_geq(x, lower) else max_func(x, lower)
            )
            clamped_full = (
                clamped_lower
                if sizevars.statically_known_leq(clamped_lower, upper)
                else min_func(clamped_lower, upper)
            )
            return clamped_full

        def clamp_wrap(
            val: Union[int, None], lower: int, upper: int, default: Union[Expr, int]
        ) -> Union[Expr, int]:
            if val is None:
                # TODO(rec): can this really happen?
                return default
            val = cls.handle_negative_index(val, dim_size)
            return clamp(val, lower, upper)

        start = clamp_wrap(start, 0, dim_size, 0)
        end = clamp_wrap(end, start, dim_size, dim_size)
        return start, end

    @classmethod
    def create(  # type: ignore[override]
        cls,
        x: IRNode,
        dim: int,
        start: int,
        end: int,
        step: int = 1,
        clamp: bool = True,
    ) -> IRNode:
        step = sympy.expand(step)
        assert isinstance(step, Expr) or step > 0, step
        try:
            if start == 0 and end >= 2**63 - 1 and step == 1:
                return x
        except TypeError:
            pass

        new_size = list(x.get_size())

        # NB: Ordinarily we default to clamping.
        # We only don't clamp for split_with_sizes. For split_with_sizes, sizes should be already valid
        # failing in this situation is ok, since invalid sizes could trigger silent errors.
        if clamp:
            start, end = cls.normalize_start_end(x, dim, start, end)

        new_size[dim] = FloorDiv(end - start + (step - 1), step)

        if is_storage_and_layout(x):
            # Fast path
            storage, old_layout = as_storage_and_layout(x)
            new_stride = list(old_layout.stride)
            new_stride[dim] = new_stride[dim] * step
            new_layout = FixedLayout(
                old_layout.device,
                old_layout.dtype,
                new_size,
                new_stride,
                old_layout.offset + old_layout.stride[dim] * start,
                old_layout.is_pinned,
            )
            return ReinterpretView(data=storage, layout=new_layout)

        def reindex(
            index: Sequence[Expr],
        ) -> Sequence[Expr]:
            assert len(index) == len(new_size), f"wrong ndim {index} {new_size}"
            index = list(index)
            index[dim] = index[dim] * step + start
            return index

        # redirect to a generic view
        return SliceView(data=x, size=new_size, reindex=reindex)


@ir_dataclass
class BaseConstant(IRNode):
    dtype: torch.dtype
    device: torch.device

    def get_size(self) -> Sequence[Expr]:
        return ()

    def get_device(self) -> Optional[torch.device]:
        return self.device

    def get_origin_node(self) -> Optional[torch.fx.Node]:
        return None

    def get_reads(self) -> OrderedSet[Dep]:
        return OrderedSet()


@ir_dataclass
class Constant(BaseConstant):
    value: Any
    dtype: torch.dtype
    device: torch.device

    def make_loader(self) -> Callable[[Sequence[Expr]], OpsValue]:
        def loader(index: Sequence[Expr]) -> OpsValue:
            return ops.constant(self.value, self.dtype)

        return loader

    def realize(self) -> Optional[str]:
        pass

    def constant_to_device(self, device: torch.device) -> IRNode:
        return Constant(value=self.value, dtype=self.dtype, device=device)


@ir_dataclass
class IndexingConstant(BaseConstant):
    index: Any
    dtype: torch.dtype
    device: torch.device

    def make_loader(self) -> Callable[[Sequence[Expr]], OpsValue]:
        def loader(index: Sequence[Expr]) -> OpsValue:
            return ops.index_expr(self.index, self.dtype)

        return loader

    def constant_to_device(self, device: torch.device) -> IRNode:
        return IndexingConstant(index=self.index, dtype=self.dtype, device=device)


def is_contiguous_strides_for_shape(
    stride: Sequence[_IntLike], shape: Sequence[_IntLike]
) -> bool:
    expected_stride = 1
    expected_stride_max = 1
    for x, y in reversed(tuple(zip(shape, stride))):
        if x == 1:
            continue

        if not V.graph.sizevars.statically_known_equals(
            y, expected_stride
        ) and not V.graph.sizevars.statically_known_equals(y, expected_stride_max):
            return False

        expected_stride_max *= sympy.Max(1, x)
        expected_stride *= x

    return True


def get_align_for_dtype(dtype: torch.dtype) -> int:
    return config.padding_alignment_bytes // dtype.itemsize


class OutputSpec:
    """Abstract base for Layout, MultiOutputLayout, NoneLayout.
    Represents the memory layout of the output of an Operation."""

    def get_device(self) -> Optional[torch.device]:
        raise NotImplementedError(type(self).__name__)

    def storage_size(self) -> int:
        raise NotImplementedError(type(self).__name__)

    def get_free_symbol_uses(
        self, unbacked_only: bool = False
    ) -> OrderedSet[sympy.Symbol]:
        raise NotImplementedError(type(self).__name__)


@ir_dataclass
class Layout(OutputSpec):
    """
    Layout base class

    Carries tensor meta-information including offset and
    whether it is pinned.
    """

    def __init__(
        self,
        device: torch.device,
        dtype: torch.dtype,
        size: Sequence[Expr],
        stride: Optional[Sequence[Expr]] = None,
        offset: Expr = Integer(0),
        is_pinned: bool = False,
    ) -> None:
        if stride is None:
            stride = FlexibleLayout.contiguous_strides(size)
        # pyrefly: ignore  # read-only
        self.device = device
        self.dtype = dtype
        assert len(size) == len(stride), f"size={size}, stride={stride}"
        assert all(isinstance(s, (Expr, int)) for s in size)
        self.size = size
        self.stride = stride
        self.offset = offset
        self.is_pinned = is_pinned
        # is_pinned implies cpu
        assert (not self.is_pinned) or (self.device.type == "cpu")

    def __str__(self) -> str:
        offset = ""
        if self.offset != 0:
            offset = f", offset={self.offset}"

        device_index_str = "" if self.device.index is None else f":{self.device.index}"
        is_pinned_str = ""
        if self.is_pinned:
            is_pinned_str = f", is_pinned={self.is_pinned}"
        return (
            f"{type(self).__name__}('{self.device.type}{device_index_str}', {self.dtype}, "
            f"size={self.size}, stride={self.stride}{offset}{is_pinned_str})"
        )

    __repr__ = __str__

    def get_device(self) -> torch.device:
        return self.device

    def get_example(self) -> torch.Tensor:
        with V.fake_mode:
            return torch.empty_strided(
                convert_shape_to_symint(self.size),
                convert_shape_to_symint(self.stride),
                dtype=self.dtype,
                device=self.device,
                pin_memory=self.is_pinned,
            )

    def is_contiguous(self) -> bool:
        return is_contiguous_strides_for_shape(self.stride, self.size)

    @staticmethod
    def is_channels_last_contiguous(
        shape: Sequence[_IntLike], strides: Sequence[_IntLike]
    ) -> bool:
        ndim = len(shape)
        if ndim not in [4, 5] or shape[1] == 1:
            return False
        for left, right, size in zip(
            strides, make_channels_last_strides_for(shape), shape
        ):
            if size != 1 and left != right:
                return False
        return True

    def is_transposed(self) -> bool:
        for left, right, size in zip(
            self.stride,
            reversed(FlexibleLayout.contiguous_strides(list(reversed(self.size)))),
            self.size,
        ):
            if size != 1 and left != right:
                return False
        return True

    def is_stride_ordered(self, order: Sequence[int]) -> bool:
        assert len(self.stride) == len(order)

        # ignore dimensions of size 1, they dont affect layout
        non_1_indices = [
            i
            for i, dim in enumerate(self.size)
            if V.graph.sizevars.size_hint(dim, fallback=2) != 1
        ]

        stride = [self.stride[i] for i in non_1_indices]
        order: Sequence[int] = [order[i] for i in non_1_indices]

        def sorted_indices(arr: Sequence[int]) -> Sequence[int]:
            sorted_arr = sorted(arr)
            return [sorted_arr.index(element) for element in arr]

        # since we may have removed dimensions, need to re-sort & re-index order
        order = sorted_indices(order)

        # reorder the stride given order
        stride_ordered = [-1] * len(order)
        for i in range(len(order)):
            stride_ordered[order[i]] = stride[i]
        # check if it is in ascending order
        for i in range(len(order) - 1):
            expr = stride_ordered[i] > stride_ordered[i + 1]
            if not isinstance(expr, bool):
                expr = V.graph._shape_env.evaluate_expr(
                    stride_ordered[i] > stride_ordered[i + 1], size_oblivious=True
                )
            if expr:
                return False
        return True

    def is_channels_last_stride_ordered(self) -> bool:
        # create channels_last order(NCHW, NCDHW, the C is the first order).
        order = [0] + list(reversed(range(1, len(self.stride) - 1)))
        order = [len(order)] + order
        return self.is_stride_ordered(order)

    @staticmethod
    def _pad_strides(
        in_strides: Sequence[int], size: Sequence[Expr], dtype: torch.dtype
    ) -> Sequence[int]:
        """
        The padding does not change stride order but makes sure all strides larger
        than the threshold are multiple of align.
        """
        align = get_align_for_dtype(dtype)
        if len(in_strides) == 0:
            return in_strides

        if not config.pad_channels_last and Layout.is_channels_last_contiguous(
            size, in_strides
        ):
            return in_strides

        current_fx_node = V.get_current_node()
        if hasattr(current_fx_node, "meta") and current_fx_node.meta.get(
            "dislike_padding", False
        ):
            return in_strides

        # Skip padding the strides for dynamic shapes based on config.pad_dynamic_shape
        # Checking both shape and strides, as there are cases where only one is dynamic
        is_dynamic = not all(
            isinstance(s, (int, sympy.Integer))
            for s in itertools.chain(in_strides, size)
        )
        if not config.pad_dynamic_shapes and is_dynamic:
            return in_strides

        shape_env = V.graph._shape_env if hasattr(V.graph, "_shape_env") else None

        def contains_unbacked_symints(expr: sympy.Expr | int) -> bool:
            if shape_env is None:
                return False
            if not isinstance(expr, sympy.Expr):
                return False
            return any(shape_env.is_unbacked_symint(s) for s in expr.free_symbols)

        # Skip padding the strides when it contains unbacked symints for now.
        if shape_env and any(contains_unbacked_symints(s) for s in in_strides):
            return in_strides

        stride_order = get_stride_order(in_strides, shape_env)
        fill_order = stride_order2fill_order(stride_order)

        new_strides = [0 for _ in range(len(in_strides))]
        # since we pad when the layout is flexible, we can decide the
        # smallest stride to be 1.
        new_strides[fill_order[0]] = 1

        padded = False
        for rank, idx in enumerate(fill_order[1:], start=1):
            prev_idx = fill_order[rank - 1]
            stride = new_strides[prev_idx] * size[prev_idx]
            # Static stride and meets padding conditions OR
            # Dynamic stride and config.pad_dynamic_shape=True
            require_padding = (
                isinstance(stride, (int, sympy.Integer))
                and stride > config.padding_stride_threshold
                and stride % align != 0
            ) or (isinstance(stride, sympy.Expr) and config.pad_dynamic_shapes)
            new_strides[idx] = stride
            if require_padding:
                new_strides[idx] = ceildiv(stride, align) * align
                padded = True

        if not padded:
            # Consider a tensor with shape [256, 1, 5, 5]
            # Avoid strides like [25, 5, 5, 1] being padded to equivalent strides
            # [25, 25, 5, 1].
            return in_strides

        # pyrefly: ignore  # bad-assignment
        metrics.num_comprehensive_padding += 1
        return new_strides

    def pad_strides(self) -> None:
        assert isinstance(self, FlexibleLayout), type(self)
        assert self.stride is not None
        self.stride = self._pad_strides(self.stride, self.size, self.dtype)

    def should_pad_strides(self) -> bool:
        return config.comprehensive_padding and isinstance(self, FlexibleLayout)

    def as_fixed(self) -> FixedLayout:
        if isinstance(self, FixedLayout):
            return self

        if self.should_pad_strides():
            self.pad_strides()
        return FixedLayout(
            self.device,
            self.dtype,
            self.size,
            self.stride,
            self.offset,
            self.is_pinned,
        )

    def make_indexer(self) -> Callable[[Sequence[Expr]], Expr]:
        assert FlexibleLayout.allow_indexing, (
            f"convert {type(self).__name__} to FixedLayout first"
        )
        return self.as_fixed().make_indexer()

    def __eq__(self, other: object) -> bool:
        return (
            isinstance(other, Layout)
            and self.device == other.device
            and self.dtype == other.dtype
            and self.size == other.size
            and self.stride == other.stride
            and self.offset == other.offset
            and self.is_pinned == other.is_pinned
        )

    def storage_size(self) -> Expr:
        return compute_required_storage_length(self.size, self.stride, self.offset)  # type: ignore[arg-type]

    def get_free_symbol_uses(
        self, unbacked_only: bool = False
    ) -> OrderedSet[sympy.Symbol]:
        return (
            get_free_symbols(self.size, unbacked_only)
            | get_free_symbols(self.stride, unbacked_only)
            | get_free_symbols(self.offset, unbacked_only)
        )


class FixedLayout(Layout):
    """A Tensor layout we cannot change"""

    def make_indexer(self) -> Callable[[Sequence[Expr]], Expr]:
        """A closure containing math to read a given element"""
        return _fixed_indexer(self.size, self.stride, self.offset)


class FlexibleLayout(Layout):
    """A Tensor layout that we are allowed to change"""

    allow_indexing = False

    # WARNING!  This doesn't handle zero size tensors correctly
    @staticmethod
    def contiguous_strides(sizes: Sequence[int]) -> list[Expr]:
        if len(sizes) == 0:
            return []
        reversed_strides = [sympy.S.One]
        for size in reversed(sizes[1:]):
            reversed_strides.append(size * reversed_strides[-1])
        return list(reversed(reversed_strides))

    @staticmethod
    def fill_ordered(sizes: Sequence[int], order: Sequence[int]) -> list[Expr]:
        """
        Create a stride based on the order the dimensions should be filled in.

        In this format, channels last would be:
            [1, 3, 2, 0]
        """
        assert OrderedSet(range(len(sizes))) == OrderedSet(order), (sizes, order)
        next_stride = sympy.S.One
        strides = [None] * len(order)

        for i in order:
            strides[i] = next_stride
            next_stride = next_stride * sizes[i]
        return strides

    @staticmethod
    def stride_ordered(sizes: Sequence[int], order: Sequence[int]) -> Sequence[Expr]:
        """
        Create a stride based on the sorted order of a permuted range.

        In this format, channels last would be:
            [3, 0, 2, 1]
        """
        assert OrderedSet(range(len(sizes))) == OrderedSet(order)
        fill_order = stride_order2fill_order(order)
        return FlexibleLayout.fill_ordered(sizes, fill_order)

    @staticmethod
    def stride_ordered_for_memory_format(
        sizes: Sequence[int], memory_format: torch.memory_format
    ) -> Sequence[Expr]:
        """
        Create a stride based on a memory format.

        Memory format is translasted into a stride order,
        so channels_last is the same as:
            FlexibleLayout.stride_ordered(sizes, [3, 0, 2, 1])

        This interface does not support memory_format `torch.preserve_format`
        which should be used to deduce a format from another source
        """
        if memory_format == torch.channels_last:
            return FlexibleLayout.stride_ordered(sizes, NHWC_STRIDE_ORDER)
        elif memory_format == torch.channels_last_3d:
            return FlexibleLayout.stride_ordered(sizes, NHWDC_STRIDE_ORDER)
        elif memory_format == torch.contiguous_format:
            return FlexibleLayout.contiguous_strides(sizes)
        else:
            log.debug(
                "stride_ordered_for_memory_format, unsuppored memory_format: %s",
                memory_format,
            )
            raise NotImplementedError

    @staticmethod
    def same_ordered(
        sizes: Sequence[int], stride: Sequence[_IntLike]
    ) -> Sequence[Expr]:
        """
        Create a stride that has the same stride order as given stride

        For example, if given stride is [1000, 1, 100, 10],
        the fill order should be [1, 3, 2, 0]
        """
        assert len(sizes) == len(stride)
        stride = [V.graph.sizevars.size_hint_or_throw(x) for x in stride]
        fill_order = sorted(range(len(stride)), key=stride.__getitem__)
        return FlexibleLayout.fill_ordered(sizes, fill_order)

    def as_stride_order(
        self, order: Sequence[int], allow_padding: bool = False
    ) -> FixedLayout:
        new_stride = self.stride_ordered(self.size, order)
        if self.should_pad_strides() and allow_padding:
            new_stride = self._pad_strides(new_stride, self.size, self.dtype)

        return FixedLayout(
            self.device,
            self.dtype,
            self.size,
            new_stride,
            self.offset,
            self.is_pinned,
        )

    def as_exact_strides(
        self, exact_strides: Sequence[_IntLike], allow_padding: bool = False
    ) -> FixedLayout:
        new_stride = exact_strides
        if self.should_pad_strides() and allow_padding:
            new_stride = self._pad_strides(new_stride, self.size, self.dtype)

        return FixedLayout(
            self.device,
            self.dtype,
            self.size,
            new_stride,
            self.offset,
            self.is_pinned,
        )

    def as_fill_order(self, order: Sequence[int]) -> FixedLayout:
        new_stride: Sequence[int] = self.fill_ordered(self.size, order)
        if self.should_pad_strides():
            new_stride = self._pad_strides(new_stride, self.size, self.dtype)
        return FixedLayout(
            self.device,
            self.dtype,
            self.size,
            new_stride,
            self.offset,
            self.is_pinned,
        )

    def as_same_order(self, stride: Sequence[_IntLike]) -> FixedLayout:
        new_stride = self.same_ordered(self.size, stride)
        if self.should_pad_strides():
            new_stride = self._pad_strides(new_stride, self.size, self.dtype)
        return FixedLayout(
            self.device,
            self.dtype,
            self.size,
            new_stride,
            self.offset,
            self.is_pinned,
        )

    def __init__(
        self,
        device: torch.device,
        dtype: torch.dtype,
        size: Sequence[Expr],
        stride_order: Optional[Sequence[Union[int, Integer]]] = None,
        is_pinned: bool = False,
    ) -> None:
        if stride_order:
            strides = FlexibleLayout.fill_ordered(size, stride_order)
        else:
            strides = FlexibleLayout.contiguous_strides(size)
        super().__init__(device, dtype, size, strides, is_pinned=is_pinned)


class NonOwningLayout(Layout):
    """Is a view into the storage of another tensor"""

    def __init__(self, view: Union[BaseView, TensorBox]) -> None:
        layout = view.get_layout()
        super().__init__(
            layout.device,
            layout.dtype,
            layout.size,
            layout.stride,
        )
        self.view = view

    def make_indexer(self) -> Callable[[Sequence[Expr]], Expr]:
        return self.as_fixed().make_indexer()

    def maybe_guard_aligned(self) -> bool:
        offset = self.view.get_layout().offset
        if offset == 0:
            return True
        from .utils import ALIGNMENT

        return V.graph.sizevars.statically_known_multiple_of(offset, ALIGNMENT)

    def get_free_symbol_uses(
        self, unbacked_only: bool = False
    ) -> OrderedSet[sympy.Symbol]:
        assert isinstance(self.view, ReinterpretView)
        box = self.view.data
        assert isinstance(box, StorageBox), type(box)
        input_buffer = box.data
        assert isinstance(input_buffer, Buffer), type(box)
        return input_buffer.layout.get_free_symbol_uses(unbacked_only)


class CommBufferType(Enum):
    SYMM_MEM = "symm_mem"


class CommBufferLayout(FixedLayout):
    """
    A layout that signifies the buffer is a comm buffer.
    In terms of striding, the layout is identical to `FixedLayout`.

    Buffers with this layout do not participate in in-place reuse - it can be
    neither the source nor the target for in-place reuse.

    For detailed motivation and usage of this layout, see
    NOTE [lowering-time collective optimization].
    """

    comm_buffer_type: CommBufferType
    group_name: str

    def __init__(
        self,
        layout: FlexibleLayout,
        comm_buffer_type: CommBufferType,
        group_name: str,
    ):
        if not isinstance(layout, FlexibleLayout):
            raise AssertionError(
                "A `CommBufferLayout` can only be initialized with "
                f"a `FlexibleLayout` (got {layout})."
            )

        fixed = layout.as_fixed()
        super().__init__(
            device=fixed.device,
            dtype=fixed.dtype,
            size=fixed.size,
            stride=fixed.stride,
            offset=fixed.offset,
            is_pinned=fixed.is_pinned,
        )
        self.comm_buffer_type = comm_buffer_type
        self.group_name = group_name


@ir_dataclass
class NoneLayout(OutputSpec):
    # This is janky, I figured out what fields to populate by just running
    # the model I was interested in and adding properties/methods as needed.
    # This doesn't inherit from Layout because Layout assumes you have stuff
    # like sizes, but I don't really have anything here.
    #
    # If you have an ir.Node with NoneLayout, you probably need to setup
    # dependencies manually in scheduler

    device: Optional[torch.device]
    size: list[int] = dataclasses.field(default_factory=lambda: [0])
    stride: list[int] = dataclasses.field(default_factory=lambda: [0])

    def storage_size(self) -> int:
        return 0

    def as_fixed(self) -> OutputSpec:
        return self

    def get_device(self) -> Optional[torch.device]:
        return self.device


class MutationLayoutSHOULDREMOVE(Layout):
    def __init__(self, target: IRNode) -> None:
        super().__init__(
            target.get_device_or_error(),
            target.get_dtype(),
            target.get_size(),
            None,
        )
        self.target = target
        name = self.get_buffer().get_name()
        V.graph.mark_buffer_mutated(name)

    @property
    def stride(self) -> Sequence[Expr]:  # type: ignore[override]
        return self.real_layout().stride

    @stride.setter  # type: ignore[override]
    def stride(self, value: Never) -> None:
        pass  # ignore setting of stride

    def storage_size(self) -> Expr:
        return self.real_layout().storage_size()

    def get_buffer(self) -> Buffer:
        def unwrap_views(target: Any) -> Any:
            if isinstance(target, MutationLayoutSHOULDREMOVE):
                return unwrap_views(target.target)
            if isinstance(target, BaseView):
                return unwrap_views(target.unwrap_view())
            if isinstance(target, MutableBox):
                return unwrap_views(target.data)
            return target

        result = unwrap_views(self.target)
        assert isinstance(result, Buffer), type(result)
        return result

    def real_layout(self) -> Layout:
        layout = self.get_buffer().layout
        assert isinstance(layout, Layout)
        return layout

    @classmethod
    def realize_into(
        cls, src: IRNode, dst: IRNode, unsafe_alias: bool = False
    ) -> IRNode:
        dst.realize()
        # NOTE: We must realize users of `dst` before we realize `src`, since
        # realization order determines scheduling order. Otherwise, src's
        # mutation would be scheduled before the existing users of dst!
        V.graph.mark_buffer_mutated(dst.get_name())

        if isinstance(src, TensorBox):
            src = src.data

        # We copy the contents of src into dst. In most cases this should
        # be fused into a single kernel by the scheduler.
        # NOTE: We cannot change src's layout to mutate dst directly as this
        # would alias src to dst, which is not correct as further mutations to
        # dst would effect users of src. However if there are no more users of
        # dst, we can alias src to dst.
        src.realize_hint()

        if not unsafe_alias:
            node = Pointwise.create(
                device=src.get_device(),
                dtype=src.get_dtype(),
                inner_fn=src.make_loader(),
                ranges=[
                    V.graph.sizevars.check_equals_and_simplify(a, b)
                    for a, b in zip(src.get_size(), dst.get_size())
                ],
            )
            assert isinstance(node, (BaseView, MutableBox))
            src = node.data

        src.realize()
        assert hasattr(src, "data"), src
        assert isinstance(src.data.layout, FlexibleLayout), type(src.data.layout)
        src.data.layout = MutationLayoutSHOULDREMOVE(dst)
        return src.data

    def as_fixed(self) -> Self:  # type: ignore[override]
        return self

    def make_indexer(self) -> Callable[[Sequence[Expr]], Expr]:
        return self.target.make_indexer()


@ir_dataclass(frozen=False)
class Buffer(IRNode, CodegenSymbol):
    # Name is sometimes None; e.g., ForceInPlace, where there isn't
    # a meaningful name
    name: Optional[str]
    layout: OutputSpec

    # Multi-output buffers will define 'outputs: List[Buffer]'. Confusingly,
    # MultiOutput does NOT define this!

    def __post_init__(self) -> None:
        super().__post_init__()
        self._post_init_setattr("origin_node", None)

    def make_indexer(self) -> Callable[[Sequence[Expr]], Expr]:
        return self.get_layout().make_indexer()

    def get_name(self) -> str:
        assert self.name, self
        return self.name

    def get_example(self) -> Union[torch.Tensor, torch.SymInt]:
        if isinstance(self.layout, Layout):
            return self.layout.get_example()
        raise NotImplementedError(type(self.layout).__name__)

    def get_device(self) -> Optional[torch.device]:
        return self.get_output_spec().get_device()

    def get_defining_op(self) -> Optional[Operation]:
        return None

    @property
    def dtype(self) -> torch.dtype:
        return self.get_layout().dtype

    def get_size(self) -> Sequence[Expr]:
        return [*self.get_layout().size]

    def get_stride(self) -> list[Expr]:
        return [*self.get_layout().stride]

    def get_offset(self) -> Expr:
        return self.get_layout().offset

    def get_layout(self) -> Layout:
        if isinstance(self.layout, Layout):
            return self.layout
        raise NotImplementedError(type(self.layout).__name__)

    def get_output_spec(self) -> OutputSpec:
        return self.layout

    def get_storage_numel(self) -> int:
        return self.get_numel()

    def get_is_pinned(self) -> bool:
        return self.get_layout().is_pinned

    def freeze_layout(self) -> None:
        if isinstance(self.layout, Layout) and not isinstance(
            self.layout, NonOwningLayout
        ):
            self.layout = self.layout.as_fixed()

    def freeze_layout_with_stride_order(
        self, order: Sequence[int], allow_padding: bool = False
    ) -> None:
        assert isinstance(self.layout, FlexibleLayout), type(self.layout)
        self.layout = self.layout.as_stride_order(order, allow_padding=allow_padding)

    def freeze_layout_with_fill_order(self, order: Sequence[int]) -> None:
        assert isinstance(self.layout, FlexibleLayout), type(self.layout)
        self.layout = self.layout.as_fill_order(order)

    def freeze_layout_with_same_order(self, stride: Sequence[int]) -> None:
        assert isinstance(self.layout, FlexibleLayout), type(self.layout)
        self.layout = self.layout.as_same_order(stride)

    def freeze_layout_with_exact_strides(
        self, exact_strides: Sequence[int], allow_padding: bool = False
    ) -> None:
        assert isinstance(self.layout, FlexibleLayout), type(self.layout)
        self.layout = self.layout.as_exact_strides(
            exact_strides, allow_padding=allow_padding
        )

    def is_zero_elements(self) -> bool:
        return V.graph.sizevars.statically_known_true(sympy.Eq(self.get_numel(), 0))

    def make_loader(self) -> Callable[[Sequence[Expr]], OpsValue]:
        # Loading from a zero-element buffer is a no-op
        if self.is_zero_elements():
            return partial(nop_loader_fn, dtype=self.get_dtype())

        def loader(index: Sequence[Expr]) -> OpsValue:
            indexer = self.make_indexer()
            return ops.load(self.name or "unnamed", indexer(index))

        return loader

    def codegen_reference(self, writer: Optional[IndentedBuffer] = None) -> str:
        return self.get_name()

    def decide_layout(self) -> None:
        pass

    def get_inputs_that_alias_output(self) -> Sequence[str]:
        if isinstance(self.layout, NonOwningLayout):
            return [self.layout.view.get_name()]
        return ()

    def get_mutation_names(self) -> Sequence[str]:
        if isinstance(self.layout, MutationLayoutSHOULDREMOVE):
            return [self.layout.target.get_name()]
        return ()

    def get_read_names(self) -> OrderedSet[str]:
        return OrderedSet([self.get_name()])

    def get_free_symbol_uses(
        self, unbacked_only: bool = False
    ) -> OrderedSet[sympy.Symbol]:
        return OrderedSet()

    def get_unbacked_symbol_defs(self) -> OrderedSet[sympy.Symbol]:
        return OrderedSet()

    def realize(self) -> Optional[str]:
        pass

    def should_allocate(self) -> bool:
        # Returns False by default.
        return False


@ir_dataclass(frozen=False)
class OperationBuffer(Buffer, Operation):
    # An operation that produces a single output buffer
    def get_outputs(self) -> list[Buffer]:
        return [self]

    def get_defining_op(self) -> Operation:
        return self

    # Skip implementation in Buffer
    get_operation_name = Operation.get_operation_name

    def __post_init__(self) -> None:
        Buffer.__post_init__(self)
        Operation.__post_init__(self)


class InputBuffer(Buffer):
    def num_reads(self) -> int:
        return 1


class DonatedBuffer(InputBuffer):
    """
    Represents a donated buffer which is a saved tensor that is not alias to any
    fwd inputs, fwd user outputs, and bwd outputs. We generally cannot inplace
    reuse the input tensor memory during backward since it might be used in another
    function. However, donated buffer can be inplace reused during backward
    to save memory.
    """


class ConstantBuffer(InputBuffer):
    override_device: Optional[torch.device] = None

    def make_loader(self) -> Callable[[Sequence[Expr]], OpsValue]:
        def loader(index: Sequence[Expr]) -> OpsValue:
            indexer = self.get_layout().make_indexer()
            return ops.load(
                V.graph.constant_name(self.get_name(), self.override_device),
                indexer(index),
            )

        return loader

    def constant_to_device(self, device: torch.device) -> IRNode:
        return ConstantBuffer(
            name=V.graph.constant_name(self.get_name(), device), layout=self.layout
        )


@ir_dataclass
class NoneAsConstantBuffer(IRNode):
    def get_reads(self) -> OrderedSet[Dep]:
        return OrderedSet()

    def get_free_symbol_uses(
        self, unbacked_only: bool = False
    ) -> OrderedSet[sympy.Symbol]:
        return OrderedSet()

    def codegen_reference(self, writer: Optional[IndentedBuffer] = None) -> str:
        return V.graph.wrapper_code.none_str

    def get_output_spec(self) -> OutputSpec:
        return NoneLayout(device=None)

    def has_tensor_output(self) -> bool:
        return False


@ir_dataclass
class ShapeAsConstantBuffer(IRNode):
    expr: Expr

    def get_free_symbol_uses(
        self, unbacked_only: bool = False
    ) -> OrderedSet[sympy.Symbol]:
        return get_free_symbols(self.expr, unbacked_only)

    def codegen_reference(self, writer: Optional[IndentedBuffer] = None) -> str:
        return V.graph.wrapper_code.codegen_sizevar(self.expr)

    def has_tensor_output(self) -> bool:
        return False


@ir_dataclass(frozen=False)
class ComputedBuffer(OperationBuffer):
    """
    Represents a buffer that is computed during kernel execution rather than being an input.
    """

    data: Loops
    _force_realize: ClassVar[bool] = False

    @staticmethod
    @contextlib.contextmanager
    def force_realize() -> Iterator[None]:
        old_value = ComputedBuffer._force_realize
        try:
            ComputedBuffer._force_realize = True
            yield
        finally:
            ComputedBuffer._force_realize = old_value

    def get_computed_buffer_name(self) -> Optional[str]:
        """
        Returns self.name if it exists, otherwise returns the name of the data node if that exists.
        If neither exist, returns None.
        """
        if self.name is not None:
            return self.name
        if hasattr(self.data, "name"):
            return self.data.name
        return None

    def num_reads(self) -> int:
        return self.data.num_reads()

    def get_reads(self) -> OrderedSet[Dep]:
        return self.data.get_reads()

    def get_read_names(self) -> OrderedSet[str]:
        return self.data.get_read_names()

    def get_read_writes(self) -> dependencies.ReadWrites:
        if not isinstance(self.data, (Reduction, Scan, Sort, Pointwise)):
            return dependencies.ReadWrites(
                reads=OrderedSet(),
                writes=OrderedSet(),
                index_exprs=OrderedSet(),
            )

        with patch.object(FlexibleLayout, "allow_indexing", True):
            if self.data.get_reduction_type():
                return extract_read_writes(
                    self.get_store_function(),
                    self.data.get_pointwise_size(),
                    self.data.get_reduction_size(),
                )
            else:
                return extract_read_writes(
                    self.get_store_function(),
                    self.data.get_size(),
                )

    def get_free_symbol_uses(
        self, unbacked_only: bool = False
    ) -> OrderedSet[sympy.Symbol]:
        # Ordinarily, we'd like to just peek at the arguments list,
        # but ComputedBuffers have no argument list.
        #
        # Morally, this logic needs to be synchronized with the
        # KernelArgs.size calls, which are responsible for making symbols make
        # there way as kernel arguments (and it is precisely passing in one of
        # those symbols that establishes a dependency).  However, we haven't
        # started codegen yet so we can't directly reuse that logic.
        #
        # One thing you might wonder is if this is enough for a ComputedBuffer
        # denoting a reduction over i0.  Empirically, it is enough, but for an
        # unusual reason: we only need accurate dependencies for item() call,
        # but it's impossible to end up with a reduction over i0 from an
        # item() call without a regular non-reduction buffer first.
        result = self.layout.get_free_symbol_uses(
            unbacked_only
        ) | self.data.get_free_symbol_uses(unbacked_only)

        if self.has_store_function() and isinstance(
            self.get_store_function(), LoopBody
        ):
            result |= self.get_read_writes().get_free_symbol_uses(unbacked_only)
        return result

    def make_loader(self) -> Callable[[Sequence[Expr]], OpsValue]:
        if (
            not self.get_reduction_type()
            and self.name not in V.graph.mutated_buffers
            and self.num_reads() == 0
            and not self._force_realize
        ):
            # inline this op rather than generating ops.load()
            return self.data.make_loader()
        return super().make_loader()

    def has_store_function(self) -> bool:
        return isinstance(self.data, (Reduction, Scan, Sort, Pointwise))

    def get_store_function(self) -> Callable[..., None]:
        indexer = self.get_layout().as_fixed().make_indexer()
        if isinstance(self.data, (Reduction, Scan, Sort)):
            return partial(self.data.store_reduction, self.name, indexer)
        else:
            assert isinstance(self.data, Pointwise), type(self.data)
            return partial(self.data.store_output, self.name, indexer)

    def get_fill_order(self) -> Optional[list[int]]:
        """
        If our layout is still flexible, try to determine the stride order based on stride orders of reads.

        TODO(jansel): A better algorithm here would look at downstream consumers of this
                      value and try to do global graph-level layout optimization.
                      This is also something just begging to be autotuned.
        """
        if isinstance(self.layout, FlexibleLayout):
            (index_vars, reduction_vars), _ = dependencies.index_vars_squeeze(
                self.data.get_pointwise_size(), self.data.get_reduction_size()
            )
            reads = self.get_read_writes().reads
            # only consider reads to buffer of same size
            # ignore StarDeps because they don't contribute stride information
            assert all(
                isinstance(r, (dependencies.StarDep, dependencies.MemoryDep))
                for r in reads
            )
            reads = [
                sympy_subs(r.index, {v: sympy.S.Zero for v in reduction_vars if v != 0})
                for r in reads
                if isinstance(r, dependencies.MemoryDep)
            ]

            if reads:
                if isinstance(self.data, (Scan, Sort)):
                    indices = self.data.reindex(index_vars, reduction_vars)
                else:
                    indices = index_vars
                stride_lengths = [
                    V.graph.sizevars.stride_hints(expr, indices) for expr in reads
                ]
                from .scheduler import pick_loop_order

                return pick_loop_order(stride_lengths, self.get_size())

        return None

    def decide_layout(self) -> None:
        if isinstance(self.layout, FlexibleLayout):
            order = self.get_fill_order()
            if order:
                self.freeze_layout_with_fill_order(order)
            else:
                self.freeze_layout()

    @cache_on_self
    def get_default_sizes_body(
        self,
    ) -> tuple[
        tuple[list[Expr], list[Expr]],
        LoopBody,
        tuple[list[Expr], list[Expr]],
    ]:
        args, var_ranges = dependencies.index_vars_squeeze(
            self.data.get_pointwise_size(), self.data.get_reduction_size(), prefix="q"
        )
        with patch.object(ConstantBuffer, "override_device", self.get_device()):
            body = LoopBody(
                self.get_store_function(),
                (args if self.get_reduction_type() else args[:1]),
                var_ranges,
                *args,
            )
        index_vars = []
        reduce_vars: list[Any] = []
        index_size = []
        reduce_size = []
        for v, s in var_ranges.items():
            if v in args[0]:
                assert not reduce_vars
                index_vars.append(v)
                index_size.append(s)
            else:
                assert v in args[1]
                reduce_vars.append(v)
                reduce_size.append(s)
        return (index_size, reduce_size), body, (index_vars, reduce_vars)

    def simplify_and_reorder(
        self,
        extra_indexing_constraints: Optional[tuple[dict[Any, Any], list[Any]]] = None,
        recompute_sizes_body_func: Optional[Callable[..., Any]] = None,
    ) -> tuple[tuple[list[Expr], list[Expr]], Optional[LoopBody]]:
        """
        This is a main place where we do loop transformations in a
        backend-agnostic way.

        Here we:
            1) Remove any 1 dimensions
            2) Fuse contiguous dimensions together
            3) Reorder dimensions based on stride orders

        Optional argument extra_indexing_constraints can be used to append additional
        indexing expressions to existing ones derived from buffer's body. This can be useful
        to fuse scheduler nodes with compatible ranges, e.g. (s0*s1*...,) and (s0, s1, s2, ...)
        on CPU by preventing indexing simplifications and obtaining index/reduce ranges for
        the scheduler node compatible with other nodes.
        Optional argument recompute_sizes_body_func can be used to recompute sizes and body
        on the default body. This can be useful to append additional loop transformations.
        """
        (
            (index_size, reduce_size),
            body,
            (index_vars, reduce_vars),
        ) = self.get_default_sizes_body()

        if recompute_sizes_body_func:
            (
                (index_size, reduce_size),
                body,
                (index_vars, reduce_vars),
            ) = recompute_sizes_body_func(
                (index_size, reduce_size), body, (index_vars, reduce_vars)
            )

        index_formulas = [*body.indexing_exprs.values()]
        if extra_indexing_constraints is not None:
            assert (
                isinstance(extra_indexing_constraints, tuple)
                and len(extra_indexing_constraints) == 2
            )
            extra_indexing_ranges, extra_indexing_expr = extra_indexing_constraints
            assert isinstance(extra_indexing_ranges, dict), type(extra_indexing_ranges)
            assert isinstance(extra_indexing_expr, list), type(extra_indexing_expr)
            assert all(isinstance(f, Expr) for f in extra_indexing_expr)

            expected_var_ranges = body.var_ranges
            assert expected_var_ranges == extra_indexing_ranges, (
                expected_var_ranges,
                extra_indexing_ranges,
            )
            # remove already existing expressions
            extra_indexing_expr = [
                e for e in extra_indexing_expr if e not in index_formulas
            ]
            index_formulas += extra_indexing_expr

        memory_addrs = [*body.get_write_exprs()]
        if not V.graph.has_feature(self, BackendFeature.PREFER_STORE_LOOP_ORDER):
            memory_addrs.extend(body.get_read_exprs())

        def simplify_and_reorder(
            x_vars: Sequence[sympy.Symbol],
            support_vars: Sequence[sympy.Symbol],
            sizes: Sequence[int],
            simplify_loops: bool,
        ) -> tuple[
            list[int],
            Callable[[Sequence[int]], Sequence[int]],
            Callable[[Sequence[int]], Sequence[int]],
        ]:
            newsizes, reindex0, reindex1 = self._apply_loop_reordering(
                x_vars, support_vars, sizes, memory_addrs
            )

            # When using native matmul, the codegen assumes the following loop order,
            # regardless of the stride of A and B:
            #
            #   for z -> y -> x -> r:  C[z, y, x] += A[z, y, r] * B[z, r, x]
            # or
            #   for z -> x -> y -> r:  C[z, y, x] += A[z, y, r] * B[z, r, x]
            #
            # The critical point is the position of the "z" (batch) axis in bmm.
            # It is fine to swap the y and x axes (e.g., (z, y, x, r) or (z, x, y, r)),
            # but reordering the z axis (e.g., (y, x, z, r)) breaks codegen.
            #
            # Therefore, if loop reordering changes the "z" location in bmm,
            # it should be reverted to the default.
            # This may not always produce the optimal loop order when strides
            # do not align with the default assumption.
            #
            # TODO: Consider extending tl.dot codegen to support arbitrary loop orders.
            if self.get_reduction_type() == "dot" and len(sizes) == 3:
                order = list(range(len(sizes)))  # default order

                # if z axis is not the outermost, use the default reorder.
                if reindex0(order)[0] != 0:
                    newsizes = [sizes[i] for i in order]
                    reindex0 = same_reorder(order)
                    reindex1 = inverse_reorder(order)

            # for NHWC: reindex0([0,1,2,3]) = [0,2,3,1], reindex1([0,1,2,3]) = [0,3,2,1]
            x_vars = reindex0(x_vars)

            if simplify_loops:
                newsizes, reindex2, _prune = V.graph.sizevars._simplify_loops(
                    x_vars,
                    newsizes,
                    index_prevent_reordering(index_formulas, x_vars, newsizes),
                )
                reindex = fuse_reindexing(reindex1, reindex2)
            else:
                reindex = reindex1
            return newsizes, reindex, reindex1

        support_vars = index_vars + reduce_vars
        should_merge_loops = (
            not is_gpu(get_device_type(self)) or not config.loop_ordering_after_fusion
        )
        iter_ranges, iter_reindex, _ = simplify_and_reorder(
            index_vars,
            support_vars,
            index_size,
            should_merge_loops,
        )

        # Like iteration dimensions, we may also want to delay merging reduction dimensions.
        # E.g., if we reduce a tensor [M, N, K] for its M and N dimensions followed by a pointwise
        # kernel, merging M and N dimension too early makes it hard to decide what loop order
        # we should pick for the piontwise kernel so that it is fusible with the reduction.
        reduce_ranges, reduce_reindex, _ = simplify_and_reorder(
            reduce_vars, support_vars, reduce_size, should_merge_loops
        )

        # retrace the loop body with simplification and reordering applied
        (iter_vars, reduce_vars), var_ranges = dependencies.index_vars_no_squeeze(
            iter_ranges,
            reduce_ranges,
            prefix="p",
        )
        body = LoopBody(
            body,
            [iter_reindex(iter_vars), reduce_reindex(reduce_vars)],
            var_ranges,
            iter_vars,
            reduce_vars,
        )
        return (iter_ranges, reduce_ranges), body

    @staticmethod
    def _apply_loop_reordering(
        index_vars: Sequence[sympy.Symbol],
        support_vars: Sequence[sympy.Symbol],
        sizes: Sequence[int],
        memory_addrs: list[sympy.Expr],
        priority_idx: Optional[list[int]] = None,
    ) -> tuple[
        list[int],
        Callable[[Sequence[int]], Sequence[int]],
        Callable[[Sequence[int]], Sequence[int]],
    ]:
        """
        Shuffle the order of loops around to hopefully improve performance.
        """
        from .scheduler import pick_loop_order

        if priority_idx is None:
            priority_idx = []

        try:
            strides = [
                V.graph.sizevars.stride_hints(expr, index_vars, support_vars)
                for expr in memory_addrs
            ]
            assert len(strides) == len(memory_addrs) and len(strides[0]) == len(
                index_vars
            )
            order = list(reversed(pick_loop_order(strides, sizes, priority_idx)))
        except Exception:
            if config.debug:
                log.warning(
                    "Did not simplify complex index:\n%s\n%s",
                    dict(zip(index_vars, sizes)),
                    memory_addrs,
                )
            order = list(range(len(sizes)))
        sizes = [sizes[i] for i in order]
        return sizes, same_reorder(order), inverse_reorder(order)

    def get_reduction_size(self) -> Sequence[Expr]:
        return self.data.get_reduction_size()

    def get_reduction_type(self) -> Optional[str]:
        return self.data.get_reduction_type()

    def is_no_op(self) -> bool:
        return self.data.is_zero_elements()

    def should_allocate(self) -> bool:
        return True

    def constant_to_device(self, device: torch.device) -> IRNode:
        """Move this to a given device. Requires that all reads are to constants."""
        return self.data.constant_to_device(device)


class TemplateBuffer(OperationBuffer):
    """
    Represents a Triton (in the future other type) of template operator
    that we can fuse an epilogue onto.
    """

    def __init__(
        self,
        layout: OutputSpec,
        inputs: Sequence[IRNode],
        make_kernel_render: Optional[Callable[..., Any]],
    ) -> None:
        super().__init__(name=None, layout=layout)
        self.inputs = InputsKernel.unwrap_storage(inputs)
        self.make_kernel_render = make_kernel_render
        self.name = V.graph.register_buffer(self)
        V.graph.register_operation(self)

    def get_read_writes(self) -> dependencies.ReadWrites:
        return self.extract_read_writes(normalize=True)

    def extract_read_writes(self, normalize: bool = False) -> dependencies.ReadWrites:
        name = self.get_name()
        indexer = self.get_layout().make_indexer()

        def dummy(index: Sequence[Any], rindex: Sequence[Any]) -> Any:
            assert len(rindex) == 0
            return ops.store(name, indexer(index), "fake")

        deps = dependencies.extract_read_writes(
            dummy, self.get_size(), (), normalize=normalize
        )

        for inp in self.inputs:
            assert isinstance(inp, (ReinterpretView, Buffer)), type(inp)
            assert isinstance(inp.layout, Layout), type(inp.layout)

            indexer = inp.layout.make_indexer()

            def dummy(index: Sequence[Any], rindex: Sequence[Any]) -> Any:
                assert len(rindex) == 0
                # pyrefly: ignore  # missing-attribute
                return ops.load(inp.get_name(), indexer(index))

            deps.reads |= dependencies.extract_read_writes(
                dummy, inp.get_size(), (), normalize=normalize
            ).reads

        return deps

    def get_reduction_size(self) -> Sequence[Expr]:
        return sympy.S.One

    def get_reduction_type(self) -> Optional[str]:
        return None

    def should_allocate(self) -> bool:
        return True

    def simplify_and_reorder(
        self,
        extra_indexing_constraints: Optional[tuple[dict[Any, Any], list[Any]]] = None,
        recompute_sizes_body_func: Optional[Callable[..., Any]] = None,
    ) -> tuple[tuple[Sequence[Expr], list[Expr]], Optional[LoopBody]]:
        return (
            (
                self.get_size(),
                [],
            ),
            None,
        )


class TritonTemplateBuffer(TemplateBuffer):
    def __init__(
        self,
        layout: Layout,
        inputs: Sequence[IRNode],
        make_kernel_render: Optional[Callable[_P, _T]],
        mutated_inputs: Optional[Iterable[IRNode]] = None,
        allowed_prologue_inps: Optional[OrderedSet[str]] = None,
    ) -> None:
        """
        NOTE:[TritonTemplates with multiple outputs]
        We want the ability for TritonTemplates to output multiple tensors. Triton
        kernels have no notion of outputs and this is done by creating tensors that
        are then mutated by the kernel. Currently our STORE_OUTPUT codegen doesn't
        support creating multinode outputs for triton templates.
        We work around this by creating an extra input buffer during the lowering
        and we mark them as mutated inputs.
        """
        super().__init__(layout, inputs, make_kernel_render)
        self.mutated_inputs = mutated_inputs
        self.outputs: list[Buffer] = [self]
        if mutated_inputs is not None:
            # Ensure that the mutated inputs are only allowed for certain nodes
            allowed_set = (
                torch.ops.higher_order.flex_attention,
                torch.ops.higher_order.flex_attention_backward,
            )
            current_node = V.graph.current_node.target
            assert current_node in allowed_set, (
                f"Mutated inputs are only allowed for {allowed_set} but got {current_node}"
            )
            assert isinstance(self.inputs[0], IRNode), type(self.inputs[0])
            device = self.inputs[0].get_device()
            self.outputs += [
                MutationOutput(NoneLayout(device=device), buf, self)
                for buf in mutated_inputs
            ]

        self.allowed_prologue_inps = (
            allowed_prologue_inps if allowed_prologue_inps else OrderedSet()
        )

        self.subgraph_inps: Optional[list[Optional[Union[IRNode, sympy.Expr]]]] = None
        self.subgraph_outs: Optional[list[Optional[IRNode]]] = None

    def get_free_symbol_uses(
        self, unbacked_only: bool = False
    ) -> OrderedSet[sympy.Symbol]:
        res = super().get_free_symbol_uses(unbacked_only)
        subgraph_outs = self.subgraph_outs if self.subgraph_outs else []
        subgraph_inps = self.subgraph_inps if self.subgraph_inps else []

        for inp in subgraph_inps:
            if isinstance(inp, sympy.Expr):
                res.update(get_free_symbols(inp, unbacked_only))
            elif isinstance(inp, IRNode):
                res.update(inp.get_free_symbol_uses(unbacked_only))
            else:
                assert inp is None

        for out in subgraph_outs:
            if isinstance(out, IRNode):
                res.update(out.get_free_symbol_uses(unbacked_only))
            else:
                assert out is None

        return res

    def get_outputs(self) -> list[Buffer]:
        return self.outputs

    def get_allowed_prologue_inps(self) -> OrderedSet[str]:
        return self.allowed_prologue_inps

    def __str__(self) -> str:
        out = f"TritonTemplateBuffer(layout={self.layout})"
        return out


PrimitiveInfoType = Union[int, float, bool, str, list[Union[int, str, float, bool]]]


class ChoiceCaller:
    """
    Represents a possible choice used in autotune_process.py.
    During autotuning, self.benchmark() is first called to get benchmark result,
    and if this choice is selected, self.output_node() is called to get the output_node.

    Children classes: TritonTemplateCaller, CUDATemplateCaller.
    """

    def __init__(
        self,
        name: str,
        input_nodes: list[Buffer],
        layout: Layout,
        description: str,
    ) -> None:
        super().__init__()
        self.name = name
        self.layout = layout
        self.input_nodes = input_nodes
        # An additional description used to describe the choice (useful for
        # knowing what autotuning is choosing)
        self.description = description
        self.failed: bool = False
        # A place to store annotations that can be read post benchmarking
        # Use this to shuttle information between ChoieCaller generation
        # and the end of benchmarking
        self.annotations: dict[Any, Any] = {}

    def benchmark(self, *args: Any, out: torch.Tensor) -> float:
        algo = self.to_callable()
        benchmark_configs = {
            "warmup": autotune_warmup,
            "rep": autotune_rep,
        }
        if config.profile_bandwidth_with_do_bench_using_profiling:
            return do_bench_using_profiling(lambda: algo(*args), **benchmark_configs)  # type: ignore[arg-type]
        return benchmarker.benchmark(algo, args, {"out": out}, **benchmark_configs)

    def call_name(self) -> str:
        raise NotImplementedError

    def to_callable(self) -> Callable[..., Any]:
        raise NotImplementedError

    def kernel_hash_key(self) -> str:
        """
        Hash key for the underlying kernel. By default, we assume there are no
        runtime params, so kernel hash key defaults to choice caller's hash key.
        """
        return self.hash_key()

    def hash_key(self) -> str:
        raise NotImplementedError

    def output_node(self) -> Union[TensorBox, ShapeAsConstantBuffer]:
        raise NotImplementedError

    def info_dict(self) -> dict[str, Union[PrimitiveInfoType, list[PrimitiveInfoType]]]:
        """Information returned here is logged to the autotune log file when that is enabled."""
        return {}

    def autoheuristic_id(self) -> str:
        return "unsupported_choice"

    def mark_failed(self) -> None:
        """
        Mark the choice as failed so that it can be
        removed later. Useful for when we decouple
        compilation and tuning.
        """
        self.failed = True


class TritonTemplateCallerBase(ChoiceCaller):
    def get_make_kernel_render(self) -> Any:
        raise NotImplementedError


class MultiTemplateBuffer(TritonTemplateBuffer):
    """
    Represents a Buffer with multiple backing implementation choices.

    Choices can be TritonTemplates or ExternKernels. During scheduling if there is a potential
    epilogue we will benchmark each of the choices with the epilogue to determine an implementation.
    Otherwise, the fastest base choice will be chosen.
    """

    def __init__(
        self,
        layout: Layout,
        inputs: Sequence[IRNode],
        choice_timings_fn: Callable[[Optional[int]], dict[ChoiceCaller, float]],
        unfiltered_choices: list[ChoiceCaller],
        allowed_prologue_inps: OrderedSet[str],
    ) -> None:
        super().__init__(
            layout=layout,
            inputs=inputs,
            make_kernel_render=None,
            allowed_prologue_inps=allowed_prologue_inps,
        )
        self._choice_timings_fn = choice_timings_fn
        self._choice_timings: dict[Optional[int], dict[ChoiceCaller, float]] = {}
        self.original_inputs = inputs
        self._output_plannable = all(
            isinstance(choice, TritonTemplateCallerBase)
            or (
                isinstance(choice, torch._inductor.select_algorithm.ExternKernelCaller)
                and choice.has_out_variant
            )
            for choice in unfiltered_choices
        )
        self._make_kernel_renders: dict[Optional[int], Any] = {}

    @property
    def output_plannable(self) -> bool:
        """
        Are all possible choices TritonTemplates or Extern Kernels with out variants
        """
        return self._output_plannable

    def choice_timings(
        self, hint_override: Optional[int] = None
    ) -> dict[ChoiceCaller, float]:
        if hint_override not in self._choice_timings:
            self._choice_timings[hint_override] = self._choice_timings_fn(hint_override)
        return self._choice_timings[hint_override]

    @contextlib.contextmanager
    def swap_as_triton_caller(self, caller: TritonTemplateCallerBase) -> Iterator[None]:
        assert isinstance(
            caller, torch._inductor.select_algorithm.TritonTemplateCaller
        ), type(caller)
        assert self.layout == caller.layout

        render = self.make_kernel_render
        self.make_kernel_render = caller.get_make_kernel_render()
        try:
            yield
        finally:
            self.make_kernel_render = render

    def finalize_as_triton_caller(self, caller: TritonTemplateCallerBase) -> None:
        assert isinstance(
            caller, torch._inductor.select_algorithm.TritonTemplateCaller
        ), type(caller)
        assert self.get_size() == caller.layout.size
        assert self.get_stride() == caller.layout.stride
        self.make_kernel_render = caller.get_make_kernel_render()

    def get_min_choice(
        self, hint_override: Optional[int] = None
    ) -> tuple[ChoiceCaller, float]:
        timings = self.choice_timings(hint_override=hint_override)
        min_choice = min(timings, key=timings.get)  # type: ignore[arg-type]
        return (min_choice, timings[min_choice])

    def finalize_as_triton_callers(
        self, callers: dict[Optional[int], TritonTemplateCallerBase]
    ) -> None:
        """Finalize with multiple callers for different hint overrides"""
        for hint_override, caller in callers.items():
            self._make_kernel_renders[hint_override] = caller.get_make_kernel_render()

        # Set the default to be the one without hint override
        self.make_kernel_render = self._make_kernel_renders[None]


class CUDATemplateBuffer(TemplateBuffer):
    def __init__(
        self,
        layout: Layout,
        inputs: Sequence[IRNode],
        make_kernel_render: Callable[_P, _T],
        workspace_size: int,
        template: CUDATemplate,
        supports_epilogue_fusion: bool,
    ) -> None:
        super().__init__(layout, inputs, make_kernel_render)
        # Global memory (in bytes) needed for this template.
        self.workspace_size = workspace_size
        self.template = template
        self.supports_epilogue_fusion = supports_epilogue_fusion

    def get_workspace_size(self) -> int:
        return self.workspace_size if self.workspace_size is not None else 0

    def emulate_store_fn(self) -> None:
        for output in self.get_outputs():
            ops.store(output.get_name(), None, None)


class CppTemplateBuffer(TemplateBuffer):
    def __init__(
        self,
        layout: Layout,
        inputs: Sequence[IRNode],
        make_kernel_render: Callable[_P, _T],
        template: CUDATemplate,
        choice: Any,
    ) -> None:
        super().__init__(layout, inputs, make_kernel_render)
        self.template = template
        self.choice = choice
        self.outputs: Optional[list[Buffer]] = None

    def get_layout(self) -> Layout:
        if isinstance(self.layout, MultiOutputLayout):
            assert isinstance(self.outputs, Iterable), type(self.outputs)
            # pyrefly: ignore  # index-error
            first_output = self.outputs[0]
            assert isinstance(first_output, Buffer), type(first_output)
            layout = first_output.layout
            assert isinstance(layout, Layout), type(layout)
            return layout
        else:
            return super().get_layout()


class CuteDSLTemplateBuffer(TemplateBuffer):
    """
    Buffer for CuteDSL (CUTLASS Python DSL) template kernels.
    Similar to other template buffers but specialized for CuteDSL operations.
    """

    def __init__(
        self,
        layout: Layout,
        inputs: Sequence[IRNode],
        make_kernel_render: Callable[_P, _T],
        template: Any,
        mutated_inputs: Optional[Iterable[IRNode]] = None,
    ) -> None:
        super().__init__(layout, inputs, make_kernel_render)
        self.template = template
        self.mutated_inputs = mutated_inputs
        self.outputs: list[Buffer] = [self]

        if mutated_inputs is not None:
            assert isinstance(self.inputs[0], IRNode), type(self.inputs[0])
            device = self.inputs[0].get_device()
            self.outputs += [
                MutationOutput(NoneLayout(device=device), buf, self)
                for buf in mutated_inputs
            ]

    def get_outputs(self) -> list[Buffer]:
        return self.outputs


def is_node_sequence(
    nodes: Sequence[Union[IRNode, Sequence[IRNode]]],
) -> TypeIs[Sequence[IRNode]]:
    return all(isinstance(n, IRNode) for n in nodes)


@ir_dataclass(frozen=False)
class InputsKernel(OperationBuffer):
    inputs: Sequence[Union[IRNode, Sequence[IRNode]]]

    def input_name(self, i: int) -> str:
        input = self.inputs[i]
        assert isinstance(input, IRNode)
        return input.get_name()

    def get_read_writes(self) -> dependencies.ReadWrites:
        reads = OrderedSet[dependencies.Dep]()
        StarDep = dependencies.StarDep
        for input in self.inputs:
            if isinstance(input, Sequence):
                reads.update(StarDep(x.get_name()) for x in input)
            elif isinstance(input, ShapeAsConstantBuffer):
                # Skip creating dependency for symbolics as they're visible globally
                continue
            else:
                reads.add(StarDep(input.get_name()))

        writes = OrderedSet[dependencies.Dep](
            StarDep(buf.get_name()) for buf in self.get_outputs()
        )

        return dependencies.ReadWrites(
            reads=reads,
            writes=writes,
            index_exprs=OrderedSet(),
        )

    def get_reads(self) -> OrderedSet[Dep]:
        return self.get_read_writes().reads

    @classmethod
    def unwrap_storage_for_input(cls, x: IRNode) -> IRNode:
        if isinstance(x, TensorBox):
            x = x.data
        if isinstance(x, StorageBox):
            x = x.data
        if isinstance(x, BaseView) and not isinstance(x, ReinterpretView):
            x = ExternKernel.realize_input(x)
        if isinstance(x, TensorBox):
            # when converting to ReinterpretView fails in the
            # realize_input call above, the result will be wrapped
            # into TensorBox / StorageBox pair as a result of the
            # cls.copy_input call; so we should unwrap recursively
            return cls.unwrap_storage_for_input(x)
        if isinstance(x, TorchBindObject):
            return x
        assert isinstance(x, (Buffer, ReinterpretView)), type(x)
        return x

    @staticmethod
    def unwrap_storage(
        inputs: Sequence[Union[IRNode, Sequence[IRNode]]],
    ) -> list[Union[IRNode, Sequence[IRNode]]]:
        inputs_new: list[Union[IRNode, Sequence[IRNode]]] = []
        for x in inputs:
            if isinstance(x, Sequence):
                x = [InputsKernel.unwrap_storage_for_input(i) for i in x]
            else:
                x = InputsKernel.unwrap_storage_for_input(x)
            inputs_new.append(x)
        return inputs_new

    def is_extern(self) -> bool:
        return True

    def num_reads(self) -> int:
        return 1

    def get_free_symbol_uses(
        self, unbacked_only: bool = False
    ) -> OrderedSet[sympy.Symbol]:
        r = OrderedSet[sympy.Symbol]()
        for inp in self.inputs:
            if isinstance(inp, IRNode):
                r |= inp.get_free_symbol_uses(unbacked_only)
            else:
                for inner_inp in inp:
                    r |= inner_inp.get_free_symbol_uses(unbacked_only)
        return r


class NopKernel(InputsKernel):
    def is_no_op(self) -> bool:
        return True

    def get_reads(self) -> OrderedSet[Dep]:
        return OrderedSet()


class ConcatKernel(NopKernel):
    """
    There isn't actually a real kernel for concat, we just change the
    storage for the upstream data.
    """

    @classmethod
    def create(cls, inputs: Sequence[IRNode], dim: int) -> StorageBox:
        """
        Create the concat kernel from inputs
        """
        device = inputs[0].get_device()
        dtype = inputs[0].get_dtype()
        new_size = list(inputs[0].get_size())
        offsets_start = [0]
        offsets_end = [new_size[dim]]
        assert 0 <= dim < len(new_size)
        for i in range(1, len(inputs)):
            input_size = inputs[i].get_size()
            offsets_start.append(new_size[dim])
            assert len(input_size) == len(new_size)
            assert inputs[i].get_dtype() == dtype
            assert inputs[i].get_device() == device
            for j in range(len(new_size)):
                if j == dim:
                    new_size[j] = new_size[j] + input_size[j]
                else:
                    new_size[j] = V.graph.sizevars.check_equals_and_simplify(
                        new_size[j], input_size[j]
                    )
            offsets_end.append(new_size[dim])

        output_stride: Sequence[int] = FlexibleLayout.contiguous_strides(new_size)
        if config.comprehensive_padding:
            # Ensure the output stride matches the alignment requirements
            output_stride = Layout._pad_strides(
                output_stride, new_size, inputs[0].dtype
            )

        # If any of the inputs is in CL format, use CL format for the output
        for i in range(len(inputs)):
            x = inputs[i]
            if is_storage_and_layout(x):
                layout = x.get_layout()
                if isinstance(
                    layout, FixedLayout
                ) and Layout.is_channels_last_contiguous(layout.size, layout.stride):
                    # use CL stride for the output
                    output_stride = make_channels_last_strides_for(new_size)
                    break
        any_input_is_storage_and_layout = any(is_storage_and_layout(x) for x in inputs)
        fx_node_args = V.graph.current_node.args[0]
        assert isinstance(fx_node_args, list), type(fx_node_args)
        # If any of the inputs has meta tensor and the meta tensor is in CL format, use CL format for the output
        if any_input_is_storage_and_layout is False and any(
            "val" in arg.meta
            and (
                arg.meta["val"].is_contiguous(memory_format=torch.channels_last)
                or arg.meta["val"].is_contiguous(memory_format=torch.channels_last_3d)
            )
            for arg in fx_node_args
        ):
            output_stride = make_channels_last_strides_for(new_size)

        is_pinned = all(
            is_storage_and_layout(x) and x.get_layout().is_pinned for x in inputs
        )

        assert device is not None
        concat_kernel = ConcatKernel(
            name=None,
            layout=FixedLayout(
                device=device,
                dtype=dtype,
                size=new_size,
                stride=output_stride,
                is_pinned=is_pinned,
            ),
            inputs=[],
        )
        kernel = StorageBox(concat_kernel)
        op_names = []
        for i, inp in enumerate(inputs):
            assert isinstance(inp, (BaseView, MutableBox)), type(inp)
            input_buffer = cls.realize_into(
                inp,
                SliceView.create(
                    kernel, dim, offsets_start[i], offsets_end[i], clamp=False
                ),
            )
            assert isinstance(input_buffer, Buffer), type(input_buffer)
            assert isinstance(concat_kernel.inputs, list), type(concat_kernel.inputs)
            concat_kernel.inputs.append(input_buffer)

            if isinstance(inp.data, BaseView):
                input_unwrapped = inp.data.unwrap_view()
            else:
                input_unwrapped = inp.data

            if (
                isinstance(input_unwrapped, StorageBox)
                and input_unwrapped.is_input_buffer()
                and (dev := inp.get_device()) is not None
                and is_gpu(dev.type)
                and not is_dynamic(input_buffer)
            ):
                op_names.append(input_buffer.get_operation_name())

        if len(op_names) > 1 and V.graph.has_feature(device, BackendFeature.FOREACH):
            V.graph.register_operation_list(op_names)

        concat_kernel.name = V.graph.register_buffer(concat_kernel)
        concat_kernel.inputs = cls.unwrap_storage(concat_kernel.inputs)
        V.graph.register_operation(concat_kernel)

        return kernel

    @classmethod
    def can_realize_into_without_copy(
        cls, src: IRNode, dst: Optional[IRNode] = None
    ) -> bool:
        if isinstance(src, TensorBox):
            # unwrap a TensorBox
            return cls.can_realize_into_without_copy(src.data, dst)

        assert isinstance(src, (BaseView, StorageBox)), type(src)
        if isinstance(src.data, MultiTemplateBuffer):
            if (
                not isinstance(src.data.layout, FixedLayout)
                or not src.data.output_plannable
            ):
                return False

            # we call can_realize_into_without_copy in cat lowering before we've decided
            # on output format, optimistically assume layout matches
            if dst is None:
                return True

            # otherwise, check equality of layouts
            if len(src.get_stride()) != len(dst.get_stride()):
                return False

            return all(
                V.graph.sizevars.statically_known_equals(s1, s2)
                for s1, s2 in zip(src.get_stride(), dst.get_stride())
            )

        return (
            hasattr(src.data, "layout")
            and isinstance(src.data.layout, FlexibleLayout)
            and not isinstance(src.data, ExternKernelAlloc)
        )

    def get_free_symbol_uses(
        self, unbacked_only: bool = False
    ) -> OrderedSet[sympy.Symbol]:
        return NopKernel.get_free_symbol_uses(self, unbacked_only)

    @classmethod
    def realize_into(cls, src: IRNode, dst: IRNode) -> IRNode:
        # Attempt to turn this into a ReinterpretView rather than assert.
        # This has concessions around layout, as as_storage_and_layout
        # can cause us to go from flexible to fixed layout.
        if not isinstance(dst, ReinterpretView):
            if is_storage_and_layout(dst):
                storage, layout = as_storage_and_layout(dst)
                dst = ReinterpretView(data=storage, layout=layout)
        assert isinstance(dst, ReinterpretView), type(dst)
        if isinstance(src, TensorBox):
            # unwrap a TensorBox
            return cls.realize_into(src.data, dst)

        if isinstance(src, StorageBox):
            src.realize()
            # ExternKernelAlloc has specific requirements for output layout, should create a copy
            assert hasattr(src.data, "layout")
            if cls.can_realize_into_without_copy(src, dst):
                # pyrefly: ignore  # missing-attribute
                src.data.layout = NonOwningLayout(dst)
                return src.data
        # introduce a copy
        pw = Pointwise.create(
            device=src.get_device(),
            dtype=src.get_dtype(),
            inner_fn=src.make_loader(),
            ranges=[
                V.graph.sizevars.check_equals_and_simplify(a, b)
                for a, b in zip(src.get_size(), dst.get_size())
            ],
        )
        return cls.realize_into(pw, dst)

    def should_allocate(self) -> bool:
        return True


@ir_dataclass(frozen=False)
class ExternKernel(InputsKernel):
    """
    A class that represents Kernels which are not directly lowered to Inductor
    Loop Level IR, such as custom operators, or aten operators which we fallback to.
    """

    constant_args: Sequence[Any] = ()
    kwargs: dict[str, Any] = dataclasses.field(default_factory=dict)
    output_view: Optional[ReinterpretView] = None
    python_kernel_name: Optional[str] = None
    cpp_kernel_name: Optional[str] = None
    # FIXME: in some cases we sill need to explicitly pass in ordered_kwargs_for_cpp_kernel
    # We shouldn't need to do this since the information can be retrieved from op_overload._schema.
    ordered_kwargs_for_cpp_kernel: Iterable[str] = dataclasses.field(
        default_factory=list
    )
    op_overload: Optional[_OpOverloads] = None
    arg_properties: Optional[list[dict[str, Any]]] = None
    allarg_properties: dict[str, dict[str, Any]] = dataclasses.field(
        default_factory=dict
    )
    kwarg_properties: Optional[dict[str, dict[str, Any]]] = None
    unbacked_bindings: dict[sympy.Symbol, pytree.KeyPath] = dataclasses.field(
        default_factory=dict
    )
    mutation_outputs: list[MutationOutput] = dataclasses.field(default_factory=list)

    def __init__(
        self,
        name: Optional[str],
        layout: OutputSpec,
        inputs: Sequence[Union[IRNode, Sequence[IRNode]]],
        constant_args: Sequence[Any] = (),
        kwargs: Optional[dict[str, Any]] = None,
        output_view: Optional[ReinterpretView] = None,
        python_kernel_name: Optional[str] = None,
        cpp_kernel_name: Optional[str] = None,
        ordered_kwargs_for_cpp_kernel: Iterable[str] = (),
        op_overload: Optional[_OpOverloads] = None,
    ) -> None:
        super().__init__(
            name=name,
            layout=layout,
            inputs=inputs,
        )
        self.constant_args = constant_args
        self.kwargs = kwargs if kwargs else {}
        self.output_view = output_view
        self.op_overload = op_overload
        self.set_cpp_kernel_name(cpp_kernel_name)
        self.set_python_kernel_name(python_kernel_name)
        self.ordered_kwargs_for_cpp_kernel = ordered_kwargs_for_cpp_kernel
        self.collect_arg_kwarg_properties()
        self.unbacked_bindings = {}
        self.mutation_outputs = []
        self.fx_node = V.graph.current_node

    def get_outputs(self) -> list[Buffer]:
        return [self, *self.mutation_outputs]

    def get_unbacked_symbol_defs(self) -> OrderedSet[sympy.Symbol]:
        return OrderedSet()

    def collect_arg_kwarg_properties(self) -> None:
        # if self.op_overload is torch._ops.OpOverload, we can use its schema to collect additional
        # information for args and kwargs, e.g. type and default value, to help with the cpp wrapper codegen
        self.arg_properties = (
            [
                {
                    "name": x.name,
                    "type": x.real_type,
                    "default_value": x.default_value,
                }
                for x in self.op_overload._schema.arguments
                if not x.kwarg_only
            ]
            if isinstance(self.op_overload, torch._ops.OpOverload)
            else [{} for i in range(len(self.inputs))]
        )
        self.allarg_properties = (
            {
                x.name: {"type": x.real_type, "default_value": x.default_value}
                for x in self.op_overload._schema.arguments
            }
            if isinstance(self.op_overload, torch._ops.OpOverload)
            else {}
        )
        # FIXME: self.kwargs does not always match kwargs defined in schema, so sometimes
        # ordered_kwargs_for_cpp_kernel is explicitly passed in.
        if isinstance(self.op_overload, torch._ops.OpOverload):
            if not self.ordered_kwargs_for_cpp_kernel:
                self.ordered_kwargs_for_cpp_kernel = [
                    x.name for x in self.op_overload._schema.arguments if x.kwarg_only
                ]
            self.schema_kwargs = [
                x for x in self.op_overload._schema.arguments if x.kwarg_only
            ]
        else:
            self.schema_kwargs = []

    def decide_layout(self) -> None:
        if isinstance(self.layout, FlexibleLayout):
            self.apply_constraint()
            self.freeze_layout()

    def codegen_comment(
        self, wrapper: PythonWrapperCodegen, kernel_name: Optional[str] = None
    ) -> None:
        origin_str, _detailed_origin_str = get_kernel_metadata(self, wrapper)
        if origin_str:
            wrapper.make_comment(origin_str)

        if not kernel_name:
            kernel_name = self.try_get_kernel_name()
        if kernel_name:
            from .debug import set_kernel_post_grad_provenance_tracing

            debug_handle = set_kernel_post_grad_provenance_tracing(
                self, kernel_name, is_extern=True
            )
            wrapper.write_provenance_debug_handle(kernel_name, debug_handle)

    def codegen(self, wrapper: PythonWrapperCodegen) -> None:
        raise NotImplementedError

    def set_cpp_kernel_name(self, cpp_kernel_name: Optional[str] = None) -> None:
        self.cpp_kernel_name = cpp_kernel_name
        if not V.graph.cpp_wrapper or not isinstance(
            self.op_overload, torch._ops.OpOverload
        ):
            return

        kernel = self.op_overload
        if self.cpp_kernel_name is None:
            # Try to construct cpp_kernel_name from op_overload
            if kernel.namespace == "aten":
                # Calling with the default kernel name can lead to ambiguous behavior like the following example.
                # repeat_interleave(const at::Tensor & repeats, std::optional<int64_t> output_size=std::nullopt)
                # repeat_interleave(const at::Tensor & self, int64_t repeats,
                #       std::optional<int64_t> dim=std::nullopt, std::optional<int64_t> output_size=std::nullopt)
                opname = (
                    kernel.__name__.split(".")[0]
                    if kernel._overloadname == "default"
                    else kernel.__name__.replace(".", "_")
                )
                self.cpp_kernel_name = f"at::_ops::{opname}::call"
            else:
                self.cpp_kernel_name = kernel._schema.name

    def set_python_kernel_name(self, python_kernel_name: Optional[str]) -> None:
        self.python_kernel_name = python_kernel_name
        if python_kernel_name is not None:
            return

        kernel = self.op_overload
        if kernel is None:
            pass
        elif isinstance(kernel, torch._ops.HigherOrderOperator):
            self.python_kernel_name = f"torch.ops.higher_order.{kernel.__name__}"
        else:
            self.python_kernel_name = (
                f"{kernel.__module__.replace('._ops.', '.ops.')}.{kernel.__name__}"
            )

    def try_get_kernel_name(self) -> Optional[str]:
        from .codegen.cpp_wrapper_cpu import CppWrapperCpu

        device = d.type if (d := self.get_device()) else V.graph.device_type
        if V.graph.fx_wrapper:
            return self.python_kernel_name
        elif V.graph.cpp_wrapper:
            assert isinstance(V.graph.wrapper_code, CppWrapperCpu), type(
                V.graph.wrapper_code
            )
            if self.cpp_kernel_name is None:
                return None
            return V.graph.wrapper_code.get_c_shim_func_name(
                self.cpp_kernel_name, device
            )
        else:
            return self.python_kernel_name

    def get_kernel_name(self) -> str:
        name = self.try_get_kernel_name()
        assert name is not None
        return name

    @staticmethod
    def copy_input(x: IRNode) -> Union[TensorBox, ShapeAsConstantBuffer]:
        pw = Pointwise.create(
            device=x.get_device(),
            dtype=x.get_dtype(),
            inner_fn=x.make_loader(),
            ranges=x.get_size(),
            origin_node=x.get_origin_node(),
            traceback=x.get_traceback(),
        )
        pw.realize()
        return pw

    @classmethod
    def process_kernel(
        cls, kernel: _OpOverloads, *args: Any, **kwargs: Any
    ) -> tuple[
        Any,
        list[Any],
        list[Any],
        Callable[[Any, Any], Any],
        Optional[dict[sympy.Symbol, pytree.KeyPath]],
    ]:
        binded_args = {"args": args, "kwargs": kwargs}

        args_flat, args_spec = pytree.tree_flatten(binded_args)

        is_arg_tensor = []
        # tensor_args can be either tensor or torchbind objects
        tensor_args = []
        non_tensor_args: list[Any] = []
        for arg in args_flat:
            is_arg_tensor.append(
                isinstance(arg, IRNode) and not isinstance(arg, GeneratorState)
            )
            if is_arg_tensor[-1]:
                tensor_args.append(arg)
            else:
                if isinstance(arg, Expr):
                    arg = V.graph.sizevars.shape_env.create_symintnode(arg, hint=None)
                non_tensor_args.append(arg)

        def unflatten_args(
            new_tensor_args: Sequence[_T], new_non_tensor_args: Sequence[_T]
        ) -> tuple[list[_T], dict[str, _T]]:
            result = []
            it_tensors = iter(new_tensor_args)
            it_non_tensors = iter(new_non_tensor_args)
            for is_tensor in is_arg_tensor:
                if is_tensor:
                    result.append(next(it_tensors))
                else:
                    result.append(next(it_non_tensors))
            r = pytree.tree_unflatten(result, args_spec)
            return r.get("args", []), r.get("kwargs", {})

        tensor_args = [cls.realize_input(x) for x in tensor_args]

        # freeze layout otherwise our output stride calculation might
        # become incorrect
        for x in tensor_args:
            if is_storage_and_layout(x):
                as_storage_and_layout(x, freeze=True)

        # Rerun fake tensor propagation, because Inductor may have changed the
        # strides of inputs and we need to determine accurately what the
        # output stride will be.
        example_args: list[
            Union[
                torch.Tensor, torch._C.ScriptObject, FakeScriptObject, torch.Generator
            ]
        ] = []

        # We need to retain the constant values of fake tensors that we originally
        # propagated the graph with, because for some operators running without a
        # constant would trigger an error / DataDependentException
        for x in tensor_args:
            # if x is a view of a constant, we need to realize the view
            # (we can't pass the constant into the kernel directly)
            if not isinstance(x, BaseView) and x.get_name() in V.graph.constants:
                example_args.append(V.graph.constants[x.get_name()])
            elif (
                not isinstance(x, BaseView)
                and x.get_name() in V.graph.torchbind_constants
            ):
                example_args.append(V.graph.torchbind_constants[x.get_name()])
            elif isinstance(x, TorchBindObject):
                example_args.append(x.get_value())
            elif isinstance(x, torch._inductor.ir.GeneratorState):
                device_index = x.device.index
                assert x.device.type == "cuda" and device_index is not None
                example_args.append(
                    torch.cuda.default_generators[device_index].clone_state()
                )
            else:
                example_args.append(ir_node_to_tensor(x, guard_shape=True))

        new_args, new_kwargs = unflatten_args(example_args, non_tensor_args)
        example_output = kernel(*new_args, **new_kwargs)

        unbacked_bindings: Optional[dict[sympy.Symbol, pytree.KeyPath]] = None
        if shape_env := V.fake_mode.shape_env:
            node_meta_val = V.current_node.meta.get("val")
            ctx: AbstractContextManager[None] = nullcontext()
            if V.current_node.target == torch._higher_order_ops.effects.with_effects:
                # remove the first effect token in meta["val"] and meta["unbacked_bindings"]
                node_meta_val = node_meta_val[1]
                ctx = _remove_effect_token_unbacked_bindings(V.current_node)

            with ctx:
                rebind_unbacked(shape_env, V.current_node, example_output)
            unbacked_bindings = compute_unbacked_bindings(
                shape_env, example_output, node_meta_val
            )

        example_out_li = (
            [example_output]
            if not isinstance(example_output, (list, tuple))
            else example_output
        )
        for t in example_out_li:
            if isinstance(t, torch.Tensor) and t.is_sparse:
                msg = "sparsity not handled. Please file issue for sparse inference weights."
                if stack_trace := V.graph.current_node.meta.get("stack_trace", None):
                    msg = f"{msg} Found from : \n {stack_trace}"
                V.graph.disable_cudagraphs_reason = msg

        return (
            example_output,
            tensor_args,
            non_tensor_args,
            unflatten_args,
            unbacked_bindings,
        )

    @classmethod
    def convert_to_reinterpret_view(cls, x: IRNode) -> ReinterpretView:
        """
        In order to pass this to an extern kernel we need a
        ReinterpretView not a View.  This allows us to avoid some
        unneeded copies.
        """
        assert isinstance(x, BaseView), type(x)
        if isinstance(x, ReinterpretView):
            return x

        # NOTE: Don't use extract_read_writes here as it fails when
        # make_loader() inlines the computation
        x_unwrap_view = x.unwrap_view()
        buf = V.graph.get_buffer(x_unwrap_view.get_name())
        assert buf is not None
        x_unwrap_view_fx_node = buf.get_origin_node()
        # Prefer channels last format according to how the format is set from eager.
        if (
            x_unwrap_view_fx_node is not None
            and "val" in x_unwrap_view_fx_node.meta
            and isinstance(x_unwrap_view, (ReinterpretView, Buffer, MutableBox))
            and isinstance(x_unwrap_view.layout, FlexibleLayout)
            and (
                x_unwrap_view_fx_node.meta["val"].is_contiguous(
                    memory_format=torch.channels_last
                )
                or x_unwrap_view_fx_node.meta["val"].is_contiguous(
                    memory_format=torch.channels_last_3d
                )
            )
        ):
            x_unwrap_view.freeze_layout_with_same_order(
                make_channels_last_strides_for(x_unwrap_view.get_size())
            )
        else:
            x_unwrap_view.freeze_layout()

        index_args, var_ranges = dependencies.index_vars_squeeze(
            x.get_size(), prefix="r"
        )
        range_vars = index_args[0]
        index = x.make_indexer()(range_vars)

        index = V.graph.sizevars.simplify_with_ranges(index, var_ranges)
        strides = V.graph.sizevars.stride_vars(index, range_vars)
        offset = V.graph.sizevars.offset_var(index, range_vars)
        expected = sympy_dot(range_vars, strides) + offset

        if index != expected:
            log.debug(
                "convert_to_reinterpret_view failed: stride=%s offset=%s index=%s",
                strides,
                offset,
                index,
            )
            raise NotImplementedError

        return ReinterpretView(
            data=x.data,
            layout=FixedLayout(
                device=x.get_device_or_error(),
                dtype=x.get_dtype(),
                size=x.get_size(),
                stride=strides,
                offset=offset,
                is_pinned=False,
            ),
        )

    @classmethod
    def realize_input(cls, x: IRNode) -> IRNode:
        if x is None:
            return NoneAsConstantBuffer()
        if isinstance(x, (Expr, sympy.logic.boolalg.Boolean, int)):
            return ShapeAsConstantBuffer(expr=x)
        if isinstance(x, Constant):
            return V.graph.add_tensor_constant(
                torch.tensor(x.value, dtype=x.get_dtype(), device=x.get_device())
            )
        if isinstance(x, ConstantBuffer):
            return x
        if isinstance(x, TensorBox):
            return cls.realize_input(x.data)
        if isinstance(x, ReinterpretView):
            return ReinterpretView(
                data=cls.realize_input(x.data), layout=x.get_layout()
            )
        if isinstance(x, BaseView):
            x.realize()
            if is_storage_and_layout(x.unwrap_view()):
                try:
                    return cls.convert_to_reinterpret_view(x)
                except NotImplementedError:
                    pass
        if isinstance(x, StorageBox):
            # TODO(jansel): impose layout preference on realized buffer
            x.realize()
            return x
        if isinstance(x, (NonTensorObj, ShapeAsConstantBuffer)):
            return x
        return cls.copy_input(x)

    @classmethod
    def require_stride1(cls, x: IRNode) -> IRNode:
        if is_storage_and_layout(x):
            if len(x.get_stride()) == 0:
                return x
            for stride in x.get_stride():
                if stride == 1:
                    return x
        return cls.copy_input(x)

    @classmethod
    def require_strides(
        cls,
        x: IRNode,
        order: Optional[Sequence[int]] = None,
        exact_strides: Optional[Sequence[_IntLike]] = None,
        allow_padding: bool = False,
    ) -> IRNode:
        assert order is not None or exact_strides is not None
        # Layout generally doesn't matter, but some consuming external ops might have requirements
        if x.get_numel() in (0, 1) and not exact_strides:
            return x

        # require x to have the layout
        if is_storage_and_layout(x):
            if isinstance(x.get_layout(), FlexibleLayout):
                if order:
                    # If the FlexibleLayout already has the size and stride in the required order,
                    # freeze it to a FixedLayout by using its current size and stride.
                    # The behavior of using its current size and stride or the given order can be different
                    # if the size and stride has ambiguilty, for example for a 4D input where the iC = 1:
                    # size=[s0, 1, 28, 28], stride=[784, 784, 28, 1]. If the required order is [3, 0, 2, 1] (channels last),
                    # the current size and stride already satisfies this order.
                    # However by freezing it to the required order, the layout will be changed to:
                    # size=[s0, 1, 28, 28], stride=[784, 1, 28, 1]), which is not actually necessary.
                    use_current_stride_order = is_stride_order_storage_and_layout(
                        x, order
                    ) and not free_unbacked_symbols(x.get_layout().stride)
                    # fix flexiblelayout to be FixedLayout with stride_order
                    as_storage_and_layout(
                        x,
                        freeze=True,
                        want_contiguous=False,
                        stride_order=(
                            get_stride_order(
                                V.graph.sizevars.size_hints_or_throw(
                                    x.get_layout().stride
                                )
                            )
                            if use_current_stride_order
                            else order
                        ),
                        allow_padding=allow_padding,
                    )
                    return x
                else:
                    # If the exact_strides is given, freeze the FlexibleLayout to a FixedLayout with the exact_strides.
                    as_storage_and_layout(
                        x,
                        freeze=True,
                        want_contiguous=False,
                        stride_order=None,
                        allow_padding=allow_padding,
                        exact_strides=exact_strides,
                    )
                    return x
            elif isinstance(x.get_layout(), (FixedLayout, NonOwningLayout)) and (
                (order and x.get_layout().is_stride_ordered(order))
                or (
                    exact_strides
                    and significant_strides_equal(
                        exact_strides, x.get_layout().stride, x.get_size()
                    )
                )
            ):
                return (
                    try_match_insignificant_strides(x, exact_strides)
                    if exact_strides is not None
                    else x
                )
            elif isinstance(
                (mutation_layout := x.get_layout()), MutationLayoutSHOULDREMOVE
            ):
                if isinstance(
                    (real_layout := mutation_layout.real_layout()), FlexibleLayout
                ):
                    raise AssertionError(
                        "the MutationLayoutSHOULDREMOVE's real layout shouldn't be FlexibleLayout"
                    )
                elif isinstance(real_layout, FixedLayout) and (
                    (order and real_layout.is_stride_ordered(order))
                    or (
                        exact_strides
                        and significant_strides_equal(
                            exact_strides, real_layout.stride, x.get_size()
                        )
                    )
                ):
                    return x

        # TODO - Storage to InputBuffer
        if isinstance(x, InputBuffer) and (
            (order and x.get_layout().is_stride_ordered(order))
            or (
                exact_strides
                and significant_strides_equal(
                    exact_strides, x.get_layout().stride, x.get_size()
                )
            )
        ):
            return x
        if (
            isinstance(x, TensorBox)
            and isinstance(x.data, BaseView)
            and not isinstance(x.data, ReinterpretView)
            and is_storage_and_layout(unwrap_view := x.unwrap_view())
            and hasattr(unwrap_view, "data")
            and not isinstance(unwrap_view.data, ExternKernelAlloc)
        ):
            try:
                x.data = cls.convert_to_reinterpret_view(x.data)
                if order:
                    return cls.require_stride_order(
                        x, order, allow_padding=allow_padding
                    )
                elif exact_strides:
                    return cls.require_exact_strides(
                        x, exact_strides, allow_padding=allow_padding
                    )
            except NotImplementedError:
                pass

        # Preserve ExpandView representation that would be lost during copy_input
        # Without representation of the expand in inductor IR, in codegen we end up
        # launching a grid for the full size tensor and doing redundant computation
        # across expanded dims.
        # TODO: could also be good to have a codegen fix to recognize overlapping elements

        expanded_dims: Optional[list[int]] = None
        orig_size = x.get_size()
        if exact_strides is not None:
            sizevars = V.graph.sizevars
            expanded_dims = [
                i
                for i in range(len(x.get_size()))
                if sizevars.statically_known_equals(exact_strides[i], 0)
                and sizevars.statically_known_geq(x.get_size()[i], 2)
            ]

            for dim in expanded_dims:
                x = torch._inductor.lowering.slice_(x, dim, 0, 1)

        # Although this is a clone, inductor is good about fusing clones into previous
        # operations if they weren't realized and their layouts were flexible.
        x = cls.copy_input(x)

        as_storage_and_layout(
            x,
            freeze=True,
            want_contiguous=False,
            stride_order=order,
            allow_padding=allow_padding,
            exact_strides=exact_strides,
        )
        if order:
            assert is_stride_order_storage_and_layout(x, order)
        elif expanded_dims:
            assert orig_size is not None and exact_strides is not None
            x = torch._inductor.lowering.expand(x, orig_size)
            # the expand will sometimes may change insignificant strides, so match them back
            return try_match_insignificant_strides(x, exact_strides)

        return x

    @classmethod
    def require_exact_strides(
        cls, x: IRNode, exact_strides: Sequence[_IntLike], allow_padding: bool = False
    ) -> IRNode:
        return cls.require_strides(
            x, exact_strides=exact_strides, allow_padding=allow_padding
        )

    @classmethod
    def require_stride_order(
        cls, x: IRNode, order: Sequence[int], allow_padding: bool = False
    ) -> IRNode:
        return cls.require_strides(x, order=order, allow_padding=allow_padding)

    @classmethod
    def require_channels_last(cls, x: IRNode) -> IRNode:
        return cls.require_stride_order(x, NHWC_STRIDE_ORDER)

    @classmethod
    def require_channels_last_3d(cls, x: IRNode) -> IRNode:
        return cls.require_stride_order(x, NHWDC_STRIDE_ORDER)

    @classmethod
    def require_contiguous(cls, x: IRNode) -> IRNode:
        def is_mkldnn_tensor(x: IRNode) -> bool:
            try:
                name = x.get_name()
            except (AttributeError, NotImplementedError):
                return False

            return name in V.graph.constants and V.graph.constants[name].is_mkldnn

        # TODO move this to the more proper places
        if is_mkldnn_tensor(x):
            return x
        else:
            return cls.require_exact_strides(
                x, FlexibleLayout.contiguous_strides(x.get_size())
            )

    @classmethod
    def require_contiguous_strides(cls, x: IRNode) -> IRNode:
        # TODO: combine this with require_contiguous after
        # https://github.com/pytorch/pytorch/pull/148235 lands.
        return cls.require_exact_strides(
            x, FlexibleLayout.contiguous_strides(x.get_size())
        )

    def apply_constraint(self) -> None:
        pass

    def fill_non_provided_args(
        self, args: Sequence[Any], kwargs: dict[str, Any]
    ) -> Sequence[Any]:
        # Previously, we want to maintain forward-compatibility by skipping
        # default args in the serialized artifacts in fbcode. However,
        # some of our shim interfaces require default values being OrderedSet.
        # Discussed with Sherlock offline and we decided to allow serializing
        # default args into the C++ wrapper code for now. We will refine this
        # part if we see real FC requirement. More details related to FC
        # can be found at:
        # https://docs.google.com/document/d/1FzWm-sHYwmRi3x_g036kOxd99KaYquUsA-L5JwOn8ys/edit?usp=sharing
        assert isinstance(args, Sequence), type(args)
        if not isinstance(args, list):
            args = list(args)
        assert self.arg_properties, "ExternKernel.arg_properties should not be empty"

        n_args = len(args)
        n_pos_args = len(self.arg_properties)
        # For cpp wrapper, if some positional args are not provided, we need to check
        # if they're in the kwargs or use their default value
        if n_args < n_pos_args:
            log.debug(
                "%s has %d unprovided positional arguments. "
                "Will check if they are in the keyword arguments or will use default values.",
                self.op_overload,
                n_pos_args - n_args,
            )
            for i in range(n_args, n_pos_args):
                arg_name = self.arg_properties[i]["name"]
                args.append(
                    kwargs[arg_name]
                    if arg_name in kwargs
                    else self.arg_properties[i]["default_value"]
                )
        return args

    def codegen_const_args(self, names: Optional[list[str]] = None) -> list[str]:
        if V.graph.cpp_wrapper:
            result = []
            # Aten ops follow the convention that tensor args are before non-tensor args,
            # in which case the following 'len(self.inputs) + i' logic works. But this
            # may not be true for other ops, and if that is the case, caller needs to
            # pass in a list of const arg names for arg_properties lookup.
            name_to_arg_properties = None
            if names and self.arg_properties:
                assert len(self.constant_args) == len(names), (
                    "names passed to codegen_const_args does not match self.constant_args"
                )
                name_to_arg_properties = {
                    arg.get("name"): arg for arg in self.arg_properties
                }

            for i, x in enumerate(self.constant_args):
                if name_to_arg_properties is not None:
                    assert names is not None
                    prop = name_to_arg_properties.get(names[i])
                    type_ = prop.get("type") if prop else None
                else:
                    idx = len(self.inputs) + i
                    type_ = (
                        self.arg_properties[idx].get("type")
                        if self.arg_properties and idx < len(self.arg_properties)
                        else None
                    )
                result.append(V.graph.wrapper_code.val_to_arg_str(x, type_))
            return result
        else:
            return [V.graph.wrapper_code.val_to_arg_str(a) for a in self.constant_args]

    def codegen_args(self) -> list[str]:
        if V.graph.cpp_wrapper and self.op_overload is not None:
            # cpp wrapper needs special logic to fill in missing args with default values
            inputs = self.fill_non_provided_args(
                [*self.inputs, *self.constant_args], self.kwargs
            )
            # fill_non_provided_args has handled constant args, so no need to codegen for that later
            need_codegen_constant_args = False
        else:
            inputs = self.inputs
            need_codegen_constant_args = True

        args = []
        for i, x in enumerate(inputs):
            if V.graph.cpp_wrapper:
                assert self.arg_properties and i < len(self.arg_properties), (
                    "Invalid access to ExternKernel.arg_properties"
                )
                type_ = self.arg_properties[i].get("type")
                args.append(V.graph.wrapper_code.val_to_arg_str(x, type_))
            else:
                args.append(V.graph.wrapper_code.val_to_arg_str(x))
        if need_codegen_constant_args:
            args.extend(self.codegen_const_args())
        return args

    def get_kwargs_value(self, arg_name: str, **kwargs: Any) -> Any:
        """Given an argument name, queries for values in (in order):
        1. any provided kwargs for this function.
        2. the class self.kwargs member.
        3. any available default arguments in self.allarg_properties."""
        if arg_name in kwargs:
            return kwargs.get(arg_name)
        if arg_name in self.kwargs:
            return self.kwargs.get(arg_name)
        if (arg := self.allarg_properties.get(arg_name)) is not None:
            return arg.get("default_value")
        raise AssertionError(f"{arg_name} not in self.allarg_properties")

    def codegen_kwargs(self, skip_out: bool = False) -> list[str]:
        if V.graph.cpp_wrapper:
            if self.op_overload is not None and len(self.schema_kwargs) == 0:
                # All the args should have been generated by fill_non_provided_args in codegen_args
                return []

            kwargs = []
            for arg_name in self.ordered_kwargs_for_cpp_kernel:
                if skip_out and arg_name == "out":
                    # ExternKernelOut has its own logic for inserting the out parameter
                    continue

                v = self.get_kwargs_value(arg_name)
                if isinstance(v, Expr):
                    kwargs.append(v)
                else:
                    assert self.allarg_properties is not None
                    type_ = self.allarg_properties.get(arg_name, {}).get("type")
                    kwargs.append(V.graph.wrapper_code.val_to_arg_str(v, type_))
        else:
            kwargs = [
                f"{k}={V.graph.wrapper_code.val_to_arg_str(v)}"
                for k, v in self.kwargs.items()
            ]
        return kwargs

    def get_op_name(self) -> str:
        if self.fx_node is not None:
            target = self.fx_node.target
            op_namespace = getattr(target, "__module__", "unknown_namespace")
            op_namespace = op_namespace.replace("._ops.", ".ops.")
            op_namespace = op_namespace.rsplit(".", 1)[0]
            op_name = f"{op_namespace}.{target}"
        else:
            op_name = "unknown_op"
        return op_name

    def codegen_size_asserts(self, wrapper: PythonWrapperCodegen) -> None:
        if config.size_asserts and not V.graph.cpp_wrapper:
            # comparing strides for 0 size tensor is tricky. Ignore them for now.
            if sympy_product(self.get_size()) == 0:
                return
            size = V.graph.wrapper_code.codegen_shape_tuple(self.get_size())
            stride = V.graph.wrapper_code.codegen_shape_tuple(self.get_stride())
            op_name = self.get_op_name()
            wrapper.writeline(
                f"assert_size_stride({self.get_name()}, {size}, {stride}, {op_name!r})"
            )

    def codegen_alignment_asserts(self, wrapper: PythonWrapperCodegen) -> None:
        if config.alignment_asserts and not V.graph.cpp_wrapper:
            name = self.get_name()
            aligned = name not in V.graph.unaligned_buffers
            op_name = self.get_op_name()
            if aligned:
                wrapper.writeline(
                    f"assert_alignment({name}, {GPU_ALIGN_BYTES}, {op_name!r})"
                )
            else:
                wrapper.writeline(
                    f"# buffer {name} (op: {op_name}) is assumed to be not aligned"
                )

    def codegen_memory_tracking(self, wrapper: PythonWrapperCodegen) -> None:
        """
        Track outputs of fallback operators if config.test_configs.track_memory_lifecycle
        """
        if not config.test_configs.track_memory_lifecycle or V.graph.cpp_wrapper:
            return

        wrapper.write_memory_track_allocation_once()
        name = self.get_name()
        wrapper.writeline(f"track_tensor({name}, '{name}')")

    def get_group_stride(self) -> tuple[list[Sequence[Expr]], list[Expr]]:
        """
        get output sizes and strides, for template_codegen
        """
        _size = self.get_size()
        _stride = self.get_stride()
        # iter_ranges = _size of output tensor, reduce_range = [] because no reduction
        return [_size, []], _stride

    def canonicalize(self) -> tuple[Expr, Sequence[Expr]]:
        """
        Manually get canonicalization of the output index
        """
        # manually generate index formula for conv
        sizevars = V.graph.sizevars
        sizes = self.get_size()
        strides = self.get_stride()
        strides = [sizevars.size_hint(x) for x in strides]
        # TODO: I can't tell if the symbols here are temporary
        index_vars = [sympy_index_symbol(f"d{i}") for i in range(len(sizes))]
        # reorder index vars according to stride
        index_order = sorted(range(len(strides)), key=strides.__getitem__, reverse=True)
        lookup = {pos: idx for idx, pos in enumerate(index_order)}
        order = [lookup[i] for i in range(len(lookup))]
        index_vars = [index_vars[i] for i in order]
        indexer = self.make_indexer()
        index = indexer(index_vars)

        new_sizes, reindex, _prune = V.graph.sizevars._simplify_loops(
            index_vars, sizes, [index]
        )

        # assign new variables each dimension to deal with numbering mismatches
        # d0, d1, d2 could become d0, d2 -- which won't match d0, d1
        _, add_var = var_builder("c")
        replacement = dict(zip(index_vars, reindex([add_var(x) for x in new_sizes])))

        index = sympy_subs(sympy.expand(index), replacement)
        return index, tuple(new_sizes)

    def get_free_symbol_uses(
        self, unbacked_only: bool = False
    ) -> OrderedSet[sympy.Symbol]:
        # NB: It's not necessary to check regular inputs as we automatically
        # have dependencies on them
        maybe_get_symbols = (
            maybe_free_unbacked_symbols if unbacked_only else maybe_free_symbols
        )
        r = InputsKernel.get_free_symbol_uses(self, unbacked_only)
        for arg in self.constant_args:
            r |= maybe_get_symbols(arg)
        for arg in self.kwargs.values():
            r |= maybe_get_symbols(arg)
        return r

    def __str__(self) -> str:
        kernel_name = getattr(self, "python_kernel_name", None)
        lines = [
            f"python_kernel_name={kernel_name!r}",
        ]
        lines += [
            f"{field.name}={getattr(self, field.name)}"
            for field in dataclasses.fields(self)
        ]
        lines.append(f"origin_node={self.origin_node!r}")
        return self.str_helper(lines)

    __repr__ = __str__


@ir_dataclass(frozen=False)
class ExternKernelOut(ExternKernel):
    def codegen(self, wrapper: PythonWrapperCodegen) -> None:
        wrapper.generate_extern_kernel_out(self)

    def __init__(
        self,
        layout: Layout,
        inputs: Sequence[IRNode],
        constant_args: Sequence[Any] = (),
        kwargs: Optional[dict[str, Any]] = None,
        output_view: Optional[ReinterpretView] = None,
        python_kernel_name: Optional[str] = None,
        cpp_kernel_name: Optional[str] = None,
        ordered_kwargs_for_cpp_kernel: Sequence[Any] = (),
        op_overload: Optional[_OpOverloads] = None,
    ) -> None:
        unwrapped_inputs = self.unwrap_storage(inputs)
        assert isinstance(unwrapped_inputs, Sequence), type(unwrapped_inputs)
        super().__init__(
            None,
            layout,
            unwrapped_inputs,
            constant_args,
            kwargs or {},
            None,
            python_kernel_name,
            cpp_kernel_name,
            ordered_kwargs_for_cpp_kernel,
            op_overload,
        )
        self.name = V.graph.register_buffer(self)
        V.graph.register_operation(self)

    def should_allocate(self) -> bool:
        return True


class RandomSeeds(ExternKernelOut):
    def __init__(self, count: int, device: torch.device) -> None:
        limits = torch.iinfo(torch.int64)
        super().__init__(
            layout=FixedLayout(
                device=device,
                dtype=torch.int64,
                size=[count],
            ),
            inputs=[],
            constant_args=[limits.min, limits.max, [count]],
            python_kernel_name="aten.randint.low_out",
            # FIXME: Ideally we should only use at::_ops::randint_low_out::call here,
            # but the signature is different from is at::randint_out. Again,
            # we can simplify the code when only keeping an ABI-compatible version.
            cpp_kernel_name="at::_ops::randint_low_out::call",
            op_overload=aten.randint.low_out,
        )


class ExternKernelAlloc(ExternKernel):
    def codegen(self, wrapper: PythonWrapperCodegen) -> None:
        wrapper.generate_extern_kernel_alloc(self)

    def __init__(
        self,
        layout: OutputSpec,
        inputs: Sequence[IRNode],
        constant_args: Sequence[Any] = (),
        kwargs: Optional[dict[str, Any]] = None,
        python_kernel_name: Optional[str] = None,
        cpp_kernel_name: Optional[str] = None,
        ordered_kwargs_for_cpp_kernel: Sequence[Any] = (),
        op_overload: Optional[_OpOverloads] = None,
    ) -> None:
        unwrapped_inputs = self.unwrap_storage(inputs)
        assert all(isinstance(i, IRNode) for i in unwrapped_inputs)
        super().__init__(
            None,
            layout,
            cast(Sequence[IRNode], unwrapped_inputs),
            constant_args,
            kwargs or {},
            None,
            python_kernel_name,
            cpp_kernel_name,
            ordered_kwargs_for_cpp_kernel,
            op_overload,
        )
        # We need output buffers for generating kernel arguments in the
        # abi-compatible mode, where we retrieve outputs by pass each individual
        # output through the abi-compatible interface.
        self.outputs: Sequence[Any] = []
        self.name = V.graph.register_buffer(self)
        V.graph.register_operation(self)

    def should_allocate(self) -> bool:
        return False

    def apply_constraint(self) -> None:
        raise NotImplementedError


class MutationOutput(Buffer):
    """
    An output buffer that represents the mutation of a pre-existing buffer
    """

    def __init__(
        self, layout: OutputSpec, mutated_node: IRNode, mutating_node: Operation
    ) -> None:
        super().__init__(name=None, layout=layout)
        mutated_node_name = mutated_node.get_name()
        V.graph.mark_buffer_mutated(mutated_node_name)
        self.mutation_names = [mutated_node_name]
        self.mutating_node: Operation = mutating_node
        self.name = V.graph.register_buffer(self)

    def get_defining_op(self) -> Operation:
        return self.mutating_node

    def get_mutation_names(self) -> Sequence[str]:
        return self.mutation_names

    def should_allocate(self) -> bool:
        return False

    def get_mutation_buffers(self) -> Sequence[IRNode]:
        mutation_names = self.get_mutation_names()
        return [
            buf
            for buf in (V.graph.try_get_buffer(name) for name in mutation_names)
            if buf is not None
        ]


class TMADescriptor(ExternKernel):
    """
    An IR node representing a generic host-side TMA descriptor in the Triton API
    Mostly useful for user-defined Triton kernels relying on host-side TMA;
    but can, in principle, be used for Inductor's Triton templates, too.

    See TMADescriptorExperimental and TMADescriptorStable for the two implementations
    (the old API and the new API)
    """

    # as TMA descriptors are immutable,
    # we can dedup them by the input args
    _CACHE: dict[Any, TMADescriptor] = {}

    @classmethod
    def _create_impl(
        cls, tensor: IRNode, tma_meta: tuple[str, tuple[Any, ...]]
    ) -> TMADescriptor:
        assert len(tma_meta) == 2
        if tma_meta[0] == "experimental":
            return TMADescriptorExperimental(tensor, *tma_meta[1])
        else:
            assert tma_meta[0] == "stable"
            return TMADescriptorStable(tensor, *tma_meta[1])

    @classmethod
    def create(
        cls, tensor: IRNode, tma_meta: tuple[str, tuple[Any, ...]]
    ) -> TMADescriptor:
        key = (id(tensor), tma_meta)
        if key not in cls._CACHE:
            cls._CACHE[key] = cls._create_impl(tensor, tma_meta)
        return cls._CACHE[key]

    def __init__(
        self, tensor: IRNode, inputs: Sequence[Any], constant_args: Sequence[Any]
    ) -> None:
        super().__init__(
            None,
            # link back to the underlying tensor in terms of ownership
            # to avoid getting the underlying tensor deleted *before*
            # the TMADescriptor node can be deleted.
            NonOwningLayout(
                ReinterpretView(
                    data=tensor,
                    layout=tensor.get_layout(),
                )
            ),
            cast(Sequence[Buffer], inputs),
            tuple(constant_args),
            None,
        )

        self.tensor = tensor
        self.name = V.graph.register_buffer(self)
        V.graph.register_operation(self)

    def codegen(self, wrapper: PythonWrapperCodegen) -> None:
        wrapper.generate_tma_descriptor(self)

    def get_tensor(self) -> IRNode:
        return self.tensor


class TMADescriptorExperimental(TMADescriptor):
    """
    the new host-side TMA Descriptor API:
    (the ones obtained via create_{1d,2d}_tma_descriptor calls).

    See also TMADescriptorStable for the new API.
    """

    def __init__(
        self,
        tensor: IRNode,
        dims: list[Union[int, torch.SymInt]],
        block_dims: list[Union[int, torch.SymInt]],
        element_size: Optional[int] = None,
    ) -> None:
        assert len(dims) in (1, 2)
        assert len(dims) == len(block_dims)

        if element_size is None:
            element_size = tensor.get_dtype().itemsize

        self.dims = dims
        self.block_dims = block_dims
        self.element_size = element_size
        self.rank = len(self.dims)

        inputs = [tensor]
        constant_args = [
            *self.dims,
            *self.block_dims,
            self.element_size,
        ]

        super().__init__(
            tensor=tensor,
            inputs=inputs,
            constant_args=constant_args,
        )


class TMADescriptorStable(TMADescriptor):
    """
    the new host-side TMA descriptor API
    (the ones obtained via TensorDescriptor.from_tensor).

    See also TMADescriptorExperimental for the old API.
    """

    def __init__(self, tensor: IRNode, block_shape: list[Union[int, torch.SymInt]]):
        self.block_shape = block_shape

        super().__init__(
            tensor=tensor,
            inputs=[tensor],
            constant_args=block_shape,
        )


class SubgraphBuffer(ExternKernel):
    def __init__(
        self,
        layout: Layout,
        input_nodes: list[Buffer],
        gm: torch.fx.GraphModule,
        example_inputs: list[Any],
        subgraph_name: str,
    ):
        super().__init__(None, layout, input_nodes)
        self.gm = gm
        self.example_inputs = example_inputs
        self.name = V.graph.register_buffer(self)
        V.graph.register_operation(self)

        self.subgraph = V.graph.make_subgraph(self.gm, example_inputs, subgraph_name)

        assert is_node_sequence(self.inputs)
        sym_inputs = get_symbolic_inputs(self.inputs)

        for sym_inp in sym_inputs:
            self.subgraph.graph_inputs[sym_inp.name] = sym_inp
            self.subgraph.graph_input_names.append(sym_inp.name)

        self.sym_inputs = [sym_var.name for sym_var in sym_inputs]

        import torch._inductor.config as inductor_config

        with V.set_graph_handler(self.subgraph):
            # Don't bother autotuning on Triton here
            with inductor_config.patch(
                max_autotune=False,
                max_autotune_gemm=False,
                max_autotune_gemm_backends="ATEN",
            ):
                self.subgraph.run(*self.example_inputs)

    def codegen(self, wrapper: PythonWrapperCodegen) -> None:
        class CodegenGraph:
            def __init__(self, graph: GraphLowering):
                self.graph = graph
                self.name = graph.name

        assert is_node_sequence(self.inputs)
        outer_inputs = [t.codegen_reference() for t in self.inputs]
        wrapper.codegen_subgraph_with_flattened_outputs(
            CodegenGraph(self.subgraph),
            [*self.sym_inputs, *outer_inputs],
            [self.name],
        )


class UserDefinedTritonKernel(ExternKernel):
    def get_kernel_and_metadata(self) -> tuple[Kernel, Any, list[str], list[str]]:
        from triton.runtime.autotuner import Autotuner

        from torch._higher_order_ops.triton_kernel_wrap import kernel_side_table

        kernel = kernel_side_table.get_kernel(self.kernel_idx)
        configs = []
        restore_value_args: list[str] = []
        reset_to_zero_args: list[str] = []
        if isinstance(kernel, Autotuner):
            # https://github.com/triton-lang/triton/pull/5083
            # changes kernel.restore_idx to kernel.restore_value
            if hasattr(kernel, "restore_idx"):
                restore_value_args.extend(
                    kernel.fn.arg_names[i] for i in kernel.restore_idx
                )
            else:
                assert hasattr(kernel, "restore_value")
                restore_value_args.extend(kernel.restore_value)

            if hasattr(kernel, "reset_idx"):
                for i in kernel.reset_idx:
                    reset_to_zero_args.append(kernel.fn.arg_names[i])
            else:
                assert hasattr(kernel, "reset_to_zero")
                reset_to_zero_args.extend(kernel.reset_to_zero)

            configs = kernel.configs
            kernel = kernel.fn
        return kernel, configs, restore_value_args, reset_to_zero_args

    @override
    def codegen(self, wrapper: PythonWrapperCodegen) -> None:
        """Overrides the parent member.
        See https://github.com/pytorch/pytorch/issues/151692"""

        from torch._inductor.utils import triton_version_uses_attrs_dict

        (
            kernel,
            configs,
            restore_value_args,
            reset_to_zero_args,
        ) = self.get_kernel_and_metadata()

        # Definition of kernel
        (
            new_name,
            triton_meta,
            extra_launch_args,
        ) = wrapper.define_user_defined_triton_kernel(
            kernel,
            configs,
            self.kwargs,
            restore_value_args,
            reset_to_zero_args,
            self.grid,
        )
        named_args = {
            k: self.get_kwargs_value(k) for k in self.ordered_kwargs_for_cpp_kernel
        }
        assert hasattr(kernel, "arg_names") and hasattr(kernel, "constexprs"), type(
            kernel
        )
        constexpr_names = OrderedSet(kernel.arg_names[i] for i in kernel.constexprs)

        args: list[Any] = []
        arg_types: list[Any] = []
        raw_keys_filtered: list[Any] = []
        raw_args_filtered: list[Any] = []
        for name, arg in itertools.chain(
            named_args.items(), zip(itertools.repeat(""), extra_launch_args)
        ):
            if name in constexpr_names and triton_version_uses_attrs_dict():
                # see #160000 - we don't pass in constexpr args to speed up runtime.
                continue
            raw_keys_filtered.append(name)
            raw_args_filtered.append(arg)
            if isinstance(arg, IRNode):
                args.append(arg.codegen_reference())
                arg_types.append(arg.get_dtype())
            elif isinstance(arg, (int, float, bool, sympy.Expr)):
                args.append(arg)
                arg_types.append(type(arg))
            elif name in constexpr_names:
                # insert a dummy value for constexpr args of unsupported type
                # constexprs will end up getting baked into the kernel at compile time
                args.append(-1)
                arg_types.append(int)
            elif arg is None:
                """
                Filter out None args.

                see https://github.com/pytorch/pytorch/issues/115344

                Two cases for a None arg:
                1. The arg is already tl.constexpr, so leave it in
                2. The arg is not tl.constexpr so we have to remove it
                """
                if triton_version_uses_attrs_dict():
                    args.append(-1)
                    arg_types.append(int)
                else:
                    raw_keys_filtered.pop()
                    raw_args_filtered.pop()
            else:
                raise NotImplementedError(f"Unsupported arg type: {type(arg)}: {arg}")

        self.codegen_comment(wrapper, new_name)
        wrapper.generate_kernel_call(
            new_name,
            args,
            arg_types=arg_types,
            raw_args=raw_args_filtered,
            raw_keys=raw_keys_filtered,
            triton_meta=triton_meta,
            triton=True,
            device=self.get_device(),
            original_fxnode_name=self.fx_node.name,
        )

    def get_free_symbol_uses(
        self, unbacked_only: bool = False
    ) -> OrderedSet[sympy.Symbol]:
        # add unbacked symbols used in the grid to the ones used
        # in the kwargs (the latter is generated by ExternKernel)
        return super().get_free_symbol_uses(unbacked_only) | get_free_symbols(
            self.grid, unbacked_only
        )

    def get_unbacked_symbol_defs(self) -> OrderedSet[sympy.Symbol]:
        return OrderedSet()

    def __init__(
        self,
        *,
        kernel_idx: int,
        grid: Any,
        tma_descriptor_metadata: dict[str, Any],
        kernel_args: dict[str, Any],
    ) -> None:
        inputs: list[IRNode] = []
        kwargs: dict[str, IRNode] = {}
        constant_args: list[IRNode] = []

        for k, v in kernel_args.items():
            if isinstance(v, TensorBox):
                t = InputsKernel.unwrap_storage_for_input(self.realize_input(v))
                if k in tma_descriptor_metadata:
                    t = TMADescriptor.create(t, tma_descriptor_metadata[k])
                inputs.append(t)
                kwargs[k] = t
            else:
                constant_args.append(v)
                kwargs[k] = v

        assert len(inputs) != 0
        self.device = inputs[0].get_device()

        assert isinstance(inputs, Sequence), type(inputs)
        super().__init__(
            None,
            NoneLayout(device=self.device),
            inputs,
            tuple(constant_args),
            kwargs,
        )
        self.kernel_idx = kernel_idx
        self.grid = grid

        kernel, configs, _, _ = self.get_kernel_and_metadata()

        # If we are autotuning, not all arguments will be passed
        assert hasattr(kernel, "arg_names")
        self.ordered_kwargs_for_cpp_kernel = [
            arg for arg in kernel.arg_names if arg in kernel_args
        ]

        from torch._higher_order_ops.triton_kernel_wrap import identify_mutated_tensors

        autotuned_kwargs = configs[0].kwargs if len(configs) > 0 else {}
        self.mutable_args = [
            kernel_args[key]
            for key in identify_mutated_tensors(
                kernel, {**kernel_args, **autotuned_kwargs}, tma_descriptor_metadata
            )
        ]

        self.mutation_outputs = [
            MutationOutput(NoneLayout(device=self.device), buf, self)
            for buf in self.mutable_args
        ]
        V.graph.register_operation(self)

    def get_outputs(self) -> list[Buffer]:
        return list(self.mutation_outputs)

    def get_device(self) -> Optional[torch.device]:
        return self.device


class InplaceBernoulliFallback(ExternKernel):
    """
    This needs to be a custom class to handle mutation properly
    """

    def codegen(self, wrapper: PythonWrapperCodegen) -> None:
        assert all(isinstance(t, IRNode) for t in self.inputs)
        (x,) = (cast(IRNode, t).codegen_reference() for t in self.inputs)

        if V.graph.cpp_wrapper:
            # Inductor doesn't really support aten Generator, so the Generator kwarg is always NULL here,
            # which needs to be explicitly generated for cpp wrapper
            wrapper.writeline(
                f"{self.get_kernel_name()}({x}, {', '.join(map(repr, self.constant_args))}, NULL){wrapper.ending}"
            )
        else:
            wrapper.writeline(
                f"{self.get_kernel_name()}({x}, {', '.join(map(repr, self.constant_args))}){wrapper.ending}"
            )

    def should_allocate(self) -> bool:
        return False

    def get_mutation_names(self) -> Sequence[str]:
        return [self.input_name(0)]

    def get_unbacked_symbol_defs(self) -> OrderedSet[sympy.Symbol]:
        return OrderedSet()

    def __init__(
        self, op_overload: _OpOverloads, x: IRNode, *constant_args: Any
    ) -> None:
        super().__init__(
            None,
            NoneLayout(device=x.get_device()),
            self.unwrap_storage([x]),
            constant_args,
            op_overload=op_overload,
        )
        V.graph.mark_buffer_mutated(x.get_name())
        self.name = V.graph.register_buffer(self)
        V.graph.register_operation(self)


# Used to deal with torch.complex types
class InplaceCopyFallback(ExternKernel):
    """
    This needs to be a custom class to handle mutation properly
    """

    def codegen(self, wrapper: PythonWrapperCodegen) -> None:
        (dst, src, non_blocking) = self.codegen_args()
        wrapper.codegen_device_copy(src, dst, non_blocking)

    def should_allocate(self) -> bool:
        return False

    def get_mutation_names(self) -> Sequence[str]:
        return [self.input_name(0)]

    def get_unbacked_symbol_defs(self) -> OrderedSet[sympy.Symbol]:
        return OrderedSet()

    def __init__(
        self,
        layout: OutputSpec,
        inputs: Sequence[IRNode],
        constant_args: Sequence[Any],
    ) -> None:
        super().__init__(
            None,
            layout,
            inputs,
            constant_args,
            python_kernel_name="aten.copy_",
            cpp_kernel_name="aoti_torch_copy_",
        )
        V.graph.mark_buffer_mutated(inputs[0].get_name())
        self.name = V.graph.register_buffer(self)
        V.graph.register_operation(self)

    @classmethod
    def create(
        cls, dst: IRNode, src: IRNode, non_blocking: bool = False
    ) -> InplaceCopyFallback:
        inputs = [cls.realize_input(t) for t in [dst, src]]
        constant_args = (non_blocking,)
        result = InplaceCopyFallback(
            NoneLayout(device=dst.get_device()),
            inputs,
            constant_args,
        )
        return result


class MutatingFirstArgExternKernel(ExternKernel):
    """
    This needs to be a custom class to handle mutation properly
    """

    def codegen(self, wrapper: PythonWrapperCodegen) -> None:
        assert is_node_sequence(self.inputs)
        argrefs = [
            *(t.codegen_reference() for t in self.inputs),
            *map(repr, self.constant_args),
        ]
        wrapper.writeline(
            f"{self.get_kernel_name()}({', '.join(argrefs)}){wrapper.ending}"
        )

    def should_allocate(self) -> bool:
        return False

    def get_mutation_names(self) -> Sequence[str]:
        return [self.input_name(0)]

    def get_unbacked_symbol_defs(self) -> OrderedSet[sympy.Symbol]:
        return OrderedSet()

    def has_side_effects(self) -> bool:
        return True


class ResizeStorageBytes(MutatingFirstArgExternKernel):
    def __init__(self, variable: IRNode, new_size: int) -> None:
        assert isinstance(new_size, int), "TODO: dynamic shapes"
        super().__init__(
            None,
            NoneLayout(device=variable.get_device()),
            self.unwrap_storage([variable]),
            constant_args=(new_size,),
        )
        V.graph.mark_buffer_mutated(variable.get_name())
        self.name = V.graph.register_buffer(self)
        V.graph.register_operation(self)
        self.python_kernel_name = "inductor_ops.resize_storage_bytes_"
        self.cpp_kernel_name = "torch::inductor::resize_storage_bytes_"
        assert isinstance(variable, (BaseView, StorageBox, TensorBox)), type(variable)
        V.graph.never_reuse_buffers.add(variable.data.get_name())


class SetSourceTensorKernel(ExternKernelAlloc):
    def __init__(self, self_tensor: IRNode, storage_tensor: IRNode) -> None:
        storage_tensor.freeze_layout()
        super().__init__(
            storage_tensor.get_layout(),
            [self_tensor, storage_tensor],
            python_kernel_name="torch.ops.aten.set_.source_Tensor",
            op_overload=torch.ops.aten.set_.source_Tensor,
        )
        assert isinstance(self_tensor, (BaseView, StorageBox, TensorBox)), type(
            self_tensor
        )
        V.graph.never_reuse_buffers.add(self_tensor.data.get_name())
        V.graph.never_reuse_buffers.add(storage_tensor.get_name())
        V.graph.never_reuse_buffers.add(self.get_name())
        device = storage_tensor.get_device()
        self.mutation_outputs = [
            MutationOutput(NoneLayout(device=device), self_tensor, self),
            MutationOutput(NoneLayout(device=device), storage_tensor, self),
        ]

    def get_inputs_that_alias_output(self) -> Sequence[str]:
        return [self.input_name(0), self.input_name(1)]


class ScatterFallback(ExternKernel):
    """
    This needs to be a custom class to handle mutation properly.
    This class handles both aten.scatter_ and aten.scatter_reduce_.
    It also handle the case `src` being a scalar properly.
    """

    def codegen(self, wrapper: PythonWrapperCodegen) -> None:
        wrapper.generate_scatter_fallback(self)

    def should_allocate(self) -> bool:
        return False

    def get_mutation_names(self) -> list[str]:
        inp = self.inputs[0]
        assert isinstance(inp, IRNode)
        return [inp.get_name()]

    def get_unbacked_symbol_defs(self) -> OrderedSet[sympy.Symbol]:
        return OrderedSet()

    def __init__(
        self,
        op_overload: _OpOverloads,
        x: IRNode,
        dim: int,
        index: IRNode,
        src: IRNode,
        *,
        reduce: Optional[str] = None,
        include_self: bool = True,
    ) -> None:
        self.src_is_tensor = isinstance(src, TensorBox)

        constant_args: tuple[Any, ...]
        if self.src_is_tensor:
            tensors = [self.realize_input(t) for t in [x, index, src]]
            constant_args = (dim,)
        else:
            tensors = [self.realize_input(t) for t in [x, index]]
            constant_args = (dim, src)

        super().__init__(
            None,
            NoneLayout(device=x.get_device()),
            self.unwrap_storage(tensors),
            constant_args,
            {"reduce": reduce, "include_self": include_self},
            python_kernel_name=str(op_overload),
            ordered_kwargs_for_cpp_kernel=["reduce", "include_self"],
            op_overload=op_overload,
        )
        V.graph.mark_buffer_mutated(x.get_name())
        self.name = V.graph.register_buffer(self)
        V.graph.register_operation(self)


class IndexPutFallback(ExternKernel):
    """
    This needs to be a custom class to handle mutation and indices properly
    """

    def codegen(self, wrapper: PythonWrapperCodegen) -> None:
        wrapper.generate_index_put_fallback(self)

    def should_allocate(self) -> bool:
        return False

    def get_mutation_names(self) -> Sequence[str]:
        return [self.input_name(0)]

    def get_unbacked_symbol_defs(self) -> OrderedSet[sympy.Symbol]:
        return OrderedSet()

    def __init__(
        self,
        op_overload: torch._ops.OpOverload,
        x: IRNode,
        indices: list[Any],
        values: Sequence[Any],
        accumulate: Any,
    ) -> None:
        self.indices = indices
        valid_indices = [i for i in indices if i is not None]
        # pyrefly: ignore  # bad-argument-type
        tensors = [self.realize_input(x) for x in [x, values, *valid_indices]]
        cpp_kernel_name = "aoti_torch_index_put_out"
        super().__init__(
            None,
            NoneLayout(device=x.get_device()),
            self.unwrap_storage(tensors),
            (accumulate,),
            python_kernel_name="aten.index_put_",
            cpp_kernel_name=cpp_kernel_name,
            op_overload=op_overload,
        )
        V.graph.mark_buffer_mutated(self.input_name(0))
        self.name = V.graph.register_buffer(self)
        V.graph.register_operation(self)


class DeviceCopy(ExternKernelOut):
    @classmethod
    def create(cls, x: IRNode, device: torch.device, non_blocking: bool) -> IRNode:
        if (
            not x.is_extern()
            and all(r in V.graph.constants for r in x.get_read_names())
            and not config.aot_inductor.use_runtime_constant_folding
        ):
            return x.constant_to_device(device)

        V.graph.add_device_info(device)
        x_device = x.get_device()
        assert x_device is not None
        V.graph.add_device_info(x_device)

        developer_warning("DeviceCopy in input program")
        constant_args = (non_blocking,)
        # Device Copy should keep the same layout as input
        x = ExternKernel.require_contiguous(x)
        stride = None
        if x.get_size():
            # x.get_stride() may be unimplemented if x's size is empty
            stride = x.get_stride()
        is_destination_pinned = (
            is_gpu(x_device.type) and device.type == "cpu" and non_blocking
        )
        is_source_pinned = (
            x_device.type == "cpu" and is_gpu(device.type) and non_blocking
        )
        if is_source_pinned and is_storage_and_layout(x):
            x.get_layout().is_pinned = True
        return DeviceCopy(
            FixedLayout(
                device,
                x.get_dtype(),
                x.get_size(),
                stride,
                is_pinned=is_destination_pinned,
            ),
            [cls.realize_input(x)],
            constant_args,
        )

    def codegen(self, wrapper: PythonWrapperCodegen) -> None:
        args = self.codegen_args()
        assert len(args) == 2
        if self.output_view:
            wrapper.codegen_device_copy(
                args[0], self.output_view.codegen_reference(), args[1]
            )
        else:
            wrapper.codegen_device_copy(args[0], self.codegen_reference(), args[1])


class DynamicSelectStorageOffset(ExternKernel):
    """
    The result of computing a dynamic selection index is determined as follows: when the index in the
    select operation is unbacked, the actual index calculation is ambiguous for negative indices
    (index + size) versus non-negative indices (just index). To resolve this, we allocate an unbacked
    SymInt to represent the storage offset and decompose the select operation into a call to as_strided,
    computing the storage offset at runtime with this node.
    """

    def get_reads(self) -> OrderedSet[Dep]:
        return OrderedSet()

    def should_allocate(self) -> bool:
        return False

    def __init__(
        self,
        unbacked_offset_symbol: sympy.Symbol,
        index: sympy.Symbol,
        base_offset: Union[sympy.Symbol, int],
        base_dim_stride: Union[sympy.Symbol, int],
        size: Union[sympy.Symbol, int],
        clamp: bool,
    ) -> None:
        super().__init__(None, NoneLayout(device=torch.device("cpu")), [])
        # This node codegen the following:
        # unbacked_offset_symbol = base_offset + base_dim_stride * (index if index >=0 else index + size)
        self.unbacked_offset_symbol = unbacked_offset_symbol
        self.index = index
        self.base_offset = base_offset
        self.base_dim_stride = base_dim_stride
        self.size = size
        self.clamp = clamp

    def get_unbacked_symbol_defs(self) -> OrderedSet[sympy.Symbol]:
        return OrderedSet([self.unbacked_offset_symbol])

    def get_free_symbol_uses(
        self, unbacked_only: bool = False
    ) -> OrderedSet[sympy.Symbol]:
        return get_free_symbols(self.index, unbacked_only)

    def codegen(self, wrapper: PythonWrapperCodegen) -> None:
        wrapper.codegen_dynamic_select_index(self, clamp=self.clamp)


class DynamicSliceSize(ExternKernel):
    """
    Computes the output size of a slice call, handling the correct semantics in codegen.
    We do this for flexible handling for unbacked indices (to not data-dependent error).

    Slicing has 4 semantics for indices, i.e. x[start:] could be:
    1) start < -x.size(0)            -> x[0:]                    # negative out-of-bounds
    2) start in [-x.size(0), 0)      -> x[x.size(0) + start:]    # negative slicing
    3) start in [0, x.size(0))       -> x[start:]                # standard slicing
    4) start >= x.size(0)            -> empty slice              # positive out-of-bounds

    If the appropriate semantics are known beforehand, the output size is computed based on
    the start & end indices. If not (with unbacked indices), a new unbacked symbol is created
    to represent the output size, and codegen handles computing the correct case.
    """

    def get_reads(self) -> OrderedSet[Dep]:
        return OrderedSet()

    def should_allocate(self) -> bool:
        return False

    def __init__(
        self,
        unbacked_size_symbol: sympy.Symbol,
        start: Union[sympy.Symbol, int],
        end: Union[sympy.Symbol, int],
        step: Union[sympy.Symbol, int],
        size: Union[sympy.Symbol, int],
    ):
        super().__init__(None, NoneLayout(device=torch.device("cpu")), [])
        # This node codegen
        self.unbacked_size_symbol = unbacked_size_symbol
        self.start = start
        self.end = end
        self.step = step
        self.size = size

    def get_unbacked_symbol_defs(self) -> OrderedSet[sympy.Symbol]:
        return OrderedSet([self.unbacked_size_symbol])

    def get_free_symbol_uses(
        self, unbacked_only: bool = False
    ) -> OrderedSet[sympy.Symbol]:
        return get_free_symbols(self.start, unbacked_only).union(
            get_free_symbols(self.end, unbacked_only)
        )

    def codegen(self, wrapper: PythonWrapperCodegen) -> None:
        wrapper.codegen_dynamic_slice_size(self)


class DynamicScalar(ExternKernel):
    """
    The result of a call to aten._local_scalar_dense.
    """

    def get_reads(self) -> OrderedSet[Dep]:
        return OrderedSet()

    def should_allocate(self) -> bool:
        return False

    def __init__(
        self, sym: sympy.Symbol, keypath: pytree.KeyPath, data: IRNode
    ) -> None:
        data.realize()
        super().__init__(
            None, NoneLayout(device=torch.device("cpu")), self.unwrap_storage([data])
        )
        self.sym = sym
        self.keypath = keypath

    def get_unbacked_symbol_defs(self) -> OrderedSet[sympy.Symbol]:
        return OrderedSet([self.sym])

    def codegen(self, wrapper: PythonWrapperCodegen) -> None:
        wrapper.codegen_dynamic_scalar(self)


class AssertScalar(ExternKernel):
    """
    The result of a call to aten._assert_scalar
    """

    def get_reads(self) -> OrderedSet[Dep]:
        return OrderedSet()

    def should_allocate(self) -> bool:
        return False

    def __init__(self, scalar: SympyBoolean, msg: str) -> None:
        super().__init__(
            # Buffer(name, layotu)
            None,
            NoneLayout(device=torch.device("cpu")),
            # InputsKernel(inputs)
            [],
        )
        self.scalar = scalar
        self.msg = msg

    def has_side_effects(self) -> bool:
        return True

    def get_free_symbol_uses(
        self, unbacked_only: bool = False
    ) -> OrderedSet[sympy.Symbol]:
        return get_free_symbols(self.scalar, unbacked_only)

    def codegen(self, wrapper: PythonWrapperCodegen) -> None:
        if not config.scalar_asserts:
            return
        # NB: It is EXTREMELY important not to simplify the scalar under assertion here,
        # because simplify is done with respect to runtime asserts.  So if you have
        # "u0 == 0" in the runtime asserts, if you subsequently try to
        # simplify(u0 == 0), you will get True (because we've already runtime assert'ed
        # that it's true).  But we're code generating the actual runtime assert here!!
        symbol = next(iter(self.get_free_symbol_uses(unbacked_only=False)))
        if V.graph.fx_wrapper:
            # TODO fix
            pass
        elif V.graph.cpp_wrapper:
            symbol_str = f"std::to_string({symbol})"
            sizevar = V.graph.wrapper_code.codegen_cpp_sizevar(
                self.scalar, simplify=False
            )
            # TODO: when we start compiling in C++20, annotate with [[unlikely]].
            wrapper.writeline(
                f'if (!({sizevar})) {{ throw std::runtime_error("Expected {self.msg} but received " + {symbol_str}); }}'
            )
        else:
            sizevar = V.graph.wrapper_code.codegen_python_sizevar(
                self.scalar, simplify=False
            )
            wrapper.writeline(f"if not ({sizevar}):")
            wrapper.writeline(f"    raise RuntimeError({repr(self.msg)})")
            # No one should ever use this buffer, but for uniformity
            # define the variable and assign it None
            wrapper.writeline(f"{self.get_name()} = None")


@ir_dataclass(frozen=False)
class ExternKernelNode:
    name: str
    node: export_schema.Node


class FallbackKernel(ExternKernelAlloc):
    """
    A class that represents a fallback kernel for handling operators that are not
    directly support by inductor. It currently supports functional ops, view ops,
    inplace aten ops, and mutating ops that are auto-functionalizable.
    """

    def __init__(
        self,
        layout: OutputSpec,
        kernel: _OpOverloads,
        tensor_args: Sequence[IRNode],
        nontensor_args: Sequence[Any],
        unflatten_args: Callable[..., Any],
        kwargs: Optional[dict[str, Any]] = None,
        *,
        unbacked_bindings: Optional[dict[sympy.Symbol, pytree.KeyPath]] = None,
    ) -> None:
        super().__init__(
            layout,
            tuple(tensor_args),
            tuple(nontensor_args),
            op_overload=kernel,
        )

        self.use_runtime_dispatch = False
        self.unbacked_bindings = unbacked_bindings or {}

        assert isinstance(
            kernel, (torch._ops.OpOverload, torch._ops.HigherOrderOperator)
        ), f"Fails to create FallbackKernel for {kernel}: {type(kernel)} not supported"
        self.op_overload = kernel
        self.unflatten_args = unflatten_args
        self.kwargs = {} if kwargs is None else kwargs
        assert self.python_kernel_name is not None
        V.graph.warn_fallback(self.python_kernel_name)

        # args that are aliased
        self.alias_names: list[str] = []
        # args that are mutated AND returned from the op
        self.mutation_names: list[str] = []

        if isinstance(self.op_overload, torch._ops.HigherOrderOperator):
            # We assume here that HOPs with FallbackKernel are functional.
            # This may not always be true! HOPs must individually opt-in to
            # FallbackKernel, so please check this if you opt-in.
            return

        if "_c10d_functional" in self.op_overload.name():
            # _c10d_functional kernels are lowered into _CollectiveKernel which
            # derives from FallbackKernel for the cpp codegen. The kernels
            # don't pass the can_auto_functionalize check, but their mutation
            # is handled properly by _CollectiveKernel.
            return

        schema = self.op_overload._schema

        # NOTE: [FallbackKernel supported operators]
        # We only support three types of operators:
        # - functional ops
        # - view ops
        # - inplace aten ops
        # - mutating ops that are auto-functionalizable. That is,
        # the operator may mutate any number of inputs, but its outputs
        # may not alias any of the inputs.
        #
        # The unsupported cases usually do not show up here (because
        # AOTAutograd functionalized them away); the only way for an in-place
        # op to show up here is if a lowering or pass introduced it.
        if torch._library.utils.mutates_and_returns_first_arg(self.op_overload):
            self.mutation_names.append(tensor_args[0].get_name())
            return

        if schema.is_mutable and not can_auto_functionalize(kernel):
            raise NotImplementedError(
                f"NYI: Can't generate FallbackKernel for {kernel}"
            )

        args, kwargs = self.unflatten_args(self.inputs, self.constant_args)

        def handle_aliasing_and_mutation(info: torch._C.Argument, arg: Any) -> None:
            # Assertions to make sure we didn't mismatch args
            if isinstance(info.type, torch.ListType):
                assert isinstance(arg, (list, tuple)), type(arg)
            if library_utils.is_tensor_like_type(info.type):
                # PyTorch also accepts None and scalar types for args marked as "Tensor".
                # We're not going to check all of them here.
                assert not isinstance(arg, (tuple, list))

            if arg is None:
                return
            if info.alias_info is None:
                return

            def add_alias(t: IRNode) -> None:
                self.alias_names.append(t.get_name())
                assert info.alias_info is not None
                if info.alias_info.is_write:
                    self.mutation_outputs.append(
                        MutationOutput(NoneLayout(device=t.get_device()), t, self)
                    )

            if library_utils.is_tensorlist_like_type(info.type):
                if arg is not None:
                    for optional_tensor_arg in arg:
                        add_alias(optional_tensor_arg)
            else:
                assert library_utils.is_tensor_like_type(info.type)
                # pyrefly: ignore  # bad-argument-type
                add_alias(arg)

        for info, arg in torch._library.utils.zip_schema(schema, args, kwargs):
            handle_aliasing_and_mutation(info, arg)

    def get_read_writes(self) -> dependencies.ReadWrites:
        read_writes = super().get_read_writes()

        if self.op_overload is torch._prims.rng_prims.graphsafe_run_with_rng_state:
            for arg in self.constant_args:
                if isinstance(arg, GeneratorState):
                    read_writes = read_writes.with_read(
                        dependencies.StarDep(arg.get_name())
                    )

        return read_writes

    def codegen_unbacked_symbol_defs(self, wrapper: PythonWrapperCodegen) -> None:
        return wrapper.codegen_unbacked_symbol_defs_for_outputs(
            self.get_name(), self.outputs, getattr(self, "unbacked_bindings", None)
        )

    def get_unbacked_symbol_defs(self) -> Container[sympy.Symbol]:  # type: ignore[override]
        if unbacked_bindings := getattr(self, "unbacked_bindings", None):
            resolved = resolve_unbacked_bindings(
                V.graph.sizevars.shape_env, unbacked_bindings
            )
            assert resolved is not None
            return resolved.keys()
        else:
            return OrderedSet()

    def codegen_args(self) -> list[str]:
        @dataclasses.dataclass
        class Shim:
            ref: Any

            def __repr__(self) -> str:
                return self.ref

        assert is_node_sequence(self.inputs)
        tensor_args = [Shim(x.codegen_reference()) for x in self.inputs]
        args, kwargs = self.unflatten_args(tensor_args, self.constant_args)
        if V.graph.cpp_wrapper and isinstance(self.op_overload, torch._ops.OpOverload):
            args = self.fill_non_provided_args(args, kwargs)
            args = [
                V.graph.wrapper_code.val_to_arg_str(x, param.real_type)
                for param, x in zip(self.op_overload._schema.arguments, args)
            ]
        else:
            args = [V.graph.wrapper_code.val_to_arg_str(x) for x in args]

        # let self.codegen_kwargs handle kwargs
        self.kwargs.update(kwargs)
        return args

    @staticmethod
    def find_device(
        tensor_args: Optional[Sequence[torch.Tensor]], example_output: Sequence[Any]
    ) -> Any:
        non_torch_bind_tensor_args = (
            [t for t in tensor_args if not isinstance(t, TorchBindObject)]
            if tensor_args
            else None
        )
        if non_torch_bind_tensor_args:
            assert tensor_args
            devices = [arg.get_device() for arg in tensor_args if arg.get_device()]
            return devices[0]
        if isinstance(example_output, torch.Tensor):
            return example_output.device
        if isinstance(example_output, (list, tuple)):
            device_set = OrderedSet(
                FallbackKernel.find_device(None, x) for x in example_output
            )
            # Remove None
            devices = [device for device in device_set if device]
            if len(devices) == 1:
                return devices[0]
            for device in devices:
                assert isinstance(device, torch.device)
                if is_gpu(device.type):
                    return device
            return devices[0]
        return None

    def has_side_effects(self) -> bool:
        if isinstance(self.op_overload, torch._ops.HigherOrderOperator):
            return False
        return get_schema_info(self.op_overload).is_mutable()

    def get_inputs_that_alias_output(self) -> Sequence[str]:
        assert isinstance(
            self.op_overload, (torch._ops.OpOverload, torch._ops.HigherOrderOperator)
        ), (
            f"Fails to create FallbackKernel for {self.op_overload}: "
            f"{type(self.op_overload)} not supported"
        )

        # See [Note: FallbackKernel supported operators]: for a mutating
        # op that is auto-functionalizable, its outputs does NOT
        # alias any of the inputs.
        if (
            not isinstance(self.op_overload, torch._ops.HigherOrderOperator)
            and "_c10d_functional" not in self.op_overload.name()
            and self.op_overload._schema.is_mutable
            and can_auto_functionalize(self.op_overload)
        ):
            return []
        else:
            return self.alias_names

    def get_mutation_names(self) -> Sequence[str]:
        assert len(self.mutation_names) <= 1
        return self.mutation_names

    def export_extern_kernel_node(self):  # type: ignore[no-untyped-def]
        """
        ProxyExecutor Design Note
        We export the ExternFallbackNodes (for custom ops) into a serialized file
        and run it with a host side proxy executor to address the ABI problem
        This is currently only implemented for fbcode. Eventually, we will also make this work for OSS.
        Detailed design doc can be found at
        https://docs.google.com/document/d/1wC4DOZFaYym2t1Esz0X5yxlLI3RDnSiyRbUus3bkJ64/edit?usp=sharing
        """
        log.debug(
            "Extern kernel node added for node %s with target %s.",
            self.get_name(),
            self.op_overload,
        )

        assert isinstance(self, FallbackKernel), type(self)
        args, kwargs = self.unflatten_args(self.inputs, self.constant_args)
        args = self.fill_non_provided_args(args, kwargs)
        ordered_kwargs = [
            self.get_kwargs_value(key, **kwargs)
            for key in self.ordered_kwargs_for_cpp_kernel
        ]
        target = self.op_overload

        if not V.graph.aot_mode:
            # No need to serialize in the cpp wrapper JIT mode
            return [*args, *ordered_kwargs]

        serializer = GraphModuleSerializer(None, [])  # type: ignore[arg-type]
        named_arguments = serializer.serialize_inputs(target, args, kwargs)

        # serialize_outputs
        def handle_single_output(
            return_type: Union[torch.TensorType, torch.ListType, torch.JitType],
            output: Union[IRNode, Sequence[IRNode]],
        ) -> export_schema.Argument:
            if isinstance(return_type, (torch.TensorType, torch.NoneType)):
                # For single Tensor or None
                out = output
                if isinstance(output, (list, tuple)):
                    assert len(output) == 1
                    out = output[0]
                if isinstance(return_type, torch.TensorType):
                    assert isinstance(out, IRNode)
                    return export_schema.Argument.create(
                        as_tensor=export_schema.TensorArgument(name=out.get_name())
                    )
                else:  # NoneType
                    assert out is None
                    return export_schema.Argument.create(as_none=True)
            elif isinstance(return_type, torch.ListType) and isinstance(
                return_type.getElementType(), torch.TensorType
            ):
                assert isinstance(output, Sequence), type(output)
                # For single TensorList
                return export_schema.Argument.create(
                    as_tensors=[
                        export_schema.TensorArgument(name=out.get_name())
                        for out in output
                    ]
                )
            elif isinstance(return_type, torch.OptionalType) and isinstance(
                return_type.getElementType(), torch.TensorType
            ):
                # For OptionalTensor
                if output is None:
                    return export_schema.Argument.create(
                        as_optional_tensor=export_schema.OptionalTensorArgument.create(
                            as_none=True
                        )
                    )
                else:
                    assert isinstance(output, IRNode)
                    return export_schema.Argument.create(
                        as_optional_tensor=export_schema.OptionalTensorArgument.create(
                            as_tensor=export_schema.TensorArgument(
                                name=output.get_name()
                            )
                        )
                    )
            elif isinstance(return_type, torch.IntType):
                return export_schema.Argument.create(as_int=output)
            else:
                raise RuntimeError(f"Unsupported return type {type(return_type)}")

        if isinstance(target, torch._higher_order_ops.torchbind.CallTorchBind):
            returns = target.schema(args[0], args[1]).returns
        else:
            returns = target._schema.returns  # type: ignore[union-attr]
        if len(returns) == 1:
            # NOTE: [special handling of all_reduce_coalesced_'s return value]
            # all_reduce_coalesced_ return a list of tensors via self.mutation_outputs
            outputs = self.outputs if self.outputs else self.mutation_outputs
            return_type = returns[0].real_type
            output_arguments = [handle_single_output(return_type, outputs)]
        else:
            # For tuple returns, e.g "-> (Tensor, Tensor)" or "-> (Tesnor, Tensor[])"
            # Not generating output args for self.mutation_outputs
            output_arguments = [
                handle_single_output(
                    return_schema.real_type,  # type: ignore[attr-defined]
                    output,
                )
                for return_schema, output in zip(returns, self.outputs)
            ]

        assert self.op_overload is not None
        node = ExternKernelNode(
            name=self.get_name(),
            node=export_schema.Node(
                target=self.op_overload.name(),
                inputs=named_arguments,
                outputs=output_arguments,
                metadata={},
            ),
        )

        V.extern_kernel_nodes.append(node)

        return [*args, *ordered_kwargs]

    @override
    def codegen(self, wrapper: PythonWrapperCodegen) -> None:
        """Overrides the parent member.
        See https://github.com/pytorch/pytorch/issues/151692"""
        kernel = self.op_overload
        assert kernel is not None
        if kernel.namespace == "aten":
            # Aten Fallback Ops
            assert isinstance(kernel, torch._ops.OpOverload), type(kernel)
            if V.graph.cpp_wrapper:
                from torchgen.aoti.fallback_ops import inductor_fallback_ops

                if str(kernel) not in inductor_fallback_ops:
                    # C shim v2 is torchgen-ed, which should cover all aten ops.
                    # If you do hit a missed op, please update fallback_ops.py.
                    log.warning(
                        "%s is missing a c-shim implementation, using proxy executor as fallback",
                        kernel,
                    )
                    self.use_runtime_dispatch = True
        elif kernel.namespace == "_quantized":
            # Internal Quantized Fallback Ops
            assert isinstance(kernel, torch._ops.OpOverload), type(kernel)
        elif V.graph.cpp_wrapper:
            # For non-aten OpOverload, i.e. custom ops
            # If the op is in custom_ops_to_c_shims, generate direct function call
            self.use_runtime_dispatch = (
                kernel not in config.aot_inductor.custom_ops_to_c_shims
            )

        # Handle the special case where a complex number is input to a C-shim kernel for
        # a scalar input.  The torchgen'ed shim API will use type "double", which is
        # incompatible with complex numbers, forcing a fallback to runtime dispatch.
        if (
            V.graph.cpp_wrapper
            and isinstance(kernel, torch._ops.OpOverload)
            and not self.use_runtime_dispatch
        ):

            def is_number(t: torch.JitType) -> bool:
                if isinstance(t, torch.OptionalType):
                    return is_number(t.getElementType())
                return isinstance(t, torch.NumberType)

            # Using unflatten_args is a bit of a hack, but all the complex arguments we
            # care about are in self.constant_args, and calling unflatten_args puts them
            # in the correct order without triggering codegen.
            args, kwargs = self.unflatten_args(self.inputs, self.constant_args)
            # Append kwarg values to args.  ordered_kwargs_for_cpp_kernel is guaranteed
            # to be set, since this is an OpOverload kernel.
            args_iter = itertools.chain(
                args,
                (
                    self.get_kwargs_value(k, **kwargs)
                    for k in self.ordered_kwargs_for_cpp_kernel
                ),
            )
            self.use_runtime_dispatch = any(
                isinstance(v, complex) and is_number(a.real_type)
                for v, a in zip(args_iter, kernel._schema.arguments)
            )

        self.codegen_comment(wrapper)
        if self.use_runtime_dispatch:
            exported_args = self.export_extern_kernel_node()
            assert self.python_kernel_name is not None
            assert self.op_overload is not None

            wrapper.generate_fallback_kernel_with_runtime_lookup(
                self.get_name(),
                self.python_kernel_name,
                lambda: [*self.codegen_args(), *self.codegen_kwargs()],
                self.op_overload,
                exported_args,
                # NOTE: [special handling of all_reduce_coalesced_'s return value]
                self.outputs if self.outputs else self.mutation_outputs,
            )
        else:
            wrapper.generate_fallback_kernel(self)
            if isinstance(self.layout, Layout):
                self.codegen_size_asserts(wrapper)
                self.codegen_alignment_asserts(wrapper)
                self.codegen_memory_tracking(wrapper)

        self.codegen_unbacked_symbol_defs(wrapper)

    @staticmethod
    def tensor_to_layout(output: torch.Tensor) -> FixedLayout:
        is_pinned = False
        try:
            is_pinned = output.is_pinned()
        except RuntimeError:
            # dispatch not implemented
            pass
        return FixedLayout(
            output.device,
            output.dtype,
            convert_shape_to_inductor(output.size()),
            convert_shape_to_inductor(output.stride()),
            is_pinned=is_pinned,
        )

    @classmethod
    def create(cls, kernel: _OpOverloads, *args: Any, **kwargs: Any) -> FallbackKernel:
        """Create an instance of FallbackKernel from an _OpOverloads"""
        fake_incorrect_kernels = (aten._fused_moving_avg_obs_fq_helper_functional,)
        if kernel not in fake_incorrect_kernels:
            context = cast(AbstractContextManager[None], V.graph.fake_mode)
        else:
            context = nullcontext()

        with context:
            (
                example_output,
                tensor_args,
                non_tensor_args,
                unflatten_args,
                unbacked_bindings,
            ) = cls.process_kernel(kernel, *args, **kwargs)

        # We need this extra check for input alignment since the example
        # inputs we created are always aligned.
        has_unaligned_input = any(is_unaligned(arg) for arg in tensor_args)

        device = cls.find_device(tensor_args, example_output)

        if not device and isinstance(
            kernel, torch._higher_order_ops.torchbind.CallTorchBind
        ):
            # use CPU device for torchbind methods that don't take in or output any tensor, e.g. size()
            device = torch.device("cpu")

        if example_output is None:
            packed = cls(
                NoneLayout(device=device),
                kernel,
                tensor_args,
                non_tensor_args,
                unflatten_args,
                unbacked_bindings=unbacked_bindings,
            )

        else:
            assert device, "Not sure where to find device info"
            packed = cls(
                MultiOutputLayout(device=device),
                kernel,
                tensor_args,
                non_tensor_args,
                unflatten_args,
                unbacked_bindings=unbacked_bindings,
            )

        def generate_output(output: Any, indices: list[tuple[Any, int]]) -> Any:
            if isinstance(output, (list, tuple)):
                return type(output)(
                    generate_output(output[i], indices + [(type(output), i)])
                    for i in range(len(output))
                )
            elif isinstance(output, dict):
                return {
                    key: generate_output(val, indices + [(type(output), key)])
                    for key, val in output.items()
                }
            elif isinstance(output, torch.Tensor):
                buf = MultiOutput(
                    cls.tensor_to_layout(output),
                    packed,
                    indices,
                )
                if (
                    config.assume_unaligned_fallback_output
                    or has_unaligned_input
                    or not tensor_is_aligned(output)
                ):
                    V.graph.unaligned_buffers.add(buf.name)  # type: ignore[arg-type]
                return buf
            elif isinstance(output, int):
                return output
            elif isinstance(output, torch.SymInt):
                return output.node.expr
            else:
                assert output is None, (
                    f"FallbackKernel output type {type(output)} is not supported"
                )
                return None

        outputs = generate_output(example_output, [])
        if isinstance(outputs, (list, tuple)):
            packed.outputs = outputs
        elif isinstance(outputs, dict):
            packed.outputs = tuple(outputs)
        else:
            packed.outputs = [outputs]
        # pyrefly: ignore  # bad-return
        return outputs

    def apply_constraint(self) -> None:
        return super().apply_constraint()


@ir_dataclass(frozen=False)
class ComplexView(FallbackKernel):
    """View a complex number as two dtyped numbers or vice versa"""

    def should_allocate(self) -> bool:
        return False

    def get_inputs_that_alias_output(self) -> Sequence[str]:
        # Signal to codegen that our output buffer isn't safe to reuse
        return [self.input_name(0)]

    def __init__(
        self,
        layout: OutputSpec,
        kernel: _OpOverloads,
        tensor_args: Sequence[IRNode],
        nontensor_args: Sequence[Any],
        unflatten_args: Callable[..., Any],
        *,
        unbacked_bindings: Optional[dict[sympy.Symbol, pytree.KeyPath]] = None,
    ) -> None:
        super().__init__(
            layout,
            kernel,
            tensor_args,
            nontensor_args,
            unflatten_args,
            unbacked_bindings=unbacked_bindings,
        )


class MemoryCheckKernel(FallbackKernel):
    """
    Custom kernel for memory checking that generates direct function calls

    TODO - the custom op was erroring with str inputs. should be able to custom op directly.
    """

    def codegen(self, wrapper: PythonWrapperCodegen) -> None:
        """Override codegen to write direct function call"""
        # Extract our arguments from nontensor_args
        wrapper.write_memory_track_allocation_once()
        alive_list, dead_list, is_final_step = self.constant_args

        alive_repr = repr(alive_list)
        dead_repr = repr(dead_list)
        if is_final_step:
            wrapper.writeline(
                "# note: dont currently distinguish between buffers returned and dealloc'd in last step"
            )
            call = f"check_memory_step(allocated={alive_repr}, freed={dead_repr}, is_final_step={is_final_step})"
        else:
            call = f"check_memory_step(allocated={alive_repr}, freed={dead_repr})"
        wrapper.writeline(call)


@ir_dataclass
class MultiOutputLayout(OutputSpec):
    device: torch.device

    def get_device(self) -> Optional[torch.device]:
        return self.device


class MultiOutput(ExternKernel):
    def codegen(self, wrapper: PythonWrapperCodegen) -> None:
        wrapper.codegen_multi_output(self)
        if not self.skip_size_stride_alignment_checks:
            self.codegen_size_asserts(wrapper)
            self.codegen_alignment_asserts(wrapper)

    def __init__(
        self,
        layout: OutputSpec,
        input: IRNode,
        indices: list[tuple[Any, ...]],
        skip_size_stride_alignment_checks: bool = False,
    ) -> None:
        super().__init__(None, layout, [input], ())
        self.name = V.graph.register_buffer(self)
        V.graph.register_operation(self)
        self.indices = indices
        self.skip_size_stride_alignment_checks = skip_size_stride_alignment_checks

    def get_free_symbol_uses(
        self, unbacked_only: bool = False
    ) -> OrderedSet[sympy.Symbol]:
        input_node = self.inputs[0]
        assert isinstance(input_node, IRNode), input_node
        return input_node.get_free_symbol_uses(unbacked_only)

    def should_allocate(self) -> bool:
        return len(self.inputs) == 1 and (
            isinstance(self.inputs[0], CppTemplateBuffer)  # Grouped GEMM
        )

    def get_inputs_that_alias_output(self) -> Sequence[str]:
        return [
            inp.get_name()
            for inp in self.inputs
            if isinstance(inp, FallbackKernel)
            and len(inp.get_inputs_that_alias_output()) > 0
        ]


# We just use a normal dataclass for MutableBox/TensorBox/StorageBox since
# they're mainly lowering-time constructs that we expect to mutate and such.
@dataclasses.dataclass
class MutableBox(IRNode):
    """
    TensorBox / StorageBox allow in-place mutation of Tensors
    """

    data: IRNode

    def has_exceeded_max_reads(self) -> bool:
        return self.data.has_exceeded_max_reads()

    def get_device(self) -> Optional[torch.device]:
        return self.data.get_device()

    def make_loader(self) -> Callable[[Sequence[Expr]], OpsValue]:
        return self.data.make_loader()

    def make_indexer(self) -> Callable[[Sequence[Expr]], Expr]:
        return self.data.make_indexer()

    def get_stride(self) -> Sequence[_IntLike]:
        return self.data.get_stride()

    def get_name(self) -> str:
        return self.data.get_name()

    def has_large_inner_fn(self, threshold: Optional[int] = None) -> bool:
        return self.data.has_large_inner_fn(threshold)

    def mark_reuse(self, users: int) -> None:
        return self.data.mark_reuse(users)

    def realize_hint(self) -> None:
        return self.data.realize_hint()

    def unwrap_view(self) -> IRNode:
        return self.data.unwrap_view()

    def is_input_buffer(self) -> bool:
        return self.data.is_input_buffer()

    def freeze_layout(self) -> None:
        return self.data.freeze_layout()

    def freeze_layout_with_stride_order(
        self, order: Sequence[int], allow_padding: bool = False
    ) -> None:
        return self.data.freeze_layout_with_stride_order(order, allow_padding)

    def freeze_layout_with_fill_order(self, order: Sequence[int]) -> None:
        return self.data.freeze_layout_with_fill_order(order)

    def freeze_layout_with_same_order(self, stride: Sequence[_IntLike]) -> None:
        return self.data.freeze_layout_with_same_order(stride)

    def freeze_layout_with_exact_strides(
        self, exact_strides: Sequence[_IntLike], allow_padding: bool = False
    ) -> None:
        return self.data.freeze_layout_with_exact_strides(exact_strides, allow_padding)

    def get_read_writes(self) -> dependencies.ReadWrites:
        return self.data.get_read_writes()

    def get_reads(self) -> OrderedSet[Dep]:
        return self.data.get_reads()

    def num_reads(self) -> int:
        return self.data.num_reads()

    def get_storage_numel(self) -> _IntLike:
        return self.data.get_storage_numel()

    def get_reduction_type(self) -> Optional[str]:
        return self.data.get_reduction_type()

    def get_reduction_size(self) -> Sequence[Expr]:
        return self.data.get_reduction_size()

    def is_extern(self) -> bool:
        return self.data.is_extern()

    def is_no_op(self) -> bool:
        return self.data.is_no_op()

    def constant_to_device(self, device: torch.device) -> IRNode:
        return self.data.constant_to_device(device)

    def get_mutation_names(self) -> Sequence[str]:
        return self.data.get_mutation_names()

    def get_operation_name(self) -> str:
        return self.data.get_operation_name()

    def get_inputs_that_alias_output(self) -> Sequence[str]:
        return self.data.get_inputs_that_alias_output()

    def realize(self) -> Optional[str]:
        return self.data.realize()

    def get_free_symbol_uses(
        self, unbacked_only: bool = False
    ) -> OrderedSet[sympy.Symbol]:
        return self.data.get_free_symbol_uses(unbacked_only)

    def get_read_names(self) -> OrderedSet[str]:
        return self.data.get_read_names()

    def get_defining_op(self) -> Optional[Operation]:
        return self.data.get_defining_op()

    def codegen_reference(self, writer: Optional[IndentedBuffer] = None) -> str:
        return self.data.codegen_reference(writer)

    @property
    def layout(self) -> OutputSpec:
        # we intentionally call get_output_spec (rather than get_layout) since Buffer.layout is an OutputSpec
        return self.data.get_output_spec()

    def get_layout(self) -> Layout:
        return self.data.get_layout()

    def get_output_spec(self) -> OutputSpec:
        return self.data.get_output_spec()

    def get_size(self) -> Sequence[Expr]:
        return self.data.get_size()

    @property
    def dtype(self) -> torch.dtype:
        return self.data.dtype

    def __str__(self) -> str:
        if isinstance(self.data, MutableBox):
            line0 = f"{type(self).__name__}({type(self.data).__name__}("
            endl = "))"
            inner = self.data.data
        else:
            line0 = f"{type(self).__name__}("
            inner = self.data
            endl = ")"

        lines = [
            line0,
            indent(str(inner)),
            endl,
        ]
        return "\n".join(lines)

    __repr__ = __str__


class TensorBox(MutableBox):
    @staticmethod
    def create(data: IRNode) -> Union[TensorBox, ShapeAsConstantBuffer]:
        if isinstance(data, ShapeAsConstantBuffer):
            return data
        return TensorBox(StorageBox(data))


class StorageBox(MutableBox):
    """
    StorageBox allow in-place mutation of Tensors
    """

    def is_input_buffer(self) -> bool:
        if isinstance(self.data, (InputBuffer, ReinterpretView)):
            return self.data.get_name() in V.graph.graph_inputs
        return False

    def is_module_buffer(self) -> bool:
        return (
            isinstance(self.data, (ConstantBuffer))
            and self.data.get_name() in V.graph.constants
        )

    def realize(self) -> Optional[str]:
        if IRNode.is_realized_node(self.data):
            return self.data.get_name()

        assert isinstance(self.data, (Pointwise, Reduction, Scan, Sort)), type(
            self.data
        )
        origin_node = self.data.get_origin_node()
        traceback = self.data.get_traceback()
        device = self.data.get_device()
        assert device is not None

        self.data = ComputedBuffer(
            name=None,
            layout=FlexibleLayout(
                device=device,
                dtype=self.data.get_dtype(),
                size=self.data.get_size(),
                is_pinned=False,
            ),
            data=self.data,
        )
        self.data.name = V.graph.register_buffer(self.data)
        V.graph.register_operation(self.data)
        self.data.origins = self.origins
        self.data.origin_node = origin_node
        self.data.traceback = traceback
        return self.data.name

    def realize_hint(self) -> None:
        """
        Called on buffers we expect to be forced to realize later.
        """
        if (
            isinstance(self.data, (Pointwise, Reduction))
            and self.data.inner_fn_opcount().nontrivial_read_count > 1
        ):
            self.realize()

    def has_accumulated_enough_reads_by_size(self, threshold: int) -> bool:
        from torch._inductor.utils import is_nonfreeable_buffers

        size_of_reads = [
            V.graph.get_dep_size_hint(dep)
            for dep in self.get_reads()
            if not is_nonfreeable_buffers(dep)
        ]
        if not size_of_reads:
            return False
        total_size = sum(size_of_reads)
        max_size = max(size_of_reads)
        min_size = min(size_of_reads)
        return (
            total_size >= threshold
            and total_size / max_size >= 2
            and max_size == min_size
        )

    def has_exceeded_max_reads(self) -> bool:
        return isinstance(self.data, Pointwise) and (
            self.num_reads() > config.realize_acc_reads_threshold
            or self.has_large_inner_fn()
            or (
                config.realize_acc_reads_size_threshold is not None
                and self.has_accumulated_enough_reads_by_size(
                    config.realize_acc_reads_size_threshold
                )
            )
        )

    def should_realize_on_reuse(self, users: int) -> bool:
        """
        A heuristic to decide if we should realize a tensor
        that is used multiple times.
        """
        if users > 1 and isinstance(self.data, (Pointwise, Reduction)):
            if is_cpu(self.data):
                # Heuristic for realizing reused result of heavy ops on cpu
                opcount = self.data.inner_fn_opcount()
                heavy_ops = ["exp", "sigmoid"]  # a list of heavy ops
                if any(x in opcount.used_ops for x in heavy_ops):
                    return True
            return (
                self.num_reads() > config.realize_reads_threshold
                or self.has_large_inner_fn()
            )
        return False

    def mark_reuse(self, users: int) -> None:
        if self.should_realize_on_reuse(users):
            self.realize()

    def num_reads(self) -> int:
        return self.data.num_reads()


@ir_dataclass(frozen=False)
class Subgraph(IRNode):
    name: str
    graph_module: torch.fx.GraphModule
    graph: Optional[GraphLowering] = None


def _has_aliased_buffers(buffers: Sequence[IRNode]) -> bool:
    buffers = [
        buffer.unwrap_view() if isinstance(buffer, ReinterpretView) else buffer
        for buffer in buffers
    ]
    # assuming the same buffer is represented by the same IRNode object
    return len(OrderedSet(id(buffer) for buffer in buffers)) < len(buffers)


@ir_dataclass(frozen=False)
class InvokeSubgraph(ExternKernel):
    """
    Ir node for the invoke_subgraph HOP.
    """

    subgraph: Optional[Subgraph] = None
    operands: Optional[Sequence[IRNode]] = None
    outputs: Optional[Sequence[IRNode]] = None

    def __init__(
        self, subgraph: Subgraph, operands: Sequence[IRNode], layout: MultiOutputLayout
    ) -> None:
        super().__init__(
            name=None,
            layout=layout,
            inputs=operands,
        )
        self.subgraph = subgraph
        self.name = V.graph.register_buffer(self)
        V.graph.register_operation(self)

    @classmethod
    def create(
        cls, subgraph: Subgraph, *operands: IRNode
    ) -> list[Union[ShapeAsConstantBuffer, NoneAsConstantBuffer, MultiOutput]]:
        """For each operand, get a realized input, force it to have the same
        strides as the subgraph inputs, then use an InvokeSubgraph"""
        from .lowering import constrain_to_fake_tensor

        # TODO(anijain2305) - Support sym expr as operands in future.
        current_node = V.graph.current_node

        fake_operands = None
        if eager_input_vals := current_node.meta.get("eager_input_vals"):
            # eager_input_vals is (args_values, kwargs_values). We need args for invoke_subgraph
            fake_operands = eager_input_vals[0][2:]
        else:
            # For the partitioned backward graph, we do not have
            # eager_input_vals. Here, we rely on the recorded example values.
            fx_operands = current_node.args[2:]
            fake_operands = [x.meta["val"] for x in fx_operands]  # type: ignore[union-attr]

        # Realize the inputs. Also intermediates can have different strides than
        # the inputs of the subgraph. So, force the intermediates to have same
        # strides as that of subgraph inputs.
        # pyrefly: ignore  # annotation-mismatch
        operands: list[IRNode] = [cls.realize_input(x) for x in operands]
        new_operands: list[IRNode] = []

        for idx, operand in enumerate(operands):
            if isinstance(operand, (ShapeAsConstantBuffer, GeneratorState)):
                new_operands.append(operand)
            else:
                new_operands.append(
                    constrain_to_fake_tensor(operand, fake_operands[idx])
                )

        # pyrefly: ignore  # bad-assignment
        operands = new_operands

        if subgraph.graph is None:
            # create and lower subgraphs
            subgraph.graph = V.graph.make_subgraph(
                gm=subgraph.graph_module,
                example_inputs=fake_operands,
                subgraph_name=subgraph.name,
            )
            with V.set_graph_handler(subgraph.graph):
                subgraph.graph.run(*fake_operands)

        outputs = subgraph.graph.graph_outputs

        # Find the device - operands could be integers from shapes, so we can't
        # use operands[0]
        device = None
        for operand in operands:
            if not isinstance(operand, ShapeAsConstantBuffer):
                device = operand.get_device()
                break
        assert device is not None
        invoke_subgraph = InvokeSubgraph(
            subgraph=subgraph,
            operands=operands,
            layout=MultiOutputLayout(device=device),
        )

        def create_output(
            output: IRNode, ind: int
        ) -> Union[ShapeAsConstantBuffer, NoneAsConstantBuffer, MultiOutput]:
            if isinstance(output, (ShapeAsConstantBuffer, NoneAsConstantBuffer)):
                return output
            else:
                device = output.get_device()
                assert device is not None

                return MultiOutput(
                    FixedLayout(
                        device=device,
                        dtype=output.get_dtype(),
                        size=output.get_size(),
                        stride=output.get_stride(),
                        offset=output.get_layout().offset,
                        is_pinned=output.get_layout().is_pinned,
                    ),
                    invoke_subgraph,  # type: ignore[has-type]
                    [(list, ind)],
                    skip_size_stride_alignment_checks=True,
                )

        outs = [create_output(output, i) for i, output in enumerate(outputs)]
        invoke_subgraph.outputs = outs  # type: ignore[assignment]
        return outs

    def codegen(self, wrapper: PythonWrapperCodegen) -> None:
        wrapper.codegen_invoke_subgraph(self)


@ir_dataclass(frozen=False)
class Conditional(ExternKernel):
    predicate: Optional[IRNode] = None
    operands: Optional[Sequence[IRNode]] = None
    true_subgraph: Optional[Subgraph] = None
    false_subgraph: Optional[Subgraph] = None
    outputs: Optional[Sequence[MultiOutput]] = None

    def __init__(
        self,
        predicate: IRNode,
        operands: Sequence[IRNode],
        true_subgraph: Subgraph,
        false_subgraph: Subgraph,
        layout: MultiOutputLayout,
        unbacked_bindings: Optional[dict[sympy.Symbol, pytree.KeyPath]],
    ) -> None:
        self.predicate = predicate
        self.operands = operands
        self.true_subgraph = true_subgraph
        self.false_subgraph = false_subgraph

        sym_args, tensor_args = _split_by_sym_type([predicate, *operands])

        super().__init__(
            name=None,
            layout=layout,
            inputs=tensor_args,
            constant_args=sym_args,
        )
        if unbacked_bindings is not None:
            self.unbacked_bindings = unbacked_bindings

        self.name = V.graph.register_buffer(self)
        V.graph.register_operation(self)

    @staticmethod
    def _maybe_expr(s: Union[int, torch.SymInt]) -> Union[int, sympy.Expr]:
        if isinstance(s, int):
            return s
        return s.node.expr

    @classmethod
    def create(
        cls,
        predicate: TensorBox,
        true_fn: Subgraph,
        false_fn: Subgraph,
        operands: list[Union[TensorBox, ShapeAsConstantBuffer]],
    ) -> Sequence[IRNode]:
        """Create a Sequence of IRNodes from a conditional statement (see .lowering.cond)"""
        # pyrefly: ignore  # bad-assignment
        predicate = cls.realize_input(predicate)
        # pyrefly: ignore  # bad-assignment
        operands = [cls.realize_input(x) for x in operands]
        fx_operands: Argument = V.graph.current_node.args[-1]

        assert isinstance(fx_operands, Sequence), type(fx_operands)
        assert all(isinstance(n, Node) for n in fx_operands)
        fake_operands = [cast(Node, x).meta["val"] for x in fx_operands]

        for subgraph in (true_fn, false_fn):
            if subgraph.graph is None:
                # create and lower subgraphs
                subgraph.graph = V.graph.make_subgraph(
                    gm=subgraph.graph_module,
                    example_inputs=fake_operands,
                    subgraph_name=subgraph.name,
                )
                with V.set_graph_handler(subgraph.graph):
                    subgraph.graph.run(*fake_operands)

        assert true_fn.graph is not None
        assert false_fn.graph is not None
        true_outputs = true_fn.graph.graph_outputs
        false_outputs = false_fn.graph.graph_outputs

        for name, outputs in (("true_fn", true_outputs), ("false_fn", false_outputs)):
            if _has_aliased_buffers(true_outputs):
                raise AssertionError(
                    "Output aliasing is currently not supported in compiled torch.cond. "
                    f"The outputs of the {name} subgraph of torch.cond are aliased: {outputs}"
                )

        # make sure true and false outputs are structurally equivalent
        assert len(true_outputs) == len(false_outputs), (true_outputs, false_outputs)
        for i, (t_o, f_o) in enumerate(zip(true_outputs, false_outputs)):
            assert t_o.get_device() == f_o.get_device(), (i, t_o, f_o)
            assert t_o.get_dtype() == f_o.get_dtype(), (i, t_o, f_o)
            assert t_o.get_layout().offset == f_o.get_layout().offset, (i, t_o, f_o)

        device = next(
            o.get_device()
            for o in [predicate] + operands
            if not isinstance(o, ShapeAsConstantBuffer)
        )
        unbacked_bindings = resolve_unbacked_bindings(
            V.graph.sizevars.shape_env,
            V.graph.current_node.meta.get("unbacked_bindings", None),
        )
        assert device is not None, "cannot determine device"
        conditional = Conditional(
            predicate=predicate,
            operands=operands,
            true_subgraph=true_fn,
            false_subgraph=false_fn,
            layout=MultiOutputLayout(device=device),
            unbacked_bindings=unbacked_bindings,
        )

        outputs = [
            MultiOutput(
                FixedLayout(
                    device=device,
                    dtype=output.get_dtype(),
                    size=[Conditional._maybe_expr(sz) for sz in merged_output.size()],
                    stride=[
                        Conditional._maybe_expr(sz) for sz in merged_output.stride()
                    ],
                    offset=output.get_layout().offset,
                    is_pinned=output.get_layout().is_pinned,
                ),
                conditional,
                [(list, i)],
            )
            # as the true and false outputs are equivalent,
            # we can use either of them here as a "template"
            for i, (output, merged_output) in enumerate(
                zip(true_outputs, V.graph.current_node.meta["val"])
            )
        ]

        conditional.outputs = outputs  # type: ignore[assignment]
        return outputs

    def codegen(self, wrapper: PythonWrapperCodegen) -> None:
        wrapper.codegen_conditional(self)
        wrapper.codegen_unbacked_symbol_defs_for_outputs(
            self.get_name(), self.outputs, getattr(self, "unbacked_bindings", {})
        )

    def get_unbacked_symbol_defs(self) -> OrderedSet[sympy.Symbol]:
        if unbacked_bindings := getattr(self, "unbacked_bindings", None):
            resolved = resolve_unbacked_bindings(
                V.graph.sizevars.shape_env, unbacked_bindings
            )
            assert resolved is not None
            return OrderedSet(resolved.keys())
        else:
            return OrderedSet()


def _split_by_sym_type(
    args: list[Any],
) -> tuple[list[ShapeAsConstantBuffer], list[Any]]:
    non_sym_args = []
    sym_args = []
    for arg in args:
        if isinstance(arg, ShapeAsConstantBuffer):
            sym_args.append(arg.expr)
        else:
            non_sym_args.append(arg)

    return sym_args, non_sym_args


@ir_dataclass(frozen=False)
class WhileLoop(ExternKernel):
    """The IR node for while_loop and while_loop_stack_output. It supports input mutation."""

    carried_inputs: Optional[Sequence[IRNode]] = None
    additional_inputs: Optional[Sequence[IRNode]] = None
    cond_subgraph: Optional[Subgraph] = None
    body_subgraph: Optional[Subgraph] = None
    outputs: Optional[Sequence[MultiOutput]] = None

    def __init__(
        self,
        carried_inputs: Sequence[IRNode],
        additional_inputs: Sequence[IRNode],
        cond_subgraph: Subgraph,
        body_subgraph: Subgraph,
        layout: MultiOutputLayout,
        unbacked_bindings: Optional[dict[sympy.Symbol, pytree.KeyPath]],
        stack_output: bool,
    ) -> None:
        self.carried_inputs = carried_inputs
        self.additional_inputs = additional_inputs
        self.cond_subgraph = cond_subgraph
        self.body_subgraph = body_subgraph

        sym_args, tensor_args = _split_by_sym_type(
            [*carried_inputs, *additional_inputs]
        )
        super().__init__(
            name=None,
            layout=layout,
            inputs=tensor_args,
            constant_args=sym_args,
        )
        if unbacked_bindings is not None:
            self.unbacked_bindings = unbacked_bindings
        self.stack_output = stack_output

        self.name = V.graph.register_buffer(self)
        V.graph.register_operation(self)

    # Accidental aliasing can be created due to cse, where the empty buffers we
    # allocated for backward to use gets csed into the same buffer in function fx_graph_cse.
    # See test_scan_multiple_layers_gradient for a concrete example.
    @staticmethod
    def _clone_aliased_inputs(carried_inputs: Sequence[IRNode]) -> Sequence[IRNode]:
        if not _has_aliased_buffers(carried_inputs):
            return carried_inputs

        # Import clone from lowering module

        # Unwrap views to get the underlying buffers for comparison
        unwrapped_buffers = [
            buffer.unwrap_view() if isinstance(buffer, ReinterpretView) else buffer
            for buffer in carried_inputs
        ]

        # Track which buffers we've seen and their indices
        seen_buffers: OrderedSet[int] = OrderedSet()
        result: list[Union[IRNode, TensorBox, ShapeAsConstantBuffer]] = []

        for i, (original_input, unwrapped_buffer) in enumerate(
            zip(carried_inputs, unwrapped_buffers)
        ):
            if id(unwrapped_buffer) in seen_buffers:
                result.append(ExternKernel.copy_input(original_input))
            else:
                seen_buffers.add(id(unwrapped_buffer))
                result.append(original_input)

        return result

    @staticmethod
    def _maybe_wrap_as_tensor_box(out: IRNode) -> IRNode:
        if isinstance(out, TensorBox):
            return out
        elif isinstance(out, (StorageBox, ReinterpretView)):
            return TensorBox(out)
        elif isinstance(out, MultiOutput):
            return TensorBox.create(out)
        else:
            raise RuntimeError(f"NYI unsupported output type: {type(out)}")

    @classmethod
    def create(
        cls,
        cond_fn: Subgraph,
        body_fn: Subgraph,
        carried_inputs: Sequence[IRNode],
        additional_inputs: Sequence[IRNode],
        stack_output: bool,
    ) -> Union[IRNode, Sequence[IRNode]]:
        """create the while_loop IR node. stack_output controls whether it stack
        each iterations' output, which is necessary for training.
        """
        from torch._higher_order_ops.utils import check_input_alias_and_mutation

        def _require_exact_strides(
            tensor_boxes: Sequence[IRNode],
            fake_tensors: list[Union[int, torch.SymInt, torch.Tensor]],
        ) -> list[IRNode]:
            assert len(tensor_boxes) == len(fake_tensors)
            ret = []
            for tb, fk in zip(tensor_boxes, fake_tensors):
                if isinstance(fk, torch.Tensor):
                    # Subgraph lowering always return StorageBox as graph_outputs because
                    # it realizes the outputs.
                    #
                    # However, require_exact_strides is expecting TensorBox
                    # e.g. in require_exact_strides when an expand happens,
                    # the fake tensor's stride is (0, 0, 0) but the storage
                    # box might have a different stride so lowering.slice_
                    # is used to make the stride consistent and it expects input to
                    # be TensorBox.
                    #
                    # So we wrap the inputs as tensor boxes if they're not yet.
                    new_tb = WhileLoop._maybe_wrap_as_tensor_box(tb)
                    ret.append(
                        ExternKernel.require_exact_strides(
                            new_tb, fk.stride(), allow_padding=False
                        )
                    )
                else:
                    ret.append(tb)
            return ret

        fx_carried_inputs = V.graph.current_node.args[-2]
        fx_additional_inputs = V.graph.current_node.args[-1]
        fx_all_inputs = fx_carried_inputs + fx_additional_inputs  # type: ignore[operator]
        fake_all_inputs = [x.meta["val"] for x in fx_all_inputs]  # type: ignore[union-attr]
        fake_carried_inputs = [x.meta["val"] for x in fx_carried_inputs]  # type: ignore[union-attr]
        fake_additional_inputs = [x.meta["val"] for x in fx_additional_inputs]  # type: ignore[union-attr]

        carried_inputs_ = [cls.realize_input(x) for x in carried_inputs]
        carried_inputs_ = WhileLoop._clone_aliased_inputs(carried_inputs_)
        carried_inputs_ = _require_exact_strides(carried_inputs_, fake_carried_inputs)
        additional_inputs_ = [cls.realize_input(x) for x in additional_inputs]
        additional_inputs_ = _require_exact_strides(
            additional_inputs_, fake_additional_inputs
        )
        all_inputs = carried_inputs_ + additional_inputs_

        for subgraph in (cond_fn, body_fn):
            if subgraph.graph is None:
                # create and lower subgraphs
                assert isinstance(fx_all_inputs, Sequence), type(fx_all_inputs)
                subgraph.graph = V.graph.make_subgraph(
                    gm=subgraph.graph_module,
                    example_inputs=fx_all_inputs,  # type: ignore[arg-type]
                    subgraph_name=subgraph.name,
                )
                with V.set_graph_handler(subgraph.graph):
                    subgraph.graph.run(*fake_all_inputs)
                    # For body_fn, we require its output to have the exact same stride
                    # as inputs because the previous output is the input of next iteration.
                    #
                    # This cannot be automatically done in graph lowering because body_fn's graph outputs
                    # are not user-facing so the special handling for strides of user-facing output in graph
                    # lowering is not applicable.
                    if subgraph is body_fn:
                        assert len(subgraph.graph.graph_outputs) == len(
                            fake_carried_inputs
                        )
                        subgraph.graph.graph_outputs = _require_exact_strides(  # type: ignore[assignment]
                            subgraph.graph.graph_outputs,
                            fake_carried_inputs,
                        )

        assert cond_fn.graph and body_fn.graph
        cond_outputs = cond_fn.graph.graph_outputs
        body_outputs = body_fn.graph.graph_outputs

        if _has_aliased_buffers(body_outputs):
            raise AssertionError(
                "Output aliasing is currently not supported in compiled torch.while_loop. "
                f"The outputs of the body_fn subgraph of torch.while_loop are aliased: {body_outputs}"
            )

        # make sure cond_fn returns a boolean scalar Tensor
        assert len(cond_outputs) == 1, cond_outputs
        p = cond_outputs[0]
        if not isinstance(p, ShapeAsConstantBuffer):
            assert p.get_dtype() == torch.bool, p
            assert len(p.get_size()) == 0, p

        assert len(all_inputs) > 0, (
            "torch.while_loop is assumed to have at least one operand."
        )

        device = all_inputs[0].get_device()

        assert device is not None  # to make linter happy
        # make sure carried_inputs_ and body outputs are structurally equivalent
        assert len(carried_inputs_) == len(body_outputs), (
            carried_inputs_,
            body_outputs,
        )
        for i, (op, bo) in enumerate(zip(carried_inputs_, body_outputs)):

            def _guard_list_equals(
                lhs_exprs: Sequence[Union[int, sympy.Expr]],
                rhs_exprs: Sequence[Union[int, sympy.Expr]],
            ) -> None:
                assert len(lhs_exprs) == len(rhs_exprs)
                for lhs, rhs in zip(lhs_exprs, rhs_exprs):
                    V.graph.sizevars.check_equals(lhs, rhs)

            _guard_list_equals(op.get_size(), bo.get_size())
            _guard_list_equals(op.get_stride(), bo.get_stride())
            # assume all carried_inputs_ and outputs are on the same device
            # as the MultiOutputLayout below requires single device
            assert op.get_device() == bo.get_device(), (i, op, bo, device)
            assert op.get_dtype() == bo.get_dtype(), (i, op, bo)

        assert device is not None

        unbacked_bindings = resolve_unbacked_bindings(
            V.graph.sizevars.shape_env,
            V.graph.current_node.meta.get("unbacked_bindings", None),
        )

        while_loop = WhileLoop(
            carried_inputs=carried_inputs_,
            additional_inputs=additional_inputs_,
            cond_subgraph=cond_fn,
            body_subgraph=body_fn,
            # asserted above that there is at least one operand
            layout=MultiOutputLayout(device=device),
            unbacked_bindings=unbacked_bindings,
            stack_output=stack_output,
        )

        assert body_fn.graph is not None and isinstance(
            body_fn.graph.module, torch.fx.GraphModule
        )  # to make linter happy

        # Handling input mutations
        mutated_idxs = check_input_alias_and_mutation(
            body_fn.graph.module, fake_all_inputs
        )[3]
        mutated_idx_set = OrderedSet(mutated_idxs)
        mutated_inputs = [all_inputs[idx] for idx in mutated_idx_set]

        # Create all outputs first
        mutated_inputs_iter = iter(mutated_inputs)
        all_outputs: list[IRNode] = []
        while_loop.outputs = []
        while_loop.mutation_outputs = []
        if stack_output:
            assert len(mutated_idx_set) == 0, (
                "NYI: while_loop_stack_output input mutations."
            )
            for idx, output in enumerate(V.graph.current_node.meta["val"]):
                # Create MultiOutput for regular outputs
                multi_out = MultiOutput(
                    FixedLayout(
                        device=output.device,  # type: ignore[arg-type]
                        dtype=output.dtype,
                        size=[Conditional._maybe_expr(sz) for sz in output.size()],
                        stride=[Conditional._maybe_expr(st) for st in output.stride()],
                    ),
                    while_loop,
                    [(list, idx)],
                )
                while_loop.outputs.append(multi_out)
                all_outputs.append(multi_out)
        else:
            for idx, output in enumerate(body_outputs):
                if idx in mutated_idx_set:
                    assert idx < len(carried_inputs), "only carries can be mutated."
                    # Create MutationOutput for mutated inputs
                    mutated_input = next(mutated_inputs_iter)
                    while_loop.mutation_outputs.append(
                        MutationOutput(mutated_input.layout, mutated_input, while_loop)  # type: ignore[attr-defined, union-attr]
                    )
                    all_outputs.append(mutated_input)
                else:
                    multi_out = MultiOutput(
                        FixedLayout(
                            device=output.get_device(),  # type: ignore[arg-type]
                            dtype=output.get_dtype(),
                            size=output.get_size(),
                            stride=output.get_stride(),
                            offset=output.get_layout().offset,
                        ),
                        while_loop,
                        [(list, idx)],
                    )
                    while_loop.outputs.append(multi_out)
                    all_outputs.append(multi_out)

        for inp, out in zip(carried_inputs, all_outputs):
            if inp.get_name() in V.graph.graph_inputs:
                # if a carried input of the while_loop is a graph input,
                # it can be returned as is when the number of iterations
                # is zero. due to this, we can't (generally) reuse the
                # output buffers corresponding to the graph inputs, as
                # the inputs may end up being mutated.
                V.graph.never_reuse_buffers.add(out.get_name())
        return all_outputs

    def codegen(self, wrapper: PythonWrapperCodegen) -> None:
        wrapper.codegen_while_loop(self, self.stack_output)
        wrapper.codegen_unbacked_symbol_defs_for_outputs(
            self.get_name(), self.outputs, getattr(self, "unbacked_bindings", {})
        )

    def get_unbacked_symbol_defs(self) -> OrderedSet[sympy.Symbol]:
        if unbacked_bindings := getattr(self, "unbacked_bindings", None):
            resolved = resolve_unbacked_bindings(
                V.graph.sizevars.shape_env, unbacked_bindings
            )
            assert resolved is not None
            return OrderedSet(resolved.keys())
        else:
            return OrderedSet()


class EffectfulKernel(FallbackKernel):
    def __init__(
        self,
        layout: OutputSpec,
        kernel: _OpOverloads,
        tensor_args: Sequence[IRNode],
        nontensor_args: Sequence[Any],
        unflatten_args: Callable[..., Any],
        kwargs: Optional[dict[str, Any]] = None,
        *,
        unbacked_bindings: Optional[dict[sympy.Symbol, pytree.KeyPath]] = None,
    ) -> None:
        super().__init__(
            layout,
            kernel,
            tensor_args,
            nontensor_args,
            unflatten_args,
            kwargs=None,
            unbacked_bindings=unbacked_bindings,
        )

        from torch._higher_order_ops.effects import get_effect_key

        uncovered_args = [
            a.value if isinstance(a, TorchBindObject) else a for a in tensor_args
        ]
        effect_type = get_effect_key(kernel, (*nontensor_args, *uncovered_args), kwargs)
        assert effect_type is not None
        self.effect_type = effect_type
        self.prev_effect_buffer = V.graph.effectful_ops.get(effect_type, None)
        V.graph.effectful_ops[effect_type] = self

    def get_read_writes(self) -> dependencies.ReadWrites:
        read_writes = super().get_read_writes()

        if self.prev_effect_buffer is not None:
            read_writes.reads.add(
                dependencies.StarDep(self.prev_effect_buffer.get_name())
            )

        return read_writes

    def has_side_effects(self) -> bool:
        return True


class NonTensorObj(IRNode):
    def get_free_symbol_uses(
        self, unbacked_only: bool = False
    ) -> OrderedSet[sympy.Symbol]:
        return OrderedSet()


@ir_dataclass
class TorchBindObject(NonTensorObj):
    name: str
    value: Union[FakeScriptObject, torch.ScriptObject]

    def get_name(self) -> str:
        return self.name

    def codegen_reference(self, writer: Optional[IndentedBuffer] = None) -> str:
        return self.name

    def get_value(self) -> Union[FakeScriptObject, torch.ScriptObject]:
        return self.value

    def get_real_obj(self) -> torch.ScriptObject:
        if isinstance(self.value, torch.ScriptObject):
            return self.value
        else:
            return self.value.real_obj

    def get_buf_bytes(self) -> int:
        # Returns the sum of all tensors in the flattened object
        real_script_obj = self.get_real_obj()
        assert hasattr(real_script_obj, "__obj_flatten__")
        flat_dict = dict(real_script_obj.__obj_flatten__())
        flat_elems = pytree.tree_flatten(flat_dict)[0]
        flat_sizes = [
            x.element_size() * x.numel()
            for x in flat_elems
            if isinstance(x, torch.Tensor)
        ]
        return functools.reduce(operator.add, flat_sizes, 0)


@ir_dataclass
class GeneratorState(NonTensorObj):
    name: str
    device: torch.device

    def get_name(self) -> str:
        return self.name

    def codegen_reference(self, writer: Optional[IndentedBuffer] = None) -> str:
        return self.name


class _CollectiveKernel(FallbackKernel):
    def should_allocate(self) -> bool:
        return False

    def has_side_effects(self) -> bool:
        return True

    # This is identical to FallbackKernel.set_cpp_kernel(), minus the
    # part that checks against input aliasing and mutation.
    def set_cpp_kernel_name(self, cpp_kernel_name: Optional[str] = None) -> None:
        assert type(self.op_overload) is torch._ops.OpOverload, (
            "Setting cpp kernel needs a valid op_overload"
        )
        kernel = self.op_overload
        if cpp_kernel_name is not None:
            self.cpp_kernel_name = cpp_kernel_name
        else:
            self.cpp_kernel_name = kernel._schema.name

        self.ordered_kwargs_for_cpp_kernel = [
            x.name for x in kernel._schema.arguments if x.kwarg_only
        ]

    # NOTE: [In-Place Collective Safety]
    # Between the initiation and completion of an in-place collective, the
    # input buffers are subject to both volatile reads and volatile writes.
    # They must not be read, written to or reused by another kernel. To ensure
    # the constraints, we model collective -> wait_tensor as as two-step
    # mutation of the input buffers.
    @classmethod
    def create_inplace(
        cls,
        kernel: _OpOverloads,
        inputs: Union[IRNode, list[IRNode]],
        *args: Any,
        **kwargs: Any,
    ) -> None:
        with V.graph.fake_mode:
            (
                _example_output,
                tensor_args,
                non_tensor_args,
                unflatten_args,
                unbacked_bindings,
            ) = cls.process_kernel(kernel, inputs, *args, **kwargs)
        assert not unbacked_bindings, f"{kernel} {unbacked_bindings}"
        for tensor_arg in tensor_args:
            tensor_arg.realize()
            V.graph.mark_buffer_mutated(tensor_arg.get_name())

        device = tensor_args[0].get_device()
        packed = cls(
            NoneLayout(device=device),
            kernel,
            tensor_args,
            non_tensor_args,
            unflatten_args,
        )

        inps = pytree.tree_leaves(inputs)
        packed.mutation_outputs.extend(
            [MutationOutput(NoneLayout(device=device), buf, packed) for buf in inps]
        )

        # For inplace collective ops, the input is guaranteed to be alias of the returned value of op.
        packed.alias_names.extend([inp.get_name() for inp in inps])
        if "out" in kwargs:
            packed.mutation_outputs.append(
                MutationOutput(NoneLayout(device=device), kwargs["out"], packed)
            )
            # For out-variant collective ops, the `out=` arg is guaranteed to be alias of the returned value of op.
            packed.alias_names.append(kwargs["out"].get_name())

    # NOTE: [Out-of-Place Collective Safety]
    # Between the initiation and completion of an out-of-place collective:
    #
    # Input buffers:
    # - Are subject to volatile reads
    # - Can be read by another kernel
    # - Must not be written to or reused by another kernel
    #
    # Output buffers:
    # - Are subject to volatile writes
    # - Must not be read, written to or reused by another kernel
    #
    # To ensure the safety of input buffers without sacrificing read
    # availability, we add input buffers as read deps of wait_tensor kernels.
    #
    # To ensure the safety of output buffers, we model wait_tensor as a
    # mutation to the output buffer. Note we also assumes the user program being
    # correct and the output buffer is not consumed by kernels other than
    # wait_tensor.
    #
    # TODO(yifu): add a pre-grad pass to validate the correctness of collective
    # usage in the user program.
    @classmethod
    def create_out_of_place(
        cls,
        kernel: _OpOverloads,
        inputs: Union[TensorBox, list[TensorBox]],
        *args: Any,
        **kwargs: Any,
    ) -> Union[list[MultiOutput], _CollectiveKernel]:
        with V.graph.fake_mode:
            (
                example_output,
                tensor_args,
                non_tensor_args,
                unflatten_args,
                unbacked_bindings,
            ) = cls.process_kernel(kernel, inputs, *args, **kwargs)
        assert not unbacked_bindings, f"{kernel}, {unbacked_bindings}"
        for tensor_arg in tensor_args:
            tensor_arg.realize()

        if isinstance(example_output, list):
            device = cls.find_device(tensor_args, example_output)
            assert device is not None
            packed = cls(
                MultiOutputLayout(device=device),
                kernel,
                tensor_args,
                non_tensor_args,
                unflatten_args,
            )
            packed.outputs = [
                MultiOutput(
                    cls.tensor_to_layout(tensor),
                    packed,
                    [(list, i)],
                )
                for i, tensor in enumerate(example_output)
            ]
            for buf, tensor in zip(packed.outputs, example_output):
                if config.assume_unaligned_fallback_output or not tensor_is_aligned(
                    tensor
                ):
                    V.graph.unaligned_buffers.add(buf.name)  # type: ignore[arg-type]
            return packed.outputs
        else:
            packed = cls(
                cls.tensor_to_layout(example_output),
                kernel,
                tensor_args,
                non_tensor_args,
                unflatten_args,
            )
            if config.assume_unaligned_fallback_output or not tensor_is_aligned(
                example_output
            ):
                V.graph.unaligned_buffers.add(packed.name)  # type: ignore[arg-type]
            packed.outputs = [packed]
            return packed


class _AllReduce_Kernel(_CollectiveKernel):
    def __init__(
        self,
        layout: OutputSpec,
        kernel: _OpOverloads,
        tensor_args: Sequence[IRNode],
        nontensor_args: Sequence[Any],
        unflatten_args: Callable[..., Any],
        kwargs: Optional[dict[str, Any]] = None,
        *,
        unbacked_bindings: Optional[dict[sympy.Symbol, pytree.KeyPath]] = None,
    ) -> None:
        super().__init__(
            layout,
            kernel,
            tensor_args,
            nontensor_args,
            unflatten_args,
            kwargs=None,
            unbacked_bindings=unbacked_bindings,
        )
        self.set_cpp_kernel_name("aoti_torch_cpu__c10d_functional_all_reduce_")

    def codegen(self, wrapper: PythonWrapperCodegen) -> None:
        wrapper.include_extra_header("torch/csrc/inductor/aoti_torch/c/shim_cpu.h")
        wrapper.generate_extern_kernel_alloc(self)

        if isinstance(self.layout, Layout):
            self.codegen_size_asserts(wrapper)


class _AllReduceKernel(_CollectiveKernel):
    def __init__(
        self,
        layout: OutputSpec,
        kernel: _OpOverloads,
        tensor_args: Sequence[IRNode],
        nontensor_args: Sequence[Any],
        unflatten_args: Callable[..., Any],
        kwargs: Optional[dict[str, Any]] = None,
        *,
        unbacked_bindings: Optional[dict[sympy.Symbol, pytree.KeyPath]] = None,
    ) -> None:
        super().__init__(
            layout,
            kernel,
            tensor_args,
            nontensor_args,
            unflatten_args,
            kwargs=None,
            unbacked_bindings=unbacked_bindings,
        )
        self.set_cpp_kernel_name("aoti_torch_cpu__c10d_functional_all_reduce")

    def codegen(self, wrapper: PythonWrapperCodegen) -> None:
        wrapper.include_extra_header("torch/csrc/inductor/aoti_torch/c/shim_cpu.h")
        wrapper.generate_extern_kernel_alloc(self)

        if isinstance(self.layout, Layout):
            self.codegen_size_asserts(wrapper)


class _WaitKernel(_CollectiveKernel):
    def __init__(
        self,
        layout: OutputSpec,
        kernel: _OpOverloads,
        tensor_args: Sequence[IRNode],
        nontensor_args: Sequence[Any],
        unflatten_args: Callable[..., Any],
        kwargs: Optional[dict[str, Any]] = None,
        *,
        unbacked_bindings: Optional[dict[sympy.Symbol, pytree.KeyPath]] = None,
    ) -> None:
        super().__init__(
            layout,
            kernel,
            tensor_args,
            nontensor_args,
            unflatten_args,
            kwargs=None,
            unbacked_bindings=unbacked_bindings,
        )
        self.set_cpp_kernel_name("aoti_torch_cpu__c10d_functional_wait_tensor")

    def codegen(self, wrapper: PythonWrapperCodegen) -> None:
        wrapper.include_extra_header("torch/csrc/inductor/aoti_torch/c/shim_cpu.h")
        wrapper.generate_extern_kernel_alloc(self)

        if isinstance(self.layout, Layout):
            self.codegen_size_asserts(wrapper)

    def get_volatile_reads(self) -> Sequence[IRNode]:
        inp = self.inputs[0]
        assert isinstance(inp, IRNode)
        if isinstance(inp, _CollectiveKernel):
            # Out-of-place single-output
            i = inp.inputs[0]
            assert isinstance(i, IRNode), type(i)
            return [i]
        elif isinstance(inp, MultiOutput):
            # This can be two things:
            # 1. Out-of-place multi-output coll
            # 2. In-place coll with inputs coming from another MultiOutput
            coll = inp.inputs[0]
            # Case 1
            if isinstance(coll, _CollectiveKernel):
                _, idx = inp.indices[0]
                # pyrefly: ignore  # bad-return
                return [coll.inputs[idx]]
            # Case 2
            return []
        else:
            # In-place requires no additional deps handling for volatile
            # reads since the inputs are mutated.
            return []

    @classmethod
    def create_wait(cls, kernel: _OpOverloads, inp: TensorBox) -> None:
        with V.graph.fake_mode:
            (
                _example_output,
                tensor_args,
                non_tensor_args,
                unflatten_args,
                unbacked_bindings,
            ) = cls.process_kernel(kernel, inp)
        assert not unbacked_bindings, f"{kernel} {unbacked_bindings}"
        packed = cls(
            NoneLayout(device=inp.get_device()),
            kernel,
            tensor_args,
            non_tensor_args,
            unflatten_args,
        )
        packed.mutation_outputs.append(
            MutationOutput(NoneLayout(device=inp.get_device()), inp, packed)
        )

    def get_read_writes(self) -> dependencies.ReadWrites:
        read_writes = super().get_read_writes()
        # See [Out-of-Place Collective Safety].
        volatile_reads = self.get_volatile_reads()
        for vr in volatile_reads:
            read_writes.reads.add(dependencies.StarDep(vr.get_name()))
        return read_writes


# NB: recursive structure here reflects val_to_arg_str, avoid
# calling free_unbacked_symbols on "exotic" types that don't get pexpr
# treatment
def maybe_free_unbacked_symbols(s: object) -> OrderedSet[Symbol]:
    if isinstance(s, (SymTypes, Expr)):
        # This branch should be impossible in return position
        return free_unbacked_symbols(s)
    elif isinstance(s, (tuple, list)):
        r = OrderedSet[sympy.Symbol]()
        for t in s:
            r |= maybe_free_unbacked_symbols(t)
        return r
    elif isinstance(s, torch.Tensor):
        # This branch is impossible in constant-args position
        return free_unbacked_symbols(s)
    else:
        return OrderedSet()


def maybe_free_symbols(s: object) -> OrderedSet[Symbol]:
    if isinstance(s, (SymTypes, Expr)):
        # This branch should be impossible in return position
        return free_symbols(s)
    elif isinstance(s, (tuple, list)):
        r = OrderedSet[sympy.Symbol]()
        for t in s:
            r |= maybe_free_symbols(t)
        return r
    elif isinstance(s, torch.Tensor):
        # This branch is impossible in constant-args position
        return free_symbols(s)
    else:
        return OrderedSet()<|MERGE_RESOLUTION|>--- conflicted
+++ resolved
@@ -1565,12 +1565,7 @@
             and V.graph.sizevars.size_hint_or_throw(reduction_numel)
             < config.unroll_reductions_threshold
             and (sympy_product(ranges) != 1 or is_gpu(device.type))
-<<<<<<< HEAD
-            # Avoid unrolling for argmin/argmax to preserve correct index semantics
-            and reduction_type not in ("argmin", "argmax")
-=======
             and not (reduction_type == "dot")
->>>>>>> 496adf9f
         ):
             # When native matmul, don't unroll the dot reduction.
 
