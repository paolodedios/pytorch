--- conflicted
+++ resolved
@@ -110,23 +110,6 @@
 from typing_extensions import dataclass_transform
 
 
-<<<<<<< HEAD
-# ir_dataclass = dataclass_transform()(
-#     functools.partial(dataclasses.dataclass, kw_only=True)
-# )
-
-
-@dataclass_transform()
-def ir_dataclass(_cls):
-    def wrap(cls: T) -> T:
-        return dataclasses.dataclass(cls, kw_only=True)
-        if sys.version_info >= (3, 10):
-            # Use native kw_only for Python 3.10+
-            return dataclasses.dataclass(cls, kw_only=True)
-        else:
-            # Polyfill for Python 3.9
-            def __init__(_self, **init_kwargs):
-=======
 @dataclass_transform()
 def ir_dataclass(_cls):
     def wrap(cls: _T) -> _T:
@@ -136,23 +119,12 @@
         else:
             # Polyfill for Python 3.9
             def __init__(_self, **kwargs):
->>>>>>> 38aa2c67
                 fields = dataclasses.fields(cls)
                 for field in fields:
                     if (
                         field.default == dataclasses.MISSING
                         and field.default_factory == dataclasses.MISSING
                     ):
-<<<<<<< HEAD
-                        if field.name not in init_kwargs:
-                            raise TypeError(
-                                f"__init__() missing required keyword-only argument: '{field.name}'"
-                            )
-                dataclasses.dataclass(cls, **kwargs).__init__(_self, **init_kwargs)
-
-            cls.__init__ = __init__
-            return dataclasses.dataclass(cls, **kwargs)
-=======
                         if field.name not in kwargs:
                             raise TypeError(
                                 f"__init__() missing required keyword-only argument: '{field.name}'"
@@ -165,7 +137,6 @@
 
             cls.__init__ = __init__
             return dataclasses.dataclass(cls)
->>>>>>> 38aa2c67
 
     if _cls is None:
         return wrap
