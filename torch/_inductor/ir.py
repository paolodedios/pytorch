import collections
import contextlib
import dataclasses
import functools
import itertools
import logging
import re
import textwrap
import traceback
from contextlib import nullcontext
from enum import Enum
from functools import partial
from inspect import signature
from typing import (
    Any,
    Callable,
    ClassVar,
    Dict,
    Iterable,
    List,
    Optional,
    Sequence,
    Set,
    Tuple,
    Union,
)
from unittest.mock import patch

import sympy
from sympy import Expr, Integer

import torch._export.serde.schema as export_schema

import torch._logging

import torch.fx
import torch.utils._pytree as pytree
from torch._dynamo.device_interface import get_interface_for_device
from torch._dynamo.utils import identity
from torch._export.serde.serialize import GraphModuleSerializer
from torch._prims_common import (
    compute_required_storage_length,
    is_boolean_dtype,
    is_float_dtype,
    make_channels_last_strides_for,
    make_contiguous_strides_for,
)
from torch._subclasses.fake_tensor import get_schema_info
from torch.fx.experimental.symbolic_shapes import free_unbacked_symbols, SymTypes
from torch.fx.operator_schemas import get_signature_for_torch_op
from torch.utils._sympy.functions import CleanDiv, FloorDiv, ModularIndexing

from . import config, dependencies
from .codegen.common import index_prevent_reordering
from .dependencies import (
    extract_input_node_reduction_ranges,
    extract_read_writes,
    var_builder,
)
from .utils import (
    argsort,
    cache_on_self,
    convert_shape_to_inductor,
    convert_shape_to_symint,
    developer_warning,
    get_kernel_metadata,
    is_dynamic,
    pad_listlike,
    sympy_dot,
    sympy_product,
    sympy_subs,
    sympy_symbol,
    try_find_schema,
)
from .virtualized import ops, V

log = logging.getLogger(__name__)
indent = functools.partial(textwrap.indent, prefix="  ")
aten = torch.ops.aten

""" [Note: Inductor IR]

Inductor's IR is produced by executing 'lowering' code (see lowering.py).  Each
lowering is registered to a particular aten operator, and expects inputs that
correspond to the aten schema.  However, in place of torch Tensor inputs, lowerings
expect Inductor TensorBox inputs.

TensorBox IR represents torch tensors.  Tensors are sometimes single objects owning
storage, and sometimes views of another Tensor's storage.  Mutating tensor operations
(such as add_()) affect the underlying storage and any associated views.  Other operations
(such as .t_()) update metadata about the current view but don't modify the underlying storage.

To model this in Inductor, the IR distinguishes between TensorBox, View, StorageBox and Buffer.

TensorBox is the top level IR construct that any lowering should produce and maps to a torch.Tensor
output from an operation.  But just as torch.Tensors take different forms, TensorBox IR can
reference View IR or directly reference StorageBox IRs.

Some Inductor lowerings produce new sets of 'Box'es, while others (such as .t() or other view ops)
may take an existing TensorBox and point it to a new underlying View IR.

Tensors that directly own storage are represented as a chain of:
TensorBox -> StorageBox -> Buffer
where Buffer is a simple (1D) allocation, and StorageBox introduces the concept of a Layout.

If you mutate the data of such a tensor, we swing the StorageBox pointer to point to a new buffer
(leaving the old buffer unmodified and functionalizing the operation).

Tensors backed by views add one more indirection to the IR.
TensorBox -> View -> StorageBox -> Buffer
In these cases, the underlying StorageBox/Buffer will be shared with the pre-view TensorBox.
"""


def validate_ir(node_or_nodes):
    def _check_tensorbox(nodes):
        # Could expand this to check deeper properties
        # (e.g. TensorBox points to View or StorageBox)
        if isinstance(nodes, (list, tuple)):
            for node in nodes:
                _check_tensorbox(node)
        elif isinstance(nodes, dict):
            for node in nodes.values():
                _check_tensorbox(node)
        else:
            assert isinstance(
                nodes,
                (
                    torch._inductor.ir.ExpandView,
                    DynamicScalar,
                    TensorBox,
                    sympy.Symbol,
                    sympy.logic.boolalg.Boolean,
                    Expr,
                ),
            ), f"Found {type(nodes)}, which is not a supported top level IR node. See [Note: Inductor IR]"

    # Be picky about the accepted data structure (don't use pytree here)
    _check_tensorbox(node_or_nodes)


def ops_wrapper(name):
    assert isinstance(name, str)

    def fn(*args, **kwargs):
        return getattr(ops, name)(*args, **kwargs)

    return fn


def inverse_reorder(order):
    inv_order = dict(zip(order, range(len(order))))

    def reindex(index):
        assert len(index) == len(inv_order)
        return [index[inv_order[i]] for i in range(len(index))]

    return reindex


def same_reorder(order):
    def reindex(index):
        assert len(index) == len(order)
        return [index[order[i]] for i in range(len(index))]

    return reindex


def fuse_reindexing(reindex1, reindex2):
    def reindex(index):
        return reindex1(reindex2(index))

    return reindex


NHWC_STRIDE_ORDER = [3, 0, 2, 1]


def stride_order2fill_order(order):
    """
    Convert stride order to fill order
    For channel last format,
    stride order = [3, 0, 2, 1] and fill order = [1, 3, 2, 0]
    """
    lookup = {pos: idx for idx, pos in enumerate(order)}
    fill_order = [lookup[i] for i in range(len(order))]
    return fill_order


def get_stride_order(seq: Sequence[int]) -> List[int]:
    """
    Convert strides to stride order
    """
    sorted_idx: List[int] = argsort(seq)
    out = [0 for _ in range(len(seq))]
    for i, elem in enumerate(sorted_idx):
        out[elem] = i
    return out


def ir_node_to_tensor(x, guard_shape=True):
    if x is None:
        return None

    if not guard_shape:
        shape_fn = V.graph.sizevars.size_hint
    else:
        shape_fn = identity
    size = [shape_fn(s) for s in x.get_size()]
    if is_storage_and_layout(x):
        stride = [shape_fn(s) for s in x.get_layout().stride]
    else:
        stride = make_contiguous_strides_for(size)
    dtype = x.get_dtype()
    device = x.get_device()
    size = convert_shape_to_symint(size)
    stride = convert_shape_to_symint(stride)
    t = torch.empty_strided(
        size=size, stride=stride, dtype=dtype, device=device
    ).zero_()
    return t


def may_convert_to_optional(value):
    if isinstance(value, list) and not value and V.graph.cpp_wrapper:
        # [None] makes sure the cpp wrapper codegen will generate something like
        # {c10::nullopt} instead of {}
        return [None]
    return value


def get_device_type(x):
    if getattr(x, "get_device", None):
        return get_device_type(x.get_device())
    if isinstance(x, torch.device):
        return x.type
    return None


def is_triton(x):
    return get_device_type(x) == "cuda"


def is_cpu(x):
    return get_device_type(x) == "cpu"


class IRNode:
    _current_origins: ClassVar[Set[Any]] = set()

    @staticmethod
    @contextlib.contextmanager
    def current_origins(origins: Set[torch.fx.Node]):
        old = IRNode._current_origins
        IRNode._current_origins = old | origins
        try:
            yield
        finally:
            IRNode._current_origins = old

    def __post_init__(self):
        self.origins = set(self._current_origins)
        self.traceback = traceback.format_stack() if config.debug_ir_traceback else None

    def get_traceback(self):
        return self.traceback

    def common_repr(self):
        origins = f"origins={getattr(self, 'origins', '')}"
        if len(origins) > 64:
            # this can get *very* long
            origins = f"{origins[:61]}..."
        return [origins]

    def str_helper(self, lines):
        lines = lines + self.common_repr()
        lines = indent(",\n".join(map(str, lines)))
        return f"{type(self).__name__}(\n{lines}\n)"

    def is_user_of(self, name):
        return name in self.get_read_names()

    @cache_on_self
    def get_read_names(self):
        return {dep.name for dep in self.get_reads()}

    def get_layout(self):
        raise NotImplementedError(f"get_layout() is not implemented by {type(self)}!")

    def get_size(self):
        raise NotImplementedError(f"get_size() is not implemented by {type(self)}!")

    def get_numel(self):
        return sympy_product(self.get_size())

    def is_zero_elements(self):
        return V.graph.sizevars.is_expr_static_and_true(sympy.Eq(self.get_numel(), 0))

    def realize(self):
        """
        If the IRNode refers to data which has not been materialized (e.g.,
        it is a Pointwise/Reduction that could potentially have more
        compute fused into it), realize the IRNode into physical memory,
        ending the possibility of fusing into it, but allowing, e.g., multiple
        users to access the data without having to recompute.

        Check StorageBox.realize for a particularly notable implementation.

        TODO(ezyang): I think, in principle, every IRNode should have an
        implementation of this, and most of the time no-op is OK, but you
        really do have to audit each IRNode for this, so for now, raise
        an error if it's not implemented.  Note that some code in graph.py
        will catch this thrown error and suppress it with a warning.
        """
        raise NotImplementedError(f"realize NYI on {type(self)}")

    # The abstract method declarations below serve to convince mypy that all IRNode instances have these functions
    # defined, while having no effect at runtime. We cannot create stub implementations here because other parts of
    # the code dynamically check for defined attributes.
    get_device: Callable[[], torch.device]
    get_dtype: Callable[[], torch.dtype]
    get_name: Callable[[], str]
    get_reads: Callable[[], Any]
    get_stride: Callable[[], Any]
    get_storage_numel: Callable[[], Any]
    has_exceeded_max_reads: Callable[[], bool]
    make_loader: Callable[[], Callable[[Any], Any]]
    make_indexer: Callable[[], Callable[[Any], Any]]
    mark_reuse: Callable[[List[Any]], None]
    realize_hint: Callable[[], None]


@dataclasses.dataclass
class Loops(IRNode):
    device: torch.device
    dtype: torch.dtype
    inner_fn: Callable[..., Any]
    ranges: List[Expr]

    def __str__(self, names=("ranges",)):
        return self.str_helper(
            [
                f"'{self.device.type}'",
                str(self.dtype),
                self.inner_fn_str(),
            ]
            + [f"{name}={getattr(self, name)}" for name in names]
            + [f"origin_node={self.origin_node!r}"]
        )

    def __post_init__(self):
        super().__post_init__()
        self.origin_node = None

    __repr__ = __str__

    def get_dtype(self):
        return self.dtype

    def get_device(self):
        return self.device

    def get_origin_node(self):
        return self.origin_node

    def get_size(self):
        return self.ranges

    def is_extern(self):
        return False

    @classmethod
    def create(cls, *args, **kwargs):
        origin_node = kwargs.pop("origin_node", None)
        tb = kwargs.pop("traceback", None)
        r = cls(*args, **kwargs)
        r.origin_node = origin_node
        r.traceback = (
            tb or traceback.format_stack() if config.debug_ir_traceback else None
        )
        return TensorBox.create(r)

    @staticmethod
    def _index(ranges, prefix="i"):
        return [
            sympy.Integer(0) if s == 1 else sympy_symbol(f"{prefix}{n}")
            for n, s in enumerate(ranges)
        ]

    @cache_on_self
    def inner_fn_str_len(self):
        return len(self.inner_fn_str())

    def inner_fn_str(self):
        index = self._index(self.ranges)
        return V.KernelFormatterHandler.ir_to_string(self.inner_fn, index)

    def get_reads(self):
        with patch.object(FlexibleLayout, "allow_indexing", True):
            if self.get_reduction_type():
                return extract_read_writes(
                    self.make_loader(),
                    self.get_size(),
                    self.get_reduction_size(),
                ).reads
            else:
                return extract_read_writes(
                    self.make_loader(),
                    self.get_size(),
                ).reads

    def get_reduction_size(self):
        raise NotImplementedError(
            f"get_reduction_size() is not implemented by {type(self)}!"
        )

    def get_reduction_type(self):
        raise NotImplementedError(
            f"get_reduction_type() is not implemented by {type(self)}!"
        )

    def constant_to_device(self, device):
        raise NotImplementedError(
            f"constant_to_device() is not implemented by {type(self)}!"
        )


def nop_loader_fn(idx, *, dtype):
    if dtype.is_floating_point:
        return ops.constant(float("nan"), dtype)
    else:
        return ops.constant(0, dtype)


class Pointwise(Loops):
    def make_loader(self):
        # Make zero-element loops into a no-op
        if self.is_zero_elements():
            return partial(nop_loader_fn, dtype=self.dtype)

        return self.inner_fn

    def get_reduction_size(self):
        return []

    def get_reduction_type(self):
        return None

    def store_output(self, output_name, indexer, vars):
        loader = self.make_loader()
        return ops.store(output_name, indexer(vars), loader(vars))

    def constant_to_device(self, device):
        """Move this to a given device. Requires that all reads are to constants."""
        loader = self.make_loader()
        loader = patch.object(ConstantBuffer, "override_device", device)(loader)
        return Pointwise(device, self.dtype, loader, self.ranges)


@dataclasses.dataclass
class Scatter(Pointwise):
    output_indexer: Callable[[List[Expr]], Expr]
    scatter_mode: Optional[str] = None

    def constant_to_device(self, device):
        """Move this to a given device. Requires that all reads are to constants."""
        loader = self.make_loader()
        loader = patch.object(ConstantBuffer, "override_device", device)(loader)
        return Scatter(
            device,
            self.dtype,
            loader,
            self.ranges,
            self.output_indexer,
            self.scatter_mode,
        )

    def store_output(self, output_name, indexer, vars):
        loader = self.make_loader()
        return ops.store(
            output_name,
            indexer(self.output_indexer(vars)),
            loader(vars),
            mode=self.scatter_mode,
        )


class ReductionHint(Enum):
    INNER = 0
    OUTER = 1
    OUTER_TINY = 2
    DEFAULT = 3


class TileHint(Enum):
    SQUARE = 0
    DEFAULT = 1


REDUCTION_COMBINE_FN = {
    "any": ops_wrapper("logical_or"),
    "max": ops_wrapper("maximum"),
    "min": ops_wrapper("minimum"),
    "prod": ops_wrapper("mul"),
    "sum": ops_wrapper("add"),
    "xor_sum": ops_wrapper("bitwise_xor"),
}


def get_reduction_combine_fn(reduction_type, dtype):
    if reduction_type in REDUCTION_COMBINE_FN:
        combine_fn = REDUCTION_COMBINE_FN[reduction_type]
    elif reduction_type in {"argmax", "argmin"}:

        def combine_fn(a, b):
            a_value, a_index = a
            b_value, b_index = b

            if reduction_type == "argmin":
                mask = ops.lt(a_value, b_value)
            else:
                mask = ops.gt(a_value, b_value)

            equal = ops.eq(a_value, b_value)
            if is_float_dtype(dtype):
                a_isnan = ops.ne(a_value, a_value)
                b_isnan = ops.ne(b_value, b_value)
                mask = ops.logical_or(mask, ops.gt(a_isnan, b_isnan))
                equal = ops.logical_or(equal, ops.logical_and(a_isnan, b_isnan))

            mask = ops.logical_or(
                mask, ops.logical_and(equal, ops.lt(a_index, b_index))
            )
            return (
                ops.where(mask, a_value, b_value),
                ops.where(mask, a_index, b_index),
            )

    elif reduction_type == "welford_combine":

        def combine_fn(a, b):
            a_mean, a_m2, a_weight = a
            b_mean, b_m2, b_weight = b

            delta = b_mean - a_mean
            new_weight = a_weight + b_weight
            w2_over_w = b_weight / new_weight
            return (
                a_mean + delta * w2_over_w,
                a_m2 + b_m2 + delta * delta * a_weight * w2_over_w,
                new_weight,
            )

    else:
        raise NotImplementedError(f"unknown reduction_type={reduction_type}")

    return combine_fn


@dataclasses.dataclass
class Reduction(Loops):
    reduction_ranges: List[Expr]
    reduction_type: str
    # self.dtype represents the dst dtype
    src_dtype: torch.dtype
    reduction_hint: ReductionHint

    def __str__(self):
        return Loops.__str__(  # type: ignore[call-arg]
            self, names=("ranges", "reduction_ranges", "reduction_type")
        )

    def __repr__(self):
        return self.__str__()

    def get_reduction_size(self):
        return self.reduction_ranges

    def get_reduction_type(self):
        return self.reduction_type

    def store_reduction(self, output_name, indexer, vars, reduction_vars):
        value = ops.reduction(
            self.dtype,
            self.src_dtype,
            self.reduction_type,
            self.inner_fn(vars, reduction_vars),
        )
        return ops.store_reduction(output_name, indexer(vars), value)

    def index_length(self):
        return len(self.ranges) + len(self.reduction_ranges)

    def inner_fn_str(self):
        index = self._index(self.ranges)
        rindex = self._index(self.reduction_ranges, "r")
        return V.KernelFormatterHandler.ir_to_string(
            self.inner_fn,
            index,
            rindex,
        )

    def constant_to_device(self, device):
        """Move this to a given device. Requires that all reads are to constants."""
        loader = self.make_loader()
        loader = patch.object(ConstantBuffer, "override_device", device)(loader)
        return Reduction(
            device,
            self.dtype,
            loader,
            self.ranges,
            self.reduction_ranges,
            self.reduction_type,
            self.src_dtype,
            ReductionHint.DEFAULT,
        )

    @staticmethod
    def num_splits(
        device,
        dst_dtype,
        src_dtype,
        inner_fn,
        ranges,
        reduction_ranges,
        reduction_type,
        reduction_numel,
        input_node: Optional[IRNode] = None,
    ):
        def _is_static(x):
            return isinstance(x, (int, sympy.Integer))

        reduction_numel_hint = V.graph.sizevars.symbolic_hint(reduction_numel)
        numel_hint = V.graph.sizevars.symbolic_hint(sympy_product(ranges))

        should_split = (
            is_triton(device)
            and reduction_type
            not in {
                "argmax",
                "argmin",
            }
            and config.split_reductions
            # We don't support unbacked symints
            and _is_static(reduction_numel_hint)
            and _is_static(numel_hint)
        )
        if not should_split:
            return ReductionHint.DEFAULT, 1

        device_interface = get_interface_for_device(get_device_type(device))
        num_sm = device_interface.Worker.get_device_properties(
            device
        ).multi_processor_count
        min_elements_per_thread = 32
        max_elements_per_thread = 512
        threads_per_sm = 2048
        min_elements_per_device = min_elements_per_thread * num_sm * threads_per_sm
        max_elements_per_device = max_elements_per_thread * num_sm * threads_per_sm

        def inner_reduction_splits(reduction_numel_hint, numel_hint):
            # do heuristics that's close to eager mode for split inner reduction
            # we leak reduction autotune configs here, and will need to refactor to avoid this later
            num_warps = 8
            num_threads = 32 * num_warps
            if numel_hint >= 2 * num_sm:  # don't split if there are enough outputs
                return 1
            if reduction_numel_hint <= 8192:
                return 1
            if reduction_numel_hint * numel_hint <= min_elements_per_device:
                split_size = min_elements_per_thread
            elif reduction_numel_hint * numel_hint < max_elements_per_device:
                target_blocks = num_sm * threads_per_sm // (2 * num_threads)
                blocks_per_output = (target_blocks + numel_hint - 1) // numel_hint
                tmp_split_size = (
                    reduction_numel_hint + num_threads * blocks_per_output - 1
                ) // (num_threads * blocks_per_output)
                divisors = sympy.divisors(reduction_numel_hint)
                closest = min(divisors, key=lambda x: abs(x - tmp_split_size))
                if abs(closest - tmp_split_size) < 30:
                    # prefer even splits, but never smalle than min_elements_per_thread
                    split_size = max(closest, min_elements_per_thread)
                else:
                    split_size = tmp_split_size
            else:
                divisors = sympy.divisors(reduction_numel_hint)
                closest = min(divisors, key=lambda x: abs(x - max_elements_per_thread))
                if abs(closest - max_elements_per_thread) < 50:
                    # prefer even splits
                    split_size = closest
                else:
                    split_size = max_elements_per_thread
            return (reduction_numel_hint + split_size * num_threads - 1) // (
                split_size * num_threads
            )

        def outer_reduction_splits(reduction_numel_hint, numel_hint):
            # TODO the best heuristic currently has XBLOCK (corresponding to numel_hint) 128
            # extend to even smaller number of outputs
            num_warps = 8
            num_threads = num_warps * 32
            rvals_per_thread = 4  # comes from heuristics, refactor to not leak here
            xvals_per_block = 128
            xblocks = (numel_hint + xvals_per_block - 1) // xvals_per_block
            if reduction_numel_hint * numel_hint < min_elements_per_device:
                split_size = min_elements_per_thread
            elif reduction_numel_hint * numel_hint < max_elements_per_device:
                target_blocks = num_sm * threads_per_sm // (num_threads)
                target_blocks = (target_blocks + xblocks - 1) // xblocks
                tmp_split_size = (
                    reduction_numel_hint + rvals_per_thread * target_blocks - 1
                ) // (rvals_per_thread * target_blocks)
                divisors = sympy.divisors(reduction_numel_hint)
                closest = min(divisors, key=lambda x: abs(x - tmp_split_size))
                if abs(tmp_split_size - closest) < 20:
                    split_size = max(closest, min_elements_per_thread)
                else:
                    split_size = tmp_split_size
            else:
                divisors = sympy.divisors(reduction_numel_hint)
                closest = min(divisors, key=lambda x: abs(x - max_elements_per_thread))
                if abs(closest - max_elements_per_thread) < 50:
                    # prefer even splits
                    split_size = closest
                else:
                    split_size = max_elements_per_thread

            return (reduction_numel_hint + rvals_per_thread * split_size - 1) // (
                rvals_per_thread * split_size
            )

        # easy cases
        if numel_hint == 1:
            split = inner_reduction_splits(reduction_numel_hint, numel_hint)
            if split == 1:
                # No need to split.
                return ReductionHint.INNER, split
            if (
                len(ranges) == 0
                and input_node is not None
                and isinstance(input_node, TensorBox)
            ):
                # Only handles the case where keep_dim = False.
                # Otherwise, we need to propagate reduction dim info to the stage where
                # the intermediate loader of the first Reduction is generated.
                new_ranges, new_reduction_ranges = extract_input_node_reduction_ranges(
                    input_node
                )
                if new_ranges is not None and new_reduction_ranges is not None:
                    extracted_numel_hint = V.graph.sizevars.symbolic_hint(
                        sympy_product(new_ranges + new_reduction_ranges)
                    )
                    if reduction_numel_hint == extracted_numel_hint:
                        log.debug(
                            "Use previous IRNode's range and reduction_ranges instead of split. "
                            "current ranges: %s, current reduction ranges: %s, current split: %d, "
                            "new ranges: %s, new reduction ranges: %s",
                            ranges,
                            reduction_ranges,
                            split,
                            new_ranges,
                            new_reduction_ranges,
                        )
                        # If the input_node or its dependent nodes are also Reduction nodes,
                        # use reduction_sizes of this node or its dependent nodes directly.
                        return ReductionHint.INNER, -1
            return ReductionHint.INNER, split
        if (
            reduction_numel_hint <= min_elements_per_thread
            or numel_hint >= num_sm * 2 * 32
        ):
            return ReductionHint.DEFAULT, 1

        r = Reduction(
            device,
            dst_dtype,
            inner_fn,
            ranges,
            reduction_ranges,
            reduction_type,
            src_dtype,
            ReductionHint.DEFAULT,
        )

        def get_read_indices(r):
            cb = ComputedBuffer(
                name=None,
                layout=FlexibleLayout(
                    device=r.get_device(),
                    dtype=r.get_dtype(),
                    size=r.get_size(),
                ),
                data=r,
            )
            read_writes = cb.get_read_writes()
            # try finding the full size producer
            # TODO this will fail for something like ((1, N) * (N, 1)).sum()
            # this would also possibly be wrong for producers with the different contiguity but we hope those cases are rare
            range_vars = [
                r
                for r in read_writes.range_vars
                if isinstance(r, sympy.Expr) and not isinstance(r, sympy.Number)
            ]
            indices = []
            changed = False
            for md in sorted(read_writes.reads, key=lambda x: x.name):
                if all(r in md.index.free_symbols for r in range_vars):
                    indices.append(md.index)
                    if md.name in V.graph.name_to_buffer:
                        buf = V.graph.name_to_buffer[md.name]
                        original_stride = buf.layout.stride
                        buf.decide_layout()
                        if buf.layout.stride != original_stride:
                            changed = True
            return indices, changed

        indices, changed = get_read_indices(r)
        if changed:
            indices, _ = get_read_indices(r)

        if len(indices) == 0:
            # TODO determine splits when all inputs are broadcast
            return ReductionHint.DEFAULT, 1

        (_, reduction_vars), ranges = dependencies.index_vars_squeeze(
            r.get_size(), r.get_reduction_size()
        )
        num_outer = 0
        num_inner = 0
        for i in indices:
            i = V.graph.sizevars.simplify_with_ranges(i, ranges)
            strides = V.graph.sizevars.stride_hints(i, reduction_vars, ranges.keys())
            outer = all(s > 1 for s in strides)
            if outer:
                num_outer += 1
            else:
                num_inner += 1
        if num_inner > num_outer:
            return ReductionHint.INNER, inner_reduction_splits(
                reduction_numel_hint, numel_hint
            )
        else:
            return ReductionHint.OUTER, outer_reduction_splits(
                reduction_numel_hint, numel_hint
            )

    @staticmethod
    def _unroll_reduction_fn(inner_fn, reduction_ranges, reduction_type, src_dtype):
        """Convert inner_fn from a reduction to an pointwise"""
        reduction_ranges = [
            V.graph.sizevars.evaluate_static_shape(x) for x in reduction_ranges
        ]

        combine_fn = get_reduction_combine_fn(reduction_type, src_dtype)

        def fn(index):
            return functools.reduce(
                combine_fn,
                (
                    value_fn(index, rindex)
                    for rindex in itertools.product(
                        *[range(x) for x in reduction_ranges]
                    )
                ),
            )

        if reduction_type in ("argmin", "argmax"):
            flatten_index = FixedLayout(
                None,
                None,
                reduction_ranges,
                FlexibleLayout.contiguous_strides(reduction_ranges),
            ).make_indexer()

            def value_fn(index, rindex):
                rindex = [sympy.expand(i) for i in rindex]
                return (
                    inner_fn(index, rindex),
                    ops.index_expr(flatten_index(rindex), torch.int64),
                )

            return lambda index: fn(index)[1]
        else:
            value_fn = inner_fn
            return fn

    @classmethod
    def create(  # type: ignore[override]
        cls,
        device: torch.device,
        dst_dtype: torch.dtype,
        src_dtype: torch.dtype,
        inner_fn: Callable[..., Any],
        ranges: List[Expr],
        reduction_ranges: List[Expr],
        reduction_type: str,
        reduction_hint: ReductionHint = ReductionHint.DEFAULT,
        input_node: Optional[IRNode] = None,
    ):
        reduction_numel = V.graph.sizevars.simplify(sympy_product(reduction_ranges))

        if reduction_numel == 0:
            # N.B. This is a hack to generate the literal of the given type
            # Ideally, we should be fixing `def constant` in triton.py
            # but it breaks due to hardcoded dtypes in other places
            def py_cnst(val):
                return (
                    bool(val)
                    if dst_dtype == torch.bool
                    else float(val)
                    if dst_dtype.is_floating_point
                    else int(val)
                )

            rtypes_to_inits = {
                "sum": py_cnst(0),
                "xor_sum": py_cnst(0),
                "prod": py_cnst(1),
                "any": py_cnst(0),
                # "all" is desugared to `!any(!val)`
            }

            assert (
                reduction_type in rtypes_to_inits.keys()
            ), f"{reduction_type} not supported for zero-dimension tensors!"

            def const_fn(index):
                return ops.constant(rtypes_to_inits[reduction_type], dst_dtype)

            return Pointwise.create(
                device=device,
                dtype=src_dtype,
                inner_fn=const_fn,
                ranges=list(ranges),
            )

        if reduction_numel == 1:
            # this reduction is actually a pointwise op
            if reduction_type in ("argmin", "argmax"):

                def fn(index):
                    return ops.constant(0, dst_dtype)

            else:

                def fn(index):
                    reduction_index = [sympy.Integer(0) for _ in reduction_ranges]
                    return inner_fn(index, reduction_index)

            return Pointwise.create(device, dst_dtype, fn, ranges)

        if (
            isinstance(reduction_numel, sympy.Integer)
            and V.graph.sizevars.size_hint(reduction_numel)
            < config.unroll_reductions_threshold
            and sympy_product(ranges) != 1
        ):
            return Pointwise.create(
                device,
                dst_dtype,
                cls._unroll_reduction_fn(
                    inner_fn, reduction_ranges, reduction_type, src_dtype
                ),
                ranges,
            )

        # triton doesn't support reduce to single element well, so break it up
        hint, split = cls.num_splits(
            device,
            dst_dtype,
            src_dtype,
            inner_fn,
            ranges,
            reduction_ranges,
            reduction_type,
            reduction_numel,
            input_node,
        )
        # intermediate reduction in split can contain complex indexing,
        # and num_splits will fail to correctly set the hint
        # reuse the passed hint if available
        if reduction_hint == ReductionHint.DEFAULT:
            reduction_hint = hint
        if split == -1:
            assert input_node is not None
            new_ranges, new_reduction_ranges = extract_input_node_reduction_ranges(
                input_node
            )
            assert new_ranges is not None
            assert new_reduction_ranges is not None
            return cls.create_multilayer_existing_ranges(
                device,
                dst_dtype,
                src_dtype,
                inner_fn,
                ranges,
                reduction_ranges,
                new_ranges,
                new_reduction_ranges,
                reduction_type,
                reduction_hint,
            )
        elif split > 1:
            # triton doesn't support reduce to single element well, so break it up
            return cls.create_multilayer(
                device,
                dst_dtype,
                src_dtype,
                inner_fn,
                ranges,
                reduction_ranges,
                reduction_type,
                split,
                reduction_hint,
            )

        return TensorBox.create(
            Reduction(
                device,
                dst_dtype,
                inner_fn,
                ranges,
                reduction_ranges,
                reduction_type,
                src_dtype,
                reduction_hint,
            )
        )

    @staticmethod
    def default_accumulator(reduction_type, dtype):
        if reduction_type in {"max", "argmax"}:
            if is_float_dtype(dtype):
                return float("-inf")
            elif is_boolean_dtype(dtype):
                return 0
            else:
                return torch.iinfo(dtype).min
        if reduction_type in {"min", "argmin"}:
            if is_float_dtype(dtype):
                return float("inf")
            elif is_boolean_dtype(dtype):
                return 1
            else:
                return torch.iinfo(dtype).max

        return {
            "sum": 0,
            "prod": 1,
            "xor_sum": 0,
            "any": 0,
            "welford_reduce": (0, 0, 0),
            "welford_combine": (0, 0, 0),
        }[reduction_type]

    @staticmethod
    def default_value(reduction_type, dtype):
        if reduction_type == "welford_reduce":
            return 0
        return Reduction.default_accumulator(reduction_type, dtype)

    @staticmethod
    def _multilayer_second_step_hint(
        split: int, numel_hint: int, reduction_hint: ReductionHint
    ) -> ReductionHint:
        if split == -1:
            return reduction_hint
        if split <= 512 and numel_hint <= 512 and reduction_hint == ReductionHint.OUTER:
            return ReductionHint.OUTER_TINY
        if (
            split <= 1024
            and numel_hint <= 256
            and reduction_hint == ReductionHint.OUTER
        ):
            return ReductionHint.OUTER_TINY

        return reduction_hint

    @classmethod
    def _multilayer_wrap_loader(
        cls,
        loader,
        reduction_ranges,
        reduction_numel,
        split,
        block_size,
        default,
    ):
        reindex = View.dynamic_reshape_indexer(reduction_ranges, [reduction_numel])
        need_mask = not V.graph.sizevars.is_expr_static_and_true(
            sympy.Eq(reduction_numel % split, 0)
        )

        def wrapper_fn(index, reduction_index):
            (reduction_index,) = reduction_index
            *new_index, reduction_block = index
            indices = block_size * reduction_block + reduction_index

            def body():
                return loader(new_index, reindex([indices]))

            if need_mask:
                mask = ops.lt(
                    ops.index_expr(indices, torch.int32),
                    ops.index_expr(reduction_numel, torch.int32),
                )
                return ops.masked(mask, body, default)
            else:
                return body()

        return wrapper_fn

    @classmethod
    def _multilayer_wrap_loader_existing_ranges(
        cls,
        loader,
        original_ranges,
        original_reduction_ranges,
        new_ranges,
        new_reduction_ranges,
        default,
    ):
        assert len(original_ranges) == 0, f"{original_ranges}= is not equal to []"
        reindex = View.dynamic_reshape_indexer(
            original_reduction_ranges, tuple(new_ranges) + tuple(new_reduction_ranges)
        )

        def wrapper_fn(index, reduction_index):
            return loader([], reindex(tuple(index) + tuple(reduction_index)))

        return wrapper_fn

    @classmethod
    def create_multilayer_helper(
        cls,
        device: torch.device,
        dst_dtype: torch.dtype,
        src_dtype: torch.dtype,
        wrapper_fn: Callable[..., Any],
        original_ranges: List[Expr],
        original_reduction_ranges: List[Expr],
        new_ranges: List[Expr],
        new_reduction_ranges: List[Expr],
        reduction_type: str,
        split: int,
        reduction_hint: ReductionHint,
    ):
        """
        Break a large reduction up into multiple smaller reductions
        recursively
        """
        # triton will automatically compute reductions in fp32 if reducing over fp16/bf16
        # within the kernel. keep the intermediate in fp32 so as to keep the whole reduction
        # in fp32 and not reduce precision by breaking up the kernel into multiple layers
        intermediate_dtype = (
            dst_dtype
            if dst_dtype not in (torch.float16, torch.bfloat16)
            else torch.float
        )
        intermediate = Reduction.create(
            device,
            intermediate_dtype,
            src_dtype,
            wrapper_fn,
            new_ranges,
            new_reduction_ranges,
            reduction_type,
            reduction_hint,
        )
        intermediate.realize()
        intermediate_loader = intermediate.make_loader()

        def intermediate_fn(index, reduction_index):
            return intermediate_loader([*index, *reduction_index])

        numel_hint = V.graph.sizevars.size_hint(sympy_product(original_ranges))
        reduction_hint = cls._multilayer_second_step_hint(
            split, numel_hint, reduction_hint
        )

        assert original_ranges == new_ranges[: len(original_ranges)]
        return TensorBox.create(
            Reduction(
                device,
                dst_dtype,
                intermediate_fn,
                original_ranges,
                new_ranges[len(original_ranges) :],
                reduction_type,
                src_dtype,
                reduction_hint,
            )
        )

    @classmethod
    def create_multilayer(
        cls,
        device: torch.device,
        dst_dtype: torch.dtype,
        src_dtype: torch.dtype,
        inner_fn: Callable[..., Any],
        ranges: List[Expr],
        reduction_ranges: List[Expr],
        reduction_type: str,
        split: int,
        reduction_hint: ReductionHint,
    ):
        """
        Break a large reduction up into multiple smaller reductions
        recursively
        """
        # TODO(jansel): realize the reduction so we can do dynamic indexing
        reduction_numel = sympy_product(reduction_ranges)
        block_size = FloorDiv(reduction_numel + (split - 1), split)
        default = cls.default_value(reduction_type, dst_dtype)
        wrapper_fn = cls._multilayer_wrap_loader(
            inner_fn, reduction_ranges, reduction_numel, split, block_size, default
        )

        return cls.create_multilayer_helper(
            device,
            dst_dtype,
            src_dtype,
            wrapper_fn,
            ranges,
            reduction_ranges,
            [*ranges, split],
            [block_size],
            reduction_type,
            split,
            reduction_hint,
        )

    @classmethod
    def create_multilayer_existing_ranges(
        cls,
        device: torch.device,
        dst_dtype: torch.dtype,
        src_dtype: torch.dtype,
        inner_fn: Callable[..., Any],
        original_ranges: List[Expr],
        original_reduction_ranges: List[Expr],
        new_ranges: List[Expr],
        new_reduction_ranges: List[Expr],
        reduction_type: str,
        reduction_hint: ReductionHint,
    ):
        """
        Break a large reduction up into multiple smaller reductions
        recursively
        """
        default = cls.default_value(reduction_type, dst_dtype)
        wrapper_fn = cls._multilayer_wrap_loader_existing_ranges(
            inner_fn,
            original_ranges,
            original_reduction_ranges,
            new_ranges,
            new_reduction_ranges,
            default,
        )
        return cls.create_multilayer_helper(
            device,
            dst_dtype,
            src_dtype,
            wrapper_fn,
            original_ranges,
            original_reduction_ranges,
            new_ranges,
            new_reduction_ranges,
            reduction_type,
            -1,
            reduction_hint,
        )


def num_reduction_outputs(reduction_type):
    return 3 if "welford" in reduction_type else 1


class WelfordReduction(Reduction):
    output_index: int

    def __init__(
        self,
        device,
        dtype,
        inner_fns,
        ranges,
        reduction_ranges,
        reduction_type,
        reduction_hint,
        output_index,
    ):
        if len(inner_fns) == 1:
            loader = inner_fns[0]
        else:

            def loader(idx, reduction_idx):
                return tuple(fn(idx, reduction_idx) for fn in inner_fns)

        super().__init__(
            device,
            dtype,
            loader,
            ranges,
            reduction_ranges,
            reduction_type,
            dtype,
            reduction_hint,
        )
        self.output_index = output_index

    def store_reduction(self, output_name, indexer, vars, reduction_vars):
        values = ops.reduction(
            self.dtype,
            self.src_dtype,
            self.reduction_type,
            self.inner_fn(vars, reduction_vars),
        )
        value = values[self.output_index]
        return ops.store_reduction(output_name, indexer(vars), value)

    @classmethod
    def create(  # type: ignore[override]
        cls,
        device: torch.device,
        dtype: torch.dtype,
        inner_fns: Sequence[Callable[..., Any]],
        ranges: List[Expr],
        reduction_ranges: List[Expr],
        reduction_type: str,
        reduction_hint: ReductionHint = ReductionHint.DEFAULT,
    ):
        assert reduction_type in {"welford_reduce", "welford_combine"}

        reduction_numel = V.graph.sizevars.simplify(sympy_product(reduction_ranges))

        def const(val):
            def inner_fn(idx):
                return ops.constant(
                    val,
                    dtype,
                )

            return Pointwise.create(
                device=device,
                dtype=dtype,
                inner_fn=inner_fn,
                ranges=list(ranges),
            )

        if reduction_numel == 0:
            mean = const(0)
            m2 = const(0)
            weight = const(0)
            return mean, m2, weight

        if reduction_numel == 1:

            def copy(loader):
                def inner_fn(idx):
                    reduction_index = [sympy.Integer(0) for _ in reduction_ranges]
                    return loader(idx, reduction_index)

                return Pointwise.create(
                    device=device,
                    dtype=dtype,
                    inner_fn=inner_fn,
                    ranges=list(ranges),
                )

            if reduction_type == "welford_reduce":
                return copy(inner_fns[0]), const(0), const(1)
            else:
                return tuple(copy(fn) for fn in inner_fns)

        # TODO: Unrolled reduction
        # if (
        #     isinstance(reduction_numel, sympy.Integer)
        #     and V.graph.sizevars.size_hint(reduction_numel)
        #     < config.unroll_reductions_threshold
        #     and sympy_product(ranges) != 1
        # ):
        #     return Pointwise.create(
        #         device,
        #         dst_dtype,
        #         cls._unroll_reduction_fn(
        #             inner_fn, reduction_ranges, reduction_type, src_dtype
        #         ),
        #         ranges,
        #     )

        # triton doesn't support reduce to single element well, so break it up
        hint, split = Reduction.num_splits(
            device,
            dtype,
            dtype,
            inner_fns[0],
            ranges,
            reduction_ranges,
            reduction_type=reduction_type,
            reduction_numel=reduction_numel,
        )
        # intermediate reduction in split can contain complex indexing,
        # and num_splits will fail to correctly set the hint
        # reuse the passed hint if available
        if reduction_hint == ReductionHint.DEFAULT:
            reduction_hint = hint
        if split > 1:
            # triton doesn't support reduce to single element well, so break it up
            return cls.create_multilayer(
                device,
                dtype,
                inner_fns,
                ranges,
                reduction_ranges,
                reduction_type,
                split,
                reduction_hint,
            )

        results = [
            TensorBox.create(
                WelfordReduction(
                    device,
                    dtype,
                    inner_fns,
                    ranges,
                    reduction_ranges,
                    reduction_type,
                    reduction_hint,
                    output_idx,
                )
            )
            for output_idx in range(3)
        ]
        for t in results:
            t.realize()
        return results

    @staticmethod
    def default_value(reduction_type, dtype):
        return (0, 0, 0)

    @classmethod
    def create_multilayer(  # type: ignore[override]
        cls,
        device: torch.device,
        dtype: torch.dtype,
        inner_fns: Sequence[Callable[..., Any]],
        ranges: List[Expr],
        reduction_ranges: List[Expr],
        reduction_type: str,
        split: int,
        reduction_hint: ReductionHint,
    ):
        """
        Break a large reduction up into multiple smaller reductions
        recursively
        """
        reduction_numel = sympy_product(reduction_ranges)
        need_mask = not V.graph.sizevars.is_expr_static_and_true(
            sympy.Eq(reduction_numel % split, 0)
        )

        if need_mask and reduction_type != "welford_combine":
            # If we need mask, then "welford_reduce" doesn't work because
            # masked inputs shouldn't count towards the welford weight

            def constant(idx, reduction_idx, value):
                return ops.constant(value, dtype)

            return cls.create_multilayer(
                device=device,
                dtype=dtype,
                inner_fns=(
                    inner_fns[0],
                    partial(constant, value=0),
                    partial(constant, value=1),
                ),
                ranges=ranges,
                reduction_ranges=reduction_ranges,
                reduction_type="welford_combine",
                split=split,
                reduction_hint=reduction_hint,
            )

        block_size = FloorDiv(reduction_numel + (split - 1), split)
        intermediates = WelfordReduction.create(
            device,
            dtype,
            tuple(
                cls._multilayer_wrap_loader(
                    loader,
                    reduction_ranges,
                    reduction_numel,
                    split,
                    block_size,
                    default=0,
                )
                for loader in inner_fns
            ),
            [*ranges, split],
            [block_size],
            reduction_type,
            reduction_hint,
        )
        for i in intermediates:
            i.realize()

        i_loaders = [i.make_loader() for i in intermediates]

        def intermediate_loader_fn(index, reduction_index, loader):
            return loader([*index, *reduction_index])

        numel_hint = V.graph.sizevars.size_hint(sympy_product(ranges))
        reduction_hint = cls._multilayer_second_step_hint(
            split, numel_hint, reduction_hint
        )
        return WelfordReduction.create(
            device,
            dtype,
            tuple(
                partial(intermediate_loader_fn, loader=i.make_loader())
                for i in intermediates
            ),
            ranges,
            [split],
            # welford_reduce turns one input into three outputs, which are combined with welford_combine
            "welford_combine",
            reduction_hint,
        )


def is_storage_and_layout(x):
    try:
        as_storage_and_layout(x, freeze=False)
        return True
    except NotImplementedError:
        return False


def is_contiguous_storage_and_layout(x):
    try:
        buffer, layout = as_storage_and_layout(x, freeze=False)
        return layout.is_contiguous()
    except NotImplementedError:
        return False


def as_storage_and_layout(x, freeze=True, want_contiguous=False, stride_order=None):
    """Try to simplify x into a StorageBox and a Layout"""
    if isinstance(x, TensorBox):
        return as_storage_and_layout(
            x.data,
            freeze=freeze,
            want_contiguous=want_contiguous,
            stride_order=stride_order,
        )
    if isinstance(x, StorageBox) and isinstance(x.data, Buffer):
        if freeze:
            if want_contiguous:
                x.data.freeze_layout()
                assert x.data.layout.is_contiguous()
            elif stride_order is not None:
                x.data.freeze_layout_with_stride_order(stride_order)
            else:
                x.data.decide_layout()
        return x, x.data.layout
    if isinstance(x, ReinterpretView):
        # making the base of x contiguous or stride_ordered will not necessarily make
        # the ReinterpretView either, so don't pass along those arguments
        buffer, _ = as_storage_and_layout(
            x.data,
            freeze=freeze,
        )
        return buffer, x.layout
    raise NotImplementedError


as_contiguous_storage_and_layout = functools.partial(
    as_storage_and_layout, want_contiguous=True
)


def is_stride_order_storage_and_layout(x, stride_order):
    try:
        buffer, layout = as_storage_and_layout(x, freeze=False)
        return layout.is_stride_ordered(stride_order)
    except NotImplementedError:
        return False


@dataclasses.dataclass
class BaseView(IRNode):
    data: IRNode

    def make_reindexer(self):
        raise NotImplementedError(f"make_reindexer NYI on {self}")

    def make_indexer(self):
        inner = self.data.make_indexer()
        reindex = self.make_reindexer()

        def indexer(idx):
            return inner(reindex(idx))

        return indexer

    def make_loader(self):
        inner = self.data.make_loader()
        reindex = self.make_reindexer()

        def loader(idx):
            return inner(reindex(idx))

        return loader

    def get_dtype(self):
        return self.data.get_dtype()

    def get_layout(self):
        return self.data.get_layout()

    def get_device(self):
        return self.data.get_device()

    def get_origin_node(self):
        return None

    def get_name(self):
        return self.data.get_name()

    def mark_reuse(self, users):
        return self.data.mark_reuse(users)

    def has_exceeded_max_reads(self):
        return self.data.has_exceeded_max_reads()

    def realize(self):
        return self.data.realize()

    def realize_hint(self):
        return self.data.realize_hint()

    def get_storage_numel(self):
        return self.data.get_storage_numel()

    def is_extern(self):
        return self.data.is_extern()  # type: ignore[attr-defined]

    def get_reads(self):
        with patch.object(FlexibleLayout, "allow_indexing", True):
            return extract_read_writes(
                self.make_loader(),
                self.get_size(),
            ).reads

    def unwrap_view(self):
        x: IRNode = self
        while isinstance(x, BaseView):
            x = x.data
        return x

    def constant_to_device(self, device):
        """Move this to a given device. Requires that all reads are to constants."""
        loader = self.make_loader()
        loader = patch.object(ConstantBuffer, "override_device", device)(loader)
        return Pointwise(device, self.get_dtype(), loader, self.get_size())


@dataclasses.dataclass
class ExpandView(BaseView):
    size: List[Expr]

    @staticmethod
    def _normalize_size(x, new_size):
        """Replace `-1` with correct sizes"""
        new_size = list(map(sympy.expand, new_size))
        old_size = x.get_size()
        old_size = [None] * (len(new_size) - len(old_size)) + list(old_size)
        assert len(new_size) == len(old_size)
        for i in range(len(new_size)):
            if new_size[i] == -1:
                assert old_size[i] is not None
                new_size[i] = old_size[i]
        return new_size

    @classmethod
    def create(cls, x, new_size):
        new_size = cls._normalize_size(x, new_size)

        if is_storage_and_layout(x):
            storage, old_layout = as_storage_and_layout(x)
            skip = len(new_size) - len(old_layout.size)
            assert skip >= 0
            new_stride = [sympy.Integer(0)] * skip
            for stride, size in zip(old_layout.stride, old_layout.size):
                new_stride.append(stride if size != 1 else sympy.Integer(0))
            new_layout = FixedLayout(
                old_layout.device,
                old_layout.dtype,
                list(new_size),
                new_stride,
                old_layout.offset,
            )
            return ReinterpretView(storage, new_layout)

        return ExpandView(x, new_size)

    def get_size(self):
        return self.size

    def make_reindexer(self):
        target = self.get_size()
        actual = self.data.get_size()
        skip = len(target) - len(actual)

        def reindex(index):
            index = list(index[skip:])
            assert len(index) == len(actual)
            for i in range(len(actual)):
                if actual[i] == 1:
                    # zero out broadcast dimension
                    index[i] = sympy.Integer(0)
            return index

        return reindex


@dataclasses.dataclass
class PermuteView(BaseView):
    dims: List[Expr]

    @classmethod
    def create(cls, x, dims):
        dims = cls._map_neg_dims(dims)
        assert set(dims) == set(range(len(dims)))

        if is_storage_and_layout(x):
            storage, old_layout = as_storage_and_layout(x)
            new_layout = FixedLayout(
                old_layout.device,
                old_layout.dtype,
                [old_layout.size[i] for i in dims],
                [old_layout.stride[i] for i in dims],
                old_layout.offset,
            )
            return ReinterpretView(storage, new_layout)

        return PermuteView(x, dims)

    @classmethod
    def _map_neg_dims(cls, dims):
        return [dim if dim >= 0 else len(dims) + dim for dim in dims]

    def get_size(self):
        assert set(self._map_neg_dims(self.dims)) == set(range(len(self.dims)))
        size = self.data.get_size()
        return [size[i] for i in self.dims]

    def make_reindexer(self):
        inv = {j: i for i, j in enumerate(self.dims)}
        inv = [inv[i] for i in range(len(self.dims))]
        assert set(inv) == set(range(len(self.dims)))

        def reindex(index):
            return [index[i] for i in inv]

        return reindex


class SqueezeView(BaseView):
    @classmethod
    def create(cls, x, *, dim=None):
        if is_storage_and_layout(x):
            storage, old_layout = as_storage_and_layout(x)
            new_size = []
            new_stride = []
            if dim is not None:
                assert isinstance(dim, int), "expected integer dim argument"
                assert 0 <= dim and dim < len(old_layout.size)

            for i, (size, stride) in enumerate(zip(old_layout.size, old_layout.stride)):
                if dim is None:
                    if size != 1:
                        new_size.append(size)
                        new_stride.append(stride)
                else:
                    if i != dim:
                        new_size.append(size)
                        new_stride.append(stride)
                    else:
                        assert size == 1, "expected squeezed size to be 1"

            new_layout = FixedLayout(
                old_layout.device,
                old_layout.dtype,
                new_size,
                new_stride,
                old_layout.offset,
            )
            return ReinterpretView(storage, new_layout)

        if dim is None:
            # redirect to a generic view
            return View.create(x, [s for s in x.get_size() if s != 1])
        else:
            assert x.get_size()[dim] == 1
            return View.create(x, [s for i, s in enumerate(x.get_size()) if i != dim])

    @staticmethod
    def squeezer(size: Tuple[sympy.Expr, ...]):
        new_size = [s for s in size if s != 1]
        not_one = [i for i, s in enumerate(size) if s != 1]
        length = len(size)

        def reindex(index: List[sympy.Expr]) -> Tuple[sympy.Expr, ...]:
            assert len(index) == len(not_one), f"{index} {not_one}"
            new_index = [sympy.Integer(0)] * length
            for idx, s in zip(not_one, index):
                new_index[idx] = s
            return tuple(new_index)

        return new_size, reindex

    def __init__(self, data):
        raise AssertionError("use SqueezeView.create()")


@dataclasses.dataclass
class GenericView(BaseView):
    size: List[Expr]
    reindex: Callable[..., Any]

    def make_reindexer(self):
        return self.reindex

    def reindex_str(self):
        index_old = [sympy_symbol(f"i{n}") for n in range(len(self.size))]
        index_new = list(self.reindex(index_old))
        return f"lambda {', '.join(map(str, index_old))}: {index_new}"

    def __str__(self):
        return self.str_helper(
            [self.data, f"size={self.size}", f"reindex={self.reindex_str()}"]
        )

    __repr__ = __str__

    @classmethod
    def create(cls, x, new_size, reindex):
        return cls(x, list(new_size), reindex)

    def get_size(self):
        return self.size


@dataclasses.dataclass
class View(GenericView):
    @staticmethod
    def handle_negative_index(idx, size):
        idx = sympy.expand(idx)
        size = sympy.expand(size)
        evaluate_expr = V.graph.sizevars.shape_env.evaluate_expr
        if evaluate_expr(sympy.Lt(idx, 0)):
            idx = idx + size
        return idx

    @classmethod
    def create(cls, x, new_size):
        assert isinstance(new_size, (tuple, list))
        old_size, new_size = cls.resolve_negative_size(x.get_size(), new_size)

        # Skip pointless views
        if V.graph.sizevars.statically_known_list_equals(old_size, new_size):
            return x

        unbacked_symbols_in_sizes = False
        if (
            len(free_unbacked_symbols(old_size)) > 0
            or len(free_unbacked_symbols(new_size)) > 0
        ):
            unbacked_symbols_in_sizes = True

        if 0 in new_size:

            def fake_reindex(index):
                return tuple([0] * len(old_size))

            return cls(x, list(new_size), fake_reindex)
        # TODO: a new class for FixedTransferLayout that output layout is constrained by input layout
        elif is_contiguous_storage_and_layout(x) or unbacked_symbols_in_sizes:
            if unbacked_symbols_in_sizes and (not is_contiguous_storage_and_layout(x)):
                # realize x; otherwise, the dynamic_reshape_indexer below will fail
                # due to the size_hint's inability to process unbacked SymInts
                x.realize()
            storage, old_layout = as_contiguous_storage_and_layout(x)
            new_layout = FixedLayout(
                old_layout.device,
                old_layout.dtype,
                new_size,
                FlexibleLayout.contiguous_strides(new_size),
                old_layout.offset,
            )
            return ReinterpretView(storage, new_layout)

        reindex = cls.dynamic_reshape_indexer(old_size, new_size)
        return cls(x, list(new_size), reindex)

    @staticmethod
    def resolve_negative_size(old_size, new_size):
        new_size = [V.graph.sizevars.simplify(x) for x in new_size]
        old_size = [V.graph.sizevars.simplify(x) for x in old_size]

        new_size = list(new_size)
        for i in range(len(new_size)):
            if new_size[i] == -1:
                new_size[i] = sympy.Integer(1)
                new_size[i] = CleanDiv(sympy_product(old_size), sympy_product(new_size))
                break

        V.graph.sizevars.guard_equals(sympy_product(old_size), sympy_product(new_size))
        return old_size, new_size

    @classmethod
    def dynamic_reshape_indexer(cls, old_size, new_size):
        try:
            reindex = cls._dynamic_reshape_indexer(old_size, new_size)
        except (AssertionError, IndexError):
            # optimistic algorithm failed, lets do a fallback
            flat = [sympy_product(old_size)]
            reindex1 = cls._dynamic_reshape_indexer(old_size, flat)
            reindex2 = cls._dynamic_reshape_indexer(flat, new_size)
            reindex = fuse_reindexing(reindex1, reindex2)
        return reindex

    @staticmethod
    def _dynamic_reshape_indexer(old_size, new_size):
        """
        Perform a reshape entirely by modifying indexing math
        """
        size_hint = V.graph.sizevars.size_hint
        vars = [sympy_symbol(f"view{i}") for i in range(len(new_size))]

        stack_new = list(zip(vars, new_size))
        stack_old = list(old_size)

        view_expr = []
        while stack_new and stack_old:
            size_old = stack_old.pop()
            var, size_new = stack_new.pop()
            if size_old == 1:
                view_expr.append(sympy.Integer(0))
                stack_new.append((var, size_new))  # re-add
            elif size_new == 1:
                stack_old.append(size_old)  # re-add
            elif size_hint(size_new) == size_hint(size_old):
                view_expr.append(var)
                V.graph.sizevars.guard_equals(size_new, size_old)
            elif size_hint(size_new) < size_hint(size_old):
                while size_hint(size_new) < size_hint(size_old):
                    var2, size_new2 = stack_new.pop()
                    var = var2 * size_new + var
                    size_new = size_new * size_new2
                view_expr.append(var)
                V.graph.sizevars.guard_equals(size_new, size_old)
            elif size_hint(size_new) > size_hint(size_old):
                divisor = sympy.Integer(1)
                modulus = size_old
                view_expr.append(ModularIndexing(var, divisor, modulus))
                divisor = divisor * modulus
                while size_hint(size_new) > size_hint(size_old):
                    modulus = stack_old.pop()
                    view_expr.append(ModularIndexing(var, divisor, modulus))
                    divisor = divisor * modulus
                    size_old = size_old * modulus
                V.graph.sizevars.guard_equals(size_new, size_old)
            else:
                raise AssertionError()

        while stack_old:
            size_old = stack_old.pop()
            V.graph.sizevars.guard_equals(size_old, 1)
            view_expr.append(sympy.Integer(0))

        while stack_new:
            var, size_new = stack_new.pop()
            V.graph.sizevars.guard_equals(size_new, 1)

        view_expr = list(reversed(view_expr))
        assert len(view_expr) == len(old_size)

        def reindex(index):
            assert len(index) == len(vars), (len(index), len(vars))
            replacements = dict(zip(vars, index))
            return tuple(sympy_subs(x, replacements) for x in view_expr)

        return reindex


@dataclasses.dataclass
class ReinterpretView(BaseView):
    """Pretend our storage has a different layout"""

    layout: "Layout"

    def __post_init__(self):
        super().__post_init__()
        if isinstance(self.data, BaseView):
            self.data = self.data.unwrap_view()

    def __str__(self):
        return self.str_helper(
            [
                self.data,
                self.layout,
            ]
        )

    __repr__ = __str__

    def get_name(self):
        return self.data.get_name()

    def get_device(self):
        return self.layout.device

    def get_origin_node(self):
        return None

    def get_dtype(self):
        return self.layout.dtype

    def get_size(self):
        return list(self.layout.size)

    def get_stride(self):
        return list(self.layout.stride)

    def make_loader(self):
        def loader(index):
            indexer = self.layout.make_indexer()
            return ops.load(self.get_name(), indexer(index))

        return loader

    def make_indexer(self):
        return self.layout.make_indexer()

    def get_layout(self):
        return self.layout

    def freeze_layout(self):
        pass

    def codegen_reference(self, writer=None):
        # reinterpret_tensor is similar to as_strided except:
        # - offset is added to the existing offset (rather than replacing it)
        # - view tracking is disabled similar to unsafe_view
        return V.graph.wrapper_code.codegen_reinterpret_view(
            self.data,
            self.layout.size,
            self.layout.stride,
            self.layout.offset,
            writer,
        )


class SliceView(View):
    @classmethod
    def create(cls, x, dim, start, end, step=1):
        step = sympy.expand(step)
        assert step > 0
        try:
            if start == 0 and end >= 2**63 - 1 and step == 1:
                return x
        except TypeError:
            pass

        sizevars = V.graph.sizevars
        new_size = list(x.get_size())

        start = cls.handle_negative_index(start, new_size[dim])
        end = cls.handle_negative_index(end, new_size[dim])

        end = sizevars.evaluate_min(end, new_size[dim])
        start = sizevars.evaluate_min(start, end)
        if start == 0 and sizevars.size_hint(end - new_size[dim]) == 0 and step == 1:
            sizevars.guard_equals(end, new_size[dim])
            return x

        new_size[dim] = FloorDiv(end - start + (step - 1), step)

        if is_storage_and_layout(x):
            # Fast path
            storage, old_layout = as_storage_and_layout(x)
            new_stride = list(old_layout.stride)
            new_stride[dim] = new_stride[dim] * step
            new_layout = FixedLayout(
                old_layout.device,
                old_layout.dtype,
                new_size,
                new_stride,
                old_layout.offset + old_layout.stride[dim] * start,
            )
            return ReinterpretView(storage, new_layout)

        def reindex(index):
            assert len(index) == len(new_size), f"wrong ndim {index} {new_size}"
            index = list(index)
            index[dim] = index[dim] * step + start
            return index

        # redirect to a generic view
        return SliceView(x, size=new_size, reindex=reindex)


class BaseConstant(IRNode):
    dtype: torch.dtype
    device: torch.device

    def get_size(self):
        return ()

    def get_dtype(self):
        return self.dtype

    def get_device(self):
        return self.device

    def get_origin_node(self):
        return None

    def mark_reuse(self, users):
        pass

    def has_exceeded_max_reads(self):
        return False

    def get_reads(self):
        return ()

    def is_extern(self):
        return False


@dataclasses.dataclass
class Constant(BaseConstant):
    value: Any
    dtype: torch.dtype
    device: torch.device

    def make_loader(self):
        def loader(index):
            return ops.constant(self.value, self.dtype)

        return loader

    def realize(self):
        pass

    def constant_to_device(self, device):
        return Constant(self.value, self.dtype, device)


@dataclasses.dataclass
class IndexingConstant(BaseConstant):
    index: Any
    dtype: torch.dtype
    device: torch.device

    def make_loader(self):
        def loader(index):
            return ops.index_expr(self.index, self.dtype)

        return loader

    def constant_to_device(self, device):
        return IndexingConstant(self.index, self.dtype, device)


@dataclasses.dataclass
class Layout(IRNode):
    def __init__(
        self,
        device: torch.device,
        dtype: torch.dtype,
        size: List[Expr],
        stride: Optional[Sequence[Union[Expr, int]]],
        offset: Expr = Integer(0),
    ):
        assert stride is None or len(size) == len(
            stride
        ), f"size={size}, stride={stride}"
        self.device = device
        self.dtype = dtype
        assert all(isinstance(s, (Expr, int)) for s in size)
        self.size = size
        self._stride = stride
        self.offset = offset

    @property
    def stride(self):
        return self._stride

    def __str__(self):
        offset = ""
        if self.offset != 0:
            offset = f", offset={self.offset}"
        return (
            f"{type(self).__name__}('{self.device.type}', {self.dtype}, "
            f"size={self.size}, stride={self.stride}{offset})"
        )

    __repr__ = __str__

    def is_contiguous(self):
        for left, right, size in zip(
            self.stride, FlexibleLayout.contiguous_strides(self.size), self.size
        ):
            if size != 1 and left != right:
                return False
        return True

    def is_channels_last_contiguous(self):
        ndim = len(self.size)
        if ndim not in [4, 5]:
            return False
        for left, right, size in zip(
            self.stride, make_channels_last_strides_for(self.size), self.size
        ):
            if size != 1 and left != right:
                return False
        return True

    def is_transposed(self):
        for left, right, size in zip(
            self.stride,
            reversed(FlexibleLayout.contiguous_strides(self.size)),
            self.size,
        ):
            if size != 1 and left != right:
                return False
        return True

    def is_stride_ordered(self, order):
        assert len(self.stride) == len(order)

        # ignore dimensions of size 1, they dont affect layout
        non_1_indices = [
            i
            for i, dim in enumerate(self.size)
            if V.graph.sizevars.size_hint(dim, fallback=2) != 1
        ]

        stride = [self.stride[i] for i in non_1_indices]
        order = [order[i] for i in non_1_indices]

        def sorted_indices(arr):
            sorted_arr = sorted(arr)
            return [sorted_arr.index(element) for element in arr]

        # since we may have removed dimensions, need to re-sort & re-index order
        order = sorted_indices(order)

        # reorder the stride given order
        stride_ordered = [-1] * len(order)
        for i in range(len(order)):
            stride_ordered[order[i]] = V.graph.sizevars.size_hint(stride[i])
        # check if it is in ascending order
        for i in range(len(order) - 1):
            if stride_ordered[i] > stride_ordered[i + 1]:
                return False
        return True

    def is_channels_last_stride_ordered(self):
        # create channels_last order(NCHW, NCDHW, the C is the first order).
        order = [0] + list(reversed(range(1, len(self.stride) - 1)))
        order = [len(order)] + order
        return self.is_stride_ordered(order)

    def as_fixed(self):
        return FixedLayout(
            self.device,
            self.dtype,
            self.size,
            self.stride,
            self.offset,
        )

    def make_indexer(self):
        assert (
            FlexibleLayout.allow_indexing
        ), f"convert {type(self).__name__} to FixedLayout first"
        return self.as_fixed().make_indexer()

    def __eq__(self, other) -> bool:
        return (
            self.device == other.device
            and self.dtype == other.dtype
            and self.size == other.size
            and self.stride == other.stride
            and self.offset == other.offset
        )

    def storage_size(self) -> sympy.Expr:
        return compute_required_storage_length(self.size, self.stride, self.offset)


class FixedLayout(Layout):
    """A Tensor layout we cannot change"""

    def __init__(
        self,
        device: torch.device,
        dtype: torch.dtype,
        size: Union[List[Expr], List[int]],
        stride: Optional[Sequence[Union[Expr, int]]] = None,
        offset: Union[Expr, int] = Integer(0),
    ):
        if stride is None:
            stride = FlexibleLayout.contiguous_strides(size)
        super().__init__(
            device,
            dtype,
            size,
            stride,
            offset,
        )

    def make_indexer(self):
        """A closure containing math to read a given element"""

        def indexer(index):
            assert len(index) == len(self.stride) == len(self.size)
            result = self.offset
            for idx, stride, sz in zip(index, self.stride, self.size):
                if sz != 1:
                    result = result + idx * stride
            return result

        return indexer


class FlexibleLayout(Layout):
    """A Tensor layout we are allowed to change"""

    allow_indexing = False

    @staticmethod
    def contiguous_strides(sizes):
        if len(sizes) == 0:
            return []
        reversed_strides = [sympy.Integer(1)]
        for size in reversed(sizes[1:]):
            reversed_strides.append(size * reversed_strides[-1])
        return list(reversed(reversed_strides))

    @staticmethod
    def fill_ordered(sizes, order):
        """
        Create a stride based on the order the dimensions should be filled in.

        In this format, channels last would be:
            [1, 3, 2, 0]
        """
        assert set(range(len(sizes))) == set(order)
        next_stride = sympy.Integer(1)
        strides = [None] * len(order)

        for i in order:
            strides[i] = next_stride
            next_stride = next_stride * sizes[i]
        return strides

    @staticmethod
    def stride_ordered(sizes, order):
        """
        Create a stride based on the sorted order of a permuted range.

        In this format, channels last would be:
            [3, 0, 2, 1]
        """
        assert set(range(len(sizes))) == set(order)
        fill_order = stride_order2fill_order(order)
        return FlexibleLayout.fill_ordered(sizes, fill_order)

    @staticmethod
    def same_ordered(sizes, stride):
        """
        Create a stride that has the same stride order as given stride

        For example, if given stride is [1000, 1, 100, 10],
        the fill order should be [1, 3, 2, 0]
        """
        assert len(sizes) == len(stride)
        stride = [V.graph.sizevars.size_hint(x) for x in stride]
        fill_order = sorted(range(len(stride)), key=stride.__getitem__)
        return FlexibleLayout.fill_ordered(sizes, fill_order)

    def as_stride_order(self, order):
        return FixedLayout(
            self.device,
            self.dtype,
            self.size,
            self.stride_ordered(self.size, order),
            self.offset,
        )

    def as_fill_order(self, order):
        return FixedLayout(
            self.device,
            self.dtype,
            self.size,
            self.fill_ordered(self.size, order),
            self.offset,
        )

    def as_same_order(self, stride):
        return FixedLayout(
            self.device,
            self.dtype,
            self.size,
            self.same_ordered(self.size, stride),
            self.offset,
        )

    def __init__(self, device, dtype, size, stride_order=None):
        if stride_order:
            strides = FlexibleLayout.fill_ordered(size, stride_order)
        else:
            strides = FlexibleLayout.contiguous_strides(size)
        super().__init__(device, dtype, size, strides)


class AliasedLayout(Layout):
    """Shares the same storage as another tensor"""

    def __init__(self, view: Union[BaseView, "TensorBox"]):
        layout = view.get_layout()
        super().__init__(
            layout.device,
            layout.dtype,
            layout.size,
            layout.stride,
        )
        self.view = view

    def make_indexer(self):
        return self.as_fixed().make_indexer()

    def maybe_guard_aligned(self):
        offset = self.view.get_layout().offset
        if offset == 0:
            return True
        from .compile_fx import ALIGNMENT

        return V.graph.sizevars.statically_known_multiple_of(offset, ALIGNMENT)


class NoneLayout(IRNode):
    # This is janky, I figured out what fields to populate by just running
    # the model I was interested in and adding properties/methods as needed.
    # This doesn't inherit from Layout because Layout assumes you have stuff
    # like sizes, but I don't really have anything here.
    #
    # If you have an ir.Node with NoneLayout, you probably need to setup
    # dependencies manually in scheduler

    def __init__(self, device):
        self.device = device
        self.size = [0]
<<<<<<< HEAD
        self.stride = [0]
=======
>>>>>>> 13529a8e

    def storage_size(self):
        return 0

    def as_fixed(self):
        return self


class MutationLayout(Layout):
    def __init__(self, target: IRNode):
        super().__init__(
            target.get_device(),
            target.get_dtype(),
            target.get_size(),
            None,
        )
        self.target = target
        name = self.get_buffer().get_name()
        V.graph.mark_buffer_mutated(name)

    @Layout.stride.getter  # type: ignore[attr-defined]
    def stride(self):
        return self.real_layout().stride

    def storage_size(self) -> sympy.Expr:
        return self.real_layout().storage_size()

    def get_buffer(self) -> "Buffer":
        def unwrap_views(target):
            if isinstance(target, MutationLayout):
                return unwrap_views(target.target)
            if isinstance(target, BaseView):
                return unwrap_views(target.unwrap_view())
            if isinstance(target, MutableBox):
                return unwrap_views(target.data)
            return target

        result = unwrap_views(self.target)
        assert isinstance(result, Buffer), "MutationLayout must refer to a buffer"
        return result

    def real_layout(self):
        return self.get_buffer().layout

    @classmethod
    def realize_into(cls, src, dst):
        dst.realize()
        # NOTE: We must realize users of `dst` before we realize `src`, since
        # realization order determines scheduling order. Otherwise, src's
        # mutation would be scheduled before the existing users of dst!
        V.graph.mark_buffer_mutated(dst.get_name())

        if isinstance(src, TensorBox):
            src = src.data

        # We copy the contents of src into dst. In most cases this should
        # be fused into a single kernel by the scheduler.
        # NOTE: We cannot change src's layout to mutate dst directly as this
        # would alias src to dst, which is not correct as further mutations to
        # dst would effect users of src.
        src.realize_hint()

        src = Pointwise.create(
            device=src.get_device(),
            dtype=src.get_dtype(),
            inner_fn=src.make_loader(),
            ranges=[
                V.graph.sizevars.guard_equals(a, b)
                for a, b in zip(src.get_size(), dst.get_size())
            ],
        ).data
        src.realize()

        assert isinstance(src.data.layout, FlexibleLayout)
        src.data.layout = MutationLayout(dst)
        return src.data

    def as_fixed(self):
        return self

    def make_indexer(self):
        return self.target.make_indexer()


@dataclasses.dataclass
class Buffer(IRNode):
    # Name is sometimes None; e.g., ForceInPlace, where there isn't
    # a meaningful name
    name: Optional[str]
    layout: Layout

    # Multi-output buffers will define 'outputs: List[Buffer]'. Confusingly,
    # MultiOutput does NOT define this!

    def __post_init__(self):
        super().__post_init__()
        self.origin_node = None

    def make_indexer(self):
        return self.layout.make_indexer()

    def get_name(self):
        assert self.name
        return self.name

    def get_device(self):
        return self.layout.device

    def get_origin_node(self):
        return self.origin_node

    def get_dtype(self):
        return getattr(self.layout, "dtype", None)

    def get_size(self):
        return list(self.layout.size)

    def get_stride(self):
        return list(self.layout.stride)

    def get_offset(self):
        return self.layout.offset

    def get_layout(self):
        return self.layout

    def get_storage_numel(self):
        return self.get_numel()

    def is_extern(self):
        return False

    def freeze_layout(self):
        if not isinstance(self.layout, (MultiOutputLayout, AliasedLayout)):
            self.layout = self.layout.as_fixed()

    def freeze_layout_with_stride_order(self, order):
        assert isinstance(self.layout, FlexibleLayout)
        self.layout = self.layout.as_stride_order(order)

    def freeze_layout_with_fill_order(self, order):
        assert isinstance(self.layout, FlexibleLayout)
        self.layout = self.layout.as_fill_order(order)

    def freeze_layout_with_same_order(self, stride):
        assert isinstance(self.layout, FlexibleLayout)
        self.layout = self.layout.as_same_order(stride)

    def is_zero_elements(self):
        return V.graph.sizevars.is_expr_static_and_true(sympy.Eq(self.get_numel(), 0))

    def make_loader(self):
        # Loading from a zero-element buffer is a no-op
        if self.is_zero_elements():
            return partial(nop_loader_fn, dtype=self.get_dtype())

        def loader(index):
            indexer = self.layout.make_indexer()
            return ops.load(self.name, indexer(index))

        return loader

    def is_no_op(self):
        return False

    def codegen_reference(self, writer=None):
        return self.get_name()

    def decide_layout(self):
        pass

    def get_alias_names(self):
        if isinstance(self.layout, AliasedLayout):
            return [self.layout.view.get_name()]
        return ()

    def get_mutation_names(self):
        if isinstance(self.layout, MutationLayout):
            return [self.layout.target.get_name()]
        return ()

    def get_read_writes(self):
        with patch.object(FlexibleLayout, "allow_indexing", True):
            return extract_read_writes(
                self.make_loader(),
                self.get_size(),
            )

    def get_reads(self):
        return self.get_read_writes().reads

    def get_unbacked_symbol_defs(self):
        """
        Returns the unbacked symbols which are defined by this IR node,
        because this is a data-dependent IR node, or item()
        """
        # So this is a little unusual.  In principle, you could imagine
        # defining a MultiOutputLayout buffer so that it DOES define
        # unbacked symints.  However, we can't easily tell what symints
        # such a buffer defines, because MultiOutputLayout doesn't actually
        # define any useful information about what it returns.
        #
        # An easier and better approach is to delay the symint allocation
        # to the MultiOutput IR nodes, which are when we actually extract
        # out the buffers and know what their sizes are.
        #
        # There are two subleties here:
        #
        # 1. Suppose you have a kernel that produces out1: (i0,), out2: (i0,)
        #    Both of these actually count as defs!  The scheduler will just
        #    arbitrarily pick one of these as the canonical definer and
        #    ensure it stays live.  It's not a big deal if we pick the
        #    wrong one because tuple accesses are cheap, and all this means
        #    is we accidentally keep a MultiOutput node live when it wasn't
        #    strictly necessary.
        #
        # 2. Suppose you have a MultiOutput buffer whose size is (i0,), but
        #    the MultiOutputLayout buffer it is projecting from isn't actually
        #    dynamic; it has i0 as one of the arguments.  We cannot tell this
        #    directly from MultiOutput, we have to look at the input buffer's
        #    uses to work this out.  No big deal.
        if isinstance(self.layout, MultiOutputLayout):
            return set()

        # This kernel defines all unbacked symbols... that it didn't get in as
        # arguments!
        defs = (
            free_unbacked_symbols(self.get_size())
            | free_unbacked_symbols(self.get_stride())
            | free_unbacked_symbols(self.get_offset())
        )
        return defs - self.get_unbacked_symbol_uses()

    def get_unbacked_symbol_uses(self):
        """
        Returns the unbacked symbols which are required to be in scope in
        order to successfully perform codegen for this buffer.  For example,
        a buffer that corresponds to an extern kernel call that takes i0 as
        an argument would return {i0} here.  This is used to generate necessary
        dependencies that ensure we actually bind i0 in codegen before you
        try to use it.

        Note that this is NOT transitive; in particular, if this buffer takes
        in as input another buffer with dynamic shape (e.g., (i0,)), we will
        not report it here, because you will already have a dependency
        on that buffer, which will eventually have a dependency on i0 if
        necessary.
        """
        return set()

    def codegen_unbacked_symbol_defs(self, wrapper):
        # NB: If it is possible for other ir node types to return unbacked
        # symints, you need to make sure their codegen calls this method.
        # Don't forget to update get_unbacked_symbol_defs too.
        symbols_to_define = self.get_unbacked_symbol_defs()
        for i, s in enumerate(self.get_size()):
            if s in symbols_to_define:
                wrapper.writeline(
                    f"{wrapper.codegen_unbacked_symbol_decl(s)} = {self.get_name()}.size({i}){wrapper.ending}"
                )
                symbols_to_define.remove(s)
        for i, s in enumerate(self.get_stride()):
            if s in symbols_to_define:
                wrapper.writeline(
                    f"{wrapper.codegen_unbacked_symbol_decl(s)} = {self.get_name()}.stride({i}){wrapper.ending}"
                )
                symbols_to_define.remove(s)
        if (s := self.get_offset()) in symbols_to_define:
            wrapper.writeline(
                f"{wrapper.codegen_unbacked_symbol_decl(s)} = {self.get_name()}.storage_offset(){wrapper.ending}"
            )
            symbols_to_define.remove(s)
        assert (
            not symbols_to_define
        ), f"unbacked symint {s} not written out, check comment above"

    def realize(self):
        pass

    def get_workspace_size(self):
        """
        Gets extra global memory size needed by this buffer.
        Some algorithms (e.g. group gemm) may require extra global memory in the generated code.
        """
        return 0

    def should_allocate(self):
        # Returns False by default.
        return False


class InputBuffer(Buffer):
    pass


class ConstantBuffer(InputBuffer):
    override_device = None

    def make_loader(self):
        def loader(index):
            indexer = self.layout.make_indexer()
            return ops.load(
                V.graph.constant_name(self.name, self.override_device), indexer(index)
            )

        return loader

    def constant_to_device(self, device):
        return ConstantBuffer(V.graph.constant_name(self.name, device), self.layout)


class NoneAsConstantBuffer(IRNode):
    def codegen_reference(self, writer=None):
        return V.graph.wrapper_code.none_str


class ShapeAsConstantBuffer(IRNode):
    def __init__(self, shape):
        super().__init__()
        self.shape = shape

    def codegen_reference(self, writer=None):
        expr = V.graph.wrapper_code.expr_printer(V.graph.sizevars.simplify(self.shape))
        if V.graph.cpp_wrapper:
            # wrap scalar to 0-d tensor for cpp wrapper
            return f"torch::tensor({expr})"
        else:
            return expr


@dataclasses.dataclass
class ComputedBuffer(Buffer):
    data: Loops

    def get_computed_buffer_name(self):
        """
        Returns self.name if it exists, otherwise returns the name of the data node if that exists.
        If neither exist, returns None.
        """
        if self.name is not None:
            return self.name
        if hasattr(self.data, "name"):
            return self.data.name
        return None

    @cache_on_self
    def num_reads(self):
        return len(self.get_read_writes().reads)

    def get_read_writes(self):
        with patch.object(FlexibleLayout, "allow_indexing", True):
            if self.data.get_reduction_type():
                return extract_read_writes(
                    self.get_store_function(),
                    self.data.get_size(),
                    self.data.get_reduction_size(),
                )
            else:
                return extract_read_writes(
                    self.get_store_function(),
                    self.data.get_size(),
                )

    def get_unbacked_symbol_uses(self):
        # Ordinarily, we'd like to just peek at the arguments list,
        # but ComputedBuffers have no argument list.
        #
        # Morally, this logic needs to be synchronized with the
        # KernelArgs.size calls, which are responsible for making symbols make
        # there way as kernel arguments (and it is precisely passing in one of
        # those symbols that establishes a dependency).  However, we haven't
        # started codegen yet so we can't directly reuse that logic.
        #
        # For now, I'm just yoloing with the size of the buffer.  Not sure if
        # it is enough.
        #
        # One thing you might wonder is if this is enough for a ComputedBuffer
        # denoting a reduction over i0.  Empirically, it is enough, but for an
        # unusual reason: we only need accurate dependencies for item() call,
        # but it's impossible to end up with a reduction over i0 from an
        # item() call without a regular non-reduction buffer first.
        return (
            free_unbacked_symbols(self.get_size())
            | free_unbacked_symbols(self.get_stride())
            | free_unbacked_symbols(self.get_offset())
        )

    def make_loader(self):
        # Inline constants and index_expressions
        if (
            hasattr(self.data, "make_loader")
            and self.name not in V.graph.mutated_buffers
            and self.num_reads() == 0
        ):
            # can be inlined
            return self.data.make_loader()
        return super().make_loader()

    def get_store_function(self):
        indexer = self.layout.as_fixed().make_indexer()
        if isinstance(self.data, Reduction):
            return partial(self.data.store_reduction, self.name, indexer)
        else:
            assert isinstance(self.data, Pointwise)
            return partial(self.data.store_output, self.name, indexer)

    def get_fill_order(self):
        """
        If our layout is still flexible, try to determine the stride order based on stride orders of reads.

        TODO(jansel): A better algorithm here would look at downstream consumers of this
                      value and try to do global graph-level layout optimization.
                      This is also something just begging to be autotuned.
        """
        if isinstance(self.layout, FlexibleLayout):
            (index_vars, reduction_vars), _ = dependencies.index_vars_squeeze(
                self.data.get_size(), self.data.get_reduction_size()
            )
            reads = self.get_read_writes().reads
            reads_bufs = [
                V.graph.name_to_buffer[r.name]
                if r.name in V.graph.name_to_buffer.keys()
                else None
                for r in reads
            ]
            # only consider reads to buffer of same size
            # ignore StarDeps because they don't contribute stride information
            assert all(
                isinstance(r, (dependencies.StarDep, dependencies.MemoryDep))
                for r in reads
            )
            reads = [
                sympy_subs(
                    r.index, {v: sympy.Integer(0) for v in reduction_vars if v != 0}
                )
                for r in reads
                if isinstance(r, dependencies.MemoryDep)
            ]

            if reads:
                stride_lengths = [
                    V.graph.sizevars.stride_hints(expr, index_vars) for expr in reads
                ]
                from .scheduler import pick_loop_order

                return pick_loop_order(stride_lengths, self.get_size())

        return None

    def decide_layout(self):
        if isinstance(self.layout, FlexibleLayout):
            order = self.get_fill_order()
            if order:
                self.freeze_layout_with_fill_order(order)
            else:
                self.freeze_layout()

    def simplify_and_reorder(self):
        """
        This is a main place where we do loop transformations in a
        backend-agnostic way.

        Here we:
            1) Remove any 1 dimensions
            2) Fuse contiguous dimensions together
            3) Reorder dimensions based on stride orders
        """
        args, var_ranges = dependencies.index_vars_squeeze(
            self.data.get_size(), self.data.get_reduction_size(), prefix="q"
        )
        with patch.object(ConstantBuffer, "override_device", self.get_device()):
            body = LoopBody(
                self.get_store_function(),
                (args if self.get_reduction_type() else args[:1]),
                var_ranges,
            )
        index_formulas = [*body.indexing_exprs.values()]
        reads_bufs = [
            V.graph.name_to_buffer[reads_name]
            if reads_name in V.graph.name_to_buffer.keys()
            else None
            for reads_name in body.reads_name2expr.keys()
        ]
        memory_addrs = [
            *body.reads_name2expr.values(),
            *body.writes_name2expr.values(),
        ]
        index_vars = []
        reduce_vars: List[Any] = []
        index_size = []
        reduce_size = []
        for v, s in var_ranges.items():
            if v in args[0]:
                assert not reduce_vars
                index_vars.append(v)
                index_size.append(s)
            else:
                assert v in args[1]
                reduce_vars.append(v)
                reduce_size.append(s)

        # the reordering_reindex in reads' simplify_reorder_and_tile
        reordering_reindex = [same_reorder(range(len(index_vars)))] * len(memory_addrs)
        for i, reads_buf in enumerate(reads_bufs):
            if isinstance(reads_buf, ComputedBuffer) and hasattr(
                reads_buf, "iter_reordering_reindex"
            ):
                reordering_reindex[i] = reads_buf.iter_reordering_reindex  # type: ignore[has-type]

        def simplify_and_reorder(x_vars, support_vars, sizes, reordering_reindex=None):
            sizes, reindex0, reindex1 = self._apply_loop_reordering(
                x_vars, support_vars, sizes, memory_addrs, reordering_reindex
            )
            # for NHWC: reindex0([0,1,2,3]) = [0,2,3,1], reindex1([0,1,2,3]) = [0,3,2,1]
            x_vars = reindex0(x_vars)
            sizes, reindex2, prune = V.graph.sizevars._simplify_loops(
                x_vars,
                sizes,
                index_prevent_reordering(index_formulas, x_vars, sizes),
            )
            x_vars = prune(x_vars)
            # sizes, reindex1, prune = _simplify_loops(x_vars, sizes, index_formulas)
            # x_vars = prune(x_vars)
            # sizes, reindex2 = self._apply_loop_reordering(x_vars, sizes, memory_addrs)
            reindex = fuse_reindexing(reindex1, reindex2)
            return sizes, reindex, reindex1

        support_vars = index_vars + reduce_vars
        iter_ranges, iter_reindex, iter_reordering_reindex = simplify_and_reorder(
            index_vars, support_vars, index_size, reordering_reindex
        )
        reduce_ranges, reduce_reindex, _ = simplify_and_reorder(
            reduce_vars, support_vars, reduce_size
        )

        # remember the reordering if not have loop collapse.
        if len(iter_ranges) == len(index_vars):
            self.iter_reordering_reindex = iter_reordering_reindex
        # retrace the loop body with simplification and reordering applied
        (iter_vars, reduce_vars), var_ranges = dependencies.index_vars_no_squeeze(
            iter_ranges, reduce_ranges, prefix="z"
        )
        body = LoopBody(
            body, [iter_reindex(iter_vars), reduce_reindex(reduce_vars)], var_ranges
        )
        return (iter_ranges, reduce_ranges), body

    @staticmethod
    def _apply_loop_reordering(
        index_vars,
        support_vars,
        sizes,
        memory_addrs,
        reordering_reindex=None,
        priority_idx=None,
    ):
        """
        Shuffle the order of loops around to hopefully improve performance.
        """
        from .scheduler import pick_loop_order

        if priority_idx is None:
            priority_idx = []

        try:
            strides = [
                V.graph.sizevars.stride_hints(expr, index_vars, support_vars)
                for expr in memory_addrs
            ]
            assert len(strides) == len(memory_addrs) and len(strides[0]) == len(
                index_vars
            )
            # consider both layout(strides) and reordering(reordering_reindex)
            if reordering_reindex is not None:
                for i in range(len(memory_addrs)):
                    try:
                        strides[i] = reordering_reindex[i](strides[i])
                    # if len(order) != len(strides), do not reorder
                    except AssertionError:
                        pass
            order = list(reversed(pick_loop_order(strides, sizes, priority_idx)))
        except Exception:
            if config.debug:
                log.warning(
                    "Did not simplify complex index:\n%s\n%s",
                    dict(zip(index_vars, sizes)),
                    memory_addrs,
                )
            order = list(range(len(sizes)))
        sizes = [sizes[i] for i in order]
        return sizes, same_reorder(order), inverse_reorder(order)

    def get_reduction_size(self):
        return self.data.get_reduction_size()

    def get_reduction_type(self):
        return self.data.get_reduction_type()

    def is_no_op(self):
        return self.data.is_zero_elements()

    def should_allocate(self):
        return True

    def constant_to_device(self, device):
        """Move this to a given device. Requires that all reads are to constants."""
        return self.data.constant_to_device(device)


class TemplateBuffer(Buffer):
    """
    Represents a Triton (in the future other type) of template operator
    that we can fuse an epilogue onto.
    """

    def __init__(self, layout, inputs, make_kernel_render):
        super().__init__(name=None, layout=layout)
        self.inputs = InputsKernel.unwrap_storage(inputs)
        self.make_kernel_render = make_kernel_render
        self.name = V.graph.register_buffer(self)

    def get_read_writes(self):
        return self.normalized_read_writes()

    def normalized_read_writes(self):
        name = self.get_name()
        indexer = self.layout.make_indexer()

        def dummy(index, rindex):
            assert len(rindex) == 0
            return ops.store(name, indexer(index), "fake")

        deps = dependencies.extract_read_writes(
            dummy, self.get_size(), (), normalize=True
        )
        deps.reads = {dependencies.StarDep(x.get_name()) for x in self.inputs}
        return deps

    def get_reduction_size(self):
        return 1

    def get_reduction_type(self):
        return None

    def is_no_op(self):
        return False

    def should_allocate(self):
        return True

    def simplify_and_reorder(self):
        return (
            (
                self.get_size(),
                (),
            ),
            None,
        )


class TritonTemplateBuffer(TemplateBuffer):
    pass


class CUDATemplateBuffer(TemplateBuffer):
    def __init__(
        self,
        layout,
        inputs,
        make_kernel_render,
        workspace_size: int,
        template: "CUDATemplate",  # type: ignore[name-defined]
    ):
        super().__init__(layout, inputs, make_kernel_render)
        # Global memory (in bytes) needed for this template.
        self.workspace_size = workspace_size
        self.template = template

    def get_workspace_size(self):
        return self.workspace_size if self.workspace_size is not None else 0


@dataclasses.dataclass
class InputsKernel(Buffer):
    inputs: List[Buffer]

    def get_read_writes_input(self, x):
        return dependencies.StarDep(x.get_name())

    def get_read_writes(self):
        star_dep = []
        for input in self.inputs:
            if isinstance(input, list):
                star_dep.extend([self.get_read_writes_input(x) for x in input])
            else:
                star_dep.append(self.get_read_writes_input(input))

        return dependencies.ReadWrites(
            set(star_dep),
            {dependencies.StarDep(self.get_name())},
            set(),
            [],
            None,
            op_counts=collections.Counter(),
        )

    @staticmethod
    def unwrap_storage_for_input(x):
        if isinstance(x, TensorBox):
            x = x.data
        if isinstance(x, StorageBox):
            x = x.data
        if isinstance(x, BaseView) and not isinstance(x, ReinterpretView):
            x = ExternKernel.realize_input(x)
        assert isinstance(x, (Buffer, ReinterpretView)), x
        return x

    @staticmethod
    def unwrap_storage(inputs):
        inputs_new = []
        for x in inputs:
            if isinstance(x, list):
                x = [InputsKernel.unwrap_storage_for_input(i) for i in x]
            else:
                x = InputsKernel.unwrap_storage_for_input(x)
            inputs_new.append(x)
        return inputs_new

    def is_extern(self):
        return True


class NopKernel(InputsKernel):
    def is_no_op(self):
        return True


class ConcatKernel(NopKernel):
    """
    There isn't actually a real kernel for concat, we just change the
    storage for the upstream data.
    """

    @classmethod
    def create(cls, inputs, dim):
        device = inputs[0].get_device()
        dtype = inputs[0].get_dtype()
        new_size = list(inputs[0].get_size())
        offsets_start = [0]
        offsets_end = [new_size[dim]]
        assert 0 <= dim < len(new_size)
        for i in range(1, len(inputs)):
            input_size = inputs[i].get_size()
            offsets_start.append(new_size[dim])
            assert len(input_size) == len(new_size)
            assert inputs[i].get_dtype() == dtype
            assert inputs[i].get_device() == device
            for j in range(len(new_size)):
                if j == dim:
                    new_size[j] = new_size[j] + input_size[j]
                else:
                    new_size[j] = V.graph.sizevars.guard_equals(
                        new_size[j], input_size[j]
                    )
            offsets_end.append(new_size[dim])

        output_stride = FlexibleLayout.contiguous_strides(new_size)
        # If any of the inputs is in CL format, use CL format for the output
        for i in range(len(inputs)):
            x = inputs[i]
            if is_storage_and_layout(x):
                layout = x.get_layout()
                if (
                    isinstance(layout, FixedLayout)
                    and layout.is_channels_last_contiguous()
                ):
                    # use CL stride for the output
                    output_stride = make_channels_last_strides_for(new_size)
                    break

        concat_kernel = ConcatKernel(
            name=None,
            layout=FixedLayout(
                device=device,
                dtype=dtype,
                size=new_size,
                stride=output_stride,
            ),
            inputs=[],
        )
        kernel = StorageBox(concat_kernel)
        buffer_names = []
        for i in range(len(inputs)):
            input_buffer = cls.realize_into(
                inputs[i],
                SliceView.create(kernel, dim, offsets_start[i], offsets_end[i]),
            )
            concat_kernel.inputs.append(input_buffer)

            if isinstance(inputs[i].data, BaseView):
                input_unwrapped = inputs[i].data.unwrap_view()
            else:
                input_unwrapped = inputs[i].data

            if (
                input_unwrapped.is_input_buffer()
                and inputs[i].get_device().type == "cuda"
                and not is_dynamic(input_buffer)
            ):
                buffer_names.append(input_buffer.get_name())

        if len(buffer_names) > 1:
            V.graph.register_list(buffer_names)

        concat_kernel.name = V.graph.register_buffer(concat_kernel)
        concat_kernel.inputs = cls.unwrap_storage(concat_kernel.inputs)

        return kernel

    @classmethod
    def can_realize_into_without_copy(cls, src):
        if isinstance(src, TensorBox):
            # unwrap a TensorBox
            return cls.can_realize_into_without_copy(src.data)

        return isinstance(src.data.layout, FlexibleLayout) and not isinstance(
            src.data, ExternKernelAlloc
        )

    @classmethod
    def realize_into(cls, src, dst):
        # Attempt to turn this into a ReinterpretView rather than assert.
        # This has concessions around layout, as as_storage_and_layout
        # can cause us to go from flexible to fixed layout.
        if not isinstance(dst, ReinterpretView):
            if is_storage_and_layout(dst):
                storage, layout = as_storage_and_layout(dst)
                dst = ReinterpretView(storage, layout)
        assert isinstance(dst, ReinterpretView), dst
        if isinstance(src, TensorBox):
            # unwrap a TensorBox
            return cls.realize_into(src.data, dst)
        if isinstance(src, StorageBox):
            src.realize()
            # ExternKernelAlloc has specific requirements for output layout, should create a copy
            assert hasattr(src.data, "layout")
            if cls.can_realize_into_without_copy(src):
                src.data.layout = AliasedLayout(dst)
                return src.data
        # introduce a copy
        pw = Pointwise.create(
            device=src.get_device(),
            dtype=src.get_dtype(),
            inner_fn=src.make_loader(),
            ranges=[
                V.graph.sizevars.guard_equals(a, b)
                for a, b in zip(src.get_size(), dst.get_size())
            ],
        )
        return cls.realize_into(pw, dst)

    def should_allocate(self):
        return True


@dataclasses.dataclass
class ExternKernel(InputsKernel):
    constant_args: Tuple[Any, ...] = ()
    kwargs: Dict[str, Any] = dataclasses.field(default_factory=dict)
    output_view: Optional[ReinterpretView] = None
    ordered_kwargs_for_cpp_kernel: Iterable[str] = dataclasses.field(
        default_factory=list
    )

    def decide_layout(self):
        if isinstance(self.layout, FlexibleLayout):
            self.apply_constraint()
            self.freeze_layout()

    def codegen_comment(self, wrapper):
        origin_str, detailed_origin_str = get_kernel_metadata(self, wrapper)
        if origin_str:
            wrapper.writeline(origin_str)

    def codegen(self, wrapper):
        raise NotImplementedError()

    @staticmethod
    def copy_input(x):
        pw = Pointwise.create(
            device=x.get_device(),
            dtype=x.get_dtype(),
            inner_fn=x.make_loader(),
            ranges=x.get_size(),
            origin_node=x.get_origin_node(),
            traceback=x.get_traceback(),
        )
        pw.realize()
        return pw

    @classmethod
    def process_kernel(cls, kernel, *args, **kwargs):
        binded_args = signature(kernel).bind(*args, **kwargs).arguments

        _, schemas = get_signature_for_torch_op(kernel, return_schemas=True)

        schema = None
        # For cpp wrapper, when kwargs is not empty, for OpOverloadPacket kernel, we need to
        # know the exact overload schema to handle the kwargs properly when calling the cpp kernel.
        if (
            V.graph.cpp_wrapper
            and kwargs
            and isinstance(kernel, torch._ops.OpOverloadPacket)
        ):
            schema = try_find_schema(schemas, args, kwargs)

        args_flat, args_spec = pytree.tree_flatten(binded_args)

        is_arg_tensor = []
        tensor_args = []
        non_tensor_args = []
        for arg in args_flat:
            is_arg_tensor.append(isinstance(arg, IRNode))
            if is_arg_tensor[-1]:
                tensor_args.append(arg)
            else:
                if isinstance(arg, sympy.Expr):
                    arg = V.graph.sizevars.shape_env.create_symintnode(arg, hint=None)
                non_tensor_args.append(arg)

        def unflatten_args(new_tensor_args, new_non_tensor_args):
            result = []
            it_tensors = iter(new_tensor_args)
            it_non_tensors = iter(new_non_tensor_args)
            for is_tensor in is_arg_tensor:
                if is_tensor:
                    result.append(next(it_tensors))
                else:
                    result.append(next(it_non_tensors))
            r = pytree.tree_unflatten(result, args_spec)
            return r.get("args", []), r.get("kwargs", {})

        tensor_args = [cls.realize_input(x) for x in tensor_args]

        # freeze layout otherwise our output stride calculation might
        # become incorrect
        for x in tensor_args:
            if is_storage_and_layout(x):
                as_storage_and_layout(x, freeze=True)

        # We don't have generic shape formulas, so just burn in the
        # shapes and run an example input.
        # TODO(jansel): replace this with dynamic shape formulas
        example_args = []

        # We need to retain the constant values of fake tensors that we originally
        # propagated the graph with, because for some operators running without a
        # constant would trigger an error / DataDependentException
        for x in tensor_args:
            if x.get_name() in V.graph.constants:
                example_args.append(V.graph.constants[x.get_name()])
            else:
                example_args.append(ir_node_to_tensor(x, guard_shape=True))

        new_args, new_kwargs = unflatten_args(example_args, non_tensor_args)
        example_output = kernel(*new_args, **new_kwargs)

        # TODO: Unconditionally do this, not just when example_output has
        # unbacked symbols
        if maybe_free_unbacked_symbols(example_output):
            example_output = V.graph.current_node.meta["val"]

        return example_output, tensor_args, non_tensor_args, unflatten_args, schema

    @classmethod
    def convert_to_reinterpret_view(cls, x):
        """
        In order to pass this to an extern kernel we need a
        ReinterpretView not a View.  This allows us to avoid some
        unneeded copies.
        """
        assert isinstance(x, BaseView)
        if isinstance(x, ReinterpretView):
            return x

        # NOTE: Don't use extract_read_writes here as it fails when
        # make_loader() inlines the computation
        x.unwrap_view().freeze_layout()
        index_args, var_ranges = dependencies.index_vars_squeeze(
            x.get_size(), prefix="r"
        )
        range_vars = index_args[0]
        index = x.make_indexer()(range_vars)

        index = V.graph.sizevars.simplify_with_ranges(index, var_ranges)
        strides = V.graph.sizevars.stride_vars(index, range_vars)
        offset = V.graph.sizevars.offset_var(index, range_vars)
        expected = sympy_dot(range_vars, strides) + offset

        if index != expected:
            log.debug(
                "convert_to_reinterpret_view failed: stride=%s offset=%s index=%s",
                strides,
                offset,
                index,
            )
            raise NotImplementedError()

        return ReinterpretView(
            data=x.data,
            layout=FixedLayout(
                device=x.get_device(),
                dtype=x.get_dtype(),
                size=x.get_size(),
                stride=strides,
                offset=offset,
            ),
        )

    @classmethod
    def realize_input(cls, x):
        if x is None:
            return NoneAsConstantBuffer()
        if isinstance(x, (sympy.Expr, sympy.logic.boolalg.Boolean, int)):
            return ShapeAsConstantBuffer(x)
        if isinstance(x, Constant):
            return V.graph.add_tensor_constant(
                torch.tensor(x.value, dtype=x.get_dtype(), device=x.get_device())
            )
        if isinstance(x, ConstantBuffer):
            return x
        if isinstance(x, TensorBox):
            return cls.realize_input(x.data)
        if isinstance(x, ReinterpretView):
            return x
        if isinstance(x, BaseView):
            x.realize()
            if is_storage_and_layout(x.unwrap_view()):
                try:
                    return cls.convert_to_reinterpret_view(x)
                except NotImplementedError:
                    pass
        if isinstance(x, StorageBox):
            # TODO(jansel): impose layout preference on realized buffer
            x.realize()
            return x
        return cls.copy_input(x)

    @classmethod
    def require_stride1(cls, x):
        if is_storage_and_layout(x):
            if len(x.get_stride()) == 0:
                return x
            for stride in x.get_stride():
                if stride == 1:
                    return x
        return cls.copy_input(x)

    @classmethod
    def require_stride_order(cls, x, order):
        if x.get_numel() == 0:  # Layout doesn't matter
            return x

        # require x to have the layout as strided_ordered as order
        if is_storage_and_layout(x):
            while isinstance(x.get_layout(), AliasedLayout):
                x = x.get_layout().view
            if isinstance(x.get_layout(), FlexibleLayout):
                # fix flexiblelayout to be FixedLayout with stride_order
                as_storage_and_layout(
                    x, freeze=True, want_contiguous=False, stride_order=order
                )
                return x
            elif isinstance(
                x.get_layout(), FixedLayout
            ) and x.get_layout().is_stride_ordered(order):
                return x
            elif isinstance(x.get_layout(), MutationLayout):
                if isinstance(x.get_layout().real_layout(), FlexibleLayout):
                    raise AssertionError(
                        "the MutationLayout's real layout shouldn't be FlexibleLayout"
                    )
                elif isinstance(
                    x.get_layout().real_layout(), FixedLayout
                ) and x.get_layout().real_layout().is_stride_ordered(order):
                    return x

        # TODO - Storage to InputBuffer
        if isinstance(x, InputBuffer) and x.get_layout().is_stride_ordered(order):
            return x
        if (
            isinstance(x, TensorBox)
            and isinstance(x.data, BaseView)
            and not isinstance(x.data, ReinterpretView)
            and is_storage_and_layout(x.unwrap_view())
            and not isinstance(x.unwrap_view().data, ExternKernelAlloc)
        ):
            try:
                x.data = cls.convert_to_reinterpret_view(x.data)
                return cls.require_stride_order(x, order)
            except NotImplementedError:
                pass
        x = cls.copy_input(x)
        as_storage_and_layout(x, freeze=True, want_contiguous=False, stride_order=order)
        assert is_stride_order_storage_and_layout(x, order)
        return x

    @classmethod
    def require_channels_last(cls, x):
        return cls.require_stride_order(x, NHWC_STRIDE_ORDER)

    @classmethod
    def require_contiguous(cls, x):
        return cls.require_stride_order(x, list(reversed(range(len(x.get_size())))))

    def apply_constraint(self):
        pass

    def codegen_const_args(self):
        return map(V.graph.wrapper_code.val_to_arg_str, self.constant_args)

    def codegen_args(self):
        args = []
        for x in self.inputs:
            if isinstance(x, list):
                names = [i.codegen_reference() for i in x]
                codegen_reference = f'[{", ".join(names)}]'
                args.append(codegen_reference)
            else:
                args.append(x.codegen_reference())
        args.extend(self.codegen_const_args())
        return args

    def get_kwargs_value(self, arg_name):
        if arg_name in self.kwargs:
            return self.kwargs.get(arg_name)
        if (
            hasattr(self, "kwargs_default_value")
            and arg_name in self.kwargs_default_value
        ):
            return self.kwargs_default_value.get(arg_name).get("value")
        raise AssertionError(
            f"arg {arg_name} not found in self.kwargs or self.kwargs_default_value"
        )

    def codegen_kwargs(self):
        if not self.kwargs:
            return []
        if V.graph.cpp_wrapper:
            # FIXME: we should unconditionally fill self.kwargs with missing default values
            # instead of carrying an extra self.ordered_kwargs_for_cpp_kernel
            if self.kwargs:
                assert (
                    self.ordered_kwargs_for_cpp_kernel
                ), "ordered_kwargs_for_cpp_kernel is missing"
            kwargs = []
            for arg_name in self.ordered_kwargs_for_cpp_kernel:
                v = self.get_kwargs_value(arg_name)
                kwargs.append(V.graph.wrapper_code.val_to_arg_str(v))
        else:
            kwargs = [
                f"{k}={V.graph.wrapper_code.val_to_arg_str(v)}"
                for k, v in self.kwargs.items()
            ]
        return kwargs

    def codegen_size_asserts(self, wrapper):
        if config.size_asserts and not V.graph.cpp_wrapper:
            size = V.graph.wrapper_code.codegen_shape_tuple(self.get_size())
            stride = V.graph.wrapper_code.codegen_shape_tuple(self.get_stride())
            wrapper.writeline(
                f"assert_size_stride({self.get_name()}, {size}, {stride})"
            )

    def get_group_stride(self):
        """
        get output sizes and strides, for template_codegen
        """
        _size = self.get_size()
        _stride = self.get_stride()
        # iter_ranges = _size of output tensor, reduce_range = [] because no reduction
        return [_size, []], _stride

    def canonicalize(self):
        """
        Manually get canonicalization of the output index
        """
        # manually generate index formula for conv
        sizevars = V.graph.sizevars
        sizes = self.get_size()
        strides = self.get_stride()
        strides = [sizevars.size_hint(x) for x in strides]
        index_vars = [sympy_symbol(f"d{i}") for i in range(len(sizes))]
        # reorder index vars according to stride
        index_order = sorted(range(len(strides)), key=strides.__getitem__, reverse=True)
        lookup = {pos: idx for idx, pos in enumerate(index_order)}
        order = [lookup[i] for i in range(len(lookup))]
        index_vars = [index_vars[i] for i in order]
        indexer = self.make_indexer()
        index = indexer(index_vars)

        new_sizes, reindex, prune = V.graph.sizevars._simplify_loops(
            index_vars, sizes, [index]
        )

        # assign new variables each dimension to deal with numbering mismatches
        # d0, d1, d2 could become d0, d2 -- which won't match d0, d1
        _, add_var = var_builder("c")
        replacement = dict(zip(index_vars, reindex([add_var(x) for x in new_sizes])))

        index = sympy_subs(sympy.expand(index), replacement)
        return index, tuple(new_sizes)

    def get_unbacked_symbol_uses(self):
        # NB: It's not necessary to check regular inputs as we automatically
        # have dependencies on them
        r = set()
        for arg in self.constant_args:
            r |= maybe_free_unbacked_symbols(arg)
        for arg in self.kwargs.values():
            r |= maybe_free_unbacked_symbols(arg)
        return r

    def __str__(self):
        kernel_name = getattr(self, "kernel", None)
        lines = [
            f"kernel={kernel_name!r}",
        ]
        lines += [
            f"{field.name}={getattr(self, field.name)}"
            for field in dataclasses.fields(self)
        ]
        lines.append(f"origin_node={self.origin_node!r}")
        return self.str_helper(lines)

    __repr__ = __str__


@dataclasses.dataclass
class ExternKernelOut(ExternKernel):
    output_view: Optional[ReinterpretView] = None

    def codegen(self, wrapper):
        self.codegen_comment(wrapper)
        args = [*self.codegen_args(), *self.codegen_kwargs()]
        wrapper.generate_extern_kernel_out(
            self.output_view,
            self.codegen_reference(),
            args,
            self.kernel,
        )

    def __init__(
        self,
        layout,
        inputs,
        constant_args=(),
        kwargs=None,
        output_view=None,
        kernel=None,
        cpp_kernel=None,
        ordered_kwargs_for_cpp_kernel=(),
    ):
        super().__init__(
            None, layout, self.unwrap_storage(inputs), constant_args, kwargs or {}
        )
        self.output_view = output_view
        self.name = V.graph.register_buffer(self)
        self.kernel = cpp_kernel if V.graph.cpp_wrapper else kernel
        self.ordered_kwargs_for_cpp_kernel = ordered_kwargs_for_cpp_kernel

    def should_allocate(self):
        return True


class RandomSeeds(ExternKernelOut):
    def __init__(self, count: int, device: torch.device):
        limits = torch.iinfo(torch.int64)
        super().__init__(
            layout=FixedLayout(
                device=device,
                dtype=torch.int64,
                size=[count],
            ),
            inputs=[],
            constant_args=[limits.min, limits.max, [count]],
            kernel="aten.randint.low_out",
            cpp_kernel="at::randint_out",
        )


class ExternKernelAlloc(ExternKernel):
    def codegen(self, wrapper):
        self.codegen_comment(wrapper)
        args = [*self.codegen_args(), *self.codegen_kwargs()]
        V.graph.wrapper_code.generate_extern_kernel_alloc(self, args)
        if isinstance(self.layout, Layout):
            self.codegen_size_asserts(wrapper)

    def __init__(
        self,
        layout,
        inputs,
        constant_args=(),
        kwargs=None,
        kernel=None,
        cpp_kernel=None,
        ordered_kwargs_for_cpp_kernel=(),
    ):
        super().__init__(
            None, layout, self.unwrap_storage(inputs), constant_args, kwargs or {}
        )
        self.name = V.graph.register_buffer(self)
        self.kernel = cpp_kernel if V.graph.cpp_wrapper else kernel
        self.ordered_kwargs_for_cpp_kernel = ordered_kwargs_for_cpp_kernel

    def should_allocate(self):
        return False

    def apply_constraint(self):
        raise NotImplementedError


class UserDefinedTritonKernel(ExternKernel):
    def codegen(self, wrapper):
        from triton.runtime.autotuner import Autotuner

        from torch._higher_order_ops.triton_kernel_wrap import kernel_side_table

        kernel = kernel_side_table.get_kernel(self.kernel_idx)
        configs = []
        if isinstance(kernel, Autotuner):
            configs = kernel.configs
            kernel = kernel.fn

        # Definition of kernel
        new_name = wrapper.define_user_defined_triton_kernel(
            kernel, configs, self.kwargs
        )

        # Call to kernel
        self.codegen_comment(wrapper)
        wrapper.generate_user_defined_triton_kernel(
            new_name,
            self.grid,
            configs,
            self.codegen_kwargs(),
        )

    def should_allocate(self):
        return False

    def has_side_effects(self):
        # UserDefinedTritonKernel does not return anything, but rather
        # modifies input in place, do not let it get DCEd
        return True

    def get_unbacked_symbol_defs(self):
        return {}

    def get_mutation_names(self):
        return []

    def __init__(self, *, kernel_idx, grid, kernel_args):
        inputs = []
        kwargs = dict()
        constant_args = []
        for k, v in kernel_args.items():
            if isinstance(v, TensorBox):
                t = InputsKernel.unwrap_storage_for_input(self.realize_input(v))
                inputs.append(t)
                kwargs[k] = t
            else:
                constant_args.append(v)
                kwargs[k] = v

        assert len(inputs) != 0
        device = inputs[0].get_device()

        super().__init__(
            None,
            NoneLayout(device),  # type: ignore[arg-type]
            inputs,
            tuple(constant_args),
            kwargs,
        )
        self.name = V.graph.register_buffer(self)
        self.kernel_idx = kernel_idx
        self.grid = grid
        mark_node_as_mutating(
            self, *[a for a in kernel_args.values() if isinstance(a, TensorBox)]
        )

    def get_alias_names(self):
        return [i.get_name() for i in self.inputs]


def mark_node_as_mutating(cur_buffer, *mutated_ops):
    """
    Allows ops in mutated_ops to be marked as being mutated as well as
    indicates to the scheduler that these ops depend on cur_buffer.
    """
    for op in mutated_ops:
        assert isinstance(op, TensorBox)
        V.graph.mark_buffer_mutated(op.get_name())
        MutationOutput(op.layout, op, cur_buffer)


class MutationOutput(ExternKernel):
    def get_mutation_names(self):
        return [self.inputs[0].get_name()]

    def __init__(self, layout, input, parent):
        super().__init__(None, layout, [input, parent], ())
        self.name = V.graph.register_buffer(self)

    def should_allocate(self):
        return False

    def is_no_op(self):
        return True

    def has_side_effects(self):
        return True

    def get_alias_names(self):
        return [self.inputs[0].get_name()]


class InplaceBernoulliFallback(ExternKernel):
    """
    This needs to be a custom class to handle mutation properly
    """

    kernel = "aten.bernoulli_"

    def codegen(self, wrapper):
        (x,) = (t.codegen_reference() for t in self.inputs)
        wrapper.writeline(
            f"{self.kernel}({x}, {', '.join(map(repr, self.constant_args))})"
        )

    def should_allocate(self):
        return False

    def get_mutation_names(self):
        return [self.inputs[0].get_name()]

    def get_unbacked_symbol_defs(self):
        return {}

    def __init__(self, x, *constant_args):
        super().__init__(
            None,
            NoneLayout(x.get_device()),  # type: ignore[arg-type]
            self.unwrap_storage([x]),
            constant_args,
        )
        self.name = V.graph.register_buffer(self)
        mark_node_as_mutating(self, x)


class AccumulateGrad(ExternKernel):
    """
    This needs to be a custom class to handle mutation properly
    """

    kernel = "inductor_ops.accumulate_grad_"

    def codegen(self, wrapper):
        (variable, new_grad) = (t.codegen_reference() for t in self.inputs)
        wrapper.writeline(f"{self.kernel}({variable}, {new_grad})")

    def should_allocate(self):
        return False

    def get_mutation_names(self):
        return [self.inputs[0].get_name()]

    def get_unbacked_symbol_defs(self):
        return {}

    def __init__(self, variable, new_grad):
        super().__init__(
            None,
            NoneLayout(variable.get_device()),  # type: ignore[arg-type]
            self.unwrap_storage([variable, new_grad]),
        )
        self.name = V.graph.register_buffer(self)
        mark_node_as_mutating(self, variable)


class ScatterFallback(ExternKernel):
    """
    This needs to be a custom class to handle mutation properly.
    This class handles both aten.scatter_ and aten.scatter_reduce_.
    It also handle the case `src` being a scalar properly.
    """

    def codegen(self, wrapper):
        if self.src_is_tensor:
            (x, index, src) = (t.codegen_reference() for t in self.inputs)
        else:
            (x, index) = (t.codegen_reference() for t in self.inputs)
            src = self.constant_args[1]
        wrapper.generate_scatter_fallback(
            x,
            [x, self.constant_args[0], index, src],
            self.kernel,
            self.fn,
            self.src_is_tensor,
            self.kwargs["reduce"],
            self.codegen_kwargs(),
        )

    def should_allocate(self):
        return False

    def get_cpp_kernel(self, fn, reduce):
        if fn == "aten.scatter_":
            if self.src_is_tensor:
                kernel = (
                    "at::scatter_out" if reduce is None else "at::scatter_reduce_out"
                )
            else:
                assert (
                    reduce is None
                ), "Expect reduce to be None for aten.scatter_ with scalar src"
                kernel = "at::scatter_out"
        else:
            assert (
                reduce is not None
            ), "Expect reduce to be not None for aten.scatter_reduce_"
            kernel = "at::scatter_reduce_out"
        return kernel

    def get_mutation_names(self):
        return [self.inputs[0].get_name()]

    def get_unbacked_symbol_defs(self):
        return {}

    def __init__(
        self,
        fn,
        x,
        dim: int,
        index,
        src,
        *,
        reduce: Optional[str] = None,
        include_self: bool = True,
    ):
        assert fn in {"aten.scatter_", "aten.scatter_reduce_"}
        self.src_is_tensor = isinstance(src, TensorBox)

        if V.graph.cpp_wrapper:
            # Follow aten/src/ATen/native/ReductionType.h:get_operator_enum
            get_operator_enum = {"add": "sum", "multiply": "prod"}
            if reduce in get_operator_enum:
                reduce = get_operator_enum[reduce]
            self.kernel = self.get_cpp_kernel(fn, reduce)
        else:
            self.kernel = fn
        self.fn = fn

        constant_args: Tuple[Any, ...]
        if self.src_is_tensor:
            tensors = [self.realize_input(t) for t in [x, index, src]]
            constant_args = (dim,)
        else:
            tensors = [self.realize_input(t) for t in [x, index]]
            constant_args = (dim, src)

        super().__init__(
            None,
            NoneLayout(x.get_device()),  # type: ignore[arg-type]
            self.unwrap_storage(tensors),
            constant_args,
            {"reduce": reduce, "include_self": include_self},
        )
        self.ordered_kwargs_for_cpp_kernel = ["reduce", "include_self"]
        self.name = V.graph.register_buffer(self)
        mark_node_as_mutating(self, x)


class IndexPutFallback(ExternKernel):
    """
    This needs to be a custom class to handle mutation and indices properly
    """

    def codegen(self, wrapper):
        (x, values, *valid_indices) = (t.codegen_reference() for t in self.inputs)
        indices = []
        iter_valid_indices = iter(valid_indices)
        for i, _ in enumerate(self.indices):
            if self.indices[i] is not None:
                indices.append(next(iter_valid_indices))
            else:
                indices.append(V.graph.wrapper_code.none_str)

        indices_str = f"{V.graph.wrapper_code.open_bracket}{', '.join(indices)}{V.graph.wrapper_code.closed_bracket}"
        args = [x, indices_str, values, *self.codegen_const_args()]
        wrapper.writeline(wrapper.wrap_kernel_call(self.kernel, args))

    def should_allocate(self):
        return False

    def get_mutation_names(self):
        return [self.inputs[0].get_name()]

    def get_unbacked_symbol_defs(self):
        return {}

    def __init__(self, x, indices, values, accumulate):
        self.indices = indices
        valid_indices = [i for i in indices if i is not None]
        tensors = [self.realize_input(x) for x in [x, values, *valid_indices]]
        super().__init__(
            None,
            NoneLayout(x.get_device()),  # type: ignore[arg-type]
            self.unwrap_storage(tensors),
            (accumulate,),
        )
        self.name = V.graph.register_buffer(self)
        self.kernel = "at::index_put_" if V.graph.cpp_wrapper else "aten.index_put_"
        mark_node_as_mutating(self, x)


class DeviceCopy(ExternKernelOut):
    @classmethod
    def create(cls, x, device):
        if not x.is_extern() and all(
            (r.name in V.graph.constants and isinstance(r, dependencies.MemoryDep))
            for r in x.get_reads()
        ):
            return x.constant_to_device(device)

        V.graph.device_types.add(device.type)
        V.graph.add_device_idx(device.index)
        V.graph.device_types.add(x.get_device().type)
        V.graph.add_device_idx(x.get_device().index)

        developer_warning("DeviceCopy in input program")
        return DeviceCopy(
            FlexibleLayout(
                device=device,
                dtype=x.get_dtype(),
                size=x.get_size(),
            ),
            [cls.realize_input(x)],
        )

    def codegen(self, wrapper):
        args = self.codegen_args()
        assert len(args) == 1
        if self.output_view:
            wrapper.codegen_device_copy(args[0], self.output_view.codegen_reference())
        else:
            wrapper.codegen_device_copy(args[0], self.codegen_reference())


class DynamicScalar(ExternKernel):
    """
    The result of a call to aten._local_scalar_dense.
    """

    def get_reads(self):
        return ()

    def should_allocate(self):
        return False

    def __init__(self, sym, data):
        super().__init__(None, NoneLayout(torch.device("cpu")), [data])  # type: ignore[arg-type]
        self.sym = sym

    def get_unbacked_symbol_defs(self):
        return {self.sym}

    def codegen(self, wrapper):
        (data,) = (t.codegen_reference() for t in self.inputs)
        wrapper.writeline(f"{self.sym} = {data}.item()")
        # No one should ever use this buffer, but for uniformity
        # define the variable and assign it None
        wrapper.writeline(f"{self.get_name()} = None")


@dataclasses.dataclass
class ExternKernelNode:
    name: str
    node: export_schema.Node


@dataclasses.dataclass
class FallbackKernel(ExternKernelAlloc):
    def __init__(
        self,
        layout,
        kernel,
        tensor_args,
        nontensor_args,
        unflatten_args,
        kwargs=None,
        schema=None,
    ):
        super().__init__(
            layout,
            tuple(tensor_args),
            tuple(nontensor_args),
        )
        # We need output buffers for generating kernel arguments in the
        # abi-compatible mode, where we retrieve outputs by pass each individual
        # output through the abi-compatible interface.
        self.outputs: Sequence[Any] = []
        self.use_cpp_op_schema = False

        self.op_overload = kernel

        assert isinstance(
            kernel,
            (
                torch._ops.OpOverload,
                torch._ops.HigherOrderOperator,
            ),
        ), f"Fails to create FallbackKernel for {kernel}: {type(kernel)} not supported"

        if kernel.__module__ == "torch._ops.aten":
            op_base_name = (
                kernel.__name__.split(".")[0]
                if isinstance(kernel, torch._ops.OpOverload)
                else kernel.__name__
            )
            if V.graph.cpp_wrapper:
                assert isinstance(kernel, torch._ops.OpOverload)
                # Calling with the default kernel name can lead to ambiguous behavior like the following example.
                # repeat_interleave(const at::Tensor & repeats, c10::optional<int64_t> output_size=c10::nullopt)
                # repeat_interleave(const at::Tensor & self, int64_t repeats,
                #       c10::optional<int64_t> dim=c10::nullopt, c10::optional<int64_t> output_size=c10::nullopt)
                self.kernel = (
                    f"at::{op_base_name}"
                    if kernel._overloadname == "default"
                    else f"at::_ops::{kernel.__name__.replace('.', '_')}::call"
                )
                schema = kernel._schema
            else:
                self.kernel = f"aten.{op_base_name}"

            if schema is not None:
                self.args_default_value = [
                    {"type": x.real_type, "value": x.default_value}
                    for x in schema.arguments
                    if not x.kwarg_only
                ]
                self.ordered_kwargs_for_cpp_kernel = [
                    x.name for x in schema.arguments if x.kwarg_only
                ]
                self.kwargs_default_value = {
                    x.name: {"type": x.real_type, "value": x.default_value}
                    for x in schema.arguments
                    if x.kwarg_only
                }
        elif isinstance(kernel, torch._ops.HigherOrderOperator):
            if getattr(torch._prims.rng_prims, kernel.__name__, None) is kernel:
                self.kernel = f"torch._prims.rng_prims.{kernel.__name__}"
            else:
                raise NotImplementedError(
                    "Unable to find HigherOrderOperator kernel name"
                )
        else:
            if V.graph.cpp_wrapper:
                self.use_cpp_op_schema = True
                self.set_cpp_kernel(kernel)
            else:
                self.kernel = (
                    f"{kernel.__module__.replace('._ops.', '.ops.')}.{kernel.__name__}"
                )
        self.unflatten_args = unflatten_args
        self.kwargs = {} if kwargs is None else kwargs
        V.graph.warn_fallback(self.kernel)

    def set_cpp_kernel(self, kernel):
        from .codegen.wrapper import get_cpp_op_schema

        assert (
            not kernel._schema.is_mutable
        ), f"mutable {kernel.__name__} is not supported with cpp_wrapper"

        # These checks are here because ops that return aliasing tensors will
        # return type Tensor& instead of Tensor, but codegen will always write
        # type Tensor on the LHS.
        def is_not_write(arg):
            return arg.alias_info is None or not arg.alias_info.is_write

        assert all(
            is_not_write(x) for x in kernel._schema.arguments
        ), f"{kernel.__name__} with alias_info arguments is not supported with cpp_wrapper"
        assert all(
            is_not_write(x) for x in kernel._schema.returns
        ), f"{kernel.__name__} with alias_info returns is not supported with cpp_wrapper"

        self.kernel = kernel._schema.name
        self.cpp_kernel_overlad_name = kernel._schema.overload_name
        self.cpp_kernel_key = (
            f"{self.kernel.replace('::', '_')}_{self.cpp_kernel_overlad_name}"
        )

        self.cpp_op_schema = get_cpp_op_schema(kernel)
        self.ordered_kwargs_for_cpp_kernel = [
            x.name for x in kernel._schema.arguments if x.kwarg_only
        ]

    def get_arg_default_value(self, pos):
        assert hasattr(
            self, "args_default_value"
        ), "self.args_default_value has to be provided"
        assert pos < len(
            self.args_default_value
        ), f"expected the index {pos} to be smaller than len(self.args_default_value): {len(self.args_default_value)}"
        return self.args_default_value[pos]["value"]

    def codegen_args(self):
        @dataclasses.dataclass
        class Shim:
            ref: Any

            def __repr__(self):
                return self.ref

        tensor_args = [Shim(x.codegen_reference()) for x in self.inputs]
        args, kwargs = self.unflatten_args(tensor_args, self.constant_args)
        args = [V.graph.wrapper_code.val_to_arg_str(x) for x in args]
        # Previously, we want to maintain forward-compatibility by skipping
        # default args in the serialized artifacts in fbcode. However,
        # some of our shim interfaces require default values being set.
        # Discussed with Sherlock offline and we decided to allow serializing
        # default args into the C++ wrapper code for now. We will refine this
        # part if we see real FC requirement. More details related to FC
        # can be found at:
        # https://docs.google.com/document/d/1FzWm-sHYwmRi3x_g036kOxd99KaYquUsA-L5JwOn8ys/edit?usp=sharing
        if V.graph.cpp_wrapper and hasattr(self, "args_default_value"):
            n_args = len(args)
            n_pos_args = len(self.args_default_value)
            # Some positional args are not provided, need to use their default value in cpp wrapper
            if n_args < n_pos_args:
                pos_args = [
                    self.get_arg_default_value(i) for i in range(n_args, n_pos_args)
                ]
                pos_args = [V.graph.wrapper_code.val_to_arg_str(x) for x in pos_args]
                args.extend(pos_args)

        # let self.codegen_kwargs handle kwargs
        self.kwargs.update(kwargs)
        return args

    @staticmethod
    def find_device(tensor_args, example_output):
        if tensor_args:
            return tensor_args[0].get_device()
        if isinstance(example_output, torch.Tensor):
            return example_output.device
        if isinstance(example_output, (list, tuple)):
            devices = {FallbackKernel.find_device(None, x) for x in example_output}
            # Remove None
            devices = [device for device in devices if device]
            if len(devices) == 1:
                return devices[0]
            for device in devices:
                if device.type == "cuda":
                    return device
            return devices[0]
        return None

    def has_side_effects(self):
        # TODO - some fallbacks are still OpOverloadPackets
        if not isinstance(self.op_overload, torch._ops.OpOverload):
            return False
        return get_schema_info(self.op_overload).is_mutable()

    def get_alias_names(self):
        # TODO - some fallbacks are still OpOverloadPackets
        if not isinstance(self.op_overload, torch._ops.OpOverload):
            return []
        if torch._inductor.utils.is_view(self.op_overload):
            # TODO - use op._schema.arguments alias_info to figure out
            # precise list
            return [inp.get_name() for inp in self.inputs]
        return []

    # ProxyExecutor Design Note
    # We export the ExternFallbackNodes (for custom ops) into a serialized file
    # and run it with a host side proxy executor to address the ABI problem
    # This is currently only implemented for fbcode. Eventually, we will also make this work for OSS.
    # Detailed design doc can be found at
    # https://docs.google.com/document/d/1wC4DOZFaYym2t1Esz0X5yxlLI3RDnSiyRbUus3bkJ64/edit?usp=sharing
    def export_extern_kernel_node(self):
        assert isinstance(self, FallbackKernel)
        args, kwargs = self.unflatten_args(self.inputs, self.constant_args)
        ordered_kwargs = [
            kwargs.get(key, None) for key in self.ordered_kwargs_for_cpp_kernel
        ]

        serializer = GraphModuleSerializer(None, None)
        named_arguments = serializer.serialize_inputs(self.op_overload, args, kwargs)

        # serialize_outputs
        def handle_single_output(return_type, output):
            if isinstance(return_type, torch.TensorType):
                # For single Tensor
                out = output
                if isinstance(output, (list, tuple)):
                    assert len(output) == 1
                    out = output[0]
                return export_schema.Argument.create(
                    as_tensor=export_schema.TensorArgument(name=out.get_name())
                )
            elif isinstance(return_type, torch.ListType) and isinstance(
                return_type.getElementType(), torch.TensorType
            ):
                # For single TensorList
                return export_schema.Argument.create(
                    as_tensors=[
                        export_schema.TensorArgument(name=out.get_name())
                        for out in output
                    ]
                )
            else:
                raise RuntimeError("Unsupported return type")

        target = self.op_overload
        returns = target._schema.returns
        if len(returns) == 1:
            return_type = returns[0].real_type
            output_arguments = [handle_single_output(return_type, self.outputs)]
        else:
            # For tuple returns, e.g "-> (Tensor, Tensor)" or "-> (Tesnor, Tensor[])"
            assert isinstance(self.outputs, tuple)
            assert len(returns) == len(self.outputs)
            output_arguments = [
                handle_single_output(return_schema.real_type, output)
                for return_schema, output in zip(returns, self.outputs)
            ]

        node = ExternKernelNode(
            name=self.get_name(),
            node=export_schema.Node(
                target=self.kernel,
                inputs=named_arguments,
                outputs=output_arguments,
                metadata={},
            ),
        )

        V.graph.extern_kernel_nodes.append(node)

        return [*args, *ordered_kwargs]

    def codegen(self, wrapper):
        if self.use_cpp_op_schema:
            self.codegen_comment(wrapper)

            exported_args = None
            args = None
            if config.is_fbcode() and V.graph.cpp_wrapper:
                exported_args = self.export_extern_kernel_node()
            else:
                args = [*self.codegen_args(), *self.codegen_kwargs()]

            wrapper.generate_extern_kernel_alloc_and_find_schema_if_needed(
                self.get_name(),
                self.kernel,
                args,
                self.cpp_op_schema,
                self.cpp_kernel_key,
                self.cpp_kernel_overlad_name,
                self.op_overload,
                exported_args,
                self.outputs,
            )
        else:
            super().codegen(wrapper)

    @classmethod
    def create(cls, kernel, *args, **kwargs):
        fake_incorrect_kernels = (aten._fused_moving_avg_obs_fq_helper_functional,)
        context = (
            V.graph.fake_mode if kernel not in fake_incorrect_kernels else nullcontext()
        )
        with context:
            (
                example_output,
                tensor_args,
                non_tensor_args,
                unflatten_args,
                schema,
            ) = cls.process_kernel(kernel, *args, **kwargs)

        device = FallbackKernel.find_device(tensor_args, example_output)
        assert device, "Not sure where to find device info"

        def tensor_to_layout(output: torch.Tensor):
            return FixedLayout(
                output.device,
                output.dtype,
                convert_shape_to_inductor(output.size()),
                convert_shape_to_inductor(output.stride()),
            )

        packed = FallbackKernel(
            MultiOutputLayout(device),
            kernel,
            tensor_args,
            non_tensor_args,
            unflatten_args,
            schema=schema,
        )

        def generate_output(output, indices):
            if isinstance(output, (list, tuple)):
                return type(output)(
                    generate_output(output[i], indices + [(type(output), i)])
                    for i in range(len(output))
                )
            elif isinstance(output, dict):
                return {
                    key: generate_output(val, indices + [(type(output), key)])
                    for key, val in output.items()
                }
            elif isinstance(output, torch.Tensor):
                return MultiOutput(
                    tensor_to_layout(output),
                    packed,
                    indices,
                )
            elif isinstance(output, int):
                return output
            elif isinstance(output, torch.SymInt):
                return output.node.expr
            else:
                assert (
                    output is None
                ), f"FallbackKernel output type {type(output)} is not supported"
                return None

        outputs = generate_output(example_output, [])
        if isinstance(outputs, (list, tuple, dict)):
            packed.outputs = outputs  # type: ignore[assignment]
        else:
            packed.outputs = [outputs]
        return outputs

    def apply_constraint(self):
        return super().apply_constraint()


@dataclasses.dataclass
class ComplexView(ExternKernelAlloc):
    """View a complex number as two dtyped numbers or vice versa"""

    def should_allocate(self):
        return False

    def get_alias_names(self):
        # Signal to codegen that our output buffer isn't safe to reuse
        return [self.inputs[0].get_name()]

    def __init__(
        self,
        layout,
        kernel,
        tensor_args,
        nontensor_args,
    ):
        super().__init__(
            layout,
            tuple(tensor_args),
            tuple(nontensor_args),
        )
        # We need output buffers for generating kernel arguments in the
        # abi-compatible mode, where we retrieve outputs by pass each individual
        # output through the abi-compatible interface.
        self.outputs: Sequence[Any] = []
        self.kernel = kernel

    @classmethod
    def create(cls, kernel, *args, **kwargs):
        context = V.graph.fake_mode
        with context:
            (
                example_output,
                tensor_args,
                non_tensor_args,
                unflatten_args,
                schema,
            ) = cls.process_kernel(kernel, *args, **kwargs)

        device = FallbackKernel.find_device(tensor_args, example_output)
        assert device, "Not sure where to find device info"

        packed = ComplexView(
            MultiOutputLayout(device), kernel, tensor_args, non_tensor_args
        )

        layout = FixedLayout(
            example_output.device,
            example_output.dtype,
            convert_shape_to_inductor(example_output.size()),
            convert_shape_to_inductor(example_output.stride()),
        )
        outputs = MultiOutput(layout, packed, [])

        packed.outputs = [outputs]
        return outputs


@dataclasses.dataclass
class MultiOutputLayout(IRNode):
    device: torch.device


class MultiOutput(ExternKernel):
    # Given an input MultiOutputLayout buffer, indexes out an actual buffer
    # from that result.  This doesn't actually produce multiple outputs,
    # that's MultiOutputLayout!
    def codegen_list_tuple_access(self, basename, indices):
        if len(indices) > 0:
            itype, i = indices[0]
            if itype == list:
                return self.codegen_list_tuple_access(f"{basename}[{i}]", indices[1:])
            elif itype == tuple:
                # cpp wrapper code needs to use std::get<> to access a tuple
                tuple_access = V.graph.wrapper_code.codegen_tuple_access(
                    basename, self.get_name(), str(i)
                )
                return self.codegen_list_tuple_access(tuple_access, indices[1:])
            elif itype == dict:
                return self.codegen_list_tuple_access(f"{basename}['{i}']", indices[1:])
            else:
                raise AssertionError("non supported index type")
        else:
            return basename

    def codegen(self, wrapper):
        wrapper.codegen_multi_output(
            self.get_name(),
            self.codegen_list_tuple_access(self.inputs[0].get_name(), self.indices),
        )
        self.codegen_unbacked_symbol_defs(wrapper)

    def __init__(self, layout, input, indices: List[Tuple[Any, ...]]):
        super().__init__(None, layout, [input], ())
        self.name = V.graph.register_buffer(self)
        self.indices = indices

    def get_unbacked_symbol_uses(self):
        return self.inputs[0].get_unbacked_symbol_uses()

    def should_allocate(self):
        return False

    def get_alias_names(self):
        return [
            inp.get_name()
            for inp in self.inputs
            if isinstance(inp, (FallbackKernel, ComplexView))
            and len(inp.get_alias_names()) > 0
        ]


def _prepare_convolution_fusion_create(
    cls,
    x: "TensorBox",
    weight: "TensorBox",
    bias: "TensorBox",
    padding: List[int],
    stride: List[int],
    dilation: List[int],
    groups: int,
    transposed: bool = False,
    output_padding: Optional[List[int]] = None,
):
    """
    This function is a helper function to prepare inputs, layout and constant args
    for convolution post-op fusion's create function, including deciding the output
    layout (channels first or channels last), realizing inputs and make them etc. The
    function only supports the CPU device since conv post-op fusion kernel is only
    supported on CPU right now.
    """

    # Port from aten/src/ATen/native/ConvUtils.h: _conv_input_size
    def _conv_input_size(
        output_size, weight_size, padding, output_padding, stride, dilation, groups
    ):
        assert len(output_size) == len(weight_size), "Expect input dim == weight dim"
        dim = len(output_size)
        assert dim > 2, "Expect input dim > 2"

        BATCH_DIM = 0
        WEIGHT_INPUT_CHANNELS_DIM = 1
        input_size = []
        input_size.append(output_size[BATCH_DIM])
        input_size.append(weight_size[WEIGHT_INPUT_CHANNELS_DIM] * groups)
        for d in range(2, dim):
            kernel = (weight_size[d] - 1) * dilation[d - 2] + 1
            input_size_d = (
                (output_size[d] - 1) * stride[d - 2]
                - (padding[d - 2] * 2)
                + kernel
                + output_padding[d - 2]
            )
            input_size.append(input_size_d)
        return list(map(int, input_size))

    # The size of prepacked_weight is the prepacked weight size of deconv:
    #   Groups > 1:  [g*o, i/g, ...]
    #   Groups == 1: [o, i, ...]
    # Returns original weight size in [i, o, ...]
    def _original_deconv_weight_size(
        prepacked_weight,
        groups,
    ):
        prepacked_weight_size = prepacked_weight.size()
        dim = len(prepacked_weight_size)
        assert dim > 2, "Expect weight dim > 2"
        if groups > 1:
            weight_size = []
            weight_size.append(prepacked_weight_size[1] * groups)
            weight_size.append(prepacked_weight_size[0] / groups)
            for d in range(2, dim):
                weight_size.append(prepacked_weight_size[d])
        else:
            weight_size = prepacked_weight.transpose(0, 1).size()
        return weight_size

    x.realize()
    weight.realize()
    if bias is not None:
        bias.realize()
    with V.graph.fake_mode:
        x_fake = ir_node_to_tensor(x, guard_shape=True)
        weight_fake = ir_node_to_tensor(weight, guard_shape=True)
        dims = len(x_fake.size()) - 2
        assert 0 < len(padding) <= dims
        assert 0 < len(dilation) <= dims
        assert 0 < len(stride) <= dims
        padding = pad_listlike(padding, dims)
        dilation = pad_listlike(dilation, dims)
        stride = pad_listlike(stride, dims)
        if output_padding is None:
            output_padding = pad_listlike([0], dims)
        else:
            assert 0 < len(output_padding) <= dims
            output_padding = pad_listlike(output_padding, dims)
        assert isinstance(groups, int)
        if transposed:
            # When transposed, the size of the prepacked oneDNN weight is different
            # from the PyTorch weight. We're not able to run aten conv with such
            # size. We infer the output size from the input params here:
            weight_size = _original_deconv_weight_size(weight_fake, groups)
            input_size = x_fake.size()
            output_size = _conv_input_size(
                input_size,
                weight_size,
                padding,
                output_padding,
                stride,
                dilation,
                groups,
            )
        else:
            bias_fake = (
                ir_node_to_tensor(bias, guard_shape=True) if bias is not None else bias
            )
            output = torch.ops.aten.convolution(
                x_fake,
                weight_fake,
                bias_fake,
                stride,
                padding,
                dilation,
                transposed,
                output_padding,
                groups,
            )
            output_size = output.size()

        req_stride_order = [0] + list(reversed(range(1, len(stride) + 1)))
        req_stride_order = [len(req_stride_order)] + req_stride_order
        output_stride = make_channels_last_strides_for(output_size)

    x = cls.require_stride_order(x, req_stride_order)
    assert x.get_device().type == "cpu" and weight.get_device().type == "cpu"
    inputs = [x, weight]

    kernel_layout = FixedLayout(
        x.get_device(),
        x.get_dtype(),
        convert_shape_to_inductor(output_size),
        convert_shape_to_inductor(output_stride),
    )
    constant_args = [padding, stride, dilation, groups]
    if transposed:
        constant_args.insert(1, output_padding)

    if bias is not None:
        inputs.append(bias)
    else:
        constant_args.insert(0, bias)
    return inputs, constant_args, kernel_layout, req_stride_order


def _prepare_linear_fusion_create(
    cls,
    x: "TensorBox",
    weight: "TensorBox",
    bias: "TensorBox",
):
    """
    This function is a helper function to prepare inputs, layout and constant args
    for linear post-op fusion's create function. The function only supports the CPU device
    since linear post-op fusion kernel is only supported on CPU right now.
    """
    x.realize()
    weight.realize()
    if bias is not None:
        bias.realize()
    with V.graph.fake_mode:
        x_fake = ir_node_to_tensor(x, guard_shape=True)
        weight_fake = ir_node_to_tensor(weight, guard_shape=True)
        bias_fake = (
            ir_node_to_tensor(bias, guard_shape=True) if bias is not None else bias
        )
        if bias is not None:
            output = torch.ops.aten.addmm.default(
                bias_fake,
                x_fake,
                weight_fake,
            )
        else:
            output = torch.ops.aten.mm.default(
                x_fake,
                weight_fake,
            )
        output_size = output.size()

        req_stride_order = [1, 0]
        output_stride = make_contiguous_strides_for(output_size)

    x = cls.require_stride_order(x, req_stride_order)
    assert x.get_device().type == "cpu" and weight.get_device().type == "cpu"
    inputs = [x, weight]

    kernel_layout = FixedLayout(
        x.get_device(),
        x.get_dtype(),
        convert_shape_to_inductor(output_size),
        convert_shape_to_inductor(output_stride),
    )
    constant_args: List[Any] = []

    if bias is not None:
        inputs.append(bias)
    else:
        constant_args.insert(0, bias)
    return inputs, constant_args, kernel_layout, req_stride_order


class ConvolutionUnary(ExternKernelAlloc):
    def __init__(
        self,
        layout,
        inputs,
        constant_args=(),
        kernel="torch.ops.mkldnn._convolution_pointwise",
    ):
        super().__init__(
            layout,
            inputs,
            constant_args,
            None,
            kernel="torch.ops.mkldnn._convolution_pointwise",
            cpp_kernel="mkldnn::_convolution_pointwise",
        )
        self.cpp_kernel_key = "convolution_pointwise"
        self.cpp_op_schema = """
            at::Tensor(
                const at::Tensor& input_t,
                const at::Tensor& weight_t,
                const c10::optional<at::Tensor>& bias_opt,
                at::IntArrayRef padding,
                at::IntArrayRef stride,
                at::IntArrayRef dilation,
                int64_t groups,
                c10::string_view attr,
                torch::List<c10::optional<at::Scalar>> scalars,
                c10::optional<c10::string_view> algorithm)"""

    def codegen(self, wrapper):
        wrapper.generate_extern_kernel_alloc_and_find_schema_if_needed(
            self.get_name(),
            self.kernel,
            self.codegen_args(),
            self.cpp_op_schema,
            self.cpp_kernel_key,
        )
        if isinstance(self.layout, Layout):
            self.codegen_size_asserts(wrapper)

    @classmethod
    def create(
        cls,
        x: "TensorBox",
        weight: "TensorBox",
        bias: "TensorBox",
        padding_: List[int],
        stride_: List[int],
        dilation_: List[int],
        groups: int,
        attr,
        scalars: Optional[List[Any]],
        algorithm,
    ):
        (inputs, constant_args, kernel_layout, _) = _prepare_convolution_fusion_create(
            cls, x, weight, bias, padding_, stride_, dilation_, groups
        )
        constant_args = constant_args + [
            attr,
            may_convert_to_optional(scalars),
            algorithm,
        ]
        return ConvolutionUnary(
            layout=kernel_layout,
            inputs=inputs,
            constant_args=constant_args,
        )


class ConvolutionBinary(ExternKernelAlloc):
    def __init__(
        self,
        layout,
        inputs,
        constant_args=(),
        cpp_constant_args=(),
    ):
        super().__init__(
            layout,
            inputs,
            constant_args,
            None,
            kernel="torch.ops.mkldnn._convolution_pointwise.binary",
            cpp_kernel="mkldnn::_convolution_pointwise",
        )
        self.cpp_kernel_overlad_name = "binary"
        self.cpp_kernel_key = "convolution_pointwise_binary"
        self.cpp_op_schema = """
            at::Tensor(
                const at::Tensor& input_t,
                const at::Tensor& other_t,
                const at::Tensor& weight_t,
                const c10::optional<at::Tensor>& bias_opt,
                at::IntArrayRef padding,
                at::IntArrayRef stride,
                at::IntArrayRef dilation,
                int64_t groups,
                c10::string_view binary_attr,
                c10::optional<at::Scalar> alpha,
                c10::optional<c10::string_view> unary_attr,
                torch::List<c10::optional<at::Scalar>> unary_scalars,
                c10::optional<c10::string_view> unary_algorithm)"""
        self.cpp_constant_args = cpp_constant_args

    def codegen(self, wrapper):
        wrapper.generate_extern_kernel_alloc_and_find_schema_if_needed(
            self.get_name(),
            self.kernel,
            self.codegen_args(),
            self.cpp_op_schema,
            self.cpp_kernel_key,
            self.cpp_kernel_overlad_name,
        )
        if isinstance(self.layout, Layout):
            self.codegen_size_asserts(wrapper)

    @classmethod
    def create(
        cls,
        x: "TensorBox",
        other: "TensorBox",
        weight: "TensorBox",
        bias: "TensorBox",
        padding_: List[int],
        stride_: List[int],
        dilation_: List[int],
        groups: int,
        binary_attr: str,
        binary_alpha: Optional[float],
        unary_attr: Optional[str],
        unary_scalars: Optional[List[Any]],
        unary_algorithm: Optional[str],
    ):
        (
            inputs,
            constant_args,
            kernel_layout,
            req_stride_order,
        ) = _prepare_convolution_fusion_create(
            cls, x, weight, bias, padding_, stride_, dilation_, groups
        )
        other = cls.require_stride_order(other, req_stride_order)
        inputs.insert(1, other)
        constant_args = constant_args + [
            binary_attr,
            binary_alpha,
            unary_attr,
            may_convert_to_optional(unary_scalars),
            unary_algorithm,
        ]
        return ConvolutionBinary(
            layout=kernel_layout,
            inputs=inputs,
            constant_args=constant_args,
        )


class ConvolutionBinaryInplace(ExternKernelAlloc):
    def __init__(
        self,
        kernel_layout,
        inputs,
        constant_args=(),
    ):
        # Due to constrain of op.call, other (Tensor&) should be at input[0]
        reordered_inputs = [inputs[1], inputs[0]] + inputs[2:]

        super().__init__(
            kernel_layout,
            reordered_inputs,
            constant_args,
            None,
            kernel="torch.ops.mkldnn._convolution_pointwise_.binary",
            cpp_kernel="mkldnn::_convolution_pointwise_",
        )
        self.cpp_kernel_overlad_name = "binary"
        self.cpp_kernel_key = "convolution_pointwise_binary_"
        # TODO: op.call: input[0] should be at::Tensor&
        self.cpp_op_schema = """
            at::Tensor&(
                at::Tensor& other_t,
                const at::Tensor& input_t,
                const at::Tensor& weight_t,
                const c10::optional<at::Tensor>& bias_opt,
                at::IntArrayRef padding,
                at::IntArrayRef stride,
                at::IntArrayRef dilation,
                int64_t groups,
                c10::string_view binary_attr,
                c10::optional<at::Scalar> alpha,
                c10::optional<c10::string_view> unary_attr,
                torch::List<c10::optional<at::Scalar>> unary_scalars,
                c10::optional<c10::string_view> unary_algorithm)"""

    def codegen(self, wrapper):
        wrapper.generate_extern_kernel_alloc_and_find_schema_if_needed(
            self.get_name(),
            self.kernel,
            self.codegen_args(),
            self.cpp_op_schema,
            self.cpp_kernel_key,
            self.cpp_kernel_overlad_name,
        )

    def get_mutation_names(self):
        return [self.inputs[1].get_name()]

    def get_unbacked_symbol_defs(self):
        return {}

    @classmethod
    def create(
        cls,
        x: "TensorBox",
        other: "TensorBox",
        weight: "TensorBox",
        bias: "TensorBox",
        padding_: List[int],
        stride_: List[int],
        dilation_: List[int],
        groups: int,
        binary_attr: str,
        binary_alpha: Optional[float],
        unary_attr: Optional[str],
        unary_scalars: Optional[List[Any]],
        unary_algorithm: Optional[str],
    ):
        (
            inputs,
            constant_args,
            _,
            req_stride_order,
        ) = _prepare_convolution_fusion_create(
            cls, x, weight, bias, padding_, stride_, dilation_, groups
        )
        other = cls.require_stride_order(other, req_stride_order)
        inputs.insert(1, other)
        constant_args = constant_args + [
            binary_attr,
            binary_alpha,
            unary_attr,
            may_convert_to_optional(unary_scalars),
            unary_algorithm,
        ]
        packed = ConvolutionBinaryInplace(
            kernel_layout=NoneLayout(inputs[1].get_device()),  # type: ignore[arg-type]
            inputs=inputs,
            constant_args=constant_args,
        )
        mark_node_as_mutating(packed, inputs[1])
        return packed


class MKLPackedLinear(ExternKernelAlloc):
    def __init__(
        self,
        layout,
        inputs,
        constant_args=(),
    ):
        super().__init__(
            layout,
            inputs,
            constant_args,
            None,
            kernel="torch.ops.mkl._mkl_linear",
            cpp_kernel="mkl::_mkl_linear",
        )
        self.cpp_kernel_key = "mkl_linear"
        self.cpp_op_schema = """
            at::Tensor(
                const at::Tensor& self,
                const at::Tensor& mkl_weight_t,
                const at::Tensor& origin_weight_t,
                const c10::optional<at::Tensor>& bias_opt,
                const int64_t prepack_batch_size)"""

    def codegen(self, wrapper):
        wrapper.generate_extern_kernel_alloc_and_find_schema_if_needed(
            self.get_name(),
            self.kernel,
            self.codegen_args(),
            self.cpp_op_schema,
            self.cpp_kernel_key,
        )

    @classmethod
    def create(cls, x, packed_w, orig_w, batch_size):
        x = cls.require_stride1(cls.realize_input(x))
        orig_w = cls.require_stride1(cls.realize_input(orig_w))
        *m, _ = x.get_size()
        oc, _ = orig_w.get_size()
        output_size = list(m) + [oc]
        output_stride = make_contiguous_strides_for(output_size)
        inputs = [x, packed_w, orig_w]
        constant_args = [None, batch_size]

        return MKLPackedLinear(
            layout=FixedLayout(
                x.get_device(), x.get_dtype(), output_size, output_stride
            ),
            inputs=inputs,
            constant_args=constant_args,
        )


class LinearUnary(ExternKernelAlloc):
    def __init__(
        self,
        layout,
        inputs,
        constant_args=(),
    ):
        super().__init__(
            layout,
            inputs,
            constant_args,
            None,
            kernel="torch.ops.mkldnn._linear_pointwise",
            cpp_kernel="mkldnn::_linear_pointwise",
        )
        self.cpp_kernel_key = "linear_pointwise"
        self.cpp_op_schema = """
            at::Tensor(
                const at::Tensor& input_t,
                const at::Tensor& weight_t,
                const c10::optional<at::Tensor>& bias_opt,
                c10::string_view attr,
                torch::List<c10::optional<at::Scalar>> scalars,
                c10::optional<c10::string_view> algorithm)"""

    def codegen(self, wrapper):
        wrapper.generate_extern_kernel_alloc_and_find_schema_if_needed(
            self.get_name(),
            self.kernel,
            self.codegen_args(),
            self.cpp_op_schema,
            self.cpp_kernel_key,
        )

    @classmethod
    def create(cls, x, w, b, attr, scalars, algorithm):
        x = cls.require_contiguous(cls.realize_input(x))
        w = cls.require_contiguous(cls.realize_input(w))

        *m, ic = x.get_size()
        oc, ic = w.get_size()
        inputs = [x, w]
        constant_args = [attr, scalars if scalars else [-1], algorithm]
        if b is not None:
            b = cls.require_contiguous(cls.realize_input(b))
            inputs.append(b)
        else:
            constant_args.insert(0, None)

        return LinearUnary(
            layout=FlexibleLayout(
                device=x.get_device(),
                dtype=x.get_dtype(),
                size=list(m) + [oc],
            ),
            inputs=inputs,
            constant_args=constant_args,
        )

    def apply_constraint(self):
        pass


class LinearBinary(ExternKernelAlloc):
    kernel = "torch.ops.mkldnn._linear_pointwise.binary"

    def __init__(
        self,
        layout,
        inputs,
        constant_args=(),
    ):
        super().__init__(
            layout,
            inputs,
            constant_args,
            None,
            kernel="torch.ops.mkldnn._linear_pointwise.binary",
            cpp_kernel="mkldnn::_linear_pointwise",
        )
        self.cpp_kernel_overlad_name = "binary"
        self.cpp_kernel_key = "linear_pointwise_binary"
        self.cpp_op_schema = """
            at::Tensor(
                const at::Tensor& input_t,
                const at::Tensor& other_t,
                const at::Tensor& weight_t,
                const c10::optional<at::Tensor>& bias_opt,
                c10::string_view attr)
        """

    def codegen(self, wrapper):
        wrapper.generate_extern_kernel_alloc_and_find_schema_if_needed(
            self.get_name(),
            self.kernel,
            self.codegen_args(),
            self.cpp_op_schema,
            self.cpp_kernel_key,
            self.cpp_kernel_overlad_name,
        )

    @classmethod
    def create(cls, x, y, w, b, attr):
        x = cls.require_contiguous(cls.realize_input(x))
        y = cls.require_contiguous(cls.realize_input(y))
        w = cls.require_contiguous(cls.realize_input(w))

        *m, ic = x.get_size()
        oc, ic = w.get_size()

        inputs = [x, y, w]
        constant_args = [attr]
        if b is not None:
            b = cls.require_contiguous(cls.realize_input(b))
            inputs.append(b)
        else:
            constant_args.insert(0, b)

        return LinearBinary(
            layout=FlexibleLayout(
                device=x.get_device(),
                dtype=x.get_dtype(),
                size=list(m) + [oc],
            ),
            inputs=inputs,
            constant_args=constant_args,
        )

    def apply_constraint(self):
        pass


class ConvolutionTransposeUnary(ExternKernelAlloc):
    def __init__(
        self,
        layout,
        inputs,
        constant_args=(),
    ):
        super().__init__(
            layout,
            inputs,
            constant_args,
            None,
            kernel="torch.ops.mkldnn._convolution_transpose_pointwise",
            cpp_kernel="mkldnn::_convolution_transpose_pointwise",
        )
        self.cpp_kernel_key = "convolution_transpose_pointwise"
        self.cpp_op_schema = """
            at::Tensor(
                const at::Tensor& input_t,
                const at::Tensor& weight_t,
                const c10::optional<at::Tensor>& bias_opt,
                at::IntArrayRef padding,
                at::IntArrayRef output_padding,
                at::IntArrayRef stride,
                at::IntArrayRef dilation,
                int64_t groups,
                c10::string_view attr,
                torch::List<c10::optional<at::Scalar>> scalars,
                c10::optional<c10::string_view> algorithm)"""

    def codegen(self, wrapper):
        wrapper.generate_extern_kernel_alloc_and_find_schema_if_needed(
            self.get_name(),
            self.kernel,
            self.codegen_args(),
            self.cpp_op_schema,
            self.cpp_kernel_key,
        )

    @classmethod
    def create(
        cls,
        x: "TensorBox",
        weight: "TensorBox",
        bias: "TensorBox",
        padding_: List[int],
        output_padding_: List[int],
        stride_: List[int],
        dilation_: List[int],
        groups_: int,
        attr,
        scalars: Optional[List[Any]],
        algorithm,
    ):
        transposed = True
        (
            inputs,
            constant_args,
            kernel_layout,
            _,
        ) = _prepare_convolution_fusion_create(
            cls,
            x,
            weight,
            bias,
            padding_,
            stride_,
            dilation_,
            groups_,
            transposed,
            output_padding_,
        )
        constant_args = constant_args + [
            attr,
            may_convert_to_optional(scalars),
            algorithm,
        ]
        return ConvolutionTransposeUnary(
            layout=kernel_layout,
            inputs=inputs,
            constant_args=constant_args,
        )


class MkldnnRnnLayer(ExternKernelAlloc):
    def __init__(
        self,
        layout,
        inputs,
        constant_args=(),
    ):
        super().__init__(
            layout,
            inputs,
            constant_args,
            None,
            kernel="aten.mkldnn_rnn_layer",
            cpp_kernel="at::mkldnn_rnn_layer",
        )

    @classmethod
    def create(
        cls,
        x: "TensorBox",
        w0: "TensorBox",
        w1: "TensorBox",
        w2: "TensorBox",
        w3: "TensorBox",
        hx: "TensorBox",
        cx: "TensorBox",
        reverse: bool,
        batch_sizes: List[int],
        mode: int,
        hidden_size: int,
        num_layers: int,
        has_biases: bool,
        bidirectional: bool,
        batch_first: bool,
        train: bool,
    ):
        x = cls.require_stride1(cls.realize_input(x))
        # If batch_first, x has been permuted in lstm before entering the mkldnn_rnn_layer.
        # Make sure x is contiguous in batch_first case.
        x.freeze_layout()
        w0 = cls.require_stride1(cls.realize_input(w0))
        w1 = cls.require_stride1(cls.realize_input(w1))
        w2 = cls.require_stride1(cls.realize_input(w2))
        w3 = cls.require_stride1(cls.realize_input(w3))
        hx = cls.require_stride1(cls.realize_input(hx))
        hx.freeze_layout()
        cx = cls.require_stride1(cls.realize_input(cx))
        cx.freeze_layout()

        input_size = x.get_size()
        assert len(input_size) == 3, "Expect lstm input to be 3D"
        # batch_first is handled in the lstm OP. When entering
        # rnn_layer here, we'll always have batch_first = False
        seq_length, mini_batch, input_size = input_size
        output_shape = [seq_length, mini_batch, hidden_size]

        hy_shape = hx.get_size()
        cy_shape = cx.get_size()

        res: List[IRNode] = []

        inputs = [x, w0, w1, w2, w3, hx, cx]
        constant_args = [
            reverse,
            batch_sizes,
            mode,
            hidden_size,
            num_layers,
            has_biases,
            bidirectional,
            batch_first,
            train,
        ]

        packed = MkldnnRnnLayer(
            MultiOutputLayout(x.get_device()),
            inputs=inputs,
            constant_args=constant_args,
        )

        def get_strides_of_lstm_output(output_shape, batch_first):
            assert len(output_shape) == 3, "Expect output_shape to be 3D"
            return make_contiguous_strides_for(output_shape)

        output_sizes = [output_shape, hy_shape, cy_shape]
        output_strides = [
            get_strides_of_lstm_output(output_shape, batch_first),
            make_contiguous_strides_for(hy_shape),
            make_contiguous_strides_for(cy_shape),
        ]
        output_ir = [
            MultiOutput(
                FixedLayout(
                    x.get_device(),
                    x.get_dtype(),
                    output_size,
                    output_stride,
                ),
                packed,
                [(tuple, i)],
            )
            for i, (output_size, output_stride) in enumerate(
                zip(output_sizes, output_strides)
            )
        ]

        return output_ir


class QConvPointWisePT2E(ExternKernelAlloc):
    def __init__(
        self,
        layout,
        inputs,
        constant_args=(),
    ):
        """
        if bias is not None
            - inputs = [x, w, b, weight_scale, weight_zp]
            - const_args is: [stride, padding, dilation, groups, x_scale, x_zp, o_inv_scale, o_zp,
              fp32_output, unary_attr, unary_scalars, unary_algorithm]
        else
            - inputs = [x, w, weight_scale, weight_zp]
            - const_args is: [bias, stride, padding, dilation, groups, x_scale, x_zp, o_inv_scale, o_zp,
              fp32_output, unary_attr, unary_scalars, unary_algorithm]
        """
        self.has_bias = len(inputs) == 5
        super().__init__(
            layout,
            inputs,
            constant_args,
            None,
            kernel="torch.ops.onednn.qconv2d_pointwise",
            cpp_kernel="onednn::qconv2d_pointwise",
        )
        self.cpp_kernel_key = "qconv2d_pointwise"
        self.cpp_op_schema = """
            at::Tensor(
                at::Tensor act,
                double act_scale,
                int64_t act_zero_point,
                at::Tensor weight,
                at::Tensor weight_scales,
                at::Tensor weight_zero_points,
                c10::optional<at::Tensor> bias,
                torch::List<int64_t> stride,
                torch::List<int64_t> padding,
                torch::List<int64_t> dilation,
                int64_t groups,
                double inv_output_scale,
                int64_t output_zero_point,
                c10::optional<c10::ScalarType> output_dtype,
                c10::string_view attr,
                torch::List<c10::optional<at::Scalar>> scalars,
                c10::optional<c10::string_view> algorithm)"""

    def codegen(self, wrapper):
        # Parser the inputs and constant
        args = [x.codegen_reference() for x in self.inputs]
        const_args = []
        const_args.extend(self.codegen_const_args())

        x = args[0]
        packed_weight = args[1]
        bias = args[2] if self.has_bias else const_args[0]
        w_scale, w_zp = args[-2], args[-1]
        (
            stride,
            padding,
            dilation,
            groups,
            x_scale,
            x_zp,
            o_inv_scale,
            o_zp,
            output_dtype,
            unary_attr,
            unary_scalars,
            unary_algorithm,
        ) = const_args[-12:]

        codegen_args = (
            x,
            x_scale,
            x_zp,
            packed_weight,
            w_scale,
            w_zp,
            bias,
            stride,
            padding,
            dilation,
            groups,
            o_inv_scale,
            o_zp,
            output_dtype,
            unary_attr,
            unary_scalars,
            unary_algorithm,
        )
        wrapper.generate_extern_kernel_alloc_and_find_schema_if_needed(
            self.get_name(),
            self.kernel,
            codegen_args,
            self.cpp_op_schema,
            self.cpp_kernel_key,
        )
        if isinstance(self.layout, Layout):
            self.codegen_size_asserts(wrapper)

    @classmethod
    def create(
        cls,
        x: "TensorBox",
        x_scale: float,
        x_zp: int,
        weight: "TensorBox",  # packed_weight
        w_scale: "TensorBox",
        w_zp: "TensorBox",
        bias: "TensorBox",
        stride_: List[int],
        padding_: List[int],
        dilation_: List[int],
        groups: int,
        o_inv_scale: float,
        output_zero_point: int,
        output_dtype,
        unary_attr,
        unary_scalars,
        unary_algorithm,
    ):
        transposed = False
        output_padding = None
        (inputs, constant_args, kernel_layout, _) = _prepare_convolution_fusion_create(
            cls,
            x,
            weight,
            bias,
            padding_,
            stride_,
            dilation_,
            groups,
            transposed,
            output_padding,
        )
        # swap padding and stride to align with functional conv arg order
        if bias is None:
            constant_args[1], constant_args[2] = constant_args[2], constant_args[1]
        else:
            constant_args[0], constant_args[1] = constant_args[1], constant_args[0]

        w_scale.realize()
        w_zp.realize()
        inputs = inputs + [w_scale, w_zp]
        constant_args = constant_args + [
            x_scale,
            x_zp,
            o_inv_scale,
            output_zero_point,
            output_dtype,
            unary_attr,
            may_convert_to_optional(unary_scalars),
            unary_algorithm,
        ]

        if output_dtype is not None:
            assert output_dtype in [torch.float32, torch.bfloat16]
            # in _prepare_convolution_fusion_create, we use x.dtype (uint8) to create kernel_layout
            # if we set output_dtype is not None, the output buf should be output_dtype instead of uint8.
            kernel_layout.dtype = output_dtype

        return QConvPointWisePT2E(
            layout=kernel_layout,
            inputs=inputs,
            constant_args=constant_args,
        )


class QConvPointWiseBinaryPT2E(ExternKernelAlloc):
    def __init__(
        self,
        layout,
        inputs,
        constant_args=(),
    ):
        """
        Needs input/weight/output qparams
        if bias is not None
            - inputs = [x, w, b, accum, w_scale, w_zp]
            - const_args = [stride, padding, dilation, groups, x_scale, x_zp, accum_scale, accum_zp, o_inv_scale, o_zp,
            fp32_output, binary_attr, aplha, unary_attr, unary_scalars, unary_algorithm]
        else
            - inputs = [x, w, accum, w_scale, w_zp]
            - const_args = const_args is: [bias, stride, padding, dilation, groups, x_scale, x_zp, accum_scale,
            accum_zp, o_inv_scale, o_zp, fp32_output, binary_attr, aplha, unary_attr, unary_scalars, unary_algorithm]
        """
        self.has_bias = len(inputs) == 6
        super().__init__(
            layout,
            inputs,
            constant_args,
            None,
            kernel="torch.ops.onednn.qconv2d_pointwise.binary",
            cpp_kernel="onednn::qconv2d_pointwise",
        )
        self.cpp_kernel_overlad_name = "binary"
        self.cpp_kernel_key = "qconv2d_pointwise_binary"
        self.cpp_op_schema = """
            at::Tensor(
                at::Tensor act,
                double act_scale,
                int64_t act_zero_point,
                at::Tensor accum,
                double accum_scale,
                int64_t accum_zero_point,
                at::Tensor weight,
                at::Tensor weight_scales,
                at::Tensor weight_zero_points,
                c10::optional<at::Tensor> bias,
                torch::List<int64_t> stride,
                torch::List<int64_t> padding,
                torch::List<int64_t> dilation,
                int64_t groups,
                double inv_output_scale,
                int64_t output_zero_point,
                c10::optional<c10::ScalarType> output_dtype,
                c10::string_view binary_attr,
                c10::optional<at::Scalar> alpha,
                c10::optional<c10::string_view> attr,
                torch::List<c10::optional<at::Scalar>> scalars,
                c10::optional<c10::string_view> algorithm)"""

    def codegen(self, wrapper):
        # Parser the inputs and constant
        args = [x.codegen_reference() for x in self.inputs]
        const_args = []
        const_args.extend(self.codegen_const_args())

        x = args[0]
        packed_weight = args[1]
        bias = args[2] if self.has_bias else const_args[0]
        accum, w_scale, w_zp = args[-3], args[-2], args[-1]
        (
            stride,
            padding,
            dilation,
            groups,
            x_scale,
            x_zp,
            accum_scale,
            accum_zp,
            o_inv_scale,
            o_zp,
            output_dtype,
            binary_attr,
            alpha,
            unary_attr,
            unary_scalars,
            unary_algorithm,
        ) = const_args[-16:]
        conv_args = (
            x,
            x_scale,
            x_zp,
            accum,
            accum_scale,
            accum_zp,
            packed_weight,
            w_scale,
            w_zp,
            bias,
            stride,
            padding,
            dilation,
            groups,
            o_inv_scale,
            o_zp,
            output_dtype,
            binary_attr,
            alpha,
            unary_attr,
            unary_scalars,
            unary_algorithm,
        )
        wrapper.generate_extern_kernel_alloc_and_find_schema_if_needed(
            self.get_name(),
            self.kernel,
            conv_args,
            self.cpp_op_schema,
            self.cpp_kernel_key,
            self.cpp_kernel_overlad_name,
        )
        if isinstance(self.layout, Layout):
            self.codegen_size_asserts(wrapper)

    @classmethod
    def create(
        cls,
        x: "TensorBox",
        x_scale,
        x_zp,
        accum: "TensorBox",
        accum_scale,
        accum_zp,
        weight: "TensorBox",  # packed_weight
        w_scale,
        w_zp,
        bias: "TensorBox",
        stride_: List[int],
        padding_: List[int],
        dilation_: List[int],
        groups: int,
        o_inv_scale: "TensorBox",
        output_zero_point: "TensorBox",
        output_dtype,
        binary_attr,
        alpha,
        unary_attr,
        unary_scalars,
        unary_algorithm,
    ):
        transposed = False
        output_padding = None
        (
            inputs,
            constant_args,
            kernel_layout,
            req_stride_order,
        ) = _prepare_convolution_fusion_create(
            cls,
            x,
            weight,
            bias,
            padding_,
            stride_,
            dilation_,
            groups,
            transposed,
            output_padding,
        )

        accum = cls.require_stride_order(accum, req_stride_order)
        inputs.append(accum)

        # swap padding and stride to align with functional conv arg order
        if bias is None:
            constant_args[1], constant_args[2] = constant_args[2], constant_args[1]
        else:
            constant_args[0], constant_args[1] = constant_args[1], constant_args[0]

        w_scale.realize()
        w_zp.realize()
        inputs = inputs + [w_scale, w_zp]
        constant_args = constant_args + [
            x_scale,
            x_zp,
            accum_scale,
            accum_zp,
            o_inv_scale,
            output_zero_point,
            output_dtype,
            binary_attr,
            alpha,
            unary_attr,
            may_convert_to_optional(unary_scalars),
            unary_algorithm,
        ]
        if output_dtype is not None:
            # in _prepare_convolution_fusion_create, we use x.dtype (uint8) to create kernel_layout
            # if output_dtype is not None, the output buf should be dtype output_dtype instead of uint8.
            kernel_layout.dtype = output_dtype

        return QConvPointWiseBinaryPT2E(
            layout=kernel_layout,
            inputs=inputs,
            constant_args=constant_args,
        )


class QLinearPointwisePT2E(ExternKernelAlloc):
    def __init__(
        self,
        layout,
        inputs,
        constant_args=(),
    ):
        """
        if bias is not None
            - inputs = [x, w, b, weight_scale, weight_zp]
            - const_args is: [x_scale, x_zp, o_inv_scale, o_zp,
              fp32_output, unary_attr, unary_scalars, unary_algorithm]
        else
            - inputs = [x, w, weight_scale, weight_zp]
            - const_args is: [bias, x_scale, x_zp, o_inv_scale, o_zp,
              fp32_output, unary_attr, unary_scalars, unary_algorithm]
        """
        self.has_bias = len(inputs) == 5
        super().__init__(
            layout,
            inputs,
            constant_args,
            None,
            kernel="torch.ops.onednn.qlinear_pointwise",
            cpp_kernel="onednn::qlinear_pointwise",
        )
        self.cpp_kernel_key = "qlinear_pointwise"
        self.cpp_op_schema = """
            at::Tensor(
                at::Tensor act,
                double act_scale,
                int64_t act_zero_point,
                at::Tensor weight,
                at::Tensor weight_scales,
                at::Tensor weight_zero_points,
                c10::optional<at::Tensor> bias,
                double inv_output_scale,
                int64_t output_zero_point,
                c10::optional<c10::ScalarType> output_dtype,
                std::string post_op_name,
                torch::List<c10::optional<at::Scalar>> post_op_args,
                std::string post_op_algorithm)"""

    def codegen(self, wrapper):
        # Parser the inputs and constant
        args = [x.codegen_reference() for x in self.inputs]
        const_args = []
        const_args.extend(self.codegen_const_args())

        x = args[0]
        packed_weight = args[1]
        bias = args[2] if self.has_bias else const_args[0]
        w_scale, w_zp = args[-2], args[-1]
        (
            x_scale,
            x_zp,
            o_inv_scale,
            o_zp,
            output_dtype,
            unary_attr,
            unary_scalars,
            unary_algorithm,
        ) = const_args[-8:]

        codegen_args = (
            x,
            x_scale,
            x_zp,
            packed_weight,
            w_scale,
            w_zp,
            bias,
            o_inv_scale,
            o_zp,
            output_dtype,
            unary_attr,
            unary_scalars,
            unary_algorithm,
        )
        wrapper.generate_extern_kernel_alloc_and_find_schema_if_needed(
            self.get_name(),
            self.kernel,
            codegen_args,
            self.cpp_op_schema,
            self.cpp_kernel_key,
        )
        if isinstance(self.layout, Layout):
            self.codegen_size_asserts(wrapper)

    @classmethod
    def create(
        cls,
        x: "TensorBox",
        x_scale: float,
        x_zp: int,
        weight: "TensorBox",  # packed_weight
        w_scale: "TensorBox",
        w_zp: "TensorBox",
        bias: "TensorBox",
        o_inv_scale: float,
        output_zero_point: int,
        output_dtype,
        unary_attr,
        unary_scalars,
        unary_algorithm,
    ):
        (inputs, constant_args, kernel_layout, _) = _prepare_linear_fusion_create(
            cls,
            x,
            weight,
            bias,
        )

        w_scale.realize()
        w_zp.realize()
        inputs = inputs + [w_scale, w_zp]
        constant_args = constant_args + [
            x_scale,
            x_zp,
            o_inv_scale,
            output_zero_point,
            output_dtype,
            unary_attr,
            may_convert_to_optional(unary_scalars),
            unary_algorithm,
        ]

        if output_dtype is not None:
            assert output_dtype in [torch.float32, torch.bfloat16]
            # in _prepare_linear_fusion_create, we use x.dtype (uint8) to create kernel_layout
            # if we set fp32_output, the output buf should be dtype float32 instead of uint8.
            kernel_layout.dtype = output_dtype

        return QLinearPointwisePT2E(
            layout=kernel_layout,
            inputs=inputs,
            constant_args=constant_args,
        )


@dataclasses.dataclass
class MutableBox(IRNode):
    """
    TensorBox / StorageBox allow in-place mutation of Tensors
    """

    data: IRNode

    def __getattr__(self, name):
        fn = getattr(self.data, name)
        if callable(fn):
            return fn
        raise AttributeError(f"{type(self.data).__name__}.{name} not callable")

    def realize(self):
        return self.data.realize()

    @property
    def layout(self):
        return self.data.layout  # type: ignore[attr-defined]

    def get_layout(self):
        return self.layout

    def get_size(self):
        return self.data.get_size()

    def __str__(self):
        if isinstance(self.data, MutableBox):
            line0 = f"{type(self).__name__}({type(self.data).__name__}("
            endl = "))"
            inner = self.data.data
        else:
            line0 = f"{type(self).__name__}("
            inner = self.data
            endl = ")"

        lines = [
            line0,
            indent(str(inner)),
            endl,
        ]
        return "\n".join(lines)

    __repr__ = __str__


class TensorBox(MutableBox):
    @staticmethod
    def create(data):
        return TensorBox(StorageBox(data))


class StorageBox(MutableBox):
    def is_input_buffer(self):
        if isinstance(self.data, (InputBuffer, ReinterpretView)):
            return self.data.get_name() in V.graph.graph_inputs
        return False

    def realize(self):
        if isinstance(
            self.data,
            (
                ComputedBuffer,
                InputsKernel,
                InputBuffer,
                ReinterpretView,
                TemplateBuffer,
            ),
        ):
            return self.data.get_name()
        assert isinstance(self.data, (Pointwise, Reduction)), type(self.data)
        origin_node = self.data.get_origin_node()
        traceback = self.data.get_traceback()
        self.data = ComputedBuffer(
            name=None,
            layout=FlexibleLayout(
                device=self.data.get_device(),
                dtype=self.data.get_dtype(),
                size=self.data.get_size(),
            ),
            data=self.data,
        )
        self.data.name = V.graph.register_buffer(self.data)
        self.data.origins = self.origins
        self.data.origin_node = origin_node
        self.data.traceback = traceback
        return self.data.name

    def realize_hint(self):
        """
        Called on buffers we expect to be forced to realize later.
        """
        if (
            isinstance(self.data, (Pointwise, Reduction))
            and self.num_reads() > 1
            and self.is_pointwise_non_scalar_tensor_num_reads_larger_than_one()
        ):
            self.realize()

    def has_exceeded_max_reads(self):
        return isinstance(self.data, Pointwise) and (
            self.num_reads() > config.realize_acc_reads_threshold
            or self.inner_fn_str_len() > config.realize_bytes_threshold
        )

    def mark_reuse(self, users):
        """
        A heuristic to decide if we should realize a tensor
        that is used multiple times.
        """

        def should_realize_on_cpu(loops: Union[Pointwise, Reduction]):
            """
            The heuristic for realizing reused result of heavy ops on cpu
            """
            heavy_ops = ["exp"]  # a list of heavy ops
            fn_str = loops.inner_fn_str()
            return any((op + "(") in fn_str for op in heavy_ops)

        if (
            users > 1
            and isinstance(self.data, (Pointwise, Reduction))
            and (
                self.num_reads() > config.realize_reads_threshold
                or len(self.inner_fn_str()) > config.realize_bytes_threshold
                or (is_cpu(self.data) and should_realize_on_cpu(self.data))
            )
        ):
            self.realize()

    @cache_on_self
    def num_reads(self):
        data = self.data
        if isinstance(data, (InputsKernel, InputBuffer, ReinterpretView)):
            return 1
        if isinstance(data, ComputedBuffer):
            read_writes = data.get_read_writes()
        else:
            assert isinstance(data, (Pointwise, Reduction)), type(data)
            read_writes = ComputedBuffer(
                name=None,
                layout=FlexibleLayout(
                    device=data.get_device(),
                    dtype=data.get_dtype(),
                    size=data.get_size(),
                ),
                data=data,
            ).get_read_writes()
        return len(read_writes.reads)

    @cache_on_self
    def is_pointwise_non_scalar_tensor_num_reads_larger_than_one(self):
        # Skip the check for non Pointwise instances
        return (
            (sum(read.index != 0 for read in self.data.get_reads()) > 1)
            if isinstance(self.data, Pointwise)
            and all(
                not isinstance(read, dependencies.StarDep)
                for read in self.data.get_reads()
            )
            else True
        )


class InterpreterShim(torch.fx.Interpreter):
    @staticmethod
    @functools.lru_cache(None)
    def _dummy_gm():
        return torch.fx.symbolic_trace(identity)

    def __init__(self, graph, submodules):
        # call super() with a placeholder to avoid constructing a
        # GraphModule which is very expensive (it does codegen).
        super().__init__(self._dummy_gm(), garbage_collect_values=False)
        self.module = self
        self.graph = graph
        self.submodules = submodules
        self.extra_traceback = False
        self.fetch_attr = submodules.__getitem__
        self.current_node = None

    def run_node(self, n: torch.fx.Node) -> Any:
        self.current_node = n
        return super().run_node(n)

    def run(self, *args, **kwargs):
        with V.set_interpreter_handler(self):
            return super().run(*args, **kwargs)


class LoopBody:
    """
    Captures the body of a Loops subclass into an FX graph.  Persists any
    indexing simplifications and makes it easier to analyze loop bodies.
    """

    def __init__(self, fn, args, var_ranges):
        super().__init__()
        self.var_ranges = var_ranges
        self.indexing_exprs = {}
        self.indexing_exprs_name = {}
        self.reads = []
        self.writes = []
        self.reads_name2expr = {}
        self.writes_name2expr = {}
        self.other = []
        self.submodules = {"get_index": self.get_index}
        self.subblocks = {}
        self.indirect_vars = []
        self.root_block = LoopBodyBlock(self, fn, args)
        self.indexing = None

    @cache_on_self
    def get_nodes(self):
        all_graphs = itertools.chain(
            (self.root_block.graph,),
            (block.graph for block in self.subblocks.values()),
        )
        return [node for graph in all_graphs for node in graph.nodes]

    @cache_on_self
    def bounds(self):
        # Doing a local import to avoid dumping all the code here
        from .bounds import BoundVars

        return BoundVars(self)

    def debug_str(self):
        lines = [f"var_ranges = {dict(self.var_ranges)}"]
        lines.extend([f"{name} = {val}" for name, val in self.indexing_exprs.items()])
        lines.extend(
            [
                block.debug_str(name)
                for name, block in itertools.chain(
                    [("body", self.root_block)], self.subblocks.items()
                )
            ]
        )
        return "\n".join(lines)

    def add_index_expr(self, expr: sympy.Expr, category, buf_name):
        getattr(self, category).append(expr)
        if buf_name is not None:
            getattr(self, f"{category}_name2expr")[buf_name] = expr
        if expr not in self.indexing_exprs_name:
            name = f"index{len(self.indexing_exprs)}"
            self.indexing_exprs_name[expr] = name
            self.indexing_exprs[name] = expr
        return self.indexing_exprs_name[expr]

    def add_submodule(self, block, prefix):
        """Not actually for nn.Modules, but subblocks in generated code are mapped to FX call_module opcodes"""
        if prefix[-1].isnumeric() and prefix not in self.submodules:
            name = prefix
        else:
            name = f"{prefix}{len(self.submodules)}"
        self.submodules[name] = block
        return name

    def add_indirect(self, size):
        name = f"indirect{len(self.indirect_vars)}"
        var = sympy_symbol(name)
        self.indirect_vars.append(var)
        return var

    def replace_indirect(self, old, new):
        """Swap in a variable used in indirect indexing"""
        if str(old) == str(new):
            return
        assert self.indexing is not None
        self.indexing = {k: sympy_subs(v, {old: new}) for k, v in self.indexing.items()}

    def get_index(self, name):
        assert self.indexing is not None
        return self.indexing[name]

    def __call__(self, *indices):
        index = list(itertools.chain(*indices))
        assert len(index) == len(self.var_ranges), (index, self.var_ranges)
        assert all(v not in self.var_ranges for v in index)
        replacements = dict(zip(self.var_ranges.keys(), index))
        self.indexing = {
            name: sympy_subs(expr, replacements)
            for name, expr in self.indexing_exprs.items()
        }
        result = self.root_block()
        self.indexing = None
        return result


class LoopBodyBlock:
    """
    Captures the body of a Loops subclass into an FX graph.
    In normal cases there will be a 1:1 mapping between LoopBody and
    LoopBodyBlock, hower in the case of ops.masked() the masked out
    operations will manifest as an extra LoopBodyBlock.
    """

    def __init__(self, body: LoopBody, fn: Callable[..., Any], args: List[Any]):
        self.body = body

        def add_index(expr, category, buf_name=None):
            return tracer.create_proxy(
                "call_module",
                "get_index",
                (self.body.add_index_expr(expr, category, buf_name),),
                {},
            )

        class CaptureIndexing(V.WrapperHandler):  # type: ignore[name-defined]
            self.name = "CaptureIndexing"

            def load(self, name: str, index: sympy.Expr):
                index = add_index(index, "reads", name)
                return self._inner.load(name, index)

            def store(self, name, index, value, mode=None):
                index = add_index(index, "writes", name)
                return self._inner.store(name, index, value, mode)

            def store_reduction(self, name, index, value):
                index = add_index(index, "writes", name)
                return self._inner.store_reduction(name, index, value)

            def reduction(self, dtype, src_dtype, reduction_type, value):
                result = self._inner.reduction(dtype, src_dtype, reduction_type, value)
                if "welford" in reduction_type:
                    return tuple(result[i] for i in range(3))
                return result

            def index_expr(self, index, dtype):
                if isinstance(index, (int, sympy.Integer)):
                    return self._inner.constant(int(index), dtype)
                index = add_index(index, "other")
                return self._inner.index_expr(index, dtype)

            def bucketize(
                self,
                values,
                offsets_name: str,
                offsets_size: sympy.Expr,
                indexing_dtype: torch.dtype,
                right: bool,
            ):
                offsets_size = add_index(offsets_size, "other")
                return self._inner.bucketize(
                    values, offsets_name, offsets_size, indexing_dtype, right
                )

            @staticmethod
            def masked(mask_proxy, masked_body: Callable[..., Any], other_proxy):
                """
                Recursively capture the masked out body in another LoopBodyBlock
                """

                subblock: LoopBodyBlock

                def shim(mask, other):
                    return V.ops.masked(mask, subblock, other)

                name = self.body.add_submodule(shim, "masked_subblock")
                subblock = LoopBodyBlock(self.body, masked_body, [])
                self.body.subblocks[name] = subblock
                return tracer.create_proxy(
                    "call_module", name, (mask_proxy, other_proxy), {}
                )

            @staticmethod
            def indirect_indexing(index_proxy, size, check=True):
                """
                Flow data from tensors into indexing formulas.
                Introduce a call_module to update the indexing.
                """

                var = self.body.add_indirect(size)

                def set_indirect(new_var):
                    self.body.replace_indirect(
                        var, V.ops.indirect_indexing(new_var, size, check)
                    )

                tracer.create_proxy(
                    "call_module",
                    self.body.add_submodule(set_indirect, f"set_{var}"),
                    (index_proxy,),
                    {},
                )
                return var

            @staticmethod
            def output(result):
                tracer.create_proxy("output", "output", (result,), {})

        tracer = torch.fx.Tracer()
        tracer.graph = torch.fx.Graph(tracer_cls=tracer.__class__)
        proxy_ops = tracer.create_proxy("placeholder", "ops", (), {})

        from .index_propagation import IndexPropagation
        from .sizevars import SimplifyIndexing

        handler: Any = SimplifyIndexing(
            CaptureIndexing(proxy_ops), self.body.var_ranges
        )
        if config.constant_and_index_propagation:
            handler = IndexPropagation(handler)

        with V.set_ops_handler(handler):
            # This indirection is just a cute way to get IndexPropagation to
            # unwrap the return value.
            ops.output(fn(*args))
        self.graph = tracer.graph

    def __call__(self):
        graph = self.graph
        submodules = self.body.submodules

        return InterpreterShim(graph, submodules).run(V.get_ops_handler())

    def debug_str(self, name="block"):
        code = torch.fx.GraphModule(self.body.submodules, self.graph).code
        return re.sub(
            # strip `; del var0` suffixes to make output prettier
            r";[^\n]*",
            "",
            code.strip().replace("def forward(", f"def {name}("),
        )


class Wait(ExternKernelAlloc):
    """
    Wait should not be used by itself.  It should always be constructed in tandem
    with a collective op that produces a work to wait on.
    """

    def __init__(
        self,
        layout,
        inputs,
        constant_args=(),
    ):
        super().__init__(layout, inputs, constant_args)

    def should_allocate(self):
        return False

    def codegen(self, wrapper):
        from .codegen.wrapper import ReuseLine

        wrapper.add_import_once(
            "from torch.distributed._functional_collectives_impl import _wait_tensor"
        )
        (input_collective,) = (t.codegen_reference() for t in self.inputs)
        wrapper.writeline(f"{input_collective} = _wait_tensor({input_collective})")

        # wait op still needs to produce a 'buffer' that represents the tensor output.
        # this is a symbolic gesture, and it gets handled by WrapperCodegen.
        # codegen outputs a '# reuse' line that assigns the input buffer here ('input_collective')
        # to a new name (`self.get_name()`) and `del`s the old name.
        wrapper.writeline(ReuseLine(wrapper, self.inputs[0], self, delete_old=False))

    @classmethod
    def create(cls, collective_op: "TensorBox"):
        # TODO(whc) i'm not sure what's going on here, this probably means I missed something upstream
        collective_op.decide_layout()
        return Wait(
            layout=AliasedLayout(collective_op),
            inputs=[collective_op],
        )

    def get_alias_names(self):
        # Signal to codegen that our output buffer isn't safe to reuse
        return [self.inputs[0].codegen_reference()]


class CollectiveKernel(ExternKernel):
    """
    Each collective should follow the pattern:
    - extend InPlaceCollectiveKernel or OutOfPlaceCollectiveKernel.
    - the kernel delegates into c10d processgroup, which returns a 'work' obj
    - the work obj is registered via _register_tensor_work so it can be waited on later
    """

    def __init__(self, layout, inputs, constant_args):
        super().__init__(None, layout, inputs, constant_args)
        self.name = V.graph.register_buffer(self)

    def should_emit_register_tensor_work(self):
        return True

    def should_emit_find_or_create_pg(self):
        return True

    def codegen_collective(self, wrapper, output_name, input_names):
        # factor so the boilerplate can be handled in CollectiveKernel.codegen
        raise NotImplementedError("Must implement")

    def codegen_output(self, wrapper, output_name, input_names):
        # factor so the boilerplate can be handled in CollectiveKernel.codegen
        raise NotImplementedError("Must implement")

    @classmethod
    def wrap_inputs_as_inplace(cls, inputs):
        def wrap_input(var):
            op = InPlaceHint(
                FlexibleLayout(var.get_device(), var.get_dtype(), var.get_size()), var
            )
            return TensorBox.create(op)

        return list(map(wrap_input, inputs))

    def codegen(self, wrapper):
        wrapper.add_import_once("import torch.distributed as dist")
        wrapper.add_import_once("import torch.distributed.distributed_c10d as c10d")
        wrapper.add_import_once(
            "import torch.distributed._functional_collectives_impl as fun_col_impl"
        )
        # extract references to our args in string form for codegen output
        input_names = [t.codegen_reference() for t in self.inputs]
        output_name = self.get_name()
        tag, ranks, group_size = self.constant_args

        if self.should_emit_find_or_create_pg():
            # TODO: avoid more than one ref of the same pg (even though they are cached inside the api)
            wrapper.writeline(
                f"{output_name}_pg = c10d._find_or_create_pg_by_ranks_and_tag('{tag}', {ranks}, {group_size})"
            )

        self.codegen_output(wrapper, output_name, input_names)
        self.codegen_collective(wrapper, output_name, input_names)
        if self.should_emit_register_tensor_work():
            wrapper.writeline(
                f"fun_col_impl._register_tensor_work({output_name}, {output_name}_work)"
            )


class InPlaceCollectiveKernel(CollectiveKernel):
    """
    InPlaceCollectiveKernel are those with in-out arguments such as all_reduce.
    Extend this kernel if your collective needs to modify its inputs in-place.
    """

    def __init__(self, layout, inputs, constant_args):
        super().__init__(layout, inputs, constant_args)

    def should_allocate(self):
        return False

    def has_side_effects(self):
        return True

    def codegen_output(self, wrapper, output_name, input_names):
        if len(input_names) > 1:
            wrapper.writeline(f"{output_name} = [{','.join(input_names)}] ")
        else:
            wrapper.writeline(f"{output_name} = {input_names[0]}")


class OutOfPlaceCollectiveKernel(CollectiveKernel):
    """
    OutOfPlaceCollectiveKernel are those that allocate their
    outputs and leave their inputs inplace, such as all_gather.
    """

    def __init__(self, layout, inputs, outputs, constant_args):
        super().__init__(layout, inputs + outputs, constant_args)
        self.outputs = outputs
        self.original_inputs = inputs
        # NOTE: As seen in issue #108780, output buffers of out-of-place collectives
        # could be incorrectly reused. As a safety measure, here we just ban the reuse of them.
        # TODO: A better fix is to figure out how to propagate the aliases properly,
        # so that the buffer is only reused after all its users have consumed it.
        for x in self.outputs:
            V.graph.never_reuse_buffers.add(x.name)

    def should_allocate(self):
        return False

    def has_side_effects(self):
        return True

    def codegen_output(self, wrapper, output_name, input_names):
        input_names = [t.codegen_reference() for t in self.original_inputs]
        wrapper.writeline(f"{output_name}_inputs = [{','.join(input_names)}]")
        wrapper.writeline(f"{output_name} = [{','.join(x.name for x in self.outputs)}]")

    @classmethod
    def create_output_buffers(cls, inputs, size_cb=None):
        outputs = []
        for input in inputs:
            new_size = input.get_size()
            if size_cb is not None:
                size_cb(new_size)
            # new_size[0] *= group_size

            buff = OutputBuffer(
                layout=FlexibleLayout(
                    device=input.get_device(),
                    dtype=input.get_dtype(),
                    size=new_size,
                ),
            )
            outputs.append(buff)
        return outputs

    @classmethod
    def create_output_nodes(cls, coll, output_buffers):
        return [
            MultiOutputNoSizeAssert(
                out_t.layout,
                coll,
                f"[{i}]",
            )
            for i, out_t in enumerate(output_buffers)
        ]


class InPlaceHint(ExternKernel):
    """
    Helper OP to encode an in/out argument that tries to make it inplace whenever possible.
    Wrap the input of your inplace op to enable this behavior.

    The design is based on two key decisions:
    - this node is responsible for allocating the in/out buffer used by the collective.
        This is controlled by the ``should_allocate`` method that returns True here and
        False for the collective node
    - The scheduler special-case this node and enable it to reuse its input.
    """

    def codegen(self, wrapper):
        input_name = self.inputs[0].codegen_reference()
        output_name = self.get_name()
        if not wrapper.did_reuse(self, self.inputs[0]):
            wrapper.writeline(f"{output_name}.copy_({input_name}) #no reuse")

    def __init__(self, layout, input):
        input = self.realize_input(input)
        super().__init__(None, layout, self.unwrap_storage([input]), ())
        self.name = V.graph.register_buffer(self)

    def should_allocate(self):
        return True


class OutputBuffer(ExternKernel):
    """
    Represent the output buffer used by ops that require multiple of them
    """

    def __init__(self, layout):
        super().__init__(name=None, layout=layout, inputs=[])
        self.name = V.graph.register_buffer(self)

    def should_allocate(self):
        return True

    def codegen(self, wrapper):
        wrapper.writeline(f"# collective out buffer {self.name}")


class MultiOutputNoSizeAssert(MultiOutput):
    """
    Extract partial output from a multi-output OP.
    Works like MultiOutput but doesn't assert size. This must be a property guaranteed by the op emitting this.
    """

    def __init__(self, layout, input, index):
        super().__init__(layout, input, [])
        self.index = index

    def codegen(self, wrapper):
        wrapper.writeline(
            f"{self.get_name()} = {self.inputs[0].get_name()}{self.index}"
        )


class AllReduceCoalesced(InPlaceCollectiveKernel):
    def __init__(self, layout, inputs, constant_args, reduce_op):
        super().__init__(layout, inputs, constant_args)
        self.reduce_op = reduce_op

    def should_allocate(self):
        return False

    def get_mutation_names(self):
        return [self.inputs[0].get_name()]

    def get_unbacked_symbol_defs(self):
        return {}

    @classmethod
    def create(
        cls,
        inputs: List["TensorBox"],
        reduce_op: str,
        tag: str,
        ranks: List[int],
        group_size: int,
    ):
        inplace_inputs = cls.wrap_inputs_as_inplace(inputs)
        packed = AllReduceCoalesced(
            layout=NoneLayout(inplace_inputs[0].get_device()),  # type: ignore[arg-type]
            inputs=inplace_inputs,
            constant_args=[tag, ranks, group_size],
            reduce_op=reduce_op,
        )
        mark_node_as_mutating(packed, inplace_inputs[0])
        return inplace_inputs

    def codegen_collective(self, wrapper, output_name, input_names):
        wrapper.writeline(
            f"{output_name}_work = dist.all_reduce_coalesced("
            f"{output_name}, "
            f"op=fun_col_impl._str_to_reduce_op('{str(self.reduce_op)}'), "
            f"group={output_name}_pg, "
            "async_op=True)"
        )


class AllReduce(InPlaceCollectiveKernel):
    def __init__(self, layout, inputs, constant_args, reduce_op):
        super().__init__(layout, inputs, constant_args)
        self.reduce_op = reduce_op

    def get_mutation_names(self):
        return [self.inputs[0].get_name()]

    def get_unbacked_symbol_defs(self):
        return {}

    @classmethod
    def create(
        cls, x: "TensorBox", reduce_op: str, tag: str, ranks: List[int], group_size: int
    ):
        inplace_inputs = cls.wrap_inputs_as_inplace([x])

        packed = AllReduce(
            layout=NoneLayout(inplace_inputs[0].get_device()),  # type: ignore[arg-type]
            inputs=inplace_inputs,
            constant_args=[tag, ranks, group_size],
            reduce_op=reduce_op,
        )
        mark_node_as_mutating(packed, inplace_inputs[0])
        return inplace_inputs[0]

    def codegen_collective(self, wrapper, output_name, input_names):
        wrapper.writeline(
            f"{output_name}_work = dist.all_reduce("
            f"{output_name}, async_op=True, group={output_name}_pg, op=fun_col_impl._str_to_reduce_op('{str(self.reduce_op)}'))"
        )


class AllGatherIntoTensor(OutOfPlaceCollectiveKernel):
    def __init__(self, layout, inputs, outputs, constant_args):
        super().__init__(layout, inputs, outputs, constant_args)

    @classmethod
    def create(cls, x: "TensorBox", tag: str, ranks: List[int], group_size: int):
        inputs = [cls.realize_input(x)]

        def compute_size(new_size):
            new_size[0] *= group_size

        outputs = cls.create_output_buffers(inputs, compute_size)

        layout = MultiOutputLayout(inputs[0].get_device())

        packed = AllGatherIntoTensor(
            layout=layout,
            inputs=inputs,
            outputs=outputs,
            constant_args=[tag, ranks, group_size],
        )
        return cls.create_output_nodes(packed, outputs)[0]

    def codegen_collective(self, wrapper, output_name, input_names):
        wrapper.writeline(
            f"{output_name}_work = dist.all_gather_into_tensor("
            f"{output_name}[0], {output_name}_inputs[0], async_op=True, group={output_name}_pg)"
        )


class ReduceScatterTensor(OutOfPlaceCollectiveKernel):
    def __init__(self, layout, inputs, outputs, constant_args, reduce_op):
        super().__init__(layout, inputs, outputs, constant_args)
        self.reduce_op = reduce_op

    @classmethod
    def create(
        cls,
        x: "TensorBox",
        reduce_op: str,
        tag: str,
        ranks: List[int],
        group_size: int,
    ):
        inputs = [cls.realize_input(x)]

        def compute_size(new_size):
            new_size[0] //= group_size

        outputs = cls.create_output_buffers(inputs, compute_size)

        layout = MultiOutputLayout(inputs[0].get_device())

        packed = ReduceScatterTensor(
            layout=layout,
            inputs=inputs,
            outputs=outputs,
            constant_args=[tag, ranks, group_size],
            reduce_op=reduce_op,
        )
        return cls.create_output_nodes(packed, outputs)[0]

    def codegen_collective(self, wrapper, output_name, input_names):
        wrapper.writeline(
            f"{output_name}_work = dist.reduce_scatter_tensor("
            f"{output_name}[0], {output_name}_inputs[0], "
            f"async_op=True, group={output_name}_pg, op=fun_col_impl._str_to_reduce_op('{str(self.reduce_op)}'))"
        )


class AllGatherIntoTensorCoalesced(OutOfPlaceCollectiveKernel):
    def __init__(self, layout, inputs, outputs, constant_args):
        super().__init__(layout, inputs, outputs, constant_args)

    @classmethod
    def create(
        cls,
        inputs: List["TensorBox"],
        tag: str,
        ranks: List[int],
        group_size: int,
    ):
        inputs = [cls.realize_input(x) for x in inputs]

        def compute_size(new_size):
            new_size[0] *= group_size

        outputs = cls.create_output_buffers(inputs, compute_size)

        layout = MultiOutputLayout(inputs[0].get_device())

        packed = AllGatherIntoTensorCoalesced(
            layout=layout,
            inputs=inputs,
            outputs=outputs,
            constant_args=[tag, ranks, group_size],
        )

        return outputs
        # return cls.create_output_nodes(packed, outputs)

    def codegen_collective(self, wrapper, output_name, input_names):
        wrapper.writeline(
            f"{output_name}_work = fun_col_impl._all_gather_into_tensor_coalesced_fallback("
            f"output_tensors={output_name}, "
            f"input_tensors={output_name}_inputs, "
            f"group={output_name}_pg, "
            "async_op=True)"
        )


class ReduceScatterTensorCoalesced(OutOfPlaceCollectiveKernel):
    def __init__(self, layout, inputs, outputs, constant_args, reduce_op):
        super().__init__(layout, inputs, outputs, constant_args)
        self.reduce_op = reduce_op

    @classmethod
    def create(
        cls,
        inputs: List["TensorBox"],
        reduce_op: str,
        tag: str,
        ranks: List[int],
        group_size: int,
    ):
        inputs = [cls.realize_input(x) for x in inputs]

        def compute_size(new_size):
            new_size[0] //= group_size

        outputs = cls.create_output_buffers(inputs, compute_size)

        layout = MultiOutputLayout(inputs[0].get_device())

        _ = ReduceScatterTensorCoalesced(
            layout=layout,
            inputs=inputs,
            outputs=outputs,
            constant_args=[tag, ranks, group_size],
            reduce_op=reduce_op,
        )

        return outputs

    def codegen_collective(self, wrapper, output_name, input_names):
        wrapper.writeline(
            f"{output_name}_work = fun_col_impl._reduce_scatter_tensor_coalesced_fallback("
            f"output_tensors={output_name}, "
            f"input_tensors={output_name}_inputs, "
            f"op=fun_col_impl._str_to_reduce_op('{str(self.reduce_op)}'), "
            f"group={output_name}_pg, "
            "async_op=True)"
        )


# NB: recursive structure here reflects val_to_arg_str, avoid
# calling free_unbacked_symbols on "exotic" types that don't get pexpr
# treatment
def maybe_free_unbacked_symbols(s):
    if isinstance(s, (SymTypes, sympy.Expr)):
        # This branch should be impossible in return position
        return free_unbacked_symbols(s)
    elif isinstance(s, (tuple, list)):
        r = set()
        for t in s:
            r |= maybe_free_unbacked_symbols(t)
        return r
    elif isinstance(s, torch.Tensor):
        # This branch is impossible in constant-args position
        return free_unbacked_symbols(s)
    else:
        return set()


class AllToAllSingle(OutOfPlaceCollectiveKernel):
    def __init__(
        self,
        layout,
        inputs,
        outputs,
        constant_args,
        output_split_sizes,
        input_split_sizes,
    ):
        super().__init__(layout, inputs, outputs, constant_args)
        self.output_split_sizes = output_split_sizes
        self.input_split_sizes = input_split_sizes

    def get_unbacked_symbol_uses(self):
        r = set()
        if self.output_split_sizes is not None:
            r |= free_unbacked_symbols(self.output_split_sizes)
        if self.input_split_sizes is not None:
            r |= free_unbacked_symbols(self.input_split_sizes)
        return r

    @classmethod
    def create(
        cls,
        x: "TensorBox",
        output_split_sizes: Optional[List[Expr]],
        input_split_sizes: Optional[List[Expr]],
        tag: str,
        ranks: List[int],
        group_size: int,
    ):
        inputs = [cls.realize_input(x)]

        def compute_size(new_size):
            if output_split_sizes is not None:
                new_size[0] = sum(output_split_sizes)

        outputs = cls.create_output_buffers(inputs, compute_size)

        layout = MultiOutputLayout(inputs[0].get_device())

        packed = AllToAllSingle(
            layout=layout,
            inputs=inputs,
            outputs=outputs,
            constant_args=[tag, ranks, group_size],
            output_split_sizes=output_split_sizes,
            input_split_sizes=input_split_sizes,
        )
        return cls.create_output_nodes(packed, outputs)[0]

    def codegen_collective(self, wrapper, output_name, input_names):
        tag, ranks, group_size = self.constant_args

        # TODO: might be necessary to do some pretty printing on
        # split sizes
        wrapper.writeline(
            f"{output_name}_work = dist.all_to_all_single("
            f"{output_name}[0], {output_name}_inputs[0], "
            f"output_split_sizes={self.output_split_sizes}, "
            f"input_split_sizes={self.input_split_sizes}, "
            f"group={output_name}_pg, async_op=True)"
        )<|MERGE_RESOLUTION|>--- conflicted
+++ resolved
@@ -2471,10 +2471,7 @@
     def __init__(self, device):
         self.device = device
         self.size = [0]
-<<<<<<< HEAD
         self.stride = [0]
-=======
->>>>>>> 13529a8e
 
     def storage_size(self):
         return 0
