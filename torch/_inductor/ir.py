from __future__ import annotations

import contextlib
import dataclasses
import functools
import itertools
import logging
import textwrap
import traceback
from collections.abc import Generator, Iterable, Iterator, Sequence
from contextlib import AbstractContextManager, nullcontext
from enum import Enum
from functools import partial
from typing import (
    Any,
    Callable,
    cast,
    ClassVar,
    Literal,
    Optional,
    overload,
    SupportsFloat,
    SupportsInt,
    TYPE_CHECKING,
    TypeVar,
    Union,
)
from typing_extensions import assert_never, Never, ParamSpec, Self, TypeAlias
from unittest.mock import patch

import sympy
from sympy import Expr, Integer, Symbol

import torch._export.serde.schema as export_schema
import torch._library.utils as library_utils
import torch._logging
import torch.fx
import torch.utils._pytree as pytree
from torch._dynamo.utils import identity
from torch._export.serde.serialize import GraphModuleSerializer
from torch._higher_order_ops.auto_functionalize import can_auto_functionalize
from torch._inductor import metrics
from torch._prims_common import (
    compute_required_storage_length,
    is_boolean_dtype,
    is_float_dtype,
    make_channels_last_strides_for,
    StrideType,
)
from torch._subclasses.fake_tensor import get_schema_info
from torch.fx.experimental.symbolic_shapes import (
    _remove_effect_token_unbacked_bindings,
    compute_unbacked_bindings,
    free_symbols,
    free_unbacked_symbols,
    IterateExprs,
    rebind_unbacked,
    resolve_unbacked_bindings,
    ShapeEnv,
    SymTypes,
)
from torch.utils._ordered_set import OrderedSet
from torch.utils._sympy.functions import CleanDiv, FloorDiv, ModularIndexing
from torch.utils._sympy.symbol import SymT

from . import config, dependencies
from .codegen.common import (
    BackendFeature,
    get_scheduling_for_device,
    index_prevent_reordering,
    Kernel,
)
from .dependencies import (
    Dep,
    extract_free_symbols,
    extract_input_node_reduction_ranges,
    extract_read_writes,
    var_builder,
)
from .loop_body import LoopBody
from .ops_handler import OpCounterCSE, OpCountResult, ReductionType, StoreMode
from .runtime.benchmarking import benchmarker
from .runtime.hints import DeviceProperties, ReductionHint
from .utils import (
    argsort,
    argsort_sym,
    cache_on_self,
    ceildiv,
    convert_shape_to_inductor,
    convert_shape_to_symint,
    developer_warning,
    get_kernel_metadata,
    GPU_ALIGN_BYTES,
    ir_dataclass,
    is_dynamic,
    is_gpu,
    sympy_dot,
    sympy_index_symbol,
    sympy_index_symbol_with_prefix,
    sympy_product,
    sympy_subs,
    tensor_is_aligned,
)
from .virtualized import ops, OpsValue, V


if TYPE_CHECKING:
    from torch import Tensor
    from torch._library.fake_class_registry import FakeScriptObject
    from torch.fx.node import Node

    from .codegen.cuda.cuda_template import CUDATemplate
    from .codegen.wrapper import PythonWrapperCodegen
    from .graph import GraphLowering
    from .utils import IndentedBuffer

else:
    CUDATemplate: TypeAlias = object


try:
    import triton

    triton_version = triton.__version__
    has_triton = True
except ImportError:
    triton_version = None
    has_triton = False


_P = ParamSpec("_P")
_T = TypeVar("_T")
_U = TypeVar("_U")
_V = TypeVar("_V")

_IntLike: TypeAlias = Union[int, Expr]
_NumLike: TypeAlias = Union[int, float, Expr]


log = logging.getLogger(__name__)
indent = functools.partial(textwrap.indent, prefix="  ")
aten = torch.ops.aten

""" [Note: Inductor IR]

Inductor's IR is produced by executing 'lowering' code (see lowering.py).  Each
lowering is registered to a particular aten operator, and expects inputs that
correspond to the aten schema.  However, in place of torch Tensor inputs, lowerings
expect Inductor TensorBox inputs.

TensorBox IR represents torch tensors.  Tensors are sometimes single objects owning
storage, and sometimes views of another Tensor's storage.  Mutating tensor operations
(such as add_()) affect the underlying storage and any associated views.  Other operations
(such as .t_()) update metadata about the current view but don't modify the underlying storage.

To model this in Inductor, the IR distinguishes between TensorBox, View, StorageBox and Buffer.

TensorBox is the top level IR construct that any lowering should produce and maps to a torch.Tensor
output from an operation.  But just as torch.Tensors take different forms, TensorBox IR can
reference View IR or directly reference StorageBox IRs.

Some Inductor lowerings produce new sets of 'Box'es, while others (such as .t() or other view ops)
may take an existing TensorBox and point it to a new underlying View IR.

Tensors that directly own storage are represented as a chain of:
TensorBox -> StorageBox -> Buffer
where Buffer is a simple (1D) allocation, and StorageBox introduces the concept of a Layout.

If you mutate the data of such a tensor, we swing the StorageBox pointer to point to a new buffer
(leaving the old buffer unmodified and functionalizing the operation).

Tensors backed by views add one more indirection to the IR.
TensorBox -> View -> StorageBox -> Buffer
In these cases, the underlying StorageBox/Buffer will be shared with the pre-view TensorBox.

Computation is represented by Operation nodes, with each operation producing 1
or more output Buffers. In the case of mutations, these will be new Buffers that have the
mutated buffer listed in its get_mutation_names().

It is also possible to have an InputBuffer for which there is no corresponding Operation,
e.g. it may be a graph input or compile time constant.

"""


_NodeOrNodes: TypeAlias = Union[
    int,
    "TensorBox",
    dict[str, "TensorBox"],
    "Symbol",
    "IRNode",
    Sequence[
        Optional[Union[int, dict[str, "TensorBox"], "TensorBox", "Symbol", "IRNode"]]
    ],
]


@dataclasses.dataclass(frozen=True)
class GraphPartitionSignature:
    # symbol inputs that are neccessary for codegen
    symbol_inputs: OrderedSet[sympy.Symbol]

    # mapping from partition input name to IRNode or Expr. Need the name str since
    # we cannot get name from Expr.
    input_nodes: dict[str, Union[IRNode, sympy.Expr, TorchBindObject]]
    output_nodes: list[IRNode]

    # mapping from partition input name to a boolean for whether deallocating it
    # in the partition function
    input_deallocation: dict[str, bool]
    skip_cudagraph: bool

    # name of constants read/written by the graph partition
    constant_names: list[str]


def validate_ir(node_or_nodes: Optional[_NodeOrNodes]) -> None:
    def _check_tensorbox(nodes: Optional[_NodeOrNodes]) -> None:
        # Could expand this to check deeper properties
        # (e.g. TensorBox points to View or StorageBox)
        if nodes is None:
            pass
        elif isinstance(nodes, (list, tuple)):
            for node in nodes:
                _check_tensorbox(node)
        elif isinstance(nodes, dict):
            for node in nodes.values():
                _check_tensorbox(node)
        else:
            assert isinstance(
                nodes,
                (
                    ExpandView,
                    DynamicScalar,
                    AssertScalar,
                    TensorBox,
                    sympy.logic.boolalg.Boolean,
                    Expr,
                    int,
                    EffectfulKernel,
                    ShapeAsConstantBuffer,
                ),
            ), (
                f"Found {type(nodes)}, which is not a supported top level IR node. See [Note: Inductor IR]"
            )

    # Be picky about the accepted data structure (don't use pytree here)
    _check_tensorbox(node_or_nodes)


def ops_wrapper(name: str) -> Callable[..., OpsValue]:
    assert isinstance(name, str), type(name)

    def fn(*args: object, **kwargs: object) -> OpsValue:
        return getattr(ops, name)(*args, **kwargs)

    return fn


def inverse_reorder(order: Sequence[int]) -> Callable[[Sequence[_T]], Sequence[_T]]:
    inv_order = dict(zip(order, range(len(order))))

    def reindex(index: Sequence[_T]) -> Sequence[_T]:
        assert len(index) == len(inv_order)
        return [index[inv_order[i]] for i in range(len(index))]

    return reindex


def same_reorder(order: Sequence[int]) -> Callable[[Sequence[_T]], Sequence[_T]]:
    def reindex(index: Sequence[_T]) -> Sequence[_T]:
        assert len(index) == len(order)
        return [index[order[i]] for i in range(len(index))]

    return reindex


def fuse_reindexing(
    reindex1: Callable[[Sequence[_U]], Sequence[_V]],
    reindex2: Callable[[Sequence[_T]], Sequence[_U]],
) -> Callable[[Sequence[_T]], Sequence[_V]]:
    def reindex(index: Sequence[_T]) -> Sequence[_V]:
        return reindex1(reindex2(index))

    return reindex


def get_free_symbols(x: IterateExprs, unbacked_only: bool) -> OrderedSet[sympy.Symbol]:
    if unbacked_only:
        return free_unbacked_symbols(x)
    else:
        return free_symbols(x)


NHWC_STRIDE_ORDER = [3, 0, 2, 1]
NHWDC_STRIDE_ORDER = [4, 0, 3, 2, 1]


def get_fill_order(
    seq: Sequence[Union[int, torch.SymInt, Expr]], shape_env: Optional[ShapeEnv] = None
) -> Sequence[int]:
    """
    Convert strides to fill order (argsort)
    """
    if shape_env is None:
        sorted_idx: Sequence[int] = argsort(seq)
    else:
        # argsort_sym handles unbacked symints (with the help of the shape_env)
        sorted_idx = argsort_sym(shape_env, seq)
    return sorted_idx


def stride_order2fill_order(order: Sequence[Union[int, Integer]]) -> Sequence[int]:
    """
    Convert stride order to fill order
    For channel last format,

    stride order = [3, 0, 2, 1] and fill order = [1, 3, 2, 0]
    """
    lookup = {pos: idx for idx, pos in enumerate(order)}
    fill_order = [lookup[i] for i in range(len(order))]
    return fill_order


def get_stride_order(
    seq: Sequence[Union[int, torch.SymInt, Expr]], shape_env: Optional[ShapeEnv] = None
) -> Sequence[int]:
    """
    Convert strides to stride order
    """
    sorted_idx: Sequence[int] = get_fill_order(seq, shape_env)
    out = [0 for _ in range(len(seq))]
    for i, elem in enumerate(sorted_idx):
        out[elem] = i
    return out


@overload
def ir_node_to_tensor(x: Literal[None], guard_shape: bool = True) -> None: ...


@overload
def ir_node_to_tensor(x: IRNode, guard_shape: bool = True) -> torch.Tensor: ...


def ir_node_to_tensor(
    x: Optional[IRNode], guard_shape: bool = True
) -> Optional[torch.Tensor]:
    if x is None:
        return None

    shape_fn: Callable[[Union[int, Expr]], Union[int, Expr]]
    if not guard_shape:
        shape_fn = V.graph.sizevars.size_hint
    else:
        shape_fn = identity
    size = [shape_fn(s) for s in x.get_size()]
    stride: StrideType
    if is_storage_and_layout(x):
        stride = [shape_fn(s) for s in x.get_layout().stride]
    else:
        stride = FlexibleLayout.contiguous_strides(size)
    dtype = x.get_dtype()
    device = x.get_device()
    size = convert_shape_to_symint(size)
    stride = convert_shape_to_symint(stride)
    with V.graph.sizevars.shape_env.suppress_guards():
        t = torch.empty_strided(
            size=size, stride=stride, dtype=dtype, device=device
        ).zero_()
    return t


def may_convert_to_optional(
    value: Optional[Sequence[_T]],
) -> Optional[Sequence[Optional[_T]]]:
    if isinstance(value, list) and not value:
        # [None] makes sure the cpp wrapper codegen will generate something like
        # {std::nullopt} instead of {}
        return [None]
    return value


def get_device_type(
    x: Union[IRNode, OutputSpec, torch.device, None, str],
) -> Optional[str]:
    if isinstance(x, str) or x is None:
        return x
    elif isinstance(x, torch.device):
        return x.type
    elif isinstance(x, (IRNode, OutputSpec)):
        return get_device_type(x.get_device())
    assert_never(f"get_device_type({x}: {type(x).__name__})")


def is_triton(x: Union[IRNode, torch.device, None, str]) -> bool:
    device = get_device_type(x)
    # Special case cpu and cuda as using the method below
    # to determine if the scheduler is a triton scheduler subclass
    # requires instantiating a scheduler for them
    if device in ["cpu", "cuda"]:
        if getattr(config, f"{device}_backend") == "triton":
            return True
        return False
    if (
        device is None
        or (device_scheduling := get_scheduling_for_device(device)) is None
    ):
        return False
    from .codegen.triton import TritonScheduling

    assert isinstance(device_scheduling, type), type(device_scheduling)
    return issubclass(device_scheduling, TritonScheduling)


def is_cpu(x: Union[IRNode, torch.device, None, str]) -> bool:
    return get_device_type(x) == "cpu"


def is_aligned_realized_tensor(x: Union[Buffer, TensorBox], alignment: int) -> bool:
    if not isinstance(x, IRNode) or x.maybe_get_stride() is None:
        return False

    aligned_strides = all(
        (V.graph.sizevars.size_hint(x.get_stride()[i]) % alignment) == 0
        for i in range(len(x.get_stride()) - 1)
    )
    # if the last dim size is <= 1, stride doesnt matter
    aligned_last_dim = (
        V.graph.sizevars.size_hint(x.get_stride()[-1]) == 1
        or V.graph.sizevars.size_hint(x.get_size()[-1]) <= 1
    )
    return aligned_last_dim and aligned_strides


def significant_strides_equal(
    strides1: Sequence[_IntLike],
    strides2: Sequence[_IntLike],
    shape: Sequence[_IntLike],
) -> bool:
    """
    Returns true if the strides are equal, ignoring dimensions of size 1 .
    """
    assert len(shape) == len(strides1) and len(strides1) == len(strides2)
    for dim, s1, s2 in zip(shape, strides1, strides2):
        if V.graph.sizevars.statically_known_leq(dim, 1):
            continue

        if not V.graph.sizevars.statically_known_equals(
            s1, s2
        ) and not V.graph.sizevars.symbolic_hint(s1) == V.graph.sizevars.symbolic_hint(
            s2
        ):
            return False

    return True


def try_match_insignificant_strides(
    tensor: IRNode,
    strides: Sequence[Union[int, torch.SymInt]],
) -> IRNode:
    """
    Tries to match the strides of the tensor to those in the meta_strides. Strides of insignificant
    dimensions - size 0 or 1 - will be updated.

    If there are real stride differences (NHWC vs NCHW), or the tensor is not realized, then the input will be returned
    """
    if not is_storage_and_layout(tensor):
        return tensor

    if all(
        V.graph.sizevars.statically_known_equals(s1, s2)
        for s1, s2 in zip(strides, tensor.get_stride())
    ):
        return tensor

    if not significant_strides_equal(strides, tensor.get_stride(), tensor.get_size()):
        return tensor

    storage, old_layout = as_storage_and_layout(tensor)
    new_stride = [*old_layout.stride]
    for i, s in enumerate(tensor.get_size()):
        if V.graph.sizevars.statically_known_leq(s, 1):
            new_stride[i] = strides[i]

    new_layout = FixedLayout(
        old_layout.device,
        old_layout.dtype,
        old_layout.size,
        new_stride,
        old_layout.offset,
    )
    return TensorBox(ReinterpretView(data=storage, layout=new_layout))


class IRNode:
    _current_origins: ClassVar[OrderedSet[Any]] = OrderedSet()

    # NB: These are kinda weird,
    origins: OrderedSet[Any] = dataclasses.field(init=False)
    traceback: Optional[list[str]] = dataclasses.field(init=False)
    origin_node: Optional[torch.fx.Node] = dataclasses.field(init=False)

    @staticmethod
    @contextlib.contextmanager
    def current_origins(origins: OrderedSet[Node]) -> Generator[None, None, None]:
        old = IRNode._current_origins
        IRNode._current_origins = old | origins
        try:
            yield
        finally:
            IRNode._current_origins = old

    def _post_init_setattr(self, attr: str, value: Any) -> None:
        # Intended for use in __post_init__ for enforcing an invariant on a dataclass
        # If you must, can also be used for setting provenance info
        # We would like to try and minimize these usages though
        object.__setattr__(self, attr, value)

    def __post_init__(self) -> None:
        self._post_init_setattr("origins", OrderedSet(self._current_origins))
        self._post_init_setattr(
            "traceback", traceback.format_stack() if config.debug_ir_traceback else None
        )
        self._post_init_setattr("origin_node", None)

    def get_read_names(self) -> OrderedSet[str]:
        return OrderedSet(dep.name for dep in self.get_reads())

    def get_traceback(self) -> Optional[list[str]]:
        return self.traceback

    def get_origin_node(self) -> Optional[torch.fx.Node]:
        return self.origin_node

    def get_defining_op(self) -> Optional[Operation]:
        return None

    def common_repr(self, shorten: bool = True) -> Sequence[str]:
        origins = f"origins={getattr(self, 'origins', '')}"
        if shorten and len(origins) > 64:
            # this can get *very* long
            origins = f"{origins[:61]}..."
        return [origins]

    def str_helper(
        self, lines: Sequence[object], shorten: bool = True, multiline: bool = True
    ) -> str:
        lines = list(lines) + list(self.common_repr(shorten))
        lines = list(map(str, lines))
        if multiline:
            new_lines = indent(",\n".join(lines))
            return f"{type(self).__name__}(\n{new_lines}\n)"
        else:
            return f"{type(self).__name__}({lines})"

    def get_dtype(self) -> torch.dtype:
        return self.dtype

    def maybe_get_dtype(self) -> Optional[torch.dtype]:
        try:
            return self.get_dtype()
        except NotImplementedError:
            return None

    def get_layout(self) -> Layout:
        raise NotImplementedError(f"get_layout() is not implemented by {type(self)}!")

    def maybe_get_layout(self) -> Optional[Layout]:
        try:
            return self.get_layout()
        except NotImplementedError:
            return None

    def get_output_spec(self) -> OutputSpec:
        return self.get_layout()

    def maybe_get_output_spec(self) -> Optional[OutputSpec]:
        try:
            return self.get_output_spec()
        except NotImplementedError:
            return None

    def has_tensor_output(self) -> bool:
        """True for single tensor output (excludes MultiOutput)"""
        return isinstance(self.maybe_get_output_spec(), Layout)

    def get_size(self) -> Sequence[Expr]:
        raise NotImplementedError(f"get_size() is not implemented by {type(self)}!")

    def maybe_get_size(self) -> Optional[Sequence[_IntLike]]:
        try:
            return self.get_size()
        except NotImplementedError:
            return None

    @property
    def shape(self) -> Union[_IntLike, sympy.Rel, Sequence[_IntLike]]:
        return self.get_size()

    def get_numel(self) -> Expr:
        return sympy_product(self.get_size())

    def is_zero_elements(self) -> bool:
        return V.graph.sizevars.is_expr_static_and_true(sympy.Eq(self.get_numel(), 0))

    def realize(self) -> Optional[str]:
        """
        If the IRNode refers to data which has not been materialized (e.g.,
        it is a Pointwise/Reduction that could potentially have more
        compute fused into it), realize the IRNode into physical memory,
        ending the possibility of fusing into it, but allowing, e.g., multiple
        users to access the data without having to recompute.

        Check StorageBox.realize for a particularly notable implementation.

        TODO(ezyang): I think, in principle, every IRNode should have an
        implementation of this, and most of the time no-op is OK, but you
        really do have to audit each IRNode for this, so for now, raise
        an error if it's not implemented.  Note that some code in graph.py
        will catch this thrown error and suppress it with a warning.
        """
        raise NotImplementedError(f"realize NYI on {type(self)}")

    def codegen_reference(self, writer: Optional[IndentedBuffer] = None) -> str:
        raise NotImplementedError(f"codegen_reference NYI on {type(self)}")

    def get_device(self) -> Optional[torch.device]:
        return None

    def get_device_or_error(self) -> torch.device:
        device = self.get_device()
        assert device is not None
        return device

    def has_exceeded_max_reads(self) -> bool:
        return False

    def make_loader(self) -> Callable[[Sequence[Expr]], OpsValue]:
        raise NotImplementedError(type(self).__name__)

    def make_indexer(self) -> Callable[[Sequence[Expr]], Expr]:
        raise NotImplementedError(type(self).__name__)

    def get_stride(self) -> Sequence[_IntLike]:
        raise NotImplementedError(type(self).__name__)

    def maybe_get_stride(self) -> Optional[Sequence[_IntLike]]:
        try:
            return self.get_stride()
        except NotImplementedError:
            return None

    def get_name(self) -> str:
        raise NotImplementedError(type(self).__name__)

    def maybe_get_name(self) -> Optional[str]:
        try:
            return self.get_name()
        except NotImplementedError:
            return None

    def has_large_inner_fn(self, threshold: Optional[int] = None) -> bool:
        return False

    def mark_reuse(self, users: int) -> None:
        pass

    def realize_hint(self) -> None:
        pass

    def unwrap_view(self) -> IRNode:
        raise NotImplementedError(type(self).__name__)

    def freeze_layout(self) -> None:
        raise NotImplementedError(type(self).__name__)

    def freeze_layout_with_stride_order(
        self, order: Sequence[int], allow_padding: bool = False
    ) -> None:
        raise NotImplementedError(type(self).__name__)

    def freeze_layout_with_fill_order(self, order: Sequence[int]) -> None:
        raise NotImplementedError(type(self).__name__)

    def freeze_layout_with_same_order(self, stride: Sequence[_IntLike]) -> None:
        raise NotImplementedError(type(self).__name__)

    def freeze_layout_with_exact_strides(
        self, exact_strides: Sequence[_IntLike], allow_padding: bool = False
    ) -> None:
        raise NotImplementedError(type(self).__name__)

    def get_read_writes(self) -> dependencies.ReadWrites:
        raise NotImplementedError(type(self).__name__)

    def get_reads(self) -> OrderedSet[Dep]:
        return self.get_read_writes().reads

    def num_reads(self) -> int:
        return len(self.get_reads())

    def get_storage_numel(self) -> _IntLike:
        raise NotImplementedError(type(self).__name__)

    def get_free_symbol_uses(
        self, unbacked_only: bool = False
    ) -> OrderedSet[sympy.Symbol]:
        raise NotImplementedError(type(self).__name__)

    def get_reduction_type(self) -> Optional[str]:
        raise NotImplementedError(type(self).__name__)

    def get_reduction_size(self) -> Sequence[Expr]:
        raise NotImplementedError(type(self).__name__)

    def is_extern(self) -> bool:
        return False

    def is_no_op(self) -> bool:
        return False

    def constant_to_device(self, device: torch.device) -> IRNode:
        raise NotImplementedError(type(self).__name__)

    def get_mutation_names(self) -> Sequence[str]:
        raise NotImplementedError(type(self).__name__)

    def get_operation_name(self) -> str:
        raise NotImplementedError(type(self).__name__)

    def get_inputs_that_alias_output(self) -> Sequence[str]:
        raise NotImplementedError(type(self).__name__)

    if TYPE_CHECKING:

        @property
        def dtype(self) -> torch.dtype: ...


@ir_dataclass(frozen=False)
class Operation:
    def __post_init__(self) -> None:
        self.operation_name: Optional[str] = None

    def get_device(self) -> Optional[torch.device]:
        raise NotImplementedError

    def get_origin_node(self) -> Optional[torch.fx.Node]:
        assert hasattr(self, "origin_node")
        return self.origin_node

    def get_origins(self) -> OrderedSet[Any]:
        assert hasattr(self, "origins")
        return self.origins

    def get_operation_name(self) -> str:
        assert self.operation_name is not None
        return self.operation_name

    def is_extern(self) -> bool:
        return False

    def is_no_op(self) -> bool:
        return False

    def get_read_writes(self) -> dependencies.ReadWrites:
        raise NotImplementedError

    def is_user_of(self, name: str) -> bool:
        return name in self.get_read_names()

    def get_read_names(self) -> OrderedSet[str]:
        return OrderedSet(dep.name for dep in self.get_reads())

    def get_reads(self) -> OrderedSet[Dep]:
        return self.get_read_writes().reads

    def get_outputs(self) -> list[Buffer]:
        raise NotImplementedError

    def get_unbacked_symbol_defs(self) -> OrderedSet[sympy.Symbol]:
        return OrderedSet()

    def get_free_symbol_uses(
        self, unbacked_only: bool = False
    ) -> OrderedSet[sympy.Symbol]:
        """
        When unbacked_only=True:
        Returns the unbacked symbols which are required to be in scope in
        order to successfully perform codegen for this buffer.  For example,
        a buffer that corresponds to an extern kernel call that takes i0 as
        an argument would return {i0} here.  This is used to generate necessary
        dependencies that ensure we actually bind i0 in codegen before you
        try to use it.

        Note that this is NOT transitive; in particular, if this buffer takes
        in as input another buffer with dynamic shape (e.g., (i0,)), we will
        not report it here, because you will already have a dependency
        on that buffer, which will eventually have a dependency on i0 if
        necessary.

        When unbacked_only=False:
        Similar to `unbacked_only=True` but including all free symbols
        instead of only free unbacked symbols.
        """
        return OrderedSet()

    def get_workspace_size(self) -> int:
        """
        Gets extra global memory size needed by this buffer.
        Some algorithms (e.g. group gemm) may require extra global memory in the generated code.
        """
        return 0


@ir_dataclass
class Loops(IRNode):
    device: torch.device
    dtype: torch.dtype
    inner_fn: Callable[..., Any]
    ranges: Sequence[_IntLike]

    def get_free_symbol_uses(
        self, unbacked_only: bool = False
    ) -> OrderedSet[sympy.Symbol]:
        return OrderedSet().union(
            *(get_free_symbols(e, unbacked_only) for e in self.ranges),
            self.inner_fn_free_symbols(unbacked_only),
        )

    def _to_str(self, names: Sequence[str]) -> str:
        return self.str_helper(
            [
                f"'{self.device.type}'",
                str(self.dtype),
                self.inner_fn_str(),
            ]
            + [f"{name}={getattr(self, name)}" for name in names]
            + [f"origin_node={self.origin_node!r}"]
        )

    def __post_init__(self) -> None:
        super().__post_init__()

    def __str__(self) -> str:
        return self._to_str(("ranges",))

    __repr__ = __str__

    def get_device(self) -> Optional[torch.device]:
        return self.device

    def get_origin_node(self) -> Optional[torch.fx.Node]:
        return self.origin_node

    def get_size(self) -> Sequence[Expr]:
        return self.ranges

    def get_pointwise_size(self) -> Sequence[Expr]:
        return self.ranges

    @classmethod
    def create(
        cls, *args: Any, **kwargs: Any
    ) -> Union[TensorBox, ShapeAsConstantBuffer]:
        origin_node = kwargs.pop("origin_node", None)
        tb = kwargs.pop("traceback", None)
        r = cls(*args, **kwargs)
        # Need to explicitly set origin_node here to propagate it down.
        # todo(chilli): I think it would be better for IRNode to directly set
        # origin_node
        r._post_init_setattr("origin_node", origin_node)
        r._post_init_setattr("traceback", tb or r.traceback)
        return TensorBox.create(r)

    @staticmethod
    def _index(ranges: Sequence[_IntLike], prefix: SymT = SymT.INDEX) -> Sequence[Expr]:
        return [
            sympy.S.Zero if s == 1 else sympy_index_symbol_with_prefix(prefix, n)
            for n, s in enumerate(ranges)
        ]

    @cache_on_self
    def inner_fn_opcount(self) -> OpCountResult:
        opcounter = OpCounterCSE(V.MockHandler())
        with (
            V.set_ops_handler(opcounter),
            patch.object(FlexibleLayout, "allow_indexing", True),
        ):
            self.inner_fn(*self.inner_fn_args())
            return opcounter.getvalue()

    def inner_fn_args(self) -> Sequence[Sequence[_IntLike]]:
        return (self._index(self.ranges),)

    @cache_on_self
    def inner_fn_str(self) -> str:
        return V.KernelFormatterHandler.ir_to_string(
            self.inner_fn, *self.inner_fn_args()
        )

    def has_large_inner_fn(self, threshold: Optional[int] = None) -> bool:
        if threshold is None:
            threshold = 0
        threshold = max(threshold, config.realize_opcount_threshold)
        return self.inner_fn_opcount().num_ops > threshold

    def inner_fn_free_symbols(self, unbacked_only: bool = False) -> OrderedSet[Symbol]:
        index = self._index(self.ranges)
        return extract_free_symbols(self.inner_fn, index, unbacked_only=unbacked_only)

    def get_reads(self) -> OrderedSet[Dep]:
        with patch.object(FlexibleLayout, "allow_indexing", True):
            if self.get_reduction_type():
                return extract_read_writes(
                    self.make_loader(),
                    self.get_size(),
                    self.get_reduction_size(),
                ).reads
            else:
                return extract_read_writes(
                    self.make_loader(),
                    self.get_size(),
                ).reads

    def get_read_names(self) -> OrderedSet[str]:
        return OrderedSet(self.inner_fn_opcount().read_buffers)

    def num_reads(self) -> int:
        return len(self.inner_fn_opcount().read_buffers)

    def get_reduction_size(self) -> Sequence[Expr]:
        raise NotImplementedError(
            f"get_reduction_size() is not implemented by {type(self)}!"
        )

    def get_reduction_type(self) -> Optional[str]:
        raise NotImplementedError(
            f"get_reduction_type() is not implemented by {type(self)}!"
        )

    def constant_to_device(self, device: torch.device) -> IRNode:
        raise NotImplementedError(
            f"constant_to_device() is not implemented by {type(self)}!"
        )


def nop_loader_fn(idx: Union[Expr, Sequence[Expr]], *, dtype: torch.dtype) -> OpsValue:
    if dtype.is_floating_point:
        return ops.constant(float("nan"), dtype)
    else:
        return ops.constant(0, dtype)


@ir_dataclass
class Pointwise(Loops):
    def make_loader(self) -> Callable[[Sequence[Expr]], OpsValue]:
        # Make zero-element loops into a no-op
        if self.is_zero_elements():
            return partial(nop_loader_fn, dtype=self.dtype)

        return self.inner_fn

    def get_reduction_size(self) -> Sequence[sympy.Expr]:
        return []

    def get_reduction_type(self) -> Optional[str]:
        return None

    def store_output(
        self,
        output_name: Optional[str],
        indexer: Callable[[Sequence[Expr]], Never],
        vars: Sequence[Expr],
    ) -> None:
        loader = self.make_loader()
        return ops.store(output_name or "unnamed", indexer(vars), loader(vars))

    def constant_to_device(self, device: torch.device) -> IRNode:
        """Move this to a given device. Requires that all reads are to constants."""
        loader = self.make_loader()
        loader = patch.object(ConstantBuffer, "override_device", device)(loader)
        return Pointwise(
            device=device, dtype=self.dtype, inner_fn=loader, ranges=self.ranges
        )


@ir_dataclass
class Scatter(Pointwise):
    output_indexer: Callable[[Sequence[Expr]], Expr]
    scatter_mode: StoreMode = None

    def constant_to_device(self, device: torch.device) -> IRNode:
        """Move this to a given device. Requires that all reads are to constants."""
        loader = self.make_loader()
        loader = patch.object(ConstantBuffer, "override_device", device)(loader)
        return Scatter(
            device=device,
            dtype=self.dtype,
            inner_fn=loader,
            ranges=self.ranges,
            output_indexer=self.output_indexer,
            scatter_mode=self.scatter_mode,
        )

    def store_output(
        self,
        output_name: Optional[str],
        indexer: Callable[[Sequence[Expr]], Never],
        vars: Sequence[Expr],
    ) -> None:
        loader = self.make_loader()
        if output_name is None:
            output_name = "unnamed"
        ops.store(
            output_name,
            indexer(self.output_indexer(vars)),
            loader(vars),
            mode=self.scatter_mode,
        )


REDUCTION_COMBINE_FN: dict[str, Callable[..., OpsValue]] = {
    "any": ops_wrapper("logical_or"),
    "max": ops_wrapper("maximum"),
    "min": ops_wrapper("minimum"),
    "prod": ops_wrapper("mul"),
    "sum": ops_wrapper("add"),
    "xor_sum": ops_wrapper("bitwise_xor"),
}


def get_reduction_combine_fn(
    reduction_type: str, dtype: torch.dtype, arg_break_ties_left: bool = True
) -> Callable[..., object]:
    if reduction_type in REDUCTION_COMBINE_FN:
        return REDUCTION_COMBINE_FN[reduction_type]

    elif reduction_type in ("argmax", "argmin"):

        def argmax_combine_fn(
            a: tuple[object, object], b: tuple[object, object]
        ) -> tuple[OpsValue, OpsValue]:
            a_value, a_index = a
            b_value, b_index = b

            if reduction_type == "argmin":
                mask = ops.lt(a_value, b_value)
            else:
                mask = ops.gt(a_value, b_value)

            equal = ops.eq(a_value, b_value)
            if is_float_dtype(dtype):
                a_isnan = ops.ne(a_value, a_value)
                b_isnan = ops.ne(b_value, b_value)
                mask = ops.logical_or(mask, ops.gt(a_isnan, b_isnan))
                equal = ops.logical_or(equal, ops.logical_and(a_isnan, b_isnan))

            tie = (
                ops.lt(a_index, b_index)
                if arg_break_ties_left
                else ops.gt(a_index, b_index)
            )
            mask = ops.logical_or(mask, ops.logical_and(equal, tie))
            return (
                ops.where(mask, a_value, b_value),
                ops.where(mask, a_index, b_index),
            )

        return argmax_combine_fn

    elif reduction_type == "welford_combine":

        def welford_combine_fn(
            a: tuple[OpsValue, OpsValue, OpsValue],
            b: tuple[OpsValue, OpsValue, OpsValue],
        ) -> tuple[OpsValue, OpsValue, OpsValue]:
            a_mean, a_m2, a_weight = a
            b_mean, b_m2, b_weight = b

            delta = b_mean - a_mean
            new_weight = a_weight + b_weight
            w2_over_w = b_weight / new_weight
            return (
                a_mean + delta * w2_over_w,
                a_m2 + b_m2 + delta * delta * a_weight * w2_over_w,
                new_weight,
            )

        return welford_combine_fn

    else:
        raise NotImplementedError(f"unknown reduction_type={reduction_type}")


@ir_dataclass
class Reduction(Loops):
    reduction_ranges: Sequence[_IntLike]
    reduction_type: ReductionType
    # self.dtype represents the dst dtype
    src_dtype: torch.dtype
    reduction_hint: ReductionHint

    def __str__(self) -> str:
        return self._to_str(("ranges", "reduction_ranges", "reduction_type"))

    __repr__ = __str__

    def get_free_symbol_uses(self, unbacked_only: bool = False) -> OrderedSet[Symbol]:
        return super().get_free_symbol_uses(unbacked_only) | OrderedSet().union(
            *(get_free_symbols(e, unbacked_only) for e in self.reduction_ranges)
        )

    def get_reduction_size(self) -> Sequence[Expr]:
        return self.reduction_ranges

    def get_reduction_type(self) -> Optional[str]:
        return self.reduction_type

    def store_reduction(
        self,
        output_name: Optional[str],
        indexer: Callable[[Sequence[Expr]], Never],
        vars: Sequence[Expr],
        reduction_vars: Sequence[Symbol],
    ) -> None:
        value = ops.reduction(
            self.dtype,
            self.src_dtype,
            self.reduction_type,
            self.inner_fn(vars, reduction_vars),
        )
        ops.store_reduction(output_name or "unnamed", indexer(vars), value)

    def index_length(self) -> int:
        return len(self.ranges) + len(self.reduction_ranges)

    def inner_fn_args(self) -> Sequence[Sequence[Expr]]:
        index = self._index(self.ranges)
        rindex = self._index(self.reduction_ranges, SymT.R0_INDEX)
        return (index, rindex)

    def inner_fn_free_symbols(self, unbacked_only: bool = False) -> OrderedSet[Symbol]:
        index = self._index(self.ranges)
        rindex = self._index(self.reduction_ranges, SymT.R0_INDEX)
        return extract_free_symbols(
            self.inner_fn, index, rindex, unbacked_only=unbacked_only
        )

    def constant_to_device(self, device: torch.device) -> IRNode:
        """Move this to a given device. Requires that all reads are to constants."""
        loader = self.make_loader()
        loader = patch.object(ConstantBuffer, "override_device", device)(loader)
        return Reduction(
            device=device,
            dtype=self.dtype,
            inner_fn=loader,
            ranges=self.ranges,
            reduction_ranges=self.reduction_ranges,
            reduction_type=self.reduction_type,
            src_dtype=self.src_dtype,
            reduction_hint=ReductionHint.DEFAULT,
        )

    @staticmethod
    def num_splits(
        device: torch.device,
        dst_dtype: torch.dtype,
        src_dtype: torch.dtype,
        inner_fn: Callable[_P, OpsValue],
        ranges: Sequence[_IntLike],
        reduction_ranges: Sequence[_IntLike],
        reduction_type: Union[ReductionType, Literal["scan"]],
        reduction_numel: Expr,
        input_node: Optional[IRNode] = None,
    ) -> tuple[ReductionHint, _IntLike]:
        def _is_static(x: object) -> bool:
            return isinstance(x, (int, Integer))

        reduction_numel_hint = V.graph.sizevars.symbolic_hint(reduction_numel)
        numel_hint = V.graph.sizevars.symbolic_hint(sympy_product(ranges))

        should_split = reduction_type == "scan" or (
            not V.graph.has_feature(device, BackendFeature.REDUCE_TO_SINGLE_ELEMENT)
            and reduction_type
            not in (
                "argmax",
                "argmin",
            )
            and config.split_reductions
        )
        if not (_is_static(reduction_numel_hint) and _is_static(numel_hint)):
            # We don't support unbacked symints
            return ReductionHint.DEFAULT, 1

        props = DeviceProperties.create(device)
        num_sm = props.multi_processor_count
        min_elements_per_thread = 32
        if should_split:
            inner_reduction_splits: Callable[[int, int], int] = functools.partial(
                V.choices.reduction_split_factor, device, inner_reduction=True
            )
            outer_reduction_splits: Callable[[int, int], int] = functools.partial(
                V.choices.reduction_split_factor, device, inner_reduction=False
            )
        else:

            def inner_reduction_splits(
                reduction_numel_hint: int,
                numel_hint: int,
            ) -> int:
                return 1

            outer_reduction_splits = inner_reduction_splits

        # easy cases
        if numel_hint == 1:
            split = inner_reduction_splits(reduction_numel_hint, numel_hint)
            if split == 1:
                # No need to split.
                return ReductionHint.INNER, split
            if input_node is not None and isinstance(input_node, TensorBox):
                with patch.object(FlexibleLayout, "allow_indexing", True):
                    (
                        new_ranges,
                        new_reduction_ranges,
                    ) = extract_input_node_reduction_ranges(input_node)
                if new_ranges is not None and new_reduction_ranges is not None:
                    extracted_numel_hint = V.graph.sizevars.symbolic_hint(
                        sympy_product(new_ranges + new_reduction_ranges)
                    )
                    if reduction_numel_hint == extracted_numel_hint:
                        log.debug(
                            "Use previous IRNode's range and reduction_ranges instead of split. "
                            "current ranges: %s, current reduction ranges: %s, current split: %d, "
                            "new ranges: %s, new reduction ranges: %s",
                            ranges,
                            reduction_ranges,
                            split,
                            new_ranges,
                            new_reduction_ranges,
                        )
                        # If the input_node or its dependent nodes are also Reduction nodes,
                        # use reduction_sizes of this node or its dependent nodes directly.
                        return ReductionHint.INNER, -1
            return ReductionHint.INNER, split
        if (
            reduction_numel_hint <= min_elements_per_thread
            or numel_hint >= num_sm * 2 * 32
        ):
            return ReductionHint.DEFAULT, 1

        r = Reduction(
            device=device,
            dtype=dst_dtype,
            inner_fn=inner_fn,
            ranges=ranges,
            reduction_ranges=reduction_ranges,
            reduction_type=reduction_type if reduction_type != "scan" else "sum",
            src_dtype=src_dtype,
            reduction_hint=ReductionHint.DEFAULT,
        )

        def get_read_indices(r: Reduction) -> tuple[Sequence[Expr], bool]:
            device = r.get_device()
            assert device is not None
            cb = ComputedBuffer(
                name=None,
                layout=FlexibleLayout(
                    device=device,
                    dtype=r.get_dtype(),
                    size=r.get_size(),
                ),
                data=r,
            )
            read_writes = cb.get_read_writes()
            # try finding the full size producer
            # TODO this will fail for something like ((1, N) * (N, 1)).sum()
            # this would also possibly be wrong for producers with the different contiguity but we hope those cases are rare
            assert read_writes.range_vars is not None
            range_vars = [
                r
                for r in read_writes.range_vars
                if isinstance(r, Expr) and not isinstance(r, sympy.Number)
            ]
            indices = []
            changed = False
            for md in sorted(read_writes.reads, key=lambda x: x.name):
                if all(r in md.index.free_symbols for r in range_vars):
                    indices.append(md.index)
                    if md.name in V.graph.name_to_buffer:
                        buf = V.graph.name_to_buffer[md.name]
                        original_stride = getattr(buf.layout, "stride", None)
                        buf.decide_layout()
                        if getattr(buf.layout, "stride", None) != original_stride:
                            changed = True
            return indices, changed

        indices, changed = get_read_indices(r)
        if changed:
            indices, _ = get_read_indices(r)

        if len(indices) == 0:
            # TODO determine splits when all inputs are broadcast
            return ReductionHint.DEFAULT, 1

        (_, reduction_vars), ranges1 = dependencies.index_vars_squeeze(
            r.get_size(), r.get_reduction_size()
        )
        num_outer = 0
        num_inner = 0
        for i in indices:
            j = V.graph.sizevars.simplify_with_ranges(i, ranges1)
            strides = V.graph.sizevars.stride_hints(
                j, reduction_vars, list(ranges1.keys())
            )
            outer = all(s > 1 for s in strides)
            if outer:
                num_outer += 1
            else:
                num_inner += 1
        if num_inner > num_outer:
            return ReductionHint.INNER, inner_reduction_splits(
                reduction_numel_hint, numel_hint
            )
        else:
            return ReductionHint.OUTER, outer_reduction_splits(
                reduction_numel_hint, numel_hint
            )

    @staticmethod
    def _unroll_reduction_fn(
        inner_fn: Callable[[Sequence[_IntLike], Sequence[_IntLike]], OpsValue],
        reduction_ranges: Sequence[_IntLike],
        reduction_type: str,
        src_dtype: torch.dtype,
    ) -> Callable[[Sequence[_IntLike]], OpsValue]:
        """Convert inner_fn from a reduction to an pointwise"""
        reduction_ranges = [
            V.graph.sizevars.evaluate_static_shape(x) for x in reduction_ranges
        ]

        combine_fn = get_reduction_combine_fn(reduction_type, src_dtype)

        def fn(index: Sequence[_IntLike]) -> Any:
            return functools.reduce(
                combine_fn,
                (
                    value_fn(index, rindex)
                    for rindex in itertools.product(
                        *[range(x) for x in reduction_ranges]
                    )
                ),
            )

        value_fn: Callable[[Sequence[_IntLike], Sequence[_IntLike]], Any]
        if reduction_type in ("argmin", "argmax"):
            flatten_index = _fixed_indexer(
                reduction_ranges,
                FlexibleLayout.contiguous_strides(reduction_ranges),
            )

            def value_fn(
                index: Sequence[_IntLike], rindex: Sequence[_IntLike]
            ) -> tuple[OpsValue, OpsValue]:
                rindex = [sympy.expand(i) for i in rindex]
                return (
                    inner_fn(index, rindex),
                    ops.index_expr(flatten_index(rindex), torch.int64),
                )

            return lambda index: fn(index)[1]
        else:
            value_fn = inner_fn
            return fn

    @classmethod
    def create(
        cls,
        device: torch.device,
        dst_dtype: torch.dtype,
        src_dtype: torch.dtype,
        inner_fn: Callable[..., Any],
        ranges: Sequence[Expr],
        reduction_ranges: Sequence[Expr],
        reduction_type: ReductionType,
        reduction_hint: ReductionHint = ReductionHint.DEFAULT,
        input_node: Optional[IRNode] = None,
    ) -> Union[TensorBox, ShapeAsConstantBuffer]:
        reduction_numel = V.graph.sizevars.simplify(sympy_product(reduction_ranges))

        if reduction_numel == 0:
            # N.B. This is a hack to generate the literal of the given type
            # Ideally, we should be fixing `def constant` in triton.py
            # but it breaks due to hardcoded dtypes in other places
            def py_cnst(val: object) -> Union[bool, float, int]:
                if dst_dtype == torch.bool:
                    return bool(val)
                elif dst_dtype.is_floating_point:
                    assert isinstance(val, SupportsFloat), type(val)
                    return float(val)
                else:
                    assert isinstance(val, SupportsInt), type(val)
                    return int(val)

            rtypes_to_inits = {
                "sum": py_cnst(0),
                "xor_sum": py_cnst(0),
                "prod": py_cnst(1),
                "any": py_cnst(0),
                # "all" is desugared to `!any(!val)`
            }

            assert reduction_type in rtypes_to_inits.keys(), (
                f"{reduction_type} not supported for zero-dimension tensors!"
            )

            def const_fn(index: int) -> OpsValue:
                return ops.constant(rtypes_to_inits[reduction_type], dst_dtype)

            return Pointwise.create(
                device=device,
                dtype=src_dtype,
                inner_fn=const_fn,
                ranges=list(ranges),
            )

        if reduction_numel == 1:
            # this reduction is actually a pointwise op
            if reduction_type in ("argmin", "argmax"):

                def fn(index: int) -> OpsValue:
                    return ops.constant(0, dst_dtype)

            else:

                def fn(index: int) -> OpsValue:
                    reduction_index = [sympy.S.Zero for _ in reduction_ranges]
                    return inner_fn(index, reduction_index)

            return Pointwise.create(
                device=device, dtype=dst_dtype, inner_fn=fn, ranges=ranges
            )

        if (
            isinstance(reduction_numel, Integer)
            and V.graph.sizevars.size_hint(reduction_numel)
            < config.unroll_reductions_threshold
            and (sympy_product(ranges) != 1 or is_gpu(device.type))
        ):
            # NB: This works around https://github.com/pytorch/pytorch/issues/140457
            # since turning reductions into pointwise ops can exacerbate this problem
            return Pointwise.create(
                device=device,
                dtype=dst_dtype,
                inner_fn=cls._unroll_reduction_fn(
                    inner_fn, reduction_ranges, reduction_type, src_dtype
                ),
                ranges=ranges,
            )

        # triton doesn't support reduce to single element well, so break it up
        hint, split = cls.num_splits(
            device,
            dst_dtype,
            src_dtype,
            inner_fn,
            ranges,
            reduction_ranges,
            reduction_type,
            reduction_numel,
            input_node,
        )
        # intermediate reduction in split can contain complex indexing,
        # and num_splits will fail to correctly set the hint
        # reuse the passed hint if available
        if reduction_hint == ReductionHint.DEFAULT:
            reduction_hint = hint
        if split == -1:
            assert input_node is not None
            new_ranges, new_reduction_ranges = extract_input_node_reduction_ranges(
                input_node
            )
            assert new_ranges is not None
            assert new_reduction_ranges is not None
            return cls.create_multilayer_existing_ranges(
                device,
                dst_dtype,
                src_dtype,
                inner_fn,
                ranges,
                reduction_ranges,
                new_ranges,
                new_reduction_ranges,
                reduction_type,
                reduction_hint,
            )
        elif split > 1:
            # triton doesn't support reduce to single element well, so break it up
            return cls.create_multilayer(
                device,
                dst_dtype,
                src_dtype,
                inner_fn,
                ranges,
                reduction_ranges,
                reduction_type,
                split,
                reduction_hint,
                input_node,
            )

        return TensorBox.create(
            Reduction(
                device=device,
                dtype=dst_dtype,
                inner_fn=inner_fn,
                ranges=ranges,
                reduction_ranges=reduction_ranges,
                reduction_type=reduction_type,
                src_dtype=src_dtype,
                reduction_hint=reduction_hint,
            )
        )

    @staticmethod
    def default_accumulator(
        reduction_type: str, dtype: torch.dtype
    ) -> Union[_NumLike, Sequence[_NumLike]]:
        if reduction_type in ("max", "argmax"):
            if is_float_dtype(dtype):
                return float("-inf")
            elif is_boolean_dtype(dtype):
                return False
            else:
                return torch.iinfo(dtype).min
        if reduction_type in ("min", "argmin"):
            if is_float_dtype(dtype):
                return float("inf")
            elif is_boolean_dtype(dtype):
                return True
            else:
                return torch.iinfo(dtype).max

        zero = False if is_boolean_dtype(dtype) else 0
        one = True if is_boolean_dtype(dtype) else 1
        return {
            "sum": zero,
            "prod": one,
            "xor_sum": zero,
            "any": zero,
            "welford_reduce": (zero, zero, zero),
            "welford_combine": (zero, zero, zero),
            "online_softmax_reduce": (float("-inf"), zero),
        }[reduction_type]

    @staticmethod
    def default_value(
        reduction_type: str, dtype: torch.dtype
    ) -> Union[_NumLike, Sequence[_NumLike]]:
        if reduction_type == "welford_reduce":
            return 0
        return Reduction.default_accumulator(reduction_type, dtype)

    @staticmethod
    def _multilayer_second_step_hint(
        split: _IntLike, numel_hint: int, reduction_hint: ReductionHint
    ) -> ReductionHint:
        if split == -1:
            return reduction_hint
        if split <= 512 and numel_hint <= 512 and reduction_hint == ReductionHint.OUTER:
            return ReductionHint.OUTER_TINY
        if (
            split <= 1024
            and numel_hint <= 256
            and reduction_hint == ReductionHint.OUTER
        ):
            return ReductionHint.OUTER_TINY

        return reduction_hint

    @classmethod
    def check_for_split_dense_dim_reindexing(
        cls, reduction_numel: _IntLike, input_node: Optional[IRNode]
    ) -> Optional[int]:
        """
        If we are reducing over the full tensor, and it is non-dense in the last dimension,
        reindex so we reduce over the dense dimension. initially just handle complete
        reduction case
        """
        if input_node is None:
            return None

        if not V.graph.sizevars.statically_known_equals(
            input_node.get_numel(), reduction_numel
        ):
            return None

        input_node.realize()
        try:
            # finalize layout
            as_storage_and_layout(input_node)
        except NotImplementedError:
            return None

        strides = input_node.get_stride()

        for i, s in enumerate(strides[:-1]):
            if V.graph.sizevars.statically_known_equals(s, 1):
                return i

        return None

    @classmethod
    def _multilayer_wrap_loader(
        cls,
        loader: Callable[..., OpsValue],
        reduction_ranges: Sequence[_IntLike],
        reduction_numel: _IntLike,
        split: _IntLike,
        block_size: _IntLike,
        default: Union[_NumLike, Sequence[_NumLike]],
        input_node: Optional[IRNode] = None,
    ) -> Callable[..., object]:
        dense_index = cls.check_for_split_dense_dim_reindexing(
            reduction_numel, input_node
        )
        reindex = View.dynamic_reshape_indexer(
            reduction_ranges, [reduction_numel], dense_index
        )
        need_mask = not V.graph.sizevars.is_expr_static_and_true(
            sympy.Eq(reduction_numel % split, 0)
        )

        def wrapper_fn(
            index: Sequence[Symbol], reduction_index: Sequence[Symbol]
        ) -> OpsValue:
            (reduction_index,) = reduction_index
            *new_index, reduction_block = index
            indices = block_size * reduction_block + reduction_index

            def body() -> OpsValue:
                return loader(new_index, reindex([indices]))

            if need_mask:
                mask = ops.lt(
                    ops.index_expr(indices, torch.int32),
                    ops.index_expr(reduction_numel, torch.int32),
                )
                return ops.masked(mask, body, default)
            else:
                return body()

        return wrapper_fn

    @classmethod
    def _multilayer_wrap_loader_existing_ranges(
        cls,
        loader: Callable[[Sequence[Expr], Sequence[Expr]], OpsValue],
        original_ranges: Sequence[Expr],
        original_reduction_ranges: Sequence[Expr],
        new_ranges: Sequence[Integer],
        new_reduction_ranges: Sequence[Integer],
    ) -> Callable[[Sequence[sympy.Expr], Sequence[sympy.Expr]], OpsValue]:
        assert all(r == 1 for r in original_ranges), (
            f"Only enabled for numel_hint == 1, found {original_ranges=}"
        )
        reindex = View.dynamic_reshape_indexer(
            original_reduction_ranges, tuple(new_ranges) + tuple(new_reduction_ranges)
        )

        def wrapper_fn(
            merged_index: Sequence[Expr],
            new_reduction_index: Sequence[Expr],
        ) -> OpsValue:
            original_idx = merged_index[: len(original_ranges)]
            new_index = merged_index[len(original_ranges) :]
            return loader(
                original_idx,
                reindex(tuple(new_index) + tuple(new_reduction_index)),
            )

        return wrapper_fn

    @classmethod
    def create_multilayer_helper(
        cls,
        device: torch.device,
        dst_dtype: torch.dtype,
        src_dtype: torch.dtype,
        wrapper_fn: Callable[..., Any],
        original_ranges: Sequence[Expr],
        original_reduction_ranges: Sequence[Expr],
        new_ranges: list[Expr],
        new_reduction_ranges: list[Integer],
        reduction_type: ReductionType,
        split: _IntLike,
        reduction_hint: ReductionHint,
    ) -> Union[TensorBox, ShapeAsConstantBuffer]:
        """
        Break a large reduction up into multiple smaller reductions
        recursively
        """
        # triton will automatically compute reductions in fp32 if reducing over fp16/bf16
        # within the kernel. keep the intermediate in fp32 so as to keep the whole reduction
        # in fp32 and not reduce precision by breaking up the kernel into multiple layers
        intermediate_dtype = (
            dst_dtype
            if dst_dtype not in (torch.float16, torch.bfloat16)
            else torch.float
        )
        intermediate = Reduction.create(
            device,
            intermediate_dtype,
            src_dtype,
            wrapper_fn,
            new_ranges,
            new_reduction_ranges,
            reduction_type,
            reduction_hint,
        )
        intermediate.realize()
        intermediate_loader = intermediate.make_loader()

        def intermediate_fn(
            index: Sequence[_IntLike], reduction_index: Sequence[_IntLike]
        ) -> OpsValue:
            return intermediate_loader([*index, *reduction_index])

        numel_hint = V.graph.sizevars.size_hint(sympy_product(original_ranges))
        reduction_hint = cls._multilayer_second_step_hint(
            split, numel_hint, reduction_hint
        )

        assert original_ranges == new_ranges[: len(original_ranges)]
        return TensorBox.create(
            Reduction(
                device=device,
                dtype=dst_dtype,
                inner_fn=intermediate_fn,
                ranges=original_ranges,
                reduction_ranges=new_ranges[len(original_ranges) :],
                reduction_type=reduction_type,
                src_dtype=src_dtype,
                reduction_hint=reduction_hint,
            )
        )

    @classmethod
    def create_multilayer(
        cls,
        device: torch.device,
        dst_dtype: torch.dtype,
        src_dtype: torch.dtype,
        inner_fn: Callable[..., Any],
        ranges: Sequence[Expr],
        reduction_ranges: Sequence[Expr],
        reduction_type: ReductionType,
        split: _IntLike,
        reduction_hint: ReductionHint,
        input_node: Optional[IRNode] = None,
    ) -> Union[TensorBox, ShapeAsConstantBuffer]:
        """
        Break a large reduction up into multiple smaller reductions
        recursively
        """
        # TODO(jansel): realize the reduction so we can do dynamic indexing
        reduction_numel = sympy_product(reduction_ranges)
        block_size = FloorDiv(reduction_numel + (split - 1), split)
        default = cls.default_value(reduction_type, dst_dtype)
        wrapper_fn = cls._multilayer_wrap_loader(
            inner_fn,
            reduction_ranges,
            reduction_numel,
            split,
            block_size,
            default,
            input_node,
        )

        return cls.create_multilayer_helper(
            device,
            dst_dtype,
            src_dtype,
            wrapper_fn,
            ranges,
            reduction_ranges,
            [*ranges, split],
            [block_size],
            reduction_type,
            split,
            reduction_hint,
        )

    @classmethod
    def create_multilayer_existing_ranges(
        cls,
        device: torch.device,
        dst_dtype: torch.dtype,
        src_dtype: torch.dtype,
        inner_fn: Callable[..., Any],
        original_ranges: Sequence[Expr],
        original_reduction_ranges: Sequence[Expr],
        new_ranges: list[Integer],
        new_reduction_ranges: list[Integer],
        reduction_type: ReductionType,
        reduction_hint: ReductionHint,
    ) -> Union[TensorBox, ShapeAsConstantBuffer]:
        """
        Break a large reduction up into multiple smaller reductions
        recursively
        """
        wrapper_fn = cls._multilayer_wrap_loader_existing_ranges(
            inner_fn,
            original_ranges,
            original_reduction_ranges,
            new_ranges,
            new_reduction_ranges,
        )
        return cls.create_multilayer_helper(
            device,
            dst_dtype,
            src_dtype,
            wrapper_fn,
            original_ranges,
            original_reduction_ranges,
            [*original_ranges, *new_ranges],
            new_reduction_ranges,
            reduction_type,
            -1,
            reduction_hint,
        )


def _fixed_indexer(
    size: Sequence[Expr],
    stride: Optional[Sequence[Expr]] = None,
    offset: Expr = Integer(0),
) -> Callable[[Sequence[Expr]], Expr]:
    """A closure containing math to read a given element"""

    def indexer(index: Sequence[int]) -> int:
        assert stride is not None and len(index) == len(stride)
        assert len(index) == len(size)
        result = offset
        for idx, st, sz in zip(index, stride, size):
            if sz != 1:
                result = result + idx * st
        return result

    return indexer


INNER_FN_TY = Callable[[Sequence[Expr], Sequence[Expr]], OpsValue]


class MultiOutputReduction(Reduction):
    output_index: int

    def __init__(
        self,
        device: torch.device,
        dst_dtype: torch.dtype,
        inner_fns: Union[INNER_FN_TY, Sequence[INNER_FN_TY]],
        ranges: Sequence[Integer],
        reduction_ranges: Sequence[Integer],
        reduction_type: ReductionType,
        src_dtype: torch.dtype,
        reduction_hint: ReductionHint,
        output_index: int,
    ):
        if callable(inner_fns):
            inner_fns = (inner_fns,)

        loader: Callable[[Sequence[Expr], Sequence[Expr]], Any]
        if len(inner_fns) == 1:
            loader = inner_fns[0]
        else:

            def loader(
                idx: Sequence[Expr], reduction_idx: Sequence[Expr]
            ) -> tuple[OpsValue, ...]:
                return tuple(fn(idx, reduction_idx) for fn in inner_fns)

        super().__init__(
            device=device,
            dtype=dst_dtype,
            inner_fn=loader,
            ranges=ranges,
            reduction_ranges=reduction_ranges,
            reduction_type=reduction_type,
            src_dtype=src_dtype,
            reduction_hint=reduction_hint,
        )
        self.output_index = output_index

    def store_reduction(
        self,
        output_name: Optional[str],
        indexer: Callable[[Sequence[Expr]], Never],
        vars: Sequence[Expr],
        reduction_vars: Sequence[Symbol],
    ) -> None:
        values = ops.reduction(
            self.dtype,
            self.src_dtype,
            self.reduction_type,
            self.inner_fn(vars, reduction_vars),
        )
        assert isinstance(values, (tuple, list)), type(values)
        value = values[self.output_index]
        ops.store_reduction(output_name or "unnamed", indexer(vars), value)


class OnlineSoftmaxReduction(MultiOutputReduction):
    @classmethod
    def create(  # type: ignore[override]
        cls,
        device: torch.device,
        dst_dtype: torch.dtype,
        src_dtype: torch.dtype,
        inner_fn: Callable[..., Any],
        ranges: Sequence[Expr],
        reduction_ranges: Sequence[Expr],
        num_output: int,
        reduction_hint: ReductionHint = ReductionHint.DEFAULT,
        input_node: Optional[IRNode] = None,
    ) -> Sequence[Union[TensorBox, ShapeAsConstantBuffer]]:
        """
        Create the reduction disregarding splitting.
        """
        results = tuple(
            TensorBox.create(
                MultiOutputReduction(
                    device,
                    dst_dtype,
                    inner_fn,
                    ranges,
                    reduction_ranges,
                    "online_softmax_reduce",  # type: ignore[arg-type]
                    src_dtype,
                    reduction_hint,
                    output_idx,
                )
            )
            for output_idx in range(num_output)
        )
        for t in results:
            t.realize()
        return results


class WelfordReduction(MultiOutputReduction):
    @classmethod
    def create(  # type: ignore[override]
        cls,
        device: torch.device,
        dtype: torch.dtype,
        inner_fns: Sequence[Callable[..., Any]],
        ranges: list[Integer],
        reduction_ranges: list[Integer],
        reduction_type: ReductionType,
        reduction_hint: ReductionHint = ReductionHint.DEFAULT,
    ) -> Sequence[Union[TensorBox, ShapeAsConstantBuffer]]:
        assert reduction_type in ("welford_reduce", "welford_combine")

        reduction_numel = V.graph.sizevars.simplify(sympy_product(reduction_ranges))

        def const(val: int) -> Union[TensorBox, ShapeAsConstantBuffer]:
            def inner_fn(idx: Sequence[Expr]) -> OpsValue:
                return ops.constant(
                    val,
                    dtype,
                )

            return Pointwise.create(
                device=device,
                dtype=dtype,
                inner_fn=inner_fn,
                ranges=list(ranges),
            )

        if reduction_numel == 0:
            mean = const(0)
            m2 = const(0)
            weight = const(0)
            return mean, m2, weight

        if reduction_numel == 1:

            def copy(
                loader: Callable[[Sequence[Expr], Sequence[Expr]], OpsValue],
            ) -> Union[TensorBox, ShapeAsConstantBuffer]:
                def inner_fn(idx: Sequence[Expr]) -> OpsValue:
                    reduction_index = [sympy.S.Zero for _ in reduction_ranges]
                    return loader(idx, reduction_index)

                return Pointwise.create(
                    device=device,
                    dtype=dtype,
                    inner_fn=inner_fn,
                    ranges=list(ranges),
                )

            if reduction_type == "welford_reduce":
                return copy(inner_fns[0]), const(0), const(1)
            else:
                return tuple(copy(fn) for fn in inner_fns)

        # TODO: Unrolled reduction
        # if (
        #     isinstance(reduction_numel, Integer)
        #     and V.graph.sizevars.size_hint(reduction_numel)
        #     < config.unroll_reductions_threshold
        #     and sympy_product(ranges) != 1
        # ):
        #     return Pointwise.create(
        #         device,
        #         dst_dtype,
        #         cls._unroll_reduction_fn(
        #             inner_fn, reduction_ranges, reduction_type, src_dtype,
        #         ),
        #         ranges,
        #     )

        # triton doesn't support reduce to single element well, so break it up
        hint, split = Reduction.num_splits(
            device,
            dtype,
            dtype,
            inner_fns[0],
            ranges,
            reduction_ranges,
            reduction_type=reduction_type,
            reduction_numel=reduction_numel,
        )
        # intermediate reduction in split can contain complex indexing,
        # and num_splits will fail to correctly set the hint
        # reuse the passed hint if available
        if reduction_hint == ReductionHint.DEFAULT:
            reduction_hint = hint
        if split > 1:
            # triton doesn't support reduce to single element well, so break it up
            return cls.create_multilayer(
                device,
                dtype,
                inner_fns,
                ranges,
                reduction_ranges,
                reduction_type,
                split,
                reduction_hint,
            )

        results = [
            TensorBox.create(
                WelfordReduction(
                    device,
                    dtype,
                    inner_fns,
                    ranges,
                    reduction_ranges,
                    reduction_type,
                    dtype,
                    reduction_hint,
                    output_idx,
                )
            )
            for output_idx in range(3)
        ]
        for t in results:
            t.realize()
        return results

    @staticmethod
    def default_value(
        reduction_type: str, dtype: torch.dtype
    ) -> Union[_NumLike, Sequence[_NumLike]]:
        return (0, 0, 0)

    @classmethod
    def create_multilayer(  # type: ignore[override]
        cls,
        device: torch.device,
        dtype: torch.dtype,
        inner_fns: Sequence[Callable[..., Any]],
        ranges: list[Integer],
        reduction_ranges: list[Integer],
        reduction_type: ReductionType,
        split: _IntLike,
        reduction_hint: ReductionHint,
    ) -> Sequence[Union[TensorBox, ShapeAsConstantBuffer]]:
        """
        Break a large reduction up into multiple smaller reductions
        recursively
        """
        reduction_numel = sympy_product(reduction_ranges)
        need_mask = not V.graph.sizevars.is_expr_static_and_true(
            sympy.Eq(reduction_numel % split, 0)
        )

        if need_mask and reduction_type != "welford_combine":
            # If we need mask, then "welford_reduce" doesn't work because
            # masked inputs shouldn't count towards the welford weight

            def constant(
                idx: Sequence[Expr], reduction_idx: Sequence[Expr], value: int
            ) -> OpsValue:
                return ops.constant(value, dtype)

            return cls.create_multilayer(
                device=device,
                dtype=dtype,
                inner_fns=(
                    inner_fns[0],
                    partial(constant, value=0),
                    partial(constant, value=1),
                ),
                ranges=ranges,
                reduction_ranges=reduction_ranges,
                reduction_type="welford_combine",
                split=split,
                reduction_hint=reduction_hint,
            )

        block_size = FloorDiv(reduction_numel + (split - 1), split)
        intermediates = WelfordReduction.create(
            device,
            dtype,
            tuple(
                cls._multilayer_wrap_loader(
                    loader,
                    reduction_ranges,
                    reduction_numel,
                    split,
                    block_size,
                    default=0,
                )
                for loader in inner_fns
            ),
            [*ranges, split],
            [block_size],
            reduction_type,
            reduction_hint,
        )
        for i in intermediates:
            i.realize()

        def intermediate_loader_fn(
            index: Sequence[Expr],
            reduction_index: Sequence[Expr],
            loader: Callable[[Sequence[Expr]], OpsValue],
        ) -> OpsValue:
            return loader([*index, *reduction_index])

        numel_hint = V.graph.sizevars.size_hint(sympy_product(ranges))
        reduction_hint = cls._multilayer_second_step_hint(
            split, numel_hint, reduction_hint
        )
        return WelfordReduction.create(
            device,
            dtype,
            tuple(
                partial(intermediate_loader_fn, loader=i.make_loader())
                for i in intermediates
            ),
            ranges,
            [split],
            # welford_reduce turns one input into three outputs, which are combined with welford_combine
            "welford_combine",
            reduction_hint,
        )


@ir_dataclass
class Scan(Loops):
    scan_ranges: list[Integer]
    size: list[Integer]
    combine_fn: Callable[[tuple[Any, ...], tuple[Any, ...]], tuple[Any, ...]]
    reindex: Callable[[Sequence[_IntLike], Sequence[_IntLike]], Sequence[_IntLike]]
    reduction_hint: ReductionHint
    output_index: int
    # output_index indexes the following tuples
    dtypes: tuple[torch.dtype, ...]
    inner_fns: tuple[Callable[..., Any], ...]

    # HACK we mimick reduction

    def get_free_symbol_uses(self, unbacked_only: bool = False) -> OrderedSet[Symbol]:
        # TODO: Can combine_fn/reindex close over unbacked symbols? If so, we
        # need to explicitly represent the closure so we can pull out unbacked
        # symbols here
        return (
            super().get_free_symbol_uses(unbacked_only)
            | OrderedSet().union(
                *(get_free_symbols(e, unbacked_only) for e in self.scan_ranges)
            )
            | OrderedSet().union(
                *(get_free_symbols(e, unbacked_only) for e in self.size)
            )
        )

    def __post_init__(self) -> None:
        assert len(self.ranges) + len(self.scan_ranges) == len(self.size)
        super().__post_init__()

    def store_reduction(
        self,
        output_name: Optional[str],
        indexer: Callable[[Sequence[_IntLike]], Never],
        vars: Sequence[Expr],
        scan_vars: Sequence[Symbol],
    ) -> None:
        idx = self.reindex(vars, scan_vars)
        values = tuple(inner_fn(idx) for inner_fn in self.inner_fns)
        result = ops.scan(self.dtypes, self.combine_fn, values)
        ops.store(output_name or "unnamed", indexer(idx), result[self.output_index])

    def get_reduction_type(self) -> Optional[str]:
        # return self.scan_op
        return "custom"

    def get_reduction_size(self) -> Sequence[Expr]:
        return self.scan_ranges

    def get_size(self) -> Sequence[Expr]:
        return self.size

    def get_pointwise_size(self) -> Sequence[Expr]:
        return self.ranges

    def index_length(self) -> int:
        return len(self.ranges) + len(self.scan_ranges)

    def inner_fn_args(self) -> Sequence[Sequence[_IntLike]]:
        index = self._index(self.ranges)
        rindex = self._index(self.scan_ranges, SymT.R0_INDEX)
        idx = self.reindex(index, rindex)
        return (idx,)

    def inner_fn_free_symbols(self, unbacked_only: bool = False) -> OrderedSet[Symbol]:
        index = self._index(self.ranges)
        rindex = self._index(self.scan_ranges, SymT.R0_INDEX)
        idx = self.reindex(index, rindex)
        return extract_free_symbols(self.inner_fn, idx, unbacked_only=unbacked_only)

    @classmethod
    def create(  # type: ignore[override]
        cls,
        device: torch.device,
        dtypes: tuple[torch.dtype, ...],
        inner_fns: tuple[Callable[[Sequence[Expr]], Any], ...],
        size: list[Integer],
        axis: int,
        combine_fn: Callable[[tuple[Any, ...], tuple[Any, ...]], tuple[Any, ...]],
        reduction_hint: ReductionHint = ReductionHint.DEFAULT,
        *,
        # Whether we have the option to fallback to aten
        can_fallback_to_aten: bool = True,
        **kwargs: Any,
    ) -> Sequence[Optional[Union[TensorBox, ShapeAsConstantBuffer]]]:
        pointwise_ranges = [*size[:axis], *size[axis + 1 :]]
        scan_ranges = [size[axis]]

        if not V.graph.has_feature(device, BackendFeature.SCAN):
            return [None] * len(dtypes)

        if len(dtypes) > 1 and not V.graph.has_feature(
            device, BackendFeature.TUPLE_REDUCTION
        ):
            return [None] * len(dtypes)

        sizevars = V.graph.sizevars
        scan_numel = sizevars.simplify(sympy_product(scan_ranges))

        assert len(dtypes) == len(inner_fns)

        # Scan with a single element is just a copy
        if sizevars.is_expr_static_and_true(sympy.Le(scan_numel, 1)):
            return [
                Pointwise.create(
                    device=device,
                    dtype=dtypes[output_index],
                    inner_fn=inner_fns[output_index],
                    ranges=size,
                )
                for output_index in range(len(dtypes))
            ]

        reduction_hint, num_splits = cls.num_splits(
            device=device,
            dtype=dtypes[0],
            inner_fn=inner_fns[0],
            axis=axis,
            pointwise_ranges=pointwise_ranges,
            scan_ranges=scan_ranges,
            combine_fn=combine_fn,
            scan_numel=scan_numel,
        )
        scan_type = Scan
        if num_splits > 1:
            supports_split = (
                torch.version.hip is None or (has_triton and triton_version >= "3.3.0")
            ) and (len(dtypes) == 1)
            if not supports_split:
                if can_fallback_to_aten:
                    # Fallback to ATen
                    return [None] * len(dtypes)
                else:
                    num_splits = 1
            else:
                scan_type = SplitScan

        def reindex(index: Sequence[Expr], scan_index: Sequence[Expr]) -> list[Expr]:
            assert len(scan_index) == len(scan_ranges)
            assert len(index) == len(pointwise_ranges)
            return [*index[:axis], *scan_index, *index[axis:]]

        results = [
            TensorBox.create(
                scan_type(
                    device=device,
                    dtype=dtypes[output_index],
                    dtypes=dtypes,
                    inner_fn=inner_fns[output_index],
                    inner_fns=inner_fns,
                    size=size,
                    ranges=pointwise_ranges,
                    scan_ranges=scan_ranges,
                    combine_fn=combine_fn,
                    reindex=reindex,
                    reduction_hint=reduction_hint,
                    output_index=output_index,
                    **kwargs,
                )
            )
            for output_index in range(len(dtypes))
        ]

        for result in results:
            result.realize()

        return results

    @classmethod
    def num_splits(
        cls,
        device: torch.device,
        dtype: torch.dtype,
        inner_fn: Callable[[Sequence[Expr]], OpsValue],
        axis: int,
        pointwise_ranges: list[Integer],
        scan_ranges: list[Integer],
        combine_fn: Callable[[tuple[Any, ...], tuple[Any, ...]], tuple[Any, ...]],
        scan_numel: Expr,
    ) -> tuple[ReductionHint, _IntLike]:
        # TODO: custom splitting heuristic for scan
        def wrapper_fn(idx: Sequence[Expr], reduction_idx: Sequence[Expr]) -> OpsValue:
            return inner_fn([*idx[:axis], *reduction_idx, *idx[axis:]])

        return Reduction.num_splits(
            device=device,
            dst_dtype=dtype,
            src_dtype=dtype,
            inner_fn=wrapper_fn,
            ranges=pointwise_ranges,
            reduction_ranges=scan_ranges,
            reduction_type="scan",
            reduction_numel=scan_numel,
        )


# This signifies a scan op that should go through TritonSplitScanKernel codegen on CUDA.
@ir_dataclass
class SplitScan(Scan):
    pass


@ir_dataclass
class Sort(Loops):
    # Sorts a tuple of key, value pairs
    sort_ranges: list[Integer]
    size: list[Integer]
    reindex: Callable[[Sequence[Expr], Sequence[Expr]], Sequence[Expr]]
    reduction_hint: ReductionHint
    output_index: int
    # output_index indexes the following tuples
    dtypes: tuple[torch.dtype, ...]
    inner_fns: tuple[Callable[..., Any], ...]

    stable: bool
    descending: bool

    # HACK we mimick reduction

    def get_free_symbol_uses(self, unbacked_only: bool = False) -> OrderedSet[Symbol]:
        return (
            super().get_free_symbol_uses(unbacked_only)
            | OrderedSet().union(
                *(get_free_symbols(e, unbacked_only) for e in self.sort_ranges)
            )
            | OrderedSet().union(
                *(get_free_symbols(e, unbacked_only) for e in self.size)
            )
        )

    def __post_init__(self) -> None:
        assert len(self.ranges) + len(self.sort_ranges) == len(self.size)
        super().__post_init__()

    def store_reduction(
        self,
        output_name: Optional[str],
        indexer: Callable[[Sequence[Expr]], Expr],
        vars: Sequence[Expr],
        reduction_vars: Sequence[Expr],
    ) -> None:
        idx = self.reindex(vars, reduction_vars)
        values = tuple(inner_fn(idx) for inner_fn in self.inner_fns)
        result = ops.sort(self.dtypes, values, self.stable, self.descending)
        ops.store(output_name or "unnamed", indexer(idx), result[self.output_index])

    def get_reduction_type(self) -> Optional[str]:
        return "sort"

    def get_reduction_size(self) -> Sequence[Expr]:
        return self.sort_ranges

    def get_size(self) -> Sequence[Expr]:
        return self.size

    def get_pointwise_size(self) -> Sequence[Expr]:
        return self.ranges

    def index_length(self) -> int:
        return len(self.ranges) + len(self.sort_ranges)

    def inner_fn_args(self) -> Sequence[Sequence[Expr]]:
        index = self._index(self.ranges)
        rindex = self._index(self.sort_ranges, SymT.R0_INDEX)
        idx = self.reindex(index, rindex)
        return (idx,)

    def inner_fn_free_symbols(self, unbacked_only: bool = False) -> OrderedSet[Symbol]:
        index = self._index(self.ranges)
        rindex = self._index(self.sort_ranges, SymT.R0_INDEX)
        idx = self.reindex(index, rindex)
        return extract_free_symbols(self.inner_fn, idx, unbacked_only=unbacked_only)

    @classmethod
    def create(  # type: ignore[override]
        cls,
        device: torch.device,
        dtypes: tuple[torch.dtype, ...],
        inner_fns: tuple[Callable[[list[Expr]], Any], ...],
        size: list[Integer],
        axis: int,
        stable: bool,
        descending: bool,
        reduction_hint: ReductionHint = ReductionHint.DEFAULT,
        **kwargs: Any,
    ) -> Sequence[Optional[Union[TensorBox, ShapeAsConstantBuffer]]]:
        pointwise_ranges = [*size[:axis], *size[axis + 1 :]]
        sort_ranges = [size[axis]]

        if not V.graph.has_feature(device, BackendFeature.SORT):
            return [None] * len(dtypes)

        sizevars = V.graph.sizevars
        sort_numel = sizevars.simplify(sympy_product(sort_ranges))

        # Heuristic, smallest rblock where triton usually outperforms aten.sort
        # It also isn't bandwidth bound so fusion is unlikely to help.
        max_rblock = 512
        is_persistent_kernel = (
            config.triton.persistent_reductions
            and sizevars.is_expr_static_and_true(sympy.Le(sort_numel, max_rblock))
        )
        if not is_persistent_kernel:
            # We only support persistent triton kernels
            return [None] * len(dtypes)

        assert len(dtypes) == len(inner_fns)

        # Sort with a single element is just a copy
        if sizevars.is_expr_static_and_true(sympy.Le(sort_numel, 1)):
            return [
                Pointwise.create(
                    device=device,
                    dtype=dtypes[output_index],
                    inner_fn=inner_fns[output_index],
                    ranges=size,
                )
                for output_index in range(len(dtypes))
            ]

        def reindex(index: Sequence[Expr], sort_index: Sequence[Expr]) -> list[Expr]:
            assert len(sort_index) == len(sort_ranges)
            assert len(index) == len(pointwise_ranges)
            return [*index[:axis], *sort_index, *index[axis:]]

        results = [
            TensorBox.create(
                Sort(
                    device=device,
                    dtype=dtypes[output_index],
                    dtypes=dtypes,
                    inner_fn=inner_fns[output_index],
                    inner_fns=inner_fns,
                    size=size,
                    ranges=pointwise_ranges,
                    sort_ranges=sort_ranges,
                    reindex=reindex,
                    reduction_hint=reduction_hint,
                    output_index=output_index,
                    stable=stable,
                    descending=descending,
                    **kwargs,
                )
            )
            for output_index in range(len(dtypes))
        ]

        for result in results:
            result.realize()

        return results


def is_storage_and_layout(x: IRNode) -> bool:
    try:
        as_storage_and_layout(x, freeze=False)
        return True
    except NotImplementedError:
        return False


def is_contiguous_storage_and_layout(x: IRNode) -> bool:
    try:
        _buffer, layout = as_storage_and_layout(x, freeze=False)
        # pad the stride here so we will NOT claim an tensor as contiguous
        # if a padding is gonna happen.
        if layout.should_pad_strides():
            layout.pad_strides()
        return layout.is_contiguous()
    except NotImplementedError:
        return False


def as_storage_and_layout(
    x: IRNode,
    freeze: bool = True,
    want_contiguous: bool = False,
    stride_order: Optional[Sequence[Union[int, Integer]]] = None,
    allow_padding: bool = False,
    exact_strides: Optional[Sequence[Union[int, Integer]]] = None,
) -> tuple[StorageBox, Layout]:
    """
    Try to simplify x into a StorageBox and a Layout.

    allow_padding only affect how we apply stride_order. When allow_padding
    is True, we have the freedom to add padding when applying the stride_order.
    """
    if isinstance(x, TensorBox):
        return as_storage_and_layout(
            x.data,
            freeze=freeze,
            want_contiguous=want_contiguous,
            stride_order=stride_order,
            allow_padding=allow_padding,
            exact_strides=exact_strides,
        )
    if isinstance(x, StorageBox):
        _, layout = as_storage_and_layout(
            x.data,
            freeze=freeze,
            want_contiguous=want_contiguous,
            stride_order=stride_order,
            allow_padding=allow_padding,
            exact_strides=exact_strides,
        )
        return x, x.data.get_layout()
    if isinstance(x, Buffer):
        if freeze:
            if want_contiguous:
                x.freeze_layout()
                assert x.get_layout().is_contiguous()
            elif stride_order is not None:
                x.freeze_layout_with_stride_order(
                    stride_order, allow_padding=allow_padding
                )
            elif exact_strides is not None:
                x.freeze_layout_with_exact_strides(
                    exact_strides, allow_padding=allow_padding
                )
            else:
                x.decide_layout()
        return StorageBox(x), x.get_layout()
    if isinstance(x, ReinterpretView):
        # making the base of x contiguous or stride_ordered will not necessarily make
        # the ReinterpretView either, so don't pass along those arguments
        buffer, _ = as_storage_and_layout(
            x.data,
            freeze=freeze,
        )
        return buffer, x.layout
    raise NotImplementedError


def is_stride_order_storage_and_layout(
    x: IRNode, stride_order: Sequence[Union[int, Integer]]
) -> bool:
    try:
        _buffer, layout = as_storage_and_layout(x, freeze=False)
        return layout.is_stride_ordered(stride_order)
    except NotImplementedError:
        return False


@ir_dataclass
class BaseView(IRNode):
    data: IRNode

    def get_free_symbol_uses(self, unbacked_only: bool = False) -> OrderedSet[Symbol]:
        return self.data.get_free_symbol_uses(unbacked_only)

    def make_reindexer(self) -> Callable[[Sequence[Expr]], Sequence[Expr]]:
        raise NotImplementedError(f"make_reindexer NYI on {self}")

    def make_indexer(self) -> Callable[[Sequence[Expr]], Expr]:
        inner = self.data.make_indexer()
        reindex = self.make_reindexer()

        def indexer(idx: Sequence[Expr]) -> Expr:
            return inner(reindex(idx))

        return indexer

    def make_loader(self) -> Callable[[Sequence[Expr]], OpsValue]:
        inner = self.data.make_loader()
        reindex = self.make_reindexer()

        def loader(idx: Sequence[Expr]) -> OpsValue:
            return inner(reindex(idx))

        return loader

    @property
    def dtype(self) -> torch.dtype:
        return self.data.get_dtype()

    def get_layout(self) -> Layout:
        return self.data.get_layout()

    def get_device(self) -> Optional[torch.device]:
        return self.data.get_device()

    def get_origin_node(self) -> Optional[torch.fx.Node]:
        return None

    def get_name(self) -> str:
        return self.data.get_name()

    def get_pointwise_size(self) -> Sequence[Expr]:
        return self.get_size()

    def mark_reuse(self, users: int) -> None:
        return self.data.mark_reuse(users)

    def has_exceeded_max_reads(self) -> bool:
        return self.data.has_exceeded_max_reads()

    def realize(self) -> Optional[str]:
        return self.data.realize()

    def realize_hint(self) -> None:
        self.data.realize_hint()

    def get_storage_numel(self) -> _IntLike:
        return self.data.get_storage_numel()

    def is_extern(self) -> bool:
        return self.data.is_extern()

    def is_module_buffer(self) -> bool:
        assert isinstance(self.data, BaseView), type(self.data)
        return self.data.is_module_buffer()

    def get_read_names(self) -> OrderedSet[str]:
        return self.data.get_read_names()

    def get_reads(self) -> OrderedSet[Dep]:
        with patch.object(FlexibleLayout, "allow_indexing", True):
            return extract_read_writes(
                self.make_loader(),
                self.get_size(),
            ).reads

    def unwrap_view(self) -> IRNode:
        x: IRNode = self
        while isinstance(x, BaseView):
            x = x.data
        return x

    def constant_to_device(self, device: torch.device) -> IRNode:
        """Move this to a given device. Requires that all reads are to constants."""
        loader = self.make_loader()
        loader = patch.object(ConstantBuffer, "override_device", device)(loader)
        return Pointwise(
            device=device,
            dtype=self.get_dtype(),
            inner_fn=loader,
            ranges=self.get_size(),
        )


@ir_dataclass
class ExpandView(BaseView):
    size: Sequence[Expr]

    @staticmethod
    def _normalize_size(x: IRNode, new_size: Sequence[_IntLike]) -> Sequence[_IntLike]:
        """Replace `-1` with correct sizes"""
        sizevars = V.graph.sizevars
        new_size = [sympy.expand(s) for s in new_size]
        old_size = x.get_size()
        old_size = [None] * (len(new_size) - len(old_size)) + list(old_size)
        assert len(new_size) == len(old_size)
        for i in range(len(new_size)):
            if new_size[i] == -1:
                assert old_size[i] is not None
                new_size[i] = old_size[i]
            elif old_size[i] is None or V.graph.sizevars.shape_env.evaluate_expr(
                sympy.Eq(old_size[i], 1), size_oblivious=True
            ):
                pass
            else:
                # Sanity check: Expect broadcast compatibility
                #
                # NB: new_size[i] == old_size[i] is expected to already be
                # guarded because the meta formula was expected to have taught
                # us this equality.
                assert sizevars.size_hint(new_size[i] - old_size[i], fallback=0) == 0, (
                    "Broadcast failed in ExpandView({x.get_size()}, {new_size}) on dimension {i}"
                )
        return new_size

    @classmethod
    def create(cls, x: IRNode, new_size: Sequence[_IntLike]) -> BaseView:
        new_size = cls._normalize_size(x, new_size)

        if is_storage_and_layout(x):
            storage, old_layout = as_storage_and_layout(x)
            skip = len(new_size) - len(old_layout.size)
            assert skip >= 0
            new_stride = [sympy.S.Zero] * skip
            for stride, size in zip(old_layout.stride, old_layout.size):
                new_stride.append(
                    stride
                    if not V.graph.sizevars.shape_env.evaluate_expr(
                        sympy.Eq(size, 1), size_oblivious=True
                    )
                    else sympy.S.Zero
                )
            new_layout = FixedLayout(
                old_layout.device,
                old_layout.dtype,
                list(new_size),
                new_stride,
                old_layout.offset,
            )
            return ReinterpretView(data=storage, layout=new_layout)

        return ExpandView(data=x, size=new_size)

    def get_size(self) -> Sequence[Expr]:
        return self.size

    def make_reindexer(
        self,
    ) -> Callable[[Sequence[Expr]], Sequence[Expr]]:
        target = self.get_size()
        actual = self.data.get_size()
        skip = len(target) - len(actual)

        def reindex(
            index: Sequence[Expr],
        ) -> Sequence[Expr]:
            index = list(index[skip:])
            assert len(index) == len(actual)
            for i in range(len(actual)):
                if actual[i] == 1:
                    # zero out broadcast dimension
                    index[i] = sympy.S.Zero
            return index

        return reindex


@ir_dataclass
class PermuteView(BaseView):
    dims: list[Expr]

    @classmethod
    def create(cls, x: IRNode, dims: Sequence[int]) -> BaseView:
        dims = cls._map_neg_dims(dims)
        assert OrderedSet(dims) == OrderedSet(range(len(dims)))

        if is_storage_and_layout(x):
            storage, old_layout = as_storage_and_layout(x)
            new_layout = FixedLayout(
                old_layout.device,
                old_layout.dtype,
                [old_layout.size[i] for i in dims],
                [old_layout.stride[i] for i in dims],
                old_layout.offset,
            )
            return ReinterpretView(data=storage, layout=new_layout)

        return PermuteView(data=x, dims=dims)

    @classmethod
    def _map_neg_dims(cls, dims: Sequence[int]) -> list[int]:
        return [dim if dim >= 0 else len(dims) + dim for dim in dims]

    def get_size(self) -> Sequence[Expr]:
        assert OrderedSet(self._map_neg_dims(self.dims)) == OrderedSet(
            range(len(self.dims))
        )
        size = self.data.get_size()
        return [size[i] for i in self.dims]

    def make_reindexer(
        self,
    ) -> Callable[[Sequence[Expr]], Sequence[Expr]]:
        inv = {j: i for i, j in enumerate(self.dims)}
        inv = [inv[i] for i in range(len(self.dims))]
        assert OrderedSet(inv) == OrderedSet(range(len(self.dims)))

        def reindex(
            index: Sequence[Expr],
        ) -> Sequence[Expr]:
            return [index[i] for i in inv]

        return reindex


@ir_dataclass
class SqueezeView(BaseView):
    @classmethod
    def create(cls, x: IRNode, *, dim: Optional[int] = None) -> IRNode:
        if is_storage_and_layout(x):
            storage, old_layout = as_storage_and_layout(x)
            new_size = []
            new_stride = []
            if dim is not None:
                assert isinstance(dim, int), type(dim)
                assert 0 <= dim and dim < len(old_layout.size)

            for i, (size, stride) in enumerate(zip(old_layout.size, old_layout.stride)):
                if dim is None:
                    if size != 1:
                        new_size.append(size)
                        new_stride.append(stride)
                else:
                    if i != dim:
                        new_size.append(size)
                        new_stride.append(stride)
                    else:
                        assert size == 1, "expected squeezed size to be 1"

            new_layout = FixedLayout(
                old_layout.device,
                old_layout.dtype,
                new_size,
                new_stride,
                old_layout.offset,
            )
            return ReinterpretView(data=storage, layout=new_layout)

        if dim is None:
            # redirect to a generic view
            return View.create(x, [s for s in x.get_size() if s != 1])
        else:
            assert x.get_size()[dim] == 1
            return View.create(x, [s for i, s in enumerate(x.get_size()) if i != dim])

    @staticmethod
    def squeezer(
        size: Sequence[Expr],
    ) -> tuple[list[int], Callable[[Sequence[Expr]], tuple[Expr]]]:
        new_size = [s for s in size if s != 1]
        not_one = [i for i, s in enumerate(size) if s != 1]
        length = len(size)

        def reindex(index: Sequence[Expr]) -> tuple[Expr]:
            assert len(index) == len(not_one), f"{index} {not_one}"
            new_index = [sympy.S.Zero] * length
            for idx, s in zip(not_one, index):
                new_index[idx] = s
            return tuple(new_index)

        return new_size, reindex

    def __init__(self, data: Any) -> None:
        raise AssertionError("use SqueezeView.create()")


@ir_dataclass
class GenericView(BaseView):
    size: Sequence[Expr]
    reindex: Callable[[Sequence[Expr]], Sequence[Expr]]

    def make_reindexer(
        self,
    ) -> Callable[[Sequence[Expr]], Sequence[Expr]]:
        return self.reindex

    def reindex_str(self) -> str:
        index_old = [
            sympy_index_symbol_with_prefix(SymT.INDEX, n) for n in range(len(self.size))
        ]
        index_new = list(self.reindex(index_old))
        return f"lambda {', '.join(map(str, index_old))}: {index_new}"

    def __str__(self) -> str:
        return self.str_helper(
            [self.data, f"size={self.size}", f"reindex={self.reindex_str()}"]
        )

    __repr__ = __str__

    @classmethod
    def create(
        cls,
        x: IRNode,
        new_size: Sequence[Expr],
        reindex: Callable[[Sequence[Expr]], Sequence[Expr]],
    ) -> BaseView:
        return cls(data=x, size=list(new_size), reindex=reindex)

    def get_size(self) -> Sequence[Expr]:
        return self.size


@ir_dataclass
class View(GenericView):
    @staticmethod
    def handle_negative_index(idx: Expr, size: Expr) -> Expr:
        idx = sympy.expand(idx)
        size = sympy.expand(size)
        evaluate_expr = V.graph.sizevars.shape_env.evaluate_expr
        if evaluate_expr(sympy.Lt(idx, 0)):
            idx = idx + size
        return idx

    @classmethod
    def create(cls, x: IRNode, new_size: Sequence[Expr]) -> IRNode:  # type: ignore[override]
        assert isinstance(new_size, (tuple, list)), type(new_size)
        old_size, new_size = cls.resolve_negative_size(x.get_size(), new_size)

        # Skip pointless views
        if V.graph.sizevars.statically_known_list_equals(old_size, new_size):
            return x

        unbacked_symbols_in_sizes = False
        if (
            len(free_unbacked_symbols(old_size)) > 0
            or len(free_unbacked_symbols(new_size)) > 0
        ):
            unbacked_symbols_in_sizes = True

        if 0 in new_size:

            def fake_reindex(index: Any) -> tuple[int, ...]:
                return tuple([0] * len(old_size))

            return cls(data=x, size=list(new_size), reindex=fake_reindex)
        # TODO: a new class for FixedTransferLayout that output layout is constrained by input layout
        elif is_contiguous_storage_and_layout(x) or unbacked_symbols_in_sizes:
            if unbacked_symbols_in_sizes and (not is_contiguous_storage_and_layout(x)):
                # realize x; otherwise, the dynamic_reshape_indexer below will fail
                # due to the size_hint's inability to process unbacked SymInts
                # TODO: unbacked should not diverge from backed in determining striding
                # Need to require contiguous here instead of realize, see:
                # https://github.com/pytorch/pytorch/issues/145561
                x = ExternKernel.require_exact_strides(
                    x, FlexibleLayout.contiguous_strides(x.get_size())
                )

            storage, old_layout = as_storage_and_layout(x, want_contiguous=True)
            new_layout = FixedLayout(
                old_layout.device,
                old_layout.dtype,
                new_size,
                FlexibleLayout.contiguous_strides(new_size),
                old_layout.offset,
            )
            return ReinterpretView(data=storage, layout=new_layout)

        reindex = cls.dynamic_reshape_indexer(old_size, new_size)
        return cls(data=x, size=list(new_size), reindex=reindex)

    @staticmethod
    def resolve_negative_size(
        old_size: Sequence[Expr], new_size: Sequence[Expr]
    ) -> tuple[Sequence[Expr], Sequence[Expr]]:
        new_size = [V.graph.sizevars.simplify(x) for x in new_size]
        old_size = [V.graph.sizevars.simplify(x) for x in old_size]

        new_size = list(new_size)
        for i in range(len(new_size)):
            if new_size[i] == -1:
                new_size[i] = sympy.S.One
                new_size[i] = CleanDiv(sympy_product(old_size), sympy_product(new_size))
                break

        V.graph.sizevars.guard_equals(sympy_product(old_size), sympy_product(new_size))
        return old_size, new_size

    @classmethod
    def dynamic_reshape_indexer(
        cls,
        old_size: Sequence[_IntLike],
        new_size: Sequence[_IntLike],
        dense_dim: Optional[int] = None,  # type: ignore[no-untyped-def]
    ) -> Callable[[Sequence[_T]], Sequence[_V]]:
        try:
            reindex = cls._dynamic_reshape_indexer(old_size, new_size, dense_dim)
        except (AssertionError, IndexError):
            # optimistic algorithm failed, lets do a fallback
            flat = [sympy_product(old_size)]
            reindex1 = cls._dynamic_reshape_indexer(old_size, flat)
            reindex2 = cls._dynamic_reshape_indexer(flat, new_size)
            reindex = fuse_reindexing(reindex1, reindex2)
        return reindex

    @staticmethod
    def _dynamic_reshape_indexer(
        old_size: Sequence[Expr],
        new_size: Sequence[Expr],
        dense_dim: Optional[int] = None,
    ) -> Callable[[Sequence[Expr]], Sequence[Expr]]:
        """
        Perform a reshape entirely by modifying indexing math
        """
        size_hint = V.graph.sizevars.size_hint
        # TODO: These symbols may not escape, if they don't assert so and
        # treat them as temporary
        vars = [
            sympy_index_symbol_with_prefix(SymT.VIEW, i) for i in range(len(new_size))
        ]

        stack_new = list(zip(vars, new_size))
        stack_old = list(old_size)

        # process the dense dim first
        reordering_dense_dim = (
            dense_dim is not None
            and dense_dim != len(stack_old) - 1
            and len(new_size) == 1
        )
        if reordering_dense_dim:
            assert dense_dim is not None  # mypy
            old_dim = stack_old.pop(dense_dim)
            stack_old.append(old_dim)

        view_expr = []
        while stack_new and stack_old:
            size_old = stack_old.pop()
            var, size_new = stack_new.pop()
            if size_old == 1:
                view_expr.append(sympy.S.Zero)
                stack_new.append((var, size_new))  # re-add
            elif size_new == 1:
                stack_old.append(size_old)  # re-add
            elif size_hint(size_new) == size_hint(size_old):
                view_expr.append(var)
                V.graph.sizevars.guard_equals(size_new, size_old)
            elif size_hint(size_new) < size_hint(size_old):
                while size_hint(size_new) < size_hint(size_old):
                    var2, size_new2 = stack_new.pop()
                    var = var2 * size_new + var
                    size_new = size_new * size_new2
                view_expr.append(var)
                V.graph.sizevars.guard_equals(size_new, size_old)
            elif size_hint(size_new) > size_hint(size_old):
                divisor = sympy.S.One
                modulus = size_old
                view_expr.append(ModularIndexing(var, divisor, modulus))
                divisor = divisor * modulus
                while size_hint(size_new) > size_hint(size_old):
                    modulus = stack_old.pop()
                    view_expr.append(ModularIndexing(var, divisor, modulus))
                    divisor = divisor * modulus
                    size_old = size_old * modulus
                V.graph.sizevars.guard_equals(size_new, size_old)
            else:
                raise AssertionError

        while stack_old:
            size_old = stack_old.pop()
            V.graph.sizevars.guard_equals(size_old, 1)
            view_expr.append(sympy.S.Zero)

        while stack_new:
            var, size_new = stack_new.pop()
            V.graph.sizevars.guard_equals(size_new, 1)

        if dense_dim is not None and len(new_size) == 1:
            view_expr.reverse()
            # Move the last expression (dense dim) to its original position
            dense_expr = view_expr.pop()
            view_expr.insert(dense_dim, dense_expr)
        else:
            view_expr.reverse()

        assert len(view_expr) == len(old_size)

        def reindex(
            index: Sequence[Expr],
        ) -> Sequence[Expr]:
            assert len(index) == len(vars), (len(index), len(vars))
            replacements = dict(zip(vars, index))
            return tuple(sympy_subs(x, replacements) for x in view_expr)

        return reindex


@ir_dataclass
class ReinterpretView(BaseView):
    """Pretend our storage has a different layout"""

    layout: Layout

    def __post_init__(self) -> None:
        super().__post_init__()
        if isinstance(self.data, BaseView):
            object.__setattr__(self, "data", self.data.unwrap_view())

    def __str__(self) -> str:
        return self.str_helper(
            [
                self.data,
                self.layout,
            ]
        )

    __repr__ = __str__

    def get_name(self) -> str:
        return self.data.get_name()

    def get_device(self) -> Optional[torch.device]:
        return self.layout.device

    def get_origin_node(self) -> Optional[torch.fx.Node]:
        return None

    @property
    def dtype(self) -> torch.dtype:
        return self.layout.dtype

    def get_size(self) -> Sequence[Expr]:
        return list(self.layout.size)

    def get_stride(self) -> Sequence[Expr]:
        return list(self.layout.stride)

    def make_loader(self) -> Callable[[Sequence[Expr]], OpsValue]:
        def loader(index: Sequence[Expr]) -> OpsValue:
            indexer = self.layout.make_indexer()
            tmp_loader = ops.load(self.get_name(), indexer(index))
            if self.layout.dtype != self.data.dtype:
                return ops.to_dtype_bitcast(tmp_loader, self.dtype, self.data.dtype)
            else:
                return tmp_loader

        return loader

    def make_indexer(self) -> Callable[[Sequence[Expr]], Expr]:
        return self.layout.make_indexer()

    def get_layout(self) -> Layout:
        return self.layout

    def freeze_layout(self) -> None:
        pass

    def get_free_symbol_uses(
        self, unbacked_only: bool = False
    ) -> OrderedSet[sympy.Symbol]:
        return (
            get_free_symbols(self.layout.size, unbacked_only)
            | get_free_symbols(self.layout.stride, unbacked_only)
            | get_free_symbols(self.layout.offset, unbacked_only)
        )

    def codegen_reference(self, writer: Optional[IndentedBuffer] = None) -> str:
        # reinterpret_tensor is similar to as_strided except:
        # - offset is added to the existing offset (rather than replacing it)
        # - view tracking is disabled similar to unsafe_view
        return V.graph.wrapper_code.codegen_reinterpret_view(
            self.data,
            self.layout.size,
            self.layout.stride,
            self.layout.offset,
            writer.writeline if writer is not None else V.graph.wrapper_code.writeline,
            dtype=self.layout.dtype,
        )

    def num_reads(self) -> int:
        return 1


@ir_dataclass
class DtypeView(BaseView):
    """Pretend our storage has a different type"""

    target_dtype: torch.dtype

    @classmethod
    def create(cls, x: IRNode, new_dtype: torch.dtype) -> BaseView:
        if is_storage_and_layout(x):
            storage, old_layout = as_storage_and_layout(x)
            new_layout = FixedLayout(
                old_layout.device,
                new_dtype,
                old_layout.size,
                old_layout.stride,
                old_layout.offset,
            )
            return ReinterpretView(data=storage, layout=new_layout)
        return DtypeView(data=x, target_dtype=new_dtype)

    def __str__(self) -> str:
        return self.str_helper([self.data, self.target_dtype])

    __repr__ = __str__

    @property
    def dtype(self) -> torch.dtype:
        return self.target_dtype

    def get_size(self) -> Sequence[Expr]:
        return self.data.get_size()

    def make_loader(self) -> Callable[[Sequence[Expr]], OpsValue]:
        inner = self.data.make_loader()

        def loader(idx: Sequence[Expr]) -> OpsValue:
            return ops.to_dtype_bitcast(inner(idx), self.target_dtype, self.data.dtype)

        return loader


class SliceView(View):
    @classmethod
    def normalize_start_end(
        cls, x: IRNode, dim: int, start: int, end: int
    ) -> tuple[int, int]:
        """
        Normalize start and end such that both are in the range
        [0, x.get_size()[dim]] and start <= end.
        """
        sizevars = V.graph.sizevars
        dim_size = x.get_size()[dim]

        if any(free_unbacked_symbols(x) for x in (start, end, dim_size)):
            min_func = sympy.Min
            max_func = sympy.Max
        else:
            min_func = sizevars.evaluate_min
            max_func = sizevars.evaluate_max

        def clamp(x: Expr, lower: int, upper: int) -> Expr:
            clamped_lower = (
                x if sizevars.statically_known_geq(x, lower) else max_func(x, lower)
            )
            clamped_full = (
                clamped_lower
                if sizevars.statically_known_leq(clamped_lower, upper)
                else min_func(clamped_lower, upper)
            )
            return clamped_full

        def clamp_wrap(
            val: Union[int, None], lower: int, upper: int, default: Union[Expr, int]
        ) -> Union[Expr, int]:
            if val is None:
                # TODO(rec): can this really happen?
                return default
            val = cls.handle_negative_index(val, dim_size)
            return clamp(val, lower, upper)

        start = clamp_wrap(start, 0, dim_size, 0)
        end = clamp_wrap(end, start, dim_size, dim_size)
        return start, end

    @classmethod
    def create(  # type: ignore[override]
        cls,
        x: IRNode,
        dim: int,
        start: int,
        end: int,
        step: int = 1,
        clamp: bool = True,
    ) -> IRNode:
        step = sympy.expand(step)
        assert isinstance(step, Expr) or step > 0, step
        try:
            if start == 0 and end >= 2**63 - 1 and step == 1:
                return x
        except TypeError:
            pass

        new_size = list(x.get_size())

        # NB: Ordinarily we default to clamping.
        # We only don't clamp for split_with_sizes. For split_with_sizes, sizes should be already valid
        # failing in this situation is ok, since invalid sizes could trigger silent errors.
        if clamp:
            start, end = cls.normalize_start_end(x, dim, start, end)

        new_size[dim] = FloorDiv(end - start + (step - 1), step)

        if is_storage_and_layout(x):
            # Fast path
            storage, old_layout = as_storage_and_layout(x)
            new_stride = list(old_layout.stride)
            new_stride[dim] = new_stride[dim] * step
            new_layout = FixedLayout(
                old_layout.device,
                old_layout.dtype,
                new_size,
                new_stride,
                old_layout.offset + old_layout.stride[dim] * start,
            )
            return ReinterpretView(data=storage, layout=new_layout)

        def reindex(
            index: Sequence[Expr],
        ) -> Sequence[Expr]:
            assert len(index) == len(new_size), f"wrong ndim {index} {new_size}"
            index = list(index)
            index[dim] = index[dim] * step + start
            return index

        # redirect to a generic view
        return SliceView(data=x, size=new_size, reindex=reindex)


@ir_dataclass
class BaseConstant(IRNode):
    dtype: torch.dtype
    device: torch.device

    def get_size(self) -> Sequence[Expr]:
        return ()

    def get_device(self) -> Optional[torch.device]:
        return self.device

    def get_origin_node(self) -> Optional[torch.fx.Node]:
        return None

    def get_reads(self) -> OrderedSet[Dep]:
        return OrderedSet()


@ir_dataclass
class Constant(BaseConstant):
    value: Any
    dtype: torch.dtype
    device: torch.device

    def make_loader(self) -> Callable[[Sequence[Expr]], OpsValue]:
        def loader(index: Sequence[Expr]) -> OpsValue:
            return ops.constant(self.value, self.dtype)

        return loader

    def realize(self) -> Optional[str]:
        pass

    def constant_to_device(self, device: torch.device) -> IRNode:
        return Constant(value=self.value, dtype=self.dtype, device=device)


@ir_dataclass
class IndexingConstant(BaseConstant):
    index: Any
    dtype: torch.dtype
    device: torch.device

    def make_loader(self) -> Callable[[Sequence[Expr]], OpsValue]:
        def loader(index: Sequence[Expr]) -> OpsValue:
            return ops.index_expr(self.index, self.dtype)

        return loader

    def constant_to_device(self, device: torch.device) -> IRNode:
        return IndexingConstant(index=self.index, dtype=self.dtype, device=device)


def is_contiguous_strides_for_shape(
    stride: Sequence[_IntLike], shape: Sequence[_IntLike]
) -> bool:
    return all(
        size == 1 or left == right
        for left, right, size in zip(
            stride, FlexibleLayout.contiguous_strides(shape), shape
        )
    )


def get_align_for_dtype(dtype: torch.dtype) -> int:
    return config.padding_alignment_bytes // dtype.itemsize


class OutputSpec:
    """Abstract base for Layout, MultiOutputLayout, NoneLayout.
    Represents the memory layout of the output of an Operation."""

    def get_device(self) -> Optional[torch.device]:
        raise NotImplementedError(type(self).__name__)

    def storage_size(self) -> int:
        raise NotImplementedError(type(self).__name__)


@ir_dataclass
class Layout(OutputSpec):
    def __init__(
        self,
        device: torch.device,
        dtype: torch.dtype,
        size: Sequence[Expr],
        stride: Optional[Sequence[Expr]] = None,
        offset: Expr = Integer(0),
    ) -> None:
        if stride is None:
            stride = FlexibleLayout.contiguous_strides(size)
        self.device = device
        self.dtype = dtype
        assert len(size) == len(stride), f"size={size}, stride={stride}"
        assert all(isinstance(s, (Expr, int)) for s in size)
        self.size = size
        self.stride = stride
        self.offset = offset

    def __str__(self) -> str:
        offset = ""
        if self.offset != 0:
            offset = f", offset={self.offset}"

        device_index_str = "" if self.device.index is None else f":{self.device.index}"
        return (
            f"{type(self).__name__}('{self.device.type}{device_index_str}', {self.dtype}, "
            f"size={self.size}, stride={self.stride}{offset})"
        )

    __repr__ = __str__

    def get_device(self) -> torch.device:
        return self.device

    def is_contiguous(self) -> bool:
        return is_contiguous_strides_for_shape(self.stride, self.size)

    @staticmethod
    def is_channels_last_contiguous(
        shape: Sequence[_IntLike], strides: Sequence[_IntLike]
    ) -> bool:
        ndim = len(shape)
        if ndim not in [4, 5] or shape[1] == 1:
            return False
        for left, right, size in zip(
            strides, make_channels_last_strides_for(shape), shape
        ):
            if size != 1 and left != right:
                return False
        return True

    def is_transposed(self) -> bool:
        for left, right, size in zip(
            self.stride,
            reversed(FlexibleLayout.contiguous_strides(list(reversed(self.size)))),
            self.size,
        ):
            if size != 1 and left != right:
                return False
        return True

    def is_stride_ordered(self, order: Sequence[int]) -> bool:
        assert len(self.stride) == len(order)

        # ignore dimensions of size 1, they dont affect layout
        non_1_indices = [
            i
            for i, dim in enumerate(self.size)
            if V.graph.sizevars.size_hint(dim, fallback=2) != 1
        ]

        stride = [self.stride[i] for i in non_1_indices]
        order: Sequence[int] = [order[i] for i in non_1_indices]

        def sorted_indices(arr: Sequence[int]) -> Sequence[int]:
            sorted_arr = sorted(arr)
            return [sorted_arr.index(element) for element in arr]

        # since we may have removed dimensions, need to re-sort & re-index order
        order = sorted_indices(order)

        # reorder the stride given order
        stride_ordered = [-1] * len(order)
        for i in range(len(order)):
            stride_ordered[order[i]] = stride[i]
        # check if it is in ascending order
        for i in range(len(order) - 1):
            expr = stride_ordered[i] > stride_ordered[i + 1]
            if not isinstance(expr, bool):
                expr = V.graph._shape_env.evaluate_expr(
                    stride_ordered[i] > stride_ordered[i + 1], size_oblivious=True
                )
            if expr:
                return False
        return True

    def is_channels_last_stride_ordered(self) -> bool:
        # create channels_last order(NCHW, NCDHW, the C is the first order).
        order = [0] + list(reversed(range(1, len(self.stride) - 1)))
        order = [len(order)] + order
        return self.is_stride_ordered(order)

    @staticmethod
    def _pad_strides(
        in_strides: Sequence[int], size: Sequence[Expr], dtype: torch.dtype
    ) -> Sequence[int]:
        """
        The padding does not change stride order but makes sure all strides larger
        than the threshold are multiple of align.
        """
        align = get_align_for_dtype(dtype)
        if len(in_strides) == 0:
            return in_strides

        if not config.pad_channels_last and Layout.is_channels_last_contiguous(
            size, in_strides
        ):
            return in_strides

        current_fx_node = V.get_current_node()
        if hasattr(current_fx_node, "meta") and current_fx_node.meta.get(
            "dislike_padding", False
        ):
            return in_strides

        # get_stride_order does not work with dynamic shape. Also we can not
        # statically decide if a padding is needed or how much padding we should
        # do for dynamic shape.
        #
        # Skip padding the strides for dynamic shape for now.
        if not all(
            isinstance(s, (int, sympy.Integer))
            for s in itertools.chain(in_strides, size)
        ):
            return in_strides

        stride_order = get_stride_order(in_strides)
        fill_order = stride_order2fill_order(stride_order)

        new_strides = [0 for _ in range(len(in_strides))]
        # since we pad when the layout is flexible, we can decide the
        # smallest stride to be 1.
        new_strides[fill_order[0]] = 1

        padded = False
        for rank, idx in enumerate(fill_order[1:], start=1):
            prev_idx = fill_order[rank - 1]
            stride = new_strides[prev_idx] * size[prev_idx]

            if stride > config.padding_stride_threshold and stride % align != 0:
                stride = ceildiv(stride, align) * align
                padded = True
            new_strides[idx] = stride

        if not padded:
            # Consider a tensor with shape [256, 1, 5, 5]
            # Avoid strides like [25, 5, 5, 1] being padded to equivalent strides
            # [25, 25, 5, 1].
            return in_strides

        metrics.num_comprehensive_padding += 1
        return new_strides

    def pad_strides(self) -> None:
        assert isinstance(self, FlexibleLayout), type(self)
        assert self.stride is not None
        self.stride = self._pad_strides(self.stride, self.size, self.dtype)

    def should_pad_strides(self) -> bool:
        return config.comprehensive_padding and isinstance(self, FlexibleLayout)

    def as_fixed(self) -> FixedLayout:
        if isinstance(self, FixedLayout):
            return self

        if self.should_pad_strides():
            self.pad_strides()
        return FixedLayout(
            self.device,
            self.dtype,
            self.size,
            self.stride,
            self.offset,
        )

    def make_indexer(self) -> Callable[[Sequence[Expr]], Expr]:
        assert FlexibleLayout.allow_indexing, (
            f"convert {type(self).__name__} to FixedLayout first"
        )
        return self.as_fixed().make_indexer()

    def __eq__(self, other: object) -> bool:
        return (
            isinstance(other, Layout)
            and self.device == other.device
            and self.dtype == other.dtype
            and self.size == other.size
            and self.stride == other.stride
            and self.offset == other.offset
        )

    def storage_size(self) -> Expr:
        return compute_required_storage_length(self.size, self.stride, self.offset)


class FixedLayout(Layout):
    """A Tensor layout we cannot change"""

    def make_indexer(self) -> Callable[[Sequence[Expr]], Expr]:
        """A closure containing math to read a given element"""
        return _fixed_indexer(self.size, self.stride, self.offset)


class FlexibleLayout(Layout):
    """A Tensor layout we are allowed to change"""

    allow_indexing = False

    # WARNING!  This doesn't handle zero size tensors correctly
    @staticmethod
    def contiguous_strides(sizes: Sequence[int]) -> Sequence[Expr]:
        if len(sizes) == 0:
            return []
        reversed_strides = [sympy.S.One]
        for size in reversed(sizes[1:]):
            reversed_strides.append(size * reversed_strides[-1])
        return list(reversed(reversed_strides))

    @staticmethod
    def fill_ordered(sizes: Sequence[int], order: Sequence[int]) -> Sequence[Expr]:
        """
        Create a stride based on the order the dimensions should be filled in.

        In this format, channels last would be:
            [1, 3, 2, 0]
        """
        assert OrderedSet(range(len(sizes))) == OrderedSet(order), (sizes, order)
        next_stride = sympy.S.One
        strides = [None] * len(order)

        for i in order:
            strides[i] = next_stride
            next_stride = next_stride * sizes[i]
        return strides

    @staticmethod
    def stride_ordered(sizes: Sequence[int], order: Sequence[int]) -> Sequence[Expr]:
        """
        Create a stride based on the sorted order of a permuted range.

        In this format, channels last would be:
            [3, 0, 2, 1]
        """
        assert OrderedSet(range(len(sizes))) == OrderedSet(order)
        fill_order = stride_order2fill_order(order)
        return FlexibleLayout.fill_ordered(sizes, fill_order)

    @staticmethod
    def stride_ordered_for_memory_format(
        sizes: Sequence[int], memory_format: torch.memory_format
    ) -> Sequence[Expr]:
        """
        Create a stride based on a memory format.

        Memory format is translasted into a stride order,
        so channels_last is the same as:
            FlexibleLayout.stride_ordered(sizes, [3, 0, 2, 1])

        This interface does not support memory_format `torch.preserve_format`
        which should be used to deduce a format from another source
        """
        if memory_format == torch.channels_last:
            return FlexibleLayout.stride_ordered(sizes, NHWC_STRIDE_ORDER)
        elif memory_format == torch.channels_last_3d:
            return FlexibleLayout.stride_ordered(sizes, NHWDC_STRIDE_ORDER)
        elif memory_format == torch.contiguous_format:
            return FlexibleLayout.contiguous_strides(sizes)
        else:
            log.debug(
                "stride_ordered_for_memory_format, unsuppored memory_format: %s",
                memory_format,
            )
            raise NotImplementedError

    @staticmethod
    def same_ordered(
        sizes: Sequence[int], stride: Sequence[_IntLike]
    ) -> Sequence[Expr]:
        """
        Create a stride that has the same stride order as given stride

        For example, if given stride is [1000, 1, 100, 10],
        the fill order should be [1, 3, 2, 0]
        """
        assert len(sizes) == len(stride)
        stride = [V.graph.sizevars.size_hint(x) for x in stride]
        fill_order = sorted(range(len(stride)), key=stride.__getitem__)
        return FlexibleLayout.fill_ordered(sizes, fill_order)

    def as_stride_order(
        self, order: Sequence[int], allow_padding: bool = False
    ) -> FixedLayout:
        new_stride = self.stride_ordered(self.size, order)
        if self.should_pad_strides() and allow_padding:
            new_stride = self._pad_strides(new_stride, self.size, self.dtype)

        return FixedLayout(
            self.device,
            self.dtype,
            self.size,
            new_stride,
            self.offset,
        )

    def as_exact_strides(
        self, exact_strides: Sequence[_IntLike], allow_padding: bool = False
    ) -> FixedLayout:
        new_stride = exact_strides
        if self.should_pad_strides() and allow_padding:
            new_stride = self._pad_strides(new_stride, self.size, self.dtype)

        return FixedLayout(
            self.device,
            self.dtype,
            self.size,
            new_stride,
            self.offset,
        )

    def as_fill_order(self, order: Sequence[int]) -> FixedLayout:
        new_stride = self.fill_ordered(self.size, order)
        if self.should_pad_strides():
            new_stride = self._pad_strides(new_stride, self.size, self.dtype)
        return FixedLayout(
            self.device,
            self.dtype,
            self.size,
            new_stride,
            self.offset,
        )

    def as_same_order(self, stride: Sequence[_IntLike]) -> FixedLayout:
        new_stride = self.same_ordered(self.size, stride)
        if self.should_pad_strides():
            new_stride = self._pad_strides(new_stride, self.size, self.dtype)
        return FixedLayout(
            self.device,
            self.dtype,
            self.size,
            new_stride,
            self.offset,
        )

    def __init__(
        self,
        device: torch.device,
        dtype: torch.dtype,
        size: Sequence[Expr],
        stride_order: Optional[Sequence[Union[int, Integer]]] = None,
    ) -> None:
        if stride_order:
            strides = FlexibleLayout.fill_ordered(size, stride_order)
        else:
            strides = FlexibleLayout.contiguous_strides(size)
        super().__init__(device, dtype, size, strides)


class NonOwningLayout(Layout):
    """Is a view into the storage of another tensor"""

    def __init__(self, view: Union[BaseView, TensorBox]) -> None:
        layout = view.get_layout()
        super().__init__(
            layout.device,
            layout.dtype,
            layout.size,
            layout.stride,
        )
        self.view = view

    def make_indexer(self) -> Callable[[Sequence[Expr]], Expr]:
        return self.as_fixed().make_indexer()

    def maybe_guard_aligned(self) -> bool:
        offset = self.view.get_layout().offset
        if offset == 0:
            return True
        from .utils import ALIGNMENT

        return V.graph.sizevars.statically_known_multiple_of(offset, ALIGNMENT)


class CommBufferType(Enum):
    SYMM_MEM = "symm_mem"


class CommBufferLayout(FixedLayout):
    """
    A layout that signifies the buffer is a comm buffer.
    In terms of striding, the layout is identical to `FixedLayout`.

    Buffers with this layout do not participate in in-place reuse - it can be
    neither the source nor the target for in-place reuse.

    For detailed motivation and usage of this layout, see
    NOTE [lowering-time collective optimization].
    """

    comm_buffer_type: CommBufferType
    group_name: str

    def __init__(
        self,
        layout: FlexibleLayout,
        comm_buffer_type: CommBufferType,
        group_name: str,
    ):
        if not isinstance(layout, FlexibleLayout):
            raise AssertionError(
                "A `CommBufferLayout` can only be initialized with "
                f"a `FlexibleLayout` (got {layout})."
            )

        fixed = layout.as_fixed()
        super().__init__(
            device=fixed.device,
            dtype=fixed.dtype,
            size=fixed.size,
            stride=fixed.stride,
            offset=fixed.offset,
        )
        self.comm_buffer_type = comm_buffer_type
        self.group_name = group_name


@ir_dataclass
class NoneLayout(OutputSpec):
    # This is janky, I figured out what fields to populate by just running
    # the model I was interested in and adding properties/methods as needed.
    # This doesn't inherit from Layout because Layout assumes you have stuff
    # like sizes, but I don't really have anything here.
    #
    # If you have an ir.Node with NoneLayout, you probably need to setup
    # dependencies manually in scheduler

    device: Optional[torch.device]
    size: list[int] = dataclasses.field(default_factory=lambda: [0])
    stride: list[int] = dataclasses.field(default_factory=lambda: [0])

    def storage_size(self) -> int:
        return 0

    def as_fixed(self) -> OutputSpec:
        return self

    def get_device(self) -> Optional[torch.device]:
        return self.device


class MutationLayoutSHOULDREMOVE(Layout):
    def __init__(self, target: IRNode) -> None:
        super().__init__(
            target.get_device_or_error(),
            target.get_dtype(),
            target.get_size(),
            None,
        )
        self.target = target
        name = self.get_buffer().get_name()
        V.graph.mark_buffer_mutated(name)

    @property
    def stride(self) -> Sequence[Expr]:  # type: ignore[override]
        return self.real_layout().stride

    @stride.setter
    def stride(self, value: Never) -> None:
        pass  # ignore setting of stride

    def storage_size(self) -> Expr:
        return self.real_layout().storage_size()

    def get_buffer(self) -> Buffer:
        def unwrap_views(target: Any) -> Any:
            if isinstance(target, MutationLayoutSHOULDREMOVE):
                return unwrap_views(target.target)
            if isinstance(target, BaseView):
                return unwrap_views(target.unwrap_view())
            if isinstance(target, MutableBox):
                return unwrap_views(target.data)
            return target

        result = unwrap_views(self.target)
        assert isinstance(result, Buffer), type(result)
        return result

    def real_layout(self) -> Layout:
        layout = self.get_buffer().layout
        assert isinstance(layout, Layout)
        return layout

    @classmethod
    def realize_into(
        cls, src: IRNode, dst: IRNode, unsafe_alias: bool = False
    ) -> IRNode:
        dst.realize()
        # NOTE: We must realize users of `dst` before we realize `src`, since
        # realization order determines scheduling order. Otherwise, src's
        # mutation would be scheduled before the existing users of dst!
        V.graph.mark_buffer_mutated(dst.get_name())

        if isinstance(src, TensorBox):
            src = src.data

        # We copy the contents of src into dst. In most cases this should
        # be fused into a single kernel by the scheduler.
        # NOTE: We cannot change src's layout to mutate dst directly as this
        # would alias src to dst, which is not correct as further mutations to
        # dst would effect users of src. However if there are no more users of
        # dst, we can alias src to dst.
        src.realize_hint()

        if not unsafe_alias:
            node = Pointwise.create(
                device=src.get_device(),
                dtype=src.get_dtype(),
                inner_fn=src.make_loader(),
                ranges=[
                    V.graph.sizevars.guard_equals(a, b)
                    for a, b in zip(src.get_size(), dst.get_size())
                ],
            )
            assert isinstance(node, (BaseView, MutableBox))
            src = node.data

        src.realize()
        assert hasattr(src, "data"), src
        assert isinstance(src.data.layout, FlexibleLayout), type(src.data.layout)
        src.data.layout = MutationLayoutSHOULDREMOVE(dst)
        return src.data

    def as_fixed(self) -> Self:  # type: ignore[override]
        return self

    def make_indexer(self) -> Callable[[Sequence[Expr]], Expr]:
        return self.target.make_indexer()


@ir_dataclass(frozen=False)
class Buffer(IRNode):
    # Name is sometimes None; e.g., ForceInPlace, where there isn't
    # a meaningful name
    name: Optional[str]
    layout: OutputSpec

    # Multi-output buffers will define 'outputs: List[Buffer]'. Confusingly,
    # MultiOutput does NOT define this!

    def __post_init__(self) -> None:
        super().__post_init__()
        self._post_init_setattr("origin_node", None)

    def make_indexer(self) -> Callable[[Sequence[Expr]], Expr]:
        return self.get_layout().make_indexer()

    def get_name(self) -> str:
        assert self.name, self
        return self.name

    def get_device(self) -> Optional[torch.device]:
        return self.get_output_spec().get_device()

    def get_defining_op(self) -> Optional[Operation]:
        return None

    @property
    def dtype(self) -> torch.dtype:
        return self.get_layout().dtype

    def get_size(self) -> Sequence[Expr]:
        return [*self.get_layout().size]

    def get_stride(self) -> list[Expr]:
        return [*self.get_layout().stride]

    def get_offset(self) -> Expr:
        return self.get_layout().offset

    def get_layout(self) -> Layout:
        if isinstance(self.layout, Layout):
            return self.layout
        raise NotImplementedError(type(self.layout).__name__)

    def get_output_spec(self) -> OutputSpec:
        return self.layout

    def get_storage_numel(self) -> int:
        return self.get_numel()

    def freeze_layout(self) -> None:
        if isinstance(self.layout, Layout) and not isinstance(
            self.layout, NonOwningLayout
        ):
            self.layout = self.layout.as_fixed()

    def freeze_layout_with_stride_order(
        self, order: Sequence[int], allow_padding: bool = False
    ) -> None:
        assert isinstance(self.layout, FlexibleLayout), type(self.layout)
        self.layout = self.layout.as_stride_order(order, allow_padding=allow_padding)

    def freeze_layout_with_fill_order(self, order: Sequence[int]) -> None:
        assert isinstance(self.layout, FlexibleLayout), type(self.layout)
        self.layout = self.layout.as_fill_order(order)

    def freeze_layout_with_same_order(self, stride: Sequence[int]) -> None:
        assert isinstance(self.layout, FlexibleLayout), type(self.layout)
        self.layout = self.layout.as_same_order(stride)

    def freeze_layout_with_exact_strides(
        self, exact_strides: Sequence[int], allow_padding: bool = False
    ) -> None:
        assert isinstance(self.layout, FlexibleLayout), type(self.layout)
        self.layout = self.layout.as_exact_strides(
            exact_strides, allow_padding=allow_padding
        )

    def is_zero_elements(self) -> bool:
        return V.graph.sizevars.is_expr_static_and_true(sympy.Eq(self.get_numel(), 0))

    def make_loader(self) -> Callable[[Sequence[Expr]], OpsValue]:
        # Loading from a zero-element buffer is a no-op
        if self.is_zero_elements():
            return partial(nop_loader_fn, dtype=self.get_dtype())

        def loader(index: Sequence[Expr]) -> OpsValue:
            indexer = self.make_indexer()
            return ops.load(self.name or "unnamed", indexer(index))

        return loader

    def codegen_reference(self, writer: Optional[IndentedBuffer] = None) -> str:
        return self.get_name()

    def decide_layout(self) -> None:
        pass

    def get_inputs_that_alias_output(self) -> Sequence[str]:
        if isinstance(self.layout, NonOwningLayout):
            return [self.layout.view.get_name()]
        return ()

    def get_mutation_names(self) -> Sequence[str]:
        if isinstance(self.layout, MutationLayoutSHOULDREMOVE):
            return [self.layout.target.get_name()]
        return ()

    def get_read_names(self) -> OrderedSet[str]:
        return OrderedSet([self.get_name()])

    def get_free_symbol_uses(
        self, unbacked_only: bool = False
    ) -> OrderedSet[sympy.Symbol]:
        return OrderedSet()

    def get_unbacked_symbol_defs(self) -> OrderedSet[sympy.Symbol]:
        return OrderedSet()

    def realize(self) -> Optional[str]:
        pass

    def should_allocate(self) -> bool:
        # Returns False by default.
        return False


@ir_dataclass(frozen=False)
class OperationBuffer(Buffer, Operation):
    # An operation that produces a single output buffer
    def get_outputs(self) -> list[Buffer]:
        return [self]

    def get_defining_op(self) -> Operation:
        return self

    # Skip implementation in Buffer
    get_operation_name = Operation.get_operation_name

    def __post_init__(self) -> None:
        Buffer.__post_init__(self)
        Operation.__post_init__(self)


class InputBuffer(Buffer):
    def num_reads(self) -> int:
        return 1


class DonatedBuffer(InputBuffer):
    """
    Represents a donated buffer which is a saved tensor that is not alias to any
    fwd inputs, fwd user outputs, and bwd outputs. We generally cannot inplace
    reuse the input tensor memory during backward since it might be used in another
    function. However, donated buffer can be inplace reused during backward
    to save memory.
    """


class ConstantBuffer(InputBuffer):
    override_device: Optional[torch.device] = None

    def make_loader(self) -> Callable[[Sequence[Expr]], OpsValue]:
        def loader(index: Sequence[Expr]) -> OpsValue:
            indexer = self.get_layout().make_indexer()
            return ops.load(
                V.graph.constant_name(self.get_name(), self.override_device),
                indexer(index),
            )

        return loader

    def constant_to_device(self, device: torch.device) -> IRNode:
        return ConstantBuffer(
            name=V.graph.constant_name(self.get_name(), device), layout=self.layout
        )


@ir_dataclass
class NoneAsConstantBuffer(IRNode):
    def get_reads(self) -> OrderedSet[Dep]:
        return OrderedSet()

    def get_free_symbol_uses(
        self, unbacked_only: bool = False
    ) -> OrderedSet[sympy.Symbol]:
        return OrderedSet()

    def codegen_reference(self, writer: Optional[IndentedBuffer] = None) -> str:
        return V.graph.wrapper_code.none_str

    def get_output_spec(self) -> OutputSpec:
        return NoneLayout(device=None)

    def has_tensor_output(self) -> bool:
        return False


@ir_dataclass
class ShapeAsConstantBuffer(IRNode):
    expr: Expr

    def get_free_symbol_uses(
        self, unbacked_only: bool = False
    ) -> OrderedSet[sympy.Symbol]:
        return get_free_symbols(self.expr, unbacked_only)

    def codegen_reference(self, writer: Optional[IndentedBuffer] = None) -> str:
        return V.graph.wrapper_code.codegen_sizevar(self.expr)

    def has_tensor_output(self) -> bool:
        return False


@ir_dataclass(frozen=False)
class ComputedBuffer(OperationBuffer):
    data: Loops

    def get_computed_buffer_name(self) -> Optional[str]:
        """
        Returns self.name if it exists, otherwise returns the name of the data node if that exists.
        If neither exist, returns None.
        """
        if self.name is not None:
            return self.name
        if hasattr(self.data, "name"):
            return self.data.name
        return None

    def num_reads(self) -> int:
        return self.data.num_reads()

    def get_reads(self) -> OrderedSet[Dep]:
        return self.data.get_reads()

    def get_read_names(self) -> OrderedSet[str]:
        return self.data.get_read_names()

    def get_read_writes(self) -> dependencies.ReadWrites:
        with patch.object(FlexibleLayout, "allow_indexing", True):
            if self.data.get_reduction_type():
                return extract_read_writes(
                    self.get_store_function(),
                    self.data.get_pointwise_size(),
                    self.data.get_reduction_size(),
                )
            else:
                return extract_read_writes(
                    self.get_store_function(),
                    self.data.get_size(),
                )

    def get_free_symbol_uses(
        self, unbacked_only: bool = False
    ) -> OrderedSet[sympy.Symbol]:
        # Ordinarily, we'd like to just peek at the arguments list,
        # but ComputedBuffers have no argument list.
        #
        # Morally, this logic needs to be synchronized with the
        # KernelArgs.size calls, which are responsible for making symbols make
        # there way as kernel arguments (and it is precisely passing in one of
        # those symbols that establishes a dependency).  However, we haven't
        # started codegen yet so we can't directly reuse that logic.
        #
        # For now, I'm just yoloing with the size of the buffer.  Not sure if
        # it is enough.
        #
        # One thing you might wonder is if this is enough for a ComputedBuffer
        # denoting a reduction over i0.  Empirically, it is enough, but for an
        # unusual reason: we only need accurate dependencies for item() call,
        # but it's impossible to end up with a reduction over i0 from an
        # item() call without a regular non-reduction buffer first.
        return (
            get_free_symbols(self.get_size(), unbacked_only)
            | get_free_symbols(self.get_stride(), unbacked_only)
            | get_free_symbols(self.get_offset(), unbacked_only)
            | self.data.get_free_symbol_uses(unbacked_only)
        )

    def make_loader(self) -> Callable[[Sequence[Expr]], OpsValue]:
        if (
            not self.get_reduction_type()
            and self.name not in V.graph.mutated_buffers
            and self.num_reads() == 0
        ):
            # inline this op rather than generating ops.load()
            return self.data.make_loader()
        return super().make_loader()

    def get_store_function(self) -> Callable[..., None]:
        indexer = self.get_layout().as_fixed().make_indexer()
        if isinstance(self.data, (Reduction, Scan, Sort)):
            return partial(self.data.store_reduction, self.name, indexer)
        else:
            assert isinstance(self.data, Pointwise), type(self.data)
            return partial(self.data.store_output, self.name, indexer)

    def get_fill_order(self) -> Optional[list[int]]:
        """
        If our layout is still flexible, try to determine the stride order based on stride orders of reads.

        TODO(jansel): A better algorithm here would look at downstream consumers of this
                      value and try to do global graph-level layout optimization.
                      This is also something just begging to be autotuned.
        """
        if isinstance(self.layout, FlexibleLayout):
            (index_vars, reduction_vars), _ = dependencies.index_vars_squeeze(
                self.data.get_pointwise_size(), self.data.get_reduction_size()
            )
            reads = self.get_read_writes().reads
            # only consider reads to buffer of same size
            # ignore StarDeps because they don't contribute stride information
            assert all(
                isinstance(r, (dependencies.StarDep, dependencies.MemoryDep))
                for r in reads
            )
            reads = [
                sympy_subs(r.index, {v: sympy.S.Zero for v in reduction_vars if v != 0})
                for r in reads
                if isinstance(r, dependencies.MemoryDep)
            ]

            if reads:
                if isinstance(self.data, (Scan, Sort)):
                    indices = self.data.reindex(index_vars, reduction_vars)
                else:
                    indices = index_vars
                stride_lengths = [
                    V.graph.sizevars.stride_hints(expr, indices) for expr in reads
                ]
                from .scheduler import pick_loop_order

                return pick_loop_order(stride_lengths, self.get_size())

        return None

    def decide_layout(self) -> None:
        if isinstance(self.layout, FlexibleLayout):
            order = self.get_fill_order()
            if order:
                self.freeze_layout_with_fill_order(order)
            else:
                self.freeze_layout()

    @cache_on_self
    def get_default_sizes_body(
        self,
    ) -> tuple[
        tuple[list[Expr], list[Expr]],
        LoopBody,
        tuple[list[Expr], list[Expr]],
    ]:
        args, var_ranges = dependencies.index_vars_squeeze(
            self.data.get_pointwise_size(), self.data.get_reduction_size(), prefix="q"
        )
        with patch.object(ConstantBuffer, "override_device", self.get_device()):
            body = LoopBody(
                self.get_store_function(),
                (args if self.get_reduction_type() else args[:1]),
                var_ranges,
                *args,
            )
        index_vars = []
        reduce_vars: list[Any] = []
        index_size = []
        reduce_size = []
        for v, s in var_ranges.items():
            if v in args[0]:
                assert not reduce_vars
                index_vars.append(v)
                index_size.append(s)
            else:
                assert v in args[1]
                reduce_vars.append(v)
                reduce_size.append(s)
        return (index_size, reduce_size), body, (index_vars, reduce_vars)

    def simplify_and_reorder(
        self,
        extra_indexing_constraints: Optional[tuple[dict[Any, Any], list[Any]]] = None,
        recompute_sizes_body_func: Optional[Callable[..., Any]] = None,
    ) -> tuple[tuple[list[Expr], list[Expr]], Optional[LoopBody]]:
        """
        This is a main place where we do loop transformations in a
        backend-agnostic way.

        Here we:
            1) Remove any 1 dimensions
            2) Fuse contiguous dimensions together
            3) Reorder dimensions based on stride orders

        Optional argument extra_indexing_constraints can be used to append additional
        indexing expressions to existing ones derived from buffer's body. This can be useful
        to fuse scheduler nodes with compatible ranges, e.g. (s0*s1*...,) and (s0, s1, s2, ...)
        on CPU by preventing indexing simplifications and obtaining index/reduce ranges for
        the scheduler node compatible with other nodes.
        Optional argument recompute_sizes_body_func can be used to recompute sizes and body
        on the default body. This can be useful to append additional loop transformations.
        """
        (
            (index_size, reduce_size),
            body,
            (index_vars, reduce_vars),
        ) = self.get_default_sizes_body()

        if recompute_sizes_body_func:
            (
                (index_size, reduce_size),
                body,
                (index_vars, reduce_vars),
            ) = recompute_sizes_body_func(
                (index_size, reduce_size), body, (index_vars, reduce_vars)
            )

        index_formulas = [*body.indexing_exprs.values()]
        if extra_indexing_constraints is not None:
            assert (
                isinstance(extra_indexing_constraints, tuple)
                and len(extra_indexing_constraints) == 2
            )
            extra_indexing_ranges, extra_indexing_expr = extra_indexing_constraints
            assert isinstance(extra_indexing_ranges, dict), type(extra_indexing_ranges)
            assert isinstance(extra_indexing_expr, list), type(extra_indexing_expr)
            assert all(isinstance(f, Expr) for f in extra_indexing_expr)

            expected_var_ranges = body.var_ranges
            assert expected_var_ranges == extra_indexing_ranges, (
                expected_var_ranges,
                extra_indexing_ranges,
            )
            # remove already existing expressions
            extra_indexing_expr = [
                e for e in extra_indexing_expr if e not in index_formulas
            ]
            index_formulas += extra_indexing_expr

        memory_addrs = [*body.get_write_exprs()]
        if not V.graph.has_feature(self, BackendFeature.PREFER_STORE_LOOP_ORDER):
            memory_addrs.extend(body.get_read_exprs())

        def simplify_and_reorder(
            x_vars: Sequence[sympy.Symbol],
            support_vars: Sequence[sympy.Symbol],
            sizes: Sequence[int],
            simplify_loops: bool,
        ) -> tuple[
            list[int],
            Callable[[Sequence[int]], Sequence[int]],
            Callable[[Sequence[int]], Sequence[int]],
        ]:
            sizes, reindex0, reindex1 = self._apply_loop_reordering(
                x_vars, support_vars, sizes, memory_addrs
            )
            # for NHWC: reindex0([0,1,2,3]) = [0,2,3,1], reindex1([0,1,2,3]) = [0,3,2,1]
            x_vars = reindex0(x_vars)

            if simplify_loops:
                sizes, reindex2, _prune = V.graph.sizevars._simplify_loops(
                    x_vars,
                    sizes,
                    index_prevent_reordering(index_formulas, x_vars, sizes),
                )
                reindex = fuse_reindexing(reindex1, reindex2)
            else:
                reindex = reindex1
            return sizes, reindex, reindex1

        support_vars = index_vars + reduce_vars
        should_merge_loops = (
            not is_gpu(get_device_type(self)) or not config.loop_ordering_after_fusion
        )
        iter_ranges, iter_reindex, _ = simplify_and_reorder(
            index_vars,
            support_vars,
            index_size,
            should_merge_loops,
        )

        # Like iteration dimensions, we may also want to delay merging reduction dimensions.
        # E.g., if we reduce a tensor [M, N, K] for its M and N dimensions followed by a pointwise
        # kernel, merging M and N dimension too early makes it hard to decide what loop order
        # we should pick for the piontwise kernel so that it is fusible with the reduction.
        reduce_ranges, reduce_reindex, _ = simplify_and_reorder(
            reduce_vars, support_vars, reduce_size, should_merge_loops
        )

        # retrace the loop body with simplification and reordering applied
        (iter_vars, reduce_vars), var_ranges = dependencies.index_vars_no_squeeze(
            iter_ranges,
            reduce_ranges,
            prefix="p",
        )
        body = LoopBody(
            body,
            [iter_reindex(iter_vars), reduce_reindex(reduce_vars)],
            var_ranges,
            iter_vars,
            reduce_vars,
        )
        return (iter_ranges, reduce_ranges), body

    @staticmethod
    def _apply_loop_reordering(
        index_vars: Sequence[sympy.Symbol],
        support_vars: Sequence[sympy.Symbol],
        sizes: Sequence[int],
        memory_addrs: list[sympy.Expr],
        priority_idx: Optional[list[int]] = None,
    ) -> tuple[
        list[int],
        Callable[[Sequence[int]], Sequence[int]],
        Callable[[Sequence[int]], Sequence[int]],
    ]:
        """
        Shuffle the order of loops around to hopefully improve performance.
        """
        from .scheduler import pick_loop_order

        if priority_idx is None:
            priority_idx = []

        try:
            strides = [
                V.graph.sizevars.stride_hints(expr, index_vars, support_vars)
                for expr in memory_addrs
            ]
            assert len(strides) == len(memory_addrs) and len(strides[0]) == len(
                index_vars
            )
            order = list(reversed(pick_loop_order(strides, sizes, priority_idx)))
        except Exception:
            if config.debug:
                log.warning(
                    "Did not simplify complex index:\n%s\n%s",
                    dict(zip(index_vars, sizes)),
                    memory_addrs,
                )
            order = list(range(len(sizes)))
        sizes = [sizes[i] for i in order]
        return sizes, same_reorder(order), inverse_reorder(order)

    def get_reduction_size(self) -> Sequence[Expr]:
        return self.data.get_reduction_size()

    def get_reduction_type(self) -> Optional[str]:
        return self.data.get_reduction_type()

    def is_no_op(self) -> bool:
        return self.data.is_zero_elements()

    def should_allocate(self) -> bool:
        return True

    def constant_to_device(self, device: torch.device) -> IRNode:
        """Move this to a given device. Requires that all reads are to constants."""
        return self.data.constant_to_device(device)


class TemplateBuffer(OperationBuffer):
    """
    Represents a Triton (in the future other type) of template operator
    that we can fuse an epilogue onto.
    """

    def __init__(
        self,
        layout: OutputSpec,
        inputs: Sequence[IRNode],
        make_kernel_render: Optional[Callable[..., Any]],
    ) -> None:
        super().__init__(name=None, layout=layout)
        self.inputs = InputsKernel.unwrap_storage(inputs)
        self.make_kernel_render = make_kernel_render
        self.name = V.graph.register_buffer(self)
        V.graph.register_operation(self)

    def get_read_writes(self) -> dependencies.ReadWrites:
        return self.extract_read_writes(normalize=True)

    def extract_read_writes(self, normalize: bool = False) -> dependencies.ReadWrites:
        name = self.get_name()
        indexer = self.get_layout().make_indexer()

        def dummy(index: Sequence[Any], rindex: Sequence[Any]) -> None:
            assert len(rindex) == 0
            ops.store(name, indexer(index), "fake")

        deps = dependencies.extract_read_writes(
            dummy, self.get_size(), (), normalize=normalize
        )

        for inp in self.inputs:
<<<<<<< HEAD
            assert isinstance(inp, (Buffer, ReinterpretView)), type(inp)
            layout = inp.layout
            assert isinstance(layout, Layout), type(layout)

            # we dont know what the iteration order is of the template,
            # so we just want to make a single, contiguous dependency
            if not layout.is_contiguous():
                layout = FixedLayout(
                    device=layout.device,
                    dtype=layout.dtype,
                    size=layout.size,
                    stride=FlexibleLayout.contiguous_strides(layout.size),
                    offset=layout.offset,
                )
            indexer = layout.make_indexer()
=======
            indexer = inp.layout.make_indexer()
>>>>>>> 338eaad1

            def dummy(index: Sequence[Any], rindex: Sequence[Any]) -> None:
                assert len(rindex) == 0
                ops.load(inp.get_name(), indexer(index))

            deps.reads |= dependencies.extract_read_writes(
                dummy, inp.get_size(), (), normalize=True
            ).reads

        return deps

    def get_reduction_size(self) -> Sequence[Expr]:
        return sympy.S.One

    def get_reduction_type(self) -> Optional[str]:
        return None

    def should_allocate(self) -> bool:
        return True

    def simplify_and_reorder(
        self,
        extra_indexing_constraints: Optional[tuple[dict[Any, Any], list[Any]]] = None,
        recompute_sizes_body_func: Optional[Callable[..., Any]] = None,
    ) -> tuple[tuple[Sequence[Expr], list[Expr]], Optional[LoopBody]]:
        return (
            (
                self.get_size(),
                [],
            ),
            None,
        )


class TritonTemplateBuffer(TemplateBuffer):
    def __init__(
        self,
        layout: Layout,
        inputs: Sequence[IRNode],
        make_kernel_render: Optional[Callable[_P, _T]],
        mutated_inputs: Optional[Iterable[IRNode]] = None,
        allowed_prologue_inps: Optional[OrderedSet[str]] = None,
    ) -> None:
        """
        NOTE:[TritonTemplates with multiple outputs]
        We want the ability for TritonTemplates to output multiple tensors. Triton
        kernels have no notion of outputs and this is done by creating tensors that
        are then mutated by the kernel. Currenlty our STORE_OUTPUT codegen doesn't
        support creating multinode outputs for triton templates.
        We work around this by creating an extra input buffer during the lowering
        and we mark them as mutated inputs.
        """
        super().__init__(layout, inputs, make_kernel_render)
        self.mutated_inputs = mutated_inputs
        self.outputs: list[Buffer] = [self]
        if mutated_inputs is not None:
            # Ensure that the mutated inputs are only allowed for certain nodes
            allowed_set = (
                torch.ops.higher_order.flex_attention,
                torch.ops.higher_order.flex_attention_backward,
            )
            current_node = V.graph.current_node.target
            assert current_node in allowed_set, (
                f"Mutated inputs are only allowed for {allowed_set} but got {current_node}"
            )
            assert isinstance(self.inputs[0], IRNode), type(self.inputs[0])
            device = self.inputs[0].get_device()
            self.outputs += [
                MutationOutput(NoneLayout(device=device), buf, self)
                for buf in mutated_inputs
            ]

        self.allowed_prologue_inps = (
            allowed_prologue_inps if allowed_prologue_inps else OrderedSet()
        )

    def get_outputs(self) -> list[Buffer]:
        return self.outputs

    def get_allowed_prologue_inps(self) -> OrderedSet[str]:
        return self.allowed_prologue_inps

    def __str__(self) -> str:
        out = f"TritonTemplateBuffer(layout={self.layout})"
        return out


PrimitiveInfoType = Union[int, float, bool, str, list[Union[int, str, float, bool]]]


class ChoiceCaller:
    """
    Represents a possible choice used in autotune_process.py.
    During autotuning, self.benchmark() is first called to get benchmark result,
    and if this choice is selected, self.output_node() is called to get the output_node.

    Children classes: TritonTemplateCaller, CUDATemplateCaller.
    """

    def __init__(
        self,
        name: str,
        input_nodes: list[Buffer],
        layout: Layout,
        description: str,
    ) -> None:
        super().__init__()
        self.name = name
        self.layout = layout
        self.input_nodes = input_nodes
        # An additional description used to describe the choice (useful for
        # knowing what autotuning is choosing)
        self.description = description

    def benchmark(self, *args: Any, out: Tensor) -> float:
        algo = self.to_callable()
        return benchmarker.benchmark(algo, args, {"out": out})

    def call_name(self) -> str:
        raise NotImplementedError

    def to_callable(self) -> Callable[..., Any]:
        raise NotImplementedError

    def hash_key(self) -> str:
        raise NotImplementedError

    def output_node(self) -> Union[TensorBox, ShapeAsConstantBuffer]:
        raise NotImplementedError

    def info_dict(self) -> dict[str, Union[PrimitiveInfoType, list[PrimitiveInfoType]]]:
        """Information returned here is logged to the autotune log file when that is enabled."""
        return {}

    def autoheuristic_id(self) -> str:
        return "unsupported_choice"


class TritonTemplateCallerBase(ChoiceCaller):
    def get_make_kernel_render(self) -> Any:
        raise NotImplementedError


class MultiTemplateBuffer(TritonTemplateBuffer):
    """
    Represents a Buffer with multiple backing implementation choices.

    Choices can be TritonTemplates or ExternKernels. During scheduling if there is a potential
    epilogue we will benchmark each of the choices with the epilogue to determine an implementation.
    Otherwise, the fastest base choice will be chosen.
    """

    def __init__(
        self,
        layout: Layout,
        inputs: Sequence[IRNode],
        choice_timings: Callable[[], dict[ChoiceCaller, float]],
        unfiltered_choices: list[ChoiceCaller],
        allowed_prologue_inps: OrderedSet[str],
    ) -> None:
        super().__init__(
            layout=layout,
            inputs=inputs,
            make_kernel_render=None,
            allowed_prologue_inps=allowed_prologue_inps,
        )
        self._choice_timings_fn = choice_timings
        self._choice_timings: Optional[dict[ChoiceCaller, float]] = None
        self.original_inputs = inputs
        self._output_plannable = all(
            isinstance(choice, TritonTemplateCallerBase)
            or (
                isinstance(choice, torch._inductor.select_algorithm.ExternKernelCaller)
                and choice.has_out_variant
            )
            for choice in unfiltered_choices
        )

    @property
    def output_plannable(self) -> bool:
        """
        Are all possible choices TritonTemplates or Extern Kernels with out variants
        """
        return self._output_plannable

    @property
    def choice_timings(self) -> dict[ChoiceCaller, float]:
        if self._choice_timings is None:
            self._choice_timings = self._choice_timings_fn()
        return self._choice_timings

    @contextlib.contextmanager
    def swap_as_triton_caller(self, caller: TritonTemplateCallerBase) -> Iterator[None]:
        assert isinstance(
            caller, torch._inductor.select_algorithm.TritonTemplateCaller
        ), type(caller)
        assert self.layout == caller.layout

        render = self.make_kernel_render
        self.make_kernel_render = caller.get_make_kernel_render()
        try:
            yield
        finally:
            self.make_kernel_render = render

    def finalize_as_triton_caller(self, caller: TritonTemplateCallerBase) -> None:
        assert isinstance(
            caller, torch._inductor.select_algorithm.TritonTemplateCaller
        ), type(caller)
        assert self.get_size() == caller.layout.size
        assert self.get_stride() == caller.layout.stride
        self.make_kernel_render = caller.get_make_kernel_render()

    def get_min_choice(self) -> tuple[ChoiceCaller, float]:
        return min(self.choice_timings.items(), key=lambda x: x[1])


class CUDATemplateBuffer(TemplateBuffer):
    def __init__(
        self,
        layout: Layout,
        inputs: Sequence[IRNode],
        make_kernel_render: Callable[_P, _T],
        workspace_size: int,
        template: CUDATemplate,
    ) -> None:
        super().__init__(layout, inputs, make_kernel_render)
        # Global memory (in bytes) needed for this template.
        self.workspace_size = workspace_size
        self.template = template

    def get_workspace_size(self) -> int:
        return self.workspace_size if self.workspace_size is not None else 0


class CppTemplateBuffer(TemplateBuffer):
    def __init__(
        self,
        layout: Layout,
        inputs: Sequence[IRNode],
        make_kernel_render: Callable[_P, _T],
        template: CUDATemplate,
        choice: Any,
    ) -> None:
        super().__init__(layout, inputs, make_kernel_render)
        self.template = template
        self.choice = choice
        self.outputs: Optional[list[Buffer]] = None

    def get_layout(self) -> Layout:
        if isinstance(self.layout, MultiOutputLayout):
            assert isinstance(self.outputs, Iterable), type(self.outputs)
            first_output = self.outputs[0]
            assert isinstance(first_output, Buffer), type(first_output)
            layout = first_output.layout
            assert isinstance(layout, Layout), type(layout)
            return layout
        else:
            return super().get_layout()


@ir_dataclass(frozen=False)
class InputsKernel(OperationBuffer):
    inputs: Sequence[Union[IRNode, Sequence[IRNode]]]

    @functools.cached_property
    def inputs_as_nodes(self) -> Sequence[IRNode]:
        assert all(isinstance(i, IRNode) for i in self.inputs)
        return cast(Sequence[IRNode], self.inputs)

    def get_read_writes(self) -> dependencies.ReadWrites:
        reads = OrderedSet[dependencies.Dep]()
        StarDep = dependencies.StarDep
        for input in self.inputs:
            if isinstance(input, Sequence):
                reads.update(StarDep(x.get_name()) for x in input)
            elif isinstance(input, ShapeAsConstantBuffer):
                # Skip creating dependncy for symbolics as they're visible globally
                continue
            else:
                reads.add(StarDep(input.get_name()))

        writes = OrderedSet[dependencies.Dep](
            StarDep(buf.get_name()) for buf in self.get_outputs()
        )

        return dependencies.ReadWrites(
            reads=reads,
            writes=writes,
            index_exprs=OrderedSet(),
        )

    def get_reads(self) -> OrderedSet[Dep]:
        return self.get_read_writes().reads

    @classmethod
    def unwrap_storage_for_input(cls, x: IRNode) -> IRNode:
        if isinstance(x, TensorBox):
            x = x.data
        if isinstance(x, StorageBox):
            x = x.data
        if isinstance(x, BaseView) and not isinstance(x, ReinterpretView):
            x = ExternKernel.realize_input(x)
        if isinstance(x, TensorBox):
            # when converting to ReinterpretView fails in the
            # realize_input call above, the result will be wrapped
            # into TensorBox / StorageBox pair as a result of the
            # cls.copy_input call; so we should unwrap recursively
            return cls.unwrap_storage_for_input(x)
        if isinstance(x, TorchBindObject):
            return x
        assert isinstance(x, (Buffer, ReinterpretView)), type(x)
        return x

    @staticmethod
    def unwrap_storage(
        inputs: Sequence[Union[IRNode, Sequence[IRNode]]],
    ) -> list[Union[IRNode, Sequence[IRNode]]]:
        inputs_new: list[Union[IRNode, Sequence[IRNode]]] = []
        for x in inputs:
            if isinstance(x, Sequence):
                x = [InputsKernel.unwrap_storage_for_input(i) for i in x]
            else:
                x = InputsKernel.unwrap_storage_for_input(x)
            inputs_new.append(x)
        return inputs_new

    def is_extern(self) -> bool:
        return True

    def num_reads(self) -> int:
        return 1


class NopKernel(InputsKernel):
    def is_no_op(self) -> bool:
        return True

    def get_reads(self) -> OrderedSet[Dep]:
        return OrderedSet()


class ConcatKernel(NopKernel):
    """
    There isn't actually a real kernel for concat, we just change the
    storage for the upstream data.
    """

    @classmethod
    def create(cls, inputs: Sequence[IRNode], dim: int) -> StorageBox:
        device = inputs[0].get_device()
        dtype = inputs[0].get_dtype()
        new_size = list(inputs[0].get_size())
        offsets_start = [0]
        offsets_end = [new_size[dim]]
        assert 0 <= dim < len(new_size)
        for i in range(1, len(inputs)):
            input_size = inputs[i].get_size()
            offsets_start.append(new_size[dim])
            assert len(input_size) == len(new_size)
            assert inputs[i].get_dtype() == dtype
            assert inputs[i].get_device() == device
            for j in range(len(new_size)):
                if j == dim:
                    new_size[j] = new_size[j] + input_size[j]
                else:
                    new_size[j] = V.graph.sizevars.guard_equals(
                        new_size[j], input_size[j]
                    )
            offsets_end.append(new_size[dim])

        output_stride = FlexibleLayout.contiguous_strides(new_size)
        if config.comprehensive_padding:
            # Ensure the output stride matches the alignment requirements
            output_stride = Layout._pad_strides(
                output_stride, new_size, inputs[0].dtype
            )

        # If any of the inputs is in CL format, use CL format for the output
        for i in range(len(inputs)):
            x = inputs[i]
            if is_storage_and_layout(x):
                layout = x.get_layout()
                if isinstance(
                    layout, FixedLayout
                ) and Layout.is_channels_last_contiguous(layout.size, layout.stride):
                    # use CL stride for the output
                    output_stride = make_channels_last_strides_for(new_size)
                    break
        any_input_is_storage_and_layout = any(is_storage_and_layout(x) for x in inputs)
        fx_node_args = V.graph.current_node.args[0]
        assert isinstance(fx_node_args, list), type(fx_node_args)
        # If any of the inputs has meta tensor and the meta tensor is in CL format, use CL format for the output
        if any_input_is_storage_and_layout is False and any(
            "val" in arg.meta
            and (
                arg.meta["val"].is_contiguous(memory_format=torch.channels_last)
                or arg.meta["val"].is_contiguous(memory_format=torch.channels_last_3d)
            )
            for arg in fx_node_args
        ):
            output_stride = make_channels_last_strides_for(new_size)

        assert device is not None
        concat_kernel = ConcatKernel(
            name=None,
            layout=FixedLayout(
                device=device,
                dtype=dtype,
                size=new_size,
                stride=output_stride,
            ),
            inputs=[],
        )
        kernel = StorageBox(concat_kernel)
        op_names = []
        for i, inp in enumerate(inputs):
            assert isinstance(inp, (BaseView, MutableBox)), type(inp)
            input_buffer = cls.realize_into(
                inp,
                SliceView.create(
                    kernel, dim, offsets_start[i], offsets_end[i], clamp=False
                ),
            )
            assert isinstance(input_buffer, Buffer), type(input_buffer)
            assert isinstance(concat_kernel.inputs, list), type(concat_kernel.inputs)
            concat_kernel.inputs.append(input_buffer)

            if isinstance(inp.data, BaseView):
                input_unwrapped = inp.data.unwrap_view()
            else:
                input_unwrapped = inp.data

            if (
                isinstance(input_unwrapped, StorageBox)
                and input_unwrapped.is_input_buffer()
                and (dev := inp.get_device()) is not None
                and is_gpu(dev.type)
                and not is_dynamic(input_buffer)
            ):
                op_names.append(input_buffer.get_operation_name())

        if len(op_names) > 1 and V.graph.has_feature(device, BackendFeature.FOREACH):
            V.graph.register_operation_list(op_names)

        concat_kernel.name = V.graph.register_buffer(concat_kernel)
        concat_kernel.inputs = cls.unwrap_storage(concat_kernel.inputs)
        V.graph.register_operation(concat_kernel)

        return kernel

    @classmethod
    def can_realize_into_without_copy(
        cls, src: IRNode, dst: Optional[IRNode] = None
    ) -> bool:
        if isinstance(src, TensorBox):
            # unwrap a TensorBox
            return cls.can_realize_into_without_copy(src.data, dst)

        assert isinstance(src, (BaseView, StorageBox)), type(src)
        if isinstance(src.data, MultiTemplateBuffer):
            if (
                not isinstance(src.data.layout, FixedLayout)
                or not src.data.output_plannable
            ):
                return False

            # we call can_realize_into_without_copy in cat lowering before we've decided
            # on output format, optimistically assume layout matches
            if dst is None:
                return True

            # otherwise, check equality of layouts
            if not len(src.get_stride()) == len(dst.get_stride()):
                return False

            return all(
                V.graph.sizevars.statically_known_equals(s1, s2)
                for s1, s2 in zip(src.get_stride(), dst.get_stride())
            )

        return (
            hasattr(src.data, "layout")
            and isinstance(src.data.layout, FlexibleLayout)
            and not isinstance(src.data, ExternKernelAlloc)
        )

    @classmethod
    def realize_into(cls, src: IRNode, dst: IRNode) -> IRNode:
        # Attempt to turn this into a ReinterpretView rather than assert.
        # This has concessions around layout, as as_storage_and_layout
        # can cause us to go from flexible to fixed layout.
        if not isinstance(dst, ReinterpretView):
            if is_storage_and_layout(dst):
                storage, layout = as_storage_and_layout(dst)
                dst = ReinterpretView(data=storage, layout=layout)
        assert isinstance(dst, ReinterpretView), type(dst)
        if isinstance(src, TensorBox):
            # unwrap a TensorBox
            return cls.realize_into(src.data, dst)

        if isinstance(src, StorageBox):
            src.realize()
            # ExternKernelAlloc has specific requirements for output layout, should create a copy
            assert hasattr(src.data, "layout")
            if cls.can_realize_into_without_copy(src, dst):
                src.data.layout = NonOwningLayout(dst)
                return src.data
        # introduce a copy
        pw = Pointwise.create(
            device=src.get_device(),
            dtype=src.get_dtype(),
            inner_fn=src.make_loader(),
            ranges=[
                V.graph.sizevars.guard_equals(a, b)
                for a, b in zip(src.get_size(), dst.get_size())
            ],
        )
        return cls.realize_into(pw, dst)

    def should_allocate(self) -> bool:
        return True


_OpOverloads: TypeAlias = Union[torch._ops.OpOverload, torch._ops.HigherOrderOperator]


@ir_dataclass(frozen=False)
class ExternKernel(InputsKernel):
    constant_args: Sequence[Any] = ()
    kwargs: dict[str, Any] = dataclasses.field(default_factory=dict)
    output_view: Optional[ReinterpretView] = None
    python_kernel_name: Optional[str] = None
    cpp_kernel_name: Optional[str] = None
    # FIXME: in some cases we sill need to explicitly pass in ordered_kwargs_for_cpp_kernel
    # We shouldn't need to do this since the information can be retrieved from op_overload._schema.
    ordered_kwargs_for_cpp_kernel: Iterable[str] = dataclasses.field(
        default_factory=list
    )
    op_overload: Optional[_OpOverloads] = None
    arg_properties: Optional[list[dict[str, Any]]] = None
    allarg_properties: dict[str, dict[str, Any]] = dataclasses.field(
        default_factory=dict
    )
    kwarg_properties: Optional[dict[str, dict[str, Any]]] = None
    unbacked_bindings: dict[sympy.Symbol, pytree.KeyPath] = dataclasses.field(
        default_factory=dict
    )
    mutation_outputs: list[MutationOutput] = dataclasses.field(default_factory=list)

    def __init__(
        self,
        name: Optional[str],
        layout: OutputSpec,
        inputs: Sequence[Union[IRNode, Sequence[IRNode]]],
        constant_args: Sequence[Any] = (),
        kwargs: Optional[dict[str, Any]] = None,
        output_view: Optional[ReinterpretView] = None,
        python_kernel_name: Optional[str] = None,
        cpp_kernel_name: Optional[str] = None,
        ordered_kwargs_for_cpp_kernel: Iterable[str] = (),
        op_overload: Optional[_OpOverloads] = None,
    ) -> None:
        super().__init__(
            name=name,
            layout=layout,
            inputs=inputs,
        )
        self.constant_args = constant_args
        self.kwargs = kwargs if kwargs else {}
        self.output_view = output_view
        self.op_overload = op_overload
        self.set_cpp_kernel_name(cpp_kernel_name)
        self.set_python_kernel_name(python_kernel_name)
        self.ordered_kwargs_for_cpp_kernel = ordered_kwargs_for_cpp_kernel
        self.collect_arg_kwarg_properties()
        self.unbacked_bindings = {}
        self.mutation_outputs = []
        self.fx_node = V.graph.current_node

    def get_outputs(self) -> list[Buffer]:
        return [self, *self.mutation_outputs]

    def get_unbacked_symbol_defs(self) -> OrderedSet[sympy.Symbol]:
        return OrderedSet()

    def collect_arg_kwarg_properties(self) -> None:
        # if self.op_overload is torch._ops.OpOverload, we can use its schema to collect additional
        # information for args and kwargs, e.g. type and default value, to help with the cpp wrapper codegen
        self.arg_properties = (
            [
                {
                    "name": x.name,
                    "type": x.real_type,
                    "default_value": x.default_value,
                }
                for x in self.op_overload._schema.arguments
                if not x.kwarg_only
            ]
            if isinstance(self.op_overload, torch._ops.OpOverload)
            else [{} for i in range(len(self.inputs))]
        )
        self.allarg_properties = (
            {
                x.name: {"type": x.real_type, "default_value": x.default_value}
                for x in self.op_overload._schema.arguments
            }
            if isinstance(self.op_overload, torch._ops.OpOverload)
            else {}
        )
        # FIXME: self.kwargs does not always match kwargs defined in schema, so sometimes
        # ordered_kwargs_for_cpp_kernel is explicilty passed in.
        if isinstance(self.op_overload, torch._ops.OpOverload):
            if not self.ordered_kwargs_for_cpp_kernel:
                self.ordered_kwargs_for_cpp_kernel = [
                    x.name for x in self.op_overload._schema.arguments if x.kwarg_only
                ]
            self.schema_kwargs = [
                x for x in self.op_overload._schema.arguments if x.kwarg_only
            ]

    def decide_layout(self) -> None:
        if isinstance(self.layout, FlexibleLayout):
            self.apply_constraint()
            self.freeze_layout()

    def codegen_comment(self, wrapper: PythonWrapperCodegen) -> None:
        origin_str, _detailed_origin_str = get_kernel_metadata(self, wrapper)
        if origin_str:
            wrapper.make_comment(origin_str)

    def codegen(self, wrapper: PythonWrapperCodegen) -> None:
        raise NotImplementedError

    def set_cpp_kernel_name(self, cpp_kernel_name: Optional[str] = None) -> None:
        self.cpp_kernel_name = cpp_kernel_name
        if not V.graph.cpp_wrapper or not isinstance(
            self.op_overload, torch._ops.OpOverload
        ):
            return

        kernel = self.op_overload
        if self.cpp_kernel_name is None:
            # Try to construct cpp_kernel_name from op_overload
            if kernel.namespace == "aten":
                # Calling with the default kernel name can lead to ambiguous behavior like the following example.
                # repeat_interleave(const at::Tensor & repeats, std::optional<int64_t> output_size=std::nullopt)
                # repeat_interleave(const at::Tensor & self, int64_t repeats,
                #       std::optional<int64_t> dim=std::nullopt, std::optional<int64_t> output_size=std::nullopt)
                opname = (
                    kernel.__name__.split(".")[0]
                    if kernel._overloadname == "default"
                    else kernel.__name__.replace(".", "_")
                )
                self.cpp_kernel_name = f"at::_ops::{opname}::call"
            else:
                self.cpp_kernel_name = kernel._schema.name

    def set_python_kernel_name(self, python_kernel_name: Optional[str]) -> None:
        self.python_kernel_name = python_kernel_name
        if python_kernel_name is not None:
            return

        kernel = self.op_overload
        if kernel is None:
            pass
        elif isinstance(kernel, torch._ops.HigherOrderOperator):
            self.python_kernel_name = f"torch.ops.higher_order.{kernel.__name__}"
        else:
            self.python_kernel_name = (
                f"{kernel.__module__.replace('._ops.', '.ops.')}.{kernel.__name__}"
            )

    def get_kernel_name(self) -> str:
        from .codegen.cpp_wrapper_cpu import CppWrapperCpu

        device = d.type if (d := self.get_device()) else V.graph.device_type
        if V.graph.cpp_wrapper:
            assert isinstance(V.graph.wrapper_code, CppWrapperCpu), type(
                V.graph.wrapper_code
            )
            assert self.cpp_kernel_name is not None
            return V.graph.wrapper_code.get_c_shim_func_name(
                self.cpp_kernel_name, device
            )
        else:
            assert self.python_kernel_name is not None
            return self.python_kernel_name

    @staticmethod
    def copy_input(x: IRNode) -> Union[TensorBox, ShapeAsConstantBuffer]:
        pw = Pointwise.create(
            device=x.get_device(),
            dtype=x.get_dtype(),
            inner_fn=x.make_loader(),
            ranges=x.get_size(),
            origin_node=x.get_origin_node(),
            traceback=x.get_traceback(),
        )
        pw.realize()
        return pw

    @classmethod
    def process_kernel(
        cls, kernel: _OpOverloads, *args: Any, **kwargs: Any
    ) -> tuple[
        Any,
        list[Any],
        list[Any],
        Callable[[Any, Any], Any],
        Optional[dict[sympy.Symbol, pytree.KeyPath]],
    ]:
        binded_args = {"args": args, "kwargs": kwargs}

        args_flat, args_spec = pytree.tree_flatten(binded_args)

        is_arg_tensor = []
        # tensor_args can be either tensor or torchbind objects
        tensor_args = []
        non_tensor_args: list[Any] = []
        for arg in args_flat:
            is_arg_tensor.append(
                isinstance(arg, IRNode) and not isinstance(arg, GeneratorState)
            )
            if is_arg_tensor[-1]:
                tensor_args.append(arg)
            else:
                if isinstance(arg, Expr):
                    arg = V.graph.sizevars.shape_env.create_symintnode(arg, hint=None)
                non_tensor_args.append(arg)

        def unflatten_args(
            new_tensor_args: Sequence[_T], new_non_tensor_args: Sequence[_T]
        ) -> tuple[list[_T], dict[str, _T]]:
            result = []
            it_tensors = iter(new_tensor_args)
            it_non_tensors = iter(new_non_tensor_args)
            for is_tensor in is_arg_tensor:
                if is_tensor:
                    result.append(next(it_tensors))
                else:
                    result.append(next(it_non_tensors))
            r = pytree.tree_unflatten(result, args_spec)
            return r.get("args", []), r.get("kwargs", {})

        tensor_args = [cls.realize_input(x) for x in tensor_args]

        # freeze layout otherwise our output stride calculation might
        # become incorrect
        for x in tensor_args:
            if is_storage_and_layout(x):
                as_storage_and_layout(x, freeze=True)

        # Rerun fake tensor propagation, because Inductor may have changed the
        # strides of inputs and we need to determine accurately what the
        # output stride will be.
        example_args: list[
            Union[
                torch.Tensor, torch._C.ScriptObject, FakeScriptObject, torch.Generator
            ]
        ] = []

        # We need to retain the constant values of fake tensors that we originally
        # propagated the graph with, because for some operators running without a
        # constant would trigger an error / DataDependentException
        for x in tensor_args:
            # if x is a view of a constant, we need to realize the view
            # (we can't pass the constant into the kernel directly)
            if not isinstance(x, BaseView) and x.get_name() in V.graph.constants:
                example_args.append(V.graph.constants[x.get_name()])
            elif (
                not isinstance(x, BaseView)
                and x.get_name() in V.graph.torchbind_constants
            ):
                example_args.append(V.graph.torchbind_constants[x.get_name()])
            elif isinstance(x, TorchBindObject):
                example_args.append(x.get_value())
            elif isinstance(x, torch._inductor.ir.GeneratorState):
                device_index = x.device.index
                assert x.device.type == "cuda" and device_index is not None
                example_args.append(
                    torch.cuda.default_generators[device_index].clone_state()
                )
            else:
                example_args.append(ir_node_to_tensor(x, guard_shape=True))

        new_args, new_kwargs = unflatten_args(example_args, non_tensor_args)
        example_output = kernel(*new_args, **new_kwargs)

        unbacked_bindings: Optional[dict[sympy.Symbol, pytree.KeyPath]] = None
        if shape_env := V.fake_mode.shape_env:
            node_meta_val = V.current_node.meta.get("val")
            ctx = nullcontext()
            if V.current_node.target == torch._higher_order_ops.effects.with_effects:
                # remove the first effect token in meta["val"] and meta["unbacked_bindings"]
                node_meta_val = node_meta_val[1]
                ctx = _remove_effect_token_unbacked_bindings(V.current_node)  # type: ignore[assignment]

            with ctx:
                rebind_unbacked(shape_env, V.current_node, example_output)
            unbacked_bindings = compute_unbacked_bindings(
                shape_env, example_output, node_meta_val
            )

        example_out_li = (
            [example_output]
            if not isinstance(example_output, (list, tuple))
            else example_output
        )
        for t in example_out_li:
            if isinstance(t, torch.Tensor) and t.is_sparse:
                msg = "sparsity not handled. Please file issue for sparse inference weights."
                if stack_trace := V.graph.current_node.meta.get("stack_trace", None):
                    msg = f"{msg} Found from : \n {stack_trace}"
                V.graph.disable_cudagraphs_reason = msg

        return (
            example_output,
            tensor_args,
            non_tensor_args,
            unflatten_args,
            unbacked_bindings,
        )

    @classmethod
    def convert_to_reinterpret_view(cls, x: IRNode) -> ReinterpretView:
        """
        In order to pass this to an extern kernel we need a
        ReinterpretView not a View.  This allows us to avoid some
        unneeded copies.
        """
        assert isinstance(x, BaseView), type(x)
        if isinstance(x, ReinterpretView):
            return x

        # NOTE: Don't use extract_read_writes here as it fails when
        # make_loader() inlines the computation
        x_unwrap_view = x.unwrap_view()
        buf = V.graph.get_buffer(x_unwrap_view.get_name())
        assert buf is not None
        x_unwrap_view_fx_node = buf.get_origin_node()
        # Prefer channels last format according to how the format is set from eager.
        if (
            x_unwrap_view_fx_node is not None
            and "val" in x_unwrap_view_fx_node.meta
            and isinstance(x_unwrap_view, (ReinterpretView, Buffer))
            # and hasattr(x_unwrap_view, "layout")
            and isinstance(x_unwrap_view.layout, FlexibleLayout)
            and (
                x_unwrap_view_fx_node.meta["val"].is_contiguous(
                    memory_format=torch.channels_last
                )
                or x_unwrap_view_fx_node.meta["val"].is_contiguous(
                    memory_format=torch.channels_last_3d
                )
            )
        ):
            x_unwrap_view.freeze_layout_with_same_order(
                make_channels_last_strides_for(x_unwrap_view.get_size())
            )
        else:
            x_unwrap_view.freeze_layout()

        index_args, var_ranges = dependencies.index_vars_squeeze(
            x.get_size(), prefix="r"
        )
        range_vars = index_args[0]
        index = x.make_indexer()(range_vars)

        index = V.graph.sizevars.simplify_with_ranges(index, var_ranges)
        strides = V.graph.sizevars.stride_vars(index, range_vars)
        offset = V.graph.sizevars.offset_var(index, range_vars)
        expected = sympy_dot(range_vars, strides) + offset

        if index != expected:
            log.debug(
                "convert_to_reinterpret_view failed: stride=%s offset=%s index=%s",
                strides,
                offset,
                index,
            )
            raise NotImplementedError

        return ReinterpretView(
            data=x.data,
            layout=FixedLayout(
                device=x.get_device_or_error(),
                dtype=x.get_dtype(),
                size=x.get_size(),
                stride=strides,
                offset=offset,
            ),
        )

    @classmethod
    def realize_input(cls, x: IRNode) -> IRNode:
        if x is None:
            return NoneAsConstantBuffer()
        if isinstance(x, (Expr, sympy.logic.boolalg.Boolean, int)):
            return ShapeAsConstantBuffer(expr=x)
        if isinstance(x, Constant):
            return V.graph.add_tensor_constant(
                torch.tensor(x.value, dtype=x.get_dtype(), device=x.get_device())
            )
        if isinstance(x, ConstantBuffer):
            return x
        if isinstance(x, TensorBox):
            return cls.realize_input(x.data)
        if isinstance(x, ReinterpretView):
            return ReinterpretView(
                data=cls.realize_input(x.data), layout=x.get_layout()
            )
        if isinstance(x, BaseView):
            x.realize()
            if is_storage_and_layout(x.unwrap_view()):
                try:
                    return cls.convert_to_reinterpret_view(x)
                except NotImplementedError:
                    pass
        if isinstance(x, StorageBox):
            # TODO(jansel): impose layout preference on realized buffer
            x.realize()
            return x
        if isinstance(x, (NonTensorObj, ShapeAsConstantBuffer)):
            return x
        return cls.copy_input(x)

    @classmethod
    def require_stride1(cls, x: IRNode) -> IRNode:
        if is_storage_and_layout(x):
            if len(x.get_stride()) == 0:
                return x
            for stride in x.get_stride():
                if stride == 1:
                    return x
        return cls.copy_input(x)

    @classmethod
    def require_strides(
        cls,
        x: IRNode,
        order: Optional[Sequence[int]] = None,
        exact_strides: Optional[Sequence[_IntLike]] = None,
        allow_padding: bool = False,
    ) -> IRNode:
        assert order is not None or exact_strides is not None
        # Layout generally doesn't matter, but some consuming external ops might have requirements
        if x.get_numel() in (0, 1) and not exact_strides:
            return x

        # require x to have the layout
        if is_storage_and_layout(x):
            if isinstance(x.get_layout(), FlexibleLayout):
                if order:
                    # If the the FlexibleLayout already has the size and stride in the required order,
                    # freeze it to a FixedLayout by using its current size and stride.
                    # The behavior of using its current size and stride or the given order can be different
                    # if the size and stride has ambiguilty, for example for a 4D input where the iC = 1:
                    # size=[s0, 1, 28, 28], stride=[784, 784, 28, 1]. If the required order is [3, 0, 2, 1] (channels last),
                    # the current size and stride already satisfies this order.
                    # However by freezing it to the required order, the layout will be changed to:
                    # size=[s0, 1, 28, 28], stride=[784, 1, 28, 1]), which is not actually necessary.

                    # fix flexiblelayout to be FixedLayout with stride_order
                    as_storage_and_layout(
                        x,
                        freeze=True,
                        want_contiguous=False,
                        stride_order=(
                            get_stride_order(
                                V.graph.sizevars.size_hints(x.get_layout().stride)
                            )
                            if is_stride_order_storage_and_layout(x, order)
                            else order
                        ),
                        allow_padding=allow_padding,
                    )
                    return x
                else:
                    # If the exact_strides is given, freeze the FlexibleLayout to a FixedLayout with the exact_strides.
                    as_storage_and_layout(
                        x,
                        freeze=True,
                        want_contiguous=False,
                        stride_order=None,
                        allow_padding=allow_padding,
                        exact_strides=exact_strides,
                    )
                    return x
            elif isinstance(x.get_layout(), (FixedLayout, NonOwningLayout)) and (
                (order and x.get_layout().is_stride_ordered(order))
                or (
                    exact_strides
                    and significant_strides_equal(
                        exact_strides, x.get_layout().stride, x.get_size()
                    )
                )
            ):
                return (
                    try_match_insignificant_strides(x, exact_strides)
                    if exact_strides is not None
                    else x
                )
            elif isinstance(
                (mutation_layout := x.get_layout()), MutationLayoutSHOULDREMOVE
            ):
                if isinstance(
                    (real_layout := mutation_layout.real_layout()), FlexibleLayout
                ):
                    raise AssertionError(
                        "the MutationLayoutSHOULDREMOVE's real layout shouldn't be FlexibleLayout"
                    )
                elif isinstance(real_layout, FixedLayout) and (
                    (order and real_layout.is_stride_ordered(order))
                    or (
                        exact_strides
                        and significant_strides_equal(
                            exact_strides, real_layout.stride, x.get_size()
                        )
                    )
                ):
                    return x

        # TODO - Storage to InputBuffer
        if isinstance(x, InputBuffer) and (
            (order and x.get_layout().is_stride_ordered(order))
            or (
                exact_strides
                and significant_strides_equal(
                    exact_strides, x.get_layout().stride, x.get_size()
                )
            )
        ):
            return x
        if (
            isinstance(x, TensorBox)
            and isinstance(x.data, BaseView)
            and not isinstance(x.data, ReinterpretView)
            and is_storage_and_layout(unwrap_view := x.unwrap_view())
            and hasattr(unwrap_view, "data")
            and not isinstance(unwrap_view.data, ExternKernelAlloc)
        ):
            try:
                x.data = cls.convert_to_reinterpret_view(x.data)
                if order:
                    return cls.require_stride_order(
                        x, order, allow_padding=allow_padding
                    )
                elif exact_strides:
                    return cls.require_exact_strides(
                        x, exact_strides, allow_padding=allow_padding
                    )
            except NotImplementedError:
                pass

        # Preserve ExpandView representation that would be lost during copy_input
        # Without representation of the expand in inductor IR, in codegen we end up
        # launching a grid for the full size tensor and doing redundant computation
        # across expanded dims.
        # TODO: could also be good to have a codegen fix to recognize overlapping elements

        expanded_dims: Optional[list[int]] = None
        orig_size = x.get_size()
        if exact_strides is not None:
            sizevars = V.graph.sizevars
            expanded_dims = [
                i
                for i in range(len(x.get_size()))
                if sizevars.statically_known_equals(exact_strides[i], 0)
                and sizevars.statically_known_geq(x.get_size()[i], 2)
            ]

            for dim in expanded_dims:
                x = torch._inductor.lowering.slice_(x, dim, 0, 1)

        # Although this is a clone, inductor is good about fusing clones into previous
        # operations if they weren't realized and their layouts were flexible.
        x = cls.copy_input(x)

        as_storage_and_layout(
            x,
            freeze=True,
            want_contiguous=False,
            stride_order=order,
            allow_padding=allow_padding,
            exact_strides=exact_strides,
        )
        if order:
            assert is_stride_order_storage_and_layout(x, order)
        elif expanded_dims:
            assert orig_size is not None and exact_strides is not None
            x = torch._inductor.lowering.expand(x, orig_size)
            # the expand will sometimes may change insignificant strides, so match them back
            return try_match_insignificant_strides(x, exact_strides)

        return x

    @classmethod
    def require_exact_strides(
        cls, x: IRNode, exact_strides: Sequence[_IntLike], allow_padding: bool = False
    ) -> IRNode:
        return cls.require_strides(
            x, exact_strides=exact_strides, allow_padding=allow_padding
        )

    @classmethod
    def require_stride_order(
        cls, x: IRNode, order: Sequence[int], allow_padding: bool = False
    ) -> IRNode:
        return cls.require_strides(x, order=order, allow_padding=allow_padding)

    @classmethod
    def require_channels_last(cls, x: IRNode) -> IRNode:
        return cls.require_stride_order(x, NHWC_STRIDE_ORDER)

    @classmethod
    def require_channels_last_3d(cls, x: IRNode) -> IRNode:
        return cls.require_stride_order(x, NHWDC_STRIDE_ORDER)

    @classmethod
    def require_contiguous(cls, x: IRNode) -> IRNode:
        return cls.require_stride_order(x, list(reversed(range(len(x.get_size())))))

    def apply_constraint(self) -> None:
        pass

    def fill_non_provided_args(
        self, args: Sequence[Any], kwargs: dict[str, Any]
    ) -> Sequence[Any]:
        # Previously, we want to maintain forward-compatibility by skipping
        # default args in the serialized artifacts in fbcode. However,
        # some of our shim interfaces require default values being OrderedSet.
        # Discussed with Sherlock offline and we decided to allow serializing
        # default args into the C++ wrapper code for now. We will refine this
        # part if we see real FC requirement. More details related to FC
        # can be found at:
        # https://docs.google.com/document/d/1FzWm-sHYwmRi3x_g036kOxd99KaYquUsA-L5JwOn8ys/edit?usp=sharing
        assert isinstance(args, Sequence), type(args)
        if not isinstance(args, list):
            args = list(args)
        assert self.arg_properties, "ExternKernel.arg_properties should not be empty"

        n_args = len(args)
        n_pos_args = len(self.arg_properties)
        # For cpp wrapper, if some positional args are not provided, we need to check
        # if they're in the kwargs or use their default value
        if n_args < n_pos_args:
            log.debug(
                "%s has %d unprovided positional arguments. "
                "Will check if they are in the keyword arguments or will use default values.",
                self.op_overload,
                n_pos_args - n_args,
            )
            for i in range(n_args, n_pos_args):
                arg_name = self.arg_properties[i]["name"]
                args.append(
                    kwargs[arg_name]
                    if arg_name in kwargs
                    else self.arg_properties[i]["default_value"]
                )
        return args

    def codegen_const_args(self, names: Optional[list[str]] = None) -> list[str]:
        if V.graph.cpp_wrapper:
            result = []
            # Aten ops follow the convention that tensor args are before non-tensor args,
            # in which case the following 'len(self.inputs) + i' logic works. But this
            # may not be true for other ops, and if that is the case, caller needs to
            # pass in a list of const arg names for arg_properties lookup.
            name_to_arg_properties = None
            if names and self.arg_properties:
                assert len(self.constant_args) == len(names), (
                    "names passed to codegen_const_args does not match self.constant_args"
                )
                name_to_arg_properties = {
                    arg.get("name"): arg for arg in self.arg_properties
                }

            for i, x in enumerate(self.constant_args):
                if name_to_arg_properties is not None:
                    assert names is not None
                    prop = name_to_arg_properties.get(names[i])
                    type_ = prop.get("type") if prop else None
                else:
                    idx = len(self.inputs) + i
                    type_ = (
                        self.arg_properties[idx].get("type")
                        if self.arg_properties and idx < len(self.arg_properties)
                        else None
                    )
                result.append(V.graph.wrapper_code.val_to_arg_str(x, type_))
            return result
        else:
            return [V.graph.wrapper_code.val_to_arg_str(a) for a in self.constant_args]

    def codegen_args(self) -> list[str]:
        if V.graph.cpp_wrapper and self.op_overload is not None:
            # cpp wrapper needs special logic to fill in missing args with default values
            inputs = self.fill_non_provided_args(
                [*self.inputs, *self.constant_args], self.kwargs
            )
            # fill_non_provided_args has handled constant args, so no need to codegen for that later
            need_codegen_constant_args = False
        else:
            inputs = self.inputs
            need_codegen_constant_args = True

        args = []
        for i, x in enumerate(inputs):
            if V.graph.cpp_wrapper:
                assert self.arg_properties and i < len(self.arg_properties), (
                    "Invalid access to ExternKernel.arg_properties"
                )
                type_ = self.arg_properties[i].get("type")
                args.append(V.graph.wrapper_code.val_to_arg_str(x, type_))
            else:
                args.append(V.graph.wrapper_code.val_to_arg_str(x))
        if need_codegen_constant_args:
            args.extend(self.codegen_const_args())
        return args

    def get_kwargs_value(self, arg_name: str, **kwargs: Any) -> Any:
        """Given an argument name, queries for values in (in order):
        1. any provided kwargs for this function.
        2. the class self.kwargs member.
        3. any available default arguments in self.allarg_properties."""
        if arg_name in kwargs:
            return kwargs.get(arg_name)
        if arg_name in self.kwargs:
            return self.kwargs.get(arg_name)
        if (arg := self.allarg_properties.get(arg_name)) is not None:
            return arg.get("default_value")
        raise AssertionError(f"{arg_name} not in self.allarg_properties")

    def codegen_kwargs(self, skip_out: bool = False) -> list[str]:
        if V.graph.cpp_wrapper:
            if self.op_overload is not None and len(self.schema_kwargs) == 0:
                # All the args should have been generated by fill_non_provided_args in codegen_args
                return []

            kwargs = []
            for arg_name in self.ordered_kwargs_for_cpp_kernel:
                if skip_out and arg_name == "out":
                    # ExternKernelOut has its own logic for inserting the out parameter
                    continue

                v = self.get_kwargs_value(arg_name)
                if isinstance(v, Expr):
                    kwargs.append(v)
                else:
                    assert self.allarg_properties is not None
                    type_ = self.allarg_properties.get(arg_name, {}).get("type")
                    kwargs.append(V.graph.wrapper_code.val_to_arg_str(v, type_))
        else:
            kwargs = [
                f"{k}={V.graph.wrapper_code.val_to_arg_str(v)}"
                for k, v in self.kwargs.items()
            ]
        return kwargs

    def codegen_size_asserts(self, wrapper: PythonWrapperCodegen) -> None:
        if config.size_asserts and not V.graph.cpp_wrapper:
            # comparing strides for 0 size tensor is tricky. Ignore them for now.
            if sympy_product(self.get_size()) == 0:
                return
            size = V.graph.wrapper_code.codegen_shape_tuple(self.get_size())
            stride = V.graph.wrapper_code.codegen_shape_tuple(self.get_stride())
            wrapper.writeline(
                f"assert_size_stride({self.get_name()}, {size}, {stride})"
            )

<<<<<<< HEAD
    def get_group_stride(self) -> tuple[list[Sequence[Expr]], list[Expr]]:
=======
    def codegen_alignment_asserts(self, wrapper) -> None:  # type: ignore[no-untyped-def]
        if config.alignment_asserts and not V.graph.cpp_wrapper:
            name = self.get_name()
            aligned = name not in V.graph.unaligned_buffers
            if aligned:
                wrapper.writeline(f"assert_alignment({name}, {GPU_ALIGN_BYTES})")
            else:
                wrapper.writeline(f"# buffer {name} is assumed to be not aligned")

    def get_group_stride(self):  # type: ignore[no-untyped-def]
>>>>>>> 338eaad1
        """
        get output sizes and strides, for template_codegen
        """
        _size = self.get_size()
        _stride = self.get_stride()
        # iter_ranges = _size of output tensor, reduce_range = [] because no reduction
        return [_size, []], _stride

    def canonicalize(self) -> tuple[Expr, Sequence[Expr]]:
        """
        Manually get canonicalization of the output index
        """
        # manually generate index formula for conv
        sizevars = V.graph.sizevars
        sizes = self.get_size()
        strides = self.get_stride()
        strides = [sizevars.size_hint(x) for x in strides]
        # TODO: I can't tell if the symbols here are temporary
        index_vars = [sympy_index_symbol(f"d{i}") for i in range(len(sizes))]
        # reorder index vars according to stride
        index_order = sorted(range(len(strides)), key=strides.__getitem__, reverse=True)
        lookup = {pos: idx for idx, pos in enumerate(index_order)}
        order = [lookup[i] for i in range(len(lookup))]
        index_vars = [index_vars[i] for i in order]
        indexer = self.make_indexer()
        index = indexer(index_vars)

        new_sizes, reindex, _prune = V.graph.sizevars._simplify_loops(
            index_vars, sizes, [index]
        )

        # assign new variables each dimension to deal with numbering mismatches
        # d0, d1, d2 could become d0, d2 -- which won't match d0, d1
        _, add_var = var_builder("c")
        replacement = dict(zip(index_vars, reindex([add_var(x) for x in new_sizes])))

        index = sympy_subs(sympy.expand(index), replacement)
        return index, tuple(new_sizes)

    def get_free_symbol_uses(
        self, unbacked_only: bool = False
    ) -> OrderedSet[sympy.Symbol]:
        # NB: It's not necessary to check regular inputs as we automatically
        # have dependencies on them
        maybe_get_symbols = (
            maybe_free_unbacked_symbols if unbacked_only else maybe_free_symbols
        )
        r = OrderedSet[sympy.Symbol]()
        for arg in self.constant_args:
            r |= maybe_get_symbols(arg)
        for arg in self.kwargs.values():
            r |= maybe_get_symbols(arg)
        return r

    def __str__(self) -> str:
        kernel_name = getattr(self, "python_kernel_name", None)
        lines = [
            f"python_kernel_name={kernel_name!r}",
        ]
        lines += [
            f"{field.name}={getattr(self, field.name)}"
            for field in dataclasses.fields(self)
        ]
        lines.append(f"origin_node={self.origin_node!r}")
        return self.str_helper(lines)

    __repr__ = __str__


@ir_dataclass(frozen=False)
class ExternKernelOut(ExternKernel):
<<<<<<< HEAD
    def codegen(self, wrapper: PythonWrapperCodegen) -> None:
        self.codegen_comment(wrapper)
        args = [*self.codegen_args(), *self.codegen_kwargs(skip_out=True)]
        kernel_name = self.get_kernel_name()
        if (
            V.graph.cpp_wrapper
            and self.cpp_kernel_name == "torch::inductor::_mm_plus_mm"
        ):
            # For https://github.com/pytorch/pytorch/issues/128474
            kernel_name = "aoti_torch__mm_plus_mm_out"
        else:
            kernel_name = self.get_kernel_name()
        device = d.type if (d := self.get_device()) else V.graph.device_type
        wrapper.generate_extern_kernel_out(
            kernel_name,
            self.codegen_reference(),
            self.output_view.codegen_reference() if self.output_view else None,
            args,
            device,
        )
=======
    def codegen(self, wrapper) -> None:  # type: ignore[no-untyped-def]
        wrapper.generate_extern_kernel_out(self)
>>>>>>> 338eaad1

    def __init__(
        self,
        layout: Layout,
        inputs: Sequence[IRNode],
        constant_args: Sequence[Any] = (),
        kwargs: Optional[dict[str, Any]] = None,
        output_view: Optional[ReinterpretView] = None,
        python_kernel_name: Optional[str] = None,
        cpp_kernel_name: Optional[str] = None,
        ordered_kwargs_for_cpp_kernel: Sequence[Any] = (),
        op_overload: Optional[_OpOverloads] = None,
    ) -> None:
        unwrapped_inputs = self.unwrap_storage(inputs)
        assert isinstance(unwrapped_inputs, Sequence), type(unwrapped_inputs)
        super().__init__(
            None,
            layout,
            unwrapped_inputs,
            constant_args,
            kwargs or {},
            None,
            python_kernel_name,
            cpp_kernel_name,
            ordered_kwargs_for_cpp_kernel,
            op_overload,
        )
        self.name = V.graph.register_buffer(self)
        V.graph.register_operation(self)

    def should_allocate(self) -> bool:
        return True


class RandomSeeds(ExternKernelOut):
    def __init__(self, count: int, device: torch.device) -> None:
        limits = torch.iinfo(torch.int64)
        super().__init__(
            layout=FixedLayout(
                device=device,
                dtype=torch.int64,
                size=[count],
            ),
            inputs=[],
            constant_args=[limits.min, limits.max, [count]],
            python_kernel_name="aten.randint.low_out",
            # FIXME: Ideally we should only use at::_ops::randint_low_out::call here,
            # but the signature is different from is at::randint_out. Again,
            # we can simplify the code when only keeping an ABI-compatible version.
            cpp_kernel_name="at::_ops::randint_low_out::call",
            op_overload=aten.randint.low_out,
        )


class ExternKernelAlloc(ExternKernel):
<<<<<<< HEAD
    def codegen(self, wrapper: PythonWrapperCodegen) -> None:
        self.codegen_comment(wrapper)
        args = [*self.codegen_args(), *self.codegen_kwargs()]
        V.graph.wrapper_code.generate_extern_kernel_alloc(self, args)
        if isinstance(self.layout, Layout):
            self.codegen_size_asserts(wrapper)
=======
    def codegen(self, wrapper) -> None:  # type: ignore[no-untyped-def]
        wrapper.generate_extern_kernel_alloc(self)
>>>>>>> 338eaad1

    def __init__(
        self,
        layout: OutputSpec,
        inputs: Sequence[IRNode],
        constant_args: Sequence[Any] = (),
        kwargs: Optional[dict[str, Any]] = None,
        python_kernel_name: Optional[str] = None,
        cpp_kernel_name: Optional[str] = None,
        ordered_kwargs_for_cpp_kernel: Sequence[Any] = (),
        op_overload: Optional[_OpOverloads] = None,
    ) -> None:
        unwrapped_inputs = self.unwrap_storage(inputs)
        assert all(isinstance(i, IRNode) for i in unwrapped_inputs)
        super().__init__(
            None,
            layout,
            cast(Sequence[IRNode], unwrapped_inputs),
            constant_args,
            kwargs or {},
            None,
            python_kernel_name,
            cpp_kernel_name,
            ordered_kwargs_for_cpp_kernel,
            op_overload,
        )
        # We need output buffers for generating kernel arguments in the
        # abi-compatible mode, where we retrieve outputs by pass each individual
        # output through the abi-compatible interface.
        self.outputs: Sequence[Any] = []
        self.name = V.graph.register_buffer(self)
        V.graph.register_operation(self)

    def should_allocate(self) -> bool:
        return False

    def apply_constraint(self) -> None:
        raise NotImplementedError


class MutationOutput(Buffer):
    """
    An output buffer that represents the mutation of a pre-existing buffer
    """

    def __init__(
        self, layout: OutputSpec, mutated_node: IRNode, mutating_node: Operation
    ) -> None:
        super().__init__(name=None, layout=layout)
        mutated_node_name = mutated_node.get_name()
        V.graph.mark_buffer_mutated(mutated_node_name)
        self.mutation_names = [mutated_node_name]
        self.mutating_node: Operation = mutating_node
        self.name = V.graph.register_buffer(self)

    def get_defining_op(self) -> Operation:
        return self.mutating_node

    def get_mutation_names(self) -> list[str]:
        return self.mutation_names

    def should_allocate(self) -> bool:
        return False


class TMADescriptor(ExternKernel):
    """
    An IR node representing a host-side TMA descriptor in the Triton API
    (the ones obtained via create_{1d,2d}_tma_descriptor calls). Mostly
    useful for user-defined Triton kernels relying on host-side TMA; but
    can, in principle, be used for Inductor's Triton templates, too.
    """

    # as TMA descriptors are immutable,
    # we can dedup them by the input args
    _CACHE: dict[Any, TMADescriptor] = {}

    @classmethod
    def create(
        cls,
        tensor: IRNode,
        dims: list[Union[int, torch.SymInt]],
        block_dims: list[Union[int, torch.SymInt]],
        element_size: Optional[int] = None,
    ) -> TMADescriptor:
        key = (id(tensor), dims, block_dims, element_size)
        if key not in cls._CACHE:
            cls._CACHE[key] = TMADescriptor(tensor, dims, block_dims, element_size)
        return cls._CACHE[key]

    def __init__(
        self,
        tensor: IRNode,
        dims: list[Union[int, torch.SymInt]],
        block_dims: list[Union[int, torch.SymInt]],
        element_size: Optional[int] = None,
    ) -> None:
        assert len(dims) in (1, 2)
        assert len(dims) == len(block_dims)

        if element_size is None:
            element_size = tensor.get_dtype().itemsize

        self.tensor = tensor
        self.dims = dims
        self.block_dims = block_dims
        self.element_size = element_size
        self.rank = len(self.dims)

        inputs = [tensor]
        constant_args = [
            *self.dims,
            *self.block_dims,
            self.element_size,
        ]

        assert all(isinstance(i, Buffer) for i in inputs)
        super().__init__(
            None,
            # link back to the underlying tensor in terms of ownership
            # to avoid getting the underlying tensor deleted *before*
            # the TMADescriptor node can be deleted.
            NonOwningLayout(
                ReinterpretView(
                    data=tensor,
                    layout=tensor.get_layout(),
                )
            ),
            cast(Sequence[Buffer], inputs),
            tuple(constant_args),
            None,
        )

        self.name = V.graph.register_buffer(self)
        V.graph.register_operation(self)

    def codegen(self, wrapper: PythonWrapperCodegen) -> None:
        wrapper.generate_tma_descriptor(self)


class SubgraphBuffer(ExternKernel):
    def __init__(
        self,
        layout: Layout,
        input_nodes: list[Buffer],
        gm: torch.fx.GraphModule,
        example_inputs: list[Any],
        subgraph_name: str,
    ):
        super().__init__(None, layout, input_nodes)
        self.gm = gm
        self.example_inputs = example_inputs
        self.name = V.graph.register_buffer(self)
        V.graph.register_operation(self)

        self.subgraph = V.graph.make_subgraph(
            self.gm, self.example_inputs, subgraph_name
        )

        import torch._inductor.config as inductor_config

        with V.set_graph_handler(self.subgraph):
            # Don't bother autotuning on Triton here
            with inductor_config.patch(  # type: ignore[no-untyped-def]
                max_autotune=False,
                max_autotune_gemm=False,
                max_autotune_gemm_backends="ATEN",
            ):
                self.subgraph.run(*self.example_inputs)

    def codegen(self, wrapper) -> None:  # type: ignore[no-untyped-def]
        class CodegenGraph:
            def __init__(self, graph: GraphLowering):
                self.graph = graph
                self.name = graph.name

        wrapper.codegen_subgraph(
            CodegenGraph(self.subgraph),
            [*[buffer.get_name() for buffer in self.inputs]],
            [self.name],
        )


class UserDefinedTritonKernel(ExternKernel):
    def get_kernel_and_metadata(self) -> tuple[Kernel, Any, list[str], list[str]]:
        from triton.runtime.autotuner import Autotuner

        from torch._higher_order_ops.triton_kernel_wrap import kernel_side_table

        kernel = kernel_side_table.get_kernel(self.kernel_idx)
        configs = []
        restore_value_args: list[str] = []
        reset_to_zero_args: list[str] = []
        if isinstance(kernel, Autotuner):
            # https://github.com/triton-lang/triton/pull/5083
            # changes kernel.restore_idx to kernel.restore_value
            if hasattr(kernel, "restore_idx"):
                restore_value_args.extend(
                    kernel.fn.arg_names[i] for i in kernel.restore_idx
                )
            else:
                assert hasattr(kernel, "restore_value")
                restore_value_args.extend(kernel.restore_value)

            if hasattr(kernel, "reset_idx"):
                for i in kernel.reset_idx:
                    reset_to_zero_args.append(kernel.fn.arg_names[i])
            else:
                assert hasattr(kernel, "reset_to_zero")
                reset_to_zero_args.extend(kernel.reset_to_zero)

            configs = kernel.configs
            kernel = kernel.fn
        return kernel, configs, restore_value_args, reset_to_zero_args

    def codegen(self, wrapper: PythonWrapperCodegen) -> None:
        from torch._inductor.utils import triton_version_uses_attrs_dict

        (
            kernel,
            configs,
            restore_value_args,
            reset_to_zero_args,
        ) = self.get_kernel_and_metadata()

        # Definition of kernel
        (
            new_name,
            triton_meta,
            extra_launch_args,
        ) = wrapper.define_user_defined_triton_kernel(
            kernel,
            configs,
            self.kwargs,
            restore_value_args,
            reset_to_zero_args,
            self.grid,
        )
        named_args = {
            k: self.get_kwargs_value(k) for k in self.ordered_kwargs_for_cpp_kernel
        }
        assert hasattr(kernel, "arg_names") and hasattr(kernel, "constexprs"), type(
            kernel
        )
        constexpr_names = OrderedSet(kernel.arg_names[i] for i in kernel.constexprs)

        args: list[Any] = []
        arg_types: list[Any] = []
        raw_keys_filtered: list[Any] = []
        raw_args_filtered: list[Any] = []
        for name, arg in itertools.chain(
            named_args.items(), zip(itertools.repeat(""), extra_launch_args)
        ):
            raw_keys_filtered.append(name)
            raw_args_filtered.append(arg)
            if isinstance(arg, IRNode):
                args.append(arg.codegen_reference())
                arg_types.append(arg.get_dtype())
            elif isinstance(arg, (int, float, bool, sympy.Expr)):
                args.append(arg)
                arg_types.append(type(arg))
            elif name in constexpr_names:
                # insert a dummy value for constexpr args of unsupported type
                # constexprs will end up getting baked into the kernel at compile time
                args.append(-1)
                arg_types.append(int)
            elif arg is None:
                """
                Filter out None args.

                see https://github.com/pytorch/pytorch/issues/115344

                Two cases for a None arg:
                1. The arg is already tl.constexpr, so leave it in
                2. The arg is not tl.constexpr so we have to remove it
                """
                if triton_version_uses_attrs_dict():
                    args.append(-1)
                    arg_types.append(int)
                else:
                    raw_keys_filtered.pop()
                    raw_args_filtered.pop()
            else:
                raise NotImplementedError(f"Unsupported arg type: {type(arg)}: {arg}")

        self.codegen_comment(wrapper)
        wrapper.generate_kernel_call(
            new_name,
            args,
            arg_types=arg_types,
            raw_args=raw_args_filtered,
            raw_keys=raw_keys_filtered,
            triton_meta=triton_meta,
            triton=True,
            device=self.get_device(),
            original_fxnode_name=self.fx_node.name,
        )

    def get_free_symbol_uses(
        self, unbacked_only: bool = False
    ) -> OrderedSet[sympy.Symbol]:
        # add unbacked symbols used in the grid to the ones used
        # in the kwargs (the latter is generated by ExternKernel)
        return super().get_free_symbol_uses(unbacked_only) | get_free_symbols(
            self.grid, unbacked_only
        )

    def get_unbacked_symbol_defs(self) -> OrderedSet[sympy.Symbol]:
        return OrderedSet()

    def __init__(
        self,
        *,
        kernel_idx: int,
        grid: Any,
        tma_descriptor_metadata: dict[str, Any],
        kernel_args: dict[str, Any],
    ) -> None:
        inputs: list[IRNode] = []
        kwargs: dict[str, IRNode] = {}
        constant_args: list[IRNode] = []

        for k, v in kernel_args.items():
            if isinstance(v, TensorBox):
                t = InputsKernel.unwrap_storage_for_input(self.realize_input(v))
                if k in tma_descriptor_metadata:
                    t = TMADescriptor.create(t, *tma_descriptor_metadata[k])
                inputs.append(t)
                kwargs[k] = t
            else:
                constant_args.append(v)
                kwargs[k] = v

        assert len(inputs) != 0
        self.device = inputs[0].get_device()

        assert isinstance(inputs, Sequence), type(inputs)
        super().__init__(
            None,
            NoneLayout(device=self.device),
            inputs,
            tuple(constant_args),
            kwargs,
        )
        self.kernel_idx = kernel_idx
        self.grid = grid

        kernel, configs, _, _ = self.get_kernel_and_metadata()

        # If we are autotuning, not all arguments will be passed
        assert hasattr(kernel, "arg_names")
        self.ordered_kwargs_for_cpp_kernel = [
            arg for arg in kernel.arg_names if arg in kernel_args
        ]

        from torch._higher_order_ops.triton_kernel_wrap import identify_mutated_tensors

        autotuned_kwargs = configs[0].kwargs if len(configs) > 0 else {}
        self.mutable_args = [
            kernel_args[key]
            for key in identify_mutated_tensors(
                kernel, {**kernel_args, **autotuned_kwargs}
            )
        ]

        self.mutation_outputs = [
            MutationOutput(NoneLayout(device=self.device), buf, self)
            for buf in self.mutable_args
        ]
        V.graph.register_operation(self)

    def get_outputs(self) -> list[Buffer]:
        return list(self.mutation_outputs)

    def get_device(self) -> Optional[torch.device]:
        return self.device


class InplaceBernoulliFallback(ExternKernel):
    """
    This needs to be a custom class to handle mutation properly
    """

    def codegen(self, wrapper: PythonWrapperCodegen) -> None:
        assert all(isinstance(t, IRNode) for t in self.inputs)
        (x,) = (cast(IRNode, t).codegen_reference() for t in self.inputs)

        if V.graph.cpp_wrapper:
            # Inductor doesn't really support aten Generator, so the Generator kwarg is always NULL here,
            # which needs to be explicitly generated for cpp wrapper
            wrapper.writeline(
                f"{self.get_kernel_name()}({x}, {', '.join(map(repr, self.constant_args))}, NULL){wrapper.ending}"
            )
        else:
            wrapper.writeline(
                f"{self.get_kernel_name()}({x}, {', '.join(map(repr, self.constant_args))}){wrapper.ending}"
            )

    def should_allocate(self) -> bool:
        return False

    def get_mutation_names(self) -> list[str]:
        return [self.inputs_as_nodes[0].get_name()]

    def get_unbacked_symbol_defs(self) -> OrderedSet[sympy.Symbol]:
        return OrderedSet()

    def __init__(
        self, op_overload: _OpOverloads, x: IRNode, *constant_args: Any
    ) -> None:
        super().__init__(
            None,
            NoneLayout(device=x.get_device()),
            self.unwrap_storage([x]),
            constant_args,
            op_overload=op_overload,
        )
        V.graph.mark_buffer_mutated(x.get_name())
        self.name = V.graph.register_buffer(self)
        V.graph.register_operation(self)


# Used to deal with torch.complex types
class InplaceCopyFallback(ExternKernel):
    """
    This needs to be a custom class to handle mutation properly
    """

    def codegen(self, wrapper: PythonWrapperCodegen) -> None:
        (dst, src, non_blocking) = self.codegen_args()
        wrapper.codegen_device_copy(src, dst, non_blocking)

    def should_allocate(self) -> bool:
        return False

    def get_mutation_names(self) -> list[str]:
        return [self.inputs_as_nodes[0].get_name()]

    def get_unbacked_symbol_defs(self) -> OrderedSet[sympy.Symbol]:
        return OrderedSet()

    def __init__(
        self,
        layout: OutputSpec,
        inputs: Sequence[IRNode],
        constant_args: Sequence[Any],
    ) -> None:
        super().__init__(
            None,
            layout,
            inputs,
            constant_args,
            python_kernel_name="aten.copy_",
            cpp_kernel_name="aoti_torch_copy_",
        )
        V.graph.mark_buffer_mutated(inputs[0].get_name())
        self.name = V.graph.register_buffer(self)
        V.graph.register_operation(self)

    @classmethod
    def create(
        cls, dst: IRNode, src: IRNode, non_blocking: bool = False
    ) -> InplaceCopyFallback:
        inputs = [cls.realize_input(t) for t in [dst, src]]
        constant_args = (non_blocking,)
        result = InplaceCopyFallback(
            NoneLayout(device=dst.get_device()),
            inputs,
            constant_args,
        )
        return result


class MutatingFirstArgExternKernel(ExternKernel):
    """
    This needs to be a custom class to handle mutation properly
    """

    def codegen(self, wrapper: PythonWrapperCodegen) -> None:
        argrefs = [
            *(t.codegen_reference() for t in self.inputs_as_nodes),
            *map(repr, self.constant_args),
        ]
        wrapper.writeline(
            f"{self.get_kernel_name()}({', '.join(argrefs)}){wrapper.ending}"
        )

    def should_allocate(self) -> bool:
        return False

    def get_mutation_names(self) -> list[str]:
        return [self.inputs_as_nodes[0].get_name()]

    def get_unbacked_symbol_defs(self) -> OrderedSet[sympy.Symbol]:
        return OrderedSet()

    def has_side_effects(self) -> bool:
        return True


class ResizeStorageBytes(MutatingFirstArgExternKernel):
    def __init__(self, variable: IRNode, new_size: int) -> None:
        assert isinstance(new_size, int), "TODO: dynamic shapes"
        super().__init__(
            None,
            NoneLayout(device=variable.get_device()),
            self.unwrap_storage([variable]),
            constant_args=(new_size,),
        )
        V.graph.mark_buffer_mutated(variable.get_name())
        self.name = V.graph.register_buffer(self)
        V.graph.register_operation(self)
        self.python_kernel_name = "inductor_ops.resize_storage_bytes_"
        self.cpp_kernel_name = "torch::inductor::resize_storage_bytes_"
        assert isinstance(variable, (BaseView, StorageBox, TensorBox)), type(variable)
        V.graph.never_reuse_buffers.add(variable.data.get_name())


class SetSourceTensorKernel(ExternKernelAlloc):
    def __init__(self, self_tensor: IRNode, storage_tensor: IRNode) -> None:
        storage_tensor.freeze_layout()
        super().__init__(
            storage_tensor.get_layout(),
            [self_tensor, storage_tensor],
            python_kernel_name="torch.ops.aten.set_.source_Tensor",
            op_overload=torch.ops.aten.set_.source_Tensor,
        )
        assert isinstance(self_tensor, (BaseView, StorageBox, TensorBox)), type(
            self_tensor
        )
        V.graph.never_reuse_buffers.add(self_tensor.data.get_name())
        V.graph.never_reuse_buffers.add(storage_tensor.get_name())
        V.graph.never_reuse_buffers.add(self.get_name())
        device = storage_tensor.get_device()
        self.mutation_outputs = [
            MutationOutput(NoneLayout(device=device), self_tensor, self),
            MutationOutput(NoneLayout(device=device), storage_tensor, self),
        ]

    def get_inputs_that_alias_output(self) -> Sequence[str]:
        return [self.inputs_as_nodes[0].get_name(), self.inputs_as_nodes[1].get_name()]


class ScatterFallback(ExternKernel):
    """
    This needs to be a custom class to handle mutation properly.
    This class handles both aten.scatter_ and aten.scatter_reduce_.
    It also handle the case `src` being a scalar properly.
    """

    def codegen(self, wrapper: PythonWrapperCodegen) -> None:
        reduce = self.kwargs["reduce"]
        if V.graph.cpp_wrapper:
            # Follow aten/src/ATen/native/ReductionType.h:get_operator_enum
            get_operator_enum = {"add": "sum", "multiply": "prod"}
            if reduce in get_operator_enum:
                reduce = get_operator_enum[reduce]

        if self.src_is_tensor:
            (x, index, src) = (t.codegen_reference() for t in self.inputs_as_nodes)
        else:
            (x, index) = (t.codegen_reference() for t in self.inputs_as_nodes)
            src = self.constant_args[1]
        wrapper.generate_scatter_fallback(
            x,
            [x, self.constant_args[0], index, src],
            self.cpp_kernel_name,
            self.python_kernel_name,
            self.src_is_tensor,
            reduce,
            self.codegen_kwargs(),
        )

    def should_allocate(self) -> bool:
        return False

    def get_mutation_names(self) -> list[str]:
        return [self.inputs_as_nodes[0].get_name()]

    def get_unbacked_symbol_defs(self) -> OrderedSet[sympy.Symbol]:
        return OrderedSet()

    def __init__(
        self,
        op_overload: _OpOverloads,
        x: IRNode,
        dim: int,
        index: IRNode,
        src: IRNode,
        *,
        reduce: Optional[str] = None,
        include_self: bool = True,
    ) -> None:
        self.src_is_tensor = isinstance(src, TensorBox)

        constant_args: tuple[Any, ...]
        if self.src_is_tensor:
            tensors = [self.realize_input(t) for t in [x, index, src]]
            constant_args = (dim,)
        else:
            tensors = [self.realize_input(t) for t in [x, index]]
            constant_args = (dim, src)

        super().__init__(
            None,
            NoneLayout(device=x.get_device()),
            self.unwrap_storage(tensors),
            constant_args,
            {"reduce": reduce, "include_self": include_self},
            python_kernel_name=str(op_overload),
            ordered_kwargs_for_cpp_kernel=["reduce", "include_self"],
            op_overload=op_overload,
        )
        V.graph.mark_buffer_mutated(x.get_name())
        self.name = V.graph.register_buffer(self)
        V.graph.register_operation(self)


class IndexPutFallback(ExternKernel):
    """
    This needs to be a custom class to handle mutation and indices properly
    """

    def codegen(self, wrapper: PythonWrapperCodegen) -> None:
        (x, values, *valid_indices) = (
            t.codegen_reference() for t in self.inputs_as_nodes
        )
        indices = []
        iter_valid_indices = iter(valid_indices)
        for i, _ in enumerate(self.indices):
            if self.indices[i] is not None:
                indices.append(next(iter_valid_indices))
            else:
                indices.append(V.graph.wrapper_code.none_str)

        wrapper.generate_index_put_fallback(
            self.get_kernel_name(), x, indices, values, *self.codegen_const_args()
        )

    def should_allocate(self) -> bool:
        return False

    def get_mutation_names(self) -> list[str]:
        return [self.inputs_as_nodes[0].get_name()]

    def get_unbacked_symbol_defs(self) -> OrderedSet[sympy.Symbol]:
        return OrderedSet()

    def __init__(
        self,
        op_overload: torch._ops.OpOverload,
        x: IRNode,
        indices: list[Any],
        values: Sequence[Any],
        accumulate: Any,
    ) -> None:
        self.indices = indices
        valid_indices = [i for i in indices if i is not None]
        tensors = [self.realize_input(x) for x in [x, values, *valid_indices]]
        cpp_kernel_name = "aoti_torch_index_put_out"
        super().__init__(
            None,
            NoneLayout(device=x.get_device()),
            self.unwrap_storage(tensors),
            (accumulate,),
            python_kernel_name="aten.index_put_",
            cpp_kernel_name=cpp_kernel_name,
            op_overload=op_overload,
        )
        V.graph.mark_buffer_mutated(self.inputs_as_nodes[0].get_name())
        self.name = V.graph.register_buffer(self)
        V.graph.register_operation(self)


class DeviceCopy(ExternKernelOut):
    @classmethod
    def create(cls, x: IRNode, device: torch.device, non_blocking: bool) -> IRNode:
        if (
            not x.is_extern()
            and all(r in V.graph.constants for r in x.get_read_names())
            and not config.aot_inductor.use_runtime_constant_folding
        ):
            return x.constant_to_device(device)

        V.graph.add_device_info(device)
        x_device = x.get_device()
        assert x_device is not None
        V.graph.add_device_info(x_device)

        developer_warning("DeviceCopy in input program")
        constant_args = (non_blocking,)
        return DeviceCopy(
            FlexibleLayout(
                device=device,
                dtype=x.get_dtype(),
                size=x.get_size(),
            ),
            [cls.realize_input(x)],
            constant_args,
        )

    def codegen(self, wrapper) -> None:  # type: ignore[no-untyped-def]
        args = self.codegen_args()
        assert len(args) == 2
        if self.output_view:
            wrapper.codegen_device_copy(
                args[0], self.output_view.codegen_reference(), args[1]
            )
        else:
            wrapper.codegen_device_copy(args[0], self.codegen_reference(), args[1])


class DynamicScalar(ExternKernel):
    """
    The result of a call to aten._local_scalar_dense.
    """

    def get_reads(self) -> OrderedSet[Dep]:
        return OrderedSet()

    def should_allocate(self) -> bool:
        return False

    def __init__(self, sym, keypath, data) -> None:  # type: ignore[no-untyped-def]
        data.realize()
        super().__init__(
            None, NoneLayout(device=torch.device("cpu")), self.unwrap_storage([data])
        )
        self.sym = sym
        self.keypath = keypath

    def get_unbacked_symbol_defs(self) -> OrderedSet[sympy.Symbol]:
        return OrderedSet([self.sym])

    def codegen(self, wrapper) -> None:  # type: ignore[no-untyped-def]
        wrapper.codegen_dynamic_scalar(self)


class AssertScalar(ExternKernel):
    """
    The result of a call to aten._assert_scalar
    """

    def get_reads(self) -> OrderedSet[Dep]:
        return OrderedSet()

    def should_allocate(self) -> bool:
        return False

    def __init__(self, scalar, msg) -> None:  # type: ignore[no-untyped-def]
        super().__init__(
            # Buffer(name, layotu)
            None,
            NoneLayout(device=torch.device("cpu")),
            # InputsKernel(inputs)
            [],
        )
        self.scalar = scalar
        self.msg = msg

    def has_side_effects(self) -> bool:
        return True

    def get_free_symbol_uses(self, unbacked_only: bool = False):  # type: ignore[no-untyped-def]
        return get_free_symbols(self.scalar, unbacked_only)

    def codegen(self, wrapper) -> None:  # type: ignore[no-untyped-def]
        if not config.scalar_asserts:
            return
        # NB: It is EXTREMELY important not to simplify the scalar under assertion here,
        # because simplify is done with respect to runtime asserts.  So if you have
        # "u0 == 0" in the runtime asserts, if you subsequently try to
        # simplify(u0 == 0), you will get True (because we've already runtime assert'ed
        # that it's true).  But we're code generating the actual runtime assert here!!
        symbol = next(iter(self.get_free_symbol_uses(unbacked_only=True)))
        if V.graph.cpp_wrapper:
            symbol_str = f"std::to_string({symbol})"
            sizevar = V.graph.wrapper_code.codegen_cpp_sizevar(
                self.scalar, simplify=False
            )
            # TODO: when we start compiling in C++20, annotate with [[unlikely]].
            wrapper.writeline(
                f'if (!({sizevar})) {{ throw std::runtime_error("Expected {self.msg} but received " + {symbol_str}); }}'
            )
        else:
            sizevar = V.graph.wrapper_code.codegen_python_sizevar(
                self.scalar, simplify=False
            )
            wrapper.writeline(f"if not ({sizevar}):")
            wrapper.writeline(f"    raise RuntimeError({repr(self.msg)})")
            # No one should ever use this buffer, but for uniformity
            # define the variable and assign it None
            wrapper.writeline(f"{self.get_name()} = None")


@ir_dataclass(frozen=False)
class ExternKernelNode:
    name: str
    node: export_schema.Node


class FallbackKernel(ExternKernelAlloc):
    def __init__(  # type: ignore[no-untyped-def]
        self,
        layout,
        kernel,
        tensor_args,
        nontensor_args,
        unflatten_args,
        kwargs=None,
        *,
        unbacked_bindings=None,
    ) -> None:
        super().__init__(
            layout,
            tuple(tensor_args),
            tuple(nontensor_args),
            op_overload=kernel,
        )

        self.use_runtime_dispatch = False
        self.unbacked_bindings = unbacked_bindings

        assert isinstance(
            kernel,
            (
                torch._ops.OpOverload,
                torch._ops.HigherOrderOperator,
            ),
        ), f"Fails to create FallbackKernel for {kernel}: {type(kernel)} not supported"
        self.op_overload = kernel
        self.unflatten_args = unflatten_args
        self.kwargs = {} if kwargs is None else kwargs
        V.graph.warn_fallback(self.python_kernel_name)  # type: ignore[arg-type]

        # args that are aliased
        self.alias_names: list[str] = []
        # args that are mutated AND returned from the op
        self.mutation_names: list[str] = []

        if isinstance(self.op_overload, torch._ops.HigherOrderOperator):
            # We assume here that HOPs with FallbackKernel are functional.
            # This may not always be true! HOPs must individually opt-in to
            # FallbackKernel, so please check this if you opt-in.
            return

        if "_c10d_functional" in self.op_overload.name():
            # _c10d_functional kernels are lowered into _CollectiveKernel which
            # derives from FallbackKernel for the cpp codegen. The kernels
            # don't pass the can_auto_functionalize check, but their mutation
            # is handled properly by _CollectiveKernel.
            return

        schema = self.op_overload._schema

        # NOTE: [FallbackKernel supported operators]
        # We only support three types of operators:
        # - functional ops
        # - view ops
        # - inplace aten ops
        # - mutating ops that are auto-functionalizable. That is,
        # the operator may mutate any number of inputs, but its outputs
        # may not alias any of the inputs.
        #
        # The unsupported cases usually do not show up here (because
        # AOTAutograd functionalized them away); the only way for an in-place
        # op to show up here is if a lowering or pass introduced it.
        if torch._library.utils.mutates_and_returns_first_arg(self.op_overload):
            self.mutation_names.append(tensor_args[0].get_name())
            return

        if schema.is_mutable and not can_auto_functionalize(kernel):
            raise NotImplementedError(
                f"NYI: Can't generate FallbackKernel for {kernel}"
            )

        args, kwargs = self.unflatten_args(self.inputs, self.constant_args)

        def handle_aliasing_and_mutation(info, arg) -> None:  # type: ignore[no-untyped-def]
            # Assertions to make sure we didn't mismatch args
            if isinstance(info.type, torch.ListType):
                assert isinstance(arg, (list, tuple))
            if library_utils.is_tensor_like_type(info.type):
                # PyTorch also accepts None and scalar types for args marked as "Tensor".
                # We're not going to check all of them here.
                assert not isinstance(arg, (tuple, list))

            if arg is None:
                return
            if info.alias_info is None:
                return

            def add_alias(t) -> None:  # type: ignore[no-untyped-def]
                self.alias_names.append(t.get_name())
                if info.alias_info.is_write:
                    self.mutation_outputs.append(
                        MutationOutput(NoneLayout(device=t.get_device()), t, self)
                    )

            if library_utils.is_tensorlist_like_type(info.type):
                if arg is not None:
                    for optional_tensor_arg in arg:
                        add_alias(optional_tensor_arg)
            else:
                assert library_utils.is_tensor_like_type(info.type)
                add_alias(arg)

        for info, arg in torch._library.utils.zip_schema(schema, args, kwargs):
            handle_aliasing_and_mutation(info, arg)

    def get_read_writes(self) -> dependencies.ReadWrites:
        read_writes = super().get_read_writes()

        if self.op_overload is torch._prims.rng_prims.graphsafe_run_with_rng_state:
            for arg in self.constant_args:
                if isinstance(arg, GeneratorState):
                    read_writes = read_writes.with_read(
                        dependencies.StarDep(arg.get_name())
                    )

        return read_writes

    def codegen_unbacked_symbol_defs(self, wrapper) -> None:  # type: ignore[no-untyped-def]
        return wrapper.codegen_unbacked_symbol_defs_for_outputs(
            self.get_name(), self.outputs, getattr(self, "unbacked_bindings", None)
        )

    def get_unbacked_symbol_defs(self) -> OrderedSet[sympy.Symbol]:
        if unbacked_bindings := getattr(self, "unbacked_bindings", None):
            resolved = resolve_unbacked_bindings(
                V.graph.sizevars.shape_env, unbacked_bindings
            )
            assert resolved is not None
            return resolved.keys()  # type: ignore[return-value]
        else:
            return OrderedSet()

    def codegen_args(self):  # type: ignore[no-untyped-def]
        @dataclasses.dataclass
        class Shim:
            ref: Any

            def __repr__(self) -> str:
                return self.ref

        tensor_args = [Shim(x.codegen_reference()) for x in self.inputs_as_nodes]
        args, kwargs = self.unflatten_args(tensor_args, self.constant_args)
        if V.graph.cpp_wrapper and isinstance(self.op_overload, torch._ops.OpOverload):
            args = self.fill_non_provided_args(args, kwargs)
            args = [
                V.graph.wrapper_code.val_to_arg_str(x, param.real_type)
                for param, x in zip(self.op_overload._schema.arguments, args)
            ]
        else:
            args = [V.graph.wrapper_code.val_to_arg_str(x) for x in args]

        # let self.codegen_kwargs handle kwargs
        self.kwargs.update(kwargs)
        return args

    @staticmethod
    def find_device(tensor_args, example_output):  # type: ignore[no-untyped-def]
        non_torch_bind_tensor_args = (
            [t for t in tensor_args if not isinstance(t, TorchBindObject)]
            if tensor_args
            else None
        )
        if non_torch_bind_tensor_args:
            devices = [arg.get_device() for arg in tensor_args if arg.get_device()]
            return devices[0]
        if isinstance(example_output, torch.Tensor):
            return example_output.device
        if isinstance(example_output, (list, tuple)):
            device_set = OrderedSet(
                FallbackKernel.find_device(None, x) for x in example_output
            )
            # Remove None
            devices = [device for device in device_set if device]
            if len(devices) == 1:
                return devices[0]
            for device in devices:
                if is_gpu(device.type):
                    return device
            return devices[0]
        return None

    def has_side_effects(self):  # type: ignore[no-untyped-def]
        if isinstance(self.op_overload, torch._ops.HigherOrderOperator):
            return False
        return get_schema_info(self.op_overload).is_mutable()

    def get_inputs_that_alias_output(self):  # type: ignore[no-untyped-def]
        return self.alias_names

    def get_mutation_names(self):  # type: ignore[no-untyped-def]
        assert len(self.mutation_names) <= 1
        return self.mutation_names

    # ProxyExecutor Design Note
    # We export the ExternFallbackNodes (for custom ops) into a serialized file
    # and run it with a host side proxy executor to address the ABI problem
    # This is currently only implemented for fbcode. Eventually, we will also make this work for OSS.
    # Detailed design doc can be found at
    # https://docs.google.com/document/d/1wC4DOZFaYym2t1Esz0X5yxlLI3RDnSiyRbUus3bkJ64/edit?usp=sharing
    def export_extern_kernel_node(self):  # type: ignore[no-untyped-def]
        log.debug(
            "Extern kernel node added for node %s with target %s.",
            self.get_name(),
            self.op_overload,
        )

        assert isinstance(self, FallbackKernel)
        args, kwargs = self.unflatten_args(self.inputs, self.constant_args)
        args = self.fill_non_provided_args(args, kwargs)
        ordered_kwargs = [
            self.get_kwargs_value(key, **kwargs)
            for key in self.ordered_kwargs_for_cpp_kernel
        ]
        target = self.op_overload

        if not V.graph.aot_mode:
            # No need to serialize in the cpp wrapper JIT mode
            return [*args, *ordered_kwargs]

        serializer = GraphModuleSerializer(None, None)  # type: ignore[arg-type]
        named_arguments = serializer.serialize_inputs(target, args, kwargs)

        # serialize_outputs
        def handle_single_output(return_type, output):  # type: ignore[no-untyped-def]
            if isinstance(return_type, (torch.TensorType, torch.NoneType)):
                # For single Tensor or None
                out = output
                if isinstance(output, (list, tuple)):
                    assert len(output) == 1
                    out = output[0]
                if isinstance(return_type, torch.TensorType):
                    return export_schema.Argument.create(
                        as_tensor=export_schema.TensorArgument(name=out.get_name())
                    )
                else:  # NoneType
                    assert out is None
                    return export_schema.Argument.create(as_none=True)
            elif isinstance(return_type, torch.ListType) and isinstance(
                return_type.getElementType(), torch.TensorType
            ):
                # For single TensorList
                return export_schema.Argument.create(
                    as_tensors=[
                        export_schema.TensorArgument(name=out.get_name())
                        for out in output
                    ]
                )
            else:
                raise RuntimeError(f"Unsupported return type {type(return_type)}")

        if isinstance(target, torch._higher_order_ops.torchbind.CallTorchBind):
            returns = target.schema(args[0], args[1]).returns  # type: ignore[union-attr]
        else:
            returns = target._schema.returns  # type: ignore[union-attr]
        if len(returns) == 1:
            # NOTE: [special handling of all_reduce_coalesced_'s return value]
            # all_reduce_coalesced_ return a list of tensors via self.mutation_outputs
            outputs = self.outputs if self.outputs else self.mutation_outputs
            return_type = returns[0].real_type
            output_arguments = [handle_single_output(return_type, outputs)]
        else:
            # For tuple returns, e.g "-> (Tensor, Tensor)" or "-> (Tesnor, Tensor[])"
            # Not generating output args for self.mutation_outputs
            output_arguments = [
                handle_single_output(return_schema.real_type, output)
                for return_schema, output in zip(returns, self.outputs)
            ]

        node = ExternKernelNode(
            name=self.get_name(),
            node=export_schema.Node(
                target=self.op_overload.name(),  # type: ignore[union-attr]
                inputs=named_arguments,
                outputs=output_arguments,
                metadata={},
            ),
        )

        V.graph.extern_kernel_nodes.append(node)

        return [*args, *ordered_kwargs]

    def codegen(self, wrapper) -> None:  # type: ignore[no-untyped-def]
        kernel = self.op_overload
        if kernel.namespace == "aten":  # type: ignore[union-attr]
            # Aten Fallback Ops
            assert isinstance(kernel, torch._ops.OpOverload)
            if V.graph.cpp_wrapper:
                from torchgen.aoti.fallback_ops import inductor_fallback_ops

                if str(kernel) not in inductor_fallback_ops:
                    # C shim v2 is torchgen-ed, which should cover all aten ops.
                    # If you do hit a missed op, please update fallback_ops.py.
                    log.warning(
                        "%s is missing a c-shim implementation, using proxy executor as fallback",
                        kernel,
                    )
                    self.use_runtime_dispatch = True
        elif kernel.namespace == "_quantized":  # type: ignore[union-attr]
            # Internal Quantized Fallback Ops
            assert isinstance(kernel, torch._ops.OpOverload)
        elif V.graph.cpp_wrapper:
            # For non-aten OpOverload, i.e. custom ops
            self.use_runtime_dispatch = True

        def do_runtime_dispatch() -> None:
            args = None
            exported_args = self.export_extern_kernel_node()

            wrapper.generate_fallback_kernel_with_runtime_lookup(
                self.get_name(),
                self.python_kernel_name,
                self.cpp_kernel_name,
                args,
                self.op_overload,
                exported_args,
                # NOTE: [special handling of all_reduce_coalesced_'s return value]
                self.outputs if self.outputs else self.mutation_outputs,
            )

        def is_number(t: torch.JitType) -> bool:
            return isinstance(t, torch.NumberType) or (
                isinstance(t, torch.OptionalType)
                and isinstance(t.getElementType(), torch.NumberType)
            )

        self.codegen_comment(wrapper)
        if self.use_runtime_dispatch:
            do_runtime_dispatch()
        else:
            args = [*self.codegen_args(), *self.codegen_kwargs()]
            if (
                V.graph.cpp_wrapper
                and isinstance(kernel, torch._ops.OpOverload)
                and any(
                    "c10::complex" in arg_str and is_number(op_arg.real_type)
                    for arg_str, op_arg in zip(args, kernel._schema.arguments)
                )
            ):
                # Handle the special case where a complex number is input to a
                # cpp_wrapper C-shim kernel.  If the corresponding argument is a number,
                # the torchgen-created shim API will use type "double", which cannot be
                # converted to from a c10::complex.  In these cases, fallback to runtime
                # dispatch.
                do_runtime_dispatch()
            else:
                wrapper.generate_fallback_kernel(self)
                if isinstance(self.layout, Layout):
                    self.codegen_size_asserts(wrapper)
                    self.codegen_alignment_asserts(wrapper)

        self.codegen_unbacked_symbol_defs(wrapper)

    @staticmethod
    def tensor_to_layout(output: torch.Tensor):  # type: ignore[no-untyped-def]
        return FixedLayout(
            output.device,
            output.dtype,
            convert_shape_to_inductor(output.size()),
            convert_shape_to_inductor(output.stride()),
        )

    @classmethod
    def create(cls, kernel, *args, **kwargs):  # type: ignore[no-untyped-def]
        fake_incorrect_kernels = (aten._fused_moving_avg_obs_fq_helper_functional,)
        context: AbstractContextManager[None] = (
            V.graph.fake_mode if kernel not in fake_incorrect_kernels else nullcontext()  # type: ignore[assignment]
        )
        with context:
            (
                example_output,
                tensor_args,
                non_tensor_args,
                unflatten_args,
                unbacked_bindings,
            ) = cls.process_kernel(kernel, *args, **kwargs)

        # We need this extra check for input alignment since the example
        # inputs we created are always aligned.
        has_unaligned_input = any(
            arg.get_name() in V.graph.unaligned_buffers for arg in tensor_args
        )

        device = cls.find_device(tensor_args, example_output)

        if not device and isinstance(
            kernel, torch._higher_order_ops.torchbind.CallTorchBind
        ):
            # use CPU device for torchbind methods that don't take in or output any tensor, e.g. size()
            device = torch.device("cpu")

        if example_output is None:
            packed = cls(
                NoneLayout(device=device),
                kernel,
                tensor_args,
                non_tensor_args,
                unflatten_args,
                unbacked_bindings=unbacked_bindings,
            )

        else:
            assert device, "Not sure where to find device info"
            packed = cls(
                MultiOutputLayout(device=device),
                kernel,
                tensor_args,
                non_tensor_args,
                unflatten_args,
                unbacked_bindings=unbacked_bindings,
            )

        def generate_output(output, indices):  # type: ignore[no-untyped-def]
            if isinstance(output, (list, tuple)):
                return type(output)(
                    generate_output(output[i], indices + [(type(output), i)])
                    for i in range(len(output))
                )
            elif isinstance(output, dict):
                return {
                    key: generate_output(val, indices + [(type(output), key)])
                    for key, val in output.items()
                }
            elif isinstance(output, torch.Tensor):
                buf = MultiOutput(
                    cls.tensor_to_layout(output),
                    packed,
                    indices,
                )
                if (
                    config.assume_unaligned_fallback_output
                    or has_unaligned_input
                    or not tensor_is_aligned(output)
                ):
                    V.graph.unaligned_buffers.add(buf.name)  # type: ignore[arg-type]
                return buf
            elif isinstance(output, int):
                return output
            elif isinstance(output, torch.SymInt):
                return output.node.expr
            else:
                assert output is None, (
                    f"FallbackKernel output type {type(output)} is not supported"
                )
                return None

        outputs = generate_output(example_output, [])
        if isinstance(outputs, (list, tuple, dict)):
            packed.outputs = outputs  # type: ignore[assignment]
        else:
            packed.outputs = [outputs]
        return outputs

    def apply_constraint(self):  # type: ignore[no-untyped-def]
        return super().apply_constraint()


@ir_dataclass(frozen=False)
class ComplexView(FallbackKernel):
    """View a complex number as two dtyped numbers or vice versa"""

    def should_allocate(self) -> bool:
        return False

    def get_inputs_that_alias_output(self) -> Sequence[str]:
        # Signal to codegen that our output buffer isn't safe to reuse
        return [self.inputs_as_nodes[0].get_name()]

    def __init__(  # type: ignore[no-untyped-def]
        self,
        layout,
        kernel,
        tensor_args,
        nontensor_args,
        unflatten_args,
        *,
        unbacked_bindings=None,
    ) -> None:
        super().__init__(
            layout,
            kernel,
            tensor_args,
            nontensor_args,
            unflatten_args,
            unbacked_bindings=unbacked_bindings,
        )


@ir_dataclass
class MultiOutputLayout(OutputSpec):
    device: torch.device

    def get_device(self) -> Optional[torch.device]:
        return self.device


class MultiOutput(ExternKernel):
    def codegen(self, wrapper) -> None:  # type: ignore[no-untyped-def]
<<<<<<< HEAD
        wrapper.codegen_multi_output(
            self.get_name(),
            self.codegen_list_tuple_access(
                self.inputs_as_nodes[0].get_name(), self.indices
            ),
        )
=======
        wrapper.codegen_multi_output(self)
>>>>>>> 338eaad1
        self.codegen_size_asserts(wrapper)
        self.codegen_alignment_asserts(wrapper)

    def __init__(  # type: ignore[no-untyped-def]
        self,
        layout: OutputSpec,
        input,
        indices: list[tuple[Any, ...]],
    ) -> None:
        super().__init__(None, layout, [input], ())
        self.name = V.graph.register_buffer(self)
        V.graph.register_operation(self)
        self.indices = indices

    def get_free_symbol_uses(
        self, unbacked_only: bool = False
    ) -> OrderedSet[sympy.Symbol]:
        return self.inputs_as_nodes[0].get_free_symbol_uses(unbacked_only)

    def should_allocate(self) -> bool:
        if len(self.inputs) == 1 and (
            isinstance(self.inputs[0], CppTemplateBuffer)  # Grouped GEMM
        ):
            return True
        return False

    def get_inputs_that_alias_output(self) -> Sequence[str]:
        return [
            inp.get_name()
            for inp in self.inputs
            if isinstance(inp, FallbackKernel)
            and len(inp.get_inputs_that_alias_output()) > 0
        ]


# We just use a normal dataclass for MutableBox/TensorBox/StorageBox since
# they're mainly lowering-time constructs that we expect to mutate and such.
@dataclasses.dataclass
class MutableBox(IRNode):
    """
    TensorBox / StorageBox allow in-place mutation of Tensors
    """

    data: IRNode

    def has_exceeded_max_reads(self) -> bool:
        return self.data.has_exceeded_max_reads()

    def get_device(self) -> Optional[torch.device]:
        return self.data.get_device()

    def make_loader(self) -> Callable[[Sequence[Expr]], OpsValue]:
        return self.data.make_loader()

    def make_indexer(self) -> Callable[[Sequence[Expr]], Expr]:
        return self.data.make_indexer()

    def get_stride(self) -> Sequence[_IntLike]:
        return self.data.get_stride()

    def get_name(self) -> str:
        return self.data.get_name()

    def has_large_inner_fn(self, threshold: Optional[int] = None) -> bool:
        return self.data.has_large_inner_fn(threshold)

    def mark_reuse(self, users: int) -> None:
        return self.data.mark_reuse(users)

    def realize_hint(self) -> None:
        return self.data.realize_hint()

    def unwrap_view(self) -> IRNode:
        return self.data.unwrap_view()

    def freeze_layout(self) -> None:
        return self.data.freeze_layout()

    def freeze_layout_with_stride_order(
        self, order: Sequence[int], allow_padding: bool = False
    ) -> None:
        return self.data.freeze_layout_with_stride_order(order, allow_padding)

    def freeze_layout_with_fill_order(self, order: Sequence[int]) -> None:
        return self.data.freeze_layout_with_fill_order(order)

    def freeze_layout_with_same_order(self, stride: Sequence[_IntLike]) -> None:
        return self.data.freeze_layout_with_same_order(stride)

    def freeze_layout_with_exact_strides(
        self, exact_strides: Sequence[_IntLike], allow_padding: bool = False
    ) -> None:
        return self.data.freeze_layout_with_exact_strides(exact_strides, allow_padding)

    def get_read_writes(self) -> dependencies.ReadWrites:
        return self.data.get_read_writes()

    def get_reads(self) -> OrderedSet[Dep]:
        return self.data.get_reads()

    def num_reads(self) -> int:
        return self.data.num_reads()

    def get_storage_numel(self) -> _IntLike:
        return self.data.get_storage_numel()

    def get_reduction_type(self) -> Optional[str]:
        return self.data.get_reduction_type()

    def get_reduction_size(self) -> Sequence[sympy.Expr]:
        return self.data.get_reduction_size()

    def is_extern(self) -> bool:
        return self.data.is_extern()

    def is_no_op(self) -> bool:
        return self.data.is_no_op()

    def constant_to_device(self, device: torch.device) -> IRNode:
        return self.data.constant_to_device(device)

    def get_mutation_names(self) -> Sequence[str]:
        return self.data.get_mutation_names()

    def get_operation_name(self) -> str:
        return self.data.get_operation_name()

    def get_inputs_that_alias_output(self) -> Sequence[str]:
        return self.data.get_inputs_that_alias_output()

    def realize(self) -> Optional[str]:
        return self.data.realize()

    def get_free_symbol_uses(
        self, unbacked_only: bool = False
    ) -> OrderedSet[sympy.Symbol]:
        return self.data.get_free_symbol_uses(unbacked_only)

    def get_read_names(self) -> OrderedSet[str]:
        return self.data.get_read_names()

    def get_defining_op(self) -> Optional[Operation]:
        return self.data.get_defining_op()

    def codegen_reference(self, writer: Optional[IndentedBuffer] = None) -> str:
        return self.data.codegen_reference(writer)

    @property
    def layout(self) -> OutputSpec:
        # we intentionally call get_output_spec (rather than get_layout) since Buffer.layout is an OutputSpec
        return self.data.get_output_spec()

    def get_layout(self) -> Layout:
        return self.data.get_layout()

    def get_output_spec(self) -> OutputSpec:
        return self.data.get_output_spec()

    def get_size(self) -> Sequence[Expr]:
        return self.data.get_size()

    @property
    def dtype(self):  # type: ignore[no-untyped-def]
        return self.data.dtype

    def __str__(self) -> str:
        if isinstance(self.data, MutableBox):
            line0 = f"{type(self).__name__}({type(self.data).__name__}("
            endl = "))"
            inner = self.data.data
        else:
            line0 = f"{type(self).__name__}("
            inner = self.data
            endl = ")"

        lines = [
            line0,
            indent(str(inner)),
            endl,
        ]
        return "\n".join(lines)

    __repr__ = __str__


class TensorBox(MutableBox):
    @staticmethod
    def create(data):  # type: ignore[no-untyped-def]
        if isinstance(data, ShapeAsConstantBuffer):
            return data
        return TensorBox(StorageBox(data))


class StorageBox(MutableBox):
    def is_input_buffer(self) -> bool:
        if isinstance(self.data, (InputBuffer, ReinterpretView)):
            return self.data.get_name() in V.graph.graph_inputs
        return False

    def is_module_buffer(self) -> bool:
        return (
            isinstance(self.data, (ConstantBuffer))
            and self.data.get_name() in V.graph.constants
        )

    def realize(self) -> Optional[str]:
        if isinstance(
            self.data,
            (
                ComputedBuffer,
                InputsKernel,
                InputBuffer,
                ReinterpretView,
                TemplateBuffer,
            ),
        ):
            return self.data.get_name()
        assert isinstance(self.data, (Pointwise, Reduction, Scan, Sort)), type(
            self.data
        )
        origin_node = self.data.get_origin_node()
        traceback = self.data.get_traceback()
        device = self.data.get_device()
        assert device is not None

        self.data = ComputedBuffer(
            name=None,
            layout=FlexibleLayout(
                device=device,
                dtype=self.data.get_dtype(),
                size=self.data.get_size(),
            ),
            data=self.data,
        )
        self.data.name = V.graph.register_buffer(self.data)
        V.graph.register_operation(self.data)
        self.data.origins = self.origins
        self.data.origin_node = origin_node
        self.data.traceback = traceback
        return self.data.name

    def realize_hint(self) -> None:
        """
        Called on buffers we expect to be forced to realize later.
        """
        if (
            isinstance(self.data, (Pointwise, Reduction))
            and self.data.inner_fn_opcount().nontrivial_read_count > 1
        ):
            self.realize()

    def has_exceeded_max_reads(self) -> bool:
        return isinstance(self.data, Pointwise) and (
            self.num_reads() > config.realize_acc_reads_threshold
            or self.has_large_inner_fn()
        )

    def should_realize_on_reuse(self, users):  # type: ignore[no-untyped-def]
        """
        A heuristic to decide if we should realize a tensor
        that is used multiple times.
        """
        if users > 1 and isinstance(self.data, (Pointwise, Reduction)):
            if is_cpu(self.data):
                # Heuristic for realizing reused result of heavy ops on cpu
                opcount = self.data.inner_fn_opcount()
                heavy_ops = ["exp", "sigmoid"]  # a list of heavy ops
                if any(x in opcount.used_ops for x in heavy_ops):
                    return True
            return (
                self.num_reads() > config.realize_reads_threshold
                or self.has_large_inner_fn()
            )
        return False

    def mark_reuse(self, users: int) -> None:
        if self.should_realize_on_reuse(users):
            self.realize()

    def num_reads(self):  # type: ignore[no-untyped-def]
        return self.data.num_reads()


@ir_dataclass(frozen=False)
class Subgraph(IRNode):
    name: str
    graph_module: torch.fx.GraphModule
    graph: Optional[GraphLowering] = None


def _has_aliased_buffers(buffers: Sequence[IRNode]) -> bool:
    buffers = [
        buffer.unwrap_view() if isinstance(buffer, ReinterpretView) else buffer
        for buffer in buffers
    ]
    # assuming the same buffer is represented by the same IRNode object
    return len(OrderedSet(id(buffer) for buffer in buffers)) < len(buffers)


@ir_dataclass(frozen=False)
class InvokeSubgraph(ExternKernel):
    subgraph: Optional[Subgraph] = None
    operands: Optional[Sequence[IRNode]] = None
    outputs: Optional[Sequence[IRNode]] = None

    def __init__(
        self, subgraph: Subgraph, operands: Sequence[IRNode], layout: MultiOutputLayout
    ) -> None:
        super().__init__(
            name=None,
            layout=layout,
            inputs=operands,
        )
        self.subgraph = subgraph
        self.name = V.graph.register_buffer(self)
        V.graph.register_operation(self)

    @classmethod
    def create(cls, subgraph: Subgraph, operands: Sequence[IRNode]) -> IRNode:
        # TODO(anijain2305) - Support sym expr as operands in future.
        fx_operands = V.graph.current_node.args[-1]
        fake_operands = [x.meta["val"] for x in fx_operands]  # type: ignore[union-attr]

        # Realize the inputs. Also intermediates can have different strides than
        # the inputs of the subgraph. So, force the intermediates to have same
        # strides as that of subgraph inputs.
        operands = [cls.realize_input(x) for x in operands]

        def handle_sym_expr(stride):  # type: ignore[no-untyped-def]
            return [s.node.expr if isinstance(s, torch.SymInt) else s for s in stride]

        new_operands: list[IRNode] = []
        for idx, operand in enumerate(operands):
            if isinstance(operand, ShapeAsConstantBuffer):
                new_operands.append(operand)
            else:
                example_stride = handle_sym_expr(fake_operands[idx].stride())
                new_operands.append(cls.require_exact_strides(operand, example_stride))

        operands = new_operands

        if subgraph.graph is None:
            # create and lower subgraphs
            subgraph.graph = V.graph.make_subgraph(
                gm=subgraph.graph_module,
                example_inputs=fake_operands,
                subgraph_name=subgraph.name,
            )
            with V.set_graph_handler(subgraph.graph):
                subgraph.graph.run(*fake_operands)

        outputs = subgraph.graph.graph_outputs

        # Find the device - operands could be integers from shapes, so we can't
        # use operands[0]
        device = None
        for operand in operands:
            if not isinstance(operand, ShapeAsConstantBuffer):
                device = operand.get_device()
                break
        assert device is not None

        invoke_subgraph = InvokeSubgraph(
            subgraph=subgraph,
            operands=operands,
            layout=MultiOutputLayout(device=device),
        )

        def create_output(
            output: IRNode, ind: int
        ) -> Union[IRNode, Sequence[Union[IRNode, Sequence[IRNode]]]]:
            if isinstance(output, (ShapeAsConstantBuffer, NoneAsConstantBuffer)):
                return output
            else:
                device = output.get_device()
                assert device is not None

                return MultiOutput(
                    FixedLayout(
                        device=device,
                        dtype=output.get_dtype(),
                        size=output.get_size(),  # type: ignore[arg-type]
                        stride=output.get_stride(),
                        offset=output.get_layout().offset,
                    ),
                    invoke_subgraph,
                    [(list, ind)],
                )

        outputs_ = [create_output(output, i) for i, output in enumerate(outputs)]
        invoke_subgraph.outputs = outputs_  # type: ignore[assignment]
        return outputs_  # type: ignore[return-value]

    def codegen(self, wrapper) -> None:  # type: ignore[no-untyped-def]
        wrapper.codegen_invoke_subgraph(self)


@ir_dataclass(frozen=False)
class Conditional(ExternKernel):
    predicate: Optional[IRNode] = None
    operands: Optional[Sequence[IRNode]] = None
    true_subgraph: Optional[Subgraph] = None
    false_subgraph: Optional[Subgraph] = None
    outputs: Optional[Sequence[MultiOutput]] = None

    def __init__(
        self,
        predicate: IRNode,
        operands: Sequence[IRNode],
        true_subgraph: Subgraph,
        false_subgraph: Subgraph,
        layout: MultiOutputLayout,
        unbacked_bindings: Optional[dict[sympy.Symbol, pytree.KeyPath]],
    ) -> None:
        self.predicate = predicate
        self.operands = operands
        self.true_subgraph = true_subgraph
        self.false_subgraph = false_subgraph

        sym_args, tensor_args = _split_by_sym_type([predicate, *operands])

        super().__init__(
            name=None,
            layout=layout,
            inputs=tensor_args,
            constant_args=sym_args,
        )
        if unbacked_bindings is not None:
            self.unbacked_bindings = unbacked_bindings

        self.name = V.graph.register_buffer(self)
        V.graph.register_operation(self)

    @classmethod
    def create(  # type: ignore[no-untyped-def]
        cls,
        predicate: TensorBox,
        true_fn: Subgraph,
        false_fn: Subgraph,
        operands: list[Union[TensorBox, ShapeAsConstantBuffer]],
    ):
        predicate = cls.realize_input(predicate)
        operands = [cls.realize_input(x) for x in operands]
        fx_operands = V.graph.current_node.args[-1]
        fake_operands = [x.meta["val"] for x in fx_operands]  # type: ignore[union-attr]

        for subgraph in (true_fn, false_fn):
            if subgraph.graph is None:
                # create and lower subgraphs
                subgraph.graph = V.graph.make_subgraph(
                    gm=subgraph.graph_module,
                    example_inputs=fake_operands,
                    subgraph_name=subgraph.name,
                )
                with V.set_graph_handler(subgraph.graph):
                    subgraph.graph.run(*fake_operands)

        true_outputs = true_fn.graph.graph_outputs  # type: ignore[union-attr]
        false_outputs = false_fn.graph.graph_outputs  # type: ignore[union-attr]

        for name, outputs in (("true_fn", true_outputs), ("false_fn", false_outputs)):
            if _has_aliased_buffers(true_outputs):
                raise AssertionError(
                    "Output aliasing is currently not supported in compiled torch.cond. "
                    f"The outputs of the {name} subgraph of torch.cond are aliased: {outputs}"
                )

        # make sure true and false outputs are structurally equivalent
        assert len(true_outputs) == len(false_outputs), (true_outputs, false_outputs)
        for i, (to, fo) in enumerate(zip(true_outputs, false_outputs)):
            assert to.get_device() == fo.get_device(), (i, to, fo)
            assert to.get_dtype() == fo.get_dtype(), (i, to, fo)
            assert to.get_layout().offset == fo.get_layout().offset, (i, to, fo)

        device = next(
            o.get_device()
            for o in [predicate] + operands
            if not isinstance(o, ShapeAsConstantBuffer)
        )
        unbacked_bindings = resolve_unbacked_bindings(
            V.graph.sizevars.shape_env,
            V.graph.current_node.meta.get("unbacked_bindings", None),
        )
        assert device is not None, "cannot determine device"
        conditional = Conditional(
            predicate=predicate,
            operands=operands,
            true_subgraph=true_fn,
            false_subgraph=false_fn,
            layout=MultiOutputLayout(device=device),
            unbacked_bindings=unbacked_bindings,
        )

        def _maybe_expr(s: Union[int, torch.SymInt]) -> Union[int, sympy.expr]:
            if isinstance(s, int):
                return s
            return s.node.expr

        outputs = [
            MultiOutput(
                FixedLayout(
                    device=output.get_device(),
                    dtype=output.get_dtype(),
                    size=[_maybe_expr(sz) for sz in merged_output.size()],
                    stride=[_maybe_expr(sz) for sz in merged_output.stride()],
                    offset=output.get_layout().offset,
                ),
                conditional,
                [(list, i)],
            )
            # as the true and false outputs are equivalent,
            # we can use either of them here as a "template"
            for i, (output, merged_output) in enumerate(
                zip(true_outputs, V.graph.current_node.meta["val"])
            )
        ]

        conditional.outputs = outputs  # type: ignore[assignment]
        return outputs

    def codegen(self, wrapper) -> None:  # type: ignore[no-untyped-def]
        wrapper.codegen_conditional(self)
        wrapper.codegen_unbacked_symbol_defs_for_outputs(
            self.get_name(), self.outputs, getattr(self, "unbacked_bindings", {})
        )

    def get_unbacked_symbol_defs(self) -> OrderedSet[sympy.Symbol]:
        if unbacked_bindings := getattr(self, "unbacked_bindings", None):
            resolved = resolve_unbacked_bindings(
                V.graph.sizevars.shape_env, unbacked_bindings
            )
            assert resolved is not None
            return resolved.keys()  # type: ignore[return-value]
        else:
            return OrderedSet()


def _split_by_sym_type(
    args: list[Any],
) -> tuple[list[ShapeAsConstantBuffer], list[Any]]:
    non_sym_args = []
    sym_args = []
    for arg in args:
        if isinstance(arg, ShapeAsConstantBuffer):
            sym_args.append(arg.expr)
        else:
            non_sym_args.append(arg)

    return sym_args, non_sym_args


@ir_dataclass(frozen=False)
class WhileLoop(ExternKernel):
    carried_inputs: Optional[Sequence[IRNode]] = None
    additional_inputs: Optional[Sequence[IRNode]] = None
    cond_subgraph: Optional[Subgraph] = None
    body_subgraph: Optional[Subgraph] = None
    outputs: Optional[Sequence[MultiOutput]] = None

    def __init__(
        self,
        carried_inputs: Sequence[IRNode],
        additional_inputs: Sequence[IRNode],
        cond_subgraph: Subgraph,
        body_subgraph: Subgraph,
        layout: MultiOutputLayout,
    ) -> None:
        self.carried_inputs = carried_inputs
        self.additional_inputs = additional_inputs
        self.cond_subgraph = cond_subgraph
        self.body_subgraph = body_subgraph

        sym_args, tensor_args = _split_by_sym_type(
            [*carried_inputs, *additional_inputs]
        )
        super().__init__(
            name=None,
            layout=layout,
            inputs=tensor_args,
            constant_args=sym_args,
        )

        self.name = V.graph.register_buffer(self)
        V.graph.register_operation(self)

    @classmethod
    def create(  # type: ignore[no-untyped-def]
        cls,
        cond_fn: Subgraph,
        body_fn: Subgraph,
        carried_inputs: Sequence[IRNode],
        additional_inputs: Sequence[IRNode],
    ):
        from torch._higher_order_ops.utils import check_input_alias_and_mutation

        def _require_exact_strides(
            tensor_boxes: Sequence[IRNode],
            fake_tensors: list[Union[int, torch.SymInt, torch.Tensor]],
        ) -> list[IRNode]:
            assert len(tensor_boxes) == len(fake_tensors)
            ret = []
            for tb, fk in zip(tensor_boxes, fake_tensors):
                if isinstance(fk, torch.Tensor):
                    ret.append(
                        ExternKernel.require_exact_strides(
                            tb, fk.stride(), allow_padding=False
                        )
                    )
                else:
                    ret.append(tb)
            return ret

        fx_carried_inputs = V.graph.current_node.args[-2]
        fx_additional_inputs = V.graph.current_node.args[-1]
        fx_all_inputs = fx_carried_inputs + fx_additional_inputs  # type: ignore[operator]
        fake_all_inputs = [x.meta["val"] for x in fx_all_inputs]  # type: ignore[union-attr]
        fake_carried_inputs = [x.meta["val"] for x in fx_carried_inputs]  # type: ignore[union-attr]
        fake_additional_inputs = [x.meta["val"] for x in fx_additional_inputs]  # type: ignore[union-attr]

        carried_inputs = [cls.realize_input(x) for x in carried_inputs]
        carried_inputs = _require_exact_strides(carried_inputs, fake_carried_inputs)
        additional_inputs = [cls.realize_input(x) for x in additional_inputs]
        additional_inputs = _require_exact_strides(
            additional_inputs, fake_additional_inputs
        )
        all_inputs = carried_inputs + additional_inputs

        for subgraph in (cond_fn, body_fn):
            if subgraph.graph is None:
                # create and lower subgraphs
                subgraph.graph = V.graph.make_subgraph(
                    gm=subgraph.graph_module,
                    example_inputs=fx_all_inputs,  # type: ignore[arg-type]
                    subgraph_name=subgraph.name,
                )
                with V.set_graph_handler(subgraph.graph):
                    subgraph.graph.run(*fake_all_inputs)
                    # For body_fn, we require its output to have the exact same stride
                    # as inputs because the previous output is the input of next iteration.
                    #
                    # This cannot be automatically done in graph lowering because body_fn's graph outputs
                    # are not user-facing so the special handling for strides of user-facing output in graph
                    # lowering is not applicable.
                    if subgraph is body_fn:
                        assert len(subgraph.graph.graph_outputs) == len(
                            fake_carried_inputs
                        )
                        subgraph.graph.graph_outputs = _require_exact_strides(  # type: ignore[assignment]
                            subgraph.graph.graph_outputs,  # type: ignore[arg-type]
                            fake_carried_inputs,
                        )

        cond_outputs = cond_fn.graph.graph_outputs  # type: ignore[union-attr]
        body_outputs = body_fn.graph.graph_outputs  # type: ignore[union-attr]

        if _has_aliased_buffers(body_outputs):
            raise AssertionError(
                "Output aliasing is currently not supported in compiled torch.while_loop. "
                f"The outputs of the body_fn subgraph of torch.while_loop are aliased: {body_outputs}"
            )

        # make sure cond_fn returns a boolean scalar Tensor
        assert len(cond_outputs) == 1, cond_outputs
        p = cond_outputs[0]
        if not isinstance(p, ShapeAsConstantBuffer):
            assert p.get_dtype() == torch.bool, p
            assert len(p.get_size()) == 0, p

        assert len(all_inputs) > 0, (
            "torch.while_loop is assumed to have at least one operand."
        )

        device = all_inputs[0].get_device()

        assert device is not None  # to make linter happy
        # make sure carried_inputs and body outputs are structurally equivalent
        assert len(carried_inputs) == len(body_outputs), (carried_inputs, body_outputs)
        for i, (op, bo) in enumerate(zip(carried_inputs, body_outputs)):

            def _guard_list_equals(
                lhs_exprs: Sequence[Union[int, Any]],
                rhs_exprs: Sequence[Union[int, Any]],
            ) -> None:
                for lhs, rhs in zip(lhs_exprs, rhs_exprs):
                    V.graph.sizevars.guard_equals(lhs, rhs)

            _guard_list_equals(op.get_size(), bo.get_size())
            _guard_list_equals(op.get_stride(), bo.get_stride())
            # assume all carried_inputs and outputs are on the same device
            # as the MultiOutputLayout below requires single device
            assert op.get_device() == bo.get_device(), (i, op, bo, device)
            assert op.get_dtype() == bo.get_dtype(), (i, op, bo)
            assert op.get_layout().offset == bo.get_layout().offset, (i, op, bo)

        while_loop = WhileLoop(
            carried_inputs=carried_inputs,
            additional_inputs=additional_inputs,
            cond_subgraph=cond_fn,
            body_subgraph=body_fn,
            # asserted above that there is at least one operand
            layout=MultiOutputLayout(device=device),
        )

        assert body_fn.graph is not None and isinstance(
            body_fn.graph.module, torch.fx.GraphModule
        )  # to make linter happy

        # Handling input mutations
        mutated_idxs = check_input_alias_and_mutation(
            body_fn.graph.module, fake_all_inputs
        )[0]
        mutated_idx_set = OrderedSet(mutated_idxs)
        mutated_inputs = [all_inputs[idx] for idx in mutated_idx_set]
        real_outputs = {
            idx: out
            for idx, out in enumerate(body_outputs)
            if idx not in mutated_idx_set
        }
        real_outputs = [
            MultiOutput(
                FixedLayout(
                    device=output.get_device(),
                    dtype=output.get_dtype(),
                    size=output.get_size(),
                    stride=output.get_stride(),
                    offset=output.get_layout().offset,
                ),
                while_loop,
                [(list, idx)],
            )
            for idx, output in real_outputs.items()
        ]
        while_loop.outputs = real_outputs
        while_loop.mutation_outputs = [
            MutationOutput(inp.layout, inp, while_loop)  # type: ignore[attr-defined, union-attr]
            for inp in mutated_inputs
        ]

        outputs_iter = iter(real_outputs)
        mutated_inputs_iter = iter(mutated_inputs)
        all_outputs = [
            next(mutated_inputs_iter) if idx in mutated_idx_set else next(outputs_iter)
            for idx in range(len(body_outputs))
        ]
        for inp, out in zip(carried_inputs, all_outputs):
            if inp.get_name() in V.graph.graph_inputs:
                # if a carried input of the while_loop is a graph input,
                # it can be returned as is when the number of iterations
                # is zero. due to this, we can't (generally) reuse the
                # output buffers corresponding to the graph inputs, as
                # the inputs may end up being mutated.
                V.graph.never_reuse_buffers.add(out.get_name())
        return all_outputs

    def codegen(self, wrapper) -> None:  # type: ignore[no-untyped-def]
        wrapper.codegen_while_loop(self)


class EffectfulKernel(FallbackKernel):
    def __init__(  # type: ignore[no-untyped-def]
        self,
        layout,
        kernel,
        tensor_args,
        nontensor_args,
        unflatten_args,
        kwargs=None,
        *,
        unbacked_bindings=None,
    ) -> None:
        super().__init__(
            layout,
            kernel,
            tensor_args,
            nontensor_args,
            unflatten_args,
            kwargs=None,
            unbacked_bindings=unbacked_bindings,
        )

        from torch._higher_order_ops.effects import get_effect_key

        uncovered_args = [
            a.value if isinstance(a, TorchBindObject) else a for a in tensor_args
        ]
        effect_type = get_effect_key(kernel, (*nontensor_args, *uncovered_args), kwargs)
        assert effect_type is not None
        self.effect_type = effect_type
        self.prev_effect_buffer = V.graph.effectful_ops.get(effect_type, None)
        V.graph.effectful_ops[effect_type] = self

    def get_read_writes(self) -> dependencies.ReadWrites:
        read_writes = super().get_read_writes()

        if self.prev_effect_buffer is not None:
            read_writes.reads.add(
                dependencies.StarDep(self.prev_effect_buffer.get_name())
            )

        return read_writes

    def has_side_effects(self) -> bool:
        return True


class NonTensorObj(IRNode):
    pass


@ir_dataclass
class TorchBindObject(NonTensorObj):
    name: str
    value: Union[FakeScriptObject, torch.ScriptObject]

    def get_name(self):  # type: ignore[no-untyped-def]
        return self.name

    def codegen_reference(self, writer: Optional[IndentedBuffer] = None) -> str:
        return self.name

    def get_value(self) -> Union[FakeScriptObject, torch.ScriptObject]:
        return self.value

    def get_real_obj(self) -> torch.ScriptObject:
        if isinstance(self.value, torch.ScriptObject):
            return self.value
        else:
            return self.value.real_obj

    def get_buf_bytes(self) -> int:
        # Returns the sum of all tensors in the flattened object
        real_script_obj = self.get_real_obj()
        flat_dict = dict(real_script_obj.__obj_flatten__())  # type: ignore[attr-defined]
        flat_elems = pytree.tree_flatten(flat_dict)[0]
        flat_sizes = [
            x.element_size() * x.numel()
            for x in flat_elems
            if isinstance(x, torch.Tensor)
        ]
        return functools.reduce(lambda x, y: x + y, flat_sizes, 0)


@ir_dataclass
class GeneratorState(NonTensorObj):
    name: str
    device: torch.device

    def get_name(self):  # type: ignore[no-untyped-def]
        return self.name

    def codegen_reference(self, writer: Optional[IndentedBuffer] = None) -> str:
        return self.name


class _CollectiveKernel(FallbackKernel):
    def should_allocate(self) -> bool:
        return False

    def has_side_effects(self) -> bool:
        return True

    # This is identical to FallbackKernel.set_cpp_kernel(), minus the
    # part that checks against input aliasing and mutation.
    def set_cpp_kernel_name(self, cpp_kernel_name: Optional[str] = None) -> None:
        assert type(self.op_overload) is torch._ops.OpOverload, (
            "Setting cpp kernel needs a valid op_overload"
        )
        kernel = self.op_overload
        self.cpp_kernel_name = kernel._schema.name

        self.ordered_kwargs_for_cpp_kernel = [
            x.name for x in kernel._schema.arguments if x.kwarg_only
        ]

    # NOTE: [In-Place Collective Safety]
    # Between the initiation and completion of an in-place collective, the
    # input buffers are subject to both volatile reads and volatile writes.
    # They must not be read, written to or reused by another kernel. To ensure
    # the constraints, we model collective -> wait_tensor as as two-step
    # mutation of the input buffers.
    @classmethod
    def create_inplace(  # type: ignore[no-untyped-def]
        cls, kernel, inputs: Union[TensorBox, list[TensorBox]], *args, **kwargs
    ) -> None:
        with V.graph.fake_mode:
            (
                _example_output,
                tensor_args,
                non_tensor_args,
                unflatten_args,
                unbacked_bindings,
            ) = cls.process_kernel(kernel, inputs, *args, **kwargs)
        assert not unbacked_bindings, f"{kernel} {unbacked_bindings}"
        for tensor_arg in tensor_args:
            tensor_arg.realize()

        device = tensor_args[0].get_device()
        packed = cls(
            NoneLayout(device=device),
            kernel,
            tensor_args,
            non_tensor_args,
            unflatten_args,
        )

        inps = pytree.tree_leaves(inputs)
        packed.mutation_outputs.extend(
            [MutationOutput(NoneLayout(device=device), buf, packed) for buf in inps]
        )

        # For inplace collective ops, the input is guaranteed to be alias of the returned value of op.
        packed.alias_names.extend([inp.get_name() for inp in inps])
        if "out" in kwargs:
            packed.mutation_outputs.append(
                MutationOutput(NoneLayout(device=device), kwargs["out"], packed)
            )
            # For out-variant collective ops, the `out=` arg is guaranteed to be alias of the returned value of op.
            packed.alias_names.append(kwargs["out"].get_name())

    # NOTE: [Out-of-Place Collective Safety]
    # Between the initiation and completion of an out-of-place collective:
    #
    # Input buffers:
    # - Are subject to volatile reads
    # - Can be read by another kernel
    # - Must not be written to or reused by another kernel
    #
    # Output buffers:
    # - Are subject to volatile writes
    # - Must not be read, written to or reused by another kernel
    #
    # To ensure the safety of input buffers without sacrificing read
    # availability, we add input buffers as read deps of wait_tensor kernels.
    #
    # To ensure the safety of output buffers, we model wait_tensor as a
    # mutation to the output buffer. Note we also assumes the user program being
    # correct and the output buffer is not consumed by kernels other than
    # wait_tensor.
    #
    # TODO(yifu): add a pre-grad pass to validate the correctness of collective
    # usage in the user program.
    @classmethod
    def create_out_of_place(  # type: ignore[no-untyped-def]
        cls, kernel, inputs: Union[TensorBox, list[TensorBox]], *args, **kwargs
    ):
        with V.graph.fake_mode:
            (
                example_output,
                tensor_args,
                non_tensor_args,
                unflatten_args,
                unbacked_bindings,
            ) = cls.process_kernel(kernel, inputs, *args, **kwargs)
        assert not unbacked_bindings, f"{kernel}, {unbacked_bindings}"
        for tensor_arg in tensor_args:
            tensor_arg.realize()

        if isinstance(example_output, list):
            device = cls.find_device(tensor_args, example_output)
            packed = cls(
                MultiOutputLayout(device=device),
                kernel,
                tensor_args,
                non_tensor_args,
                unflatten_args,
            )
            packed.outputs = [
                MultiOutput(
                    cls.tensor_to_layout(tensor),
                    packed,
                    [(list, i)],
                )
                for i, tensor in enumerate(example_output)
            ]
            for buf, tensor in zip(packed.outputs, example_output):
                if config.assume_unaligned_fallback_output or not tensor_is_aligned(
                    tensor
                ):
                    V.graph.unaligned_buffers.add(buf.name)  # type: ignore[arg-type]
            return packed.outputs
        else:
            packed = cls(
                cls.tensor_to_layout(example_output),
                kernel,
                tensor_args,
                non_tensor_args,
                unflatten_args,
            )
            if config.assume_unaligned_fallback_output or not tensor_is_aligned(
                example_output
            ):
                V.graph.unaligned_buffers.add(packed.name)  # type: ignore[arg-type]
            packed.outputs = [packed]
            return packed


class _WaitKernel(_CollectiveKernel):
    def get_volatile_reads(self):  # type: ignore[no-untyped-def]
        inp = self.inputs[0]
        if isinstance(inp, _CollectiveKernel):
            # Out-of-place single-output
            return [inp.inputs[0]]
        elif isinstance(inp, MultiOutput):
            # This can be two things:
            # 1. Out-of-place multi-output coll
            # 2. In-place coll with inputs coming from another MultiOutput
            coll = inp.inputs[0]
            # Case 1
            if isinstance(coll, _CollectiveKernel):
                _, idx = inp.indices[0]
                return [coll.inputs[idx]]
            # Case 2
            return []
        else:
            # In-place requires no additional deps handling for volatile
            # reads since the inputs are mutated.
            return []

    @classmethod
    def create_wait(cls, kernel, inp: TensorBox) -> None:  # type: ignore[no-untyped-def]
        with V.graph.fake_mode:
            (
                _example_output,
                tensor_args,
                non_tensor_args,
                unflatten_args,
                unbacked_bindings,
            ) = cls.process_kernel(kernel, inp)
        assert not unbacked_bindings, f"{kernel} {unbacked_bindings}"
        packed = cls(
            NoneLayout(device=inp.get_device()),
            kernel,
            tensor_args,
            non_tensor_args,
            unflatten_args,
        )
        packed.mutation_outputs.append(
            MutationOutput(NoneLayout(device=inp.get_device()), inp, packed)
        )

    def get_read_writes(self) -> dependencies.ReadWrites:
        read_writes = super().get_read_writes()
        # See [Out-of-Place Collective Safety].
        volatile_reads = self.get_volatile_reads()
        for vr in volatile_reads:
            read_writes.reads.add(dependencies.StarDep(vr.get_name()))
        return read_writes


# NB: recursive structure here reflects val_to_arg_str, avoid
# calling free_unbacked_symbols on "exotic" types that don't get pexpr
# treatment
def maybe_free_unbacked_symbols(s: object) -> OrderedSet[Symbol]:
    if isinstance(s, (SymTypes, Expr)):
        # This branch should be impossible in return position
        return free_unbacked_symbols(s)
    elif isinstance(s, (tuple, list)):
        r = OrderedSet[sympy.Symbol]()
        for t in s:
            r |= maybe_free_unbacked_symbols(t)
        return r
    elif isinstance(s, torch.Tensor):
        # This branch is impossible in constant-args position
        return free_unbacked_symbols(s)
    else:
        return OrderedSet()


def maybe_free_symbols(s: object) -> OrderedSet[Symbol]:
    if isinstance(s, (SymTypes, Expr)):
        # This branch should be impossible in return position
        return free_symbols(s)
    elif isinstance(s, (tuple, list)):
        r = OrderedSet[sympy.Symbol]()
        for t in s:
            r |= maybe_free_symbols(t)
        return r
    elif isinstance(s, torch.Tensor):
        # This branch is impossible in constant-args position
        return free_symbols(s)
    else:
        return OrderedSet()<|MERGE_RESOLUTION|>--- conflicted
+++ resolved
@@ -4575,25 +4575,7 @@
         )
 
         for inp in self.inputs:
-<<<<<<< HEAD
-            assert isinstance(inp, (Buffer, ReinterpretView)), type(inp)
-            layout = inp.layout
-            assert isinstance(layout, Layout), type(layout)
-
-            # we dont know what the iteration order is of the template,
-            # so we just want to make a single, contiguous dependency
-            if not layout.is_contiguous():
-                layout = FixedLayout(
-                    device=layout.device,
-                    dtype=layout.dtype,
-                    size=layout.size,
-                    stride=FlexibleLayout.contiguous_strides(layout.size),
-                    offset=layout.offset,
-                )
-            indexer = layout.make_indexer()
-=======
             indexer = inp.layout.make_indexer()
->>>>>>> 338eaad1
 
             def dummy(index: Sequence[Any], rindex: Sequence[Any]) -> None:
                 assert len(rindex) == 0
@@ -5865,9 +5847,6 @@
                 f"assert_size_stride({self.get_name()}, {size}, {stride})"
             )
 
-<<<<<<< HEAD
-    def get_group_stride(self) -> tuple[list[Sequence[Expr]], list[Expr]]:
-=======
     def codegen_alignment_asserts(self, wrapper) -> None:  # type: ignore[no-untyped-def]
         if config.alignment_asserts and not V.graph.cpp_wrapper:
             name = self.get_name()
@@ -5877,8 +5856,7 @@
             else:
                 wrapper.writeline(f"# buffer {name} is assumed to be not aligned")
 
-    def get_group_stride(self):  # type: ignore[no-untyped-def]
->>>>>>> 338eaad1
+    def get_group_stride(self) -> tuple[list[Sequence[Expr]], list[Expr]]:
         """
         get output sizes and strides, for template_codegen
         """
@@ -5950,7 +5928,6 @@
 
 @ir_dataclass(frozen=False)
 class ExternKernelOut(ExternKernel):
-<<<<<<< HEAD
     def codegen(self, wrapper: PythonWrapperCodegen) -> None:
         self.codegen_comment(wrapper)
         args = [*self.codegen_args(), *self.codegen_kwargs(skip_out=True)]
@@ -5971,10 +5948,6 @@
             args,
             device,
         )
-=======
-    def codegen(self, wrapper) -> None:  # type: ignore[no-untyped-def]
-        wrapper.generate_extern_kernel_out(self)
->>>>>>> 338eaad1
 
     def __init__(
         self,
@@ -6030,17 +6003,8 @@
 
 
 class ExternKernelAlloc(ExternKernel):
-<<<<<<< HEAD
     def codegen(self, wrapper: PythonWrapperCodegen) -> None:
-        self.codegen_comment(wrapper)
-        args = [*self.codegen_args(), *self.codegen_kwargs()]
-        V.graph.wrapper_code.generate_extern_kernel_alloc(self, args)
-        if isinstance(self.layout, Layout):
-            self.codegen_size_asserts(wrapper)
-=======
-    def codegen(self, wrapper) -> None:  # type: ignore[no-untyped-def]
         wrapper.generate_extern_kernel_alloc(self)
->>>>>>> 338eaad1
 
     def __init__(
         self,
@@ -7344,16 +7308,7 @@
 
 class MultiOutput(ExternKernel):
     def codegen(self, wrapper) -> None:  # type: ignore[no-untyped-def]
-<<<<<<< HEAD
-        wrapper.codegen_multi_output(
-            self.get_name(),
-            self.codegen_list_tuple_access(
-                self.inputs_as_nodes[0].get_name(), self.indices
-            ),
-        )
-=======
         wrapper.codegen_multi_output(self)
->>>>>>> 338eaad1
         self.codegen_size_asserts(wrapper)
         self.codegen_alignment_asserts(wrapper)
 
