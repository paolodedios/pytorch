--- conflicted
+++ resolved
@@ -1,7 +1,6 @@
 from __future__ import annotations
 
 import contextlib
-import copy
 import dataclasses
 import functools
 import itertools
@@ -191,10 +190,14 @@
     # we cannot get name from Expr.
     input_nodes: dict[str, Union[IRNode, sympy.Expr, TorchBindObject]]
     output_nodes: list[IRNode]
+
     # mapping from partition input name to a boolean for whether deallocating it
     # in the partition function
     input_deallocation: dict[str, bool]
     skip_cudagraph: bool
+
+    # name of constants read/written by the graph partition
+    constant_names: list[str]
 
 
 def validate_ir(node_or_nodes: Optional[_NodeOrNodes]) -> None:
@@ -5982,82 +5985,68 @@
         ) = self.get_kernel_and_metadata()
 
         # Definition of kernel
-        new_name, triton_meta = wrapper.define_user_defined_triton_kernel(
-            kernel, configs, self.kwargs, restore_value_args, reset_to_zero_args
-        )
-        raw_args = [
-            self.get_kwargs_value(k) for k in self.ordered_kwargs_for_cpp_kernel
-        ]
-
-        # NOTE: raw_args doesn't include autotuned args.
-        # But, kernel.constexprs includes indices of autotuned args.
-        # So, let's recalculate constexpr indices wrt to raw_args.
-        constexpr_indices = []
-        for idx, kwarg in enumerate(self.ordered_kwargs_for_cpp_kernel):
-            if kernel.arg_names.index(kwarg) in kernel.constexprs:
-                constexpr_indices.append(idx)
-
-        # Create a copy of triton_meta to avoid modifying the original version.
-        triton_meta = copy.deepcopy(triton_meta)
-        if not triton_version_uses_attrs_dict():
-            """
-            Filter out None args.
-
-            see https://github.com/pytorch/pytorch/issues/115344
-
-            Two cases for a None arg:
-            1. The arg is already tl.constexpr, so leave it in
-            2. The arg is not tl.constexpr so we have to remove it
-            """
-
-            constexpr_indices_set = OrderedSet(constexpr_indices)
-            REMOVED = object()
-            raw_args = [
-                (
-                    (idx, arg)
-                    if (arg is not None)
-                    or (arg is None and idx in constexpr_indices_set)
-                    else (idx, REMOVED)
-                )
-                for idx, arg in enumerate(raw_args)
-            ]
-            removed_none_args = [idx for idx, val in raw_args if val == REMOVED]
-            raw_args = [val for idx, val in raw_args if val != REMOVED]
-
-            # We have to compute the constexpr indices for the new, filtered raw_args
-            # We also have to adjust equal_to_1.
-            if removed_none_args:
-                eq1_indices_set = OrderedSet[int](triton_meta["configs"][0].equal_to_1)
-                constexpr_indices = []
-                equal_to_1 = []
-                index_shift = 0
-                for idx, kwarg in enumerate(self.ordered_kwargs_for_cpp_kernel):
-                    # every time we encounter an idx we removed, adjust by one to account for it
-                    # So for example if we had [None, const X]
-                    # iter 1:
-                    #   None was removed, adjust=1
-                    # iter 2:
-                    #  X is const at idx=1, but the adjusted idx is 0 now, because None was removed
-                    if idx in removed_none_args:
-                        index_shift += 1
-                        continue
-                    arg_index = kernel.arg_names.index(kwarg)
-                    if arg_index in kernel.constexprs:
-                        constexpr_indices.append(idx - index_shift)
-                    if arg_index in eq1_indices_set:
-                        equal_to_1.append(idx - index_shift)
-
-                triton_meta["configs"][0].equal_to_1 = equal_to_1
-
-        # Call to kernel
+        (
+            new_name,
+            triton_meta,
+            extra_launch_args,
+        ) = wrapper.define_user_defined_triton_kernel(
+            kernel,
+            configs,
+            self.kwargs,
+            restore_value_args,
+            reset_to_zero_args,
+            self.grid,
+        )
+        named_args = {
+            k: self.get_kwargs_value(k) for k in self.ordered_kwargs_for_cpp_kernel
+        }
+        constexpr_names = OrderedSet([kernel.arg_names[i] for i in kernel.constexprs])
+
+        args: list[Any] = []
+        arg_types: list[Any] = []
+        raw_args_filtered: list[Any] = []
+        for name, arg in itertools.chain(
+            named_args.items(), zip(itertools.repeat(""), extra_launch_args)
+        ):
+            raw_args_filtered.append(arg)
+            if isinstance(arg, IRNode):
+                args.append(arg.codegen_reference())
+                arg_types.append(arg.get_dtype())
+            elif isinstance(arg, (int, float, bool, sympy.Expr)):
+                args.append(arg)
+                arg_types.append(type(arg))
+            elif name in constexpr_names:
+                # insert a dummy value for constexpr args of unsupported type
+                # constexprs will end up getting baked into the kernel at compile time
+                args.append(-1)
+                arg_types.append(int)
+            elif arg is None:
+                """
+                Filter out None args.
+
+                see https://github.com/pytorch/pytorch/issues/115344
+
+                Two cases for a None arg:
+                1. The arg is already tl.constexpr, so leave it in
+                2. The arg is not tl.constexpr so we have to remove it
+                """
+                if triton_version_uses_attrs_dict():
+                    args.append(-1)
+                    arg_types.append(int)
+                else:
+                    raw_args_filtered.pop()
+            else:
+                raise NotImplementedError(f"Unsupported arg type: {type(arg)}: {arg}")
+
         self.codegen_comment(wrapper)
-        wrapper.generate_user_defined_triton_kernel(
+        wrapper.generate_kernel_call(
             new_name,
-            raw_args,
-            self.grid,
-            configs,
-            triton_meta,
-            constexpr_indices,
+            args,
+            arg_types=arg_types,
+            raw_args=raw_args_filtered,
+            triton_meta=triton_meta,
+            triton=True,
+            device=self.get_device(),
         )
 
     def get_unbacked_symbol_uses(self) -> OrderedSet[sympy.Symbol]:
@@ -6764,7 +6753,10 @@
             else:
                 raise RuntimeError(f"Unsupported return type {type(return_type)}")
 
-        returns = target._schema.returns  # type: ignore[union-attr]
+        if isinstance(target, torch._higher_order_ops.torchbind.CallTorchBind):
+            returns = target.schema(args[0], args[1]).returns  # type: ignore[union-attr]
+        else:
+            returns = target._schema.returns  # type: ignore[union-attr]
         if len(returns) == 1:
             # NOTE: [special handling of all_reduce_coalesced_'s return value]
             # all_reduce_coalesced_ return a list of tensors via self.mutation_outputs
@@ -7591,8 +7583,6 @@
         carried_inputs: list[Union[TensorBox, ShapeAsConstantBuffer]],
         additional_inputs: list[Union[TensorBox, ShapeAsConstantBuffer]],
     ):
-<<<<<<< HEAD
-=======
         from torch._higher_order_ops.utils import check_input_alias_and_mutation
 
         def _require_exact_strides(
@@ -7619,13 +7609,13 @@
         fake_carried_inputs = [x.meta["val"] for x in fx_carried_inputs]  # type: ignore[union-attr]
         fake_additional_inputs = [x.meta["val"] for x in fx_additional_inputs]  # type: ignore[union-attr]
 
->>>>>>> 27370998
         carried_inputs = [cls.realize_input(x) for x in carried_inputs]
+        carried_inputs = _require_exact_strides(carried_inputs, fake_carried_inputs)
         additional_inputs = [cls.realize_input(x) for x in additional_inputs]
+        additional_inputs = _require_exact_strides(
+            additional_inputs, fake_additional_inputs
+        )
         all_inputs = carried_inputs + additional_inputs
-
-        fx_all_inputs = V.graph.current_node.args[-2] + V.graph.current_node.args[-1]  # type: ignore[operator]
-        fake_all_inputs = [x.meta["val"] for x in fx_all_inputs]  # type: ignore[union-attr]
 
         for subgraph in (cond_fn, body_fn):
             if subgraph.graph is None:
@@ -7637,6 +7627,20 @@
                 )
                 with V.set_graph_handler(subgraph.graph):
                     subgraph.graph.run(*fake_all_inputs)
+                    # For body_fn, we require its output to have the exact same stride
+                    # as inputs because the previous output is the input of next iteration.
+                    #
+                    # This cannot be automatically done in graph lowering because body_fn's graph outputs
+                    # are not user-facing so the special handling for strides of user-facing output in graph
+                    # lowering is not applicable.
+                    if subgraph is body_fn:
+                        assert len(subgraph.graph.graph_outputs) == len(
+                            fake_carried_inputs
+                        )
+                        subgraph.graph.graph_outputs = _require_exact_strides(  # type: ignore[assignment]
+                            subgraph.graph.graph_outputs,  # type: ignore[arg-type]
+                            fake_carried_inputs,
+                        )
 
         cond_outputs = cond_fn.graph.graph_outputs  # type: ignore[union-attr]
         body_outputs = body_fn.graph.graph_outputs  # type: ignore[union-attr]
@@ -7660,13 +7664,14 @@
 
         device = all_inputs[0].get_device()
 
+        assert device is not None  # to make linter happy
         # make sure carried_inputs and body outputs are structurally equivalent
         assert len(carried_inputs) == len(body_outputs), (carried_inputs, body_outputs)
         for i, (op, bo) in enumerate(zip(carried_inputs, body_outputs)):
 
             def _guard_list_equals(
-                lhs_exprs: list[Union[int, sympy.expr]],
-                rhs_exprs: list[Union[int, sympy.expr]],
+                lhs_exprs: Sequence[Union[int, Any]],
+                rhs_exprs: Sequence[Union[int, Any]],
             ) -> None:
                 for lhs, rhs in zip(lhs_exprs, rhs_exprs):
                     V.graph.sizevars.guard_equals(lhs, rhs)
