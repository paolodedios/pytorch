--- conflicted
+++ resolved
@@ -2693,11 +2693,6 @@
         args.extend(self.codegen_const_args())
         return args
 
-    def cpp_wrapper_codegen_args(self):
-        args = [x.codegen_reference() for x in self.inputs]
-        args.extend(self.cpp_constant_args)
-        return args
-
     def codegen_kwargs(self):
         kwargs = []
         if self.kwargs:
@@ -2828,22 +2823,13 @@
         kernel=None,
         cpp_kernel=None,
         ordered_kwargs_for_cpp_kernel=(),
-        cpp_constant_args=(),
     ):
         super().__init__(
             None, layout, self.unwrap_storage(inputs), constant_args, kwargs or {}
         )
-        self.cpp_kernel = cpp_kernel
-        self.ordered_kwargs_for_cpp_kernel = ordered_kwargs_for_cpp_kernel
-        self.cpp_constant_args = cpp_constant_args
         self.name = V.graph.register_buffer(self)
-<<<<<<< HEAD
-        if kernel is not None:
-            self.kernel = kernel
-=======
         self.kernel = cpp_kernel if V.graph.cpp_wrapper else kernel
         self.ordered_kwargs_for_cpp_kernel = ordered_kwargs_for_cpp_kernel
->>>>>>> 31f311a8
 
     def should_allocate(self):
         return False
@@ -3146,13 +3132,6 @@
 
     def should_allocate(self):
         return False
-
-
-def _string(shape: tuple):
-    from .codegen.wrapper import CppWrapperCodeGen
-
-    cpp_wrapper_codegen = CppWrapperCodeGen()
-    return cpp_wrapper_codegen.codegen_shape_tuple(shape)
 
 
 def _prepare_convolution_fusion_create(
@@ -3464,13 +3443,6 @@
         layout,
         inputs,
         constant_args=(),
-<<<<<<< HEAD
-        cpp_constant_args=(),
-        kernel="torch.ops.mkl._mkl_linear",
-        cpp_kernel="mkl::_mkl_linear",
-    ):
-        super().__init__(layout, inputs, constant_args, None, kernel, cpp_kernel)
-=======
     ):
         super().__init__(
             layout,
@@ -3480,7 +3452,6 @@
             kernel="torch.ops.mkl._mkl_linear",
             cpp_kernel="mkl::_mkl_linear",
         )
->>>>>>> 31f311a8
         self.cpp_kernel_key = "mkl_linear"
         self.cpp_op_schema = """
             at::Tensor(
@@ -3489,30 +3460,12 @@
                 const at::Tensor& origin_weight_t,
                 const c10::optional<at::Tensor>& bias_opt,
                 const int64_t prepack_batch_size)"""
-<<<<<<< HEAD
-        self.cpp_constant_args = cpp_constant_args
-
-    def codegen(self, wrapper):
-        from torch._inductor.codegen.wrapper import CppWrapperCodeGen
-
-        if isinstance(wrapper, CppWrapperCodeGen):
-            args = self.cpp_wrapper_codegen_args()
-        else:
-            args = self.codegen_args()
-
-        wrapper.generate_fusion_ops_code(
-            self.get_name(),
-            self.kernel,
-            self.cpp_kernel,
-            args,
-=======
 
     def codegen(self, wrapper):
         wrapper.generate_fusion_ops_code(
             self.get_name(),
             self.kernel,
             self.codegen_args(),
->>>>>>> 31f311a8
             self.cpp_op_schema,
             self.cpp_kernel_key,
         )
@@ -3526,14 +3479,7 @@
         output_size = list(m) + [oc]
         output_stride = make_contiguous_strides_for(output_size)
         inputs = [x, packed_w, orig_w]
-<<<<<<< HEAD
-        bias = None
-        cpp_bias = "at::Tensor()"
-        constant_args = [bias, batch_size]
-        cpp_constant_args = [cpp_bias, str(batch_size)]
-=======
         constant_args = [None, batch_size]
->>>>>>> 31f311a8
 
         return MKLPackedLinear(
             layout=FixedLayout(
@@ -3541,11 +3487,6 @@
             ),
             inputs=inputs,
             constant_args=constant_args,
-<<<<<<< HEAD
-            cpp_constant_args=cpp_constant_args,
-            kernel=kernel,
-=======
->>>>>>> 31f311a8
         )
 
 
@@ -3555,13 +3496,6 @@
         layout,
         inputs,
         constant_args=(),
-<<<<<<< HEAD
-        kernel="torch.ops.mkldnn._linear_pointwise",
-        cpp_kernel="mkldnn::_linear_pointwise",
-        cpp_constant_args=(),
-    ):
-        super().__init__(layout, inputs, constant_args, None, kernel, cpp_kernel)
-=======
     ):
         super().__init__(
             layout,
@@ -3571,7 +3505,6 @@
             kernel="torch.ops.mkldnn._linear_pointwise",
             cpp_kernel="mkldnn::_linear_pointwise",
         )
->>>>>>> 31f311a8
         self.cpp_kernel_key = "linear_pointwise"
         self.cpp_op_schema = """
             at::Tensor(
@@ -3581,30 +3514,12 @@
                 c10::string_view attr,
                 torch::List<c10::optional<at::Scalar>> scalars,
                 c10::optional<c10::string_view> algorithm)"""
-<<<<<<< HEAD
-        self.cpp_constant_args = cpp_constant_args
-
-    def codegen(self, wrapper):
-        from torch._inductor.codegen.wrapper import CppWrapperCodeGen
-
-        if isinstance(wrapper, CppWrapperCodeGen):
-            args = self.cpp_wrapper_codegen_args()
-        else:
-            args = self.codegen_args()
-
-        wrapper.generate_fusion_ops_code(
-            self.get_name(),
-            self.kernel,
-            self.cpp_kernel,
-            args,
-=======
 
     def codegen(self, wrapper):
         wrapper.generate_fusion_ops_code(
             self.get_name(),
             self.kernel,
             self.codegen_args(),
->>>>>>> 31f311a8
             self.cpp_op_schema,
             self.cpp_kernel_key,
         )
@@ -3618,26 +3533,12 @@
         oc, ic = w.get_size()
 
         inputs = [x, w]
-<<<<<<< HEAD
-        constant_args = [attr, scalars, algorithm]
-        cpp_constant_args = [
-            f'"{attr}"',
-            _string(scalars) if scalars else "{-1}",
-            f'"{algorithm}"',
-        ]
-=======
         constant_args = [attr, scalars if scalars else [-1], algorithm]
->>>>>>> 31f311a8
         if b is not None:
             b = cls.require_stride1(cls.realize_input(b))
             inputs.append(b)
         else:
-<<<<<<< HEAD
-            constant_args.insert(0, b)
-            cpp_constant_args.insert(0, "at::Tensor()")
-=======
             constant_args.insert(0, None)
->>>>>>> 31f311a8
 
         return LinearUnary(
             layout=FlexibleLayout(
@@ -3647,11 +3548,6 @@
             ),
             inputs=inputs,
             constant_args=constant_args,
-<<<<<<< HEAD
-            cpp_constant_args=cpp_constant_args,
-            kernel=kernel,
-=======
->>>>>>> 31f311a8
         )
 
     def apply_constraint(self):
