--- conflicted
+++ resolved
@@ -25,6 +25,7 @@
 from torch._inductor import utils
 from torch._logging import getArtifactLogger
 from torch._logging._internal import trace_structured
+from torch._utils_internal import signpost_event
 from torch.fx.graph_module import GraphModule
 from torch.fx.passes.shape_prop import _extract_tensor_metadata, TensorMetadata
 from torch.fx.passes.tools_common import legalize_graph
@@ -324,6 +325,7 @@
 _inductor_triton_kernel_to_post_grad_node_info: dict[str, list[str]] = {}
 _pre_grad_graph_id: Optional[int] = None
 _inductor_pre_grad_node_stack_trace: dict[str, str] = {}
+_inductor_kernel_stack_trace: dict[str, list[str]] = {}
 
 
 @contextlib.contextmanager
@@ -333,6 +335,8 @@
     global _pre_grad_graph_id
     global _inductor_post_to_pre_grad_nodes
     global _inductor_triton_kernel_to_post_grad_node_info
+    global _inductor_pre_grad_node_stack_trace
+    global _inductor_kernel_stack_trace
 
     # Store original values
     original_pre_grad_graph_id = _pre_grad_graph_id
@@ -340,11 +344,17 @@
     original_triton_kernel_to_post_grad_node_info = (
         _inductor_triton_kernel_to_post_grad_node_info.copy()
     )
+    original_inductor_pre_grad_node_stack_trace = (
+        _inductor_pre_grad_node_stack_trace.copy()
+    )
+    original_inductor_kernel_stack_trace = _inductor_kernel_stack_trace.copy()
 
     # Reset to default values
     _pre_grad_graph_id = -1
     _inductor_post_to_pre_grad_nodes = {}
     _inductor_triton_kernel_to_post_grad_node_info = {}
+    _inductor_pre_grad_node_stack_trace = {}
+    _inductor_kernel_stack_trace = {}
 
     try:
         yield
@@ -354,6 +364,10 @@
         _inductor_post_to_pre_grad_nodes = original_post_to_pre_grad_nodes
         _inductor_triton_kernel_to_post_grad_node_info = (
             original_triton_kernel_to_post_grad_node_info
+        )
+        _inductor_kernel_stack_trace = original_inductor_kernel_stack_trace
+        _inductor_pre_grad_node_stack_trace = (
+            original_inductor_pre_grad_node_stack_trace
         )
 
 
@@ -729,26 +743,68 @@
         _dump_collective_schedule(schedule)
 
 
-def log_runtime_estimates(node_runtimes: Sequence[tuple[Any, float]]) -> None:
-    """Log per-operation runtime estimates for TLParse."""
-
-    ops = [
-        {
-            "name": getattr(s.node, "python_kernel_name", s.get_name()),
-            "type": "collective" if utils.is_collective(s.node) else "compute",
-            "estimated_runtime_ns": runtime_ns,
-        }
-        for s, runtime_ns in node_runtimes
-    ]
-
-    trace_structured(
-        "artifact",
-        metadata_fn=lambda: {
-            "name": "inductor_tlparse_runtime",
-            "encoding": "json",
-        },
-        payload_fn=lambda: {"ops": ops},
-    )
+def log_runtime_and_tensor_meta(node_runtimes: Sequence[tuple[Any, float]]) -> None:
+    """Log per-op runtime estimates and output tensor metadata for TLParse."""
+
+    try:
+        to_size_hints = V.graph.sizevars.size_hints
+
+        def to_list(x: Optional[Sequence[Any]]) -> list[Any]:
+            return list(to_size_hints(x)) if x is not None else []
+
+        def dtype_to_str(dtype: Any) -> Optional[str]:
+            if dtype is None:
+                return None
+            s = str(dtype)
+            s = s.removeprefix("torch.")
+            return s
+
+        ops: list[dict[str, Any]] = []
+        for s, runtime_ns in node_runtimes:
+            name = getattr(s.node, "python_kernel_name", s.get_name())
+            op_type = "collective" if utils.is_collective(s.node) else "compute"
+
+            # Build outputs metadata if available
+            outputs: list[dict[str, Any]] = []
+            try:
+                for buf in s.get_outputs():
+                    irnode = buf.node
+                    shape = irnode.maybe_get_size()
+                    stride = (
+                        irnode.get_stride()
+                        if isinstance(irnode.layout, ir.Layout)
+                        else None
+                    )
+                    dtype = irnode.maybe_get_dtype()
+                    outputs.append(
+                        {
+                            "shape": to_list(shape),
+                            "stride": to_list(stride),
+                            "dtype": dtype_to_str(dtype),
+                        }
+                    )
+            except Exception:
+                pass
+
+            ops.append(
+                {
+                    "name": name,
+                    "type": op_type,
+                    "estimated_runtime_ns": runtime_ns,
+                    "outputs": outputs,
+                }
+            )
+
+        trace_structured(
+            "artifact",
+            metadata_fn=lambda: {
+                "name": "inductor_runtime_and_tensor_meta",
+                "encoding": "json",
+            },
+            payload_fn=lambda: {"ops": ops},
+        )
+    except Exception:
+        log.debug("Failed to log inductor_runtime_and_tensor_meta", exc_info=True)
 
 
 def log_graph_execution() -> None:
@@ -874,10 +930,17 @@
     except Exception as e:
         # Since this is just logging code, it should never interfere with regular
         # program execution, so we use this try-except to guard against any error
-        log.error("Unexpected error in create_node_mapping: %s", e)
+        signpost_event(
+            "inductor",
+            "provenance_tracking_error",
+            {
+                "function": "create_mapping_pre_post_grad_nodes",
+                "error_msg": str(e),
+                "stack_trace": traceback.format_exc(),
+            },
+        )
         log.error("post_to_pre_grad_nodes_json:  %s", post_to_pre_grad_nodes_json)
         log.error("pre_grad_graph_id:  %s", pre_grad_graph_id)
-        log.error(traceback.format_exc())
         return empty_return
 
 
@@ -926,11 +989,18 @@
     except Exception as e:
         # Since this is just logging code, it should never interfere with regular
         # program execution, so we use this try-except to guard against any error
-        log.error("Unexpected error in create_node_mapping: %s", e)
+        signpost_event(
+            "inductor",
+            "provenance_tracking_error",
+            {
+                "function": "create_mapping_kernel_to_post_grad",
+                "error_msg": str(e),
+                "stack_trace": traceback.format_exc(),
+            },
+        )
         log.error(
             "triton_kernel_to_post_grad_json:  %s", triton_kernel_to_post_grad_json
         )
-        log.error(traceback.format_exc())
         return empty_return
 
 
@@ -963,9 +1033,15 @@
     except Exception as e:
         # Since this is just debugging, it should never interfere with regular
         # program execution, so we use this try-except to guard against any error
-        # TODO: log the error to scuba table for better signal
-        log.error("Unexpected error in dump_inductor_provenance_info: %s", e)
-        log.error(traceback.format_exc())
+        signpost_event(
+            "inductor",
+            "provenance_tracking_error",
+            {
+                "function": "dump_inductor_provenance_info",
+                "error_msg": str(e),
+                "stack_trace": traceback.format_exc(),
+            },
+        )
         return {}
 
 
@@ -1020,11 +1096,8 @@
         from .codegen.simd_kernel_features import DisableReduction, EnableReduction
 
         global _inductor_triton_kernel_to_post_grad_node_info
-<<<<<<< HEAD
-=======
         global _inductor_kernel_stack_trace
         stack_traces: list[str] = []
->>>>>>> 332fa5b3
         if is_extern:
             assert isinstance(node_schedule, ExternKernelOut)
             curr_node_info = _inductor_triton_kernel_to_post_grad_node_info.setdefault(
@@ -1043,15 +1116,10 @@
                     for origin in node_schedule.origins
                     if origin.name not in curr_node_info
                 )
-<<<<<<< HEAD
-        else:
-            assert isinstance(node_schedule, list)
-=======
             stack_traces = list(node_schedule.get_stack_traces())
         else:
             assert isinstance(node_schedule, list)
             stack_traces_set: OrderedSet[str] = OrderedSet()
->>>>>>> 332fa5b3
             for snode in node_schedule:
                 if snode not in (EnableReduction, DisableReduction):
                     if snode.node is not None:
@@ -1060,26 +1128,26 @@
                                 kernel_name, []
                             )
                         )
-<<<<<<< HEAD
-=======
                         stack_traces_set.update(snode.node.get_stack_traces())
->>>>>>> 332fa5b3
                         curr_node_info.extend(
                             origin.name
                             for origin in snode.node.origins
                             if origin.name not in curr_node_info
                         )
-<<<<<<< HEAD
-=======
             stack_traces = list(stack_traces_set)
         _inductor_kernel_stack_trace.setdefault(kernel_name, []).extend(stack_traces)
->>>>>>> 332fa5b3
     except Exception as e:
         # Since this is just debugging, it should never interfere with regular
         # program execution, so we use this try-except to guard against any error
-        # TODO: log the error to scuba table for better signal
-        log.error("Unexpected error in set_kernel_post_grad_provenance_tracing: %s", e)
-        log.error(traceback.format_exc())
+        signpost_event(
+            "inductor",
+            "provenance_tracking_error",
+            {
+                "function": "set_kernel_post_grad_provenance_tracing",
+                "error_msg": str(e),
+                "stack_trace": traceback.format_exc(),
+            },
+        )
 
 
 def save_args_for_compile_fx_inner(*args: Any, **kwargs: Any) -> None:
