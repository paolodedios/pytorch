--- conflicted
+++ resolved
@@ -576,18 +576,7 @@
     if should_fallback_to_aten(choices):
         return aten_choice.output_node()
 
-<<<<<<< HEAD
     return autotune_select_algorithm("scaled_mm", choices, input_nodes, layout)
-=======
-    try:
-        return autotune_select_algorithm("scaled_mm", choices, input_nodes, layout)
-    except NoValidChoicesError:
-        if not inductor_config.autotune_fallback_to_aten:
-            raise
-        log.warning(
-            "All choices for scaled_mm were invalid, using ATen backend as fallback"
-        )
-        return aten_choice.output_node()
 
 
 @functools.lru_cache
@@ -597,5 +586,4 @@
         return False
     # compute capability 10.0 or 10.0a is NVIDIA B200
     device_properties = torch.cuda.get_device_properties(torch.cuda.current_device())
-    return device_properties.major == 10
->>>>>>> 4b47f305
+    return device_properties.major == 10