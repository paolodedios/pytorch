--- conflicted
+++ resolved
@@ -16,10 +16,6 @@
     realize_inputs,
     TritonTemplate,
 )
-<<<<<<< HEAD
-from torch._inductor.virtualized import V
-=======
->>>>>>> 1c77b13c
 from ..utils import use_aten_gemm_kernels, use_ck_gemm_template, use_triton_template
 from .mm_common import _is_static_problem, mm_args, mm_grid, scaled_mm_configs
 
@@ -298,11 +294,7 @@
                 **kwargs,
             )
 
-<<<<<<< HEAD
-    if is_nonzero and use_ck_gemm_template(layout) and V.graph.sizevars.size_hint(m * n * k, fallback=-1) > 0:
-=======
     if is_nonzero and use_ck_gemm_template(layout, m, n, k):
->>>>>>> 1c77b13c
         CKGemmTemplate.add_ck_gemm_choices(choices, layout, input_nodes)
 
     if (
