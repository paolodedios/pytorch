--- conflicted
+++ resolved
@@ -20,12 +20,13 @@
 from torch.fx.experimental.proxy_tensor import make_fx
 from torch.torch_version import TorchVersion
 
-from .. import config as inductor_config, ir
+from .. import config as inductor_config
 from ..codegen.cuda.gemm_template import CUTLASS2xGemmTemplate, CUTLASS3xGemmTemplate
 from ..codegen.rocm.ck_tile_universal_gemm_template import CKTileGemmTemplate
 from ..codegen.rocm.ck_universal_gemm_template import CKGemmTemplate
 from ..codegen.subgraph import SubgraphTemplate
 from ..ir import FlexibleLayout, is_triton
+from ..kernel_inputs import MMKernelInputs
 from ..lowering import (
     add_layout_constraint,
     constrain_to_fx_strides,
@@ -55,13 +56,9 @@
     _is_static_problem,
     addmm_epilogue,
     mm_args,
-    mm_config_kwargs,
     mm_grid,
-    mm_options,
     persistent_mm_grid,
-    persistent_mm_options,
     scale_mm_epilogue,
-    scaled_mm_options,
 )
 
 
@@ -285,8 +282,6 @@
     tl.extra.cuda.experimental_tensormap_fenceproxy_acquire(a_desc_ptr)
     tl.extra.cuda.experimental_tensormap_fenceproxy_acquire(b_desc_ptr)
 
-    a_desc = a_desc_ptr
-    b_desc = b_desc_ptr
     {%- else %}
     stride_am = {{stride("A", 0)}}
     stride_ak = {{stride("A", 1)}}
@@ -469,8 +464,6 @@
     tl.extra.cuda.experimental_tensormap_fenceproxy_acquire(a_desc_ptr)
     tl.extra.cuda.experimental_tensormap_fenceproxy_acquire(b_desc_ptr)
 
-    a_desc = a_desc_ptr
-    b_desc = a_desc_ptr
     {%- else %}
     stride_am = {{stride("A", 0)}}
     stride_bn = {{stride("B", 1)}}
@@ -601,11 +594,6 @@
     return mat.get_dtype() in (torch.int8, torch.uint8)
 
 
-def _is_large_block_for_cpu(m, n, k):
-    # Thresholds are experimentally determined to reduce Triton CPU compile times
-    return m * n > 2**13
-
-
 @functools.lru_cache
 def using_b200() -> bool:
     """Returns true if the device is a NVIDIA B200, otherwise returns false."""
@@ -675,9 +663,13 @@
     """
     Lowering for autotuning aten.mm with different backends (Aten, Triton, CUTLASS, etc.)
     """
+    # TODO(coconutruben): integrate into MMKernelInputs when all callsites use that
     m, n, k, layout, mat1, mat2 = mm_args(mat1, mat2, layout=layout)
-    device_type = ir.get_device_type(mat1)
+    static_shape, is_nonzero = _is_static_problem(layout)
     name = "mm"
+
+    # Create MMKernelInputs for standard MM at the top
+    kernel_inputs = MMKernelInputs([mat1, mat2])
 
     # below is for getting an overview logging info of inductor mms
     counters["aten_mm_info"][f"aten.mm_{m}_{n}_{k}"] += 1
@@ -699,48 +691,38 @@
 
     # options to tune from
     choices = (
-        [aten_mm.bind((mat1, mat2), aten_layout)] if use_aten_gemm_kernels() else []
+        [aten_mm.bind(kernel_inputs.nodes(), aten_layout)]
+        if use_aten_gemm_kernels()
+        else []
     )
     static_shape, is_nonzero = _is_static_problem(layout)
 
-    mm_configs = V.choices.get_base_mm_configs(device_type)
-    persistent_mm_configs = V.choices.get_persistent_mm_configs(device_type)
-    extra_mm_configs = V.choices.get_extra_mm_configs(device_type)
-
-    dtype = mat1.get_dtype()
     if is_nonzero and use_triton_template(layout):
-        for config in mm_configs(
-            m,
-            n,
-            k,
-            **mm_config_kwargs(device_type, _is_large_block_for_cpu, dtype.itemsize),
+        # Get template params using the new unified function
+        for kwargs in V.choices.get_mm_configs(
+            kernel_inputs, layout, mm_template.name, "mm"
         ):
             mm_template.maybe_append_choice(
                 choices,
-                input_nodes=(mat1, mat2),
+                input_nodes=kernel_inputs.nodes(),
                 layout=layout,
-                **mm_options(config, m, n, k, layout),
+                **kwargs,
             )
 
         if use_triton_tma_template(mat1, mat2):
-            for config in persistent_mm_configs(
-                m,
-                n,
-                k,
-                **mm_config_kwargs(
-                    device_type, _is_large_block_for_cpu, dtype.itemsize
-                ),
+            # Get TMA template params using the new unified function
+            for kwargs in V.choices.get_mm_configs(
+                kernel_inputs, layout, persistent_tma_mm_template.name, "mm"
             ):
                 persistent_tma_mm_template.maybe_append_choice(
                     choices,
-                    input_nodes=(mat1, mat2),
+                    input_nodes=kernel_inputs.nodes(),
                     layout=layout,
                     workspace_arg=get_tma_workspace_arg(
                         num_tma_descriptors=2,
                         device=mat1.get_device(),
                     ),
-                    **mm_options(config, m, n, k, layout),
-                    **persistent_mm_options(mat1, mat2),
+                    **kwargs,
                 )
 
         from torch._inductor.ir import get_free_symbols
@@ -790,18 +772,20 @@
         and use_cutlass_template(layout, m, n, k)
         and _use_cutlass_for_op("mm")
     ):
-        CUTLASS3xGemmTemplate.add_cutlass_gemm_choices(choices, layout, [mat1, mat2])
+        CUTLASS3xGemmTemplate.add_cutlass_gemm_choices(
+            choices, layout, kernel_inputs.nodes()
+        )
 
     if is_nonzero and use_ck_gemm_template(layout, m, n, k):
-        CKGemmTemplate.add_ck_gemm_choices(choices, layout, [mat1, mat2])
+        CKGemmTemplate.add_ck_gemm_choices(choices, layout, kernel_inputs.nodes())
     if is_nonzero and use_ck_tile_gemm_template(layout, m, n, k):
-        CKTileGemmTemplate.add_choices(choices, layout, [mat1, mat2])
+        CKTileGemmTemplate.add_choices(choices, layout, kernel_inputs.nodes())
 
     if use_cpp_gemm_template(layout, mat1, mat2):
         CppGemmTemplate.add_choices(
             choices,
             layout,
-            [mat1, mat2],
+            kernel_inputs.nodes(),
         )
 
     input_nodes = [mat1, mat2]
@@ -815,14 +799,20 @@
         if use_aten_gemm_kernels():
             always_included.append("extern_mm")
         num_choices_before_extra_configs = len(choices)
-        for config in extra_mm_configs(
-            m, n, k, **mm_config_kwargs(device_type, _is_large_block_for_cpu)
+        for kwargs in V.choices.get_mm_configs(
+            # TODO(coconutruben): remove once we deprecate ah
+            # mm-extra is a hack to keep the ah functionality alive
+            # while we transition to the unified kwargs retrieval
+            kernel_inputs,
+            layout,
+            "mm-ah",
+            "mm",
         ):
             mm_template.maybe_append_choice(
                 choices,
-                input_nodes=(mat1, mat2),
+                input_nodes=kernel_inputs.nodes(),
                 layout=layout,
-                **mm_options(config, m, n, k, layout),
+                **kwargs,
             )
 
         # using AutoHeuristic for ranking
@@ -852,11 +842,10 @@
                 choices = choices[:num_choices_before_extra_configs]
 
     for k in inductor_config.external_matmul:
-        choices.append(lazy_register_extern_choice(k).bind((mat1, mat2), layout))
-
-<<<<<<< HEAD
-    return autotune_select_algorithm(name, choices, [mat1, mat2], layout)
-=======
+        choices.append(
+            lazy_register_extern_choice(k).bind(kernel_inputs.nodes(), layout)
+        )
+
     best_config_future = None
     # Purposely not awaiting the future here - this kicks off the best config lookup at lowering time
     # The future will be awaited at scheduling time in select_algorithm.py
@@ -870,11 +859,11 @@
         layout,
         best_config_future=best_config_future,
     )
->>>>>>> 74c4c758
 
 
 @register_lowering(aten._int_mm, type_promotion_kind=None)
 def tuned_int_mm(mat1, mat2, *, layout=None):
+    # TODO(coconutruben): integrate into MMKernelInputs when all callsites use that
     m, n, k, layout, mat1, mat2 = mm_args(
         mat1, mat2, layout=layout, out_dtype=torch.int32
     )
@@ -891,8 +880,6 @@
         layout,
     )
 
-    device_type = ir.get_device_type(mat1)
-
     static_shape, is_nonzero = _is_static_problem(layout)
     use_cutlass = static_shape and is_nonzero and use_cutlass_template(layout, m, n, k)
 
@@ -900,32 +887,36 @@
         [aten__int_mm.bind((mat1, mat2), layout)] if use_aten_gemm_kernels() else []
     )
 
+    # Create MMKernelInputs for Int MM
+    kernel_inputs = MMKernelInputs([mat1, mat2])
+
     if use_cutlass and _use_cutlass_for_op("int_mm"):
         CUTLASS3xGemmTemplate.add_cutlass_gemm_choices(
-            choices, layout, [mat1, mat2], fuseable=True, non_fuseable=True
-        )
-
-    int8_mm_configs = V.choices.get_int8_mm_configs(device_type)
+            choices, layout, kernel_inputs.nodes(), fuseable=True, non_fuseable=True
+        )
 
     if is_nonzero and use_triton_template(layout, enable_int32=True):
-        for config in int8_mm_configs(
-            m, n, k, **mm_config_kwargs(device_type, _is_large_block_for_cpu)
+        for kwargs in V.choices.get_mm_configs(
+            kernel_inputs, layout, mm_template.name, "int_mm"
         ):
             mm_template.maybe_append_choice(
                 choices,
-                input_nodes=(mat1, mat2),
+                input_nodes=kernel_inputs.nodes(),
                 layout=layout,
-                **mm_options(config, m, n, k, layout),
+                **kwargs,
             )
 
-    return autotune_select_algorithm("int_mm", choices, [mat1, mat2], layout)
+    return autotune_select_algorithm("int_mm", choices, kernel_inputs.nodes(), layout)
 
 
 @register_lowering(aten.addmm, type_promotion_kind=None)
 def tuned_addmm(inp, mat1, mat2, *, alpha=1, beta=1, layout=None):
-    device_type = ir.get_device_type(mat1)
+    # TODO(coconutruben): integrate into MMKernelInputs when all callsites use that
     m, n, k, layout, mat1, mat2, inp_expanded = mm_args(mat1, mat2, inp, layout=layout)
     static_shape, is_nonzero = _is_static_problem(layout)
+
+    # Create MMKernelInputs for AddMM at the top
+    kernel_inputs = MMKernelInputs([inp_expanded, mat1, mat2])
 
     # below is for getting an overview logging info of inductor mms
     counters["aten_mm_info"][f"aten.addmm_{m}_{n}_{k}"] += 1
@@ -953,7 +944,9 @@
         choices = (
             [
                 aten_addmm.bind(
-                    (inp, mat1, mat2),
+                    # TODO(coconutruben): replace with kernel_inputs.nodes()
+                    # once that supports the unexpanded nodes as well
+                    [inp, mat1, mat2],
                     layout,
                     alpha=alpha,
                     beta=beta,
@@ -962,12 +955,19 @@
             if use_aten_gemm_kernels()
             else []
         )
-        return autotune_select_algorithm("addmm", choices, [inp, mat1, mat2], layout)
+        return autotune_select_algorithm(
+            # TODO(coconutruben): replace with kernel_inputs.nodes()
+            # once that supports the unexpanded nodes as well
+            "addmm",
+            choices,
+            [inp, mat1, mat2],
+            layout,
+        )
 
     choices = (
         [
             aten_addmm.bind(
-                (inp_expanded, mat1, mat2),
+                kernel_inputs.nodes(),
                 layout,
                 alpha=alpha,
                 beta=beta,
@@ -987,50 +987,42 @@
         choices.insert(
             0,
             aten_bias_addmm.bind(
-                (inp_expanded, mat1, mat2), layout, alpha=alpha, beta=beta
+                kernel_inputs.nodes(),
+                layout,
+                alpha=alpha,
+                beta=beta,
             ),
         )
 
-    mm_configs = V.choices.get_base_mm_configs(device_type)
-    persistent_mm_configs = V.choices.get_persistent_mm_configs(device_type)
-
-    dtype = mat1.get_dtype()
     if is_nonzero and use_triton_template(layout):
-        for config in mm_configs(
-            m,
-            n,
-            k,
-            **mm_config_kwargs(device_type, _is_large_block_for_cpu, dtype.itemsize),
+        # Get template params using the new unified function
+        for kwargs in V.choices.get_mm_configs(
+            kernel_inputs, layout, mm_template.name, "addmm"
         ):
             mm_template.maybe_append_choice(
                 choices,
-                input_nodes=(inp_expanded, mat1, mat2),
+                input_nodes=kernel_inputs.nodes(),
                 layout=layout,
-                **mm_options(config, m, n, k, layout),
+                **kwargs,
                 prefix_args=1,
                 epilogue_fn=addmm_epilogue(layout.dtype, alpha, beta),
                 epilogue_fn_hash=str(["addmm_epilogue", layout.dtype, alpha, beta]),
             )
 
         if use_triton_tma_template(mat1, mat2):
-            for config in persistent_mm_configs(
-                m,
-                n,
-                k,
-                **mm_config_kwargs(
-                    device_type, _is_large_block_for_cpu, dtype.itemsize
-                ),
+            # Get TMA template params using the new unified function
+            for kwargs in V.choices.get_mm_configs(
+                kernel_inputs, layout, persistent_tma_mm_template.name, "addmm"
             ):
                 persistent_tma_mm_template.maybe_append_choice(
                     choices,
-                    input_nodes=(inp_expanded, mat1, mat2),
+                    input_nodes=kernel_inputs.nodes(),
                     layout=layout,
                     workspace_arg=get_tma_workspace_arg(
                         num_tma_descriptors=2,
                         device=mat1.get_device(),
                     ),
-                    **mm_options(config, m, n, k, layout),
-                    **persistent_mm_options(mat1, mat2),
+                    **kwargs,
                     prefix_args=1,
                     epilogue_fn=addmm_epilogue(layout.dtype, alpha, beta),
                 )
@@ -1043,17 +1035,20 @@
         CUTLASS3xGemmTemplate.add_cutlass_gemm_choices(
             choices,
             layout,
-            [mat1, mat2, inp_expanded],
+            # reorder here because CUTLASS expects (x, w, bias) but torch
+            # is bias, x, w
+            kernel_inputs.nodes(reorder=[1, 2, 0]),
             alpha=alpha,
             beta=beta,
-            input_reorder=[2, 0, 1],
         )
 
     if is_nonzero and use_ck_gemm_template(layout, m, n, k):
         CKGemmTemplate.add_ck_gemm_choices(
             choices,
             layout,
-            [mat1, mat2, inp_expanded],
+            # reorder here because CK expects (x, w, bias) but torch
+            # is bias, x, w
+            kernel_inputs.nodes(reorder=[1, 2, 0]),
             alpha=alpha,
             beta=beta,
             input_reorder=[2, 0, 1],
@@ -1063,15 +1058,13 @@
         CppGemmTemplate.add_choices(
             choices,
             layout,
-            [inp_expanded, mat1, mat2],
+            kernel_inputs.nodes(),
             alpha=alpha,
             beta=beta,
             has_bias=True,
         )
 
-    return autotune_select_algorithm(
-        "addmm", choices, [inp_expanded, mat1, mat2], layout
-    )
+    return autotune_select_algorithm("addmm", choices, kernel_inputs.nodes(), layout)
 
 
 @register_lowering(aten._sparse_semi_structured_mm, type_promotion_kind=None)
@@ -1119,7 +1112,7 @@
         )
 
     return autotune_select_algorithm(
-        "sparse_semi_structured_mm", choices, [mat1, mat1_meta, mat2], layout
+        "sparse_semi_structured_mm", choices, (mat1, mat1_meta, mat2), layout
     )
 
 
@@ -1153,6 +1146,7 @@
     Returns:
         Tensor: The result of the scaled matrix multiplication
     """
+    # TODO(coconutruben): integrate into MMKernelInputs when all callsites use that
     m, n, k, layout, mat_a, mat_b = mm_args(
         mat_a, mat_b, layout=layout, out_dtype=out_dtype
     )
@@ -1168,7 +1162,6 @@
         layout,
     )
 
-    device_type = ir.get_device_type(mat_a)
     check_supported_striding(mat_a, mat_b)
 
     scale_a_real, scale_b_real = realize_inputs(scale_a, scale_b)
@@ -1195,59 +1188,51 @@
 
     _, is_nonzero = _is_static_problem(layout)
 
-    scaled_mm_configs = V.choices.get_scaled_mm_configs(device_type)
-    scaled_persistent_mm_configs = V.choices.get_scaled_persistent_mm_configs(
-        device_type
-    )
+    # Prepare triton input nodes and create kernel_inputs at the top
+    triton_input_nodes: list[Any]
+    if bias and len(mat_b.get_size()) == len(bias.get_size()) + 1:
+        # Need to unsqueeze bias from [N] -> [1, N]
+        triton_bias = L[aten.unsqueeze](bias, 0)
+    else:
+        triton_bias = bias
+
+    if len(scale_a.get_size()) == 0 or len(scale_b.get_size()) == 0:
+        assert len(scale_a.get_size()) == len(scale_b.get_size())
+        # Need to unsqueeze scale from [] -> [1, 1]
+        triton_scale_a = L[aten.unsqueeze](L[aten.unsqueeze](scale_a, 0), 1)
+        triton_scale_b = L[aten.unsqueeze](L[aten.unsqueeze](scale_b, 0), 1)
+    else:
+        triton_scale_a = scale_a
+        triton_scale_b = scale_b
+
+    if bias:
+        triton_input_nodes = [
+            mat_a,
+            mat_b,
+            triton_scale_a,
+            triton_scale_b,
+            triton_bias,
+        ]
+        suffix_args = 3
+    else:
+        triton_input_nodes = [mat_a, mat_b, triton_scale_a, triton_scale_b]
+        suffix_args = 2
+
+    # Create MMKernelInputs for Scaled MM (matrices are at indices 0, 1)
+    kernel_inputs = MMKernelInputs(triton_input_nodes, mat1_idx=0, mat2_idx=1)
 
     if is_nonzero and use_triton_template(layout, enable_float8=True):
-        triton_input_nodes: tuple[Any, ...]
-        if bias and len(mat_b.get_size()) == len(bias.get_size()) + 1:
-            # Need to unsqueeze bias from [N] -> [1, N]
-            triton_bias = L[aten.unsqueeze](bias, 0)
-        else:
-            triton_bias = bias
-
-        if len(scale_a.get_size()) == 0 or len(scale_b.get_size()) == 0:
-            assert len(scale_a.get_size()) == len(scale_b.get_size())
-            # Need to unsqueeze scale from [] -> [1, 1]
-            triton_scale_a = L[aten.unsqueeze](L[aten.unsqueeze](scale_a, 0), 1)
-            triton_scale_b = L[aten.unsqueeze](L[aten.unsqueeze](scale_b, 0), 1)
-        else:
-            triton_scale_a = scale_a
-            triton_scale_b = scale_b
-
-        if bias:
-            triton_input_nodes = (
-                mat_a,
-                mat_b,
-                triton_scale_a,
-                triton_scale_b,
-                triton_bias,
-            )
-            suffix_args = 3
-        else:
-            triton_input_nodes = (mat_a, mat_b, triton_scale_a, triton_scale_b)
-            suffix_args = 2
-
         # TODO (paulzhan): There is no template that exists for bias and TMA
         # Don't run tma template currently if bias exists
         if use_triton_tma_template(mat_a, mat_b) and not bias:
-            for config in scaled_persistent_mm_configs(m, n, k):
-                kwargs = scaled_mm_options(
-                    config,
-                    m,
-                    n,
-                    k,
-                    layout,
-                    scale_a,
-                    scale_b,
-                    use_fast_accum,
-                    device_tma=True,
-                )
+            # Get TMA template params using the new unified function
+            for kwargs in V.choices.get_mm_configs(
+                kernel_inputs, layout, scaled_mm_device_tma_template.name, "scaled_mm"
+            ):
+                kwargs["USE_FAST_ACCUM"] = use_fast_accum
                 scaled_mm_device_tma_template.maybe_append_choice(
                     choices,
-                    input_nodes=triton_input_nodes,
+                    input_nodes=kernel_inputs.nodes(),
                     layout=layout,
                     workspace_arg=get_tma_workspace_arg(
                         num_tma_descriptors=2,
@@ -1256,7 +1241,11 @@
                     **kwargs,
                 )
 
-        for config in scaled_mm_configs(m, n, k):
+        # Get template params using the new unified function
+        for kwargs in V.choices.get_mm_configs(
+            kernel_inputs, layout, mm_template.name, "scaled_mm"
+        ):
+            kwargs["USE_FAST_ACCUM"] = use_fast_accum
             if V.graph.sizevars.guard_or_false(sympy.Le(k, 16)):
                 # Triton crashes however uncommon for real workloads
                 continue
@@ -1266,13 +1255,10 @@
             if using_b200() and V.graph.sizevars.guard_or_false(sympy.Lt(k, 32)):
                 continue
 
-            kwargs = scaled_mm_options(
-                config, m, n, k, layout, scale_a, scale_b, use_fast_accum
-            )
             # possibly appends a TritonTemplateCaller to choices
             mm_template.maybe_append_choice(
                 choices,
-                input_nodes=triton_input_nodes,
+                input_nodes=kernel_inputs.nodes(),
                 layout=layout,
                 **kwargs,
                 suffix_args=suffix_args,
@@ -1288,12 +1274,12 @@
         CUTLASS3xGemmTemplate.add_cutlass_gemm_choices(
             choices,
             layout,
-            input_nodes,  # type: ignore[arg-type]
+            kernel_inputs.nodes(),  # type: ignore[arg-type]
             use_fast_accum=use_fast_accum,  # type: ignore[arg-type]
         )
 
     if is_nonzero and use_ck_gemm_template(layout, m, n, k):
-        CKGemmTemplate.add_ck_gemm_choices(choices, layout, input_nodes)
+        CKGemmTemplate.add_ck_gemm_choices(choices, layout, kernel_inputs.nodes())
 
     return autotune_select_algorithm("scaled_mm", choices, input_nodes, layout)
 
