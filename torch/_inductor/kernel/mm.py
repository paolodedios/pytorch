# mypy: allow-untyped-defs
import functools
import logging
from typing import Any, Optional

import sympy

import torch
from torch._dynamo.utils import counters
from torch._inductor.autoheuristic.autoheuristic import AutoHeuristicSelectAlgorithm
from torch._inductor.autoheuristic.autoheuristic_utils import (
    AHContext,
    context_add_strides,
    context_add_using_tf32,
    mm_operations,
)
from torch._inductor.codegen.cpp_gemm_template import CppGemmTemplate
from torch._inductor.virtualized import V
from torch.fx.experimental.proxy_tensor import make_fx
from torch.torch_version import TorchVersion

from .. import config as inductor_config, ir
from ..codegen.cuda.gemm_template import CUTLASS2xGemmTemplate, CUTLASS3xGemmTemplate
from ..codegen.rocm.ck_universal_gemm_template import CKGemmTemplate
<<<<<<< HEAD
from ..codegen.subgraph import SubgraphTemplate
from ..codegen.wrapper import PythonWrapperCodegen
from ..ir import FlexibleLayout, ir_node_to_tensor, is_triton
=======
from ..ir import FlexibleLayout, is_triton
>>>>>>> 94e53fc8
from ..lowering import (
    add_layout_constraint,
    constrain_to_fx_strides,
    lowerings as L,
    register_lowering,
)
from ..select_algorithm import (
    autotune_select_algorithm,
    ExternKernelChoice,
    realize_inputs,
    TritonTemplate,
)
from ..utils import (
    get_k_splits,
    get_tma_workspace_arg,
    use_aten_gemm_kernels,
    use_ck_gemm_template,
    use_cpp_gemm_template,
    use_cutlass_template,
    use_decompose_k_choice,
    use_max_autotune,
    use_triton_template,
    use_triton_tma_template,
)
from .mm_common import (
    _is_static_problem,
    addmm_epilogue,
    mm_args,
    mm_config_kwargs,
    mm_grid,
    mm_options,
    persistent_mm_grid,
    persistent_mm_options,
    scale_mm_epilogue,
    scaled_mm_options,
    should_fallback_to_aten,
)


try:
    import triton

    triton_version = TorchVersion(triton.__version__)
    has_triton = True
except ImportError:
    triton_version = TorchVersion("0.0.0")
    has_triton = False

log = logging.getLogger(__name__)
aten = torch.ops.aten
prims = torch.ops.prims

mm_template = TritonTemplate(
    name="mm",
    grid=mm_grid,
    source=(
        r"""
{{def_kernel("A", "B")}}
    M = {{size("A", 0)}}
    N = {{size("B", 1)}}
    K = {{size("A", 1)}}
    if M * N == 0:
        # early exit due to zero-size input(s)
        return
    stride_am = {{stride("A", 0)}}
    stride_ak = {{stride("A", 1)}}
    stride_bk = {{stride("B", 0)}}
    stride_bn = {{stride("B", 1)}}

    # based on triton.ops.matmul
    pid = tl.program_id(0)
    grid_m = (M + BLOCK_M - 1) // BLOCK_M
    grid_n = (N + BLOCK_N - 1) // BLOCK_N

    # re-order program ID for better L2 performance
    width = GROUP_M * grid_n
    group_id = pid // width
    group_size = min(grid_m - group_id * GROUP_M, GROUP_M)
    pid_m = group_id * GROUP_M + (pid % group_size)
    pid_n = (pid % width) // (group_size)
    tl.assume(pid_m >= 0)
    tl.assume(pid_n >= 0)

    rm = pid_m * BLOCK_M + tl.arange(0, BLOCK_M)
    rn = pid_n * BLOCK_N + tl.arange(0, BLOCK_N)
    if ((stride_am == 1 and stride_ak == M) or (stride_am == K and stride_ak == 1)) and M >= BLOCK_M:
        offs_a_m = tl.max_contiguous(tl.multiple_of(rm % M, BLOCK_M), BLOCK_M)
    else:
        offs_a_m = rm % M
    if ((stride_bk == 1 and stride_bn == K) or (stride_bk == N and stride_bn == 1)) and N >= BLOCK_N:
        offs_b_n = tl.max_contiguous(tl.multiple_of(rn % N, BLOCK_N), BLOCK_N)
    else:
        offs_b_n = rn % N
    offs_k = tl.arange(0, BLOCK_K)
    acc = tl.zeros((BLOCK_M, BLOCK_N), dtype=ACC_TYPE)

    for k_idx in range(0, tl.cdiv(K, BLOCK_K)):
        {% if not EVEN_K %}
        a_mask = offs_k[None, :] < (K - k_idx * BLOCK_K)
        b_mask = offs_k[:, None] < (K - k_idx * BLOCK_K)
        {% endif %}
        a_k_idx_vals = offs_k[None, :] + (k_idx * BLOCK_K)
        b_k_idx_vals = offs_k[:, None] + (k_idx * BLOCK_K)

        idx_m = offs_a_m[:, None]
        idx_n = a_k_idx_vals
        {{load_input("A", "a", ("idx_m", "idx_n"), mask=None if EVEN_K else "a_mask", indent_width=8)}}

        idx_m = b_k_idx_vals
        idx_n = offs_b_n[None, :]
        {{load_input("B", "b", ("idx_m", "idx_n"), mask=None if EVEN_K else "b_mask", indent_width=8)}}

        {% if USE_FAST_ACCUM %}
        acc = tl.dot(a, b, acc, allow_tf32=ALLOW_TF32, out_dtype=ACC_TYPE)
        {% else %}
        acc += tl.dot(a, b, allow_tf32=ALLOW_TF32, out_dtype=ACC_TYPE)
        {% endif %}

    # rematerialize rm and rn to save registers
    rm = pid_m * BLOCK_M + tl.arange(0, BLOCK_M)
    rn = pid_n * BLOCK_N + tl.arange(0, BLOCK_N)
    idx_m = rm[:, None]
    idx_n = rn[None, :]
    mask = (idx_m < M) & (idx_n < N)

    # inductor generates a suffix
    {{store_output(("idx_m", "idx_n"), "acc", "mask")}}
"""
        if (torch.version.hip is None) or triton_version >= "3.3.0"
        # FIXME: To get around rocm failures like https://github.com/pytorch/pytorch/actions/runs/13123783322/job/36617154943
        # The only difference between the two templates is M >= BLOCK_M and N >= BLOCK_N checking.
        # See more details in https://github.com/pytorch/pytorch/pull/146293
        else r"""
{{def_kernel("A", "B")}}
    M = {{size("A", 0)}}
    N = {{size("B", 1)}}
    K = {{size("A", 1)}}
    if M * N == 0:
        # early exit due to zero-size input(s)
        return
    stride_am = {{stride("A", 0)}}
    stride_ak = {{stride("A", 1)}}
    stride_bk = {{stride("B", 0)}}
    stride_bn = {{stride("B", 1)}}

    # based on triton.ops.matmul
    pid = tl.program_id(0)
    grid_m = (M + BLOCK_M - 1) // BLOCK_M
    grid_n = (N + BLOCK_N - 1) // BLOCK_N

    # re-order program ID for better L2 performance
    width = GROUP_M * grid_n
    group_id = pid // width
    group_size = min(grid_m - group_id * GROUP_M, GROUP_M)
    pid_m = group_id * GROUP_M + (pid % group_size)
    pid_n = (pid % width) // (group_size)
    tl.assume(pid_m >= 0)
    tl.assume(pid_n >= 0)

    rm = pid_m * BLOCK_M + tl.arange(0, BLOCK_M)
    rn = pid_n * BLOCK_N + tl.arange(0, BLOCK_N)
    if (stride_am == 1 and stride_ak == M) or (stride_am == K and stride_ak == 1):
        offs_a_m = tl.max_contiguous(tl.multiple_of(rm % M, BLOCK_M), BLOCK_M)
    else:
        offs_a_m = rm % M
    if (stride_bk == 1 and stride_bn == K) or (stride_bk == N and stride_bn == 1):
        offs_b_n = tl.max_contiguous(tl.multiple_of(rn % N, BLOCK_N), BLOCK_N)
    else:
        offs_b_n = rn % N
    offs_k = tl.arange(0, BLOCK_K)
    acc = tl.zeros((BLOCK_M, BLOCK_N), dtype=ACC_TYPE)

    for k_idx in range(0, tl.cdiv(K, BLOCK_K)):
        {% if not EVEN_K %}
        a_mask = offs_k[None, :] < (K - k_idx * BLOCK_K)
        b_mask = offs_k[:, None] < (K - k_idx * BLOCK_K)
        {% endif %}
        a_k_idx_vals = offs_k[None, :] + (k_idx * BLOCK_K)
        b_k_idx_vals = offs_k[:, None] + (k_idx * BLOCK_K)

        idx_m = offs_a_m[:, None]
        idx_n = a_k_idx_vals
        {{load_input("A", "a", ("idx_m", "idx_n"), mask=None if EVEN_K else "a_mask", indent_width=8)}}

        idx_m = b_k_idx_vals
        idx_n = offs_b_n[None, :]
        {{load_input("B", "b", ("idx_m", "idx_n"), mask=None if EVEN_K else "b_mask", indent_width=8)}}
        {% if USE_FAST_ACCUM %}
        acc = tl.dot(a, b, acc, allow_tf32=ALLOW_TF32, out_dtype=ACC_TYPE)
        {% else %}
        acc += tl.dot(a, b, allow_tf32=ALLOW_TF32, out_dtype=ACC_TYPE)
        {% endif %}

    # rematerialize rm and rn to save registers
    rm = pid_m * BLOCK_M + tl.arange(0, BLOCK_M)
    rn = pid_n * BLOCK_N + tl.arange(0, BLOCK_N)
    idx_m = rm[:, None]
    idx_n = rn[None, :]
    mask = (idx_m < M) & (idx_n < N)

    # inductor generates a suffix
    {{store_output(("idx_m", "idx_n"), "acc", "mask")}}
"""
    ),
)

persistent_tma_mm_template = TritonTemplate(
    name="mm_persistent_tma",
    grid=persistent_mm_grid,
    source=r"""
{{def_kernel("A", "B")}}
    M = {{size("A", 0)}}
    N = {{size("B", 1)}}
    K = {{size("A", 1)}}
    if M * N == 0:
        # early exit due to zero-size input(s)
        return

    start_pid = tl.program_id(0)
    grid_m = tl.cdiv(M, BLOCK_M)
    grid_n = tl.cdiv(N, BLOCK_N)
    k_tiles = tl.cdiv(K, BLOCK_K)
    num_tiles = grid_m * grid_n
    tiles_per_SM = num_tiles // NUM_SMS
    if start_pid < num_tiles % NUM_SMS:
        tiles_per_SM += 1

    tile_id = start_pid - NUM_SMS
    ki = -1

    width = GROUP_M * grid_n
    rk_for_mask = tl.arange(0, BLOCK_K)
    acc = tl.zeros((BLOCK_M, BLOCK_N), dtype=ACC_TYPE)

    workspace_base = ws_ptr + start_pid * 2 * TMA_SIZE
    a_desc_ptr = workspace_base
    b_desc_ptr = workspace_base + TMA_SIZE

    triton.language.extra.cuda.experimental_device_tensormap_create2d(
        desc_ptr=a_desc_ptr,
        global_address=A,
        load_size=[BLOCK_M, BLOCK_K] if A_ROW_MAJOR else [BLOCK_K, BLOCK_M],
        global_size=[M, K] if A_ROW_MAJOR else [K, M],
        element_ty=A.dtype.element_ty,
    )
    triton.language.extra.cuda.experimental_device_tensormap_create2d(
        desc_ptr=b_desc_ptr,
        global_address=B,
        load_size=[BLOCK_K, BLOCK_N] if B_ROW_MAJOR else [BLOCK_N, BLOCK_K],
        global_size=[K, N] if B_ROW_MAJOR else [N, K],
        element_ty=B.dtype.element_ty,
    )

    tl.extra.cuda.experimental_tensormap_fenceproxy_acquire(a_desc_ptr)
    tl.extra.cuda.experimental_tensormap_fenceproxy_acquire(b_desc_ptr)

    pid_m = 0
    pid_n = 0
    rm = 0
    rn = 0

    for _ in range(0, k_tiles * tiles_per_SM):
        ki = tl.where(ki == k_tiles - 1, 0, ki + 1)
        if ki == 0:
            tile_id += NUM_SMS
            # re-order program ID for better L2 performance
            group_id = tile_id // width
            group_size = min(grid_m - group_id * GROUP_M, GROUP_M)
            pid_m = group_id * GROUP_M + (tile_id % group_size)
            pid_n = (tile_id % width) // (group_size)

            rm = pid_m * BLOCK_M
            rn = pid_n * BLOCK_N

        rk = ki * BLOCK_K

        a = tl._experimental_descriptor_load(
            a_desc_ptr,
            [rm, rk] if A_ROW_MAJOR else [rk, rm],
            [BLOCK_M, BLOCK_K] if A_ROW_MAJOR else [BLOCK_K, BLOCK_M],
            A.dtype.element_ty,
        )
        b = tl._experimental_descriptor_load(
            b_desc_ptr,
            [rk, rn] if B_ROW_MAJOR else [rn, rk],
            [BLOCK_K, BLOCK_N] if B_ROW_MAJOR else [BLOCK_N, BLOCK_K],
            B.dtype.element_ty,
        )
        acc += tl.dot(
            a if A_ROW_MAJOR else a.T,
            b if B_ROW_MAJOR else b.T,
            allow_tf32=ALLOW_TF32,
        )

        if ki == k_tiles - 1:
            # rematerialize rm and rn to save registers
            rcm = rm + tl.arange(0, BLOCK_M)
            rcn = rn + tl.arange(0, BLOCK_N)
            idx_m = rcm[:, None]
            idx_n = rcn[None, :]
            mask = (idx_m < M) & (idx_n < N)

            # inductor generates a suffix
            {{store_output(("idx_m", "idx_n"), "acc", "mask", indent_width=12)}}
            acc = tl.zeros((BLOCK_M, BLOCK_N), dtype=ACC_TYPE)

""",
)

load_scales = r"""
@triton.jit
def load_scales(a_scale_ptr, b_scale_ptr, SCALING_ROWWISE: tl.constexpr):
    if SCALING_ROWWISE:
        # For row-wise scaling, we'll return the pointers
        return a_scale_ptr, b_scale_ptr
    else:
        # For per-tensor scaling, we'll load the scalar values
        a_scale = tl.load(a_scale_ptr)
        b_scale = tl.load(b_scale_ptr)
        return a_scale, b_scale
"""


apply_scaling = r"""
@triton.jit
def apply_scaling(
    accumulator,
    a_scale,
    b_scale,
    SCALING_ROWWISE: tl.constexpr,
    offs_cm,
    offs_cn,
    M,
    N,
    stride_a_scale_m,
    stride_b_scale_n,
):
    if SCALING_ROWWISE:
        # For row-wise scaling, we need to load the scales for each row/column
        a_scales = tl.load(
            a_scale + (offs_cm * stride_a_scale_m),
            mask=offs_cm < M,
            other=0.0,
        )
        b_scales = tl.load(
            b_scale + (offs_cn * stride_b_scale_n),
            mask=offs_cn < N,
            other=0.0,
        )
        acc_scale = a_scales[:, None] * b_scales[None, :]
    else:
        # For per-tensor scaling, we can directly use the loaded scalar values
        acc_scale = a_scale * b_scale

    return accumulator * acc_scale
"""


device_tma = r"""
{{def_kernel("A", "B", "A_inverse_scale", "B_inverse_scale")}}
    M = {{size("A", 0)}}
    N = {{size("B", 1)}}
    K = {{size("A", 1)}}
    if M * N == 0:
        # early exit due to zero-size input(s)
        return

    stride_am = {{stride("A", 0)}}
    stride_ak = {{stride("A", 1)}}
    stride_bk = {{stride("B", 0)}}
    stride_bn = {{stride("B", 1)}}

    if SCALING_ROWWISE:
        stride_a_scale_m = 1
        stride_b_scale_n = 1
    else:
        stride_a_scale_m = 0
        stride_b_scale_n = 0

    start_pid = tl.program_id(axis=0)
    num_pid_m = tl.cdiv(M, BLOCK_M)
    num_pid_n = tl.cdiv(N, BLOCK_N)
    k_tiles = tl.cdiv(K, BLOCK_K)
    num_tiles = num_pid_m * num_pid_n

    workspace_base = ws_ptr + start_pid * 2 * TMA_SIZE
    a_desc_ptr = workspace_base
    b_desc_ptr = workspace_base + TMA_SIZE

    triton.language.extra.cuda.experimental_device_tensormap_create2d(
        desc_ptr=a_desc_ptr,
        global_address=A,
        load_size=[BLOCK_M, BLOCK_K],
        global_size=[M, K],
        element_ty=A.dtype.element_ty,
    )
    triton.language.extra.cuda.experimental_device_tensormap_create2d(
        desc_ptr=b_desc_ptr,
        global_address=B,
        load_size=[BLOCK_N, BLOCK_K],
        global_size=[N, K],
        element_ty=B.dtype.element_ty,
    )

    tl.extra.cuda.experimental_tensormap_fenceproxy_acquire(a_desc_ptr)
    tl.extra.cuda.experimental_tensormap_fenceproxy_acquire(b_desc_ptr)

    tiles_per_SM = num_tiles // NUM_SMS
    if start_pid < num_tiles % NUM_SMS:
        tiles_per_SM += 1

    tile_id = start_pid - NUM_SMS
    ki = -1

    pid_m = 0
    pid_n = 0
    offs_am = 0
    offs_bn = 0

    num_pid_in_group = GROUP_M * num_pid_n
    accumulator = tl.zeros((BLOCK_M, BLOCK_N), dtype=ACC_TYPE)
    a_scale, b_scale = load_scales(A_inverse_scale, B_inverse_scale, SCALING_ROWWISE)

    for _ in range(0, k_tiles * tiles_per_SM):
        ki = tl.where(ki == k_tiles - 1, 0, ki + 1)
        if ki == 0:
            tile_id += NUM_SMS
            group_id = tile_id // num_pid_in_group
            first_pid_m = group_id * GROUP_M
            group_size_m = min(num_pid_m - first_pid_m, GROUP_M)
            pid_m = first_pid_m + (tile_id % group_size_m)
            pid_n = (tile_id % num_pid_in_group) // group_size_m

            offs_am = pid_m * BLOCK_M
            offs_bn = pid_n * BLOCK_N

        offs_k = ki * BLOCK_K

        a = tl._experimental_descriptor_load(
            a_desc_ptr, [offs_am, offs_k], [BLOCK_M, BLOCK_K],  A.dtype.element_ty
        )
        b = tl._experimental_descriptor_load(
            b_desc_ptr, [offs_bn, offs_k], [BLOCK_N, BLOCK_K],  B.dtype.element_ty
        )
        if USE_FAST_ACCUM:
            accumulator = tl.dot(a, b.T, accumulator)
        else:
            accumulator += tl.dot(a, b.T)

        if ki == k_tiles - 1:
            # Apply inverse scaling
            offs_cm = offs_am + tl.arange(0, BLOCK_M)
            offs_cn = offs_bn + tl.arange(0, BLOCK_N)
            # Apply scaling
            accumulator = apply_scaling(
                accumulator,
                a_scale,
                b_scale,
                SCALING_ROWWISE,
                offs_cm,
                offs_cn,
                M,
                N,
                stride_a_scale_m,
                stride_b_scale_n,
            )

            idx_m = offs_cm[:, None]
            idx_n = offs_cn[None, :]
            mask = (idx_m < M) & (idx_n < N)
            # inductor generates a suffix
            {{store_output(("idx_m", "idx_n"), "accumulator", "mask", indent_width=12)}}
            accumulator = tl.zeros((BLOCK_M, BLOCK_N), dtype=tl.float32)
"""


scaled_mm_device_tma_template = TritonTemplate(
    name="scaled_mm_device_tma",
    grid=persistent_mm_grid,
    source=device_tma + load_scales + apply_scaling,
)


# prevent duplication registration of extern functions
@functools.lru_cache(None)
def lazy_register_extern_choice(fn):
    return ExternKernelChoice(fn)


aten_mm = ExternKernelChoice(torch.mm, "at::mm_out")

aten_addmm = ExternKernelChoice(
    torch.addmm, "at::addmm_out", op_overload=aten.addmm.default
)

aten__int_mm = ExternKernelChoice(torch._int_mm, "at::_int_mm_out")

aten__sparse_semi_structured_mm = ExternKernelChoice(
    torch._sparse_semi_structured_mm,
    "at::_sparse_semi_structured_mm",
    has_out_variant=False,
)

aten__fp8_mm = ExternKernelChoice(
    torch._scaled_mm, "at::_scaled_mm_out", op_overload=aten._scaled_mm.out
)


def _is_int8_mat(mat):
    return mat.get_dtype() in (torch.int8, torch.uint8)


def _is_large_block_for_cpu(m, n, k):
    # Thresholds are experimentally determined to reduce Triton CPU compile times
    return m * n > 2**13


@functools.lru_cache
def using_b200() -> bool:
    """Returns true if the device is a NVIDIA B200, otherwise returns false."""
    if not torch.cuda.is_available():
        return False
    # compute capability 10.0 or 10.0a is NVIDIA B200
    device_properties = torch.cuda.get_device_properties(torch.cuda.current_device())
    return device_properties.major == 10


def bias_addmm(inp, mat1, mat2, *, out=None, alpha=1, beta=1):
    """
    Giving torch.addmm a 1D tensor calls a different (faster) cublasLt
    kernel under the hood.  There are a few shapes where this is slower,
    but they are rare.
    """
    if inp.stride(0) == 0 or inp.size(0) == 1:
        return torch.addmm(inp[0], mat1, mat2, out=out, alpha=alpha, beta=beta)
    return torch.addmm(inp, mat1, mat2, out=out, alpha=alpha, beta=beta)


def check_supported_striding(mat_a, mat_b) -> None:
    def is_row_major(stride) -> bool:
        return V.graph.sizevars.statically_known_equals(stride[1], 1)

    def is_col_major(stride) -> bool:
        return V.graph.sizevars.statically_known_equals(stride[0], 1)

    def has_zero_dim(size) -> bool:
        return bool(
            V.graph.sizevars.statically_known_equals(size[0], 0)
            or V.graph.sizevars.statically_known_equals(size[1], 0)
        )

    # Check mat_a (self) stride requirements
    torch._check(
        is_row_major(mat_a.get_stride()) or has_zero_dim(mat_a.get_size()),
        lambda: f"mat_a must be row_major, got stride {mat_a.get_stride()}",
    )

    # Check mat_b stride requirements
    torch._check(
        is_col_major(mat_b.get_stride()) or has_zero_dim(mat_b.get_size()),
        lambda: f"mat_b must be col_major, got stride {mat_b.get_stride()}",
    )


aten_bias_addmm = ExternKernelChoice(bias_addmm, None)


def decomposeK(a, b, k_splits):
    m = a.shape[0]
    n = b.shape[1]
    k = a.shape[1]

    k_parts = k // k_splits
    B = k_splits
    a_reshaped = torch.permute(a.reshape(m, B, k_parts), (1, 0, 2))
    b_reshaped = b.reshape(B, k_parts, n)
    result = torch.bmm(a_reshaped, b_reshaped, out_dtype=torch.float32)
    reduced_buf = torch.sum(result, 0)
    return reduced_buf.to(a.dtype)


@register_lowering(aten.mm, type_promotion_kind=None)
def tuned_mm(mat1, mat2, *, layout=None):
    """
    Lowering for autotuning aten.mm with different backends (Aten, Triton, CUTLASS, etc.)
    """
    m, n, k, layout, mat1, mat2 = mm_args(mat1, mat2, layout=layout)
    device_type = ir.get_device_type(mat1)
    name = "mm"

    # below is for getting an overview logging info of inductor mms
    counters["aten_mm_info"][f"aten.mm_{m}_{n}_{k}"] += 1
    log.info(
        "Tuned aten.mm: m=%s, n=%s, k=%s, mat1_dtype=%s, mat2_dtype=%s, output_layout=%s",
        m,
        n,
        k,
        mat1.get_dtype(),
        mat2.get_dtype(),
        layout,
    )

    aten_layout = layout
    if not use_max_autotune():
        aten_layout = FlexibleLayout(
            device=layout.device, dtype=layout.dtype, size=layout.size
        )

    # options to tune from
    choices = (
        [aten_mm.bind((mat1, mat2), aten_layout)] if use_aten_gemm_kernels() else []
    )
    static_shape, is_nonzero = _is_static_problem(layout)

    mm_configs = V.choices.get_base_mm_configs(device_type)
    persistent_mm_configs = V.choices.get_persistent_mm_configs(device_type)
    extra_mm_configs = V.choices.get_extra_mm_configs(device_type)

    if is_nonzero and use_triton_template(layout):
        for config in mm_configs(
            m,
            n,
            k,
            **mm_config_kwargs(device_type, _is_large_block_for_cpu),
        ):
            mm_template.maybe_append_choice(
                choices,
                input_nodes=(mat1, mat2),
                layout=layout,
                **mm_options(config, m, n, k, layout),
            )

        if use_triton_tma_template(mat1, mat2):
            for config in persistent_mm_configs(
                m,
                n,
                k,
                **mm_config_kwargs(device_type, _is_large_block_for_cpu),
            ):
                persistent_tma_mm_template.maybe_append_choice(
                    choices,
                    input_nodes=(mat1, mat2),
                    layout=layout,
                    workspace_arg=get_tma_workspace_arg(
                        num_tma_descriptors=2,
                        device=mat1.get_device(),
                    ),
                    **mm_options(config, m, n, k, layout),
                    **persistent_mm_options(mat1, mat2),
                )
        # Only do split-k optimization if K is much larger than m, n and m, n are small
        if use_decompose_k_choice(m, n, k):
            from torch._dispatch.python import enable_python_dispatcher

            from ..decomposition import select_decomp_table

            k_splits = get_k_splits(m, n, k)
            for k_split in k_splits:
                if not V.graph.sizevars.is_expr_static_and_true(
                    sympy.Eq(sympy.Mod(k, k_split), 0)
                ):
                    continue

                with enable_python_dispatcher():
                    decompositions = select_decomp_table()

                    decompose_k_subgraph_template = SubgraphTemplate(
                        name=f"decompose_k_mm_{k_split}_split",
                        make_fx_graph=make_fx(
                            functools.partial(decomposeK, k_splits=k_split),
                            decompositions,
                        ),
                    )

                with V.fake_mode:
                    mat1_tensor = ir_node_to_tensor(mat1)
                    mat2_tensor = ir_node_to_tensor(mat2)

                decompose_k_subgraph_template.maybe_append_choice(
                    choices,
                    input_nodes=(mat1, mat2),
                    layout=layout,
                    example_inputs=[mat1_tensor, mat2_tensor],
                )

    if is_nonzero and use_cutlass_template(layout, m, n, k):
        CUTLASS3xGemmTemplate.add_cutlass_gemm_choices(choices, layout, [mat1, mat2])

    if is_nonzero and use_ck_gemm_template(layout, m, n, k):
        CKGemmTemplate.add_ck_gemm_choices(choices, layout, [mat1, mat2])

    if use_cpp_gemm_template(layout, mat1, mat2):
        CppGemmTemplate.add_choices(
            choices,
            layout,
            [mat1, mat2],
        )

    input_nodes = [mat1, mat2]
    if (
        is_nonzero
        and use_triton_template(layout)
        and torch._inductor.config.run_autoheuristic(name)
        and is_triton(mat1)
    ):
        always_included = []
        if use_aten_gemm_kernels():
            always_included.append("extern_mm")
        num_choices_before_extra_configs = len(choices)
        for config in extra_mm_configs(
            m, n, k, **mm_config_kwargs(device_type, _is_large_block_for_cpu)
        ):
            mm_template.maybe_append_choice(
                choices,
                input_nodes=(mat1, mat2),
                layout=layout,
                **mm_options(config, m, n, k, layout),
            )

        # using AutoHeuristic for ranking
        ah_choices = mm_autoheuristic(
            mat1,
            mat2,
            m,
            n,
            k,
            choices,
            name,
            input_nodes,
            mm_operations(),
            None,
            top_k=10,
            always_included=always_included,
        )
        if not torch._inductor.config.collect_autoheuristic(name):
            # if we are collecting data, we do not want to modify choices
            if ah_choices is not None and len(ah_choices) > 0:
                # the order in which autoheuristic returns choices is not the same as
                # as the order of choices, which affects things like epilogue fusion.
                # once epilogue fusion benchmarks choices in sorted order, I think we can
                # just use the order returned by autoheuristic
                choices = [choice for choice in choices if choice in ah_choices]
            else:
                choices = choices[:num_choices_before_extra_configs]

    for k in inductor_config.external_matmul:
        choices.append(lazy_register_extern_choice(k).bind((mat1, mat2), layout))
    if should_fallback_to_aten(choices):
        return aten_mm.bind((mat1, mat2), aten_layout).output_node()

    return autotune_select_algorithm(name, choices, [mat1, mat2], layout)


@register_lowering(aten._int_mm, type_promotion_kind=None)
def tuned_int_mm(mat1, mat2, *, layout=None):
    m, n, k, layout, mat1, mat2 = mm_args(
        mat1, mat2, layout=layout, out_dtype=torch.int32
    )

    # below is for getting an overview logging info of inductor mms
    counters["aten_mm_info"][f"aten._int_mm_{m}_{n}_{k}"] += 1
    log.info(
        "Tuned aten._int_mm: m=%s, n=%s, k=%s, mat1_dtype=%s, mat2_dtype=%s, output_layout=%s",
        m,
        n,
        k,
        mat1.get_dtype(),
        mat2.get_dtype(),
        layout,
    )

    device_type = ir.get_device_type(mat1)

    static_shape, is_nonzero = _is_static_problem(layout)
    use_cutlass = static_shape and is_nonzero and use_cutlass_template(layout, m, n, k)

    choices = (
        [aten__int_mm.bind((mat1, mat2), layout)] if use_aten_gemm_kernels() else []
    )

    if use_cutlass:
        CUTLASS3xGemmTemplate.add_cutlass_gemm_choices(
            choices, layout, [mat1, mat2], fuseable=True, non_fuseable=True
        )

    int8_mm_configs = V.choices.get_int8_mm_configs(device_type)

    if is_nonzero and use_triton_template(layout, enable_int32=True):
        for config in int8_mm_configs(
            m, n, k, **mm_config_kwargs(device_type, _is_large_block_for_cpu)
        ):
            mm_template.maybe_append_choice(
                choices,
                input_nodes=(mat1, mat2),
                layout=layout,
                **mm_options(config, m, n, k, layout),
            )

    if should_fallback_to_aten(choices):
        return aten__int_mm.bind((mat1, mat2), layout).output_node()

    return autotune_select_algorithm("int_mm", choices, [mat1, mat2], layout)


@register_lowering(aten.addmm, type_promotion_kind=None)
def tuned_addmm(inp, mat1, mat2, *, alpha=1, beta=1, layout=None):
    ordered_kwargs_for_cpp_kernel = ("beta", "alpha")
    device_type = ir.get_device_type(mat1)
    m, n, k, layout, mat1, mat2, inp_expanded = mm_args(mat1, mat2, inp, layout=layout)
    static_shape, is_nonzero = _is_static_problem(layout)

    # below is for getting an overview logging info of inductor mms
    counters["aten_mm_info"][f"aten.addmm_{m}_{n}_{k}"] += 1
    log.info(
        "Tuned aten.addmm: m=%s, n=%s, k=%s, mat1_dtype=%s, mat2_dtype=%s, output_layout=%s",
        m,
        n,
        k,
        mat1.get_dtype(),
        mat2.get_dtype(),
        layout,
    )

    if (not is_nonzero) or (not use_max_autotune()):
        # Use a FlexibleLayout if we are not autotuning.
        # This allows padding strides for the output.
        from torch._inductor.ir import FixedLayout, FlexibleLayout

        if isinstance(layout, FixedLayout):
            layout = FlexibleLayout(
                device=layout.device, dtype=layout.dtype, size=layout.size
            )
        choices = (
            [
                aten_addmm.bind(
                    (inp, mat1, mat2),
                    layout,
                    alpha=alpha,
                    beta=beta,
                )
            ]
            if use_aten_gemm_kernels()
            else []
        )
        return autotune_select_algorithm("addmm", choices, [inp, mat1, mat2], layout)

    choices = (
        [
            aten_addmm.bind(
                (inp_expanded, mat1, mat2),
                layout,
                alpha=alpha,
                beta=beta,
            )
        ]
        if use_aten_gemm_kernels()
        else []
    )

    if (
        use_aten_gemm_kernels()
        and inp_expanded.get_stride()[0] == 0
        and inp_expanded.get_device().type == "cuda"
        and inductor_config.triton.autotune_cublasLt
    ):
        # unexpand inp to make sure fused addmm from cublasLt is used
        choices.insert(
            0,
            aten_bias_addmm.bind(
                (inp_expanded, mat1, mat2), layout, alpha=alpha, beta=beta
            ),
        )

    mm_configs = V.choices.get_base_mm_configs(device_type)
    persistent_mm_configs = V.choices.get_persistent_mm_configs(device_type)

    if is_nonzero and use_triton_template(layout):
        for config in mm_configs(
            m, n, k, **mm_config_kwargs(device_type, _is_large_block_for_cpu)
        ):
            mm_template.maybe_append_choice(
                choices,
                input_nodes=(inp_expanded, mat1, mat2),
                layout=layout,
                **mm_options(config, m, n, k, layout),
                prefix_args=1,
                epilogue_fn=addmm_epilogue(layout.dtype, alpha, beta),
            )

        if use_triton_tma_template(mat1, mat2):
            for config in persistent_mm_configs(
                m, n, k, **mm_config_kwargs(device_type, _is_large_block_for_cpu)
            ):
                persistent_tma_mm_template.maybe_append_choice(
                    choices,
                    input_nodes=(inp_expanded, mat1, mat2),
                    layout=layout,
                    workspace_arg=get_tma_workspace_arg(
                        num_tma_descriptors=2,
                        device=mat1.get_device(),
                    ),
                    **mm_options(config, m, n, k, layout),
                    **persistent_mm_options(mat1, mat2),
                    prefix_args=1,
                    epilogue_fn=addmm_epilogue(layout.dtype, alpha, beta),
                )

    if is_nonzero and use_cutlass_template(layout, m, n, k):
        CUTLASS3xGemmTemplate.add_cutlass_gemm_choices(
            choices,
            layout,
            [mat1, mat2, inp_expanded],
            alpha=alpha,
            beta=beta,
            input_reorder=[2, 0, 1],
        )

    if is_nonzero and use_ck_gemm_template(layout, m, n, k):
        CKGemmTemplate.add_ck_gemm_choices(
            choices,
            layout,
            [mat1, mat2, inp_expanded],
            alpha=alpha,
            beta=beta,
            input_reorder=[2, 0, 1],
        )

    if use_cpp_gemm_template(layout, mat1, mat2):
        CppGemmTemplate.add_choices(
            choices,
            layout,
            [inp_expanded, mat1, mat2],
            alpha=alpha,
            beta=beta,
            has_bias=True,
        )

    if should_fallback_to_aten(choices):
        choices.append(
            aten_addmm.bind(
                (inp_expanded, mat1, mat2),
                layout,
                ordered_kwargs_for_cpp_kernel,
                alpha=alpha,
                beta=beta,
            )
        )

        if (
            inp_expanded.get_stride()[0] == 0
            and inp_expanded.get_device().type == "cuda"
            and inductor_config.triton.autotune_cublasLt
        ):
            # unexpand inp to make sure fused addmm from cublasLt is used
            choices.insert(
                0,
                aten_bias_addmm.bind(
                    (inp_expanded, mat1, mat2), layout, alpha=alpha, beta=beta
                ),
            )

    return autotune_select_algorithm(
        "addmm", choices, [inp_expanded, mat1, mat2], layout
    )


@register_lowering(aten._sparse_semi_structured_mm, type_promotion_kind=None)
def tuned_sparse_semi_structured_mm(
    mat1, mat1_meta, mat2, *, out_dtype=None, layout=None
):
    from torch._inductor.select_algorithm import realize_inputs

    mat1, mat1_meta, mat2 = realize_inputs(mat1, mat1_meta, mat2)
    m1, k1 = mat1.get_size()
    m2, _ = mat1_meta.get_size()
    k2, n = mat2.get_size()
    m = V.graph.sizevars.guard_equals(m1, m2)
    k = V.graph.sizevars.guard_equals(2 * k1, k2)

    if layout is None:
        from torch._inductor.ir import FixedLayout

        layout = FixedLayout(
            mat2.get_device(),
            out_dtype if out_dtype else mat2.get_dtype(),
            [m, n],
            [n, 1],
        )
    else:
        assert out_dtype is None, "out_dtype is ignored if layout is specified."

    choices = (
        [
            aten__sparse_semi_structured_mm.bind(
                (mat1, mat1_meta, mat2), layout, out_dtype=out_dtype
            )
        ]
        if use_aten_gemm_kernels()
        else []
    )

    if m * n != 0 and use_cutlass_template(layout, m, n, k):
        CUTLASS2xGemmTemplate.add_cutlass_gemm_choices(
            choices, layout, [mat1, mat2, mat1_meta], fuseable=True, non_fuseable=True
        )

    return autotune_select_algorithm(
        "sparse_semi_structured_mm", choices, [mat1, mat1_meta, mat2], layout
    )


add_layout_constraint(aten._scaled_mm.default, constrain_to_fx_strides)


@register_lowering(aten._scaled_mm.default, type_promotion_kind=None)  # type: ignore[misc]
def tuned_scaled_mm(
    mat_a,
    mat_b,
    scale_a,
    scale_b,
    bias=None,
    scale_result=None,
    out_dtype=None,
    use_fast_accum=False,
    layout=None,
):
    m, n, k, layout, mat_a, mat_b = mm_args(
        mat_a, mat_b, layout=layout, out_dtype=out_dtype
    )
    # below is for getting an overview logging info of inductor mms
    counters["aten_mm_info"][f"aten._scaled_mm.default_{m}_{n}_{k}"] += 1
    log.info(
        "Tuned aten._scaled_mm.default: m=%s, n=%s, k=%s, mat1_dtype=%s, mat2_dtype=%s, output_layout=%s",
        m,
        n,
        k,
        mat_a.get_dtype(),
        mat_b.get_dtype(),
        layout,
    )

    device_type = ir.get_device_type(mat_a)
    check_supported_striding(mat_a, mat_b)

    scale_a_real, scale_b_real = realize_inputs(scale_a, scale_b)

    input_nodes: tuple[Any, ...]

    if not bias:
        input_nodes = (mat_a, mat_b, scale_a_real, scale_b_real)
    else:
        bias_real = realize_inputs(bias)
        input_nodes = (mat_a, mat_b, scale_a_real, scale_b_real, bias_real)

    aten_choice = aten__fp8_mm.bind(
        input_nodes, layout, out_dtype=out_dtype, use_fast_accum=use_fast_accum
    )

    choices = []
    if use_aten_gemm_kernels():
        choices.append(aten_choice)

    _, is_nonzero = _is_static_problem(layout)

    scaled_mm_configs = V.choices.get_scaled_mm_configs(device_type)
    scaled_persistent_mm_configs = V.choices.get_scaled_persistent_mm_configs(
        device_type
    )

    if is_nonzero and use_triton_template(layout, enable_float8=True):
        triton_input_nodes: tuple[Any, ...]
        if bias and len(mat_b.get_size()) == len(bias.get_size()) + 1:
            # Need to unsqueeze bias from [N] -> [1, N]
            triton_bias = L[aten.unsqueeze](bias, 0)
        else:
            triton_bias = bias

        if len(scale_a.get_size()) == 0 or len(scale_b.get_size()) == 0:
            assert len(scale_a.get_size()) == len(scale_b.get_size())
            # Need to unsqueeze scale from [] -> [1, 1]
            triton_scale_a = L[aten.unsqueeze](L[aten.unsqueeze](scale_a, 0), 1)
            triton_scale_b = L[aten.unsqueeze](L[aten.unsqueeze](scale_b, 0), 1)
        else:
            triton_scale_a = scale_a
            triton_scale_b = scale_b

        if bias:
            triton_input_nodes = (
                mat_a,
                mat_b,
                triton_scale_a,
                triton_scale_b,
                triton_bias,
            )
            suffix_args = 3
        else:
            triton_input_nodes = (mat_a, mat_b, triton_scale_a, triton_scale_b)
            suffix_args = 2

        # TODO (paulzhan): There is no template that exists for bias and TMA
        # Don't run tma template currently if bias exists
        if use_triton_tma_template(mat_a, mat_b) and not bias:
            for config in scaled_persistent_mm_configs(m, n, k):
                kwargs = scaled_mm_options(
                    config,
                    m,
                    n,
                    k,
                    layout,
                    scale_a,
                    scale_b,
                    use_fast_accum,
                    device_tma=True,
                )
                scaled_mm_device_tma_template.maybe_append_choice(
                    choices,
                    input_nodes=triton_input_nodes,
                    layout=layout,
                    workspace_arg=get_tma_workspace_arg(
                        num_tma_descriptors=2,
                        device=mat_a.get_device(),
                    ),
                    **kwargs,
                )

        for config in scaled_mm_configs(m, n, k):
            if k == 16 and config.kwargs["BLOCK_M"] >= 64:
                continue  # Triton crashes in this case

            # On NVIDIA B200 GPUs, K dim must be >= 32 for tcgen05.mma.kind::f8f6f4.* PTX instruction to be valid
            # source: https://docs.nvidia.com/cuda/parallel-thread-execution/#tcgen05-matrix-shape
            if using_b200() and k < 32:
                continue

            kwargs = scaled_mm_options(
                config, m, n, k, layout, scale_a, scale_b, use_fast_accum
            )
            # possibly appends a TritonTemplateCaller to choices
            mm_template.maybe_append_choice(
                choices,
                input_nodes=triton_input_nodes,
                layout=layout,
                **kwargs,
                suffix_args=suffix_args,
                epilogue_fn=scale_mm_epilogue(),
            )

    if is_nonzero and use_ck_gemm_template(layout, m, n, k):
        CKGemmTemplate.add_ck_gemm_choices(choices, layout, input_nodes)

    if should_fallback_to_aten(choices):
        return aten_choice.output_node()

    return autotune_select_algorithm("scaled_mm", choices, input_nodes, layout)


@functools.lru_cache(None)
def _is_sm7x_or_older_gpu(index: Optional[int]) -> bool:
    props = torch.cuda.get_device_properties(index or 0)
    return props.major <= 7


def dims_are_int(dims):
    return all(isinstance(dim, int) for dim in dims)


def mm_autoheuristic(
    mat1,
    mat2,
    m,
    n,
    k,
    choices,
    name,
    input_nodes,
    ops,
    precondition,
    top_k: Optional[int] = None,
    always_included=None,
):
    m, n, k = get_size_hints(mat1, mat2, m, n, k)
    if not dims_are_int([m, n, k]):
        return None
    mat1_stride, mat2_stride = get_size_hints_strides(mat1, mat2)

    def get_context(m, k, n, mat1, mat2, mat1_stride, mat2_stride):
        context = AHContext()
        context.add_feature("m", m)
        context.add_feature("k", k)
        context.add_feature("n", n)
        context.add_feature("mat1_dtype", mat1.layout.dtype, is_categorical=True)
        context.add_feature("mat2_dtype", mat2.layout.dtype, is_categorical=True)
        context_add_strides(context, "mat1", mat1_stride)
        context_add_strides(context, "mat2", mat2_stride)
        context.add_feature(
            "mat1_iscontig", mat1.layout.is_contiguous(), is_categorical=True
        )
        context.add_feature(
            "mat2_iscontig", mat2.layout.is_contiguous(), is_categorical=True
        )
        if name == "mm":
            context_add_using_tf32(context, mat1.layout.dtype)
        return context

    def fallback():
        return None

    context = get_context(m, k, n, mat1, mat2, mat1_stride, mat2_stride)
    autoheuristic = AutoHeuristicSelectAlgorithm(
        fallback=fallback,
        choices=choices,
        input_nodes=input_nodes,
        context=context,
        name=name,
        augment_context=ops,
        precondition=precondition,
    )

    if top_k is not None:
        # TODO: is there a cleaner way to ensure aten.mm is always included?
        return autoheuristic.get_top_k_choices_caller(
            top_k, always_included=always_included
        )

    return autoheuristic.get_choice_caller()


def get_size_hints(mat1, mat2, m, n, k):
    if not isinstance(m, int) or not isinstance(k, int):
        (m, k) = V.graph.sizevars.size_hints(
            mat1.get_size(),
            fallback=torch._inductor.config.unbacked_symint_fallback,
        )

    if not isinstance(n, int) or not isinstance(k, int):
        (k, n) = V.graph.sizevars.size_hints(
            mat2.get_size(),
            fallback=torch._inductor.config.unbacked_symint_fallback,
        )
    return m, n, k


def get_size_hints_strides(mat1, mat2):
    mat1_stride = mat1.layout.stride
    mat2_stride = mat2.layout.stride
    strides = [mat1_stride, mat2_stride]
    strides_hints = []
    for stride in strides:
        if not isinstance(stride, int):
            stride = V.graph.sizevars.size_hints(
                stride,
                fallback=torch._inductor.config.unbacked_symint_fallback,
            )
        strides_hints.append(stride)
    return strides_hints[0], strides_hints[1]<|MERGE_RESOLUTION|>--- conflicted
+++ resolved
@@ -22,13 +22,8 @@
 from .. import config as inductor_config, ir
 from ..codegen.cuda.gemm_template import CUTLASS2xGemmTemplate, CUTLASS3xGemmTemplate
 from ..codegen.rocm.ck_universal_gemm_template import CKGemmTemplate
-<<<<<<< HEAD
 from ..codegen.subgraph import SubgraphTemplate
-from ..codegen.wrapper import PythonWrapperCodegen
 from ..ir import FlexibleLayout, ir_node_to_tensor, is_triton
-=======
-from ..ir import FlexibleLayout, is_triton
->>>>>>> 94e53fc8
 from ..lowering import (
     add_layout_constraint,
     constrain_to_fx_strides,
