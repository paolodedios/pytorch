# mypy: allow-untyped-defs
import logging
from typing import Any

import sympy

import torch
from torch._inductor.select_algorithm import realize_inputs
from torch._inductor.virtualized import V

from .. import config as inductor_config
from ..codegen.wrapper import PythonWrapperCodegen
from ..ir import Layout
<<<<<<< HEAD
from ..runtime.runtime_utils import next_power_of_2
from ..utils import (
    ceildiv as cdiv,
    get_backend_num_stages,
    get_num_sms,
    TMA_DESCRIPTOR_SIZE,
    use_aten_gemm_kernels,
)
=======
from ..utils import ceildiv as cdiv, get_num_sms, TMA_DESCRIPTOR_SIZE
>>>>>>> 4233a779


log = logging.getLogger(__name__)


<<<<<<< HEAD
def triton_config(num_stages, num_warps, **kwargs):
    from triton import Config  # type: ignore[attr-defined]

    return Config(kwargs, num_stages=num_stages, num_warps=num_warps)


def build_rocm_gemm_configs(configs):
    rocm_num_stages = get_backend_num_stages()
    return tuple((c[0], c[1], c[2], rocm_num_stages, c[4]) for c in configs)


def should_fallback_to_aten(choices) -> bool:
    fallback_to_aten: bool = (
        len(choices) == 0
        and not use_aten_gemm_kernels()
        and inductor_config.autotune_fallback_to_aten
    )
    if fallback_to_aten:
        log.warning("No choices for GEMM, using ATen backend as fallback")
    return fallback_to_aten


def filtered_configs(
    m: int,
    n: int,
    k: int,
    configs: Sequence[tuple[int, int, int, int, int]],
    has_int8_tensor=False,
    scale=1,
    exclude=lambda m, n, k: False,
):
    """
    Heuristic to shrink configs when they are bigger than the input size

    :param scale: scale factor applied to the config values
    :param exclude: whether a given config should be excluded
    """
    from torch._inductor import config

    max_mm_configs = config.test_configs.max_mm_configs

    min_block_size = 16
    # block_k=16 seems to be causing issues
    # see: https://github.com/triton-lang/triton/issues/2156#issuecomment-1695897424
    min_block_size_k = 32 if has_int8_tensor else 16
    m = max(
        next_power_of_2(
            V.graph.sizevars.size_hint(
                m, fallback=torch._inductor.config.unbacked_symint_fallback  # type: ignore[arg-type]
            )
        ),
        min_block_size,
    )
    n = max(
        next_power_of_2(
            V.graph.sizevars.size_hint(
                n, fallback=torch._inductor.config.unbacked_symint_fallback  # type: ignore[arg-type]
            )
        ),
        min_block_size,
    )
    k = max(
        next_power_of_2(
            V.graph.sizevars.size_hint(
                k, fallback=torch._inductor.config.unbacked_symint_fallback  # type: ignore[arg-type]
            )
        ),
        min_block_size_k,
    )
    used = OrderedSet[tuple[int, int, int, int, int, int]]()
    for block_m, block_n, block_k, num_stages, num_warps in configs:
        # shrink configs for small sizes
        block_m = max(min(int(block_m * scale), m), min_block_size)
        block_n = max(min(int(block_n * scale), n), min_block_size)
        block_k = max(min(int(block_k * scale), k), min_block_size_k)

        if exclude(block_m, block_n, block_k):
            continue

        # each warp computes 16x16 tile = 256
        num_warps = min(num_warps, block_m * block_n // 256)
        if torch.version.hip:
            for matrix_instr_nonkdim in [0, 16]:
                if matrix_instr_nonkdim != 0 and (
                    block_m % matrix_instr_nonkdim != 0
                    or block_n % matrix_instr_nonkdim != 0
                ):
                    #  block_m and block_n must be a multiple of matrix_instr_nonkdim
                    continue
                if (
                    block_m,
                    block_n,
                    block_k,
                    num_stages,
                    num_warps,
                    matrix_instr_nonkdim,
                ) not in used and (
                    max_mm_configs is None or len(used) < max_mm_configs
                ):
                    used.add(
                        (
                            block_m,
                            block_n,
                            block_k,
                            num_stages,
                            num_warps,
                            matrix_instr_nonkdim,
                        )
                    )
                    yield triton_config(
                        BLOCK_M=block_m,
                        BLOCK_N=block_n,
                        BLOCK_K=block_k,
                        num_stages=num_stages,
                        num_warps=num_warps,
                        matrix_instr_nonkdim=matrix_instr_nonkdim,
                    )
        else:
            if (block_m, block_n, block_k, num_stages, num_warps, 0) not in used and (
                max_mm_configs is None or len(used) < max_mm_configs
            ):
                used.add((block_m, block_n, block_k, num_stages, num_warps, 0))
                yield triton_config(
                    BLOCK_M=block_m,
                    BLOCK_N=block_n,
                    BLOCK_K=block_k,
                    num_stages=num_stages,
                    num_warps=num_warps,
                )


# List of dictionaries to store the kernel configs. Configs that evaluate to true
# will be utilised on the target platform. The configs are as follows:
# (BLOCK_M, BLOCK_N, BLOCK_K, num_stages, num_warps)
mm_kernel_configs = (
    [
        {"config": (32, 32, 16, 1, 2), "cond": True},
        {"config": (32, 32, 128, 2, 4), "cond": True},
        {"config": (32, 64, 32, 5, 8), "cond": True},
        {"config": (64, 32, 32, 5, 8), "cond": True},
        {"config": (64, 32, 128, 5, 4), "cond": True},
        {"config": (64, 64, 16, 2, 4), "cond": True},
        {"config": (64, 64, 32, 2, 4), "cond": True},
        {"config": (64, 64, 64, 3, 8), "cond": True},
        {"config": (64, 64, 128, 5, 4), "cond": True},
        {"config": (64, 128, 32, 3, 4), "cond": True},
        {"config": (64, 128, 32, 4, 8), "cond": True},
        {"config": (64, 128, 64, 3, 4), "cond": True},
        {"config": (64, 128, 128, 4, 4), "cond": True},
        {"config": (128, 64, 32, 3, 4), "cond": True},
        {"config": (128, 64, 32, 4, 8), "cond": True},
        {"config": (128, 128, 32, 2, 8), "cond": True},
        {"config": (128, 128, 32, 3, 4), "cond": True},
        {"config": (128, 128, 64, 3, 4), "cond": True},
        {"config": (128, 128, 64, 5, 8), "cond": True},
    ]
    if inductor_config.max_autotune_gemm_search_space != "EXHAUSTIVE"
    else [
        {"config": (BLOCK_M, BLOCK_N, BLOCK_K, num_stages, num_warps), "cond": True}
        for BLOCK_M, BLOCK_N, BLOCK_K in itertools.product(
            [16, 32, 64, 128, 256], repeat=3
        )
        for num_stages in [1, 2, 3, 4, 5]
        for num_warps in [2, 4, 8]
    ]
)

# these are only used in tuned_mm when AutoHeuristic is enabled
# the idea is that when AutoHeuristic collects data to learn a heuristic, more configs are autotuned
# when the learned heuristic is used, the learned heuristic reduces the number of configs down to 10
# which saves compilation time (since less configs are autotuned) and potentially increase performance
# because the learned heuristic might predict a config that is not part mm_configs
extra_mm_kernel_configs = [
    {"config": (16, 32, 16, 3, 2), "cond": True},
    {"config": (16, 32, 32, 4, 2), "cond": True},
    {"config": (16, 32, 32, 5, 2), "cond": True},
    {"config": (64, 64, 128, 3, 4), "cond": True},
    {"config": (128, 64, 32, 2, 2), "cond": True},
    {"config": (128, 64, 64, 3, 8), "cond": True},
    {"config": (128, 64, 128, 4, 8), "cond": True},
    {"config": (128, 128, 32, 4, 4), "cond": True},
    {"config": (128, 128, 64, 3, 8), "cond": True},
    {"config": (128, 128, 64, 5, 4), "cond": True},
]

int8_mm_kernel_configs = [
    {"config": (64, 64, 32, 2, 4), "cond": True},
    {"config": (64, 128, 32, 3, 4), "cond": True},
    {"config": (128, 64, 32, 3, 4), "cond": True},
    {"config": (64, 128, 32, 4, 8), "cond": True},
    {"config": (128, 64, 32, 4, 8), "cond": True},
    {"config": (64, 32, 32, 5, 8), "cond": True},
    {"config": (32, 64, 32, 5, 8), "cond": True},
    {"config": (128, 128, 32, 2, 8), "cond": True},
    {"config": (64, 64, 64, 3, 8), "cond": True},
    # {"config": (32, 32, 128, 2, 4), "cond": True},
    # {"config": (64, 64, 16, 2, 4), "cond": True},
    # {"config": (32, 32, 16, 1, 2), "cond": True},
    {"config": (128, 256, 128, 3, 8), "cond": True},
    {"config": (256, 128, 128, 3, 8), "cond": True},
]

# Mixed precision kernel configs for small sizes of m for mm's like (16, 8192) x (8192, 8192).
mixed_mm_kernel_configs_small_m = [
    {"config": (16, 128, 256, 3, 4), "cond": True},
    {"config": (16, 128, 256, 5, 8), "cond": True},
]

mixed_mm_kernel_configs = (
    mm_kernel_configs + mixed_mm_kernel_configs_small_m
    if inductor_config.max_autotune_gemm_search_space != "EXHAUSTIVE"
    else mm_kernel_configs
)

persistent_mm_kernel_configs = [
    {"config": (128, 256, 64, 3, 8), "cond": True},
    {"config": (128, 128, 64, 3, 8), "cond": True},
    {"config": (128, 128, 128, 3, 8), "cond": True},
    {"config": (128, 128, 128, 3, 4), "cond": True},
    {"config": (128, 128, 64, 4, 8), "cond": True},
]

scaled_mm_kernel_configs = [
    {"config": (128, 256, 32, 3, 8), "cond": True},
    {"config": (256, 128, 32, 3, 8), "cond": True},
    {"config": (256, 64, 32, 4, 4), "cond": True},
    {"config": (64, 256, 32, 4, 4), "cond": True},
    {"config": (128, 128, 32, 4, 4), "cond": True},
    {"config": (128, 64, 32, 4, 4), "cond": True},
    {"config": (64, 128, 32, 4, 4), "cond": True},
    {"config": (128, 32, 32, 4, 4), "cond": True},
    {"config": (64, 32, 32, 5, 2), "cond": True},
    {"config": (256, 128, 128, 3, 8), "cond": True},
    {"config": (256, 64, 128, 4, 4), "cond": True},
    {"config": (64, 256, 128, 4, 4), "cond": True},
    {"config": (128, 128, 128, 4, 4), "cond": True},
    {"config": (128, 64, 64, 4, 4), "cond": True},
    {"config": (64, 128, 64, 4, 4), "cond": True},
    {"config": (128, 32, 64, 4, 4), "cond": True},
    {"config": (64, 32, 64, 5, 2), "cond": True},
    {"config": (16, 32, 32, 2, 2), "cond": True},
    {"config": (16, 64, 32, 2, 2), "cond": True},
    {"config": (16, 128, 32, 2, 4), "cond": True},
    {"config": (16, 256, 32, 2, 4), "cond": True},
    {"config": (16, 32, 64, 2, 2), "cond": True},
    {"config": (16, 64, 64, 2, 2), "cond": True},
    {"config": (16, 128, 64, 2, 4), "cond": True},
    {"config": (16, 256, 64, 2, 4), "cond": True},
    {"config": (32, 32, 32, 2, 2), "cond": True},
    {"config": (32, 64, 32, 2, 2), "cond": True},
    {"config": (32, 128, 32, 2, 4), "cond": True},
    {"config": (32, 256, 32, 2, 4), "cond": True},
    {"config": (32, 32, 64, 2, 2), "cond": True},
    {"config": (32, 64, 64, 2, 2), "cond": True},
    {"config": (32, 128, 64, 2, 4), "cond": True},
    {"config": (32, 256, 64, 2, 4), "cond": True},
    {"config": (16, 32, 32, 3, 2), "cond": True},
    {"config": (16, 64, 32, 3, 2), "cond": True},
    {"config": (16, 128, 32, 3, 4), "cond": True},
    {"config": (16, 256, 32, 3, 4), "cond": True},
    {"config": (16, 32, 64, 3, 2), "cond": True},
    {"config": (16, 64, 64, 3, 2), "cond": True},
    {"config": (16, 128, 64, 3, 4), "cond": True},
    {"config": (16, 256, 64, 3, 4), "cond": True},
    {"config": (32, 32, 32, 3, 2), "cond": True},
    {"config": (32, 64, 32, 3, 2), "cond": True},
    {"config": (32, 128, 32, 3, 4), "cond": True},
    {"config": (32, 256, 32, 3, 4), "cond": True},
    {"config": (32, 32, 64, 3, 2), "cond": True},
    {"config": (32, 64, 64, 3, 2), "cond": True},
    {"config": (32, 128, 64, 3, 4), "cond": True},
    {"config": (32, 256, 64, 3, 4), "cond": True},
    {"config": (16, 32, 32, 4, 2), "cond": True},
    {"config": (16, 64, 32, 4, 2), "cond": True},
    {"config": (16, 128, 32, 4, 4), "cond": True},
    {"config": (16, 256, 32, 4, 4), "cond": True},
    {"config": (16, 32, 64, 4, 2), "cond": True},
    {"config": (16, 64, 64, 4, 2), "cond": True},
    {"config": (16, 128, 64, 4, 4), "cond": True},
    {"config": (16, 256, 64, 4, 4), "cond": True},
    {"config": (32, 32, 32, 4, 2), "cond": True},
    {"config": (32, 64, 32, 4, 2), "cond": True},
    {"config": (32, 128, 32, 4, 4), "cond": True},
    {"config": (32, 256, 32, 4, 4), "cond": True},
    {"config": (32, 32, 64, 4, 2), "cond": True},
    {"config": (32, 64, 64, 4, 2), "cond": True},
    {"config": (32, 128, 64, 4, 4), "cond": True},
    {"config": (32, 256, 64, 4, 4), "cond": True},
    {"config": (16, 32, 32, 5, 2), "cond": True},
    {"config": (16, 64, 32, 5, 2), "cond": True},
    {"config": (16, 128, 32, 5, 4), "cond": True},
    {"config": (16, 256, 32, 5, 4), "cond": True},
    {"config": (16, 32, 64, 5, 2), "cond": True},
    {"config": (16, 64, 64, 5, 2), "cond": True},
    {"config": (16, 128, 64, 5, 4), "cond": True},
    {"config": (16, 256, 64, 5, 4), "cond": True},
    {"config": (32, 32, 32, 5, 2), "cond": True},
    {"config": (32, 64, 32, 5, 2), "cond": True},
    {"config": (32, 128, 32, 5, 4), "cond": True},
    {"config": (32, 256, 32, 5, 4), "cond": True},
    {"config": (32, 32, 64, 5, 2), "cond": True},
    {"config": (32, 64, 64, 5, 2), "cond": True},
    {"config": (32, 128, 64, 5, 4), "cond": True},
    {"config": (32, 256, 64, 5, 4), "cond": True},
    {"config": (16, 32, 32, 6, 2), "cond": True},
    {"config": (16, 64, 32, 6, 2), "cond": True},
    {"config": (16, 128, 32, 6, 4), "cond": True},
    {"config": (16, 256, 32, 6, 4), "cond": True},
    {"config": (16, 32, 64, 6, 2), "cond": True},
    {"config": (16, 64, 64, 6, 2), "cond": True},
    {"config": (16, 128, 64, 6, 4), "cond": True},
    {"config": (16, 256, 64, 6, 4), "cond": True},
    {"config": (32, 32, 32, 6, 2), "cond": True},
    {"config": (32, 64, 32, 6, 2), "cond": True},
    {"config": (32, 128, 32, 6, 4), "cond": True},
    {"config": (32, 256, 32, 6, 4), "cond": True},
    {"config": (32, 32, 64, 6, 2), "cond": True},
    {"config": (32, 64, 64, 6, 2), "cond": True},
    {"config": (32, 128, 64, 6, 4), "cond": True},
    {"config": (32, 256, 64, 6, 4), "cond": True},
]

scaled_persistent_mm_kernel_configs = [
    {"config": (128, 128, 64, 3, 8), "cond": True},
    {"config": (128, 128, 128, 3, 8), "cond": True},
    {"config": (128, 128, 128, 4, 8), "cond": True},
    {"config": (128, 128, 128, 4, 4), "cond": True},
    {"config": (128, 128, 128, 3, 4), "cond": True},
    {"config": (128, 128, 128, 5, 4), "cond": True},
    {"config": (128, 128, 128, 5, 8), "cond": True},
    {"config": (128, 128, 128, 6, 8), "cond": True},
    {"config": (128, 128, 64, 4, 8), "cond": True},
]


# Create filtered list of configs based on cond evaluation
mm_platform_configs = tuple(
    cast(tuple[int, int, int, int, int], config["config"])
    for config in mm_kernel_configs
    if config["cond"]
)
extra_mm_platform_configs = tuple(
    cast(tuple[int, int, int, int, int], config["config"])
    for config in extra_mm_kernel_configs
    if config["cond"]
)
int8_platform_configs = tuple(
    cast(tuple[int, int, int, int, int], config["config"])
    for config in int8_mm_kernel_configs
    if config["cond"]
)
mixed_mm_platform_configs = tuple(
    cast(tuple[int, int, int, int, int], config["config"])
    for config in mixed_mm_kernel_configs
    if config["cond"]
)
persistent_mm_platform_configs = tuple(
    cast(tuple[int, int, int, int, int], config["config"])
    for config in persistent_mm_kernel_configs
    if config["cond"]
)
scaled_mm_platform_configs = tuple(
    cast(tuple[int, int, int, int, int], config["config"])
    for config in scaled_mm_kernel_configs
    if config["cond"]
)
scaled_persistent_mm_platform_configs = tuple(
    cast(tuple[int, int, int, int, int], config["config"])
    for config in scaled_persistent_mm_kernel_configs
    if config["cond"]
)

# On ROCm convert num_stages to improve performance
if torch.version.hip and torch.cuda.is_available():
    mm_platform_configs = build_rocm_gemm_configs(mm_platform_configs)
    extra_mm_platform_configs = build_rocm_gemm_configs(extra_mm_platform_configs)
    int8_platform_configs = build_rocm_gemm_configs(int8_platform_configs)
    mixed_mm_platform_configs = build_rocm_gemm_configs(mixed_mm_platform_configs)
    scaled_mm_platform_configs = build_rocm_gemm_configs(scaled_mm_platform_configs)

mm_configs = functools.partial(
    filtered_configs,
    configs=mm_platform_configs,
)

extra_mm_configs = functools.partial(
    filtered_configs,
    configs=extra_mm_platform_configs,
)

int8_mm_configs = functools.partial(
    filtered_configs,
    configs=int8_platform_configs,
)

mixed_mm_configs = functools.partial(
    filtered_configs,
    configs=mixed_mm_platform_configs,
)

persistent_mm_configs = functools.partial(
    filtered_configs,
    configs=persistent_mm_platform_configs,
)

scaled_mm_configs = functools.partial(
    filtered_configs,
    configs=scaled_mm_platform_configs,
)

scaled_persistent_mm_configs = functools.partial(
    filtered_configs,
    configs=scaled_persistent_mm_platform_configs,
)


=======
>>>>>>> 4233a779
def mm_grid(m, n, meta):
    """
    The CUDA grid size for matmul triton templates.
    """
    return (cdiv(m, meta["BLOCK_M"]) * cdiv(n, meta["BLOCK_N"]), 1, 1)


def persistent_mm_grid(M: int, N: int, meta: dict[str, Any]):
    """Defines the grid for persistent kernels."""
    return (
        min(meta["NUM_SMS"], cdiv(M, meta["BLOCK_M"]) * cdiv(N, meta["BLOCK_N"])),
        1,
        1,
    )


def acc_type(dtype):
    if dtype in (torch.float16, torch.bfloat16):
        return "tl.float32"
    return f"tl.{dtype}".replace("torch.", "")


def mm_options(config, sym_m, sym_n, sym_k, layout, b_prologue_cast_type=None):
    """
    Common options to matmul triton templates.
    """
    even_k_symbolic = (
        # it isn't worth guarding on this
        sympy.gcd(sym_k, config.kwargs["BLOCK_K"])
        == config.kwargs["BLOCK_K"]
    )
    allow_tf32 = torch.backends.cuda.matmul.allow_tf32 and (
        not inductor_config.force_same_precision
        or ((sym_m % 16) == 0 and (sym_n % 16) == 0 and (sym_k % 8) == 0)
    )
    return dict(
        GROUP_M=8,
        EVEN_K=even_k_symbolic,
        ALLOW_TF32=allow_tf32,
        ACC_TYPE=acc_type(layout.dtype),
        B_PROLOGUE_CAST_TYPE=b_prologue_cast_type,
        num_stages=config.num_stages,
        num_warps=config.num_warps,
        **config.kwargs,
    )


def persistent_mm_options(mat1, mat2):
    return dict(
        A_ROW_MAJOR=not mat1.layout.is_transposed(),
        B_ROW_MAJOR=not mat2.layout.is_transposed(),
        NUM_SMS=get_num_sms(),
        TMA_SIZE=TMA_DESCRIPTOR_SIZE,
    )


def mm_args(
    mat1,
    mat2,
    *others,
    layout=None,
    out_dtype=None,
    use_4x2_dim=False,
    mat2_transposed=False,
):
    """
    Common arg processing for mm,bmm,addmm,etc
    """
    mat1, mat2 = realize_inputs(mat1, mat2)
    *b1, m, k1 = mat1.get_size()
    if mat2_transposed:
        *b2, n, k2 = mat2.get_size()
    else:
        *b2, k2, n = mat2.get_size()
    b = [V.graph.sizevars.guard_equals(a, b) for a, b in zip(b1, b2)]
    if use_4x2_dim:
        k2 = k2 * 2
    k = V.graph.sizevars.guard_equals(k1, k2)
    if layout is None:
        from torch._inductor.ir import FixedLayout

        if out_dtype is None:
            out_dtype = mat1.get_dtype()

        layout = FixedLayout(
            mat1.get_device(),
            out_dtype,
            [*b, m, n],
        )
    else:
        assert out_dtype is None, "out_dtype is ignored if layout is specified."
    from ..lowering import expand

    others = [realize_inputs(expand(x, layout.size)) for x in others]

    return [m, n, k, layout, mat1, mat2, *others]


def mm_config_kwargs(device, exclude_condition):
    if device == "cpu":
        return {
            "scale": 0.5,
            "exclude": exclude_condition,
        }
    return {}


def addmm_epilogue(dtype, alpha, beta):
    def epilogue(acc, bias):
        if alpha != 1:
            acc = V.ops.mul(acc, V.ops.constant(alpha, dtype))
        if beta != 1:
            bias = V.ops.mul(bias, V.ops.constant(beta, dtype))
        return V.ops.add(acc, bias)

    return epilogue


def _is_static_problem(layout: Layout) -> tuple[bool, bool]:
    """
    Check if input tensors and output layout have static shapes and non-zero sizes.

    Args:
        layout: Output layout object with a 'size' attribute.

    Returns:
        Tuple[bool, bool]: (is_static, is_nonzero)
            is_static: True if all shapes are statically known
            is_nonzero: True if all dimensions are non-zero
    """
    static_shape = True
    static_size = PythonWrapperCodegen.statically_known_list_of_ints_or_none(
        layout.size
    )
    if static_size is None:
        nonzero = True
        for s in layout.size:
            sz = PythonWrapperCodegen.statically_known_int_or_none(s)
            if sz is not None and sz == 0:
                nonzero = False
                break
        return False, nonzero
    numel = 1
    for dim in static_size:
        numel *= dim
    nonzero = numel > 0
    return static_shape, nonzero<|MERGE_RESOLUTION|>--- conflicted
+++ resolved
@@ -11,33 +11,15 @@
 from .. import config as inductor_config
 from ..codegen.wrapper import PythonWrapperCodegen
 from ..ir import Layout
-<<<<<<< HEAD
-from ..runtime.runtime_utils import next_power_of_2
 from ..utils import (
     ceildiv as cdiv,
-    get_backend_num_stages,
     get_num_sms,
     TMA_DESCRIPTOR_SIZE,
     use_aten_gemm_kernels,
 )
-=======
-from ..utils import ceildiv as cdiv, get_num_sms, TMA_DESCRIPTOR_SIZE
->>>>>>> 4233a779
 
 
 log = logging.getLogger(__name__)
-
-
-<<<<<<< HEAD
-def triton_config(num_stages, num_warps, **kwargs):
-    from triton import Config  # type: ignore[attr-defined]
-
-    return Config(kwargs, num_stages=num_stages, num_warps=num_warps)
-
-
-def build_rocm_gemm_configs(configs):
-    rocm_num_stages = get_backend_num_stages()
-    return tuple((c[0], c[1], c[2], rocm_num_stages, c[4]) for c in configs)
 
 
 def should_fallback_to_aten(choices) -> bool:
@@ -51,402 +33,6 @@
     return fallback_to_aten
 
 
-def filtered_configs(
-    m: int,
-    n: int,
-    k: int,
-    configs: Sequence[tuple[int, int, int, int, int]],
-    has_int8_tensor=False,
-    scale=1,
-    exclude=lambda m, n, k: False,
-):
-    """
-    Heuristic to shrink configs when they are bigger than the input size
-
-    :param scale: scale factor applied to the config values
-    :param exclude: whether a given config should be excluded
-    """
-    from torch._inductor import config
-
-    max_mm_configs = config.test_configs.max_mm_configs
-
-    min_block_size = 16
-    # block_k=16 seems to be causing issues
-    # see: https://github.com/triton-lang/triton/issues/2156#issuecomment-1695897424
-    min_block_size_k = 32 if has_int8_tensor else 16
-    m = max(
-        next_power_of_2(
-            V.graph.sizevars.size_hint(
-                m, fallback=torch._inductor.config.unbacked_symint_fallback  # type: ignore[arg-type]
-            )
-        ),
-        min_block_size,
-    )
-    n = max(
-        next_power_of_2(
-            V.graph.sizevars.size_hint(
-                n, fallback=torch._inductor.config.unbacked_symint_fallback  # type: ignore[arg-type]
-            )
-        ),
-        min_block_size,
-    )
-    k = max(
-        next_power_of_2(
-            V.graph.sizevars.size_hint(
-                k, fallback=torch._inductor.config.unbacked_symint_fallback  # type: ignore[arg-type]
-            )
-        ),
-        min_block_size_k,
-    )
-    used = OrderedSet[tuple[int, int, int, int, int, int]]()
-    for block_m, block_n, block_k, num_stages, num_warps in configs:
-        # shrink configs for small sizes
-        block_m = max(min(int(block_m * scale), m), min_block_size)
-        block_n = max(min(int(block_n * scale), n), min_block_size)
-        block_k = max(min(int(block_k * scale), k), min_block_size_k)
-
-        if exclude(block_m, block_n, block_k):
-            continue
-
-        # each warp computes 16x16 tile = 256
-        num_warps = min(num_warps, block_m * block_n // 256)
-        if torch.version.hip:
-            for matrix_instr_nonkdim in [0, 16]:
-                if matrix_instr_nonkdim != 0 and (
-                    block_m % matrix_instr_nonkdim != 0
-                    or block_n % matrix_instr_nonkdim != 0
-                ):
-                    #  block_m and block_n must be a multiple of matrix_instr_nonkdim
-                    continue
-                if (
-                    block_m,
-                    block_n,
-                    block_k,
-                    num_stages,
-                    num_warps,
-                    matrix_instr_nonkdim,
-                ) not in used and (
-                    max_mm_configs is None or len(used) < max_mm_configs
-                ):
-                    used.add(
-                        (
-                            block_m,
-                            block_n,
-                            block_k,
-                            num_stages,
-                            num_warps,
-                            matrix_instr_nonkdim,
-                        )
-                    )
-                    yield triton_config(
-                        BLOCK_M=block_m,
-                        BLOCK_N=block_n,
-                        BLOCK_K=block_k,
-                        num_stages=num_stages,
-                        num_warps=num_warps,
-                        matrix_instr_nonkdim=matrix_instr_nonkdim,
-                    )
-        else:
-            if (block_m, block_n, block_k, num_stages, num_warps, 0) not in used and (
-                max_mm_configs is None or len(used) < max_mm_configs
-            ):
-                used.add((block_m, block_n, block_k, num_stages, num_warps, 0))
-                yield triton_config(
-                    BLOCK_M=block_m,
-                    BLOCK_N=block_n,
-                    BLOCK_K=block_k,
-                    num_stages=num_stages,
-                    num_warps=num_warps,
-                )
-
-
-# List of dictionaries to store the kernel configs. Configs that evaluate to true
-# will be utilised on the target platform. The configs are as follows:
-# (BLOCK_M, BLOCK_N, BLOCK_K, num_stages, num_warps)
-mm_kernel_configs = (
-    [
-        {"config": (32, 32, 16, 1, 2), "cond": True},
-        {"config": (32, 32, 128, 2, 4), "cond": True},
-        {"config": (32, 64, 32, 5, 8), "cond": True},
-        {"config": (64, 32, 32, 5, 8), "cond": True},
-        {"config": (64, 32, 128, 5, 4), "cond": True},
-        {"config": (64, 64, 16, 2, 4), "cond": True},
-        {"config": (64, 64, 32, 2, 4), "cond": True},
-        {"config": (64, 64, 64, 3, 8), "cond": True},
-        {"config": (64, 64, 128, 5, 4), "cond": True},
-        {"config": (64, 128, 32, 3, 4), "cond": True},
-        {"config": (64, 128, 32, 4, 8), "cond": True},
-        {"config": (64, 128, 64, 3, 4), "cond": True},
-        {"config": (64, 128, 128, 4, 4), "cond": True},
-        {"config": (128, 64, 32, 3, 4), "cond": True},
-        {"config": (128, 64, 32, 4, 8), "cond": True},
-        {"config": (128, 128, 32, 2, 8), "cond": True},
-        {"config": (128, 128, 32, 3, 4), "cond": True},
-        {"config": (128, 128, 64, 3, 4), "cond": True},
-        {"config": (128, 128, 64, 5, 8), "cond": True},
-    ]
-    if inductor_config.max_autotune_gemm_search_space != "EXHAUSTIVE"
-    else [
-        {"config": (BLOCK_M, BLOCK_N, BLOCK_K, num_stages, num_warps), "cond": True}
-        for BLOCK_M, BLOCK_N, BLOCK_K in itertools.product(
-            [16, 32, 64, 128, 256], repeat=3
-        )
-        for num_stages in [1, 2, 3, 4, 5]
-        for num_warps in [2, 4, 8]
-    ]
-)
-
-# these are only used in tuned_mm when AutoHeuristic is enabled
-# the idea is that when AutoHeuristic collects data to learn a heuristic, more configs are autotuned
-# when the learned heuristic is used, the learned heuristic reduces the number of configs down to 10
-# which saves compilation time (since less configs are autotuned) and potentially increase performance
-# because the learned heuristic might predict a config that is not part mm_configs
-extra_mm_kernel_configs = [
-    {"config": (16, 32, 16, 3, 2), "cond": True},
-    {"config": (16, 32, 32, 4, 2), "cond": True},
-    {"config": (16, 32, 32, 5, 2), "cond": True},
-    {"config": (64, 64, 128, 3, 4), "cond": True},
-    {"config": (128, 64, 32, 2, 2), "cond": True},
-    {"config": (128, 64, 64, 3, 8), "cond": True},
-    {"config": (128, 64, 128, 4, 8), "cond": True},
-    {"config": (128, 128, 32, 4, 4), "cond": True},
-    {"config": (128, 128, 64, 3, 8), "cond": True},
-    {"config": (128, 128, 64, 5, 4), "cond": True},
-]
-
-int8_mm_kernel_configs = [
-    {"config": (64, 64, 32, 2, 4), "cond": True},
-    {"config": (64, 128, 32, 3, 4), "cond": True},
-    {"config": (128, 64, 32, 3, 4), "cond": True},
-    {"config": (64, 128, 32, 4, 8), "cond": True},
-    {"config": (128, 64, 32, 4, 8), "cond": True},
-    {"config": (64, 32, 32, 5, 8), "cond": True},
-    {"config": (32, 64, 32, 5, 8), "cond": True},
-    {"config": (128, 128, 32, 2, 8), "cond": True},
-    {"config": (64, 64, 64, 3, 8), "cond": True},
-    # {"config": (32, 32, 128, 2, 4), "cond": True},
-    # {"config": (64, 64, 16, 2, 4), "cond": True},
-    # {"config": (32, 32, 16, 1, 2), "cond": True},
-    {"config": (128, 256, 128, 3, 8), "cond": True},
-    {"config": (256, 128, 128, 3, 8), "cond": True},
-]
-
-# Mixed precision kernel configs for small sizes of m for mm's like (16, 8192) x (8192, 8192).
-mixed_mm_kernel_configs_small_m = [
-    {"config": (16, 128, 256, 3, 4), "cond": True},
-    {"config": (16, 128, 256, 5, 8), "cond": True},
-]
-
-mixed_mm_kernel_configs = (
-    mm_kernel_configs + mixed_mm_kernel_configs_small_m
-    if inductor_config.max_autotune_gemm_search_space != "EXHAUSTIVE"
-    else mm_kernel_configs
-)
-
-persistent_mm_kernel_configs = [
-    {"config": (128, 256, 64, 3, 8), "cond": True},
-    {"config": (128, 128, 64, 3, 8), "cond": True},
-    {"config": (128, 128, 128, 3, 8), "cond": True},
-    {"config": (128, 128, 128, 3, 4), "cond": True},
-    {"config": (128, 128, 64, 4, 8), "cond": True},
-]
-
-scaled_mm_kernel_configs = [
-    {"config": (128, 256, 32, 3, 8), "cond": True},
-    {"config": (256, 128, 32, 3, 8), "cond": True},
-    {"config": (256, 64, 32, 4, 4), "cond": True},
-    {"config": (64, 256, 32, 4, 4), "cond": True},
-    {"config": (128, 128, 32, 4, 4), "cond": True},
-    {"config": (128, 64, 32, 4, 4), "cond": True},
-    {"config": (64, 128, 32, 4, 4), "cond": True},
-    {"config": (128, 32, 32, 4, 4), "cond": True},
-    {"config": (64, 32, 32, 5, 2), "cond": True},
-    {"config": (256, 128, 128, 3, 8), "cond": True},
-    {"config": (256, 64, 128, 4, 4), "cond": True},
-    {"config": (64, 256, 128, 4, 4), "cond": True},
-    {"config": (128, 128, 128, 4, 4), "cond": True},
-    {"config": (128, 64, 64, 4, 4), "cond": True},
-    {"config": (64, 128, 64, 4, 4), "cond": True},
-    {"config": (128, 32, 64, 4, 4), "cond": True},
-    {"config": (64, 32, 64, 5, 2), "cond": True},
-    {"config": (16, 32, 32, 2, 2), "cond": True},
-    {"config": (16, 64, 32, 2, 2), "cond": True},
-    {"config": (16, 128, 32, 2, 4), "cond": True},
-    {"config": (16, 256, 32, 2, 4), "cond": True},
-    {"config": (16, 32, 64, 2, 2), "cond": True},
-    {"config": (16, 64, 64, 2, 2), "cond": True},
-    {"config": (16, 128, 64, 2, 4), "cond": True},
-    {"config": (16, 256, 64, 2, 4), "cond": True},
-    {"config": (32, 32, 32, 2, 2), "cond": True},
-    {"config": (32, 64, 32, 2, 2), "cond": True},
-    {"config": (32, 128, 32, 2, 4), "cond": True},
-    {"config": (32, 256, 32, 2, 4), "cond": True},
-    {"config": (32, 32, 64, 2, 2), "cond": True},
-    {"config": (32, 64, 64, 2, 2), "cond": True},
-    {"config": (32, 128, 64, 2, 4), "cond": True},
-    {"config": (32, 256, 64, 2, 4), "cond": True},
-    {"config": (16, 32, 32, 3, 2), "cond": True},
-    {"config": (16, 64, 32, 3, 2), "cond": True},
-    {"config": (16, 128, 32, 3, 4), "cond": True},
-    {"config": (16, 256, 32, 3, 4), "cond": True},
-    {"config": (16, 32, 64, 3, 2), "cond": True},
-    {"config": (16, 64, 64, 3, 2), "cond": True},
-    {"config": (16, 128, 64, 3, 4), "cond": True},
-    {"config": (16, 256, 64, 3, 4), "cond": True},
-    {"config": (32, 32, 32, 3, 2), "cond": True},
-    {"config": (32, 64, 32, 3, 2), "cond": True},
-    {"config": (32, 128, 32, 3, 4), "cond": True},
-    {"config": (32, 256, 32, 3, 4), "cond": True},
-    {"config": (32, 32, 64, 3, 2), "cond": True},
-    {"config": (32, 64, 64, 3, 2), "cond": True},
-    {"config": (32, 128, 64, 3, 4), "cond": True},
-    {"config": (32, 256, 64, 3, 4), "cond": True},
-    {"config": (16, 32, 32, 4, 2), "cond": True},
-    {"config": (16, 64, 32, 4, 2), "cond": True},
-    {"config": (16, 128, 32, 4, 4), "cond": True},
-    {"config": (16, 256, 32, 4, 4), "cond": True},
-    {"config": (16, 32, 64, 4, 2), "cond": True},
-    {"config": (16, 64, 64, 4, 2), "cond": True},
-    {"config": (16, 128, 64, 4, 4), "cond": True},
-    {"config": (16, 256, 64, 4, 4), "cond": True},
-    {"config": (32, 32, 32, 4, 2), "cond": True},
-    {"config": (32, 64, 32, 4, 2), "cond": True},
-    {"config": (32, 128, 32, 4, 4), "cond": True},
-    {"config": (32, 256, 32, 4, 4), "cond": True},
-    {"config": (32, 32, 64, 4, 2), "cond": True},
-    {"config": (32, 64, 64, 4, 2), "cond": True},
-    {"config": (32, 128, 64, 4, 4), "cond": True},
-    {"config": (32, 256, 64, 4, 4), "cond": True},
-    {"config": (16, 32, 32, 5, 2), "cond": True},
-    {"config": (16, 64, 32, 5, 2), "cond": True},
-    {"config": (16, 128, 32, 5, 4), "cond": True},
-    {"config": (16, 256, 32, 5, 4), "cond": True},
-    {"config": (16, 32, 64, 5, 2), "cond": True},
-    {"config": (16, 64, 64, 5, 2), "cond": True},
-    {"config": (16, 128, 64, 5, 4), "cond": True},
-    {"config": (16, 256, 64, 5, 4), "cond": True},
-    {"config": (32, 32, 32, 5, 2), "cond": True},
-    {"config": (32, 64, 32, 5, 2), "cond": True},
-    {"config": (32, 128, 32, 5, 4), "cond": True},
-    {"config": (32, 256, 32, 5, 4), "cond": True},
-    {"config": (32, 32, 64, 5, 2), "cond": True},
-    {"config": (32, 64, 64, 5, 2), "cond": True},
-    {"config": (32, 128, 64, 5, 4), "cond": True},
-    {"config": (32, 256, 64, 5, 4), "cond": True},
-    {"config": (16, 32, 32, 6, 2), "cond": True},
-    {"config": (16, 64, 32, 6, 2), "cond": True},
-    {"config": (16, 128, 32, 6, 4), "cond": True},
-    {"config": (16, 256, 32, 6, 4), "cond": True},
-    {"config": (16, 32, 64, 6, 2), "cond": True},
-    {"config": (16, 64, 64, 6, 2), "cond": True},
-    {"config": (16, 128, 64, 6, 4), "cond": True},
-    {"config": (16, 256, 64, 6, 4), "cond": True},
-    {"config": (32, 32, 32, 6, 2), "cond": True},
-    {"config": (32, 64, 32, 6, 2), "cond": True},
-    {"config": (32, 128, 32, 6, 4), "cond": True},
-    {"config": (32, 256, 32, 6, 4), "cond": True},
-    {"config": (32, 32, 64, 6, 2), "cond": True},
-    {"config": (32, 64, 64, 6, 2), "cond": True},
-    {"config": (32, 128, 64, 6, 4), "cond": True},
-    {"config": (32, 256, 64, 6, 4), "cond": True},
-]
-
-scaled_persistent_mm_kernel_configs = [
-    {"config": (128, 128, 64, 3, 8), "cond": True},
-    {"config": (128, 128, 128, 3, 8), "cond": True},
-    {"config": (128, 128, 128, 4, 8), "cond": True},
-    {"config": (128, 128, 128, 4, 4), "cond": True},
-    {"config": (128, 128, 128, 3, 4), "cond": True},
-    {"config": (128, 128, 128, 5, 4), "cond": True},
-    {"config": (128, 128, 128, 5, 8), "cond": True},
-    {"config": (128, 128, 128, 6, 8), "cond": True},
-    {"config": (128, 128, 64, 4, 8), "cond": True},
-]
-
-
-# Create filtered list of configs based on cond evaluation
-mm_platform_configs = tuple(
-    cast(tuple[int, int, int, int, int], config["config"])
-    for config in mm_kernel_configs
-    if config["cond"]
-)
-extra_mm_platform_configs = tuple(
-    cast(tuple[int, int, int, int, int], config["config"])
-    for config in extra_mm_kernel_configs
-    if config["cond"]
-)
-int8_platform_configs = tuple(
-    cast(tuple[int, int, int, int, int], config["config"])
-    for config in int8_mm_kernel_configs
-    if config["cond"]
-)
-mixed_mm_platform_configs = tuple(
-    cast(tuple[int, int, int, int, int], config["config"])
-    for config in mixed_mm_kernel_configs
-    if config["cond"]
-)
-persistent_mm_platform_configs = tuple(
-    cast(tuple[int, int, int, int, int], config["config"])
-    for config in persistent_mm_kernel_configs
-    if config["cond"]
-)
-scaled_mm_platform_configs = tuple(
-    cast(tuple[int, int, int, int, int], config["config"])
-    for config in scaled_mm_kernel_configs
-    if config["cond"]
-)
-scaled_persistent_mm_platform_configs = tuple(
-    cast(tuple[int, int, int, int, int], config["config"])
-    for config in scaled_persistent_mm_kernel_configs
-    if config["cond"]
-)
-
-# On ROCm convert num_stages to improve performance
-if torch.version.hip and torch.cuda.is_available():
-    mm_platform_configs = build_rocm_gemm_configs(mm_platform_configs)
-    extra_mm_platform_configs = build_rocm_gemm_configs(extra_mm_platform_configs)
-    int8_platform_configs = build_rocm_gemm_configs(int8_platform_configs)
-    mixed_mm_platform_configs = build_rocm_gemm_configs(mixed_mm_platform_configs)
-    scaled_mm_platform_configs = build_rocm_gemm_configs(scaled_mm_platform_configs)
-
-mm_configs = functools.partial(
-    filtered_configs,
-    configs=mm_platform_configs,
-)
-
-extra_mm_configs = functools.partial(
-    filtered_configs,
-    configs=extra_mm_platform_configs,
-)
-
-int8_mm_configs = functools.partial(
-    filtered_configs,
-    configs=int8_platform_configs,
-)
-
-mixed_mm_configs = functools.partial(
-    filtered_configs,
-    configs=mixed_mm_platform_configs,
-)
-
-persistent_mm_configs = functools.partial(
-    filtered_configs,
-    configs=persistent_mm_platform_configs,
-)
-
-scaled_mm_configs = functools.partial(
-    filtered_configs,
-    configs=scaled_mm_platform_configs,
-)
-
-scaled_persistent_mm_configs = functools.partial(
-    filtered_configs,
-    configs=scaled_persistent_mm_platform_configs,
-)
-
-
-=======
->>>>>>> 4233a779
 def mm_grid(m, n, meta):
     """
     The CUDA grid size for matmul triton templates.
