# mypy: allow-untyped-defs
import functools
import itertools
import logging
<<<<<<< HEAD
from typing import Any, cast, Sequence, Set, Tuple
=======
from typing import Any, cast, Dict, Sequence, Tuple
>>>>>>> cbf41f1e

import sympy

import torch
from torch._inductor.select_algorithm import realize_inputs
from torch._inductor.virtualized import V

from .. import config as inductor_config
from ..codegen.wrapper import PythonWrapperCodegen
from ..ir import Layout
from ..runtime.runtime_utils import next_power_of_2
from ..utils import ceildiv as cdiv, get_backend_num_stages


log = logging.getLogger(__name__)


def triton_config(num_stages, num_warps, **kwargs):
    from triton import Config  # type: ignore[attr-defined]

    return Config(kwargs, num_stages=num_stages, num_warps=num_warps)


def build_rocm_gemm_configs(configs):
    rocm_num_stages = get_backend_num_stages()
    return tuple({(c[0], c[1], c[2], rocm_num_stages, c[4]) for c in configs})


def filtered_configs(
    m: int,
    n: int,
    k: int,
    configs: Sequence[Tuple[int, int, int, int, int]],
    has_int8_tensor=False,
    scale=1,
    exclude=lambda m, n, k: False,
):
    """
    Heuristic to shrink configs when they are bigger than the input size

    :param scale: scale factor applied to the config values
    :param exclude: whether a given config should be excluded
    """
    from torch._inductor import config

    max_mm_configs = config.test_configs.max_mm_configs

    min_block_size = 16
    # block_k=16 seems to be causing issues
    # see: https://github.com/triton-lang/triton/issues/2156#issuecomment-1695897424
    min_block_size_k = 32 if has_int8_tensor else 16
    m = max(
        next_power_of_2(
            V.graph.sizevars.size_hint(
                m, fallback=torch._inductor.config.unbacked_symint_fallback  # type: ignore[arg-type]
            )
        ),
        min_block_size,
    )
    n = max(
        next_power_of_2(
            V.graph.sizevars.size_hint(
                n, fallback=torch._inductor.config.unbacked_symint_fallback  # type: ignore[arg-type]
            )
        ),
        min_block_size,
    )
    k = max(
        next_power_of_2(
            V.graph.sizevars.size_hint(
                k, fallback=torch._inductor.config.unbacked_symint_fallback  # type: ignore[arg-type]
            )
        ),
        min_block_size_k,
    )
    used: Set[Any] = set()
    for block_m, block_n, block_k, num_stages, num_warps in configs:
        # shrink configs for small sizes
        block_m = max(min(int(block_m * scale), m), min_block_size)
        block_n = max(min(int(block_n * scale), n), min_block_size)
        block_k = max(min(int(block_k * scale), k), min_block_size_k)

        if exclude(block_m, block_n, block_k):
            continue

        # each warp computes 16x16 tile = 256
        num_warps = min(num_warps, block_m * block_n // 256)
        if torch.version.hip:
            for matrix_instr_nonkdim in [0, 16]:
                if matrix_instr_nonkdim != 0 and (
                    block_m % matrix_instr_nonkdim != 0
                    or block_n % matrix_instr_nonkdim != 0
                ):
                    #  block_m and block_n must be a multiple of matrix_instr_nonkdim
                    continue
                if (
                    block_m,
                    block_n,
                    block_k,
                    num_stages,
                    num_warps,
                    matrix_instr_nonkdim,
                ) not in used and (
                    max_mm_configs is None or len(used) < max_mm_configs
                ):
                    used.add(
                        (
                            block_m,
                            block_n,
                            block_k,
                            num_stages,
                            num_warps,
                            matrix_instr_nonkdim,
                        )
                    )
                    yield triton_config(
                        BLOCK_M=block_m,
                        BLOCK_N=block_n,
                        BLOCK_K=block_k,
                        num_stages=num_stages,
                        num_warps=num_warps,
                        matrix_instr_nonkdim=matrix_instr_nonkdim,
                    )
        else:
            if (block_m, block_n, block_k, num_stages, num_warps, 0) not in used and (
                max_mm_configs is None or len(used) < max_mm_configs
            ):
                used.add((block_m, block_n, block_k, num_stages, num_warps, 0))
                yield triton_config(
                    BLOCK_M=block_m,
                    BLOCK_N=block_n,
                    BLOCK_K=block_k,
                    num_stages=num_stages,
                    num_warps=num_warps,
                )


# List of dictionaries to store the kernel configs. Configs that evaluate to true
# will be utilised on the target platform. The configs are as follows:
# (BLOCK_M, BLOCK_N, BLOCK_K, num_stages, num_warps)
mm_kernel_configs = (
    [
        {"config": (32, 32, 16, 1, 2), "cond": True},
        {"config": (32, 32, 128, 2, 4), "cond": True},
        {"config": (32, 64, 32, 5, 8), "cond": True},
        {"config": (64, 32, 32, 5, 8), "cond": True},
        {"config": (64, 32, 128, 5, 4), "cond": True},
        {"config": (64, 64, 16, 2, 4), "cond": True},
        {"config": (64, 64, 32, 2, 4), "cond": True},
        {"config": (64, 64, 64, 3, 8), "cond": True},
        {"config": (64, 64, 128, 5, 4), "cond": True},
        {"config": (64, 128, 32, 3, 4), "cond": True},
        {"config": (64, 128, 32, 4, 8), "cond": True},
        {"config": (64, 128, 64, 3, 4), "cond": True},
        {"config": (64, 128, 128, 4, 4), "cond": True},
        {"config": (128, 64, 32, 3, 4), "cond": True},
        {"config": (128, 64, 32, 4, 8), "cond": True},
        {"config": (128, 128, 32, 2, 8), "cond": True},
        {"config": (128, 128, 32, 3, 4), "cond": True},
        {"config": (128, 128, 64, 3, 4), "cond": True},
        {"config": (128, 128, 64, 5, 8), "cond": True},
    ]
    if inductor_config.max_autotune_gemm_search_space != "EXHAUSTIVE"
    else [
        {"config": (BLOCK_M, BLOCK_N, BLOCK_K, num_stages, num_warps), "cond": True}
        for BLOCK_M, BLOCK_N, BLOCK_K in itertools.product(
            [16, 32, 64, 128, 256], repeat=3
        )
        for num_stages in [1, 2, 3, 4, 5]
        for num_warps in [2, 4, 8]
    ]
)

# these are only used in tuned_mm when AutoHeuristic is enabled
# the idea is that when AutoHeuristic collects data to learn a heuristic, more configs are autotuned
# when the learned heuristic is used, the learned heuristic reduces the number of configs down to 10
# which saves compilation time (since less configs are autotuned) and potentially increase performance
# because the learned heuristic might predict a config that is not part mm_configs
extra_mm_kernel_configs = [
    {"config": (16, 32, 16, 3, 2), "cond": True},
    {"config": (16, 32, 32, 4, 2), "cond": True},
    {"config": (16, 32, 32, 5, 2), "cond": True},
    {"config": (64, 64, 128, 3, 4), "cond": True},
    {"config": (128, 64, 32, 2, 2), "cond": True},
    {"config": (128, 64, 64, 3, 8), "cond": True},
    {"config": (128, 64, 128, 4, 8), "cond": True},
    {"config": (128, 128, 32, 4, 4), "cond": True},
    {"config": (128, 128, 64, 3, 8), "cond": True},
    {"config": (128, 128, 64, 5, 4), "cond": True},
]

int8_mm_kernel_configs = [
    {"config": (64, 64, 32, 2, 4), "cond": True},
    {"config": (64, 128, 32, 3, 4), "cond": True},
    {"config": (128, 64, 32, 3, 4), "cond": True},
    {"config": (64, 128, 32, 4, 8), "cond": True},
    {"config": (128, 64, 32, 4, 8), "cond": True},
    {"config": (64, 32, 32, 5, 8), "cond": True},
    {"config": (32, 64, 32, 5, 8), "cond": True},
    {"config": (128, 128, 32, 2, 8), "cond": True},
    {"config": (64, 64, 64, 3, 8), "cond": True},
    # {"config": (32, 32, 128, 2, 4), "cond": True},
    # {"config": (64, 64, 16, 2, 4), "cond": True},
    # {"config": (32, 32, 16, 1, 2), "cond": True},
    {"config": (128, 256, 128, 3, 8), "cond": True},
    {"config": (256, 128, 128, 3, 8), "cond": True},
]

# Mixed precision kernel configs for small sizes of m for mm's like (16, 8192) x (8192, 8192).
mixed_mm_kernel_configs_small_m = [
    {"config": (16, 128, 256, 3, 4), "cond": True},
    {"config": (16, 128, 256, 5, 8), "cond": True},
]

mixed_mm_kernel_configs = (
    mm_kernel_configs + mixed_mm_kernel_configs_small_m
    if inductor_config.max_autotune_gemm_search_space != "EXHAUSTIVE"
    else mm_kernel_configs
)

persistent_mm_kernel_configs = [
    {"config": (128, 128, 64, 3, 8), "cond": True},
    {"config": (128, 128, 128, 3, 8), "cond": True},
    {"config": (128, 128, 128, 4, 8), "cond": True},
    {"config": (128, 128, 128, 4, 4), "cond": True},
    {"config": (128, 128, 128, 3, 4), "cond": True},
    {"config": (128, 128, 128, 5, 4), "cond": True},
    {"config": (128, 128, 128, 5, 8), "cond": True},
    {"config": (128, 128, 128, 6, 8), "cond": True},
    {"config": (128, 128, 64, 4, 8), "cond": True},
]


scaled_mm_kernel_configs = [
    {"config": (128, 256, 32, 3, 8), "cond": True},
    {"config": (256, 128, 32, 3, 8), "cond": True},
    {"config": (256, 64, 32, 4, 4), "cond": True},
    {"config": (64, 256, 32, 4, 4), "cond": True},
    {"config": (128, 128, 32, 4, 4), "cond": True},
    {"config": (128, 64, 32, 4, 4), "cond": True},
    {"config": (64, 128, 32, 4, 4), "cond": True},
    {"config": (128, 32, 32, 4, 4), "cond": True},
    {"config": (64, 32, 32, 5, 2), "cond": True},
    {"config": (256, 128, 128, 3, 8), "cond": True},
    {"config": (256, 64, 128, 4, 4), "cond": True},
    {"config": (64, 256, 128, 4, 4), "cond": True},
    {"config": (128, 128, 128, 4, 4), "cond": True},
    {"config": (128, 64, 64, 4, 4), "cond": True},
    {"config": (64, 128, 64, 4, 4), "cond": True},
    {"config": (128, 32, 64, 4, 4), "cond": True},
    {"config": (64, 32, 64, 5, 2), "cond": True},
    {"config": (16, 32, 32, 2, 2), "cond": True},
    {"config": (16, 64, 32, 2, 2), "cond": True},
    {"config": (16, 128, 32, 2, 4), "cond": True},
    {"config": (16, 256, 32, 2, 4), "cond": True},
    {"config": (16, 32, 64, 2, 2), "cond": True},
    {"config": (16, 64, 64, 2, 2), "cond": True},
    {"config": (16, 128, 64, 2, 4), "cond": True},
    {"config": (16, 256, 64, 2, 4), "cond": True},
    {"config": (32, 32, 32, 2, 2), "cond": True},
    {"config": (32, 64, 32, 2, 2), "cond": True},
    {"config": (32, 128, 32, 2, 4), "cond": True},
    {"config": (32, 256, 32, 2, 4), "cond": True},
    {"config": (32, 32, 64, 2, 2), "cond": True},
    {"config": (32, 64, 64, 2, 2), "cond": True},
    {"config": (32, 128, 64, 2, 4), "cond": True},
    {"config": (32, 256, 64, 2, 4), "cond": True},
    {"config": (16, 32, 32, 3, 2), "cond": True},
    {"config": (16, 64, 32, 3, 2), "cond": True},
    {"config": (16, 128, 32, 3, 4), "cond": True},
    {"config": (16, 256, 32, 3, 4), "cond": True},
    {"config": (16, 32, 64, 3, 2), "cond": True},
    {"config": (16, 64, 64, 3, 2), "cond": True},
    {"config": (16, 128, 64, 3, 4), "cond": True},
    {"config": (16, 256, 64, 3, 4), "cond": True},
    {"config": (32, 32, 32, 3, 2), "cond": True},
    {"config": (32, 64, 32, 3, 2), "cond": True},
    {"config": (32, 128, 32, 3, 4), "cond": True},
    {"config": (32, 256, 32, 3, 4), "cond": True},
    {"config": (32, 32, 64, 3, 2), "cond": True},
    {"config": (32, 64, 64, 3, 2), "cond": True},
    {"config": (32, 128, 64, 3, 4), "cond": True},
    {"config": (32, 256, 64, 3, 4), "cond": True},
    {"config": (16, 32, 32, 4, 2), "cond": True},
    {"config": (16, 64, 32, 4, 2), "cond": True},
    {"config": (16, 128, 32, 4, 4), "cond": True},
    {"config": (16, 256, 32, 4, 4), "cond": True},
    {"config": (16, 32, 64, 4, 2), "cond": True},
    {"config": (16, 64, 64, 4, 2), "cond": True},
    {"config": (16, 128, 64, 4, 4), "cond": True},
    {"config": (16, 256, 64, 4, 4), "cond": True},
    {"config": (32, 32, 32, 4, 2), "cond": True},
    {"config": (32, 64, 32, 4, 2), "cond": True},
    {"config": (32, 128, 32, 4, 4), "cond": True},
    {"config": (32, 256, 32, 4, 4), "cond": True},
    {"config": (32, 32, 64, 4, 2), "cond": True},
    {"config": (32, 64, 64, 4, 2), "cond": True},
    {"config": (32, 128, 64, 4, 4), "cond": True},
    {"config": (32, 256, 64, 4, 4), "cond": True},
    {"config": (16, 32, 32, 5, 2), "cond": True},
    {"config": (16, 64, 32, 5, 2), "cond": True},
    {"config": (16, 128, 32, 5, 4), "cond": True},
    {"config": (16, 256, 32, 5, 4), "cond": True},
    {"config": (16, 32, 64, 5, 2), "cond": True},
    {"config": (16, 64, 64, 5, 2), "cond": True},
    {"config": (16, 128, 64, 5, 4), "cond": True},
    {"config": (16, 256, 64, 5, 4), "cond": True},
    {"config": (32, 32, 32, 5, 2), "cond": True},
    {"config": (32, 64, 32, 5, 2), "cond": True},
    {"config": (32, 128, 32, 5, 4), "cond": True},
    {"config": (32, 256, 32, 5, 4), "cond": True},
    {"config": (32, 32, 64, 5, 2), "cond": True},
    {"config": (32, 64, 64, 5, 2), "cond": True},
    {"config": (32, 128, 64, 5, 4), "cond": True},
    {"config": (32, 256, 64, 5, 4), "cond": True},
    {"config": (16, 32, 32, 6, 2), "cond": True},
    {"config": (16, 64, 32, 6, 2), "cond": True},
    {"config": (16, 128, 32, 6, 4), "cond": True},
    {"config": (16, 256, 32, 6, 4), "cond": True},
    {"config": (16, 32, 64, 6, 2), "cond": True},
    {"config": (16, 64, 64, 6, 2), "cond": True},
    {"config": (16, 128, 64, 6, 4), "cond": True},
    {"config": (16, 256, 64, 6, 4), "cond": True},
    {"config": (32, 32, 32, 6, 2), "cond": True},
    {"config": (32, 64, 32, 6, 2), "cond": True},
    {"config": (32, 128, 32, 6, 4), "cond": True},
    {"config": (32, 256, 32, 6, 4), "cond": True},
    {"config": (32, 32, 64, 6, 2), "cond": True},
    {"config": (32, 64, 64, 6, 2), "cond": True},
    {"config": (32, 128, 64, 6, 4), "cond": True},
    {"config": (32, 256, 64, 6, 4), "cond": True},
]


# Create filtered list of configs based on cond evaluation
mm_platform_configs = tuple(
    cast(Tuple[int, int, int, int, int], config["config"])
    for config in mm_kernel_configs
    if config["cond"]
)
extra_mm_platform_configs = tuple(
    cast(Tuple[int, int, int, int, int], config["config"])
    for config in extra_mm_kernel_configs
    if config["cond"]
)
int8_platform_configs = tuple(
    cast(Tuple[int, int, int, int, int], config["config"])
    for config in int8_mm_kernel_configs
    if config["cond"]
)
mixed_mm_platform_configs = tuple(
    cast(Tuple[int, int, int, int, int], config["config"])
    for config in mixed_mm_kernel_configs
    if config["cond"]
)
scaled_mm_platform_configs = tuple(
    cast(Tuple[int, int, int, int, int], config["config"])
    for config in scaled_mm_kernel_configs
    if config["cond"]
)

persistent_mm_platform_configs = tuple(
    cast(Tuple[int, int, int, int, int], config["config"])
    for config in persistent_mm_kernel_configs
    if config["cond"]
)

# On ROCm convert num_stages to improve performance
if torch.version.hip:
    mm_platform_configs = build_rocm_gemm_configs(mm_platform_configs)
    extra_mm_platform_configs = build_rocm_gemm_configs(extra_mm_platform_configs)
    int8_platform_configs = build_rocm_gemm_configs(int8_platform_configs)
    mixed_mm_platform_configs = build_rocm_gemm_configs(mixed_mm_platform_configs)
    scaled_mm_platform_configs = build_rocm_gemm_configs(scaled_mm_platform_configs)

mm_configs = functools.partial(
    filtered_configs,
    configs=mm_platform_configs,
)

extra_mm_configs = functools.partial(
    filtered_configs,
    configs=extra_mm_platform_configs,
)

int8_mm_configs = functools.partial(
    filtered_configs,
    configs=int8_platform_configs,
)

mixed_mm_configs = functools.partial(
    filtered_configs,
    configs=mixed_mm_platform_configs,
)

scaled_mm_configs = functools.partial(
    filtered_configs,
    configs=scaled_mm_platform_configs,
)

persistent_mm_configs = functools.partial(
    filtered_configs, configs=persistent_mm_platform_configs
)


def mm_grid(m, n, meta):
    """
    The CUDA grid size for matmul triton templates.
    """
    return (cdiv(m, meta["BLOCK_M"]) * cdiv(n, meta["BLOCK_N"]), 1, 1)


def persistent_grid(M: int, N: int, meta: Dict[str, Any]):
    """Defines the grid for persistent kernels."""
    return (
        min(meta["NUM_SMS"], cdiv(M, meta["BLOCK_M"]) * cdiv(N, meta["BLOCK_N"])),
        1,
        1,
    )


def acc_type(dtype):
    if dtype in (torch.float16, torch.bfloat16):
        return "tl.float32"
    return f"tl.{dtype}".replace("torch.", "")


def mm_options(config, sym_m, sym_n, sym_k, layout, b_prologue_cast_type=None):
    """
    Common options to matmul triton templates.
    """
    even_k_symbolic = (
        # it isn't worth guarding on this
        sympy.gcd(sym_k, config.kwargs["BLOCK_K"])
        == config.kwargs["BLOCK_K"]
    )
    allow_tf32 = torch.backends.cuda.matmul.allow_tf32 and (
        not inductor_config.force_same_precision
        or ((sym_m % 16) == 0 and (sym_n % 16) == 0 and (sym_k % 8) == 0)
    )
    return dict(
        GROUP_M=8,
        EVEN_K=even_k_symbolic,
        ALLOW_TF32=allow_tf32,
        ACC_TYPE=acc_type(layout.dtype),
        B_PROLOGUE_CAST_TYPE=b_prologue_cast_type,
        num_stages=config.num_stages,
        num_warps=config.num_warps,
        **config.kwargs,
    )


def mm_args(
    mat1,
    mat2,
    *others,
    layout=None,
    out_dtype=None,
    use_4x2_dim=False,
    mat2_transposed=False,
):
    """
    Common arg processing for mm,bmm,addmm,etc
    """
    mat1, mat2 = realize_inputs(mat1, mat2)
    *b1, m, k1 = mat1.get_size()
    if mat2_transposed:
        *b2, n, k2 = mat2.get_size()
    else:
        *b2, k2, n = mat2.get_size()
    b = [V.graph.sizevars.guard_equals(a, b) for a, b in zip(b1, b2)]
    if use_4x2_dim:
        k2 = k2 * 2
    k = V.graph.sizevars.guard_equals(k1, k2)
    if layout is None:
        from torch._inductor.ir import FixedLayout

        if out_dtype is None:
            out_dtype = mat1.get_dtype()

        layout = FixedLayout(
            mat1.get_device(),
            out_dtype,
            [*b, m, n],
        )
    else:
        assert out_dtype is None, "out_dtype is ignored if layout is specified."
    from ..lowering import expand

    others = [realize_inputs(expand(x, layout.size)) for x in others]

    return [m, n, k, layout, mat1, mat2, *others]


def addmm_epilogue(dtype, alpha, beta):
    def epilogue(acc, bias):
        if alpha != 1:
            acc = V.ops.mul(acc, V.ops.constant(alpha, dtype))
        if beta != 1:
            bias = V.ops.mul(bias, V.ops.constant(beta, dtype))
        return V.ops.add(acc, bias)

    return epilogue


def _is_static_problem(layout: Layout) -> Tuple[bool, bool]:
    """
    Check if input tensors and output layout have static shapes and non-zero sizes.

    Args:
        layout: Output layout object with a 'size' attribute.

    Returns:
        Tuple[bool, bool]: (is_static, is_nonzero)
            is_static: True if all shapes are statically known
            is_nonzero: True if all dimensions are non-zero
    """
    static_shape = True
    static_size = PythonWrapperCodegen.statically_known_list_of_ints_or_none(
        layout.size
    )
    if static_size is None:
        nonzero = True
        for s in layout.size:
            sz = PythonWrapperCodegen.statically_known_int_or_none(s)
            if sz is not None and sz == 0:
                nonzero = False
                break
        return False, nonzero
    numel = 1
    for dim in static_size:
        numel *= dim
    nonzero = numel > 0
    return static_shape, nonzero<|MERGE_RESOLUTION|>--- conflicted
+++ resolved
@@ -2,11 +2,7 @@
 import functools
 import itertools
 import logging
-<<<<<<< HEAD
-from typing import Any, cast, Sequence, Set, Tuple
-=======
-from typing import Any, cast, Dict, Sequence, Tuple
->>>>>>> cbf41f1e
+from typing import Any, cast, Dict, Sequence, Set, Tuple
 
 import sympy
 
