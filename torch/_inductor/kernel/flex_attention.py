# mypy: allow-untyped-defs
"""Triton Implementation of the flex_attention Kernel"""

import copy
import logging
import math
from collections.abc import Sequence
from dataclasses import dataclass
from enum import auto, Enum
from typing import Any, Optional, Union

import sympy

import torch
from torch._inductor.virtualized import V
from torch.utils._ordered_set import OrderedSet
from torch.utils._pytree import tree_map
from torch.utils._sympy.numbers import int_oo
from torch.utils._sympy.value_ranges import ValueRanges

from ..ir import (
    Buffer,
    ComputedBuffer,
    ExternKernel,
    FixedLayout,
    FlexibleLayout,
    get_fill_order,
    InputBuffer,
    IRNode,
    MutationLayoutSHOULDREMOVE,
    Scatter,
    StorageBox,
    Subgraph,
    TensorBox,
)
from ..lowering import (
    _full,
    check_and_broadcast_indices,
    empty,
    empty_strided,
    expand,
    index_output_size_and_inner_fn,
    lowerings,
    register_lowering,
    to_dtype,
)
from ..select_algorithm import (
    autotune_select_algorithm,
    realize_inputs,
    SymbolicGridFn,
    TritonTemplate,
)


log = logging.getLogger(__name__)
aten = torch.ops.aten
Expr = sympy.Expr


def construct_strides(
    sizes: Sequence[int],
    fill_order: Sequence[int],
) -> Sequence[int]:
    """From a list of sizes and a fill order, construct the strides of the permuted tensor."""
    # Initialize strides
    assert len(sizes) == len(fill_order), (
        "Length of sizes must match the length of the fill order"
    )
    strides = [0] * len(sizes)

    # Start with stride 1 for the innermost dimension
    current_stride = 1

    # Iterate through the fill order populating strides
    for dim in fill_order:
        strides[dim] = current_stride
        current_stride *= sizes[dim]

    return strides


def infer_dense_strides(size: Sequence[int], orig_strides: Sequence[int]):
    """This is a mirror of the same function in aten/src/ATen/ExpandUtils.cpp

    Args:
        size: The size of the output tensor
        orig_strides: The strides of the input tensor
    Returns:
        List[int]: Dense non-overlapping strides that preserve the input tensor's layout permutation.
        The returned strides follow the same stride propagation rules as TensorIterator. This matches
        The behavior of empty_like()
    """
    fill_order = get_fill_order(orig_strides, V.graph.sizevars.shape_env)
    return construct_strides(size, fill_order)


@SymbolicGridFn
def flex_attention_grid(batch_size, q_heads, num_queries, d_model, meta, *, cdiv):
    """How is this kernel parallelized?
    We create a grid of (batch_size * num_heads, ceil_div(n_queries, query_block_size), 1)
    Each block is responsible for iterating over blocks of keys and values calculating
    the final attention output.
    """
    return (cdiv(num_queries, meta["BLOCK_M"]), batch_size * q_heads, 1)


def create_placeholder(
    name: str,
    dtype: torch.dtype,
    device: torch.device,
    size: Optional[list[int]] = None,
) -> TensorBox:
    """Creates a placeholder input buffers for producing subgraph_output."""
    input_buffer = InputBuffer(
        name=name,
        layout=FixedLayout(
            device,
            dtype,
            size if size else [],
            FlexibleLayout.contiguous_strides(size) if size else [],
        ),
    )
    return TensorBox.create(input_buffer)


def maybe_realize(args: list[Optional[IRNode]]):
    """Accepts a list of optional IRNodes and returns a list of realized IRNodes"""
    return tree_map(
        lambda x: (
            realize_inputs(x)
            if x is not None and not isinstance(x, sympy.Symbol)
            else x
        ),
        args,
    )


def get_float32_precision():
    if (
        torch.get_float32_matmul_precision() == "highest"
        or torch.version.hip
        or torch.mtia.is_available()
    ):
        return "'ieee'"
    else:
        return "'tf32'"


def zeros_and_scatter_lowering(shape: list[int], indices, values):
    # Always accumulate into fp32 then cast
    grad = _full(0, values.get_device(), torch.float32, shape)
    assert isinstance(grad, TensorBox)
    grad.realize()
    x_size = grad.get_size()
    values = to_dtype(values, grad.get_dtype())
    indices_loaders = [i.make_loader() if i is not None else None for i in indices]
    indices, tensor_indices = check_and_broadcast_indices(indices, grad.get_device())
    # We can use the first one since they are all required to be the same size
    tensor_size = list(indices[tensor_indices[0]].get_size())
    indexed_size = [x_size[i] for i in range(len(indices))]

    expected_vals_size, inner_fn = index_output_size_and_inner_fn(
        x_size,
        indices,
        tensor_indices,
        tensor_size,
        indices_loaders,
        indexed_size,
        None,
        check=True,
    )

    values = expand(values, expected_vals_size)
    device = grad.get_device()
    assert device is not None
    scatter = Scatter(
        device=device,
        dtype=grad.get_dtype(),
        inner_fn=values.make_loader(),
        ranges=expected_vals_size,  # iter_ranges,
        output_indexer=inner_fn,
        scatter_mode="atomic_add",
    )

    buffer = ComputedBuffer(
        name=grad.data.data.name,  # type: ignore[attr-defined]
        layout=MutationLayoutSHOULDREMOVE(grad),
        data=scatter,
    )
    return buffer


SubgraphResults = Union[list[Optional[ComputedBuffer]], Optional[ComputedBuffer]]


def build_subgraph_module_buffer(
    args: list[TensorBox], graph_module: torch.fx.GraphModule
) -> SubgraphResults:
    """This function's goal is to take in the required args and produce the subgraph buffer
    The subgraph buffer is a ComputedBuffer that will be inlined into the triton template

    Args:
        args: The args that are passed into the subgraph. Contains both fixed and lifted inputs.
        subgraph: The Subgraph ir for which to produce the output node
    """
    from ..subgraph_lowering import PointwiseSubgraphLowering

    pw_subgraph = PointwiseSubgraphLowering(
        graph_module,
        root_graph_lowering=V.graph,
        allowed_mutations=OrderedSet([torch.ops.flex_lib.zeros_and_scatter.default]),
        additional_lowerings={
            torch.ops.flex_lib.zeros_and_scatter.default: zeros_and_scatter_lowering
        },
    )
    with V.set_graph_handler(pw_subgraph):  # type: ignore[arg-type]
        pw_subgraph.run(*args)

    # Since we are allowing mutations/buffer creation, we need to register any fresh buffers
    # creating during the pointwise subgraph lowering
    if len(pw_subgraph.buffers) > 0:
        for buffer in pw_subgraph.buffers:
            V.graph.register_buffer(buffer)

    def convert_output_node_to_buffer(output_buffer) -> Optional[ComputedBuffer]:
        if output_buffer is None:
            return None
        if isinstance(output_buffer, ComputedBuffer):
            # These nodes are coming from the output of zeros_and_scatter
            return output_buffer
        assert isinstance(output_buffer, TensorBox), (
            "The output node for flex attention's subgraph must be a TensorBox, but got: ",
            type(output_buffer),
        )
        assert isinstance(output_buffer.data, StorageBox), (
            "The output node for the flex attention subgraph must be a StorageBox, but got: ",
            type(output_buffer),
        )
        subgraph_buffer = ComputedBuffer(
            name=None,
            layout=FlexibleLayout(
                device=output_buffer.data.get_device(),
                dtype=output_buffer.data.get_dtype(),
                size=output_buffer.data.get_size(),
            ),
            data=output_buffer.data.data,  # type: ignore[arg-type]
        )
        return subgraph_buffer

    return tree_map(convert_output_node_to_buffer, pw_subgraph.graph_outputs)


def build_subgraph_buffer(args: list[TensorBox], subgraph: Subgraph) -> SubgraphResults:
    return build_subgraph_module_buffer(args, subgraph.graph_module)


def get_fwd_subgraph_outputs(
    subgraph_buffer: SubgraphResults, mask_graph_buffer: SubgraphResults
) -> list[Optional[ComputedBuffer]]:
    subgraph_buffer = (
        subgraph_buffer if isinstance(subgraph_buffer, Sequence) else [subgraph_buffer]
    )
    mask_graph_buffer = (
        mask_graph_buffer
        if isinstance(mask_graph_buffer, Sequence)
        else [mask_graph_buffer]
    )
    return [*subgraph_buffer, *mask_graph_buffer]


# Inner Triton functions shared by flex_attention & split-k decoding kernels.
compute_next_offset_func = r"""
@triton.jit
def get_offset_for_next_block(
    loop_iter, col_indices, total_blocks,
    SPARSE_BLOCK, SPARSE_BLOCK_MULTIPLE, BLOCK,
    BLOCKS_ARE_CONTIGUOUS: tl.constexpr
):
    if BLOCKS_ARE_CONTIGUOUS:
        return BLOCK
    cur_block_idx = loop_iter // SPARSE_BLOCK_MULTIPLE
    cur_block = tl.load(col_indices + cur_block_idx, eviction_policy="evict_last")
    next_block = tl.load(col_indices + cur_block_idx + 1, eviction_policy="evict_last", mask=cur_block_idx + 1 < total_blocks)
    needs_jump = (loop_iter + 1) % SPARSE_BLOCK_MULTIPLE == 0
    jump_to_block = (next_block - cur_block ) * SPARSE_BLOCK - (SPARSE_BLOCK_MULTIPLE - 1) * BLOCK
    offset = jump_to_block * needs_jump + (1 - needs_jump) * BLOCK
    return offset
"""

get_bounded_indices_func = r"""
@triton.jit
def get_bounded_indices(indices, max_len=None):
    return indices % max_len if max_len is not None else indices
"""


load_checked_block = r"""
@triton.jit
def load_checked_block(block_ptr, IS_DIVISIBLE: tl.constexpr, SAFE_HEAD_DIM: tl.constexpr):
  if IS_DIVISIBLE and SAFE_HEAD_DIM:
    return tl.load(block_ptr)
  elif IS_DIVISIBLE and not SAFE_HEAD_DIM:
    return tl.load(block_ptr, boundary_check=(1,), padding_option="zero")
  elif not IS_DIVISIBLE and SAFE_HEAD_DIM:
      return tl.load(block_ptr, boundary_check=(0,), padding_option="zero")
  else:
      return tl.load(block_ptr, boundary_check=(0, 1), padding_option="zero")
"""

load_checked_2d = r"""
@triton.jit
def load_checked_2d(
    ptr,
    offs_m,
    offs_n,
    stride_m,
    stride_n,
    IS_DIVISIBLE_M: tl.constexpr,
    IS_DIVISIBLE_N: tl.constexpr,
    M_LEN: tl.constexpr,
    N_DIM: tl.constexpr,
):
    # Calculate final pointer if strides are provided
    if stride_m is not None and stride_n is not None:
        ptr = ptr + offs_m[:, None] * stride_m + offs_n[None, :] * stride_n

    # Handle all masking cases
    if not IS_DIVISIBLE_M and not IS_DIVISIBLE_N:
        return tl.load(ptr, mask=(offs_m[:, None] < M_LEN) & (offs_n[None, :] < N_DIM), other=0.0)
    elif IS_DIVISIBLE_M and not IS_DIVISIBLE_N:
        return tl.load(ptr, mask=(offs_n[None, :] < N_DIM), other=0.0)
    elif not IS_DIVISIBLE_M and IS_DIVISIBLE_N:
        return tl.load(ptr, mask=(offs_m[:, None] < M_LEN), other=0.0)
    else:  # Both divisible
        return tl.load(ptr)
"""

compute_flex_attention = r"""
{{def_kernel("Q", "K", "V", "LSE", "KV_NUM_BLKS", "KV_IDX", "FULL_KV_NUM_BLKS", "FULL_KV_IDX")}}
    # Sub notation for this kernel:
    #
    # Q: Query, K: Key, V: Value
    # M: Number of queries, N: Number of keys/values, D: Model dimension
    # QK_HEAD_DIM: The dimension of the query and key embeddings
    # V_HEAD_DIM: The dimension of the value embeddings
    # z: Batch size, h: Number of heads, m: Number of queries per head, k: Number of keys per head
    # GQA_SHARED_HEADS: number of query heads sharing one kv head in GQA setups.
    #
    # The following FULL_* and PARTIAL_* is defined in the block sparse mask grid, rather than the thread block grid.
    # KV_NUM_BLKS: The number of KV blocks (that may or may not require masking) for each query.
    # KV_IDX: The indices of KV blocks (that may or may not require masking) for each query.
    # FULL_KV_NUM_BLKS: The number of fully unmasked KV blocks (so we don't need masking) for each query.
    # FULL_KV_IDX: The indices of fully unmasked KV blocks (so we don't need masking) for each query.
    #
    # OUTPUT_LOGSUMEXP: We only need to store the logsumexp if we require grad
    #
    # (Modifiable) Performance tuning options
    # BLOCK_M: The thread block size across the seqlen dim of Q.
    # BLOCK_N: Iterate over BLOCK_N across the seqlen dim of K/V in each thread block.

    # The below are kernel options that can be applied for certain score_mods,
    # or involve a numerics vs. perf tradeoff
    # PRESCALE_QK: Whether to pre-scale QK by 1/sqrt(d) and change of base. Has
    # about 20% more numerical error, but slightly faster.
    # ROWS_GUARANTEED_SAFE: Is it guaranteed that at least one value in each row
    # is not masked out? If so, we can skip an extra safety check
    # BLOCKS_ARE_CONTIGUOUS: Is it guaranteed that all blocks in the mask are
    # contiguous? If so, we don't need to do an indirect jump for every block

    tl.static_assert(SPARSE_Q_BLOCK_SIZE >= BLOCK_M and SPARSE_Q_BLOCK_SIZE % BLOCK_M == 0)
    tl.static_assert(SPARSE_KV_BLOCK_SIZE >= BLOCK_N and SPARSE_KV_BLOCK_SIZE % BLOCK_N == 0)

    # Define strides of inputs
    stride_qz, stride_qh, stride_qm, stride_qk = {{stride("Q")}}
    stride_kz, stride_kh, stride_kn, stride_kk = {{stride("K")}}
    stride_vz, stride_vh, stride_vn, stride_vk = {{stride("V")}}

    ZQ = {{size("Q", 0)}}
    HQ = {{size("Q", 1)}}
    Q_LEN = {{size("Q", 2)}}
    ZKV = {{size("K", 0)}}
    KV_LEN = {{size("K", 2)}}

    MATMUL_PRECISION = Q.dtype.element_ty

    q_start = tl.program_id(0)
    off_zq = tl.program_id(1) // HQ
    off_hq = tl.program_id(1) % HQ


    # Setting up the TMA descriptors for Q, K, V
    desc_q = None
    desc_k = None
    desc_v = None
    {%- if USE_TMA %}
    desc_q = tl.make_tensor_descriptor(
        base=Q,
        shape=[Q_LEN*HQ*ZQ, QK_HEAD_DIM],
        strides=[QK_HEAD_DIM, 1],
        block_shape=[BLOCK_M, QK_HEAD_DIM_ROUNDED],
    )
    desc_v = tl.make_tensor_descriptor(
        base=V,
        shape=[KV_LEN*ZKV*HQ, V_HEAD_DIM],
        strides=[V_HEAD_DIM, 1],
        block_shape=[BLOCK_N, V_HEAD_DIM_ROUNDED],
    )
    desc_k = tl.make_tensor_descriptor(
        base=V,
        shape=[KV_LEN*ZKV*HQ, V_HEAD_DIM],
        strides=[V_HEAD_DIM, 1],
        block_shape=[BLOCK_N, V_HEAD_DIM_ROUNDED],
    )
    {%- endif %}


    # We support two cases for batch dimension. a) (ZKV == ZQ) where off_zkv = off_zq.
    # b) (ZKV == 1 and ZQ > 1) where KV is broadcasted along the batch dimension and off_zkv=0.
    off_zkv = off_zq % ZKV
    off_hkv = off_hq // GQA_SHARED_HEADS
    off_g = off_hq % GQA_SHARED_HEADS

    q_offset = off_zq * stride_qz + off_hq * stride_qh
    k_offset = off_zkv * stride_kz + off_hkv * stride_kh
    v_offset = off_zkv * stride_vz + off_hkv * stride_vh

    Q = Q + q_offset
    K = K + k_offset
    V = V + v_offset

    SPARSE_Z = {{size("KV_NUM_BLKS", 0)}}
    SPARSE_HQ = {{size("KV_NUM_BLKS", 1)}}

    sparse_idx_z = off_zq % SPARSE_Z
    sparse_idx_hq = off_hq % SPARSE_HQ

    SPARSE_Q_MULTIPLE: tl.constexpr = (SPARSE_Q_BLOCK_SIZE // BLOCK_M)
    SPARSE_KV_MULTIPLE: tl.constexpr = (SPARSE_KV_BLOCK_SIZE // BLOCK_N)

    stride_kv_num_blks_h = {{stride("KV_NUM_BLKS", 1)}}
    stride_kv_idx_h = {{stride("KV_IDX", 1)}}
    stride_kv_idx_m = {{stride("KV_IDX", 2)}}

    # initialize pointer to m and l
    m_i = tl.zeros([BLOCK_M], dtype=tl.float32) - float("inf")
    l_i = tl.zeros([BLOCK_M], dtype=tl.float32)
    acc = tl.zeros([BLOCK_M, V_HEAD_DIM_ROUNDED], dtype=tl.float32)

    offs_m = q_start * BLOCK_M + tl.arange(0, BLOCK_M)

    # KV_IDX and KV_NUM_BLKS are always contiguous.
    sparse_hz_offset = sparse_idx_z * SPARSE_HQ + sparse_idx_hq
    sparse_kv_num_blks_offset = sparse_hz_offset * stride_kv_num_blks_h + q_start // SPARSE_Q_MULTIPLE
    sparse_kv_idx_offset = sparse_hz_offset * stride_kv_idx_h + (q_start // SPARSE_Q_MULTIPLE) * stride_kv_idx_m  # noqa: B950
    K_block_ptr = None
    V_block_ptr = None
    Q_block_ptr = None

    if not USE_TMA:
        Q_block_ptr = tl.make_block_ptr(
            base=Q ,
            shape=(Q_LEN, QK_HEAD_DIM),
            strides=(stride_qm, stride_qk),
            offsets=(q_start * BLOCK_M, 0),
            block_shape=(BLOCK_M, QK_HEAD_DIM_ROUNDED),
            order=(1, 0)
        )

    {%- if USE_TMA %}
    q = tl.load_tensor_descriptor(
        desc_q,
        [(q_start * BLOCK_M).to(tl.int32), 0],
    )
    {%- else %}
        q = load_checked_block(Q_block_ptr, IS_DIVISIBLE, SAFE_HEAD_DIM)
    {%- endif %}

    # ~~~~~~~~~~~~~~ normal blocks ~~~~~~~~~~~~~~~~~~~~~~~~~~~~~~~~~~~
    # We don't know anything "special" about these blocks, so we need to apply
    # both score_mod and mask_mod to it
    kv_indices = KV_IDX + sparse_kv_idx_offset
    kv_start = tl.load(kv_indices) * SPARSE_KV_BLOCK_SIZE # first kv block we're loading
    kv_num_blocks = tl.load(KV_NUM_BLKS + sparse_kv_num_blks_offset)
    block_n_end = tl.minimum(kv_num_blocks * SPARSE_KV_MULTIPLE, tl.maximum(tl.cdiv(KV_LEN, BLOCK_N), 1))


    if not USE_TMA:
        K_block_ptr = tl.make_block_ptr(
            base=K,
            shape=(QK_HEAD_DIM, KV_LEN),
            strides=(stride_kk, stride_kn),
            offsets=(0, kv_start),
            block_shape=(QK_HEAD_DIM_ROUNDED, BLOCK_N),
            order=(0, 1)
        )

        V_block_ptr = tl.make_block_ptr(
            base=V,
            shape=(KV_LEN, V_HEAD_DIM),
            strides=(stride_vn, stride_vk),
            offsets=(kv_start, 0),
            block_shape=(BLOCK_N, V_HEAD_DIM_ROUNDED),
            order=(1, 0)
        )

    offs_n = kv_start + tl.arange(0, BLOCK_N)


    acc, l_i, m_i = forward_inner(
        {{gen_argdefs()}},
        q, K_block_ptr, V_block_ptr,
        desc_k, desc_v, Q_LEN, KV_LEN,
        acc, l_i, m_i,
        off_zq, off_hq, offs_m[:, None], offs_n[None, :],
        kv_start,
        kv_indices, kv_num_blocks,
        0, block_n_end,
        MATMUL_PRECISION,
        IS_FULL_BLOCKS=False,
    )

    # ~~~~~~~~~~~~~~ "full" blocks ~~~~~~~~~~~~~~~~~~~~~~~~~~~~~~~~~~~
    # We know these blocks are guaranteed to be "full", so we don't need to
    # apply mask_mod to them - only score_mod
    if HAS_FULL_BLOCKS:
        # FULL_KV_IDX and FULL_KV_NUM_BLKS are always contiguous.
        kv_indices = FULL_KV_IDX + sparse_kv_idx_offset
        kv_start = tl.load(kv_indices) * SPARSE_KV_BLOCK_SIZE # first kv block we're loading
        kv_num_blocks = tl.load(FULL_KV_NUM_BLKS + sparse_kv_num_blks_offset)
        block_n_end = tl.minimum(kv_num_blocks * SPARSE_KV_MULTIPLE, tl.maximum(tl.cdiv(KV_LEN, BLOCK_N), 1))
        if not USE_TMA:
            K_block_ptr = tl.make_block_ptr(
                base=K,
                shape=(QK_HEAD_DIM, KV_LEN),
                strides=(stride_kk, stride_kn),
                offsets=(0, kv_start),
                block_shape=(QK_HEAD_DIM_ROUNDED, BLOCK_N),
                order=(0, 1)
            )
            V_block_ptr = tl.make_block_ptr(
                base=V,
                shape=(KV_LEN, V_HEAD_DIM),
                strides=(stride_vn, stride_vk),
                offsets=(kv_start, 0),
                block_shape=(BLOCK_N, V_HEAD_DIM_ROUNDED),
                order=(1, 0)
            )
        offs_n = kv_start + tl.arange(0, BLOCK_N)

        acc, l_i, m_i = forward_inner(
            {{gen_argdefs()}},
            q, K_block_ptr, V_block_ptr,
            desc_k, desc_v, Q_LEN, KV_LEN,
            acc, l_i, m_i,
            off_zq, off_hq, offs_m[:, None], offs_n[None, :],
            kv_start,
            kv_indices, kv_num_blocks,
            0, block_n_end,
            MATMUL_PRECISION,
            IS_FULL_BLOCKS=True,
        )


    # [Note] Handle fully masked out rows:
    # Li will be the sum(e^(-inf)) == 0.0 for masked out rows, mi will be -inf.
    # We set Li to 1.0 which will result in lse/out = 0.0 | after the log(li) + mi(0.0) step
    l_i = tl.where(l_i == 0.0, 1, l_i)

    acc = acc / l_i[:, None]
    idx_zq = tl.program_id(1) // HQ
    idx_hq = tl.program_id(1) % HQ
    idx_m = offs_m[:, None]
    idx_d = tl.arange(0, V_HEAD_DIM_ROUNDED)[None, :]

    mask = (idx_m < Q_LEN) & (idx_d < V_HEAD_DIM)

    {{store_output(("idx_zq", "idx_hq", "idx_m", "idx_d"), "acc", "mask")}}

    if OUTPUT_LOGSUMEXP:
        off_hz = tl.program_id(1)
        l_ptrs = LSE + off_hz * Q_LEN + offs_m
        lse = m_i + tl.math.log2(l_i)
        if IS_DIVISIBLE:
            tl.store(l_ptrs, lse)
        else:
            tl.store(l_ptrs, lse, mask=offs_m < Q_LEN)
 """


compute_forward_inner = r"""
@triton.jit
def forward_inner(
    {{gen_argdefs()}},
    q, K_block_ptr, V_block_ptr,
    desc_k, desc_v, Q_LEN, KV_LEN,
    # accumulated values
    acc, l_i, m_i,
    # Offsets used as inputs to score_mod & mask_mod
    # of size [BLOCK_M, BLOCK_N] or scalar.
    off_z, off_h, offs_m, offs_n,
    # Offsets needed for TMA loads
    kv_start,
    # blocksparse data
    kv_indices, kv_num_blocks,
    # start kv and end kv block
    block_n_start, block_n_end,
    MATMUL_PRECISION,
    IS_FULL_BLOCKS,
):
    # Redefines all kernel parameters (BLOCK_M, etc.) so we don't need to plumb them all through
    {{gen_defines() | indent_except_first(1)}}

    SPARSE_KV_MULTIPLE: tl.constexpr = (SPARSE_KV_BLOCK_SIZE // BLOCK_N)
    RCP_LN2: tl.constexpr = 1.44269504

    if PRESCALE_QK:
        q = (q * SM_SCALE * RCP_LN2).to(MATMUL_PRECISION)

    # loop over k, v and update accumulator until block_n_end
    for start_n in range(block_n_start, block_n_end):
        # Here IS_DIVISIBLE acts are the start_n = tl.multiple_of(start_n, BLOCK_N) from triton_fused_attention.
        if IS_DIVISIBLE:
            acc, l_i, m_i = forward_block_mn(
                {{gen_argdefs()}},
                q, K_block_ptr, V_block_ptr, desc_k, desc_v, Q_LEN, KV_LEN,
                # accumulated values
                acc, l_i, m_i,
                # Offsets
                off_z, off_h, offs_m, offs_n,
                # Offsets needed for TMA loads
                kv_start,
                start_n,
                MATMUL_PRECISION, RCP_LN2,
                IS_FULL_BLOCKS,
            )
        else:
            # Benchmark shows even we applied mod & mask to each block for non divisible seqlen,
            # it's on par or slightly faster than only applying to the last block in fwd.
            # However, we choose different strategy for bwd, where we only apply mod & mask
            # to the last block because it's faster a lot.
            acc, l_i, m_i = forward_block_mn(
                {{gen_argdefs()}},
                q, K_block_ptr, V_block_ptr, desc_k, desc_v, Q_LEN, KV_LEN,
                # accumulated values
                acc, l_i, m_i,
                # Offsets
                off_z, off_h, offs_m, offs_n,
                # Offsets needed for TMA loads
                kv_start,
                start_n,
                MATMUL_PRECISION, RCP_LN2,
                IS_FULL_BLOCKS, CHECK_BLOCK_BOUNDARY=True,
            )



        offset = get_offset_for_next_block(
            start_n, kv_indices, kv_num_blocks,
            SPARSE_KV_BLOCK_SIZE, SPARSE_KV_MULTIPLE, BLOCK_N, BLOCKS_ARE_CONTIGUOUS
        )

        offs_n = offs_n + offset
        if not USE_TMA:
            K_block_ptr = tl.advance(K_block_ptr, (0, offset))
            V_block_ptr = tl.advance(V_block_ptr, (offset, 0))


    return acc, l_i, m_i

"""


compute_forward_block_mn = r"""
@triton.jit
def forward_block_mn(
    {{gen_argdefs()}},
    q, K_block_ptr, V_block_ptr, desc_k, desc_v, Q_LEN, KV_LEN,
    # accumulated values
    acc, l_i, m_i,
    # Offsets
    off_z, off_h, offs_m, offs_n,
    # Offsets needed for TMA loads
    kv_start,
    start_n,
    MATMUL_PRECISION, RCP_LN2,
    IS_FULL_BLOCKS, CHECK_BLOCK_BOUNDARY=False,

):
    # Redefines all kernel parameters (BLOCK_M, etc.) so we don't need to plumb them all through
    {{gen_defines() | indent_except_first(1)}}

    # -- load k --
    # NB reversed order to since K is transposed
    {%- if USE_TMA %}
    k = tl.load_tensor_descriptor(  # load in row major
            desc_k,
            [start_n.to(tl.int32) , kv_start],
    )
    {%- else %}
    k = load_checked_block(K_block_ptr, SAFE_HEAD_DIM, IS_DIVISIBLE)
    {%- endif %}

    if USE_TMA:
        k = tl.trans(k)
    # -- compute qk ---
    qk = tl.dot(q, k, input_precision=FLOAT32_PRECISION) # TODO: use cuda matmul when q_len <= 2.
    if not PRESCALE_QK:
        qk *= SM_SCALE
    # ~~~~~~~~~~~~~~~~~~~ Apply score modification  ~~~~~~~~~~~~~~~~~~~
    # If this is the last block of a non divisible seqlen, we still need to load [BLOCK_M, BLOCK_N] elements,
    # which is larger than the actual number of elements. To avoid access memory out of bound,
    # we need to mask out the elements that are out of Q_LEN & KV_LEN.
    m = get_bounded_indices(offs_m, Q_LEN if CHECK_BLOCK_BOUNDARY else None)
    n = get_bounded_indices(offs_n, KV_LEN if CHECK_BLOCK_BOUNDARY else None)

    {{ modification(
        subgraph_number=0,
        output_name="post_mod_scores",
        score="qk",
        b="off_z",
        h="off_h",
        m="m",
        n="n",
        out="qk"
    ) | indent_except_first(1) }}

    if CHECK_BLOCK_BOUNDARY:
        # Mask out the elements that are out of the KV_LEN for non divisible seqlen.
        post_mod_scores = tl.where(offs_n < KV_LEN, post_mod_scores, float("-inf"))

    if not IS_FULL_BLOCKS:
        {{ modification(
            subgraph_number=1,
            output_name="mask_mod_output",
            score="qk",
            b="off_z",
            h="off_h",
            m="m",
            n="n",
        ) | indent_except_first(2) }}

        if CHECK_BLOCK_BOUNDARY:
            mask_mod_output = tl.where(offs_n < KV_LEN, mask_mod_output, False)
        # apply mask for partially unmasked blocks
        post_mod_scores = tl.where(mask_mod_output, post_mod_scores, float("-inf"))

    if not PRESCALE_QK:
        post_mod_scores *= RCP_LN2
    # ~~~~~~~~~~~~~~~~~~~~~~~~~~~~~~~~~~~~~~~~~~~~~~~~~~~~~~~~~~~~~~~~

    # -- compute scaling constant ---
    m_ij = tl.maximum(m_i, tl.max(post_mod_scores, 1))
    if not ROWS_GUARANTEED_SAFE:
        masked_out_rows = (m_ij == float("-inf"))
        m_ij_masked = tl.where(masked_out_rows, 0, m_ij)
    else:
        m_ij_masked = m_ij

    alpha = tl.math.exp2(m_i - m_ij_masked)
    p = tl.math.exp2(post_mod_scores - m_ij_masked[:, None])

    # NB: l_i update is pulled up here since it's a bit faster
    # NB: For headdim=256, it's faster to move it back down to after m_i =
    # m_ij
    l_i = l_i * alpha + tl.sum(p, 1)
    # # -- scale and update acc --
    acc = acc * alpha[:, None]
    {%- if USE_TMA %}
    v = tl.load_tensor_descriptor(
        desc_v,
        [kv_start.to(tl.int32) + start_n.to(tl.int32),0],
    )
    {%- else %}
    v = load_checked_block(V_block_ptr, IS_DIVISIBLE, SAFE_HEAD_DIM)
    {%- endif %}
    acc = tl.dot(p.to(MATMUL_PRECISION), v, acc, input_precision=FLOAT32_PRECISION)

    # -- update m_i
    m_i = m_ij

    return acc, l_i, m_i

"""


flex_attention_template = TritonTemplate(
    name="flex_attention",
    grid=flex_attention_grid,
    source=compute_flex_attention
    + compute_forward_inner
    + compute_next_offset_func
    + compute_forward_block_mn
    + load_checked_block
    + get_bounded_indices_func,
)


def _use_flex_decoding(query, kv_indices, kernel_options, enable_gqa):
    """Decide which kernel to use, return true if use flex decoding kernel.
    Note:
       Since the number of splits is calculated based of the the number of batch and head dims
       we need to ensure that the batch and head dims are statically known. Otherwise we just
       use the main flex_attention kernel.
    """
    force_flex = kernel_options.get("FORCE_USE_FLEX_ATTENTION", False)
    short_query_length = V.graph.sizevars.evaluate_expr(
        sympy.Lt(query.get_size()[-2], 128)
    )
    non_zero_length = V.graph.sizevars.evaluate_expr(sympy.Gt(query.get_size()[-2], 0))
    static_batch = isinstance(query.get_size()[0], (int, sympy.Integer))
    static_num_heads = isinstance(query.get_size()[1], (int, sympy.Integer))
    if enable_gqa:
        # in the current flex decoding triton kernel, grouped query heads for the
        # same kv head are handled by the same block. So it's hard to support different
        # kv num blocks for grouped query heads. We just fall back to main flex_attention
        # kernel where each query head is handled by a separate block.
        valid_block_mask_num_heads = V.graph.sizevars.evaluate_expr(
            sympy.Eq(kv_indices.get_size()[1], 1)
        )
    else:
        valid_block_mask_num_heads = V.graph.sizevars.evaluate_expr(
            sympy.Or(
                sympy.Eq(kv_indices.get_size()[1], 1),
                sympy.Eq(kv_indices.get_size()[1], query.get_size()[1]),
            )
        )
    return (
        not force_flex
        and short_query_length
        and static_batch
        and static_num_heads
        and non_zero_length
        and valid_block_mask_num_heads
    )


class Mode(Enum):
    fwd = auto()
    bwd = auto()


def create_num_blocks_fake_generator(sparse_indices):
    # The idea here is that we need to create a real tensor with real data
    # that's representative for benchmarking.
    # For example, returning all zeros for the `kv_num_blocks` input would mean
    # that we are computing 0 blocks for each row, which would provide bogus
    # autotuning results.
    #
    # In this case, we choose to use min(16, max_block) blocks, because I
    # (Horace) think it'll probably result in pretty representative performance.
    # If it's too short then prefetching won't help. If it's too long then
    # autotuning will take longer for no good reason.
    def create_num_blocks_fake(x) -> torch.Tensor:
        num_blocks_for_autotuning = V.graph.sizevars.size_hint(sparse_indices.shape[-1])
        size = [V.graph.sizevars.size_hint(i) for i in x.get_size()]
        return torch.full(
            size,
            num_blocks_for_autotuning,
            dtype=x.get_dtype(),
            device=x.get_device(),
        )

    return create_num_blocks_fake


def create_indices_fake(x) -> torch.Tensor:
    size = [V.graph.sizevars.size_hint(i) for i in x.get_size()]
    indices = torch.arange(0, size[-1], dtype=x.get_dtype(), device=x.get_device())
    indices = indices.expand(size).contiguous()
    return indices


from torch._inductor.kernel.flex_decoding import create_flex_decoding_kernel

from ..codegen.cpp_flex_attention_template import CppFlexAttentionTemplate


def check_cpu_supported():
    import os
    import sys

    requires_avx2_on_cpu = (
        torch.cpu._is_avx2_supported() and os.getenv("ATEN_CPU_CAPABILITY") != "default"
    )
    supported = (
        requires_avx2_on_cpu
        and not torch.xpu.is_available()
        and not sys.platform == "darwin"
    )
    return supported


def contiguous_last_dim(x):
    """Ensure that realized IR node has a contiguous stride in the last dimension."""
    strides = x.maybe_get_stride()
    if strides and strides[-1] != 1:
        contiguous_stride_order = list(reversed(range(len(x.get_size()))))
        return ExternKernel.require_stride_order(x, contiguous_stride_order)
    return x


def lower_cpu(
    query,
    key,
    value,
    subgraph,
    block_mask,
    scale,
    kernel_options,
    score_mod_other_buffers,
    mask_mod_other_buffers,
):
    (
        _,  # q_length
        _,  # kv_length
        kv_num_blocks,
        kv_indices,
        full_kv_num_blocks,
        full_kv_indices,
        q_num_blocks,
        q_indices,
        full_q_num_blocks,
        full_q_indices,
        SPARSE_Q_BLOCK_SIZE,
        SPARSE_KV_BLOCK_SIZE,
        mask_graph,
    ) = block_mask

    if kernel_options["OUTPUT_LOGSUMEXP"]:
        raise NotImplementedError(
            "torch.compile on CPU only supports inference and `return_lse` is not supported yet."
        )
    if not check_cpu_supported():
        raise NotImplementedError(
            "torch.compile on current platform is not supported for CPU."
        )

    fake_buffers: list[Buffer] = []  # noqa: F821

    # [Note] Handle the case where the split sizes are not statically known.
    # The value of cur_qSplitSize and cur_kvSplitSize are decided during runtime.
    # We use symbols to represent them during the compilation here.
    # They'll be replaced by the string "cur_qSplitSize" and "cur_kvSplitSize" in
    # the modification function of the CppFlexAttentionTemplate class.
    cur_qSplitSize = V.graph.sizevars.shape_env.create_unbacked_symint().node.expr
    cur_kvSplitSize = V.graph.sizevars.shape_env.create_unbacked_symint().node.expr
    shape_env = V.graph.sizevars.shape_env

    # We don't know the concrete value of cur_qSplitSize and cur_kvSplitSize during the compilation.
    # Mark symbols > 1 to ensure broadcasting is always applied.
    # This avoids treating them as equal when `eq(var, 1)` is evaluated in `broadcast_symbolic_shapes`.
    shape_env.var_to_range[cur_qSplitSize] = ValueRanges(2, int_oo)
    shape_env.var_to_range[cur_kvSplitSize] = ValueRanges(2, int_oo)

    score_dtype = torch.float
    placeholder_inps = [
        create_placeholder(name, dtype, query.get_device(), size)
        for name, dtype, size in [
            ("score", score_dtype, [cur_qSplitSize, cur_kvSplitSize]),
            ("b", torch.int64, []),
            ("h", torch.int64, []),
            ("q_idx", torch.int64, [cur_qSplitSize, 1]),
            ("kv_idx", torch.int64, [1, cur_kvSplitSize]),
        ]
    ]
    subgraph_buffer = build_subgraph_buffer(
        placeholder_inps + list(score_mod_other_buffers), subgraph
    )
    if subgraph_buffer is not None:
        if isinstance(subgraph_buffer, list):
            for _buf in subgraph_buffer:
                if _buf is not None:
                    _buf.freeze_layout()
        else:
            subgraph_buffer.freeze_layout()
    mask_graph_placeholder_inps = [
        create_placeholder(name, dtype, query.get_device(), size)
        for name, dtype, size in [
            ("score", score_dtype, [cur_qSplitSize, cur_kvSplitSize]),
            ("b", torch.int64, []),
            ("h", torch.int64, []),
            ("q_idx", torch.int64, [cur_qSplitSize, 1]),
            ("kv_idx", torch.int64, [1, cur_kvSplitSize]),
        ]
    ]

    # The original mask_graph works on a scalar and only includes
    # the logic of calculating the mask value.
    # We need to add the logic of applying the mark to the qk_data tensor
    # into the graph for the later codegen of this part.
    # Example:
    #   mask_graph:
    #   def mask_fn(b, h, q_idx, kv_idx):
    #       mask = q_idx >= kv_idx
    #       return mask
    #   The converted_mask_graph should be:
    #   def converted_mask_fn(qk_data, b, h, q_idx, kv_idx):
    #       mask = q_idx >= kv_idx
    #       qk_data = torch.where(mask, qk_data, torch.full_like(qk_data, -float("inf")))
    #       return qk_data
    def convert_mask_graph_module(mask_graph):
        gm = copy.deepcopy(mask_graph.graph_module)
        graph = gm.graph
        # Add qk_data as the first input
        with graph.inserting_before(next(iter(graph.nodes))):
            qk_data_node = graph.placeholder("qk_data")

        # Find the node that returns the mask
        output_node = None
        for node in graph.nodes:
            if node.op == "output":
                output_node = node
                break

        # Get the mask node
        assert output_node is not None
        mask_node = output_node.args[0]

        size_node = [cur_qSplitSize, cur_kvSplitSize]
        # Create a new node for torch.full
        with graph.inserting_after(mask_node):
            full_node = graph.call_function(
                torch.full,
                args=(size_node, -float("inf")),
                kwargs={"dtype": score_dtype},
            )

        # Create a new node for torch.where
        with graph.inserting_after(full_node):
            where_node = graph.call_function(
                torch.ops.aten.where, args=(mask_node, qk_data_node, full_node)
            )

        # Update the output node to return the result of torch.where
        output_node.args = (where_node,)

        graph.lint()
        converted = torch.fx.GraphModule(gm, graph)
        return converted

    converted_mask_graph_module = convert_mask_graph_module(mask_graph)

    mask_graph_buffer = build_subgraph_module_buffer(
        mask_graph_placeholder_inps + list(mask_mod_other_buffers),
        converted_mask_graph_module,
    )

    # Clear the pending fresh unbacked symbols that are created for cur_qSplitSize and cur_kvSplitSize in the current kernel.
    pending = V.graph.sizevars.shape_env.pending_fresh_unbacked_symbols
    V.graph.sizevars.shape_env.pending_fresh_unbacked_symbols = [
        x for x in pending if x not in (cur_qSplitSize, cur_kvSplitSize)
    ]

    buffer_list = (
        placeholder_inps
        + list(score_mod_other_buffers)
        + mask_graph_placeholder_inps
        + list(mask_mod_other_buffers)
    )
    for item in buffer_list:
        if isinstance(item, TensorBox):
            fake_buffers.append(item.data.data)  # type: ignore[attr-defined]

    # CPU kernel requires last dim to be contiguous
    query, key, value = map(contiguous_last_dim, [query, key, value])

    (
        query,
        key,
        value,
        kv_num_blocks,
        kv_indices,
        full_kv_num_blocks,
        full_kv_indices,
        q_num_blocks,
        q_indices,
        full_q_num_blocks,
        full_q_indices,
    ) = maybe_realize(
        [
            query,
            key,
            value,
            kv_num_blocks,
            kv_indices,
            full_kv_num_blocks,
            full_kv_indices,
            q_num_blocks,
            q_indices,
            full_q_num_blocks,
            full_q_indices,
        ]
    )

    if len(OrderedSet([query.get_name(), key.get_name(), value.get_name()])) != 3:
        raise NotImplementedError(
            "Unsupported for now if query, key, value are the same buffer."
        )
    if query.get_dtype() not in [torch.float, torch.bfloat16, torch.float16]:
        raise NotImplementedError(
            "`torch.float` , `torch.float16` and `torch.bfloat16` are supported in FlexAttention for CPU device. "
            f"Found input tensors are `{query.get_dtype()}`."
        )
    score_mod_other_buffers = maybe_realize(score_mod_other_buffers)
    mask_mod_other_buffers = maybe_realize(mask_mod_other_buffers)
    Bq, Hq, seq_len_q, qk_head_dim = query.get_size()
    Bkv, Hkv, seq_len_kv, v_head_dim = value.get_size()
    B = Bq

    # Construct output layout with strides matching the query.
    out_size = [B, Hq, seq_len_q, v_head_dim]
    out_strides = infer_dense_strides(out_size, query.get_stride())

    layout = FixedLayout(
        query.get_device(),
        query.get_dtype(),
        [B, Hq, seq_len_q, v_head_dim],
        stride=[sympy.sympify(s) for s in out_strides],
    )
    _choices: list[Any] = []
    input_nodes = [query, key, value, kv_num_blocks, kv_indices]
    if not full_kv_num_blocks:
        no_full_kv_block = True
    else:
        no_full_kv_block = False
        input_nodes += [full_kv_num_blocks]
        input_nodes += [full_kv_indices]
    has_other_buffer = False
    kernel_input_name_to_buffer = {}
    if score_mod_other_buffers or mask_mod_other_buffers:
        has_other_buffer = True

        for prefix, buffers in [
            ("score_others", score_mod_other_buffers),
            ("mask_others", mask_mod_other_buffers),
        ]:
            kernel_input_name_to_buffer.update(
                {f"{prefix}_{i}": buf for i, buf in enumerate(buffers)}
            )
        input_nodes += [
            value
            for value in kernel_input_name_to_buffer.values()
            if not isinstance(value, sympy.Symbol)
        ]

    skip_mask_score = kernel_options.get("SKIP_MASK_SCORE", False)
    # Mark SPARSE_KV_BLOCK_SIZE & SPARSE_Q_BLOCK_SIZE as static shapes and add guards.
    SPARSE_KV_BLOCK_SIZE = V.graph.sizevars.guard_int(SPARSE_KV_BLOCK_SIZE)
    SPARSE_Q_BLOCK_SIZE = V.graph.sizevars.guard_int(SPARSE_Q_BLOCK_SIZE)
    assert V.graph.sizevars.evaluate_expr(
        sympy.Le(seq_len_q, sympy.Mul(kv_indices.get_size()[-2], SPARSE_Q_BLOCK_SIZE))
    ), (
        "Q seqlen must be smaller than the block_mask size in the Q dimension, considering pass a larger block_mask."
    )
    assert V.graph.sizevars.evaluate_expr(
        sympy.Le(seq_len_kv, sympy.Mul(kv_indices.get_size()[-1], SPARSE_KV_BLOCK_SIZE))
    ), (
        "KV seqlen must be smaller than the block_mask size in the KV dimension, considering pass a larger block_mask."
    )
    CppFlexAttentionTemplate.add_choices(
        choices=_choices,
        input_nodes=input_nodes,
        layout=layout,
        scale=scale,
        score_mod=None if skip_mask_score else subgraph_buffer,
        mask_mod=None if skip_mask_score else mask_graph_buffer,
        kv_block_size=SPARSE_KV_BLOCK_SIZE,
        q_block_size=SPARSE_Q_BLOCK_SIZE,
        has_other_buffer=has_other_buffer,
        no_full_kv_block=no_full_kv_block,
        fake_buffers=fake_buffers,
        len_score_other=len(score_mod_other_buffers),
        len_mask_other=len(mask_mod_other_buffers),
        kernel_input_name_to_buffer=kernel_input_name_to_buffer,
        block_vars=(cur_qSplitSize, cur_kvSplitSize),
    )
    inputs_for_autotuning = [
        query,
        key,
        value,
    ]
    res = autotune_select_algorithm(
        "flex_attention",
        _choices,
        inputs_for_autotuning,
        layout,
    )

    # need subgraph inputs and outputs to analyze all symints used in flex attention
    res.data.data.subgraph_inps = list(score_mod_other_buffers) + list(
        mask_mod_other_buffers
    )
    res.data.data.subgraph_outs = get_fwd_subgraph_outputs(
        subgraph_buffer, mask_graph_buffer
    )

    return (res,)


def is_power_of_2(n):
    return n != 0 and ((n & (n - 1)) == 0)


def next_power_of_two(n):
    if n <= 0:
        return 1
    return 2 ** math.ceil(math.log2(n))


def set_head_dim_values(
    kernel_options: dict[str, Any], qk_head_dim, v_head_dim, graph_sizevars
):
    """
    Mutates kernel options, adding head dimension calculations.

    Args:
        kernel_options: Dictionary to populate with options
        qk_head_dim: Query/Key head dimension
        v_head_dim: Value head dimension
        graph_sizevars: Graph size variables object with guard_int method

    """
    # QK dimensions
    qk_head_dim_static = graph_sizevars.guard_int(qk_head_dim)
    kernel_options.setdefault("QK_HEAD_DIM", qk_head_dim_static)
    kernel_options.setdefault(
        "QK_HEAD_DIM_ROUNDED", next_power_of_two(qk_head_dim_static)
    )

    # V dimensions
    v_head_dim_static = graph_sizevars.guard_int(v_head_dim)
    kernel_options.setdefault("V_HEAD_DIM", v_head_dim_static)
    kernel_options.setdefault(
        "V_HEAD_DIM_ROUNDED", next_power_of_two(v_head_dim_static)
    )

    # Safety flag
    kernel_options.setdefault(
        "SAFE_HEAD_DIM",
        is_power_of_2(qk_head_dim_static) and is_power_of_2(v_head_dim_static),
    )


@register_lowering(torch.ops.higher_order.flex_attention, type_promotion_kind=None)
def flex_attention(
    query,
    key,
    value,
    subgraph,
    block_mask,
    scale,
    kernel_options,
    score_mod_other_buffers,
    mask_mod_other_buffers,
):
    if query.get_device().type == "cpu":
        return lower_cpu(
            query,
            key,
            value,
            subgraph,
            block_mask,
            scale,
            kernel_options,
            score_mod_other_buffers,
            mask_mod_other_buffers,
        )

    # below is cuda path if device is not cpu
    # tl.dot does not support embedding size less than 16
    small_dqk = V.graph.sizevars.evaluate_expr(sympy.Lt(query.get_size()[-1], 16))
    small_dv = V.graph.sizevars.evaluate_expr(sympy.Lt(value.get_size()[-1], 16))
    if small_dqk or small_dv:
        raise NotImplementedError(
            f"NYI: embedding dimension of the query, key, and value must be "
            f"at least 16 but got E={query.get_size()[-1]} and Ev={value.get_size()[-1]}"
        )

    (
        _,  # q_length
        _,  # kv_length
        kv_num_blocks,
        kv_indices,
        full_kv_num_blocks,
        full_kv_indices,
        q_num_blocks,
        q_indices,
        full_q_num_blocks,
        full_q_indices,
        SPARSE_Q_BLOCK_SIZE,
        SPARSE_KV_BLOCK_SIZE,
        mask_graph,
    ) = block_mask

    placeholder_inps = [
        create_placeholder(name, dtype, query.get_device())
        for name, dtype in [
            ("score", query.get_dtype()),
            ("b", torch.int32),
            ("h", torch.int32),
            ("m", torch.int32),
            ("n", torch.int32),
        ]
    ]
    subgraph_buffer = build_subgraph_buffer(
        placeholder_inps + list(score_mod_other_buffers), subgraph
    )

    mask_graph_placeholder_inps = [
        create_placeholder(name, dtype, query.get_device())
        for name, dtype in [
            ("b", torch.int32),
            ("h", torch.int32),
            ("m", torch.int32),
            ("n", torch.int32),
        ]
    ]
    mask_graph_buffer = build_subgraph_buffer(
        mask_graph_placeholder_inps + list(mask_mod_other_buffers), mask_graph
    )

    kernel_options = dict(kernel_options)
    # Mark symbols in custom kernel options as static shapes and add guards.
    kernel_options = {
        k: V.graph.sizevars.guard_int(v) if isinstance(v, sympy.Symbol) else v
        for k, v in kernel_options.items()
    }
    kernel_options.setdefault("FLOAT32_PRECISION", get_float32_precision())
    enable_gqa = V.graph.sizevars.evaluate_expr(
        sympy.Ne(query.get_size()[1], key.get_size()[1]),
    )
    if _use_flex_decoding(query, kv_indices, kernel_options, enable_gqa):
        return create_flex_decoding_kernel(
            query,
            key,
            value,
            block_mask,
            scale,
            kernel_options,
            subgraph_buffer,
            mask_graph_buffer,
            score_mod_other_buffers,
            mask_mod_other_buffers,
        )

    (
        query,
        key,
        value,
        kv_num_blocks,
        kv_indices,
        full_kv_num_blocks,
        full_kv_indices,
        q_num_blocks,
        q_indices,
        full_q_num_blocks,
        full_q_indices,
    ) = maybe_realize(
        [
            query,
            key,
            value,
            kv_num_blocks,
            kv_indices,
            full_kv_num_blocks,
            full_kv_indices,
            q_num_blocks,
            q_indices,
            full_q_num_blocks,
            full_q_indices,
        ]
    )

    score_mod_other_buffers = maybe_realize(score_mod_other_buffers)
    mask_mod_other_buffers = maybe_realize(mask_mod_other_buffers)

    Bq, Hq, seq_len_q, qk_head_dim = query.get_size()
    Bkv, Hkv, seq_len_kv, v_head_dim = value.get_size()
    assert V.graph.sizevars.evaluate_expr(sympy.Eq(Bq, Bkv) | sympy.Eq(Bkv, 1)), (
        f"Bq and Bkv must broadcastable. Got Bq={Bq} and Bkv={Bkv}"
    )
    assert V.graph.sizevars.evaluate_expr(sympy.Gt(seq_len_q, 0)), (
        "Query length must be greater than 0"
    )
    assert V.graph.sizevars.evaluate_expr(sympy.Gt(seq_len_kv, 0)), (
        "Key length must be greater than 0"
    )

    B = Bq

    if seq_len_q % 128 != 0 or seq_len_kv % 128 != 0:
        kernel_options.setdefault("IS_DIVISIBLE", False)
    else:
        kernel_options.setdefault("IS_DIVISIBLE", True)

    # NB it is okay that the v_head_dim is different
    # We are using these to match fill order of the output.
    q_strides = query.get_stride()
    # Construct output layout with strides matching the query.
    out_size = [B, Hq, seq_len_q, v_head_dim]
    out_strides = infer_dense_strides(out_size, q_strides)

    layout = FixedLayout(
        query.get_device(),
        query.get_dtype(),
        [B, Hq, seq_len_q, v_head_dim],
        stride=[sympy.sympify(s) for s in out_strides],
    )
    # see NOTE:[TritonTemplates with multiple outputs]
    logsumexp_shape = [B, Hq, seq_len_q]
    logsumexp = empty_strided(
        logsumexp_shape,
        None,
        dtype=torch.float32,  # The logsumexp is always stored in fp32 regardless of the input dtype
        device=query.get_device(),
    )
    kernel_options.setdefault("SM_SCALE", scale)

    # Determine GQA broadcast factor.
    gqa_shared_heads = Hq // Hkv
    kernel_options.setdefault("GQA_SHARED_HEADS", gqa_shared_heads)

    # Inside of Triton kernel, only apply partial masking if partial blocks are computed.
    # full_kv_num_blocks is None if partial blocks are not computed
    has_full_blocks = full_kv_num_blocks is not None
    kernel_options.setdefault("HAS_FULL_BLOCKS", has_full_blocks)
    if not has_full_blocks:
        full_kv_num_blocks, full_kv_indices = (
            empty(0, device=query.get_device()) for _ in range(2)
        )

    set_head_dim_values(kernel_options, qk_head_dim, v_head_dim, V.graph.sizevars)

    choices: list[Any] = []

    dtype = query.get_dtype()
<<<<<<< HEAD
    head_dim = V.graph.sizevars.evaluate_static_shape(query.get_size()[-1])
    configs = V.choices.get_flex_attention_fwd_configs(
        head_dim, dtype, query.get_device()
    )
=======
    head_dim = V.graph.sizevars.guard_int(query.get_size()[-1])
    configs = V.choices.get_flex_attention_fwd_configs(head_dim, dtype)
>>>>>>> b5bfbba1

    # Mark SPARSE_KV_BLOCK_SIZE & SPARSE_Q_BLOCK_SIZE as static shapes and add guards.
    SPARSE_KV_BLOCK_SIZE = V.graph.sizevars.guard_int(SPARSE_KV_BLOCK_SIZE)
    SPARSE_Q_BLOCK_SIZE = V.graph.sizevars.guard_int(SPARSE_Q_BLOCK_SIZE)

    # Note, we don't need to pass in the captured buffers explicitly
    # because they're implicitly added by the score_mod function
    # We do need to explicitly pass it in for autotuning though.
    original_kernel_options = kernel_options.copy()
    # Default config for warp specialization
    num_consumer_groups, num_buffers_warp_spec = 0, 0

    for conf in configs:
        if (
            SPARSE_KV_BLOCK_SIZE % conf.block_n != 0
            or SPARSE_Q_BLOCK_SIZE % conf.block_m != 0
        ):
            if len(configs) == 1:
                raise ValueError(
                    f"Q and KV block size must be divisible by BLOCK_M and BLOCK_N. We "
                    f"got Q_BLOCK_SIZE={SPARSE_Q_BLOCK_SIZE} and KV_BLOCK_SIZE={SPARSE_KV_BLOCK_SIZE}."
                )
            continue

        cur_kernel_options = original_kernel_options.copy()
        # Performance tuning
        # Triton parameters
        # Remove prefix for forward kernels options and delete backward kernel options.
        for k in list(cur_kernel_options.keys()):
            if k.startswith("fwd_"):
                v = cur_kernel_options.pop(k)
                cur_kernel_options[k[4:]] = v
            if k.startswith("bwd_"):
                cur_kernel_options.pop(k)
        cur_kernel_options.setdefault("num_stages", conf.num_stages)
        cur_kernel_options.setdefault("num_warps", conf.num_warps)
        if cur_kernel_options.get("num_consumer_groups", False):
            cur_kernel_options.setdefault("num_consumer_groups", num_consumer_groups)
            cur_kernel_options.setdefault(
                "num_buffers_warp_spec", num_buffers_warp_spec
            )

        # Disabling TMA by default, only explicit kernel_options supported for now
        cur_kernel_options.setdefault("USE_TMA", False)

        cur_kernel_options.setdefault("BLOCK_M", conf.block_m)
        cur_kernel_options.setdefault("BLOCK_N", conf.block_n)
        # Blocksparse options
        cur_kernel_options.setdefault("SPARSE_Q_BLOCK_SIZE", SPARSE_Q_BLOCK_SIZE)
        cur_kernel_options.setdefault("SPARSE_KV_BLOCK_SIZE", SPARSE_KV_BLOCK_SIZE)

        # ROCm specific kernargs
        for attrib in ["kpack", "matrix_instr_nonkdim", "waves_per_eu"]:
            if hasattr(conf, attrib):
                cur_kernel_options[attrib] = getattr(conf, attrib)

        error = flex_attention_template.maybe_append_choice(
            choices=choices,
            input_nodes=[
                query,
                key,
                value,
                logsumexp,
                kv_num_blocks,
                kv_indices,
                full_kv_num_blocks,
                full_kv_indices,
            ],
            layout=layout,
            subgraphs=[
                subgraph_buffer,
                mask_graph_buffer,
            ],
            mutated_inputs=[
                logsumexp,
            ],
            call_sizes=query.get_size(),
            **cur_kernel_options,
        )
        if error is not None and len(configs) == 1:
            raise error
    inputs_for_autotuning = (
        [
            query,
            key,
            value,
            logsumexp,
            kv_num_blocks,
            kv_indices,
            full_kv_num_blocks,
            full_kv_indices,
        ]
        + list(score_mod_other_buffers)
        + list(mask_mod_other_buffers)
    )
    input_gen_fns = {
        4: create_num_blocks_fake_generator(kv_indices),
        5: create_indices_fake,
        6: create_num_blocks_fake_generator(full_kv_indices),
        7: create_indices_fake,
    }

    out = autotune_select_algorithm(
        "flex_attention",
        choices,
        # Need to filter out symbols since there is an invariant
        # that all input_nodes are of type IRNode
        [x for x in inputs_for_autotuning if isinstance(x, torch._inductor.ir.IRNode)],
        layout,
        input_gen_fns=input_gen_fns,
    )

    # need subgraph inputs and outputs to analyze all symints used in flex attention
    out.data.data.subgraph_inps = list(score_mod_other_buffers) + list(
        mask_mod_other_buffers
    )
    out.data.data.subgraph_outs = get_fwd_subgraph_outputs(
        subgraph_buffer, mask_graph_buffer
    )

    return (out, logsumexp)


# ---------------------------- Backward HOP Implementation ----------------------------


def flex_attention_backward_grid(
    batch_size, q_heads, num_queries, d_model, kv_heads, num_key_value, meta
):
    """How is this kernel parallelized?
    Currently this is only parallelizing over batch* kv_heads, but we can, and want to
    parallelize over ceil_div(q_heads//kv_heads * num_key_value, key_value_block_size).
    To do this will either require atomic updates to some grad values or to have a two pass kernel design.
    """
    import triton

    return (
        triton.cdiv(num_queries, meta["BLOCK_M2"]) * (q_heads // kv_heads)
        + triton.cdiv(num_key_value, meta["BLOCK_N1"]),
        1,
        batch_size * kv_heads,
    )


flex_attention_backward_template = TritonTemplate(
    name="flex_attention_backward",
    grid=flex_attention_backward_grid,
    source=r"""
{{def_kernel("Q", "K", "V", "LSE", "DELTA", "DO", "DQ", "DV", "KV_NUM_BLKS", "KV_IDX", "Q_NUM_BLKS", "Q_IDX", "FULL_KV_NUM_BLKS", "FULL_KV_IDX", "FULL_Q_NUM_BLKS", "FULL_Q_IDX")}}
    # Sub notation for this kernel:
    #
    # Q: Query, K: Key, V: Value
    # LSE: logsumexp (logsumexp is always stored in fp32 regardless of the input dtype)
    # DELTA: Precomputed sum(OUT*DO, axis=-1)
    # DO: Derivative of Output, DQ: Derivative of Query, DV: Derivative of Value
    # DK: Derivative of Key, is the written to via the store_output call due to some limitations with
    # inductor codegen
    # M: Number of queries, N: Number of keys/values
    # QK_HEAD_DIM: The dimension of the query and key embeddings
    # V_HEAD_DIM: The dimension of the value embeddings
    # z: Batch size, h: Number of heads, m: Number of queries or keys/values, d: Head dim
    # GQA_SHARED_HEADS: number of query heads sharing one kv head in GQA setups.
    # (Modifiable) Performance tuning options
    # BLOCK_M1: when calculating DK & DV, iterate over BLOCK_M1 across the seqlen dim of Q in each thread block.
    # BLOCK_N1: when calculating DK & DV, the thread block size across the seqlen dim of K/V.
    # BLOCK_M2: when calculating DQ, the thread block size across the seqlen dim of Q.
    # BLOCK_N2: when calculating DQ, iterate over BLOCK_N2 across the seqlen dim of K/V in each thread block.
    #
    # The following FULL_* and PARTIAL_* is defined in the block sparse mask grid, rather than the thread block grid.
    # KV_NUM_BLKS: The number of KV blocks (that may or may not require masking) for each query.
    # KV_IDX: The indices of KV blocks (that may or may not require masking) for each query.
    # Q_NUM_BLKS: The number of Q blocks (that may or may not require masking) for each query.
    # Q_IDX: The indices of Q blocks (that may or may not require masking) for each query.
    # FULL_KV_NUM_BLKS: The number of fully unmasked KV blocks (so we don't need masking) for each query.
    # FULL_KV_IDX: The indices of fully unmasked KV blocks (so we don't need masking) for each query.
    # FULL_Q_NUM_BLKS: The number of fully unmasked Q blocks (so we don't need masking) for each query.
    # FULL_Q_IDX: The indices of fully unmasked Q blocks (so we don't need masking) for each query.

    # The below are kernel options that can be applied for certain score_mods,
    # or involve a numerics vs. perf tradeoff
    # PRESCALE_QK: Whether to pre-scale QK by 1/sqrt(d) and change of base. Has
    # about 20% more numerical error, but slightly faster.

    # Define strides of inputs
    stride_qz, stride_qh, stride_qm, stride_qd = {{stride("Q")}}
    stride_kz, stride_kh, stride_kn, stride_kd = {{stride("K")}}
    stride_vz, stride_vh, stride_vn, stride_vd = {{stride("V")}}
    stride_doz, stride_doh, stride_dom, stride_dod = {{stride("DO")}}

    stride_dqz, stride_dqh, stride_dqm, stride_dqd = {{stride("DQ")}}
    stride_dvz, stride_dvh, stride_dvm, stride_dvd = {{stride("DV")}}

    ZQ = {{size("Q", 0)}}
    HQ = {{size("Q", 1)}}
    HKV = {{size("K", 1)}}
    Q_LEN = {{size("Q", 2)}}
    ZKV = {{size("K", 0)}}
    KV_LEN = {{size("K", 2)}}

    MATMUL_PRECISION = Q.dtype.element_ty

    pid = tl.program_id(0)
    NUM_KV_BLOCKS = tl.cdiv(KV_LEN, BLOCK_N1)
    NUM_Q_BLOCKS = tl.cdiv(Q_LEN, BLOCK_M2)

    off_hz = tl.program_id(2)
    off_zq = off_hz // HKV # q batch idx
    off_hkv = off_hz % HKV # kv head idx
    off_zkv = off_zq % ZKV # kv batch idx

    SPARSE_Z = {{size("KV_NUM_BLKS", 0)}}
    SPARSE_HQ = {{size("KV_NUM_BLKS", 1)}}

    sparse_idx_z = off_zq % SPARSE_Z

    k_adj = (stride_kh * off_hkv + stride_kz * off_zkv).to(tl.int64)
    v_adj = (stride_vh * off_hkv + stride_vz * off_zkv).to(tl.int64)
    # first compute broadcasted dv of shape [Bq, Hkv, KV_LEN, V_HEAD_DIM]
    # then reduce to dv of shape [Bkv, Hkv, KV_LEN, V_HEAD_DIM]
    dv_adj = (stride_dvh * off_hkv + stride_dvz * off_zq).to(tl.int64)

    # offset K, V, DV pointers for batch/kv-head
    K += k_adj
    V += v_adj
    DV += dv_adj

    RCP_LN2 = 1.44269504
    offs_k = tl.arange(0, QK_HEAD_DIM_ROUNDED)
    offs_v = tl.arange(0, V_HEAD_DIM_ROUNDED)

    if pid >= NUM_KV_BLOCKS:
        off_pid = pid - NUM_KV_BLOCKS
        # THIS BLOCK DOES DQ
        SPARSE_Q_MULTIPLE = (SPARSE_Q_BLOCK_SIZE // BLOCK_M2)
        SPARSE_KV_MULTIPLE = (SPARSE_KV_BLOCK_SIZE // BLOCK_N2)
        off_hq2 = off_pid // NUM_Q_BLOCKS + off_hkv * GQA_SHARED_HEADS
        start_m2_block = off_pid % NUM_Q_BLOCKS
        off_pid_mask = start_m2_block // SPARSE_Q_MULTIPLE
        stride_kv_num_blks_h = {{stride("KV_NUM_BLKS", 1)}}
        stride_kv_idx_h = {{stride("KV_IDX", 1)}}
        stride_kv_idx_m = {{stride("KV_IDX", 2)}}

        sparse_idx_hq2 = off_hq2 % SPARSE_HQ
        sparse_hz_offset = sparse_idx_z * SPARSE_HQ + sparse_idx_hq2

        sparse_kv_num_blks_offset = sparse_hz_offset * stride_kv_num_blks_h + off_pid_mask
        sparse_kv_idx_offset = sparse_hz_offset * stride_kv_idx_h + off_pid_mask * stride_kv_idx_m  # noqa: B950

        # Offset Q, DQ, DO, DELTA & LSE. These inputs are offsetted by query heads.
        q_adj2 = (stride_qh * off_hq2 + stride_qz * off_zq).to(tl.int64)
        do_adj2 = (stride_doh * off_hq2 + stride_doz * off_zq).to(tl.int64)
        dq_adj2 = (stride_dqh * off_hq2 + stride_dqz * off_zq).to(tl.int64)
        off_chz2 = ((off_zq * HQ + off_hq2) * Q_LEN).to(tl.int64)

        Q2 = Q + q_adj2
        DO2 = DO + do_adj2
        # TODO: This does not work if DQ is not the same layout as Q (for example,
        # if Q is broadcasted)
        DQ2 = DQ + dq_adj2
        LSE2 = LSE + off_chz2
        DELTA2 = DELTA + off_chz2

        # dq = tl.zeros([BLOCK_M2, QK_HEAD_DIM], dtype=tl.float32)
        dq = tl.zeros([BLOCK_M2, QK_HEAD_DIM_ROUNDED], dtype=tl.float32)

        start_m2 = start_m2_block * BLOCK_M2
        offs_m2 = start_m2 + tl.arange(0, BLOCK_M2)

        # load Q and do: they stay in SRAM throughout the inner loop.
        q = load_checked_2d(Q2, offs_m2, offs_k, stride_qm, stride_qd, IS_DIVISIBLE, SAFE_HEAD_DIM, Q_LEN, QK_HEAD_DIM)
        do = load_checked_2d(DO2, offs_m2, offs_v, stride_dom, stride_dod, IS_DIVISIBLE, SAFE_HEAD_DIM, Q_LEN, V_HEAD_DIM)

        if PRESCALE_QK:
            q = (q * SM_SCALE * RCP_LN2).to(MATMUL_PRECISION)

        if IS_DIVISIBLE:
            Di = tl.load(DELTA2 + offs_m2)
            lse = tl.load(LSE2 + offs_m2)
        else:
            Di = tl.load(DELTA2 + offs_m2, mask=offs_m2 < Q_LEN)
            lse = tl.load(LSE2 + offs_m2, mask=offs_m2 < Q_LEN)
        lse = tl.where(lse == -float("inf"), 0.0, lse)
        lse = lse[:, None]

        # ~~~~~~~~~~~ fully unmasked blocks ~~~~~~~~~~~~~~~~~~~~~~~~~~~~~~
        # KV_IDX and KV_NUM_BLKS are always contiguous.
        kv_indices = KV_IDX + sparse_kv_idx_offset
        kv_start = tl.load(kv_indices) * SPARSE_KV_BLOCK_SIZE # first kv block we're loading
        sparse_kv_num_blocks = tl.load(KV_NUM_BLKS + sparse_kv_num_blks_offset)

        offs_n2 = kv_start + tl.arange(0, BLOCK_N2)
        dq = bwd_dq_inner(
            {{gen_argdefs()}},
            K, V,
            dq, q, do, Di, lse,
            off_zq, off_hq2, offs_m2, offs_n2,
            stride_kn, stride_kd, stride_vn, stride_vd,
            kv_indices, sparse_kv_num_blocks,
            MATMUL_PRECISION,
            IS_FULL_BLOCKS=False,
        )

        if HAS_FULL_BLOCKS:
            # ~~~~~~~~~~~ partial unmasked blocks ~~~~~~~~~~~~~~~~~~~~~~~~~~~~~~
            # FULL_KV_IDX and FULL_KV_NUM_BLKS are always contiguous.
            kv_indices = FULL_KV_IDX + sparse_kv_idx_offset
            kv_start = tl.load(kv_indices) * SPARSE_KV_BLOCK_SIZE # first kv block we're loading
            sparse_kv_num_blocks = tl.load(FULL_KV_NUM_BLKS + sparse_kv_num_blks_offset)

            offs_n2 = kv_start + tl.arange(0, BLOCK_N2)
            dq = bwd_dq_inner(
                {{gen_argdefs()}},
                K, V,
                dq, q, do, Di, lse,
                off_zq, off_hq2, offs_m2, offs_n2,
                stride_kn, stride_kd, stride_vn, stride_vd,
                kv_indices, sparse_kv_num_blocks,
                MATMUL_PRECISION,
                IS_FULL_BLOCKS=True,
            )

        # Write back dQ.
        dq_ptrs = DQ2 + offs_m2[:, None] * stride_dqm + offs_k[None, :] * stride_dqd
        dq *= SM_SCALE
        if IS_DIVISIBLE and SAFE_HEAD_DIM:
            tl.store(dq_ptrs, dq)
        else:
            tl.store(dq_ptrs, dq, mask=(offs_m2[:, None] < Q_LEN) & (offs_k[None, :] < QK_HEAD_DIM))
    else:
        # THIS BLOCK DOES DK & DV
        SPARSE_Q_MULTIPLE = (SPARSE_Q_BLOCK_SIZE // BLOCK_M1)
        SPARSE_KV_MULTIPLE = (SPARSE_KV_BLOCK_SIZE // BLOCK_N1)

        pid_mask = pid // SPARSE_KV_MULTIPLE

        stride_q_num_blks_h = {{stride("Q_NUM_BLKS", 1)}}
        stride_q_idx_h = {{stride("Q_IDX", 1)}}
        stride_q_idx_n = {{stride("Q_IDX", 2)}}


        dv = tl.zeros([BLOCK_N1, V_HEAD_DIM_ROUNDED], dtype=tl.float32)
        dk = tl.zeros([BLOCK_N1, QK_HEAD_DIM_ROUNDED], dtype=tl.float32)

        start_n1 = pid * BLOCK_N1
        offs_n1 = start_n1 + tl.arange(0, BLOCK_N1)

        # load K and V: they stay in SRAM throughout the inner loop.
        k = load_checked_2d(K, offs_n1, offs_k, stride_kn, stride_kd, IS_DIVISIBLE, SAFE_HEAD_DIM, KV_LEN, QK_HEAD_DIM)
        v = load_checked_2d(V, offs_n1, offs_v, stride_vn, stride_vd, IS_DIVISIBLE, SAFE_HEAD_DIM, KV_LEN, V_HEAD_DIM)

        if PRESCALE_QK:
            k = (k * SM_SCALE * RCP_LN2).to(MATMUL_PRECISION)

        for off_g in range(0, GQA_SHARED_HEADS):
            off_hq1 = off_hkv * GQA_SHARED_HEADS + off_g

            # Offset Q, DQ, DO, DELTA & LSE. These inputs are offsetted by query heads.
            q_adj1 = (stride_qh * off_hq1 + stride_qz * off_zq).to(tl.int64)
            do_adj1 = (stride_doh * off_hq1 + stride_doz * off_zq).to(tl.int64)
            dq_adj1 = (stride_dqh * off_hq1 + stride_dqz * off_zq).to(tl.int64)
            off_chz1 = ((off_zq * HQ + off_hq1) * Q_LEN).to(tl.int64)

            Q1 = Q + q_adj1
            DO1 = DO + do_adj1
            # TODO: This does not work if DQ is not the same layout as Q (for example,
            # if Q is broadcasted)
            LSE1 = LSE + off_chz1
            DELTA1 = DELTA + off_chz1

            sparse_idx_hq1 = off_hq1 % SPARSE_HQ
            sparse_hz_offset = sparse_idx_z * SPARSE_HQ + sparse_idx_hq1

            sparse_q_num_blks_offset = sparse_hz_offset * stride_q_num_blks_h + pid_mask
            sparse_q_idx_offset = sparse_hz_offset * stride_q_idx_h + pid_mask * stride_q_idx_n  # noqa: B950

            # ~~~~~~~~~~~~~~~ fully unmasked blocks ~~~~~~~~~~~~~~~~~~~~~~~~~~~~~~~~
            # Q_IDX and Q_NUM_BLKS are always contiguous.
            q_indices = Q_IDX + sparse_q_idx_offset
            q_start = tl.load(q_indices) * SPARSE_Q_BLOCK_SIZE # first q block we're loading
            sparse_q_num_blocks = tl.load(Q_NUM_BLKS + sparse_q_num_blks_offset)

            offs_m1 = q_start + tl.arange(0, BLOCK_M1)
            dk, dv = bwd_dkdv_inner(
                {{gen_argdefs()}},
                Q1, DO1, DELTA1, LSE1,
                dk, dv, k, v,
                off_zq, off_hq1, offs_n1, offs_m1,
                stride_qm, stride_qd, stride_dom, stride_dod,
                q_indices, sparse_q_num_blocks,
                MATMUL_PRECISION,
                IS_FULL_BLOCKS=False,
            )


            if HAS_FULL_BLOCKS:
                # ~~~~~~~~~~~~~~~ fully unmasked blocks ~~~~~~~~~~~~~~~~~~~~~~~~~~~~~~~~
                # FULL_Q_IDX and FULL_Q_NUM_BLKS are always contiguous.
                q_indices = FULL_Q_IDX + sparse_q_idx_offset
                q_start = tl.load(q_indices) * SPARSE_Q_BLOCK_SIZE # first q block we're loading
                sparse_q_num_blocks = tl.load(FULL_Q_NUM_BLKS + sparse_q_num_blks_offset)

                offs_m1 = q_start + tl.arange(0, BLOCK_M1)
                dk, dv = bwd_dkdv_inner(
                    {{gen_argdefs()}},
                    Q1, DO1, DELTA1, LSE1,
                    dk, dv, k, v,
                    off_zq, off_hq1, offs_n1, offs_m1,
                    stride_qm, stride_qd, stride_dom, stride_dod,
                    q_indices, sparse_q_num_blocks,
                    MATMUL_PRECISION,
                    IS_FULL_BLOCKS=True,
                )

        # Write back dV and dK.
        dv_ptrs = DV + offs_n1[:, None] * stride_dvm + offs_v[None, :] * stride_dvd

        index_n = offs_n1[:, None]
        index_k = offs_k[None, :]
        index_v = offs_v[None, :]

        if IS_DIVISIBLE and SAFE_HEAD_DIM:
            tl.store(dv_ptrs, dv)
        else:
            tl.store(dv_ptrs, dv, mask=(index_n < KV_LEN) & (index_v < V_HEAD_DIM))

        dk *= SM_SCALE

        if SAFE_HEAD_DIM:
            mask = index_n < KV_LEN
        else:
            mask = (index_n < KV_LEN) & (index_k < QK_HEAD_DIM)

        # first compute broadcasted dk of shape [Bq, Hkv, KV_LEN, V_HEAD_DIM]
        # then reduce to dk of shape [Bkv, Hkv, KV_LEN, V_HEAD_DIM]
        {{store_output(("off_zq", "off_hkv", "index_n", "index_k"), "dk", "mask", indent_width=8)}}

@triton.jit
def bwd_dq_inner(
    {{gen_argdefs()}},
    K, V,  # pointers
    dq, q, do, Di, lse,
    off_z, off_hq, offs_m2, offs_n2,
    stride_kn, stride_kd, stride_vn, stride_vd,
    kv_indices, sparse_kv_num_blocks,
    MATMUL_PRECISION,
    IS_FULL_BLOCKS,
):
    {{gen_defines() | indent_except_first(1) }}
    SPARSE_KV_MULTIPLE: tl.constexpr = (SPARSE_KV_BLOCK_SIZE // BLOCK_N2)
    RCP_LN2: tl.constexpr = 1.44269504
    Q_LEN = {{size("Q", 2)}}
    KV_LEN = {{size("K", 2)}}

    offs_k = tl.arange(0, QK_HEAD_DIM_ROUNDED)
    offs_v = tl.arange(0, V_HEAD_DIM_ROUNDED)

    kT_ptrs = K + offs_n2[None, :] * stride_kn + offs_k[:, None] * stride_kd
    vT_ptrs = V + offs_n2[None, :] * stride_vn + offs_v[:, None] * stride_vd
    # BLOCK_M2 must be a multiple of BLOCK_N2, otherwise the code wouldn't work.
    tl.static_assert(BLOCK_M2 % BLOCK_N2 == 0)

    hi = tl.minimum(sparse_kv_num_blocks * SPARSE_KV_MULTIPLE, tl.maximum(tl.cdiv(KV_LEN, BLOCK_N2), 1))
    if not IS_DIVISIBLE:
        if hi >= 1:
            for start_n in range(0, hi - 1):
                dq = bwd_dq_block_mn(
                    {{gen_argdefs()}},
                    dq, q, kT_ptrs, vT_ptrs, do, Di, lse, Q_LEN, KV_LEN,
                    off_z, off_hq, offs_m2, offs_n2, offs_k, offs_v,
                    stride_kn, stride_kd, stride_vn, stride_vd,
                    kv_indices, sparse_kv_num_blocks,
                    MATMUL_PRECISION, RCP_LN2,
                    IS_FULL_BLOCKS,
                )

                # Increment pointers.
                offset = get_offset_for_next_block(
                    start_n, kv_indices, sparse_kv_num_blocks,
                    SPARSE_KV_BLOCK_SIZE, SPARSE_KV_MULTIPLE, BLOCK_N2, BLOCKS_ARE_CONTIGUOUS
                )

                kT_ptrs += offset * stride_kn
                vT_ptrs += offset * stride_vn

                offs_n2 += offset

            dq = bwd_dq_block_mn(
                {{gen_argdefs()}},
                dq, q, kT_ptrs, vT_ptrs, do, Di, lse, Q_LEN, KV_LEN,
                off_z, off_hq, offs_m2, offs_n2, offs_k, offs_v,
                stride_kn, stride_kd, stride_vn, stride_vd,
                kv_indices, sparse_kv_num_blocks,
                MATMUL_PRECISION, RCP_LN2,
                IS_FULL_BLOCKS, CHECK_BLOCK_BOUNDARY=True,
            )
    else:
        for start_n in range(0, hi):
            dq = bwd_dq_block_mn(
                {{gen_argdefs()}},
                dq, q, kT_ptrs, vT_ptrs, do, Di, lse, Q_LEN, KV_LEN,
                off_z, off_hq, offs_m2, offs_n2, offs_k, offs_v,
                stride_kn, stride_kd, stride_vn, stride_vd,
                kv_indices, sparse_kv_num_blocks,
                MATMUL_PRECISION, RCP_LN2,
                IS_FULL_BLOCKS,
            )

            # Increment pointers.
            offset = get_offset_for_next_block(
                start_n, kv_indices, sparse_kv_num_blocks,
                SPARSE_KV_BLOCK_SIZE, SPARSE_KV_MULTIPLE, BLOCK_N2, BLOCKS_ARE_CONTIGUOUS
            )

            kT_ptrs += offset * stride_kn
            vT_ptrs += offset * stride_vn

            offs_n2 += offset

    return dq


@triton.jit
def bwd_dq_block_mn(
    {{gen_argdefs()}},
    dq, q, kT_ptrs, vT_ptrs, do, Di, lse, Q_LEN, KV_LEN,
    off_z, off_hq, offs_m2, offs_n2, offs_k, offs_v,
    stride_kn, stride_kd, stride_vn, stride_vd,
    kv_indices, sparse_kv_num_blocks,
    MATMUL_PRECISION, RCP_LN2,
    IS_FULL_BLOCKS, CHECK_BLOCK_BOUNDARY=False,
):
    {{gen_defines() | indent_except_first(1)}}

    # NB reversed order to since K is transposed
    kT = load_checked_2d(kT_ptrs, offs_k, offs_n2, None, None, SAFE_HEAD_DIM, IS_DIVISIBLE, QK_HEAD_DIM, KV_LEN)
    qk = tl.dot(q, kT, input_precision=FLOAT32_PRECISION)
    if not PRESCALE_QK:
        qk *= SM_SCALE
    # ~~~~~~~~~~~~~~~~~~~ Apply score modification  ~~~~~~~~~~~~~~~~~~~
    pre_mod_scores = qk
    n = get_bounded_indices(offs_n2[None, :], KV_LEN if CHECK_BLOCK_BOUNDARY else None)
    # The boundary check is done for the outer loop, but here it's possible since we're iterating across N dim
    # that the M reads out of bounds prior to the last loop
    m = get_bounded_indices(offs_m2[:, None], Q_LEN if (not IS_DIVISIBLE or CHECK_BLOCK_BOUNDARY) else None)

    {{ modification(
        subgraph_number=0,
        output_name="post_mod_scores",
        score="qk",
        b="off_z",
        h="off_hq",
        m="m",
        n="n",
        out="qk"
    ) | indent_except_first(1) }}

    if CHECK_BLOCK_BOUNDARY:
        # Mask out the elements that are out of the KV_LEN for non divisible seqlen.
        post_mod_scores = tl.where(offs_n2[None, :] < KV_LEN, post_mod_scores, float("-inf"))

    if not IS_FULL_BLOCKS:
        {{ modification(
            subgraph_number=2,
            output_name="mask_mod_output",
            score="qk",
            b="off_z",
            h="off_hq",
            m="m",
            n="n",
        ) | indent_except_first(2) }}

        if CHECK_BLOCK_BOUNDARY:
            mask_mod_output = tl.where(offs_n2[None, :] < KV_LEN, mask_mod_output, False)
        # apply mask for partial masked block
        post_mod_scores = tl.where(mask_mod_output, post_mod_scores, float("-inf"))
    # ~~~~~~~~~~~~~~~~~~~~~~~~~~~~~~~~~~~~~~~~~~~~~~~~~~~~~~~~~~~~~~~~
    if not PRESCALE_QK:
        post_mod_scores *= RCP_LN2
    p = tl.math.exp2(post_mod_scores - lse)
    # Compute dP and dS.
    # NB reversed order to since V is transposed
    vT = load_checked_2d(vT_ptrs, offs_v, offs_n2, None, None, SAFE_HEAD_DIM, IS_DIVISIBLE, V_HEAD_DIM, KV_LEN)

    dp = tl.dot(do, vT, input_precision=FLOAT32_PRECISION)
    ds = p * (dp - Di[:, None])
    # ~~~~~~~~~~~~~~~~~~~ Apply joint modification  ~~~~~~~~~~~~~~~~~~~
    {{ modification(
        subgraph_number=1,
        output_name = "grad_scores",
        score="pre_mod_scores",
        b="off_z",
        h="off_hq",
        m="m",
        n="n",
        grad_score_mod="ds"
    ) | indent_except_first(1) }}
    if CHECK_BLOCK_BOUNDARY:
        grad_scores = tl.where(offs_n2[None, :] < KV_LEN, grad_scores, 0.0)

    # ~~~~~~~~~~~~~~~~~~~ Apply other buffer grad writes ~~~~~~~~~~~~~
    if WRITE_DQ:
        scatter_mask = offs_m2[:, None] < Q_LEN and offs_n2[None, :] < KV_LEN
        {{ modification(
            subgraph_number=3,
            output_name=None,
            mask="scatter_mask",
            score="pre_mod_scores",
            b="off_z",
            h="off_hq",
            m="m",
            n="n",
            grad_score_mod="ds"
        ) | indent_except_first(2) }}
    # ~~~~~~~~~~~~~~~~~~~~~~~~~~~~~~~~~~~~~~~~~~~~~~~~~~~~~~~~~~~~~~~~
    ds = grad_scores

    if not IS_FULL_BLOCKS:
        if CHECK_BLOCK_BOUNDARY:
            mask_mod_output = tl.where(offs_n2[None, :] < KV_LEN, mask_mod_output, False)
        # (grads) apply mask for partially unmasked block
        ds = tl.where(mask_mod_output, ds, 0.0)
    # ~~~~~~~~~~~~~~~~~~~~~~~~~~~~~~~~~~~~~~~~~~~~~~~~~~~~~~~~~~~~~~~~
    ds = ds.to(MATMUL_PRECISION)
    # Compute dQ.
    dq += tl.dot(ds, tl.trans(kT), input_precision=FLOAT32_PRECISION)

    return dq


@triton.jit
def bwd_dkdv_inner(
    {{gen_argdefs()}},
    Q, DO, DELTA, LSE, # pointers
    dk, dv, k, v,
    off_z, off_hq, offs_n1, offs_m1,
    stride_qm, stride_qd, stride_dom, stride_dod,
    q_indices, sparse_q_num_blocks,
    MATMUL_PRECISION,
    IS_FULL_BLOCKS,
):
    {{gen_defines() | indent_except_first(1) }}
    SPARSE_Q_MULTIPLE: tl.constexpr = (SPARSE_Q_BLOCK_SIZE // BLOCK_M1)
    RCP_LN2: tl.constexpr = 1.44269504
    Q_LEN = {{size("Q", 2)}}
    KV_LEN = {{size("K", 2)}}

    offs_k = tl.arange(0, QK_HEAD_DIM_ROUNDED)
    offs_v = tl.arange(0, V_HEAD_DIM_ROUNDED)

    qT_ptrs = Q + offs_m1[None, :] * stride_qm + offs_k[:, None] * stride_qd
    do_ptrs = DO + offs_m1[:, None] * stride_dom + offs_v[None, :] * stride_dod
    # BLOCK_N1 must be a multiple of BLOCK_M1, otherwise the code wouldn't work.
    tl.static_assert(BLOCK_N1 % BLOCK_M1 == 0)
    hi = tl.minimum(sparse_q_num_blocks * SPARSE_Q_MULTIPLE, tl.maximum(tl.cdiv(Q_LEN, BLOCK_M1), 1))

    if not IS_DIVISIBLE:
        if hi >= 1:
            for start_m in range(0, hi - 1):
                dk, dv = bwd_dkdv_block_mn(
                    {{gen_argdefs()}},
                    dk, dv, qT_ptrs, k, v, do_ptrs, DELTA, LSE, Q_LEN, KV_LEN,
                    off_z, off_hq, offs_n1, offs_m1, offs_k, offs_v,
                    stride_qm, stride_qd, stride_dom, stride_dod,
                    q_indices, sparse_q_num_blocks,
                    MATMUL_PRECISION, RCP_LN2,
                    IS_FULL_BLOCKS,
                )
                # Increment pointers.
                offset = get_offset_for_next_block(
                    start_m, q_indices, sparse_q_num_blocks,
                    SPARSE_Q_BLOCK_SIZE, SPARSE_Q_MULTIPLE, BLOCK_M1, BLOCKS_ARE_CONTIGUOUS
                )

                qT_ptrs += offset * stride_qm
                do_ptrs += offset * stride_dom

                offs_m1 += offset

            dk, dv = bwd_dkdv_block_mn(
                {{gen_argdefs()}},
                dk, dv, qT_ptrs, k, v, do_ptrs, DELTA, LSE, Q_LEN, KV_LEN,
                off_z, off_hq, offs_n1, offs_m1, offs_k, offs_v,
                stride_qm, stride_qd, stride_dom, stride_dod,
                q_indices, sparse_q_num_blocks,
                MATMUL_PRECISION, RCP_LN2,
                IS_FULL_BLOCKS, CHECK_BLOCK_BOUNDARY=True,
            )
    else:
        for start_m in range(0, hi):
            dk, dv = bwd_dkdv_block_mn(
                {{gen_argdefs()}},
                dk, dv, qT_ptrs, k, v, do_ptrs, DELTA, LSE, Q_LEN, KV_LEN,
                off_z, off_hq, offs_n1, offs_m1, offs_k, offs_v,
                stride_qm, stride_qd, stride_dom, stride_dod,
                q_indices, sparse_q_num_blocks,
                MATMUL_PRECISION, RCP_LN2,
                IS_FULL_BLOCKS,
            )
            # Increment pointers.
            offset = get_offset_for_next_block(
                start_m, q_indices, sparse_q_num_blocks,
                SPARSE_Q_BLOCK_SIZE, SPARSE_Q_MULTIPLE, BLOCK_M1, BLOCKS_ARE_CONTIGUOUS
            )

            qT_ptrs += offset * stride_qm
            do_ptrs += offset * stride_dom

            offs_m1 += offset

    return dk, dv


@triton.jit
def bwd_dkdv_block_mn(
    {{gen_argdefs()}},
    dk, dv, qT_ptrs, k, v, do_ptrs, DELTA, LSE, Q_LEN, KV_LEN,
    off_z, off_hq, offs_n1, offs_m1, offs_k, offs_v,
    stride_qm, stride_qd, stride_dom, stride_dod,
    q_indices, sparse_q_num_blocks,
    MATMUL_PRECISION, RCP_LN2,
    IS_FULL_BLOCKS, CHECK_BLOCK_BOUNDARY=False,
):
    {{gen_defines() | indent_except_first(1) }}

    # NB reversed order since Q is transposed
    qT = load_checked_2d(qT_ptrs, offs_k, offs_m1, None, None, SAFE_HEAD_DIM, IS_DIVISIBLE, QK_HEAD_DIM, Q_LEN)
    # Load LSE before computing qk to reduce pipeline stall.
    if IS_DIVISIBLE:
        lse = tl.load(LSE + offs_m1)
    else:
        lse = tl.load(LSE + offs_m1, mask=offs_m1 < Q_LEN)
    lse = tl.where(lse == -float("inf"), 0.0, lse)
    qkT = tl.dot(k, qT, input_precision=FLOAT32_PRECISION)
    if not PRESCALE_QK:
        qkT *= SM_SCALE
    # ~~~~~~~~~~~~~~~~~~~ Apply score modification  ~~~~~~~~~~~~~~~~~~~
    m = get_bounded_indices(offs_m1[None, :], Q_LEN if CHECK_BLOCK_BOUNDARY else None)
    # The boundary check is done for the outer loop, but here it's possible since we're iterating across M dim
    # that the n reads out of bounds prior to the last loop
    n = get_bounded_indices(offs_n1[:, None], KV_LEN if (not IS_DIVISIBLE or CHECK_BLOCK_BOUNDARY) else None)

    pre_mod_scores = qkT
    {{ modification(
        subgraph_number=0,
        output_name="post_mod_scores",
        score="qkT",
        b="off_z",
        h="off_hq",
        m="m",
        n="n",
        out="qkT"
    ) | indent_except_first(1) }}

    if CHECK_BLOCK_BOUNDARY:
        # Mask out the elements that are out of the KV_LEN for non divisible seqlen.
        post_mod_scores = tl.where(offs_n1[:, None] < KV_LEN, post_mod_scores, float("-inf"))

    if not IS_FULL_BLOCKS:
        {{ modification(
            subgraph_number=2,
            output_name="mask_mod_output",
            score="qkT",
            b="off_z",
            h="off_hq",
            m="m",
            n="n",
        ) | indent_except_first(2) }}
        if CHECK_BLOCK_BOUNDARY:
            mask_mod_output = tl.where(offs_n1[:, None] < KV_LEN, mask_mod_output, False)
        # (grads) apply mask for fully masked block
        post_mod_scores = tl.where(mask_mod_output, post_mod_scores, float("-inf"))
    # ~~~~~~~~~~~~~~~~~~~~~~~~~~~~~~~~~~~~~~~~~~~~~~~~~~~~~~~~~~~~~~~~
    if not PRESCALE_QK:
        post_mod_scores *= RCP_LN2
    pT = tl.math.exp2(post_mod_scores - lse[None, :])
    do = load_checked_2d(do_ptrs, offs_m1, offs_v, None, None, IS_DIVISIBLE, SAFE_HEAD_DIM, Q_LEN, V_HEAD_DIM)
    # Compute dV.
    ppT = pT
    dv += tl.dot(ppT.to(MATMUL_PRECISION), do, input_precision=FLOAT32_PRECISION)
    if IS_DIVISIBLE:
        Di = tl.load(DELTA + offs_m1)
    else:
        Di = tl.load(DELTA + offs_m1, mask=offs_m1 < Q_LEN)
    # Compute dP and dS.
    dpT = tl.dot(v, tl.trans(do), input_precision=FLOAT32_PRECISION)
    dsT = pT * (dpT - Di[None, :])
    # ~~~~~~~~~~~~~~~~~~~ Apply joint modification  ~~~~~~~~~~~~~~~~~~~
    {{ modification(
        subgraph_number=1,
        output_name = "grad_scores",
        score="pre_mod_scores",
        b="off_z",
        h="off_hq",
        m="m",
        n="n",
        grad_score_mod="dsT"
    ) | indent_except_first(1) }}

    # ~~~~~~~~~~~~~~~~~~~ Apply other buffer grad writes ~~~~~~~~~~~~~
    if not WRITE_DQ:
        idx_b = off_z
        idx_h = off_hq
        idx_m = m
        idx_n = n
        scatter_mask = offs_m1[None, :] < Q_LEN and offs_n1[:, None] < KV_LEN
        {{ modification(
            subgraph_number=3,
            output_name=None,
            mask="scatter_mask",
            score="pre_mod_scores",
            b="idx_b",
            h="idx_h",
            m="idx_m",
            n="idx_n",
            grad_score_mod="dsT"
        ) | indent_except_first(2) }}
    # ~~~~~~~~~~~~~~~~~~~~~~~~~~~~~~~~~~~~~~~~~~~~~~~~~~~~~~~~~~~~~~~~

    if CHECK_BLOCK_BOUNDARY:
        grad_scores = tl.where(offs_n1[:, None] < KV_LEN, grad_scores, 0.0)

    dsT = grad_scores
    if not IS_FULL_BLOCKS:
        if CHECK_BLOCK_BOUNDARY:
            mask_mod_output = tl.where(offs_n1[:, None] < KV_LEN, mask_mod_output, False)
        # (grads) apply mask for partially unmasked block
        dsT = tl.where(mask_mod_output, dsT, 0.0)
    # ~~~~~~~~~~~~~~~~~~~~~~~~~~~~~~~~~~~~~~~~~~~~~~~~~~~~~~~~~~~~~~~~
    dk += tl.dot(dsT.to(MATMUL_PRECISION), tl.trans(qT), input_precision=FLOAT32_PRECISION)

    return dk, dv
 """
    + compute_next_offset_func
    + get_bounded_indices_func
    + load_checked_2d,
)


def validate_joint_graph(joint_graph: torch.fx.Graph):
    """We do some pre lowering graph checks in order to raise nicer error messages"""
    for node in joint_graph.nodes:
        if (
            node.op == "call_function"
            and node.target == torch.ops.flex_lib.zeros_and_scatter.default
        ):
            for user in node.users:
                if user.op != "output":
                    raise NotImplementedError(
                        "Using multiple indexing operations on the same tensor that requires gradients "
                        "in a score_mod function is not currently supported. "
                        "This typically happens when indexing the same tensor multiple times, like:\n\n"
                        "    def score_mod(score, b, h, q_idx, kv_idx):\n"
                        "        return score + bias[q_idx] + bias[kv_idx]  # bias used twice!\n\n"
                        "A valid workaround is to clone() the tensors that will be indexed multiple times. For example:\n\n"
                        "    bias1 = bias.clone()\n"
                        "    def score_mod(score, b, h, q_idx, kv_idx):\n"
                        "        return score + bias[q_idx] + bias1[kv_idx]\n\n"
                        "Note that this solution will use additional memory."
                    )
    return


@dataclass(frozen=True)
class JointOutputResult:
    """Results from processing joint outputs."""

    grad_input: ComputedBuffer
    captured_grads_compute: list[ComputedBuffer]
    captured_grads: list[Optional[TensorBox]]
    mutated_grads: list[TensorBox]


def process_joint_outputs(
    all_joint_outputs: SubgraphResults, num_placeholders: int
) -> JointOutputResult:
    """Process joint outputs and extract various buffers needed for lowering

    Args:
        all_joint_outputs: List of all the outputs from build_subgraphs
        num_placeholders: The number of placeholder inputs, used to skip over unused backward compute buffers

    Returns:
        JointOutputResult containing processed buffers and gradients
    """
    assert isinstance(all_joint_outputs, list)
    assert all_joint_outputs[0] is not None, (
        "joint_subgraph_buffer is None - this is a bug!"
    )

    joint_buffer = all_joint_outputs[0]
    other_grads = all_joint_outputs[num_placeholders - 1 :]

    # outer_grads has the structure: Len(other_buffer_grads) if buffer doesn't require grad than it will be None
    # We only grab the buffers that require grad for inlining into kernel
    grads_compute = [buf for buf in other_grads if buf is not None]

    def get_out(buf):
        if buf is None:
            return None
        assert isinstance(buf, ComputedBuffer)
        assert buf.name is not None
        return TensorBox.create(V.graph.get_buffer(buf.name))

    grads_out = [get_out(x) for x in other_grads]
    mutated_grads = [buf for buf in grads_out if buf is not None]

    return JointOutputResult(
        grad_input=joint_buffer,
        captured_grads_compute=grads_compute,
        captured_grads=grads_out,
        mutated_grads=mutated_grads,
    )


# TODO: We probably also need a layout constraint?
@register_lowering(
    torch.ops.higher_order.flex_attention_backward, type_promotion_kind=None
)
def flex_attention_backward(*args, **kwargs):
    (
        query,
        key,
        value,
        out,
        logsumexp,
        grad_out,
        grad_logsumexp,
        fw_graph,
        joint_graph,
        block_mask,
        scale,
        kernel_options,
        score_mod_other_buffers,
        mask_mod_other_buffers,
    ) = args
    (
        _,  # q_length
        _,  # kv_length
        kv_num_blocks,
        kv_indices,
        full_kv_num_blocks,
        full_kv_indices,
        q_num_blocks,
        q_indices,
        full_q_num_blocks,
        full_q_indices,
        SPARSE_Q_BLOCK_SIZE,
        SPARSE_KV_BLOCK_SIZE,
        mask_graph,
    ) = block_mask

    (
        query,
        key,
        value,
        grad_out,
        kv_num_blocks,
        kv_indices,
        full_kv_num_blocks,
        full_kv_indices,
        q_num_blocks,
        q_indices,
        full_q_num_blocks,
        full_q_indices,
    ) = maybe_realize(
        [
            query,
            key,
            value,
            grad_out,
            kv_num_blocks,
            kv_indices,
            full_kv_num_blocks,
            full_kv_indices,
            q_num_blocks,
            q_indices,
            full_q_num_blocks,
            full_q_indices,
        ]
    )

    device = query.get_device()
    dtype = query.get_dtype()
    Bq, Hq, seq_len_q, qk_head_dim = query.get_size()
    Bkv, Hkv, seq_len_kv, v_head_dim = value.get_size()

    assert V.graph.sizevars.evaluate_expr(sympy.Eq(Bq, Bkv) | sympy.Eq(Bkv, 1)), (
        f"Bq and Bkv must broadcastable. Got Bq={Bq} and Bkv={Bkv}"
    )

    kernel_options = dict(kernel_options)
    # Mark symbols in custom kernel options as static shapes and add guards.
    kernel_options = {
        k: V.graph.sizevars.guard_int(v) if isinstance(v, sympy.Symbol) else v
        for k, v in kernel_options.items()
    }
    kernel_options.setdefault("FLOAT32_PRECISION", get_float32_precision())
    if seq_len_q % 128 != 0 or seq_len_kv % 128 != 0:
        kernel_options.setdefault("IS_DIVISIBLE", False)
    else:
        kernel_options.setdefault("IS_DIVISIBLE", True)

    fwd_placeholder_inps = [
        create_placeholder(name, dtype, device)
        for name, dtype in [
            ("score", dtype),
            ("b", torch.int32),
            ("h", torch.int32),
            ("m", torch.int32),
            ("n", torch.int32),
        ]
    ]
    fw_subgraph_buffer = build_subgraph_buffer(
        fwd_placeholder_inps + list(score_mod_other_buffers), fw_graph
    )

    joint_placeholder_inps = fwd_placeholder_inps + [
        create_placeholder("grad_score_mod", dtype, device)
    ]
    # Sometimes we have weird unused nodes here
    joint_graph.graph_module.graph.eliminate_dead_code()

    # It is hard to raise nice errors for some joint graphs during subgraph lowering
    # This lets us do some checks before attempting to lower
    validate_joint_graph(joint_graph.graph_module.graph)

    all_joint_outputs = build_subgraph_buffer(
        joint_placeholder_inps + list(score_mod_other_buffers),
        joint_graph,
    )

    joint_outputs = process_joint_outputs(
        all_joint_outputs, len(joint_placeholder_inps)
    )

    mask_graph_placeholder_inps = [
        create_placeholder(name, dtype, query.get_device())
        for name, dtype in [
            ("b", torch.int32),
            ("h", torch.int32),
            ("m", torch.int32),
            ("n", torch.int32),
        ]
    ]
    mask_graph_buffer = build_subgraph_buffer(
        mask_graph_placeholder_inps + list(mask_mod_other_buffers), mask_graph
    )

    mask_graph_buffer = mask_graph_buffer

    # Construct layout with stride order matching K
    key_size = [Bq, Hkv, seq_len_kv, qk_head_dim]
    key_strides = infer_dense_strides(key_size, key.get_stride())

    layout_broadcasted_k = FixedLayout(
        key.get_device(),
        key.get_dtype(),
        key_size,
        stride=[sympy.sympify(s) for s in key_strides],
    )

    # Create delta which will is needed for the bwd's kernel
    grad_lse_exp2 = lowerings[aten.mul](grad_logsumexp, 1 / math.log(2))
    mul_delta = lowerings[aten.mul](out, grad_out)
    delta = lowerings[aten.sum](mul_delta, axis=-1)
    delta = lowerings[aten.sub](delta, grad_lse_exp2)
    delta = ExternKernel.require_contiguous(delta)

    grad_lse_exp2, delta = maybe_realize([grad_lse_exp2, delta])

    # # see NOTE:[TritonTemplates with multiple outputs]
    query_size = [Bq, Hq, seq_len_q, qk_head_dim]
    grad_query_strides = infer_dense_strides(query_size, query.get_stride())
    grad_query = empty_strided(
        query_size,
        stride=[sympy.sympify(s) for s in grad_query_strides],
        dtype=query.get_dtype(),
        device=query.get_device(),
    )

    # Construct output layout with stride order matching value
    value_size = [Bq, Hkv, seq_len_kv, v_head_dim]
    value_strides = infer_dense_strides(value_size, value.get_stride())

    broadcasted_grad_value = empty_strided(
        value_size,
        stride=[sympy.sympify(s) for s in value_strides],
        dtype=value.get_dtype(),
        device=value.get_device(),
    )

    kernel_options.setdefault("SM_SCALE", scale)

    # Determine GQA factor
    gqa_shared_heads = Hq // Hkv
    kernel_options.setdefault("GQA_SHARED_HEADS", gqa_shared_heads)

    # Inside of Triton kernel, only apply partial masking if partial blocks are computed.
    # full_kv_num_blocks is torch.zeros([1, 1, 1]) if partial blocks are not computed.
    has_full_blocks = full_kv_num_blocks is not None
    kernel_options.setdefault("HAS_FULL_BLOCKS", has_full_blocks)
    if not has_full_blocks:
        full_kv_num_blocks, full_kv_indices, full_q_num_blocks, full_q_indices = (
            empty(0, device=query.get_device()) for _ in range(4)
        )

    set_head_dim_values(kernel_options, qk_head_dim, v_head_dim, V.graph.sizevars)

    SPARSE_Q_BLOCK_SIZE = V.graph.sizevars.guard_int(SPARSE_Q_BLOCK_SIZE)
    SPARSE_KV_BLOCK_SIZE = V.graph.sizevars.guard_int(SPARSE_KV_BLOCK_SIZE)

    choices: list[Any] = []

    dtype = query.get_dtype()
<<<<<<< HEAD
    head_dim = V.graph.sizevars.evaluate_static_shape(query.get_size()[-1])
    configs = V.choices.get_flex_attention_bwd_configs(
        head_dim, dtype, query.get_device()
    )
=======
    head_dim = V.graph.sizevars.guard_int(query.get_size()[-1])
    configs = V.choices.get_flex_attention_bwd_configs(head_dim, dtype)
>>>>>>> b5bfbba1

    # Default config for warp specialization
    num_consumer_groups, num_buffers_warp_spec = 0, 0

    original_kernel_options = kernel_options.copy()
    for conf in configs:
        if (
            SPARSE_KV_BLOCK_SIZE % conf.block_m != 0
            or SPARSE_Q_BLOCK_SIZE % conf.block_m != 0
            or SPARSE_KV_BLOCK_SIZE % conf.block_n != 0
            or SPARSE_Q_BLOCK_SIZE % conf.block_n != 0
        ):
            continue

        # Performance tuning
        # Triton heuristics
        cur_kernel_options = original_kernel_options.copy()
        # Remove prefix for backward kernels options and delete forward kernel options.
        for k in list(cur_kernel_options.keys()):
            if k.startswith("bwd_"):
                v = cur_kernel_options.pop(k)
                cur_kernel_options[k[4:]] = v
            if k.startswith("fwd_"):
                cur_kernel_options.pop(k)
        cur_kernel_options.setdefault("num_warps", conf.num_warps)
        cur_kernel_options.setdefault("num_stages", conf.num_stages)

        if cur_kernel_options.get("num_consumer_groups", False):
            cur_kernel_options.setdefault("num_consumer_groups", num_consumer_groups)
            cur_kernel_options.setdefault(
                "num_buffers_warp_spec", num_buffers_warp_spec
            )

        cur_kernel_options.setdefault("BLOCK_M1", conf.block_m)
        cur_kernel_options.setdefault("BLOCK_N1", conf.block_n)
        cur_kernel_options.setdefault("BLOCK_M2", conf.block_n)
        cur_kernel_options.setdefault("BLOCK_N2", conf.block_m)

        # Blocksparse options
        cur_kernel_options.setdefault("SPARSE_Q_BLOCK_SIZE", SPARSE_Q_BLOCK_SIZE)
        cur_kernel_options.setdefault("SPARSE_KV_BLOCK_SIZE", SPARSE_KV_BLOCK_SIZE)

        # ROCm specific kernargs
        for attrib in ["kpack", "matrix_instr_nonkdim", "waves_per_eu"]:
            if hasattr(conf, attrib):
                cur_kernel_options[attrib] = getattr(conf, attrib)

        flex_attention_backward_template.maybe_append_choice(
            choices=choices,
            input_nodes=[
                query,
                key,
                value,
                logsumexp,
                delta,
                grad_out,
                grad_query,
                broadcasted_grad_value,
                kv_num_blocks,
                kv_indices,
                q_num_blocks,
                q_indices,
                full_kv_num_blocks,
                full_kv_indices,
                full_q_num_blocks,
                full_q_indices,
            ],
            layout=layout_broadcasted_k,  # We use store_output only for grad_key
            subgraphs=[
                fw_subgraph_buffer,
                joint_outputs.grad_input,
                mask_graph_buffer,
                joint_outputs.captured_grads_compute,
            ],
            mutated_inputs=[
                grad_query,
                broadcasted_grad_value,
                *joint_outputs.mutated_grads,
            ],
            call_sizes=query.get_size() + key.get_size()[1:3],
            **cur_kernel_options,
        )
    inputs_for_autotuning = (
        [
            query,
            key,
            value,
            logsumexp,
            delta,
            grad_out,
            grad_query,
            broadcasted_grad_value,
            kv_num_blocks,
            kv_indices,
            q_num_blocks,
            q_indices,
            full_kv_num_blocks,
            full_kv_indices,
            full_q_num_blocks,
            full_q_indices,
        ]
        + list(score_mod_other_buffers)
        + list(mask_mod_other_buffers)
        + joint_outputs.mutated_grads
    )
    input_gen_fns = {
        8: create_num_blocks_fake_generator(kv_indices),  # kv_num_blocks
        9: create_indices_fake,
        10: create_num_blocks_fake_generator(q_indices),  # q_num_blocks
        11: create_indices_fake,
        12: create_num_blocks_fake_generator(full_kv_indices),  # full_kv_num_blocks
        13: create_indices_fake,
        14: create_num_blocks_fake_generator(full_q_indices),  # full_q_num_blocks
        15: create_indices_fake,
    }

    broadcasted_grad_key = autotune_select_algorithm(
        "flex_attention_backward",
        choices,
        [x for x in inputs_for_autotuning if isinstance(x, torch._inductor.ir.IRNode)],
        layout_broadcasted_k,
        input_gen_fns=input_gen_fns,
    )  # [Bq, Hkv, seq_len_kv, k_head_dim]

    # need subgraph inputs and outputs to analyze all symints used in flex attention
    broadcasted_grad_key.data.data.subgraph_inps = list(score_mod_other_buffers) + list(
        mask_mod_other_buffers
    )
    broadcasted_grad_key.data.data.subgraph_outs = get_bwd_subgraph_outputs(
        fw_subgraph_buffer, mask_graph_buffer, joint_outputs
    )

    if V.graph.sizevars.evaluate_expr(sympy.Eq(Bq, Bkv)):
        grad_key = broadcasted_grad_key
        grad_value = broadcasted_grad_value
    else:
        assert V.graph.sizevars.evaluate_expr(sympy.Gt(Bq, 1) & sympy.Eq(Bkv, 1)), (
            f"Bq and Bkv must broadcastable. "
            f"Got Bq={V.graph.sizevars.evaluate_expr(Bq)} "
            f"and Bkv={V.graph.sizevars.evaluate_expr(Bkv)}"
        )
        grad_key = lowerings[aten.sum](broadcasted_grad_key, axis=0, keepdims=True)
        grad_value = lowerings[aten.sum](broadcasted_grad_value, axis=0, keepdims=True)

    return (grad_query, grad_key, grad_value, tuple(joint_outputs.captured_grads))


def get_bwd_subgraph_outputs(
    subgraph_buffer: SubgraphResults,
    mask_graph_buffer: SubgraphResults,
    joint_outputs: JointOutputResult,
) -> list[Optional[Union[ComputedBuffer, TensorBox]]]:
    subgraph_buffer = (
        subgraph_buffer if isinstance(subgraph_buffer, Sequence) else [subgraph_buffer]
    )
    mask_graph_buffer = (
        mask_graph_buffer
        if isinstance(mask_graph_buffer, Sequence)
        else [mask_graph_buffer]
    )
    joint_output_buffers = [
        joint_outputs.grad_input,
        *joint_outputs.captured_grads_compute,
        *joint_outputs.captured_grads,
        *joint_outputs.mutated_grads,
    ]

    return [*subgraph_buffer, *mask_graph_buffer, *joint_output_buffers]<|MERGE_RESOLUTION|>--- conflicted
+++ resolved
@@ -1434,15 +1434,10 @@
     choices: list[Any] = []
 
     dtype = query.get_dtype()
-<<<<<<< HEAD
-    head_dim = V.graph.sizevars.evaluate_static_shape(query.get_size()[-1])
+    head_dim = V.graph.sizevars.guard_int(query.get_size()[-1])
     configs = V.choices.get_flex_attention_fwd_configs(
         head_dim, dtype, query.get_device()
     )
-=======
-    head_dim = V.graph.sizevars.guard_int(query.get_size()[-1])
-    configs = V.choices.get_flex_attention_fwd_configs(head_dim, dtype)
->>>>>>> b5bfbba1
 
     # Mark SPARSE_KV_BLOCK_SIZE & SPARSE_Q_BLOCK_SIZE as static shapes and add guards.
     SPARSE_KV_BLOCK_SIZE = V.graph.sizevars.guard_int(SPARSE_KV_BLOCK_SIZE)
@@ -2557,15 +2552,10 @@
     choices: list[Any] = []
 
     dtype = query.get_dtype()
-<<<<<<< HEAD
-    head_dim = V.graph.sizevars.evaluate_static_shape(query.get_size()[-1])
+    head_dim = V.graph.sizevars.guard_int(query.get_size()[-1])
     configs = V.choices.get_flex_attention_bwd_configs(
         head_dim, dtype, query.get_device()
     )
-=======
-    head_dim = V.graph.sizevars.guard_int(query.get_size()[-1])
-    configs = V.choices.get_flex_attention_bwd_configs(head_dim, dtype)
->>>>>>> b5bfbba1
 
     # Default config for warp specialization
     num_consumer_groups, num_buffers_warp_spec = 0, 0
