# mypy: allow-untyped-defs
""" Triton Implementation of the flex_attention Kernel"""

import logging
import math
from collections.abc import Sequence
from dataclasses import dataclass
from enum import auto, Enum
from typing import Any, Dict, Optional, Union

import sympy

import torch
from torch._inductor.virtualized import V
from torch.utils._ordered_set import OrderedSet
from torch.utils._pytree import tree_map

from .. import config
from ..ir import (
    Buffer,
    ComputedBuffer,
    ExternKernel,
    FixedLayout,
    FlexibleLayout,
    get_fill_order,
    InputBuffer,
    IRNode,
    MutationLayoutSHOULDREMOVE,
    Scatter,
    StorageBox,
    Subgraph,
    TensorBox,
)
from ..lowering import (
    _full,
    check_and_broadcast_indices,
    empty,
    empty_like,
    empty_strided,
    expand,
    index_output_size_and_inner_fn,
    lowerings,
    register_lowering,
    to_dtype,
)
from ..select_algorithm import autotune_select_algorithm, realize_inputs, TritonTemplate


log = logging.getLogger(__name__)
aten = torch.ops.aten
Expr = sympy.Expr


def construct_strides(
    sizes: Sequence[int],
    fill_order: Sequence[int],
) -> Sequence[int]:
    """From a list of sizes and a fill order, construct the strides of the permuted tensor."""
    # Initialize strides
    assert len(sizes) == len(
        fill_order
    ), "Length of sizes must match the length of the fill order"
    strides = [0] * len(sizes)

    # Start with stride 1 for the innermost dimension
    current_stride = 1

    # Iterate through the fill order populating strides
    for dim in fill_order:
        strides[dim] = current_stride
        current_stride *= sizes[dim]

    return strides


def infer_dense_strides(size: Sequence[int], orig_strides: Sequence[int]):
    """This is a mirror of the same function in aten/src/ATen/ExpandUtils.cpp

    Args:
        size: The size of the output tensor
        orig_strides: The strides of the input tensor
    Returns:
        List[int]: Dense non-overlapping strides that preserve the input tensor's layout permutation.
        The returned strides follow the same stride propagation rules as TensorIterator. This matches
        The behavior of empty_like()
    """
    fill_order = get_fill_order(orig_strides, V.graph.sizevars.shape_env)
    return construct_strides(size, fill_order)


def flex_attention_grid(batch_size, q_heads, num_queries, d_model, meta):
    """How is this kernel parallelized?
    We create a grid of (batch_size * num_heads, ceil_div(n_queries, query_block_size), 1)
    Each block is responsible for iterating over blocks of keys and values calculating
    the final attention output.
    """
    import triton

    return (triton.cdiv(num_queries, meta["BLOCK_M"]), batch_size * q_heads, 1)


def create_placeholder(
    name: str, dtype: torch.dtype, device: torch.device
) -> TensorBox:
    """Creates a placeholder input buffers for producing subgraph_output."""
    input_buffer = InputBuffer(name=name, layout=FixedLayout(device, dtype, [], []))
    return TensorBox.create(input_buffer)


def maybe_realize(args: list[Optional[IRNode]]):
    """Accepts a list of optional IRNodes and returns a list of realized IRNodes"""
    return tree_map(
        lambda x: (
            realize_inputs(x)
            if x is not None and not isinstance(x, sympy.Symbol)
            else x
        ),
        args,
    )


def get_float32_precision():
    if torch.get_float32_matmul_precision() == "highest" or torch.version.hip:
        return "'ieee'"
    else:
        return "'tf32'"


def zeros_and_scatter_lowering(shape: list[int], indices, values):
    # Always accumulate into fp32 then cast
    grad = _full(0, values.get_device(), torch.float32, shape)
    assert isinstance(grad, TensorBox)
    grad.realize()
    x_size = grad.get_size()
    values = to_dtype(values, grad.get_dtype())
    indices_loaders = [i.make_loader() if i is not None else None for i in indices]
    indices, tensor_indices = check_and_broadcast_indices(indices, grad.get_device())
    # We can use the first one since they are all required to be the same size
    tensor_size = list(indices[tensor_indices[0]].get_size())
    indexed_size = [x_size[i] for i in range(len(indices))]

    expected_vals_size, inner_fn = index_output_size_and_inner_fn(
        x_size,
        indices,
        tensor_indices,
        tensor_size,
        indices_loaders,
        indexed_size,
        None,
        check=True,
    )

    values = expand(values, expected_vals_size)
    device = grad.get_device()
    assert device is not None
    scatter = Scatter(
        device=device,
        dtype=grad.get_dtype(),
        inner_fn=values.make_loader(),
        ranges=expected_vals_size,  # iter_ranges,
        output_indexer=inner_fn,
        scatter_mode="atomic_add",
    )

    buffer = ComputedBuffer(
        name=grad.data.data.name,  # type: ignore[attr-defined]
        layout=MutationLayoutSHOULDREMOVE(grad),
        data=scatter,
    )
    return buffer


SubgraphResults = Union[list[Optional[ComputedBuffer]], Optional[ComputedBuffer]]


def build_subgraph_buffer(args: list[TensorBox], subgraph: Subgraph) -> SubgraphResults:
    """This function's goal is to take in the required args and produce the subgraph buffer
    The subgraph buffer is a ComputedBuffer that will be inlined into the triton template

    Args:
        args: The args that are passed into the subgraph. Contains both fixed and lifted inputs.
        subgraph: The Subgraph ir for which to produce the output node
    """
    from ..subgraph_lowering import PointwiseSubgraphLowering

    pw_subgraph = PointwiseSubgraphLowering(
        subgraph.graph_module,
        root_graph_lowering=V.graph,
        allowed_mutations=OrderedSet([torch.ops.flex_lib.zeros_and_scatter.default]),
        additional_lowerings={
            torch.ops.flex_lib.zeros_and_scatter.default: zeros_and_scatter_lowering
        },
    )
    with V.set_graph_handler(pw_subgraph):  # type: ignore[arg-type]
        pw_subgraph.run(*args)

    # Since we are allowing mutations/buffer creation, we need to register any fresh buffers
    # creating during the pointwise subgraph lowering
    if len(pw_subgraph.buffers) > 0:
        for buffer in pw_subgraph.buffers:
            V.graph.register_buffer(buffer)

    def convert_output_node_to_buffer(output_buffer) -> Optional[ComputedBuffer]:
        if output_buffer is None:
            return None
        if isinstance(output_buffer, ComputedBuffer):
            # These nodes are coming from the output of zeros_and_scatter
            return output_buffer
        assert isinstance(output_buffer, TensorBox), (
            "The output node for flex attention's subgraph must be a TensorBox, but got: ",
            type(output_buffer),
        )
        assert isinstance(output_buffer.data, StorageBox), (
            "The output node for the flex attention subgraph must be a StorageBox, but got: ",
            type(output_buffer),
        )
        subgraph_buffer = ComputedBuffer(
            name=None,
            layout=FlexibleLayout(
                device=output_buffer.data.get_device(),
                dtype=output_buffer.data.get_dtype(),
                size=output_buffer.data.get_size(),
            ),
            data=output_buffer.data.data,  # type: ignore[arg-type]
        )
        return subgraph_buffer

    return tree_map(convert_output_node_to_buffer, pw_subgraph.graph_outputs)


# Inner Triton functions shared by flex_attention & split-k decoding kernels.
compute_next_offset_func = r"""
@triton.jit
def get_offset_for_next_block(
    loop_iter, col_indices, total_blocks,
    SPARSE_BLOCK, SPARSE_BLOCK_MULTIPLE, BLOCK,
    BLOCKS_ARE_CONTIGUOUS: tl.constexpr
):
    if BLOCKS_ARE_CONTIGUOUS:
        return BLOCK
    cur_block_idx = loop_iter // SPARSE_BLOCK_MULTIPLE
    cur_block = tl.load(col_indices + cur_block_idx, eviction_policy="evict_last")
    next_block = tl.load(col_indices + cur_block_idx + 1, eviction_policy="evict_last", mask=cur_block_idx + 1 < total_blocks)
    needs_jump = (loop_iter + 1) % SPARSE_BLOCK_MULTIPLE == 0
    jump_to_block = (next_block - cur_block ) * SPARSE_BLOCK - (SPARSE_BLOCK_MULTIPLE - 1) * BLOCK
    offset = jump_to_block * needs_jump + (1 - needs_jump) * BLOCK
    return offset
"""

get_bounded_indices_func = r"""
@triton.jit
def get_bounded_indices(indices, max_len=None):
    return indices % max_len if max_len is not None else indices
"""


load_checked_block = r"""
@triton.jit
def load_checked_block(block_ptr, IS_DIVISIBLE: tl.constexpr, SAFE_HEAD_DIM: tl.constexpr):
  if IS_DIVISIBLE and SAFE_HEAD_DIM:
    return tl.load(block_ptr)
  elif IS_DIVISIBLE and not SAFE_HEAD_DIM:
    return tl.load(block_ptr, boundary_check=(1,), padding_option="zero")
  elif not IS_DIVISIBLE and SAFE_HEAD_DIM:
      return tl.load(block_ptr, boundary_check=(0,), padding_option="zero")
  else:
      return tl.load(block_ptr, boundary_check=(0, 1), padding_option="zero")
"""

load_checked_2d = r"""
@triton.jit
def load_checked_2d(
    ptr,
    offs_m,
    offs_n,
    stride_m,
    stride_n,
    IS_DIVISIBLE_M: tl.constexpr,
    IS_DIVISIBLE_N: tl.constexpr,
    M_LEN: tl.constexpr,
    N_DIM: tl.constexpr,
):
    # Calculate final pointer if strides are provided
    if stride_m is not None and stride_n is not None:
        ptr = ptr + offs_m[:, None] * stride_m + offs_n[None, :] * stride_n

    # Handle all masking cases
    if not IS_DIVISIBLE_M and not IS_DIVISIBLE_N:
        return tl.load(ptr, mask=(offs_m[:, None] < M_LEN) & (offs_n[None, :] < N_DIM), other=0.0)
    elif IS_DIVISIBLE_M and not IS_DIVISIBLE_N:
        return tl.load(ptr, mask=(offs_n[None, :] < N_DIM), other=0.0)
    elif not IS_DIVISIBLE_M and IS_DIVISIBLE_N:
        return tl.load(ptr, mask=(offs_m[:, None] < M_LEN), other=0.0)
    else:  # Both divisible
        return tl.load(ptr)
"""

compute_flex_attention = r"""
{{def_kernel("Q", "K", "V", "LSE", "KV_NUM_BLKS", "KV_IDX", "FULL_KV_NUM_BLKS", "FULL_KV_IDX")}}
    # Sub notation for this kernel:
    #
    # Q: Query, K: Key, V: Value
    # M: Number of queries, N: Number of keys/values, D: Model dimension
    # QK_HEAD_DIM: The dimension of the query and key embeddings
    # V_HEAD_DIM: The dimension of the value embeddings
    # z: Batch size, h: Number of heads, m: Number of queries per head, k: Number of keys per head
    # GQA_SHARED_HEADS: number of query heads sharing one kv head in GQA setups.
    #
    # The following FULL_* and PARTIAL_* is defined in the block sparse mask grid, rather than the thread block grid.
    # KV_NUM_BLKS: The number of KV blocks (that may or may not require masking) for each query.
    # KV_IDX: The indices of KV blocks (that may or may not require masking) for each query.
    # FULL_KV_NUM_BLKS: The number of fully unmasked KV blocks (so we don't need masking) for each query.
    # FULL_KV_IDX: The indices of fully unmasked KV blocks (so we don't need masking) for each query.
    #
    # OUTPUT_LOGSUMEXP: We only need to store the logsumexp if we require grad
    #
    # (Modifiable) Performance tuning options
    # BLOCK_M: The thread block size across the seqlen dim of Q.
    # BLOCK_N: Iterate over BLOCK_N across the seqlen dim of K/V in each thread block.

    # The below are kernel options that can be applied for certain score_mods,
    # or involve a numerics vs. perf tradeoff
    # PRESCALE_QK: Whether to pre-scale QK by 1/sqrt(d) and change of base. Has
    # about 20% more numerical error, but slightly faster.
    # ROWS_GUARANTEED_SAFE: Is it guaranteed that at least one value in each row
    # is not masked out? If so, we can skip an extra safety check
    # BLOCKS_ARE_CONTIGUOUS: Is it guaranteed that all blocks in the mask are
    # contiguous? If so, we don't need to do an indirect jump for every block

    tl.static_assert(SPARSE_Q_BLOCK_SIZE >= BLOCK_M and SPARSE_Q_BLOCK_SIZE % BLOCK_M == 0)
    tl.static_assert(SPARSE_KV_BLOCK_SIZE >= BLOCK_N and SPARSE_KV_BLOCK_SIZE % BLOCK_N == 0)

    # Define strides of inputs
    stride_qz, stride_qh, stride_qm, stride_qk = {{stride("Q")}}
    stride_kz, stride_kh, stride_kn, stride_kk = {{stride("K")}}
    stride_vz, stride_vh, stride_vn, stride_vk = {{stride("V")}}

    ZQ = {{size("Q", 0)}}
    HQ = {{size("Q", 1)}}
    Q_LEN = {{size("Q", 2)}}
    ZKV = {{size("K", 0)}}
    KV_LEN = {{size("K", 2)}}

    MATMUL_PRECISION = Q.dtype.element_ty

    q_start = tl.program_id(0)
    off_zq = tl.program_id(1) // HQ
    off_hq = tl.program_id(1) % HQ

    # We support two cases for batch dimension. a) (ZKV == ZQ) where off_zkv = off_zq.
    # b) (ZKV == 1 and ZQ > 1) where KV is broadcasted along the batch dimension and off_zkv=0.
    off_zkv = off_zq % ZKV
    off_hkv = off_hq // GQA_SHARED_HEADS
    off_g = off_hq % GQA_SHARED_HEADS

    q_offset = off_zq * stride_qz + off_hq * stride_qh
    k_offset = off_zkv * stride_kz + off_hkv * stride_kh
    v_offset = off_zkv * stride_vz + off_hkv * stride_vh

    Q = Q + q_offset
    K = K + k_offset
    V = V + v_offset

    SPARSE_Z = {{size("KV_NUM_BLKS", 0)}}
    SPARSE_HQ = {{size("KV_NUM_BLKS", 1)}}

    sparse_idx_z = off_zq % SPARSE_Z
    sparse_idx_hq = off_hq % SPARSE_HQ

    SPARSE_Q_MULTIPLE: tl.constexpr = (SPARSE_Q_BLOCK_SIZE // BLOCK_M)
    SPARSE_KV_MULTIPLE: tl.constexpr = (SPARSE_KV_BLOCK_SIZE // BLOCK_N)

    stride_kv_num_blks_h = {{stride("KV_NUM_BLKS", 1)}}
    stride_kv_idx_h = {{stride("KV_IDX", 1)}}
    stride_kv_idx_m = {{stride("KV_IDX", 2)}}

    # initialize pointer to m and l
    m_i = tl.zeros([BLOCK_M], dtype=tl.float32) - float("inf")
    l_i = tl.zeros([BLOCK_M], dtype=tl.float32)
    acc = tl.zeros([BLOCK_M, V_HEAD_DIM_ROUNDED], dtype=tl.float32)

    offs_m = q_start * BLOCK_M + tl.arange(0, BLOCK_M)

    # KV_IDX and KV_NUM_BLKS are always contiguous.
    sparse_hz_offset = sparse_idx_z * SPARSE_HQ + sparse_idx_hq
    sparse_kv_num_blks_offset = sparse_hz_offset * stride_kv_num_blks_h + q_start // SPARSE_Q_MULTIPLE
    sparse_kv_idx_offset = sparse_hz_offset * stride_kv_idx_h + (q_start // SPARSE_Q_MULTIPLE) * stride_kv_idx_m  # noqa: B950

    Q_block_ptr = tl.make_block_ptr(
        base=Q,
        shape=(Q_LEN, QK_HEAD_DIM),
        strides=(stride_qm, stride_qk),
        offsets=(q_start * BLOCK_M, 0),
        block_shape=(BLOCK_M, QK_HEAD_DIM_ROUNDED),
        order=(1, 0)
    )
    q = load_checked_block(Q_block_ptr, IS_DIVISIBLE, SAFE_HEAD_DIM)
    # ~~~~~~~~~~~~~~ normal blocks ~~~~~~~~~~~~~~~~~~~~~~~~~~~~~~~~~~~
    # We don't know anything "special" about these blocks, so we need to apply
    # both score_mod and mask_mod to it
    kv_indices = KV_IDX + sparse_kv_idx_offset
    kv_start = tl.load(kv_indices) * SPARSE_KV_BLOCK_SIZE # first kv block we're loading
    kv_num_blocks = tl.load(KV_NUM_BLKS + sparse_kv_num_blks_offset)
    block_n_end = tl.minimum(kv_num_blocks * SPARSE_KV_MULTIPLE, tl.maximum(tl.cdiv(KV_LEN, BLOCK_N), 1))

    K_block_ptr = tl.make_block_ptr(
        base=K,
        shape=(QK_HEAD_DIM, KV_LEN),
        strides=(stride_kk, stride_kn),
        offsets=(0, kv_start),
        block_shape=(QK_HEAD_DIM_ROUNDED, BLOCK_N),
        order=(0, 1)
    )
    V_block_ptr = tl.make_block_ptr(
        base=V,
        shape=(KV_LEN, V_HEAD_DIM),
        strides=(stride_vn, stride_vk),
        offsets=(kv_start, 0),
        block_shape=(BLOCK_N, V_HEAD_DIM_ROUNDED),
        order=(1, 0)
    )
    offs_n = kv_start + tl.arange(0, BLOCK_N)

    acc, l_i, m_i = forward_inner(
        {{gen_argdefs()}},
        q, K_block_ptr, V_block_ptr, Q_LEN, KV_LEN,
        acc, l_i, m_i,
        off_zq, off_hq, offs_m[:, None], offs_n[None, :],
        kv_indices, kv_num_blocks,
        0, block_n_end,
        MATMUL_PRECISION,
        IS_FULL_BLOCKS=False,
    )

    # ~~~~~~~~~~~~~~ "full" blocks ~~~~~~~~~~~~~~~~~~~~~~~~~~~~~~~~~~~
    # We know these blocks are guaranteed to be "full", so we don't need to
    # apply mask_mod to them - only score_mod
    if HAS_FULL_BLOCKS:
        # FULL_KV_IDX and FULL_KV_NUM_BLKS are always contiguous.
        kv_indices = FULL_KV_IDX + sparse_kv_idx_offset
        kv_start = tl.load(kv_indices) * SPARSE_KV_BLOCK_SIZE # first kv block we're loading
        kv_num_blocks = tl.load(FULL_KV_NUM_BLKS + sparse_kv_num_blks_offset)
        block_n_end = tl.minimum(kv_num_blocks * SPARSE_KV_MULTIPLE, tl.maximum(tl.cdiv(KV_LEN, BLOCK_N), 1))

        K_block_ptr = tl.make_block_ptr(
            base=K,
            shape=(QK_HEAD_DIM, KV_LEN),
            strides=(stride_kk, stride_kn),
            offsets=(0, kv_start),
            block_shape=(QK_HEAD_DIM_ROUNDED, BLOCK_N),
            order=(0, 1)
        )
        V_block_ptr = tl.make_block_ptr(
            base=V,
            shape=(KV_LEN, V_HEAD_DIM),
            strides=(stride_vn, stride_vk),
            offsets=(kv_start, 0),
            block_shape=(BLOCK_N, V_HEAD_DIM_ROUNDED),
            order=(1, 0)
        )
        offs_n = kv_start + tl.arange(0, BLOCK_N)

        acc, l_i, m_i = forward_inner(
            {{gen_argdefs()}},
            q, K_block_ptr, V_block_ptr, Q_LEN, KV_LEN,
            acc, l_i, m_i,
            off_zq, off_hq, offs_m[:, None], offs_n[None, :],
            kv_indices, kv_num_blocks,
            0, block_n_end,
            MATMUL_PRECISION,
            IS_FULL_BLOCKS=True,
        )


    # [Note] Handle fully masked out rows:
    # Li will be the sum(e^(-inf)) == 0.0 for masked out rows, mi will be -inf.
    # We set Li to 1.0 which will result in lse/out = 0.0 | after the log(li) + mi(0.0) step
    l_i = tl.where(l_i == 0.0, 1, l_i)

    acc = acc / l_i[:, None]
    idx_zq = tl.program_id(1) // HQ
    idx_hq = tl.program_id(1) % HQ
    idx_m = offs_m[:, None]
    idx_d = tl.arange(0, V_HEAD_DIM_ROUNDED)[None, :]

    mask = (idx_m < Q_LEN) & (idx_d < V_HEAD_DIM)

    {{store_output(("idx_zq", "idx_hq", "idx_m", "idx_d"), "acc", "mask")}}

    if OUTPUT_LOGSUMEXP:
        off_hz = tl.program_id(1)
        l_ptrs = LSE + off_hz * Q_LEN + offs_m
        lse = m_i + tl.math.log2(l_i)
        if IS_DIVISIBLE:
            tl.store(l_ptrs, lse)
        else:
            tl.store(l_ptrs, lse, mask=offs_m < Q_LEN)
 """


compute_forward_inner = r"""
@triton.jit
def forward_inner(
    {{gen_argdefs()}},
    q, K_block_ptr, V_block_ptr, Q_LEN, KV_LEN,
    # accumulated values
    acc, l_i, m_i,
    # Offsets used as inputs to score_mod & mask_mod
    # of size [BLOCK_M, BLOCK_N] or scalar.
    off_z, off_h, offs_m, offs_n,
    # blocksparse data
    kv_indices, kv_num_blocks,
    # start kv and end kv block
    block_n_start, block_n_end,
    MATMUL_PRECISION,
    IS_FULL_BLOCKS,
):
    # Redefines all kernel parameters (BLOCK_M, etc.) so we don't need to plumb them all through
    {{gen_defines() | indent_except_first(1)}}

    SPARSE_KV_MULTIPLE: tl.constexpr = (SPARSE_KV_BLOCK_SIZE // BLOCK_N)
    RCP_LN2: tl.constexpr = 1.44269504

    if PRESCALE_QK:
        q = (q * SM_SCALE * RCP_LN2).to(MATMUL_PRECISION)

    # loop over k, v and update accumulator until block_n_end
    for start_n in range(block_n_start, block_n_end):
        if IS_DIVISIBLE:
            acc, l_i, m_i = forward_block_mn(
                {{gen_argdefs()}},
                q, K_block_ptr, V_block_ptr, Q_LEN, KV_LEN,
                # accumulated values
                acc, l_i, m_i,
                # Offsets
                off_z, off_h, offs_m, offs_n,
                MATMUL_PRECISION, RCP_LN2,
                IS_FULL_BLOCKS,
            )
        else:
            # Benchmark shows even we applied mod & mask to each block for non divisible seqlen,
            # it's on par or slightly faster than only applying to the last block in fwd.
            # However, we choose different strategy for bwd, where we only apply mod & mask
            # to the last block because it's faster a lot.
            acc, l_i, m_i = forward_block_mn(
                {{gen_argdefs()}},
                q, K_block_ptr, V_block_ptr, Q_LEN, KV_LEN,
                # accumulated values
                acc, l_i, m_i,
                # Offsets
                off_z, off_h, offs_m, offs_n,
                MATMUL_PRECISION, RCP_LN2,
                IS_FULL_BLOCKS, CHECK_BLOCK_BOUNDARY=True,
            )

        # update pointers
        offset = get_offset_for_next_block(
            start_n, kv_indices, kv_num_blocks,
            SPARSE_KV_BLOCK_SIZE, SPARSE_KV_MULTIPLE, BLOCK_N, BLOCKS_ARE_CONTIGUOUS
        )

        V_block_ptr = tl.advance(V_block_ptr, (offset, 0))
        K_block_ptr = tl.advance(K_block_ptr, (0, offset))

        offs_n = offs_n + offset

    return acc, l_i, m_i

"""


compute_forward_block_mn = r"""
@triton.jit
def forward_block_mn(
    {{gen_argdefs()}},
    q, K_block_ptr, V_block_ptr, Q_LEN, KV_LEN,
    # accumulated values
    acc, l_i, m_i,
    # Offsets
    off_z, off_h, offs_m, offs_n,
    MATMUL_PRECISION, RCP_LN2,
    IS_FULL_BLOCKS, CHECK_BLOCK_BOUNDARY=False,

):
    # Redefines all kernel parameters (BLOCK_M, etc.) so we don't need to plumb them all through
    {{gen_defines() | indent_except_first(1)}}

    # -- load k --
    k = load_checked_block(K_block_ptr, IS_DIVISIBLE, SAFE_HEAD_DIM)
    # -- compute qk ---
    qk = tl.dot(q, k, input_precision=FLOAT32_PRECISION) # TODO: use cuda matmul when q_len <= 2.
    if not PRESCALE_QK:
        qk *= SM_SCALE
    # ~~~~~~~~~~~~~~~~~~~ Apply score modification  ~~~~~~~~~~~~~~~~~~~
    # If this is the last block of a non divisible seqlen, we still need to load [BLOCK_M, BLOCK_N] elements,
    # which is larger than the actual number of elements. To avoid access memory out of bound,
    # we need to mask out the elements that are out of Q_LEN & KV_LEN.
    m = get_bounded_indices(offs_m, Q_LEN if CHECK_BLOCK_BOUNDARY else None)
    n = get_bounded_indices(offs_n, KV_LEN if CHECK_BLOCK_BOUNDARY else None)

    {{ modification(
        subgraph_number=0,
        output_name="post_mod_scores",
        score="qk",
        b="off_z",
        h="off_h",
        m="m",
        n="n",
        out="qk"
    ) | indent_except_first(1) }}

    if CHECK_BLOCK_BOUNDARY:
        # Mask out the elements that are out of the KV_LEN for non divisible seqlen.
        post_mod_scores = tl.where(offs_n < KV_LEN, post_mod_scores, float("-inf"))

    if not IS_FULL_BLOCKS:
        {{ modification(
            subgraph_number=1,
            output_name="mask_mod_output",
            score="qk",
            b="off_z",
            h="off_h",
            m="m",
            n="n",
        ) | indent_except_first(2) }}

        if CHECK_BLOCK_BOUNDARY:
            mask_mod_output = tl.where(offs_n < KV_LEN, mask_mod_output, False)
        # apply mask for partially unmasked blocks
        post_mod_scores = tl.where(mask_mod_output, post_mod_scores, float("-inf"))

    if not PRESCALE_QK:
        post_mod_scores *= RCP_LN2
    # ~~~~~~~~~~~~~~~~~~~~~~~~~~~~~~~~~~~~~~~~~~~~~~~~~~~~~~~~~~~~~~~~

    # -- compute scaling constant ---
    m_ij = tl.maximum(m_i, tl.max(post_mod_scores, 1))
    if not ROWS_GUARANTEED_SAFE:
        masked_out_rows = (m_ij == float("-inf"))
        m_ij_masked = tl.where(masked_out_rows, 0, m_ij)
    else:
        m_ij_masked = m_ij

    alpha = tl.math.exp2(m_i - m_ij_masked)
    p = tl.math.exp2(post_mod_scores - m_ij_masked[:, None])

    # NB: l_i update is pulled up here since it's a bit faster
    # NB: For headdim=256, it's faster to move it back down to after m_i =
    # m_ij
    l_i = l_i * alpha + tl.sum(p, 1)
    # # -- scale and update acc --
    acc = acc * alpha[:, None]
    v = load_checked_block(V_block_ptr, IS_DIVISIBLE, SAFE_HEAD_DIM)
    acc = tl.dot(p.to(MATMUL_PRECISION), v, acc, input_precision=FLOAT32_PRECISION)

    # -- update m_i
    m_i = m_ij

    return acc, l_i, m_i

"""


flex_attention_template = TritonTemplate(
    name="flex_attention",
    grid=flex_attention_grid,
    source=compute_flex_attention
    + compute_forward_inner
    + compute_next_offset_func
    + compute_forward_block_mn
    + load_checked_block
    + get_bounded_indices_func,
)


def _use_flex_decoding(query, kernel_options):
    """Decide which kernel to use, return true if use flex decoding kernel.
    Note:
       Since the number of splits is calculated based of the the number of batch and head dims
       we need to ensure that the batch and head dims are statically known. Otherwise we just
       use the main flex_attention kernel.
    """
    force_flex = kernel_options.get("FORCE_USE_FLEX_DECODING", False)
    short_query_length = V.graph.sizevars.evaluate_expr(
        sympy.Lt(query.get_size()[-2], 128)
    )
    static_batch = isinstance(query.get_size()[0], (int, sympy.Integer))
    static_num_heads = isinstance(query.get_size()[1], (int, sympy.Integer))
    return not force_flex and short_query_length and static_batch and static_num_heads


_h100_default_config = {
    (torch.float32, 64): (128, 32, 4, 3),
    (torch.float32, 128): (32, 64, 4, 3),
    (torch.float32, 256): (32, 32, 4, 3),
    (torch.bfloat16, 64): (128, 128, 4, 3),
    (torch.bfloat16, 128): (128, 64, 8, 3),
    (torch.bfloat16, 256): (64, 32, 4, 3),
    (torch.float16, 64): (128, 128, 4, 3),
    (torch.float16, 128): (128, 128, 8, 3),
    (torch.float16, 256): (64, 32, 4, 3),
}

_a100_default_config = {
    (torch.float32, 64): (128, 32, 4, 3),
    (torch.float32, 128): (128, 32, 4, 3),
    (torch.float32, 256): (64, 16, 4, 3),
    (torch.bfloat16, 64): (128, 64, 4, 3),
    (torch.bfloat16, 128): (128, 64, 8, 3),
    (torch.bfloat16, 256): (32, 64, 4, 3),
    (torch.float16, 64): (128, 64, 4, 3),
    (torch.float16, 128): (128, 64, 8, 3),
    (torch.float16, 256): (32, 64, 4, 3),
}

_rocm_default_config = {
    (torch.float32, 64): (128, 32, 4, 1),
    (torch.float32, 128): (128, 32, 4, 1),
    (torch.float32, 256): (64, 16, 4, 1),
    (torch.bfloat16, 64): (128, 64, 8, 1),
    (torch.bfloat16, 128): (128, 64, 8, 1),
    (torch.bfloat16, 256): (32, 64, 8, 1),
    (torch.float16, 64): (128, 64, 8, 1),
    (torch.float16, 128): (128, 64, 8, 1),
    (torch.float16, 256): (32, 64, 4, 1),
}

_xpu_default_config = {
    (torch.float32, 64): (128, 32, 4, 1),
    (torch.float32, 128): (128, 32, 4, 1),
    (torch.float32, 256): (64, 16, 4, 1),
    (torch.bfloat16, 64): (128, 64, 8, 1),
    (torch.bfloat16, 128): (128, 64, 8, 1),
    (torch.bfloat16, 256): (32, 64, 8, 1),
    (torch.float16, 64): (128, 64, 8, 1),
    (torch.float16, 128): (128, 64, 8, 1),
    (torch.float16, 256): (32, 64, 4, 1),
}

class Mode(Enum):
    fwd = auto()
    bwd = auto()

<<<<<<< HEAD
def _get_rocm_config(query, mode: Mode) -> Tuple[int, int, int, int]:
=======

def _get_rocm_config(query, mode: Mode) -> tuple[int, int, int, int]:
>>>>>>> 2a553117
    dtype = query.get_dtype()
    head_dim = V.graph.sizevars.evaluate_static_shape(query.get_size()[-1])
    fwd_config = None

    if mode == Mode.fwd:
        if head_dim <= 256:
            if dtype == torch.float32:
                fwd_config = (64, 64, 4, 1)
            else:
                fwd_config = (128, 64, 8, 1)
            fwd_config = _rocm_default_config.get((dtype, head_dim), fwd_config)
        else:  # modest hardware or extremely large head_dim
            if dtype == torch.float32:
                fwd_config = (32, 16, 4, 1)
            else:
                fwd_config = (64, 32, 4, 1)
        return fwd_config
    else:  # bwd
        assert mode == Mode.bwd
        if dtype == torch.float32:
            return (16, 16, 4, 1)
        elif head_dim <= 256:
            if head_dim == 64:
                return (64, 64, 4, 1)
            elif head_dim == 128:
                return (64, 128, 8, 1)
            else:
                return (64, 64, 4, 1)
        else:  # modest hardware or extremely large head_dim
            return (16, 16, 4, 1)


def _get_nv_config(query, mode: Mode) -> tuple[int, int, int, int]:
    dtype = query.get_dtype()
    head_dim = V.graph.sizevars.evaluate_static_shape(query.get_size()[-1])
    fwd_config = None

    capability = torch.cuda.get_device_capability()

    if mode == Mode.fwd:
        if head_dim <= 256:
            if dtype == torch.float32:
                fwd_config = (64, 64, 4, 3)
            else:
                fwd_config = (128, 64, 4, 3)
            if capability >= (9, 0):
                fwd_config = _h100_default_config.get((dtype, head_dim), fwd_config)
            elif capability >= (8, 0):
                fwd_config = _a100_default_config.get((dtype, head_dim), fwd_config)
        else:  # modest hardware or extremely large head_dim
            if dtype == torch.float32:
                fwd_config = (32, 16, 4, 3)
            else:
                fwd_config = (64, 32, 4, 3)
        return fwd_config

    else:  # bwd
        assert mode == Mode.bwd
        if dtype == torch.float32:
            return (16, 16, 4, 1)
        elif head_dim <= 256 and capability >= (9, 0):  # H100
            if head_dim == 64:
                return (64, 64, 4, 3)
            elif head_dim == 128:
                return (64, 128, 8, 3)
            else:
                return (64, 64, 4, 2)
        elif capability >= (8, 0):
            if head_dim >= 64:
                return (32, 128, 4, 3)
            elif head_dim == 128:
                # SM86/89 have smaller shared memory sizes
                num_stages = 3 if capability[-1] == 0 else 2
                return (64, 64, 4, num_stages)
            else:
                return (64, 64, 4, 2)
        else:  # modest hardware or extremely large head_dim
            return (16, 16, 4, 1)

def _get_xpu_config(query, mode: Mode) -> Tuple[int, int, int, int]:
    dtype = query.get_dtype()
    head_dim = V.graph.sizevars.evaluate_static_shape(query.get_size()[-1])
    fwd_config = None

    if mode == Mode.fwd:
        if head_dim <= 256:
            if dtype == torch.float32:
                fwd_config = (64, 64, 4, 1)
            else:
                fwd_config = (128, 64, 8, 1)
            fwd_config = _xpu_default_config.get((dtype, head_dim), fwd_config)
        else:  # modest hardware or extremely large head_dim
            if dtype == torch.float32:
                fwd_config = (32, 16, 4, 1)
            else:
                fwd_config = (64, 32, 4, 1)
        return fwd_config
    else:  # bwd
        assert mode == Mode.bwd
        if dtype == torch.float32:
            return (16, 16, 4, 1)
        elif head_dim <= 256:
            if head_dim == 64:
                return (64, 64, 4, 1)
            elif head_dim == 128:
                return (64, 128, 8, 1)
            else:
                return (64, 64, 4, 1)
        else:  # modest hardware or extremely large head_dim
            return (16, 16, 4, 1)

<<<<<<< HEAD
def _get_default_config_fwd(query) -> Tuple[int, int, int, int]:
    device_type = query.get_device().type
    if device_type == "cuda": 
        if torch.version.hip is None:
            return _get_nv_config(query, mode=Mode.fwd)
        else:
            return _get_rocm_config(query, mode=Mode.fwd)
    elif device_type == "xpu":
        return _get_xpu_config(query, mode=Mode.fwd)
=======
def _get_default_config_fwd(query) -> tuple[int, int, int, int]:
    if torch.version.hip is None:
        return _get_nv_config(query, mode=Mode.fwd)
>>>>>>> 2a553117
    else:
        raise NotImplementedError(f"Unsupported device type: {device_type}")


<<<<<<< HEAD
def _get_default_config_bwd(query) -> Tuple[int, int, int, int]:
    device_type = query.get_device().type
    if device_type == "cuda": 
        if torch.version.hip is None:
            return _get_nv_config(query, mode=Mode.bwd)
        else:
            return _get_rocm_config(query, mode=Mode.bwd)
    elif device_type == "xpu":
        return _get_xpu_config(query, mode=Mode.bwd)
=======
def _get_default_config_bwd(query) -> tuple[int, int, int, int]:
    if torch.version.hip is None:
        return _get_nv_config(query, mode=Mode.bwd)
>>>>>>> 2a553117
    else:
        raise NotImplementedError(f"Unsupported device type: {device_type}")

def create_num_blocks_fake_generator(sparse_indices):
    # The idea here is that we need to create a real tensor with real data
    # that's representative for benchmarking.
    # For example, returning all zeros for the `kv_num_blocks` input would mean
    # that we are computing 0 blocks for each row, which would provide bogus
    # autotuning results.
    #
    # In this case, we choose to use min(16, max_block) blocks, because I
    # (Horace) think it'll probably result in pretty representative performance.
    # If it's too short then prefetching won't help. If it's too long then
    # autotuning will take longer for no good reason.
    def create_num_blocks_fake(x) -> torch.Tensor:
        num_blocks_for_autotuning = V.graph.sizevars.size_hint(sparse_indices.shape[-1])
        size = [V.graph.sizevars.size_hint(i) for i in x.get_size()]
        return torch.full(
            size,
            num_blocks_for_autotuning,
            dtype=x.get_dtype(),
            device=x.get_device(),
        )

    return create_num_blocks_fake


def create_indices_fake(x) -> torch.Tensor:
    size = [V.graph.sizevars.size_hint(i) for i in x.get_size()]
    indices = torch.arange(0, size[-1], dtype=x.get_dtype(), device=x.get_device())
    indices = indices.expand(size).contiguous()
    return indices


from torch._inductor.kernel.flex_decoding import create_flex_decoding_kernel

from ..codegen.cpp_flex_attention_template import CppFlexAttentionTemplate


def check_cpu_supported():
    import os
    import sys

    requires_avx2_on_cpu = (
        torch.cpu._is_avx2_supported() and os.getenv("ATEN_CPU_CAPABILITY") != "default"
    )
    supported = (
        requires_avx2_on_cpu
        and not torch.xpu.is_available()
        and not sys.platform == "darwin"
    )
    return supported


def lower_cpu(
    query,
    key,
    value,
    subgraph,
    block_mask,
    scale,
    kernel_options,
    score_mod_other_buffers,
    mask_mod_other_buffers,
):
    (
        _,  # q_length
        _,  # kv_length
        kv_num_blocks,
        kv_indices,
        full_kv_num_blocks,
        full_kv_indices,
        q_num_blocks,
        q_indices,
        full_q_num_blocks,
        full_q_indices,
        SPARSE_Q_BLOCK_SIZE,
        SPARSE_KV_BLOCK_SIZE,
        mask_graph,
    ) = block_mask

    if kernel_options["OUTPUT_LOGSUMEXP"]:
        raise NotImplementedError(
            "torch.compile on CPU only supports inference and `return_lse` is not supported yet."
        )
    if not check_cpu_supported():
        raise NotImplementedError(
            "torch.compile on current platform is not supported for CPU."
        )

    fake_buffers: list[Buffer] = []  # noqa: F821
    placeholder_inps = [
        create_placeholder(name, dtype, query.get_device())
        for name, dtype in [
            ("score", torch.float),
            ("b", torch.int64),
            ("h", torch.int64),
            ("q_idx", torch.int64),
            ("kv_idx", torch.int64),
        ]
    ]
    subgraph_buffer = build_subgraph_buffer(
        placeholder_inps + list(score_mod_other_buffers), subgraph
    )
    if subgraph_buffer is not None:
        if isinstance(subgraph_buffer, list):
            for _buf in subgraph_buffer:
                if _buf is not None:
                    _buf.freeze_layout()
        else:
            subgraph_buffer.freeze_layout()
    mask_graph_placeholder_inps = [
        create_placeholder(name, dtype, query.get_device())
        for name, dtype in [
            ("b", torch.int64),
            ("h", torch.int64),
            ("q_idx", torch.int64),
            ("kv_idx", torch.int64),
        ]
    ]
    mask_graph_buffer = build_subgraph_buffer(
        mask_graph_placeholder_inps + list(mask_mod_other_buffers), mask_graph
    )

    buffer_list = (
        placeholder_inps
        + list(score_mod_other_buffers)
        + mask_graph_placeholder_inps
        + list(mask_mod_other_buffers)
    )
    for item in buffer_list:
        if isinstance(item, TensorBox):
            fake_buffers.append(item.data.data)  # type: ignore[attr-defined]

    (
        query,
        key,
        value,
        kv_num_blocks,
        kv_indices,
        full_kv_num_blocks,
        full_kv_indices,
        q_num_blocks,
        q_indices,
        full_q_num_blocks,
        full_q_indices,
    ) = maybe_realize(
        [
            query,
            key,
            value,
            kv_num_blocks,
            kv_indices,
            full_kv_num_blocks,
            full_kv_indices,
            q_num_blocks,
            q_indices,
            full_q_num_blocks,
            full_q_indices,
        ]
    )

    if len(OrderedSet([query.get_name(), key.get_name(), value.get_name()])) != 3:
        raise NotImplementedError(
            "Unsupported for now if query, key, value are the same buffer."
        )
    if query.get_dtype() not in [torch.float, torch.bfloat16]:
        raise NotImplementedError(
            "`torch.float` and `torch.bfloat16` are supported in FlexAttention for CPU device. "
            f"Found input tensors are `{query.get_dtype()}`."
        )
    score_mod_other_buffers = maybe_realize(score_mod_other_buffers)
    mask_mod_other_buffers = maybe_realize(mask_mod_other_buffers)
    Bq, Hq, seq_len_q, qk_head_dim = query.get_size()
    Bkv, Hkv, seq_len_kv, v_head_dim = value.get_size()
    B = Bq

    # Construct output layout with strides matching the query.
    out_size = [B, Hq, seq_len_q, v_head_dim]
    out_strides = infer_dense_strides(out_size, query.get_stride())

    layout = FixedLayout(
        query.get_device(),
        query.get_dtype(),
        [B, Hq, seq_len_q, v_head_dim],
        stride=[sympy.sympify(s) for s in out_strides],
    )
    _choices: list[Any] = []
    input_nodes = [query, key, value, kv_num_blocks, kv_indices]
    if not full_kv_num_blocks:
        no_full_kv_block = True
    else:
        no_full_kv_block = False
        input_nodes += [full_kv_num_blocks]
    has_other_buffer = False
    kernel_input_name_to_buffer = {}
    if score_mod_other_buffers or mask_mod_other_buffers:
        has_other_buffer = True

        for prefix, buffers in [
            ("score_others", score_mod_other_buffers),
            ("mask_others", mask_mod_other_buffers),
        ]:
            kernel_input_name_to_buffer.update(
                {f"{prefix}_{i}": buf for i, buf in enumerate(buffers)}
            )
        input_nodes += [
            value
            for value in kernel_input_name_to_buffer.values()
            if not isinstance(value, sympy.Symbol)
        ]

    skip_mask_score = kernel_options.get("SKIP_MASK_SCORE", False)
    # Mark SPARSE_KV_BLOCK_SIZE & SPARSE_Q_BLOCK_SIZE as static shapes and add guards.
    SPARSE_KV_BLOCK_SIZE = V.graph.sizevars.evaluate_static_shape(SPARSE_KV_BLOCK_SIZE)
    SPARSE_Q_BLOCK_SIZE = V.graph.sizevars.evaluate_static_shape(SPARSE_Q_BLOCK_SIZE)
    assert V.graph.sizevars.evaluate_expr(
        sympy.Le(seq_len_q, sympy.Mul(kv_indices.get_size()[-2], SPARSE_Q_BLOCK_SIZE))
    ), "Q seqlen must be smaller than the block_mask size in the Q dimension, considering pass a larger block_mask."
    assert V.graph.sizevars.evaluate_expr(
        sympy.Le(seq_len_kv, sympy.Mul(kv_indices.get_size()[-1], SPARSE_KV_BLOCK_SIZE))
    ), "KV seqlen must be smaller than the block_mask size in the KV dimension, considering pass a larger block_mask."
    CppFlexAttentionTemplate.add_choices(
        choices=_choices,
        input_nodes=input_nodes,
        layout=layout,
        scale=scale,
        score_mod=None if skip_mask_score else subgraph_buffer,
        mask_mod=None if skip_mask_score else mask_graph_buffer,
        kv_block_size=SPARSE_KV_BLOCK_SIZE,
        has_other_buffer=has_other_buffer,
        no_full_kv_block=no_full_kv_block,
        fake_buffers=fake_buffers,
        len_score_other=len(score_mod_other_buffers),
        len_mask_other=len(mask_mod_other_buffers),
        kernel_input_name_to_buffer=kernel_input_name_to_buffer,
    )
    inputs_for_autotuning = [
        query,
        key,
        value,
    ]
    res = autotune_select_algorithm(
        "flex_attention",
        _choices,
        inputs_for_autotuning,
        layout,
    )
    return (res,)


def is_power_of_2(n):
    return n != 0 and ((n & (n - 1)) == 0)


def next_power_of_two(n):
    if n <= 0:
        return 1
    return 2 ** math.ceil(math.log2(n))


def set_head_dim_values(
    kernel_options: Dict[str, Any], qk_head_dim, v_head_dim, graph_sizevars
):
    """
    Mutates kernel options, adding head dimension calculations.

    Args:
        kernel_options: Dictionary to populate with options
        qk_head_dim: Query/Key head dimension
        v_head_dim: Value head dimension
        graph_sizevars: Graph size variables object with evaluate_static_shape method

    """
    # QK dimensions
    qk_head_dim_static = graph_sizevars.evaluate_static_shape(qk_head_dim)
    kernel_options.setdefault("QK_HEAD_DIM", qk_head_dim_static)
    kernel_options.setdefault(
        "QK_HEAD_DIM_ROUNDED", next_power_of_two(qk_head_dim_static)
    )

    # V dimensions
    v_head_dim_static = graph_sizevars.evaluate_static_shape(v_head_dim)
    kernel_options.setdefault("V_HEAD_DIM", v_head_dim_static)
    kernel_options.setdefault(
        "V_HEAD_DIM_ROUNDED", next_power_of_two(v_head_dim_static)
    )

    # Safety flag
    kernel_options.setdefault(
        "SAFE_HEAD_DIM",
        is_power_of_2(qk_head_dim_static) and is_power_of_2(v_head_dim_static),
    )


# TODO: We probably also need a layout constraint?
@register_lowering(torch.ops.higher_order.flex_attention, type_promotion_kind=None)
def flex_attention(
    query,
    key,
    value,
    subgraph,
    block_mask,
    scale,
    kernel_options,
    score_mod_other_buffers,
    mask_mod_other_buffers,
):
    if query.get_device().type == "cpu":
        return lower_cpu(
            query,
            key,
            value,
            subgraph,
            block_mask,
            scale,
            kernel_options,
            score_mod_other_buffers,
            mask_mod_other_buffers,
        )

    # below is cuda path if device is not cpu
    (
        _,  # q_length
        _,  # kv_length
        kv_num_blocks,
        kv_indices,
        full_kv_num_blocks,
        full_kv_indices,
        q_num_blocks,
        q_indices,
        full_q_num_blocks,
        full_q_indices,
        SPARSE_Q_BLOCK_SIZE,
        SPARSE_KV_BLOCK_SIZE,
        mask_graph,
    ) = block_mask

    placeholder_inps = [
        create_placeholder(name, dtype, query.get_device())
        for name, dtype in [
            ("score", query.get_dtype()),
            ("b", torch.int32),
            ("h", torch.int32),
            ("m", torch.int32),
            ("n", torch.int32),
        ]
    ]
    subgraph_buffer = build_subgraph_buffer(
        placeholder_inps + list(score_mod_other_buffers), subgraph
    )

    mask_graph_placeholder_inps = [
        create_placeholder(name, dtype, query.get_device())
        for name, dtype in [
            ("b", torch.int32),
            ("h", torch.int32),
            ("m", torch.int32),
            ("n", torch.int32),
        ]
    ]
    mask_graph_buffer = build_subgraph_buffer(
        mask_graph_placeholder_inps + list(mask_mod_other_buffers), mask_graph
    )

    kernel_options = dict(kernel_options)
    # Mark symbols in custom kernel options as static shapes and add guards.
    kernel_options = {
        k: V.graph.sizevars.evaluate_static_shape(v)
        if isinstance(v, sympy.Symbol)
        else v
        for k, v in kernel_options.items()
    }
    kernel_options.setdefault("FLOAT32_PRECISION", get_float32_precision())
    if _use_flex_decoding(query, kernel_options):
        return create_flex_decoding_kernel(
            query,
            key,
            value,
            block_mask,
            scale,
            kernel_options,
            subgraph_buffer,
            mask_graph_buffer,
            score_mod_other_buffers,
            mask_mod_other_buffers,
        )

    (
        query,
        key,
        value,
        kv_num_blocks,
        kv_indices,
        full_kv_num_blocks,
        full_kv_indices,
        q_num_blocks,
        q_indices,
        full_q_num_blocks,
        full_q_indices,
    ) = maybe_realize(
        [
            query,
            key,
            value,
            kv_num_blocks,
            kv_indices,
            full_kv_num_blocks,
            full_kv_indices,
            q_num_blocks,
            q_indices,
            full_q_num_blocks,
            full_q_indices,
        ]
    )

    score_mod_other_buffers = maybe_realize(score_mod_other_buffers)
    mask_mod_other_buffers = maybe_realize(mask_mod_other_buffers)

    Bq, Hq, seq_len_q, qk_head_dim = query.get_size()
    Bkv, Hkv, seq_len_kv, v_head_dim = value.get_size()
    assert V.graph.sizevars.evaluate_expr(
        sympy.Eq(Bq, Bkv) | sympy.Eq(Bkv, 1)
    ), f"Bq and Bkv must broadcastable. Got Bq={Bq} and Bkv={Bkv}"
    B = Bq

    if seq_len_q % 128 != 0 or seq_len_kv % 128 != 0:
        kernel_options.setdefault("IS_DIVISIBLE", False)
    else:
        kernel_options.setdefault("IS_DIVISIBLE", True)

    # Reuse query strides for output layout despite different last dimension.
    # This works because only the last dim differs and we check it is contiguous.
    q_strides = query.get_stride()
    assert q_strides[-1] == 1, "Query must be contiguous in the last dimension"

    # Construct output layout with strides matching the query.
    out_size = [B, Hq, seq_len_q, v_head_dim]
    out_strides = infer_dense_strides(out_size, q_strides)

    layout = FixedLayout(
        query.get_device(),
        query.get_dtype(),
        [B, Hq, seq_len_q, v_head_dim],
        stride=[sympy.sympify(s) for s in out_strides],
    )
    # see NOTE:[TritonTemplates with multiple outputs]
    logsumexp_shape = [B, Hq, seq_len_q]
    logsumexp = empty_strided(
        logsumexp_shape,
        None,
        dtype=torch.float32,  # The logsumexp is always stored in fp32 regardless of the input dtype
        device=query.get_device(),
    )
    kernel_options.setdefault("SM_SCALE", scale)

    # Determine GQA broadcast factor.
    gqa_shared_heads = Hq // Hkv
    kernel_options.setdefault("GQA_SHARED_HEADS", gqa_shared_heads)

    # Inside of Triton kernel, only apply partial masking if partial blocks are computed.
    # full_kv_num_blocks is None if partial blocks are not computed
    has_full_blocks = full_kv_num_blocks is not None
    kernel_options.setdefault("HAS_FULL_BLOCKS", has_full_blocks)
    if not has_full_blocks:
        full_kv_num_blocks, full_kv_indices = (
            empty(0, device=query.get_device()) for _ in range(2)
        )

    set_head_dim_values(kernel_options, qk_head_dim, v_head_dim, V.graph.sizevars)

    choices: list[Any] = []
    configs: list[tuple[int, int, int, int]] = []
    configs.append(_get_default_config_fwd(query))
    if config.max_autotune:
        configs += [
            (128, 64, 4, 3),
            (128, 128, 4, 3),
            (128, 128, 8, 2),
            (64, 128, 4, 3),
            (64, 64, 4, 3),
        ]

        # On ROCm convert num_stages to 1 to avoid shmem issues
        if torch.version.hip:
            configs = [(c[0], c[1], c[2], 1) for c in configs]

    # Mark SPARSE_KV_BLOCK_SIZE & SPARSE_Q_BLOCK_SIZE as static shapes and add guards.
    SPARSE_KV_BLOCK_SIZE = V.graph.sizevars.evaluate_static_shape(SPARSE_KV_BLOCK_SIZE)
    SPARSE_Q_BLOCK_SIZE = V.graph.sizevars.evaluate_static_shape(SPARSE_Q_BLOCK_SIZE)

    # Note, we don't need to pass in the captured buffers explicitly
    # because they're implicitly added by the score_mod function
    # We do need to explicitly pass it in for autotuning though.
    original_kernel_options = kernel_options.copy()
    for BLOCK_M, BLOCK_N, num_warps, num_stages in configs:
        if SPARSE_KV_BLOCK_SIZE % BLOCK_N != 0 or SPARSE_Q_BLOCK_SIZE % BLOCK_M != 0:
            if len(configs) == 1:
                raise ValueError(
                    f"Q and KV block size must be divisible by BLOCK_M and BLOCK_N. We "
                    f"got Q_BLOCK_SIZE={SPARSE_Q_BLOCK_SIZE} and KV_BLOCK_SIZE={SPARSE_KV_BLOCK_SIZE}."
                )
            continue

        cur_kernel_options = original_kernel_options.copy()
        # Performance tuning
        # Triton parameters
        # Remove prefix for forward kernels options and delete backward kernel options.
        for k in list(cur_kernel_options.keys()):
            if k.startswith("fwd_"):
                v = cur_kernel_options.pop(k)
                cur_kernel_options[k[4:]] = v
            if k.startswith("bwd_"):
                cur_kernel_options.pop(k)
        cur_kernel_options.setdefault("num_stages", num_stages)
        cur_kernel_options.setdefault("num_warps", num_warps)
        cur_kernel_options.setdefault("BLOCK_M", BLOCK_M)
        cur_kernel_options.setdefault("BLOCK_N", BLOCK_N)
        # Blocksparse options
        cur_kernel_options.setdefault("SPARSE_Q_BLOCK_SIZE", SPARSE_Q_BLOCK_SIZE)
        cur_kernel_options.setdefault("SPARSE_KV_BLOCK_SIZE", SPARSE_KV_BLOCK_SIZE)

        error = flex_attention_template.maybe_append_choice(
            choices=choices,
            input_nodes=[
                query,
                key,
                value,
                logsumexp,
                kv_num_blocks,
                kv_indices,
                full_kv_num_blocks,
                full_kv_indices,
            ],
            layout=layout,
            subgraphs=[
                subgraph_buffer,
                mask_graph_buffer,
            ],
            mutated_inputs=[
                logsumexp,
            ],
            call_sizes=query.get_size(),
            **cur_kernel_options,
        )
        if error is not None and len(configs) == 1:
            raise error
    inputs_for_autotuning = (
        [
            query,
            key,
            value,
            logsumexp,
            kv_num_blocks,
            kv_indices,
            full_kv_num_blocks,
            full_kv_indices,
        ]
        + list(score_mod_other_buffers)
        + list(mask_mod_other_buffers)
    )
    input_gen_fns = {
        4: create_num_blocks_fake_generator(kv_indices),
        5: create_indices_fake,
        6: create_num_blocks_fake_generator(full_kv_indices),
        7: create_indices_fake,
    }
    return (
        autotune_select_algorithm(
            "flex_attention",
            choices,
            inputs_for_autotuning,
            layout,
            input_gen_fns=input_gen_fns,
        ),
        logsumexp,
    )


# ---------------------------- Backward HOP Implementation ----------------------------


def flex_attention_backward_grid(
    batch_size, q_heads, num_queries, d_model, kv_heads, num_key_value, meta
):
    """How is this kernel parallelized?
    Currently this is only parallelizing over batch* kv_heads, but we can, and want to
    parallelize over ceil_div(q_heads//kv_heads * num_key_value, key_value_block_size).
    To do this will either require atomic updates to some grad values or to have a two pass kernel design.
    """
    import triton

    return (
        triton.cdiv(num_queries, meta["BLOCK_M2"]) * (q_heads // kv_heads)
        + triton.cdiv(num_key_value, meta["BLOCK_N1"]),
        1,
        batch_size * kv_heads,
    )


flex_attention_backward_template = TritonTemplate(
    name="flex_attention_backward",
    grid=flex_attention_backward_grid,
    source=r"""
{{def_kernel("Q", "K", "V", "LSE", "DELTA", "DO", "DQ", "DV", "KV_NUM_BLKS", "KV_IDX", "Q_NUM_BLKS", "Q_IDX", "FULL_KV_NUM_BLKS", "FULL_KV_IDX", "FULL_Q_NUM_BLKS", "FULL_Q_IDX")}}
    # Sub notation for this kernel:
    #
    # Q: Query, K: Key, V: Value
    # LSE: logsumexp (logsumexp is always stored in fp32 regardless of the input dtype)
    # DELTA: Precomputed sum(OUT*DO, axis=-1)
    # DO: Derivative of Output, DQ: Derivative of Query, DV: Derivative of Value
    # DK: Derivative of Key, is the written to via the store_output call due to some limitations with
    # inductor codegen
    # M: Number of queries, N: Number of keys/values
    # QK_HEAD_DIM: The dimension of the query and key embeddings
    # V_HEAD_DIM: The dimension of the value embeddings
    # z: Batch size, h: Number of heads, m: Number of queries or keys/values, d: Head dim
    # GQA_SHARED_HEADS: number of query heads sharing one kv head in GQA setups.
    # (Modifiable) Performance tuning options
    # BLOCK_M1: when calculating DK & DV, iterate over BLOCK_M1 across the seqlen dim of Q in each thread block.
    # BLOCK_N1: when calculating DK & DV, the thread block size across the seqlen dim of K/V.
    # BLOCK_M2: when calculating DQ, the thread block size across the seqlen dim of Q.
    # BLOCK_N2: when calculating DQ, iterate over BLOCK_N2 across the seqlen dim of K/V in each thread block.
    #
    # The following FULL_* and PARTIAL_* is defined in the block sparse mask grid, rather than the thread block grid.
    # KV_NUM_BLKS: The number of KV blocks (that may or may not require masking) for each query.
    # KV_IDX: The indices of KV blocks (that may or may not require masking) for each query.
    # Q_NUM_BLKS: The number of Q blocks (that may or may not require masking) for each query.
    # Q_IDX: The indices of Q blocks (that may or may not require masking) for each query.
    # FULL_KV_NUM_BLKS: The number of fully unmasked KV blocks (so we don't need masking) for each query.
    # FULL_KV_IDX: The indices of fully unmasked KV blocks (so we don't need masking) for each query.
    # FULL_Q_NUM_BLKS: The number of fully unmasked Q blocks (so we don't need masking) for each query.
    # FULL_Q_IDX: The indices of fully unmasked Q blocks (so we don't need masking) for each query.

    # The below are kernel options that can be applied for certain score_mods,
    # or involve a numerics vs. perf tradeoff
    # PRESCALE_QK: Whether to pre-scale QK by 1/sqrt(d) and change of base. Has
    # about 20% more numerical error, but slightly faster.

    # Define strides of inputs
    stride_qz, stride_qh, stride_qm, stride_qd = {{stride("Q")}}
    stride_kz, stride_kh, stride_kn, stride_kd = {{stride("K")}}
    stride_vz, stride_vh, stride_vn, stride_vd = {{stride("V")}}
    stride_doz, stride_doh, stride_dom, stride_dod = {{stride("DO")}}

    stride_dqz, stride_dqh, stride_dqm, stride_dqd = {{stride("DQ")}}
    stride_dvz, stride_dvh, stride_dvm, stride_dvd = {{stride("DV")}}

    ZQ = {{size("Q", 0)}}
    HQ = {{size("Q", 1)}}
    HKV = {{size("K", 1)}}
    Q_LEN = {{size("Q", 2)}}
    ZKV = {{size("K", 0)}}
    KV_LEN = {{size("K", 2)}}

    MATMUL_PRECISION = Q.dtype.element_ty

    pid = tl.program_id(0)
    NUM_KV_BLOCKS = tl.cdiv(KV_LEN, BLOCK_N1)
    NUM_Q_BLOCKS = tl.cdiv(Q_LEN, BLOCK_M2)

    off_hz = tl.program_id(2)
    off_zq = off_hz // HKV # q batch idx
    off_hkv = off_hz % HKV # kv head idx
    off_zkv = off_zq % ZKV # kv batch idx

    SPARSE_Z = {{size("KV_NUM_BLKS", 0)}}
    SPARSE_HQ = {{size("KV_NUM_BLKS", 1)}}

    sparse_idx_z = off_zq % SPARSE_Z

    k_adj = (stride_kh * off_hkv + stride_kz * off_zkv).to(tl.int64)
    v_adj = (stride_vh * off_hkv + stride_vz * off_zkv).to(tl.int64)
    # first compute broadcasted dv of shape [Bq, Hkv, KV_LEN, V_HEAD_DIM]
    # then reduce to dv of shape [Bkv, Hkv, KV_LEN, V_HEAD_DIM]
    dv_adj = (stride_dvh * off_hkv + stride_dvz * off_zq).to(tl.int64)

    # offset K, V, DV pointers for batch/kv-head
    K += k_adj
    V += v_adj
    DV += dv_adj

    RCP_LN2 = 1.44269504
    offs_k = tl.arange(0, QK_HEAD_DIM_ROUNDED)
    offs_v = tl.arange(0, V_HEAD_DIM_ROUNDED)

    if pid >= NUM_KV_BLOCKS:
        off_pid = pid - NUM_KV_BLOCKS
        # THIS BLOCK DOES DQ
        SPARSE_Q_MULTIPLE = (SPARSE_Q_BLOCK_SIZE // BLOCK_M2)
        SPARSE_KV_MULTIPLE = (SPARSE_KV_BLOCK_SIZE // BLOCK_N2)
        off_hq2 = off_pid // NUM_Q_BLOCKS + off_hkv * GQA_SHARED_HEADS
        start_m2_block = off_pid % NUM_Q_BLOCKS
        off_pid_mask = start_m2_block // SPARSE_Q_MULTIPLE
        stride_kv_num_blks_h = {{stride("KV_NUM_BLKS", 1)}}
        stride_kv_idx_h = {{stride("KV_IDX", 1)}}
        stride_kv_idx_m = {{stride("KV_IDX", 2)}}

        sparse_idx_hq2 = off_hq2 % SPARSE_HQ
        sparse_hz_offset = sparse_idx_z * SPARSE_HQ + sparse_idx_hq2

        sparse_kv_num_blks_offset = sparse_hz_offset * stride_kv_num_blks_h + off_pid_mask
        sparse_kv_idx_offset = sparse_hz_offset * stride_kv_idx_h + off_pid_mask * stride_kv_idx_m  # noqa: B950

        # Offset Q, DQ, DO, DELTA & LSE. These inputs are offseted by query heads.
        q_adj2 = (stride_qh * off_hq2 + stride_qz * off_zq).to(tl.int64)
        do_adj2 = (stride_doh * off_hq2 + stride_doz * off_zq).to(tl.int64)
        dq_adj2 = (stride_dqh * off_hq2 + stride_dqz * off_zq).to(tl.int64)
        off_chz2 = ((off_zq * HQ + off_hq2) * Q_LEN).to(tl.int64)

        Q2 = Q + q_adj2
        DO2 = DO + do_adj2
        # TODO: This does not work if DQ is not the same layout as Q (for example,
        # if Q is broadcasted)
        DQ2 = DQ + dq_adj2
        LSE2 = LSE + off_chz2
        DELTA2 = DELTA + off_chz2

        # dq = tl.zeros([BLOCK_M2, QK_HEAD_DIM], dtype=tl.float32)
        dq = tl.zeros([BLOCK_M2, QK_HEAD_DIM_ROUNDED], dtype=tl.float32)

        start_m2 = start_m2_block * BLOCK_M2
        offs_m2 = start_m2 + tl.arange(0, BLOCK_M2)

        # load Q and do: they stay in SRAM throughout the inner loop.
        q = load_checked_2d(Q2, offs_m2, offs_k, stride_qm, stride_qd, IS_DIVISIBLE, SAFE_HEAD_DIM, Q_LEN, QK_HEAD_DIM)
        do = load_checked_2d(DO2, offs_m2, offs_v, stride_dom, stride_dod, IS_DIVISIBLE, SAFE_HEAD_DIM, Q_LEN, V_HEAD_DIM)

        if PRESCALE_QK:
            q = (q * SM_SCALE * RCP_LN2).to(MATMUL_PRECISION)

        if IS_DIVISIBLE:
            Di = tl.load(DELTA2 + offs_m2)
            lse = tl.load(LSE2 + offs_m2)
        else:
            Di = tl.load(DELTA2 + offs_m2, mask=offs_m2 < Q_LEN)
            lse = tl.load(LSE2 + offs_m2, mask=offs_m2 < Q_LEN)
        lse = tl.where(lse == -float("inf"), 0.0, lse)
        lse = lse[:, None]

        # ~~~~~~~~~~~ fully unmasked blocks ~~~~~~~~~~~~~~~~~~~~~~~~~~~~~~
        # KV_IDX and KV_NUM_BLKS are always contiguous.
        kv_indices = KV_IDX + sparse_kv_idx_offset
        kv_start = tl.load(kv_indices) * SPARSE_KV_BLOCK_SIZE # first kv block we're loading
        sparse_kv_num_blocks = tl.load(KV_NUM_BLKS + sparse_kv_num_blks_offset)

        offs_n2 = kv_start + tl.arange(0, BLOCK_N2)
        dq = bwd_dq_inner(
            {{gen_argdefs()}},
            K, V,
            dq, q, do, Di, lse,
            off_zq, off_hq2, offs_m2, offs_n2,
            stride_kn, stride_kd, stride_vn, stride_vd,
            kv_indices, sparse_kv_num_blocks,
            MATMUL_PRECISION,
            IS_FULL_BLOCKS=False,
        )

        if HAS_FULL_BLOCKS:
            # ~~~~~~~~~~~ partial unmasked blocks ~~~~~~~~~~~~~~~~~~~~~~~~~~~~~~
            # FULL_KV_IDX and FULL_KV_NUM_BLKS are always contiguous.
            kv_indices = FULL_KV_IDX + sparse_kv_idx_offset
            kv_start = tl.load(kv_indices) * SPARSE_KV_BLOCK_SIZE # first kv block we're loading
            sparse_kv_num_blocks = tl.load(FULL_KV_NUM_BLKS + sparse_kv_num_blks_offset)

            offs_n2 = kv_start + tl.arange(0, BLOCK_N2)
            dq = bwd_dq_inner(
                {{gen_argdefs()}},
                K, V,
                dq, q, do, Di, lse,
                off_zq, off_hq2, offs_m2, offs_n2,
                stride_kn, stride_kd, stride_vn, stride_vd,
                kv_indices, sparse_kv_num_blocks,
                MATMUL_PRECISION,
                IS_FULL_BLOCKS=True,
            )

        # Write back dQ.
        dq_ptrs = DQ2 + offs_m2[:, None] * stride_dqm + offs_k[None, :] * stride_dqd
        dq *= SM_SCALE
        if IS_DIVISIBLE and SAFE_HEAD_DIM:
            tl.store(dq_ptrs, dq)
        else:
            tl.store(dq_ptrs, dq, mask=(offs_m2[:, None] < Q_LEN) & (offs_k[None, :] < QK_HEAD_DIM))
    else:
        # THIS BLOCK DOES DK & DV
        SPARSE_Q_MULTIPLE = (SPARSE_Q_BLOCK_SIZE // BLOCK_M1)
        SPARSE_KV_MULTIPLE = (SPARSE_KV_BLOCK_SIZE // BLOCK_N1)

        pid_mask = pid // SPARSE_KV_MULTIPLE

        stride_q_num_blks_h = {{stride("Q_NUM_BLKS", 1)}}
        stride_q_idx_h = {{stride("Q_IDX", 1)}}
        stride_q_idx_n = {{stride("Q_IDX", 2)}}


        dv = tl.zeros([BLOCK_N1, V_HEAD_DIM_ROUNDED], dtype=tl.float32)
        dk = tl.zeros([BLOCK_N1, QK_HEAD_DIM_ROUNDED], dtype=tl.float32)

        start_n1 = pid * BLOCK_N1
        offs_n1 = start_n1 + tl.arange(0, BLOCK_N1)

        # load K and V: they stay in SRAM throughout the inner loop.
        k = load_checked_2d(K, offs_n1, offs_k, stride_kn, stride_kd, IS_DIVISIBLE, SAFE_HEAD_DIM, KV_LEN, QK_HEAD_DIM)
        v = load_checked_2d(V, offs_n1, offs_v, stride_vn, stride_vd, IS_DIVISIBLE, SAFE_HEAD_DIM, KV_LEN, V_HEAD_DIM)

        if PRESCALE_QK:
            k = (k * SM_SCALE * RCP_LN2).to(MATMUL_PRECISION)

        for off_g in range(0, GQA_SHARED_HEADS):
            off_hq1 = off_hkv * GQA_SHARED_HEADS + off_g

            # Offset Q, DQ, DO, DELTA & LSE. These inputs are offseted by query heads.
            q_adj1 = (stride_qh * off_hq1 + stride_qz * off_zq).to(tl.int64)
            do_adj1 = (stride_doh * off_hq1 + stride_doz * off_zq).to(tl.int64)
            dq_adj1 = (stride_dqh * off_hq1 + stride_dqz * off_zq).to(tl.int64)
            off_chz1 = ((off_zq * HQ + off_hq1) * Q_LEN).to(tl.int64)

            Q1 = Q + q_adj1
            DO1 = DO + do_adj1
            # TODO: This does not work if DQ is not the same layout as Q (for example,
            # if Q is broadcasted)
            LSE1 = LSE + off_chz1
            DELTA1 = DELTA + off_chz1

            sparse_idx_hq1 = off_hq1 % SPARSE_HQ
            sparse_hz_offset = sparse_idx_z * SPARSE_HQ + sparse_idx_hq1

            sparse_q_num_blks_offset = sparse_hz_offset * stride_q_num_blks_h + pid_mask
            sparse_q_idx_offset = sparse_hz_offset * stride_q_idx_h + pid_mask * stride_q_idx_n  # noqa: B950

            # ~~~~~~~~~~~~~~~ fully unmasked blocks ~~~~~~~~~~~~~~~~~~~~~~~~~~~~~~~~
            # Q_IDX and Q_NUM_BLKS are always contiguous.
            q_indices = Q_IDX + sparse_q_idx_offset
            q_start = tl.load(q_indices) * SPARSE_Q_BLOCK_SIZE # first q block we're loading
            sparse_q_num_blocks = tl.load(Q_NUM_BLKS + sparse_q_num_blks_offset)

            offs_m1 = q_start + tl.arange(0, BLOCK_M1)
            dk, dv = bwd_dkdv_inner(
                {{gen_argdefs()}},
                Q1, DO1, DELTA1, LSE1,
                dk, dv, k, v,
                off_zq, off_hq1, offs_n1, offs_m1,
                stride_qm, stride_qd, stride_dom, stride_dod,
                q_indices, sparse_q_num_blocks,
                MATMUL_PRECISION,
                IS_FULL_BLOCKS=False,
            )


            if HAS_FULL_BLOCKS:
                # ~~~~~~~~~~~~~~~ fully unmasked blocks ~~~~~~~~~~~~~~~~~~~~~~~~~~~~~~~~
                # FULL_Q_IDX and FULL_Q_NUM_BLKS are always contiguous.
                q_indices = FULL_Q_IDX + sparse_q_idx_offset
                q_start = tl.load(q_indices) * SPARSE_Q_BLOCK_SIZE # first q block we're loading
                sparse_q_num_blocks = tl.load(FULL_Q_NUM_BLKS + sparse_q_num_blks_offset)

                offs_m1 = q_start + tl.arange(0, BLOCK_M1)
                dk, dv = bwd_dkdv_inner(
                    {{gen_argdefs()}},
                    Q1, DO1, DELTA1, LSE1,
                    dk, dv, k, v,
                    off_zq, off_hq1, offs_n1, offs_m1,
                    stride_qm, stride_qd, stride_dom, stride_dod,
                    q_indices, sparse_q_num_blocks,
                    MATMUL_PRECISION,
                    IS_FULL_BLOCKS=True,
                )

        # Write back dV and dK.
        dv_ptrs = DV + offs_n1[:, None] * stride_dvm + offs_v[None, :] * stride_dvd

        index_n = offs_n1[:, None]
        index_k = offs_k[None, :]
        index_v = offs_v[None, :]

        if IS_DIVISIBLE and SAFE_HEAD_DIM:
            tl.store(dv_ptrs, dv)
        else:
            tl.store(dv_ptrs, dv, mask=(index_n < KV_LEN) & (index_v < V_HEAD_DIM))

        dk *= SM_SCALE

        if SAFE_HEAD_DIM:
            mask = index_n < KV_LEN
        else:
            mask = (index_n < KV_LEN) & (index_k < QK_HEAD_DIM)

        # first compute broadcasted dk of shape [Bq, Hkv, KV_LEN, V_HEAD_DIM]
        # then reduce to dk of shape [Bkv, Hkv, KV_LEN, V_HEAD_DIM]
        {{store_output(("off_zq", "off_hkv", "index_n", "index_k"), "dk", "mask", indent_width=8)}}

@triton.jit
def bwd_dq_inner(
    {{gen_argdefs()}},
    K, V,  # pointers
    dq, q, do, Di, lse,
    off_z, off_hq, offs_m2, offs_n2,
    stride_kn, stride_kd, stride_vn, stride_vd,
    kv_indices, sparse_kv_num_blocks,
    MATMUL_PRECISION,
    IS_FULL_BLOCKS,
):
    {{gen_defines() | indent_except_first(1) }}
    SPARSE_KV_MULTIPLE: tl.constexpr = (SPARSE_KV_BLOCK_SIZE // BLOCK_N2)
    RCP_LN2: tl.constexpr = 1.44269504
    Q_LEN = {{size("Q", 2)}}
    KV_LEN = {{size("K", 2)}}

    offs_k = tl.arange(0, QK_HEAD_DIM_ROUNDED)
    offs_v = tl.arange(0, V_HEAD_DIM_ROUNDED)

    kT_ptrs = K + offs_n2[None, :] * stride_kn + offs_k[:, None] * stride_kd
    vT_ptrs = V + offs_n2[None, :] * stride_vn + offs_v[:, None] * stride_vd
    # BLOCK_M2 must be a multiple of BLOCK_N2, otherwise the code wouldn't work.
    tl.static_assert(BLOCK_M2 % BLOCK_N2 == 0)

    hi = tl.minimum(sparse_kv_num_blocks * SPARSE_KV_MULTIPLE, tl.maximum(tl.cdiv(KV_LEN, BLOCK_N2), 1))
    if not IS_DIVISIBLE:
        if hi >= 1:
            for start_n in range(0, hi - 1):
                dq = bwd_dq_block_mn(
                    {{gen_argdefs()}},
                    dq, q, kT_ptrs, vT_ptrs, do, Di, lse, Q_LEN, KV_LEN,
                    off_z, off_hq, offs_m2, offs_n2, offs_k, offs_v,
                    stride_kn, stride_kd, stride_vn, stride_vd,
                    kv_indices, sparse_kv_num_blocks,
                    MATMUL_PRECISION, RCP_LN2,
                    IS_FULL_BLOCKS,
                )

                # Increment pointers.
                offset = get_offset_for_next_block(
                    start_n, kv_indices, sparse_kv_num_blocks,
                    SPARSE_KV_BLOCK_SIZE, SPARSE_KV_MULTIPLE, BLOCK_N2, BLOCKS_ARE_CONTIGUOUS
                )

                kT_ptrs += offset * stride_kn
                vT_ptrs += offset * stride_vn

                offs_n2 += offset

            dq = bwd_dq_block_mn(
                {{gen_argdefs()}},
                dq, q, kT_ptrs, vT_ptrs, do, Di, lse, Q_LEN, KV_LEN,
                off_z, off_hq, offs_m2, offs_n2, offs_k, offs_v,
                stride_kn, stride_kd, stride_vn, stride_vd,
                kv_indices, sparse_kv_num_blocks,
                MATMUL_PRECISION, RCP_LN2,
                IS_FULL_BLOCKS, CHECK_BLOCK_BOUNDARY=True,
            )
    else:
        for start_n in range(0, hi):
            dq = bwd_dq_block_mn(
                {{gen_argdefs()}},
                dq, q, kT_ptrs, vT_ptrs, do, Di, lse, Q_LEN, KV_LEN,
                off_z, off_hq, offs_m2, offs_n2, offs_k, offs_v,
                stride_kn, stride_kd, stride_vn, stride_vd,
                kv_indices, sparse_kv_num_blocks,
                MATMUL_PRECISION, RCP_LN2,
                IS_FULL_BLOCKS,
            )

            # Increment pointers.
            offset = get_offset_for_next_block(
                start_n, kv_indices, sparse_kv_num_blocks,
                SPARSE_KV_BLOCK_SIZE, SPARSE_KV_MULTIPLE, BLOCK_N2, BLOCKS_ARE_CONTIGUOUS
            )

            kT_ptrs += offset * stride_kn
            vT_ptrs += offset * stride_vn

            offs_n2 += offset

    return dq


@triton.jit
def bwd_dq_block_mn(
    {{gen_argdefs()}},
    dq, q, kT_ptrs, vT_ptrs, do, Di, lse, Q_LEN, KV_LEN,
    off_z, off_hq, offs_m2, offs_n2, offs_k, offs_v,
    stride_kn, stride_kd, stride_vn, stride_vd,
    kv_indices, sparse_kv_num_blocks,
    MATMUL_PRECISION, RCP_LN2,
    IS_FULL_BLOCKS, CHECK_BLOCK_BOUNDARY=False,
):
    {{gen_defines() | indent_except_first(1)}}

    # NB reversed order to since K is transposed
    kT = load_checked_2d(kT_ptrs, offs_k, offs_n2, None, None, SAFE_HEAD_DIM, IS_DIVISIBLE, QK_HEAD_DIM, KV_LEN)
    qk = tl.dot(q, kT, input_precision=FLOAT32_PRECISION)
    if not PRESCALE_QK:
        qk *= SM_SCALE
    # ~~~~~~~~~~~~~~~~~~~ Apply score modification  ~~~~~~~~~~~~~~~~~~~
    pre_mod_scores = qk
    n = get_bounded_indices(offs_n2[None, :], KV_LEN if CHECK_BLOCK_BOUNDARY else None)
    # The boundary check is done for the outer loop, but here it's possible since we're iterating across N dim
    # that the M reads out of bounds prior to the last loop
    m = get_bounded_indices(offs_m2[:, None], Q_LEN if (not IS_DIVISIBLE or CHECK_BLOCK_BOUNDARY) else None)

    {{ modification(
        subgraph_number=0,
        output_name="post_mod_scores",
        score="qk",
        b="off_z",
        h="off_hq",
        m="m",
        n="n",
        out="qk"
    ) | indent_except_first(1) }}

    if CHECK_BLOCK_BOUNDARY:
        # Mask out the elements that are out of the KV_LEN for non divisible seqlen.
        post_mod_scores = tl.where(offs_n2[None, :] < KV_LEN, post_mod_scores, float("-inf"))

    if not IS_FULL_BLOCKS:
        {{ modification(
            subgraph_number=2,
            output_name="mask_mod_output",
            score="qk",
            b="off_z",
            h="off_hq",
            m="m",
            n="n",
        ) | indent_except_first(2) }}

        if CHECK_BLOCK_BOUNDARY:
            mask_mod_output = tl.where(offs_n2[None, :] < KV_LEN, mask_mod_output, False)
        # apply mask for partial masked block
        post_mod_scores = tl.where(mask_mod_output, post_mod_scores, float("-inf"))
    # ~~~~~~~~~~~~~~~~~~~~~~~~~~~~~~~~~~~~~~~~~~~~~~~~~~~~~~~~~~~~~~~~
    if not PRESCALE_QK:
        post_mod_scores *= RCP_LN2
    p = tl.math.exp2(post_mod_scores - lse)
    # Compute dP and dS.
    # NB reversed order to since V is transposed
    vT = load_checked_2d(vT_ptrs, offs_v, offs_n2, None, None, SAFE_HEAD_DIM, IS_DIVISIBLE, V_HEAD_DIM, KV_LEN)

    dp = tl.dot(do, vT, input_precision=FLOAT32_PRECISION)
    ds = p * (dp - Di[:, None])
    # ~~~~~~~~~~~~~~~~~~~ Apply joint modification  ~~~~~~~~~~~~~~~~~~~
    {{ modification(
        subgraph_number=1,
        output_name = "grad_scores",
        score="pre_mod_scores",
        b="off_z",
        h="off_hq",
        m="m",
        n="n",
        grad_score_mod="ds"
    ) | indent_except_first(1) }}
    if CHECK_BLOCK_BOUNDARY:
        grad_scores = tl.where(offs_n2[None, :] < KV_LEN, grad_scores, 0.0)

    # ~~~~~~~~~~~~~~~~~~~ Apply other buffer grad writes ~~~~~~~~~~~~~
    if WRITE_DQ:
        scatter_mask = offs_m2[:, None] < Q_LEN and offs_n2[None, :] < KV_LEN
        {{ modification(
            subgraph_number=3,
            output_name=None,
            mask="scatter_mask",
            score="pre_mod_scores",
            b="off_z",
            h="off_hq",
            m="m",
            n="n",
            grad_score_mod="ds"
        ) | indent_except_first(2) }}
    # ~~~~~~~~~~~~~~~~~~~~~~~~~~~~~~~~~~~~~~~~~~~~~~~~~~~~~~~~~~~~~~~~
    ds = grad_scores

    if not IS_FULL_BLOCKS:
        if CHECK_BLOCK_BOUNDARY:
            mask_mod_output = tl.where(offs_n2[None, :] < KV_LEN, mask_mod_output, False)
        # (grads) apply mask for partially unmasked block
        ds = tl.where(mask_mod_output, ds, 0.0)
    # ~~~~~~~~~~~~~~~~~~~~~~~~~~~~~~~~~~~~~~~~~~~~~~~~~~~~~~~~~~~~~~~~
    ds = ds.to(MATMUL_PRECISION)
    # Compute dQ.
    dq += tl.dot(ds, tl.trans(kT), input_precision=FLOAT32_PRECISION)

    return dq


@triton.jit
def bwd_dkdv_inner(
    {{gen_argdefs()}},
    Q, DO, DELTA, LSE, # pointers
    dk, dv, k, v,
    off_z, off_hq, offs_n1, offs_m1,
    stride_qm, stride_qd, stride_dom, stride_dod,
    q_indices, sparse_q_num_blocks,
    MATMUL_PRECISION,
    IS_FULL_BLOCKS,
):
    {{gen_defines() | indent_except_first(1) }}
    SPARSE_Q_MULTIPLE: tl.constexpr = (SPARSE_Q_BLOCK_SIZE // BLOCK_M1)
    RCP_LN2: tl.constexpr = 1.44269504
    Q_LEN = {{size("Q", 2)}}
    KV_LEN = {{size("K", 2)}}

    offs_k = tl.arange(0, QK_HEAD_DIM_ROUNDED)
    offs_v = tl.arange(0, V_HEAD_DIM_ROUNDED)

    qT_ptrs = Q + offs_m1[None, :] * stride_qm + offs_k[:, None] * stride_qd
    do_ptrs = DO + offs_m1[:, None] * stride_dom + offs_v[None, :] * stride_dod
    # BLOCK_N1 must be a multiple of BLOCK_M1, otherwise the code wouldn't work.
    tl.static_assert(BLOCK_N1 % BLOCK_M1 == 0)
    hi = tl.minimum(sparse_q_num_blocks * SPARSE_Q_MULTIPLE, tl.maximum(tl.cdiv(Q_LEN, BLOCK_M1), 1))

    if not IS_DIVISIBLE:
        if hi >= 1:
            for start_m in range(0, hi - 1):
                dk, dv = bwd_dkdv_block_mn(
                    {{gen_argdefs()}},
                    dk, dv, qT_ptrs, k, v, do_ptrs, DELTA, LSE, Q_LEN, KV_LEN,
                    off_z, off_hq, offs_n1, offs_m1, offs_k, offs_v,
                    stride_qm, stride_qd, stride_dom, stride_dod,
                    q_indices, sparse_q_num_blocks,
                    MATMUL_PRECISION, RCP_LN2,
                    IS_FULL_BLOCKS,
                )
                # Increment pointers.
                offset = get_offset_for_next_block(
                    start_m, q_indices, sparse_q_num_blocks,
                    SPARSE_Q_BLOCK_SIZE, SPARSE_Q_MULTIPLE, BLOCK_M1, BLOCKS_ARE_CONTIGUOUS
                )

                qT_ptrs += offset * stride_qm
                do_ptrs += offset * stride_dom

                offs_m1 += offset

            dk, dv = bwd_dkdv_block_mn(
                {{gen_argdefs()}},
                dk, dv, qT_ptrs, k, v, do_ptrs, DELTA, LSE, Q_LEN, KV_LEN,
                off_z, off_hq, offs_n1, offs_m1, offs_k, offs_v,
                stride_qm, stride_qd, stride_dom, stride_dod,
                q_indices, sparse_q_num_blocks,
                MATMUL_PRECISION, RCP_LN2,
                IS_FULL_BLOCKS, CHECK_BLOCK_BOUNDARY=True,
            )
    else:
        for start_m in range(0, hi):
            dk, dv = bwd_dkdv_block_mn(
                {{gen_argdefs()}},
                dk, dv, qT_ptrs, k, v, do_ptrs, DELTA, LSE, Q_LEN, KV_LEN,
                off_z, off_hq, offs_n1, offs_m1, offs_k, offs_v,
                stride_qm, stride_qd, stride_dom, stride_dod,
                q_indices, sparse_q_num_blocks,
                MATMUL_PRECISION, RCP_LN2,
                IS_FULL_BLOCKS,
            )
            # Increment pointers.
            offset = get_offset_for_next_block(
                start_m, q_indices, sparse_q_num_blocks,
                SPARSE_Q_BLOCK_SIZE, SPARSE_Q_MULTIPLE, BLOCK_M1, BLOCKS_ARE_CONTIGUOUS
            )

            qT_ptrs += offset * stride_qm
            do_ptrs += offset * stride_dom

            offs_m1 += offset

    return dk, dv


@triton.jit
def bwd_dkdv_block_mn(
    {{gen_argdefs()}},
    dk, dv, qT_ptrs, k, v, do_ptrs, DELTA, LSE, Q_LEN, KV_LEN,
    off_z, off_hq, offs_n1, offs_m1, offs_k, offs_v,
    stride_qm, stride_qd, stride_dom, stride_dod,
    q_indices, sparse_q_num_blocks,
    MATMUL_PRECISION, RCP_LN2,
    IS_FULL_BLOCKS, CHECK_BLOCK_BOUNDARY=False,
):
    {{gen_defines() | indent_except_first(1) }}

    # NB reversed order since Q is transposed
    qT = load_checked_2d(qT_ptrs, offs_k, offs_m1, None, None, SAFE_HEAD_DIM, IS_DIVISIBLE, QK_HEAD_DIM, Q_LEN)
    # Load LSE before computing qk to reduce pipeline stall.
    if IS_DIVISIBLE:
        lse = tl.load(LSE + offs_m1)
    else:
        lse = tl.load(LSE + offs_m1, mask=offs_m1 < Q_LEN)
    lse = tl.where(lse == -float("inf"), 0.0, lse)
    qkT = tl.dot(k, qT, input_precision=FLOAT32_PRECISION)
    if not PRESCALE_QK:
        qkT *= SM_SCALE
    # ~~~~~~~~~~~~~~~~~~~ Apply score modification  ~~~~~~~~~~~~~~~~~~~
    m = get_bounded_indices(offs_m1[None, :], Q_LEN if CHECK_BLOCK_BOUNDARY else None)
    # The boundary check is done for the outer loop, but here it's possible since we're iterating across M dim
    # that the n reads out of bounds prior to the last loop
    n = get_bounded_indices(offs_n1[:, None], KV_LEN if (not IS_DIVISIBLE or CHECK_BLOCK_BOUNDARY) else None)

    pre_mod_scores = qkT
    {{ modification(
        subgraph_number=0,
        output_name="post_mod_scores",
        score="qkT",
        b="off_z",
        h="off_hq",
        m="m",
        n="n",
        out="qkT"
    ) | indent_except_first(1) }}

    if CHECK_BLOCK_BOUNDARY:
        # Mask out the elements that are out of the KV_LEN for non divisible seqlen.
        post_mod_scores = tl.where(offs_n1[:, None] < KV_LEN, post_mod_scores, float("-inf"))

    if not IS_FULL_BLOCKS:
        {{ modification(
            subgraph_number=2,
            output_name="mask_mod_output",
            score="qkT",
            b="off_z",
            h="off_hq",
            m="m",
            n="n",
        ) | indent_except_first(2) }}
        if CHECK_BLOCK_BOUNDARY:
            mask_mod_output = tl.where(offs_n1[:, None] < KV_LEN, mask_mod_output, False)
        # (grads) apply mask for fully masked block
        post_mod_scores = tl.where(mask_mod_output, post_mod_scores, float("-inf"))
    # ~~~~~~~~~~~~~~~~~~~~~~~~~~~~~~~~~~~~~~~~~~~~~~~~~~~~~~~~~~~~~~~~
    if not PRESCALE_QK:
        post_mod_scores *= RCP_LN2
    pT = tl.math.exp2(post_mod_scores - lse[None, :])
    do = load_checked_2d(do_ptrs, offs_m1, offs_v, None, None, IS_DIVISIBLE, SAFE_HEAD_DIM, Q_LEN, V_HEAD_DIM)
    # Compute dV.
    ppT = pT
    dv += tl.dot(ppT.to(MATMUL_PRECISION), do, input_precision=FLOAT32_PRECISION)
    if IS_DIVISIBLE:
        Di = tl.load(DELTA + offs_m1)
    else:
        Di = tl.load(DELTA + offs_m1, mask=offs_m1 < Q_LEN)
    # Compute dP and dS.
    dpT = tl.dot(v, tl.trans(do), input_precision=FLOAT32_PRECISION)
    dsT = pT * (dpT - Di[None, :])
    # ~~~~~~~~~~~~~~~~~~~ Apply joint modification  ~~~~~~~~~~~~~~~~~~~
    {{ modification(
        subgraph_number=1,
        output_name = "grad_scores",
        score="pre_mod_scores",
        b="off_z",
        h="off_hq",
        m="m",
        n="n",
        grad_score_mod="dsT"
    ) | indent_except_first(1) }}

    # ~~~~~~~~~~~~~~~~~~~ Apply other buffer grad writes ~~~~~~~~~~~~~
    if not WRITE_DQ:
        idx_b = off_z
        idx_h = off_hq
        idx_m = m
        idx_n = n
        scatter_mask = offs_m1[None, :] < Q_LEN and offs_n1[:, None] < KV_LEN
        {{ modification(
            subgraph_number=3,
            output_name=None,
            mask="scatter_mask",
            score="pre_mod_scores",
            b="idx_b",
            h="idx_h",
            m="idx_m",
            n="idx_n",
            grad_score_mod="dsT"
        ) | indent_except_first(2) }}
    # ~~~~~~~~~~~~~~~~~~~~~~~~~~~~~~~~~~~~~~~~~~~~~~~~~~~~~~~~~~~~~~~~

    if CHECK_BLOCK_BOUNDARY:
        grad_scores = tl.where(offs_n1[:, None] < KV_LEN, grad_scores, 0.0)

    dsT = grad_scores
    if not IS_FULL_BLOCKS:
        if CHECK_BLOCK_BOUNDARY:
            mask_mod_output = tl.where(offs_n1[:, None] < KV_LEN, mask_mod_output, False)
        # (grads) apply mask for partially unmasked block
        dsT = tl.where(mask_mod_output, dsT, 0.0)
    # ~~~~~~~~~~~~~~~~~~~~~~~~~~~~~~~~~~~~~~~~~~~~~~~~~~~~~~~~~~~~~~~~
    dk += tl.dot(dsT.to(MATMUL_PRECISION), tl.trans(qT), input_precision=FLOAT32_PRECISION)

    return dk, dv
 """
    + compute_next_offset_func
    + get_bounded_indices_func
    + load_checked_2d,
)


def validate_joint_graph(joint_graph: torch.fx.Graph):
    """We do some pre lowering graph checks in order to raise nicer error messages"""
    for node in joint_graph.nodes:
        if (
            node.op == "call_function"
            and node.target == torch.ops.flex_lib.zeros_and_scatter.default
        ):
            for user in node.users:
                if user.op != "output":
                    raise NotImplementedError(
                        "Using multiple indexing operations on the same tensor that requires gradients "
                        "in a score_mod function is not currently supported. "
                        "This typically happens when indexing the same tensor multiple times, like:\n\n"
                        "    def score_mod(score, b, h, q_idx, kv_idx):\n"
                        "        return score + bias[q_idx] + bias[kv_idx]  # bias used twice!\n\n"
                        "A valid workaround is to clone() the tensors that will be indexed multiple times. For example:\n\n"
                        "    bias1 = bias.clone()\n"
                        "    def score_mod(score, b, h, q_idx, kv_idx):\n"
                        "        return score + bias[q_idx] + bias1[kv_idx]\n\n"
                        "Note that this solution will use additional memory."
                    )
    return


@dataclass(frozen=True)
class JointOutputResult:
    """Results from processing joint outputs."""

    grad_input: ComputedBuffer
    captured_grads_compute: list[ComputedBuffer]
    captured_grads: list[Optional[TensorBox]]
    mutated_grads: list[TensorBox]


def process_joint_outputs(
    all_joint_outputs: SubgraphResults, num_placeholders: int
) -> JointOutputResult:
    """Process joint outputs and extract various buffers needed for lowering

    Args:
        all_joint_outputs: List of all the outputs from build_subgraphs
        num_placeholders: The number of placeholder inputs, used to skip over unused backward compute buffers

    Returns:
        JointOutputResult containing processed buffers and gradients
    """
    assert isinstance(all_joint_outputs, list)
    assert (
        all_joint_outputs[0] is not None
    ), "joint_subgraph_buffer is None - this is a bug!"

    joint_buffer = all_joint_outputs[0]
    other_grads = all_joint_outputs[num_placeholders - 1 :]

    # outer_grads has the structure: Len(other_buffer_grads) if buffer doesn't require grad than it will be None
    # We only grab the buffers that require grad for inlining into kernel
    grads_compute = [buf for buf in other_grads if buf is not None]

    def get_out(buf):
        if buf is None:
            return None
        assert isinstance(buf, ComputedBuffer)
        assert buf.name is not None
        return TensorBox.create(V.graph.get_buffer(buf.name))

    grads_out = [get_out(x) for x in other_grads]
    mutated_grads = [buf for buf in grads_out if buf is not None]

    return JointOutputResult(
        grad_input=joint_buffer,
        captured_grads_compute=grads_compute,
        captured_grads=grads_out,
        mutated_grads=mutated_grads,
    )


# TODO: We probably also need a layout constraint?
@register_lowering(
    torch.ops.higher_order.flex_attention_backward, type_promotion_kind=None
)
def flex_attention_backward(*args, **kwargs):
    (
        query,
        key,
        value,
        out,
        logsumexp,
        grad_out,
        grad_logsumexp,
        fw_graph,
        joint_graph,
        block_mask,
        scale,
        kernel_options,
        score_mod_other_buffers,
        mask_mod_other_buffers,
    ) = args
    (
        _,  # q_length
        _,  # kv_length
        kv_num_blocks,
        kv_indices,
        full_kv_num_blocks,
        full_kv_indices,
        q_num_blocks,
        q_indices,
        full_q_num_blocks,
        full_q_indices,
        SPARSE_Q_BLOCK_SIZE,
        SPARSE_KV_BLOCK_SIZE,
        mask_graph,
    ) = block_mask

    (
        query,
        key,
        value,
        grad_out,
        kv_num_blocks,
        kv_indices,
        full_kv_num_blocks,
        full_kv_indices,
        q_num_blocks,
        q_indices,
        full_q_num_blocks,
        full_q_indices,
    ) = maybe_realize(
        [
            query,
            key,
            value,
            grad_out,
            kv_num_blocks,
            kv_indices,
            full_kv_num_blocks,
            full_kv_indices,
            q_num_blocks,
            q_indices,
            full_q_num_blocks,
            full_q_indices,
        ]
    )

    device = query.get_device()
    dtype = query.get_dtype()
    Bq, Hq, seq_len_q, qk_head_dim = query.get_size()
    Bkv, Hkv, seq_len_kv, v_head_dim = value.get_size()

    assert V.graph.sizevars.evaluate_expr(
        sympy.Eq(Bq, Bkv) | sympy.Eq(Bkv, 1)
    ), f"Bq and Bkv must broadcastable. Got Bq={Bq} and Bkv={Bkv}"

    kernel_options = dict(kernel_options)
    # Mark symbols in custom kernel options as static shapes and add guards.
    kernel_options = {
        k: V.graph.sizevars.evaluate_static_shape(v)
        if isinstance(v, sympy.Symbol)
        else v
        for k, v in kernel_options.items()
    }
    kernel_options.setdefault("FLOAT32_PRECISION", get_float32_precision())
    if seq_len_q % 128 != 0 or seq_len_kv % 128 != 0:
        kernel_options.setdefault("IS_DIVISIBLE", False)
    else:
        kernel_options.setdefault("IS_DIVISIBLE", True)

    fwd_placeholder_inps = [
        create_placeholder(name, dtype, device)
        for name, dtype in [
            ("score", dtype),
            ("b", torch.int32),
            ("h", torch.int32),
            ("m", torch.int32),
            ("n", torch.int32),
        ]
    ]
    fw_subgraph_buffer = build_subgraph_buffer(
        fwd_placeholder_inps + list(score_mod_other_buffers), fw_graph
    )

    joint_placeholder_inps = fwd_placeholder_inps + [
        create_placeholder("grad_score_mod", dtype, device)
    ]
    # Sometimes we have weird unused nodes here
    joint_graph.graph_module.graph.eliminate_dead_code()

    # It is hard to raise nice errors for some joint graphs during subgraph lowering
    # This lets us do some checks before attempting to lower
    validate_joint_graph(joint_graph.graph_module.graph)

    all_joint_outputs = build_subgraph_buffer(
        joint_placeholder_inps + list(score_mod_other_buffers),
        joint_graph,
    )

    joint_outputs = process_joint_outputs(
        all_joint_outputs, len(joint_placeholder_inps)
    )

    mask_graph_placeholder_inps = [
        create_placeholder(name, dtype, query.get_device())
        for name, dtype in [
            ("b", torch.int32),
            ("h", torch.int32),
            ("m", torch.int32),
            ("n", torch.int32),
        ]
    ]
    mask_graph_buffer = build_subgraph_buffer(
        mask_graph_placeholder_inps + list(mask_mod_other_buffers), mask_graph
    )

    mask_graph_buffer = mask_graph_buffer

    # Construct layout with stride order matching K
    key_size = [Bq, Hkv, seq_len_kv, qk_head_dim]
    key_strides = infer_dense_strides(key_size, key.get_stride())

    layout_broadcasted_k = FixedLayout(
        key.get_device(),
        key.get_dtype(),
        key_size,
        stride=[sympy.sympify(s) for s in key_strides],
    )

    # Create delta which will is needed for the bwd's kernel
    grad_lse_exp2 = lowerings[aten.mul](grad_logsumexp, 1 / math.log(2))
    mul_delta = lowerings[aten.mul](out, grad_out)
    delta = lowerings[aten.sum](mul_delta, axis=-1)
    delta = lowerings[aten.sub](delta, grad_lse_exp2)
    delta = ExternKernel.require_contiguous(delta)

    grad_lse_exp2, delta = maybe_realize([grad_lse_exp2, delta])

    # # see NOTE:[TritonTemplates with multiple outputs]
    grad_query = empty_like(query)

    # Construct output layout with stride order matching value
    value_size = [Bq, Hkv, seq_len_kv, v_head_dim]
    value_strides = infer_dense_strides(value_size, value.get_stride())

    broadcasted_grad_value = empty_strided(
        value_size,
        stride=[sympy.sympify(s) for s in value_strides],
        dtype=value.get_dtype(),
        device=value.get_device(),
    )

    kernel_options.setdefault("SM_SCALE", scale)

    # Determine GQA factor
    gqa_shared_heads = Hq // Hkv
    kernel_options.setdefault("GQA_SHARED_HEADS", gqa_shared_heads)

    # Inside of Triton kernel, only apply partial masking if partial blocks are computed.
    # full_kv_num_blocks is torch.zeros([1, 1, 1]) if partial blocks are not computed.
    has_full_blocks = full_kv_num_blocks is not None
    kernel_options.setdefault("HAS_FULL_BLOCKS", has_full_blocks)
    if not has_full_blocks:
        full_kv_num_blocks, full_kv_indices, full_q_num_blocks, full_q_indices = (
            empty(0, device=query.get_device()) for _ in range(4)
        )

    set_head_dim_values(kernel_options, qk_head_dim, v_head_dim, V.graph.sizevars)

    SPARSE_Q_BLOCK_SIZE = V.graph.sizevars.evaluate_static_shape(SPARSE_Q_BLOCK_SIZE)
    SPARSE_KV_BLOCK_SIZE = V.graph.sizevars.evaluate_static_shape(SPARSE_KV_BLOCK_SIZE)

    choices: list[Any] = []
    configs: list[tuple[int, int, int, int]] = []
    configs.append(_get_default_config_bwd(query))
    if config.max_autotune:
        num_stages_list = [1, 3, 4, 5] if torch.version.hip is None else [1]
        configs.extend(
            [
                (BLOCK1, BLOCK2, w, s)
                for BLOCK1 in [32, 64]
                for BLOCK2 in [32, 64, 128]
                for w in ([4, 8] if BLOCK1 >= 128 or BLOCK2 >= 128 else [4])
                for s in num_stages_list
                if BLOCK2 % BLOCK1 == 0
            ]
        )
    original_kernel_options = kernel_options.copy()
    for BLOCK1, BLOCK2, num_warps, num_stages in configs:
        if (
            SPARSE_KV_BLOCK_SIZE % BLOCK1 != 0
            or SPARSE_Q_BLOCK_SIZE % BLOCK1 != 0
            or SPARSE_KV_BLOCK_SIZE % BLOCK2 != 0
            or SPARSE_Q_BLOCK_SIZE % BLOCK2 != 0
        ):
            continue

        # Performance tuning
        # Triton heuristics
        cur_kernel_options = original_kernel_options.copy()
        # Remove prefix for backward kernels options and delete forward kernel options.
        for k in list(cur_kernel_options.keys()):
            if k.startswith("bwd_"):
                v = cur_kernel_options.pop(k)
                cur_kernel_options[k[4:]] = v
            if k.startswith("fwd_"):
                cur_kernel_options.pop(k)
        cur_kernel_options.setdefault("num_warps", num_warps)
        cur_kernel_options.setdefault("num_stages", num_stages)

        cur_kernel_options.setdefault("BLOCK_M1", BLOCK1)
        cur_kernel_options.setdefault("BLOCK_N1", BLOCK2)
        cur_kernel_options.setdefault("BLOCK_M2", BLOCK2)
        cur_kernel_options.setdefault("BLOCK_N2", BLOCK1)
        # Blocksparse options
        cur_kernel_options.setdefault("SPARSE_Q_BLOCK_SIZE", SPARSE_Q_BLOCK_SIZE)
        cur_kernel_options.setdefault("SPARSE_KV_BLOCK_SIZE", SPARSE_KV_BLOCK_SIZE)

        flex_attention_backward_template.maybe_append_choice(
            choices=choices,
            input_nodes=[
                query,
                key,
                value,
                logsumexp,
                delta,
                grad_out,
                grad_query,
                broadcasted_grad_value,
                kv_num_blocks,
                kv_indices,
                q_num_blocks,
                q_indices,
                full_kv_num_blocks,
                full_kv_indices,
                full_q_num_blocks,
                full_q_indices,
            ],
            layout=layout_broadcasted_k,  # We use store_output only for grad_key
            subgraphs=[
                fw_subgraph_buffer,
                joint_outputs.grad_input,
                mask_graph_buffer,
                joint_outputs.captured_grads_compute,
            ],
            mutated_inputs=[
                grad_query,
                broadcasted_grad_value,
                *joint_outputs.mutated_grads,
            ],
            call_sizes=query.get_size() + key.get_size()[1:3],
            **cur_kernel_options,
        )
    inputs_for_autotuning = (
        [
            query,
            key,
            value,
            logsumexp,
            delta,
            grad_out,
            grad_query,
            broadcasted_grad_value,
            kv_num_blocks,
            kv_indices,
            q_num_blocks,
            q_indices,
            full_kv_num_blocks,
            full_kv_indices,
            full_q_num_blocks,
            full_q_indices,
        ]
        + list(score_mod_other_buffers)
        + list(mask_mod_other_buffers)
        + joint_outputs.mutated_grads
    )
    input_gen_fns = {
        8: create_num_blocks_fake_generator(kv_indices),  # kv_num_blocks
        9: create_indices_fake,
        10: create_num_blocks_fake_generator(q_indices),  # q_num_blocks
        11: create_indices_fake,
        12: create_num_blocks_fake_generator(full_kv_indices),  # full_kv_num_blocks
        13: create_indices_fake,
        14: create_num_blocks_fake_generator(full_q_indices),  # full_q_num_blocks
        15: create_indices_fake,
    }

    broadcasted_grad_key = autotune_select_algorithm(
        "flex_attention_backward",
        choices,
        inputs_for_autotuning,
        layout_broadcasted_k,
        input_gen_fns=input_gen_fns,
    )  # [Bq, Hkv, seq_len_kv, k_head_dim]

    if V.graph.sizevars.evaluate_expr(sympy.Eq(Bq, Bkv)):
        grad_key = broadcasted_grad_key
        grad_value = broadcasted_grad_value
    else:
        assert V.graph.sizevars.evaluate_expr(
            sympy.Gt(Bq, 1) & sympy.Eq(Bkv, 1)
        ), f"Bq and Bkv must broadcastable. Got Bq={V.graph.sizevars.evaluate_expr(Bq)} and Bkv={V.graph.sizevars.evaluate_expr(Bkv)}"  # noqa: B950
        grad_key = lowerings[aten.sum](broadcasted_grad_key, axis=0, keepdims=True)
        grad_value = lowerings[aten.sum](broadcasted_grad_value, axis=0, keepdims=True)

    return (grad_query, grad_key, grad_value, tuple(joint_outputs.captured_grads))<|MERGE_RESOLUTION|>--- conflicted
+++ resolved
@@ -741,12 +741,7 @@
     fwd = auto()
     bwd = auto()
 
-<<<<<<< HEAD
-def _get_rocm_config(query, mode: Mode) -> Tuple[int, int, int, int]:
-=======
-
 def _get_rocm_config(query, mode: Mode) -> tuple[int, int, int, int]:
->>>>>>> 2a553117
     dtype = query.get_dtype()
     head_dim = V.graph.sizevars.evaluate_static_shape(query.get_size()[-1])
     fwd_config = None
@@ -858,7 +853,6 @@
         else:  # modest hardware or extremely large head_dim
             return (16, 16, 4, 1)
 
-<<<<<<< HEAD
 def _get_default_config_fwd(query) -> Tuple[int, int, int, int]:
     device_type = query.get_device().type
     if device_type == "cuda": 
@@ -868,16 +862,9 @@
             return _get_rocm_config(query, mode=Mode.fwd)
     elif device_type == "xpu":
         return _get_xpu_config(query, mode=Mode.fwd)
-=======
-def _get_default_config_fwd(query) -> tuple[int, int, int, int]:
-    if torch.version.hip is None:
-        return _get_nv_config(query, mode=Mode.fwd)
->>>>>>> 2a553117
     else:
         raise NotImplementedError(f"Unsupported device type: {device_type}")
 
-
-<<<<<<< HEAD
 def _get_default_config_bwd(query) -> Tuple[int, int, int, int]:
     device_type = query.get_device().type
     if device_type == "cuda": 
@@ -887,11 +874,6 @@
             return _get_rocm_config(query, mode=Mode.bwd)
     elif device_type == "xpu":
         return _get_xpu_config(query, mode=Mode.bwd)
-=======
-def _get_default_config_bwd(query) -> tuple[int, int, int, int]:
-    if torch.version.hip is None:
-        return _get_nv_config(query, mode=Mode.bwd)
->>>>>>> 2a553117
     else:
         raise NotImplementedError(f"Unsupported device type: {device_type}")
 
