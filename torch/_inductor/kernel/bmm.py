# mypy: allow-untyped-defs
import logging
from typing import TYPE_CHECKING, Union

import torch
from torch._dynamo.utils import counters
from torch._inductor.codegen.rocm.ck_universal_gemm_template import CKGemmTemplate

from .. import ir, lowering as L
from ..kernel_inputs import MMKernelInputs
from ..select_algorithm import (
    autotune_select_algorithm,
    ExternKernelChoice,
    SymbolicGridFn,
    TritonTemplate,
)
from ..utils import (
    _use_cutlass_for_op,
    use_aten_gemm_kernels,
    use_ck_gemm_template,
    use_cpp_bmm_template,
    use_cutlass_template,
    use_triton_template,
)
from ..virtualized import V
from .mm_common import _is_static_problem, is_batch_stride_largest_or_zero, mm_args


if TYPE_CHECKING:
    from ..ir import ChoiceCaller
    from ..select_algorithm import KernelTemplate

log = logging.getLogger(__name__)
aten = torch.ops.aten


@SymbolicGridFn
def bmm_grid(b, m, n, meta, *, cdiv):
    return (cdiv(m, meta["BLOCK_M"]) * cdiv(n, meta["BLOCK_N"]), b, 1)


bmm_template = TritonTemplate(
    name="bmm",
    grid=bmm_grid,
    source=r"""
{{def_kernel("A", "B")}}
    M = {{size("A", -2)}}
    N = {{size("B", -1)}}
    K = {{size("A", -1)}}

    stride_aq = {{stride("A", 0)}}
    stride_am = {{stride("A", 1)}}
    stride_ak = {{stride("A", 2)}}

    stride_bq = {{stride("B", 0)}}
    stride_bk = {{stride("B", 1)}}
    stride_bn = {{stride("B", 2)}}

    # based on triton.ops.matmul
    pid = tl.program_id(0)
    grid_m = (M + BLOCK_M - 1) // BLOCK_M
    grid_n = (N + BLOCK_N - 1) // BLOCK_N

    # re-order program ID for better L2 performance
    width = GROUP_M * grid_n
    group_id = pid // width
    group_size = min(grid_m - group_id * GROUP_M, GROUP_M)
    pid_m = group_id * GROUP_M + (pid % group_size)
    pid_n = (pid % width) // (group_size)
    tl.assume(pid_m >= 0)
    tl.assume(pid_n >= 0)

    rm = pid_m * BLOCK_M + tl.arange(0, BLOCK_M)
    rn = pid_n * BLOCK_N + tl.arange(0, BLOCK_N)
    if (stride_am == 1 and stride_ak == M) or (stride_am == K and stride_ak == 1):
        ram = tl.max_contiguous(tl.multiple_of(rm % M, BLOCK_M), BLOCK_M)
    else:
        ram = rm % M
    if (stride_bk == 1 and stride_bn == K) or (stride_bk == N and stride_bn == 1):
        rbn = tl.max_contiguous(tl.multiple_of(rn % N, BLOCK_N), BLOCK_N)
    else:
        rbn = rn % N

    rk = tl.arange(0, BLOCK_K)

    idx_q = tl.program_id(1)  # batch dimension for BMM
    A = A + (ram[:, None] * stride_am + rk[None, :] * stride_ak + idx_q*stride_aq)
    B = B + (rk[:, None] * stride_bk + rbn[None, :] * stride_bn + idx_q*stride_bq)

    acc = tl.zeros((BLOCK_M, BLOCK_N), dtype=ACC_TYPE)
    for k in range(K, 0, -BLOCK_K):
        if EVEN_K:
            a = tl.load(A)
            b = tl.load(B)
        else:
            a = tl.load(A, mask=rk[None, :] < k, other=0.)
            b = tl.load(B, mask=rk[:, None] < k, other=0.)
        acc += tl.dot(a, b, allow_tf32=ALLOW_TF32)
        A += BLOCK_K * stride_ak
        B += BLOCK_K * stride_bk

    # rematerialize rm and rn to save registers
    rm = pid_m * BLOCK_M + tl.arange(0, BLOCK_M)
    rn = pid_n * BLOCK_N + tl.arange(0, BLOCK_N)
    idx_q = tl.program_id(1)  # batch dimension for BMM
    idx_m = rm[:, None]
    idx_n = rn[None, :]
    mask = (idx_m < M) & (idx_n < N)

    # inductor generates a suffix
    {{store_output(("idx_q", "idx_m", "idx_n"), "acc", "mask")}}
""",
    cache_codegen_enabled_for_template=True,
)

aten_bmm = ExternKernelChoice(torch.bmm, "at::bmm_out")
aten_bmm_dtype = ExternKernelChoice(
    torch.bmm,
    "at::_bmm_out_dtype_cuda",
    name="bmm_dtype",
    op_overload=aten.bmm.dtype_out,
)
aten_baddbmm = ExternKernelChoice(
    torch.baddbmm, "at::baddbmm_out", op_overload=aten.baddbmm.out
)


@L.register_lowering(aten.bmm)
def tuned_bmm(mat1, mat2, out_dtype=None, *, layout=None):
    """
    Lowering for autotuning aten.bmm with different backends (Aten, Triton, CUTLASS, etc.)
    """
    if all(x.get_device().type == "cpu" for x in [mat1, mat2]):
        # decompose to small ops when memory bound
        if mat1.get_size()[1] == 1 or mat2.get_size()[2] == 1:
            mat1 = L.unsqueeze(mat1, -1)
            mat2 = L.unsqueeze(mat2, 1)
            return L.sum_(L.mul(mat1, mat2), axis=2)

        def is_valid_to_require_contiguous(t):
            if not ir.is_storage_and_layout(t):
                return True
            _, layout = ir.as_storage_and_layout(t, freeze=False)
            return isinstance(layout, ir.FlexibleLayout)

        def is_preferred_layout_as_bmm_input(sizes, strides):
            # contiguous on one of the last two dims
            return (
                strides[-1] == 1 and (sizes[-2] == 1 or strides[-2] >= sizes[-1])
            ) or (strides[-2] == 1 and (sizes[-1] == 1 or strides[-1] >= sizes[-2]))

        # Make the input of bmm contiguous
        # if it is not contiguous on either of the last two dims,
        # because bmm cpu implementation would do contiguous() if not.
        # This is to avoid additional copies in bmm.
        def may_require_contiguous(t, meta_t):
            sizes = meta_t.meta["val"].size()
            strides = meta_t.meta["val"].stride()
            if not is_preferred_layout_as_bmm_input(sizes, strides):
                t = ir.ExternKernel.require_contiguous(t)
            return t

        if is_valid_to_require_contiguous(mat1):
            meta_mat1 = V.graph.current_node.args[0]
            mat1 = may_require_contiguous(mat1, meta_mat1)
        if is_valid_to_require_contiguous(mat2):
            meta_mat2 = V.graph.current_node.args[1]
            mat2 = may_require_contiguous(mat2, meta_mat2)

    # TODO(coconutruben): integrate into MMKernelInputs when all callsites use that
    m, n, k, layout, mat1, mat2 = mm_args(
        mat1, mat2, layout=layout, out_dtype=out_dtype
    )
    name = "bmm"

    # Create MMKernelInputs for BMM at the top
    kernel_inputs = MMKernelInputs([mat1, mat2])

    # below is for getting an overview logging info of inductor mms
    batch_size = mat1.get_size()[0]  # Extract batch dimension
    counters["aten_mm_info"][f"aten.bmm_{batch_size}_{m}_{n}_{k}"] += 1
    log.info(
        "Tuned aten.bmm: batch=%s, m=%s, n=%s, k=%s, mat1_dtype=%s, mat2_dtype=%s, output_layout=%s",
        batch_size,
        m,
        n,
        k,
        mat1.get_dtype(),
        mat2.get_dtype(),
        layout,
    )

    aten_handler: ExternKernelChoice = aten_bmm
    aten_extra_kwargs = {}
    if out_dtype:
        assert mat1.get_device().type == "cuda", "out_dtype is only supported for CUDA"
        aten_handler = aten_bmm_dtype
        aten_extra_kwargs = {"out_dtype": out_dtype}

    choices: list[ChoiceCaller] = []

    # Collect all templates for unified call
    templates_to_use: list[Union[ExternKernelChoice, KernelTemplate]] = []
    kwarg_overrides = {}

    if use_aten_gemm_kernels():
<<<<<<< HEAD
        templates_to_use.append(aten_handler)
        kwarg_overrides[aten_handler.uid] = aten_extra_kwargs
=======
        choices.extend(
            V.choices.get_mm_configs(
                kernel_inputs,
                layout,
                [aten_handler],
                name,
                {aten_handler.uid: aten_extra_kwargs},
            )
        )
>>>>>>> 41864439

    if use_triton_template(layout):
        # TODO: add out_dtype support for Triton Template
        assert out_dtype is None, "out_dtype is not supported for Triton"
        templates_to_use.append(bmm_template)

<<<<<<< HEAD
    # Single unified call for all templates
    choices += V.choices.get_mm_configs(
        kernel_inputs,
        layout,
        templates_to_use,
        name,
        kwarg_overrides=kwarg_overrides,
    )
=======
        choices.extend(
            V.choices.get_mm_configs(kernel_inputs, layout, [bmm_template], name)
        )
>>>>>>> 41864439
    _, is_nonzero = _is_static_problem(layout)
    batch_stride_largest_or_zero = is_batch_stride_largest_or_zero(mat1, mat2, layout)
    if (
        batch_stride_largest_or_zero
        and is_nonzero
        and use_cutlass_template(layout, m, n, k)
        and _use_cutlass_for_op(name)
    ):
        from ..codegen.cuda.gemm_template import CUTLASS3xGemmTemplate

        CUTLASS3xGemmTemplate.add_cutlass_gemm_choices(
            choices, layout, kernel_inputs.nodes()
        )  # type: ignore[arg-type]

    if use_cpp_bmm_template(layout, mat1, mat2):
        from ..codegen.cpp_bmm_template import CppBmmTemplate

        CppBmmTemplate.add_choices(
            choices,
            layout,
            kernel_inputs.nodes(),
        )

    if use_ck_gemm_template(layout, m, n, k):
        CKGemmTemplate.add_ck_gemm_choices(choices, layout, kernel_inputs.nodes())

    return autotune_select_algorithm(name, choices, kernel_inputs.nodes(), layout)


@L.register_lowering(aten.baddbmm)
def tuned_baddbmm(inp, mat1, mat2, *, alpha=1, beta=1, layout=None):
    # TODO(coconutruben): integrate into MMKernelInputs when all callsites use that
    m, n, k, layout, mat1, mat2, inp = mm_args(mat1, mat2, inp, layout=layout)

    # Create MMKernelInputs for BadDBMM at the top
    kernel_inputs = MMKernelInputs(
        [inp, mat1, mat2], scalars=dict(alpha=alpha, beta=beta)
    )

    # below is for getting an overview logging info of inductor mms
    batch_size = mat1.get_size()[0]
    counters["aten_mm_info"][f"aten.baddbmm_{batch_size}_{m}_{n}_{k}"] += 1
    log.info(
        "Tuned aten.baddbmm: batch_size=%s, m=%s, n=%s, k=%s, mat1_dtype=%s, mat2_dtype=%s, inp=%s, output_layout=%s",
        batch_size,
        m,
        n,
        k,
        mat1.get_dtype(),
        mat2.get_dtype(),
        inp.get_dtype(),
        layout,
    )
    name = "baddbmm"
    # options to tune from
    choices: list[ChoiceCaller] = []

    # Collect all templates for unified call
    templates_to_use: list[Union[ExternKernelChoice, KernelTemplate]] = []
    if use_aten_gemm_kernels():
<<<<<<< HEAD
        templates_to_use.append(aten_baddbmm)

    if use_triton_template(layout):
        templates_to_use.append(bmm_template)

    # Single unified call for all templates
    choices += V.choices.get_mm_configs(kernel_inputs, layout, templates_to_use, name)
=======
        choices.extend(
            V.choices.get_mm_configs(kernel_inputs, layout, [aten_baddbmm], name)
        )

    if use_triton_template(layout):
        choices.extend(
            V.choices.get_mm_configs(
                kernel_inputs,
                layout,
                [bmm_template],
                name,
            )
        )
>>>>>>> 41864439

    return autotune_select_algorithm(name, choices, kernel_inputs.nodes(), layout)<|MERGE_RESOLUTION|>--- conflicted
+++ resolved
@@ -204,40 +204,24 @@
     kwarg_overrides = {}
 
     if use_aten_gemm_kernels():
-<<<<<<< HEAD
         templates_to_use.append(aten_handler)
         kwarg_overrides[aten_handler.uid] = aten_extra_kwargs
-=======
-        choices.extend(
-            V.choices.get_mm_configs(
-                kernel_inputs,
-                layout,
-                [aten_handler],
-                name,
-                {aten_handler.uid: aten_extra_kwargs},
-            )
-        )
->>>>>>> 41864439
 
     if use_triton_template(layout):
         # TODO: add out_dtype support for Triton Template
         assert out_dtype is None, "out_dtype is not supported for Triton"
         templates_to_use.append(bmm_template)
 
-<<<<<<< HEAD
     # Single unified call for all templates
-    choices += V.choices.get_mm_configs(
-        kernel_inputs,
-        layout,
-        templates_to_use,
-        name,
-        kwarg_overrides=kwarg_overrides,
-    )
-=======
-        choices.extend(
-            V.choices.get_mm_configs(kernel_inputs, layout, [bmm_template], name)
+    choices.extend(
+        V.choices.get_mm_configs(
+            kernel_inputs,
+            layout,
+            templates_to_use,
+            name,
+            kwarg_overrides=kwarg_overrides,
         )
->>>>>>> 41864439
+    )
     _, is_nonzero = _is_static_problem(layout)
     batch_stride_largest_or_zero = is_batch_stride_largest_or_zero(mat1, mat2, layout)
     if (
@@ -298,28 +282,14 @@
     # Collect all templates for unified call
     templates_to_use: list[Union[ExternKernelChoice, KernelTemplate]] = []
     if use_aten_gemm_kernels():
-<<<<<<< HEAD
         templates_to_use.append(aten_baddbmm)
 
     if use_triton_template(layout):
         templates_to_use.append(bmm_template)
 
     # Single unified call for all templates
-    choices += V.choices.get_mm_configs(kernel_inputs, layout, templates_to_use, name)
-=======
-        choices.extend(
-            V.choices.get_mm_configs(kernel_inputs, layout, [aten_baddbmm], name)
-        )
-
-    if use_triton_template(layout):
-        choices.extend(
-            V.choices.get_mm_configs(
-                kernel_inputs,
-                layout,
-                [bmm_template],
-                name,
-            )
-        )
->>>>>>> 41864439
+    choices.extend(
+        V.choices.get_mm_configs(kernel_inputs, layout, templates_to_use, name)
+    )
 
     return autotune_select_algorithm(name, choices, kernel_inputs.nodes(), layout)