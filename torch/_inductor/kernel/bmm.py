--- conflicted
+++ resolved
@@ -13,11 +13,8 @@
 from ..utils import (
     ceildiv as cdiv,
     use_aten_gemm_kernels,
-<<<<<<< HEAD
     use_cpp_bmm_template,
-=======
     use_ck_template,
->>>>>>> 16ea0ddc
     use_cutlass_template,
     use_triton_template,
 )
@@ -186,7 +183,6 @@
 
         CUTLASS3xGemmTemplate.add_cutlass_gemm_choices(choices, layout, [mat1, mat2])
 
-<<<<<<< HEAD
     if use_cpp_bmm_template(layout, mat1, mat2):
         from ..codegen.cpp_bmm_template import CppBmmTemplate
 
@@ -195,10 +191,8 @@
             layout,
             [mat1, mat2],
         )
-=======
     if use_ck_template(layout):
         CKGemmTemplate.add_ck_gemm_choices(choices, layout, [mat1, mat2])
->>>>>>> 16ea0ddc
 
     if len(choices) == 0:
         log.warning("No choices for GEMM, using ATen backend as fallback")
