# mypy: allow-untyped-defs

import logging
from typing import TYPE_CHECKING, Union

import torch

from ..kernel_inputs import MMKernelInputs
from ..lowering import lowerings
from ..select_algorithm import (
    autotune_select_algorithm,
    ExternKernelChoice,
    TritonTemplate,
)
from ..utils import use_aten_gemm_kernels, use_triton_template
from ..virtualized import V
from .mm_common import mm_args, mm_grid


if TYPE_CHECKING:
    from torch._inductor.ir import ChoiceCaller
    from torch._inductor.select_algorithm import KernelTemplate

log = logging.getLogger(__name__)

aten = torch.ops.aten

aten_mm_plus_mm = ExternKernelChoice(
    torch.ops.inductor._mm_plus_mm, "torch::inductor::_mm_plus_mm"
)

mm_plus_mm_template = TritonTemplate(
    name="mm_plus_mm",
    grid=mm_grid,
    debug=False,
    source=r"""
{{def_kernel("A", "B", "C", "D")}}
    M = {{size("A", 0)}}
    N = {{size("B", 1)}}
    K1 = {{size("A", 1)}}
    if M * N == 0:
        # early exit due to zero-size input(s)
        return
    # K2 = {{size("C", 1)}}
    stride_am = {{stride("A", 0)}}
    stride_ak = {{stride("A", 1)}}
    stride_bk = {{stride("B", 0)}}
    stride_bn = {{stride("B", 1)}}
    stride_cm = {{stride("C", 0)}}
    stride_ck = {{stride("C", 1)}}
    stride_dk = {{stride("D", 0)}}
    stride_dn = {{stride("D", 1)}}

    # based on triton.ops.matmul
    pid = tl.program_id(0)
    grid_m = (M + BLOCK_M - 1) // BLOCK_M
    grid_n = (N + BLOCK_N - 1) // BLOCK_N

    # re-order program ID for better L2 performance
    width = GROUP_M * grid_n
    group_id = pid // width
    group_size = min(grid_m - group_id * GROUP_M, GROUP_M)
    pid_m = group_id * GROUP_M + (pid % group_size)
    pid_n = (pid % width) // (group_size)
    tl.assume(pid_m >= 0)
    tl.assume(pid_n >= 0)

    rm = pid_m * BLOCK_M + tl.arange(0, BLOCK_M)
    rn = pid_n * BLOCK_N + tl.arange(0, BLOCK_N)

    if (((stride_am == 1 and stride_ak == M) or (stride_am == K1 and stride_ak == 1))
        and ((stride_cm == 1 and stride_ck == M) or (stride_cm == K1 and stride_ck == 1))):
        ram = tl.max_contiguous(tl.multiple_of(rm % M, BLOCK_M), BLOCK_M)
    else:
        ram = rm % M

    if (((stride_bk == 1 and stride_bn == K1) or (stride_bk == N and stride_bn == 1))
        and ((stride_dk == 1 and stride_dn == K1) or (stride_dk == N and stride_dn == 1))):
        rbn = tl.max_contiguous(tl.multiple_of(rn % N, BLOCK_N), BLOCK_N)
    else:
        rbn = rn % N

    rk = tl.arange(0, BLOCK_K)
    A = A + (ram[:, None] * stride_am + rk[None, :] * stride_ak)
    B = B + (rk[:, None] * stride_bk + rbn[None, :] * stride_bn)
    C = C + (ram[:, None] * stride_cm + rk[None, :] * stride_ck)
    D = D + (rk[:, None] * stride_dk + rbn[None, :] * stride_dn)

    acc = tl.zeros((BLOCK_M, BLOCK_N), dtype=ACC_TYPE)
    for k1 in range(K1, 0, -BLOCK_K):
        # First matmul with A @ B
        if EVEN_K:
            a = tl.load(A)
            b = tl.load(B)
        else:
            a = tl.load(A, mask=rk[None, :] < k1, other=0.)
            b = tl.load(B, mask=rk[:, None] < k1, other=0.)
        acc += tl.dot(a, b, allow_tf32=ALLOW_TF32)
        A += BLOCK_K * stride_ak
        B += BLOCK_K * stride_bk

    for k2 in range(K1, 0, -BLOCK_K):

        # Second matmul with C @ D
        if EVEN_K:
            c = tl.load(C)
            d = tl.load(D)
        else:
            c = tl.load(C, mask=rk[None, :] < k2, other=0.)
            d = tl.load(D, mask=rk[:, None] < k2, other=0.)
        acc += tl.dot(c, d, allow_tf32=ALLOW_TF32)
        C += BLOCK_K * stride_ck
        D += BLOCK_K * stride_dk


    idx_m = rm[:, None]
    idx_n = rn[None, :]
    mask = (idx_m < M) & (idx_n < N)

    # inductor generates a suffix
    {{store_output(("idx_m", "idx_n"), "acc", "mask")}}
""",
    cache_codegen_enabled_for_template=True,
)


def tuned_mm_plus_mm(mat1, mat2, mat3, mat4, *, layout=None):
    """
    Computes mm(mat1, mat2) + mm(mat3, mat4)
    """
    # TODO(coconutruben): integrate into MMKernelInputs when all callsites use that
    m1, n1, k1, layout1, mat1, mat2 = mm_args(mat1, mat2, layout=layout)
    m2, n2, _, layout2, mat3, mat4 = mm_args(mat3, mat4, layout=layout)

    # Optimization is optional, because we can always just not do the fusion
    if (
        m1 * n1 == 0
        or m2 * n2 == 0
        or not V.graph.sizevars.statically_known_list_equals(
            mat1.get_size(), mat3.get_size()
        )
        or not V.graph.sizevars.statically_known_list_equals(
            mat2.get_size(), mat4.get_size()
        )
    ):
        # TODO(jansel): support different K values when this is fixed:
        # https://github.com/triton-lang/triton/issues/967
        return lowerings[aten.add](
            lowerings[aten.mm](mat1, mat2), lowerings[aten.mm](mat3, mat4)
        )

    # Create MMKernelInputs for MM Plus MM (matrices are at indices 0, 1 for first pair)
    # Note: This is a special case with 4 matrices, but we use the first pair for M, N, K extraction
    kernel_inputs = MMKernelInputs([mat1, mat2, mat3, mat4], mat1_idx=0, mat2_idx=1)

    assert layout1 == layout2
    # options to tune from
    choices: list[ChoiceCaller] = []

    # Collect all templates for unified call
    templates_to_use: list[Union[ExternKernelChoice, KernelTemplate]] = []
    if use_aten_gemm_kernels():
        templates_to_use.append(aten_mm_plus_mm)

<<<<<<< HEAD
    if use_triton_template(layout1):
        templates_to_use.append(mm_plus_mm_template)

    # Single unified call for all templates
    choices.extend(
        V.choices.get_mm_configs(kernel_inputs, layout1, templates_to_use, "mm_plus_mm")
    )
=======
    if use_triton_template(layout1, check_max_autotune=False):
        # Get template choices using the new unified function
        choices.extend(
            V.choices.get_mm_configs(
                kernel_inputs, layout1, [mm_plus_mm_template], "mm_plus_mm"
            )
        )
>>>>>>> 09b32620

    return autotune_select_algorithm(
        "mm_plus_mm", choices, kernel_inputs.nodes(), layout1
    )<|MERGE_RESOLUTION|>--- conflicted
+++ resolved
@@ -162,23 +162,13 @@
     if use_aten_gemm_kernels():
         templates_to_use.append(aten_mm_plus_mm)
 
-<<<<<<< HEAD
-    if use_triton_template(layout1):
+    if use_triton_template(layout1, check_max_autotune=False):
         templates_to_use.append(mm_plus_mm_template)
 
     # Single unified call for all templates
     choices.extend(
         V.choices.get_mm_configs(kernel_inputs, layout1, templates_to_use, "mm_plus_mm")
     )
-=======
-    if use_triton_template(layout1, check_max_autotune=False):
-        # Get template choices using the new unified function
-        choices.extend(
-            V.choices.get_mm_configs(
-                kernel_inputs, layout1, [mm_plus_mm_template], "mm_plus_mm"
-            )
-        )
->>>>>>> 09b32620
 
     return autotune_select_algorithm(
         "mm_plus_mm", choices, kernel_inputs.nodes(), layout1
