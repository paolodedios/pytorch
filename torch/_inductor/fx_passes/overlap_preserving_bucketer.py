--- conflicted
+++ resolved
@@ -363,7 +363,6 @@
                 total_bytes=self.collective_info[start_node].size_bytes,
             )
             processed.add(start_node)
-<<<<<<< HEAD
 
             # Greedy optimization: stop after consecutive failures
             consecutive_failures = 0
@@ -371,25 +370,14 @@
 
             # Check candidates in sorted order, break when beyond max distance
             for candidate in sorted_collectives[i + 1 : i + 1 + self.max_coll_distance]:
-=======
-
-            # Check candidates in sorted order, break when beyond max distance
-            for candidate in sorted_collectives[i + 1 : i + 1 + self.max_coll_distance]:
-                if candidate in processed:
-                    continue
-
->>>>>>> 93fef4bd
                 candidate_bytes = self.collective_info[candidate].size_bytes
                 # proxy on memory use, if we see a too large bucket,
                 # dont look for another, later bucket
                 if bucket_info.total_bytes + candidate_bytes > max_bucket_bytes:
                     break
-<<<<<<< HEAD
 
                 if candidate in processed:
                     continue
-=======
->>>>>>> 93fef4bd
 
                 if self._can_add_to_bucket(bucket_info, candidate):
                     bucket_info.collectives.append(candidate)
