# mypy: allow-untyped-decorators
# mypy: allow-untyped-defs
import copy
import functools
import itertools
import math
import operator
from typing import Any, Tuple

import torch
from torch._dynamo.utils import counters
from torch.fx.experimental.symbolic_shapes import has_free_symbols
from torch.fx.node import map_arg

from ..lowering import lowerings as L, require_channels_last
from ..pattern_matcher import Arg, CallFunction, filter_nodes, KeywordArg, ListOf, Match
from ..utils import pad_listlike
from .freezing_patterns import register_freezing_graph_pattern
from .post_grad import register_lowering_pattern


aten = torch.ops.aten
prims = torch.ops.prims
quantized_decomposed = torch.ops.quantized_decomposed
quantized = torch.ops.quantized

# Only for per tensor quant since permute may changes the channel idx
_PER_TENSOR_QUANTIZE_OPS = [
    quantized_decomposed.quantize_per_tensor.default,
    quantized_decomposed.quantize_per_tensor.tensor,
]

_VIEW_OPS = [
    aten.transpose.int,
    aten.permute.default,
    aten.view.default,
]

"""
The quantization.py file primarily incorporates passes related to quantization fusion
in inductor, includes:
1. Dequant Promotion;
2. Conv/GEMM weight prepack with oneDNN Library;
3. Conv/GEMM quantization fusion with output quant node (if have);
4. Other pointwise operators' quantization fusion like: qmaxpool2d, qcat and more;

It also involves int8-mixed-fp32 and int8-mixed-bf16 quantization. The main difference
of patterns for int8-mixed-bf16, comparing with int8-mixed-fp32, is
1. There is to(dtype=torch.bfloat16) node at the inputs of activation and weight for Conv/GEMM.
2. There is to(dtype=torch.float32) node at the outputs of Conv/GEMM before inputs to next quant node.
Refer to: https://github.com/pytorch/pytorch/issues/111640 for detail design of int8-mixed-bf16
quantization.
"""


def _get_pattern_output_dtype(match: Match):
    """
    Get the pattern's output dtype from node's meta
    Assume only 1 output node in this matched pattern.
    """
    pattern_output_nodes = match.output_nodes()
    assert len(pattern_output_nodes) == 1
    output_node = pattern_output_nodes[0]
    assert isinstance(output_node, torch.fx.Node)
    output_dtype = output_node.meta["val"].dtype
    assert output_dtype in [torch.int8, torch.uint8, torch.float32, torch.bfloat16]
    return output_dtype


def _may_generate_pattern_with_dtype_convert(
    pattern, dtype=Arg(), with_dtype_convert=True, users=1
):
    if with_dtype_convert:
        return CallFunction(
            prims.convert_element_type.default,
            pattern,
            dtype,
            _users=users,
        )
    else:
        return pattern


def _may_generate_pattern_with_reshape(pattern, reshape_size=Arg(), with_reshape=True):
    if with_reshape:
        return CallFunction(
            torch.ops.aten.reshape.default,
            pattern,
            reshape_size,
        )
    else:
        return pattern


def _generate_linear_t_pattern(
    _dequant_per_channel_pattern,
    dtype,
):
    assert dtype in [torch.float32, torch.bfloat16]
    t_pattern = CallFunction(
        aten.permute.default,
        _may_generate_pattern_with_dtype_convert(
            _dequant_per_channel_pattern,
            KeywordArg("autocast_wgt_dtype"),
            dtype == torch.bfloat16,
        ),
        KeywordArg("permute_axes"),
    )
    return t_pattern


def _unary_fusion_pattern(unary_fusion, call_fn, users, is_bf16):
    # only insert to_dtype if is_bf16 is True
    computation_call = _may_generate_pattern_with_dtype_convert(
        call_fn, dtype=KeywordArg("to_float"), with_dtype_convert=is_bf16, users=users
    )
    return unary_fusion(computation_call)


def get_dequantize_per_tensor_activation_pattern(is_tensor_overload=False):
    dequantize_per_tensor_activation_pattern = CallFunction(
        quantized_decomposed.dequantize_per_tensor.tensor
        if is_tensor_overload
        else quantized_decomposed.dequantize_per_tensor.default,
        KeywordArg("x"),
        KeywordArg("x_scale"),
        KeywordArg("x_zp"),
        KeywordArg("x_quant_min"),
        KeywordArg("x_quant_max"),
        KeywordArg("x_dq_dtype"),
    )
    return dequantize_per_tensor_activation_pattern


dequantize_per_channel_weight_pattern = CallFunction(
    quantized_decomposed.dequantize_per_channel.default,
    KeywordArg("q_weight"),
    KeywordArg("w_scale"),
    KeywordArg("w_zp"),
    KeywordArg("w_axis"),
    KeywordArg("w_quant_min"),
    KeywordArg("w_quant_max"),
    KeywordArg("w_dtype"),
)

dequantize_per_channel_to_bf16_weight_pattern = (
    _may_generate_pattern_with_dtype_convert(
        dequantize_per_channel_weight_pattern,
        KeywordArg("autocast_wgt_dtype"),
    )
)

dequantize_per_channel_clone_weight_pattern = CallFunction(
    aten.clone.default,
    dequantize_per_channel_weight_pattern,
    memory_format=KeywordArg("memory_format"),
)

dequantize_per_channel_to_bf16_clone_weight_pattern = CallFunction(
    aten.clone.default,
    dequantize_per_channel_to_bf16_weight_pattern,
    memory_format=KeywordArg("memory_format"),
)


def get_dequantize_qconv_pt2e_pattern(users=1):
    return CallFunction(
        torch.ops.onednn.qconv2d_pointwise.default,
        KeywordArg("x"),
        KeywordArg("x_scale"),  # x_scale
        KeywordArg("x_zp"),  # x_zp
        KeywordArg("packed_weight"),  # packed_weight
        KeywordArg("w_scale"),  # w_scale
        KeywordArg("w_zp"),  # w_zp
        KeywordArg("b"),  # bias
        KeywordArg("stride"),
        KeywordArg("padding"),
        KeywordArg("dilation"),
        KeywordArg("groups"),
        KeywordArg("output_scale"),  # output_scale = 1.0
        KeywordArg("output_zero_point"),  # output_zero_point = 0
        KeywordArg("output_dtype"),  # output_dtype = None
        KeywordArg("attr"),  # attr = "none"
        Arg(),  # scalars
        Arg(),  # algorithm
        _users=users,
    )


def get_qlinear_pt2e_pattern(x_scale_zp_are_tensors, users=1):
    qlinear_op = (
        torch.ops.onednn.qlinear_pointwise.tensor
        if x_scale_zp_are_tensors
        else torch.ops.onednn.qlinear_pointwise.default
    )
    return CallFunction(
        qlinear_op,
        KeywordArg("x"),
        KeywordArg("x_scale"),
        KeywordArg("x_zp"),
        KeywordArg("packed_weight"),
        KeywordArg("w_scale"),
        KeywordArg("w_zp"),
        KeywordArg("b"),
        KeywordArg("output_scale"),
        KeywordArg("output_zero_point"),
        KeywordArg("output_dtype"),
        KeywordArg("postop_name"),
        KeywordArg("postop_args"),
        KeywordArg("postop_algorithm"),
        _users=users,
    )


dequantize_accum_pattern = CallFunction(
    quantized_decomposed.dequantize_per_tensor.default,
    KeywordArg("accum"),
    KeywordArg("accum_scale"),
    KeywordArg("accum_zp"),
    Arg(),
    Arg(),
    KeywordArg("accum_dq_dtype"),
)


def generate_pattern_with_binary(
    binary_post_op,
    computation_call,
    extra_input_pattern,
    dtype_convert=False,
    swap_inputs=False,
):
    binary_pattern = (
        CallFunction(
            binary_post_op,
            extra_input_pattern,
            computation_call,
        )
        if swap_inputs
        else CallFunction(
            binary_post_op,
            computation_call,
            extra_input_pattern,
        )
    )
    return _may_generate_pattern_with_dtype_convert(
        binary_pattern,
        KeywordArg("convert_dtype_after_inplace_add"),
        dtype_convert,
    )


def generate_pattern_with_unary(computation_call, unary_post_op):
    if unary_post_op is not None:
        return CallFunction(
            unary_post_op,
            computation_call,
        )
    return computation_call


def generate_pattern_with_output_quant(computation_call, with_dtype_convert=False):
    quantized_op_output_pattern_pt2e = CallFunction(
        quantized_decomposed.quantize_per_tensor.default,
        _may_generate_pattern_with_dtype_convert(
            computation_call,
            Arg(),
            with_dtype_convert,
        ),
        KeywordArg("o_inv_scale"),
        KeywordArg("o_zp"),
        KeywordArg("o_qmin"),
        KeywordArg("o_qmax"),
        KeywordArg("o_dtype"),
    )
    return quantized_op_output_pattern_pt2e


def _check_node_kwarg_arg_value(check_node, kwarg_name, args_index, expected_value):
    if kwarg_name in check_node.kwargs:
        actual_value = check_node.kwargs[kwarg_name]
        return actual_value == expected_value
    else:
        assert len(check_node.args) >= (args_index + 1)
        actual_value = check_node.args[args_index]
        return actual_value == expected_value


def _is_valid_quantized_conv2d_optimization_pattern():
    def fn(match):
        output_dtype = _get_pattern_output_dtype(match)
        if output_dtype in [torch.float32, torch.bfloat16]:
            # Only keep matched pattern with same output_dtype
            qconv_node_after_weight_prepack = filter_nodes(
                match.nodes, torch.ops.onednn.qconv2d_pointwise
            )[0]
            return _check_node_kwarg_arg_value(
                qconv_node_after_weight_prepack, "output_dtype", 13, output_dtype
            )
        return True

    return fn


def _register_quantized_conv_lowering(
    pattern,
    pass_number,
    computation_op,
    unary_attr,
):
    @register_lowering_pattern(
        pattern,
        extra_check=_is_valid_quantized_conv2d_optimization_pattern(),
        pass_number=pass_number,
    )
    def qconv(match: Match, *args, **kwargs):
        # Activation QParams
        x, x_scale, x_zp = (
            kwargs["x"],
            kwargs["x_scale"],
            kwargs["x_zp"],
        )
        # Weight QParams
        packed_weight, w_scale, w_zp = (
            kwargs["packed_weight"],
            kwargs["w_scale"],
            kwargs["w_zp"],
        )
        # Conv Params
        b, stride, padding, dilation, groups = (
            kwargs["b"],
            kwargs["stride"],
            kwargs["padding"],
            kwargs["dilation"],
            kwargs["groups"],
        )
        output_dtype = _get_pattern_output_dtype(match)
        assert output_dtype in [torch.int8, torch.uint8, torch.float32, torch.bfloat16]
        # Output QParams
        o_inv_scale = (
            kwargs["o_inv_scale"]
            if (output_dtype == torch.uint8 or output_dtype == torch.int8)
            else 1.0
        )
        o_zero_point = (
            kwargs["o_zp"]
            if (output_dtype == torch.uint8 or output_dtype == torch.int8)
            else 0
        )
        assert (
            kwargs["attr"] == "none"
        )  # Expected no post op fused in weight prepack phase
        if unary_attr.op_name == "hardtanh":
            min_value = kwargs.get("min_value")
            max_value = kwargs.get("max_value")
            unary_attr.scalars_attr = [min_value, max_value]

        computation_args = (
            x,
            x_scale,
            x_zp,
            packed_weight,
            w_scale,
            w_zp,
            b,
            stride,
            padding,
            dilation,
            groups,
            o_inv_scale,
            o_zero_point,
            output_dtype,
            unary_attr.op_name,
            unary_attr.scalars_attr,
            unary_attr.algorithm_attr,
        )
        counters["inductor"]["qconv2d_unary_matcher_count"] += 1
        counters["inductor"]["qconv2d_unary_matcher_nodes"] += len(match.nodes)
        return L[computation_op](*computation_args)

    return qconv


def _is_valid_quantized_linear_optimization_pattern():
    def fn(match):
        output_dtype = _get_pattern_output_dtype(match)
        if output_dtype in [torch.float32, torch.bfloat16]:
            # Only keep matched pattern with same output_dtype
            qlinear_node_after_weight_prepack = filter_nodes(
                match.nodes, torch.ops.onednn.qlinear_pointwise
            )[0]
            return _check_node_kwarg_arg_value(
                qlinear_node_after_weight_prepack, "output_dtype", 9, output_dtype
            )
        return True

    return fn


def _register_quantized_linear_lowering(
    pattern,
    pass_number,
    computation_op,
    unary_attr,
):
    @register_lowering_pattern(
        pattern,
        extra_check=_is_valid_quantized_linear_optimization_pattern(),
        pass_number=pass_number,
    )
    def qlinear(match: Match, *args, **kwargs):
        output_dtype = _get_pattern_output_dtype(match)
        # Activation QParams
        x, x_scale, x_zp = (
            kwargs["x"],
            kwargs["x_scale"],
            kwargs["x_zp"],
        )
        # Weight QParams
        packed_weight, w_scale, w_zp = (
            kwargs["packed_weight"],
            kwargs["w_scale"],
            kwargs["w_zp"],
        )

        # bias
        b = kwargs["b"] if "b" in kwargs else None

        # Output QParams
        o_inv_scale = kwargs["o_inv_scale"] if output_dtype == torch.uint8 else 1.0
        o_zero_point = kwargs["o_zp"] if output_dtype == torch.uint8 else 0
        assert (
            kwargs["postop_name"] == "none"
        )  # Expected no post op fused in weight prepack phase

        computation_args = (
            x,
            x_scale,
            x_zp,
            packed_weight,
            w_scale,
            w_zp,
            b,
            o_inv_scale,
            o_zero_point,
            output_dtype,
            unary_attr.op_name,
            unary_attr.scalars_attr,
            unary_attr.algorithm_attr,
        )
        counters["inductor"]["qlinear_unary_matcher_count"] += 1
        counters["inductor"]["qlinear_unary_matcher_nodes"] += len(match.nodes)
        return L[computation_op](*computation_args)

    return qlinear


def _register_quantized_linear_binary_lowering(
    pattern,
    pass_number,
    computation_op,
    binary_unary_attr,
):
    @register_lowering_pattern(
        pattern,
        extra_check=_is_valid_qlinear_binary_optimization_pattern(),
        pass_number=pass_number,
    )
    def qlinear_binary(match: Match, *args, **kwargs):
        output_dtype = _get_pattern_output_dtype(match)
        assert output_dtype is not None
        # Activation QParams
        x, x_scale, x_zp = (
            kwargs["x"],
            kwargs["x_scale"],
            kwargs["x_zp"],
        )
        x2 = (
            kwargs["accum"]
            if binary_unary_attr.binary_op_name == "sum"
            else kwargs["other"]
        )
        x2_scale = 1.0
        x2_zp = 0
        # Weight QParams
        packed_weight, w_scale, w_zp = (
            kwargs["packed_weight"],
            kwargs["w_scale"],
            kwargs["w_zp"],
        )
        # bias
        b = kwargs["b"] if "b" in kwargs else None
        # Output QParams
        o_inv_scale = kwargs["o_inv_scale"] if output_dtype == torch.uint8 else 1.0
        o_zero_point = kwargs["o_zp"] if output_dtype == torch.uint8 else 0

        x2.realize()
        from .mkldnn_fusion import _can_be_inplace

        binary_op_name = binary_unary_attr.binary_op_name

        if binary_op_name == "sum" and not _can_be_inplace(x2):
            # When we enable the GEMM Template, the output of QLinear
            # will be reshaped from 2D back to 3D if the input is 3D.
            # This causes _can_be_inplace(x2) to return False if x2 happens
            # to be the output of QLinear in this scenario.
            # Change the post op from sum to binary add for this case.
            # Refer to test case:
            #   test_mkldnn_pattern_matcher.py::test_qlinear_dequant_promotion_cpu_input_dim_exceeds_2
            binary_op_name = "add"

        computation_args = (
            x,
            x_scale,
            x_zp,
            packed_weight,
            w_scale,
            w_zp,
            x2,
            b,
            o_inv_scale,
            o_zero_point,
            output_dtype,
            x2_scale,
            x2_zp,
            binary_op_name,
            binary_unary_attr.alpha,
            binary_unary_attr.unary_op_name,
            binary_unary_attr.scalars_attr,
            binary_unary_attr.algorithm_attr,
        )
        counters["inductor"]["qlinear_binary_matcher_count"] += 1
        counters["inductor"]["qlinear_binary_matcher_nodes"] += len(match.nodes)
        return L[computation_op](*computation_args)

    return qlinear_binary


def _is_valid_qconv_binary_optimization_pattern():
    return _is_valid_quantized_op_binary_optimization_pattern(
        torch.ops.onednn.qconv2d_pointwise
    )


def _is_valid_qlinear_binary_optimization_pattern():
    return _is_valid_quantized_op_binary_optimization_pattern(
        torch.ops.onednn.qlinear_pointwise,
        # we don't insert q-dq for extra input due to accuracy issues
        extra_input_from_dequant=False,
    )


def _is_valid_quantized_op_binary_optimization_pattern(
    qop, extra_input_from_dequant=True
):
    # Check if it's a valid Binary Pattern for qconv2d and qlinear:
    # * qop_pointwise should only has one users
    # * If extra_input_from_dequant is True, extra input of binary node should come from dequant pattern
    # * the two inputs of binary node should have attribute "meta" and should be tensors
    # * the two inputs of binary node should have the same shape
    # * All users of the extra input in this pattern should be
    #   ancestor nodes of the compute node, except for the binary node
    #   connected to the compute node.
    def fn(match):
        output_dtype = _get_pattern_output_dtype(match)
        compute_node = filter_nodes(match.nodes, qop)[0]
        # qop_pointwise should only have one user
        if len(compute_node.users) != 1:
            return False
        binary_node_inputs = next(iter(compute_node.users)).args
        assert len(binary_node_inputs) == 2, "Expects binary node with 2 inputs"
        if output_dtype in [torch.float32, torch.bfloat16]:
            extra_input_of_binary_node = None
            for arg in binary_node_inputs:
                if arg != compute_node:
                    extra_input_of_binary_node = arg
                    break
            assert extra_input_of_binary_node is not None
            # Extra input of binary node comes from dequant pattern
            if extra_input_from_dequant and (
                (not isinstance(extra_input_of_binary_node, torch.fx.Node))
                or (
                    extra_input_of_binary_node.target
                    != quantized_decomposed.dequantize_per_tensor.default
                )
            ):
                return False

        # the two inputs of binary node should have attribute "meta" and should be tensors
        if not (
            hasattr(binary_node_inputs[0], "meta")
            and isinstance(binary_node_inputs[0].meta.get("val", None), torch.Tensor)  # type: ignore[union-attr]
        ) or not (
            hasattr(binary_node_inputs[1], "meta")
            and isinstance(binary_node_inputs[1].meta.get("val", None), torch.Tensor)  # type: ignore[union-attr]
        ):
            return False
        # the two inputs of binary node should have the same shape
        if (
            binary_node_inputs[0].meta["val"].size()  # type: ignore[union-attr]
            != binary_node_inputs[1].meta["val"].size()  # type: ignore[union-attr]
        ):
            return False

        # All users of the extra input in this pattern should be
        # ancestor nodes of the compute node, except for the binary node
        # connected to the compute node.

        from .mkldnn_fusion import _get_remaining_users

        extra_input_of_pattern = (
            match.kwargs["other"]
            if "other" in match.kwargs
            else (
                match.kwargs["accum"]
                if output_dtype == torch.uint8 or (not extra_input_from_dequant)
                else match.kwargs["accum_after_dequant"]
            )
        )
        if (
            len(_get_remaining_users(extra_input_of_pattern, compute_node)) > 1
            or extra_input_of_pattern == compute_node.args[0]
        ):
            return False
        return True

    return fn


def _register_quantized_conv_binary_lowering(
    pattern,
    pass_number,
    computation_op,
    binary_unary_attr,
):
    @register_lowering_pattern(
        pattern,
        extra_check=_is_valid_qconv_binary_optimization_pattern(),
        pass_number=pass_number,
    )
    def qconv_binary(match: Match, *args, **kwargs):
        output_dtype = _get_pattern_output_dtype(match)
        assert output_dtype is not None
        x, x_scale, x_zp = kwargs["x"], kwargs["x_scale"], kwargs["x_zp"]
        accum = (
            kwargs["accum"]
            if output_dtype == torch.uint8
            else kwargs["accum_after_dequant"]
        )
        accum_scale = kwargs["accum_scale"] if output_dtype == torch.uint8 else 1.0
        accum_zp = kwargs["accum_zp"] if output_dtype == torch.uint8 else 0
        packed_weight, w_scale, w_zp = (
            kwargs["packed_weight"],
            kwargs["w_scale"],
            kwargs["w_zp"],
        )
        b, stride, padding, dilation, groups = (
            kwargs["b"],
            kwargs["stride"],
            kwargs["padding"],
            kwargs["dilation"],
            kwargs["groups"],
        )
        # Output QParams
        o_inv_scale = kwargs["o_inv_scale"] if output_dtype == torch.uint8 else 1.0
        o_zero_point = kwargs["o_zp"] if output_dtype == torch.uint8 else 0

        accum.realize()
        from .mkldnn_fusion import _can_be_inplace

        assert _can_be_inplace(
            accum
        ), "QConv Binary Inplace Fusion requires accum is not an alias or mutation."

        computation_args = (
            x,
            x_scale,
            x_zp,
            packed_weight,
            w_scale,
            w_zp,
            accum,
            b,
            stride,
            padding,
            dilation,
            groups,
            o_inv_scale,
            o_zero_point,
            output_dtype,
            accum_scale,
            accum_zp,
            binary_unary_attr.binary_op_name,
            binary_unary_attr.alpha,
            binary_unary_attr.unary_op_name,
            binary_unary_attr.scalars_attr,
            binary_unary_attr.algorithm_attr,
        )
        counters["inductor"]["qconv2d_binary_matcher_count"] += 1
        counters["inductor"]["qconv2d_binary_matcher_nodes"] += len(match.nodes)
        return L[computation_op](*computation_args)

    return qconv_binary


def _register_quantization_unary_fusion():
    from .mkldnn_fusion import (
        _gelu_fusion_1 as _gelu_fusion_erf,
        _gelu_fusion_2 as _gelu_fusion_tanh,
        _hardswish_fusion,
        _hardtanh_fusion,
        _silu_fusion,
    )

    class UnaryAttr:
        def __init__(
            self, op_name: str, scalars_attr=None, algorithm_attr=None
        ) -> None:
            self.op_name = op_name
            self.scalars_attr = scalars_attr if scalars_attr else []
            self.algorithm_attr = algorithm_attr if algorithm_attr else ""

    for original_pattern_output_dtype in [torch.float32, torch.bfloat16]:
        # QConv2d
        # Priority 1 to match: QConv2d Unary pattern with int8 output
        # If a pattern1 is a sub-set of pattern2, we should try to match pattern2 firstly.
        # For example: pattern1 is qconv_fp32 -> relu, pattern2 is qconv_fp32 -> relu -> quant
        is_bf16 = original_pattern_output_dtype == torch.bfloat16
        conv_unary_replace_patterns = {
            UnaryAttr("none", [], ""): generate_pattern_with_output_quant(
                get_dequantize_qconv_pt2e_pattern(1),
            ),
            UnaryAttr("relu", [], ""): generate_pattern_with_output_quant(
                generate_pattern_with_unary(
                    get_dequantize_qconv_pt2e_pattern(1), aten.relu.default
                ),
            ),
            UnaryAttr("hardtanh", [], ""): generate_pattern_with_output_quant(
                _unary_fusion_pattern(
                    _hardtanh_fusion,
                    get_dequantize_qconv_pt2e_pattern(1),
                    1,
                    is_bf16,
                ),
                with_dtype_convert=is_bf16,
            ),
            UnaryAttr("hardswish", [], ""): generate_pattern_with_output_quant(
                _unary_fusion_pattern(
                    _hardswish_fusion,
                    get_dequantize_qconv_pt2e_pattern(1 if is_bf16 else 2),
                    2,
                    is_bf16,
                ),
                with_dtype_convert=is_bf16,
            ),
            UnaryAttr("swish", [], ""): generate_pattern_with_output_quant(
                _unary_fusion_pattern(
                    _silu_fusion,
                    get_dequantize_qconv_pt2e_pattern(1 if is_bf16 else 2),
                    2,
                    is_bf16,
                ),
                with_dtype_convert=is_bf16,
            ),
        }

        for unary_attr, patterns in conv_unary_replace_patterns.items():
            # Register qconv2d pattern for ExternKernel Lowering
            _register_quantized_conv_lowering(
                patterns,
                1,  # pass_number
                torch.ops.onednn.qconv2d_pointwise,  # computation_op
                unary_attr,  # unary_attr
            )

        # Priority 2 to match: QConv2d Unary pattern with fp32/bfloat16 output
        conv_unary_replace_float_out_patterns = {
            UnaryAttr("relu", [], ""): generate_pattern_with_unary(
                get_dequantize_qconv_pt2e_pattern(1), aten.relu.default
            ),
            UnaryAttr("hardtanh", [], ""): _may_generate_pattern_with_dtype_convert(
                _unary_fusion_pattern(
                    _hardtanh_fusion,
                    get_dequantize_qconv_pt2e_pattern(1),
                    1,
                    is_bf16,
                ),
                Arg(),
                is_bf16,
            ),
            UnaryAttr("hardswish", [], ""): _may_generate_pattern_with_dtype_convert(
                _unary_fusion_pattern(
                    _hardswish_fusion,
                    get_dequantize_qconv_pt2e_pattern(1 if is_bf16 else 2),
                    2,
                    is_bf16,
                ),
                Arg(),
                is_bf16,
            ),
            UnaryAttr("swish", [], ""): _may_generate_pattern_with_dtype_convert(
                _unary_fusion_pattern(
                    _silu_fusion,
                    get_dequantize_qconv_pt2e_pattern(1 if is_bf16 else 2),
                    2,
                    is_bf16,
                ),
                Arg(),
                is_bf16,
            ),
        }

        for unary_attr, patterns in conv_unary_replace_float_out_patterns.items():
            # Register qconv2d pattern for ExternKernel Lowering
            _register_quantized_conv_lowering(
                patterns,
                2,  # pass_number
                torch.ops.onednn.qconv2d_pointwise,  # computation_op
                unary_attr,  # unary_attr
            )

        # QLinear
        for x_scale_zp_are_tensors in (False, True):
            qlinear_pattern = get_qlinear_pt2e_pattern(x_scale_zp_are_tensors)
            # Priority 1 to match: QLinear Unary pattern with int8 output
            linear_unary_replace_patterns = {
                UnaryAttr("none", [], ""): generate_pattern_with_output_quant(
                    qlinear_pattern,
                ),
                UnaryAttr("relu", [], ""): generate_pattern_with_output_quant(
                    generate_pattern_with_unary(qlinear_pattern, aten.relu.default),
                ),
                UnaryAttr("gelu", [], "none"): generate_pattern_with_output_quant(
                    _unary_fusion_pattern(
                        _gelu_fusion_erf,
                        get_qlinear_pt2e_pattern(
                            x_scale_zp_are_tensors, 1 if is_bf16 else 2
                        ),
                        2,
                        is_bf16,
                    ),
                    with_dtype_convert=is_bf16,
                ),
                UnaryAttr("gelu", [], "tanh"): generate_pattern_with_output_quant(
                    _unary_fusion_pattern(
                        _gelu_fusion_tanh,
                        get_qlinear_pt2e_pattern(
                            x_scale_zp_are_tensors, 1 if is_bf16 else 4
                        ),
                        4,
                        is_bf16,
                    ),
                    with_dtype_convert=is_bf16,
                ),
            }

            for unary_attr, patterns in linear_unary_replace_patterns.items():
                _register_quantized_linear_lowering(
                    patterns,
                    1,  # pass_number
                    torch.ops.onednn.qlinear_pointwise,  # computation_op
                    unary_attr,  # unary_attr
                )

            # Priority 2 to match: QLinear Unary pattern with FP32/BF16 output
            linear_unary_replace_float_out_patterns = {
                UnaryAttr("relu", [], ""): generate_pattern_with_unary(
                    qlinear_pattern, aten.relu.default
                ),
                UnaryAttr("gelu", [], "none"): _may_generate_pattern_with_dtype_convert(
                    _unary_fusion_pattern(
                        _gelu_fusion_erf,
                        get_qlinear_pt2e_pattern(
                            x_scale_zp_are_tensors, 1 if is_bf16 else 2
                        ),
                        2,
                        is_bf16,
                    ),
                    Arg(),
                    is_bf16,
                ),
                UnaryAttr("gelu", [], "tanh"): _may_generate_pattern_with_dtype_convert(
                    _unary_fusion_pattern(
                        _gelu_fusion_tanh,
                        get_qlinear_pt2e_pattern(
                            x_scale_zp_are_tensors, 1 if is_bf16 else 4
                        ),
                        4,
                        is_bf16,
                    ),
                    Arg(),
                    is_bf16,
                ),
            }

            for unary_attr, patterns in linear_unary_replace_float_out_patterns.items():
                _register_quantized_linear_lowering(
                    patterns,
                    2,  # pass_number
                    torch.ops.onednn.qlinear_pointwise,  # computation_op
                    unary_attr,  # unary_attr
                )


def _register_quantization_binary_fusion():
    class BinaryUnaryAttr:
        def __init__(
            self,
            binary_op_name: str,
            alpha=None,
            unary_op_name: str = "none",
            scalars_attr=None,
            algorithm_attr=None,
        ) -> None:
            self.binary_op_name = binary_op_name
            self.alpha = alpha if alpha else 1.0
            self.unary_op_name = unary_op_name
            self.scalars_attr = scalars_attr if scalars_attr else []
            self.algorithm_attr = algorithm_attr if algorithm_attr else ""

    for int8_mixed_bf16_with_inplace_add in [False, True]:
        # Priority 1 to match: QConv2d Binary or Binary-Unary pattern with int8 output
        swap_binary_inputs_list = [False, True]
        binary_replace_patterns = {}
        for swap_inputs in swap_binary_inputs_list:
            binary_replace_patterns.update(
                {
                    BinaryUnaryAttr(
                        "sum", 1.0, "none", [], ""
                    ): generate_pattern_with_output_quant(
                        generate_pattern_with_binary(
                            aten.add.Tensor,
                            get_dequantize_qconv_pt2e_pattern(1),
                            dequantize_accum_pattern,
                            int8_mixed_bf16_with_inplace_add,
                            swap_inputs=swap_inputs,
                        ),
                    ),
                    BinaryUnaryAttr(
                        "sum", 1.0, "relu", [], ""
                    ): generate_pattern_with_output_quant(
                        generate_pattern_with_unary(
                            generate_pattern_with_binary(
                                aten.add.Tensor,
                                get_dequantize_qconv_pt2e_pattern(1),
                                dequantize_accum_pattern,
                                int8_mixed_bf16_with_inplace_add,
                                swap_inputs=swap_inputs,
                            ),
                            aten.relu.default,
                        ),
                    ),
                }
            )

        for binary_unary_attr, patterns in binary_replace_patterns.items():
            _register_quantized_conv_binary_lowering(
                patterns,
                0,  # pass_number
                torch.ops.onednn.qconv2d_pointwise.binary,  # computation_op
                binary_unary_attr,  # binary_unary_attr
            )

        # Priority 2 to match: QConv2d Binary-Unary pattern with fp32/bfloat16 output
        binary_replace_float_out_patterns = {}
        for swap_inputs in swap_binary_inputs_list:
            binary_replace_float_out_patterns.update(
                {
                    BinaryUnaryAttr(
                        "sum", 1.0, "relu", [], ""
                    ): generate_pattern_with_unary(
                        generate_pattern_with_binary(
                            aten.add.Tensor,
                            get_dequantize_qconv_pt2e_pattern(1),
                            KeywordArg("accum_after_dequant"),
                            int8_mixed_bf16_with_inplace_add,
                            swap_inputs=swap_inputs,
                        ),
                        aten.relu.default,
                    )
                }
            )

        for (
            binary_unary_attr,
            patterns,
        ) in binary_replace_float_out_patterns.items():
            if int8_mixed_bf16_with_inplace_add:
                _register_quantized_conv_binary_lowering(
                    patterns,
                    0,  # pass_number
                    torch.ops.onednn.qconv2d_pointwise.binary,  # computation_op
                    binary_unary_attr,  # binary_unary_attr
                )
            else:
                _register_quantized_conv_binary_lowering(
                    patterns,
                    1,  # pass_number
                    torch.ops.onednn.qconv2d_pointwise.binary,  # computation_op
                    binary_unary_attr,  # binary_unary_attr
                )

        # Priority 3: QConv2d Binary pattern with fp32/bfloat16 output
        binary_replace_float_out_patterns = {}
        for swap_inputs in swap_binary_inputs_list:
            binary_replace_float_out_patterns.update(
                {
                    BinaryUnaryAttr(
                        "sum", 1.0, "none", [], ""
                    ): generate_pattern_with_binary(
                        aten.add.Tensor,
                        get_dequantize_qconv_pt2e_pattern(1),
                        KeywordArg("accum_after_dequant"),
                        int8_mixed_bf16_with_inplace_add,
                        swap_inputs=swap_inputs,
                    ),
                }
            )

        for (
            binary_unary_attr,
            patterns,
        ) in binary_replace_float_out_patterns.items():
            _register_quantized_conv_binary_lowering(
                patterns,
                1 if int8_mixed_bf16_with_inplace_add else 2,  # pass_number
                torch.ops.onednn.qconv2d_pointwise.binary,  # computation_op
                binary_unary_attr,  # binary_unary_attr
            )

    # QLinear
    r"""
    Supported linear-binary(-unary) patterns

        linear(X)   extra input
               \   /
                Add
                 |
            Optional(relu)
                 |
                 Y

    1. int8-mixed-fp32
    +---+---------------+-----------+------------------------------+---------+
    | # | Add type      | Quant out | Pattern                      | Post op |
    +---+---------------+-----------+------------------------------+---------+
    | 1 | In-/out-place | Yes       | linear + fp32 -> (relu) -> q | add     |
    +---+---------------+-----------+------------------------------+---------+
    | 2 | In-/out-place | No        | linear + fp32 -> (relu)      | sum     |
    +---+---------------+-----------+------------------------------+---------+

    2. int8-mixed-bf16
    +---+----------+---------------+-----------+-----------------------------------------+---------+
    | # | X2 dtype | Add type      | Quant out | Pattern                                 | Post op |
    +---+----------+---------------+-----------+-----------------------------------------+---------+
    | 1 | BF16     | In-/out-place | Yes       | linear + bf16 -> (relu) -> q            | add     |
    +---+----------+---------------+-----------+-----------------------------------------+---------+
    | 2 | BF16     | In-/out-place | No        | linear + bf16 -> (relu)                 | sum     |
    +---+----------+---------------+-----------+-----------------------------------------+---------+
    | 3 | FP32     | Out-place     | Yes       | linear + fp32 -> (relu) -> q            | add     |
    |   |          | In-place right|           |                                         |         |
    +---+----------+---------------+-----------+-----------------------------------------+---------+
    | 4 | FP32     | Out-place     | No        | linear + fp32 -> (relu)                 | sum     |
    |   |          | In-place right|           |                                         |         |
    +---+----------+---------------+-----------+-----------------------------------------+---------+
    | 5 | FP32     | In-place left | Yes       | linear + fp32 -> to_bf16 -> (relu) -> q | add     |
    +---+----------+---------------+-----------+-----------------------------------------+---------+
    | 6 | FP32     | In-place left | No        | linear + fp32 -> to_bf16 -> (relu)      | add     |
    +---+----------+---------------+-----------+-----------------------------------------+---------+

    Note
    (1) The positions of linear and the extra input can be swapped.
    (2) we don't insert q-dq before the extra input of linear-add by recipe. But if q-dq is found at the
    extra input, we don't match that pattern because we cannot match all these patterns in 3 passes.
    """
    for x_scale_zp_are_tensors in (False, True):
        qlinear_binary_op = (
            torch.ops.onednn.qlinear_pointwise.binary_tensor
            if x_scale_zp_are_tensors
            else torch.ops.onednn.qlinear_pointwise.binary
        )
        unary_postop_list = ["none", "relu"]
        unary_postop_dict = {
            "none": None,
            "relu": aten.relu.default,
        }
        convert_dtype_after_binary_list = [False, True]

        # Priority 1 to match: QLinear Binary or Binary-Unary pattern with int8 output
        # Covers case (1) of int8-mixed-fp32 and case (1)(3)(5) of int8-mixed-bf16,
        # totally 3 patterns (2 are identical)
        swap_binary_inputs_list = [False, True]
        int8_mixed_bf16_list = [False, True]
        combinations = itertools.product(
            unary_postop_list,
            int8_mixed_bf16_list,
            swap_binary_inputs_list,
            convert_dtype_after_binary_list,
        )
        qlinear_binary_replace_patterns = {}
        for unary_op, int8_mixed_bf16, swap_inputs, cvt_dtype_binary in combinations:
            if not int8_mixed_bf16 and cvt_dtype_binary:
                # No convert node after binary node if dtypes are all fp32
                continue
            qlinear_binary_replace_patterns.update(
                {
                    BinaryUnaryAttr(
                        "add", 1.0, unary_op, [], ""
                    ): generate_pattern_with_output_quant(
                        generate_pattern_with_unary(
                            generate_pattern_with_binary(
                                aten.add.Tensor,
                                get_qlinear_pt2e_pattern(x_scale_zp_are_tensors),
                                KeywordArg("other"),
                                # If fp32 extra input is inplace added to bf16 linear output,
                                # a to_bf16 node is inserted after binary
                                dtype_convert=cvt_dtype_binary,
                                swap_inputs=swap_inputs,
                            ),
                            unary_postop_dict[unary_op],
                        ),
                    )
                }
            )
        for binary_unary_attr, patterns in qlinear_binary_replace_patterns.items():
            _register_quantized_linear_binary_lowering(
                patterns,
                0,  # pass_number
                qlinear_binary_op,  # computation_op
                binary_unary_attr,  # binary_unary_attr
            )

        # Priority 2.1 to match: QLinear Binary-Unary pattern with fp32/bfloat16 output
        # Covers case (2) of int8-mixed-fp32 and case (2)(4) of int8-mixed-bf16,
        # totally 2 patterns (2 are identical)
        binary_replace_float_out_patterns = {}
        for swap_binary_inputs in swap_binary_inputs_list:
            binary_replace_float_out_patterns.update(
                {
                    BinaryUnaryAttr(
                        "sum", 1.0, "relu", [], ""
                    ): generate_pattern_with_unary(
                        generate_pattern_with_binary(
                            aten.add.Tensor,
                            get_qlinear_pt2e_pattern(x_scale_zp_are_tensors),
                            KeywordArg("accum"),
                            dtype_convert=False,
                            swap_inputs=swap_binary_inputs,
                        ),
                        aten.relu.default,
                    ),
                }
            )
        for (
            binary_unary_attr,
            patterns,
        ) in binary_replace_float_out_patterns.items():
            _register_quantized_linear_binary_lowering(
                patterns,
                1,  # pass_number
                qlinear_binary_op,  # computation_op
                binary_unary_attr,
            )
        # Priority 2.2 to match: QLinear Binary-Unary pattern with fp32/bfloat16 output
        # Covers case (6) of int8-mixed-bf16
        binary_replace_float_out_patterns = {}
        for swap_binary_inputs in swap_binary_inputs_list:
            binary_replace_float_out_patterns.update(
                {
                    BinaryUnaryAttr(
                        "add", 1.0, "relu", [], ""
                    ): generate_pattern_with_unary(
                        generate_pattern_with_binary(
                            aten.add.Tensor,
                            get_qlinear_pt2e_pattern(x_scale_zp_are_tensors),
                            KeywordArg("other"),
                            dtype_convert=True,
                            swap_inputs=swap_binary_inputs,
                        ),
                        aten.relu.default,
                    ),
                }
            )
        for (
            binary_unary_attr,
            patterns,
        ) in binary_replace_float_out_patterns.items():
            _register_quantized_linear_binary_lowering(
                patterns,
                1,  # pass_number
                qlinear_binary_op,  # computation_op
                binary_unary_attr,
            )

        # Priority 3.1: QLinear Binary pattern with fp32/bfloat16 output
        # Covers case (2) of int8-mixed-fp32 and case (2)(4) of int8-mixed-bf16,
        # totally 2 patterns (2 are identical)
        binary_replace_float_out_patterns = {}
        for swap_binary_inputs in swap_binary_inputs_list:
            binary_replace_float_out_patterns.update(
                {
                    BinaryUnaryAttr(
                        "sum", 1.0, "none", [], ""
                    ): generate_pattern_with_binary(
                        aten.add.Tensor,
                        get_qlinear_pt2e_pattern(x_scale_zp_are_tensors),
                        KeywordArg("accum"),
                        dtype_convert=False,
                        swap_inputs=swap_binary_inputs,
                    ),
                }
            )
        for (
            binary_unary_attr,
            patterns,
        ) in binary_replace_float_out_patterns.items():
            _register_quantized_linear_binary_lowering(
                patterns,
                2,  # pass_number
                qlinear_binary_op,  # computation_op
                binary_unary_attr,
            )
        # Priority 3.2: QLinear Binary pattern with fp32/bfloat16 output
        # Covers (6) of int8-mixed-bf16
        binary_replace_float_out_patterns = {}
        for swap_binary_inputs in swap_binary_inputs_list:
            binary_replace_float_out_patterns.update(
                {
                    BinaryUnaryAttr(
                        "add", 1.0, "none", [], ""
                    ): generate_pattern_with_binary(
                        aten.add.Tensor,
                        get_qlinear_pt2e_pattern(x_scale_zp_are_tensors),
                        KeywordArg("other"),
                        dtype_convert=True,
                        swap_inputs=swap_binary_inputs,
                    ),
                }
            )
        for (
            binary_unary_attr,
            patterns,
        ) in binary_replace_float_out_patterns.items():
            _register_quantized_linear_binary_lowering(
                patterns,
                2,  # pass_number
                qlinear_binary_op,  # computation_op
                binary_unary_attr,
            )


def _is_valid_quantized_maxpool2d_optimization_pattern():
    def fn(match):
        # Only match the pattern which max_pool2d_with_indices returns value
        # instead of indices.
        get_item_node = filter_nodes(match.nodes, operator.getitem)[0]
        return get_item_node.args[1] == 0

    return fn


def _register_quantized_maxpool2d_lowering(
    pattern,
    computation_op,
):
    @register_lowering_pattern(
        pattern,
        extra_check=_is_valid_quantized_maxpool2d_optimization_pattern(),
    )
    def qmaxpool2d(match: Match, *args, **kwargs):
        x = kwargs["x"]
        kernel_size = kwargs["kernel_size"]
        stride = kwargs["stride"] if ("stride" in kwargs) else None
        padding = kwargs["padding"] if ("padding" in kwargs) else 0
        dilation = kwargs["dilation"] if ("dilation" in kwargs) else 1
        ceil_mode = kwargs["ceil_mode"] if ("ceil_mode" in kwargs) else False

        if padding == 0:
            padding = [0, 0]
        if dilation == 1:
            dilation = [1, 1]
        if not stride:
            stride = kernel_size
        kernel_size = pad_listlike(kernel_size, 2)
        stride = pad_listlike(stride, 2)
        padding = pad_listlike(padding, 2)
        dilation = pad_listlike(dilation, 2)

        assert len(kernel_size) == 2
        assert len(stride) == 2
        assert len(padding) == 2
        assert len(dilation) == 2

        computation_args = (
            x,
            kernel_size,
            stride,
            padding,
            dilation,
            ceil_mode,
        )
        computation_args, _ = require_channels_last(computation_op, *computation_args)
        counters["inductor"]["qmaxpool2d_matcher_count"] += 1
        counters["inductor"]["qmaxpool2d_matcher_nodes"] += len(match.nodes)
        return L[computation_op](*computation_args)

    return qmaxpool2d


def _register_quantization_maxpool2d():
    # Currently, the default parameters are not in FX Graph generated by Dynamo export.
    # So, if user defines nn.MaxPool2d with different assignment of default parameter,
    # it will generate graph with different number of input nodes and hence
    # different pattern to be matched.
    # Refer to the issue: https://github.com/pytorch/pytorch/issues/105901
    max_pool2d_args_list = [
        [
            KeywordArg("stride"),
        ],
        [
            KeywordArg("stride"),
            KeywordArg("padding"),
        ],
        [
            KeywordArg("stride"),
            KeywordArg("padding"),
            KeywordArg("dilation"),
        ],
        [
            KeywordArg("stride"),
            KeywordArg("padding"),
            KeywordArg("dilation"),
            KeywordArg("ceil_mode"),
        ],
    ]
    for max_pool2d_args in max_pool2d_args_list:
        dequantize_maxpool2d_pattern = CallFunction(
            aten.max_pool2d_with_indices.default,
            get_dequantize_per_tensor_activation_pattern(),
            KeywordArg("kernel_size"),
            *max_pool2d_args,
        )
        dequantize_lowmem_maxpool2d_pattern = CallFunction(
            prims._low_memory_max_pool2d_with_offsets.default,
            get_dequantize_per_tensor_activation_pattern(),
            KeywordArg("kernel_size"),
            *max_pool2d_args,
            KeywordArg("offset_dtype"),
        )
        dequantize_maxpool2d_get_item_pattern = CallFunction(
            operator.getitem,
            dequantize_maxpool2d_pattern,
            Arg(),
        )
        dequantize_lowmem_maxpool2d_get_item_pattern = CallFunction(
            operator.getitem,
            dequantize_lowmem_maxpool2d_pattern,
            Arg(),
        )
        _register_quantized_maxpool2d_lowering(
            generate_pattern_with_output_quant(dequantize_maxpool2d_get_item_pattern),
            quantized.max_pool2d.default,
        )
        _register_quantized_maxpool2d_lowering(
            generate_pattern_with_output_quant(
                dequantize_lowmem_maxpool2d_get_item_pattern
            ),
            quantized.max_pool2d.default,
        )


def _is_input_output_same_scale_zp(check_node):
    def fn(match):
        # Ensure all the inputs and output has same scale and zero point
        # Step 1: Check inputs/output zero point
        # Get dequant nodes at input
        dequant_nodes = filter_nodes(
            match.nodes, quantized_decomposed.dequantize_per_tensor.default
        )
        zero_points = [node.args[2] for node in dequant_nodes]
        # Get quant nodes at output
        quant_nodes = filter_nodes(
            match.nodes, quantized_decomposed.quantize_per_tensor.default
        )
        assert len(quant_nodes) == 1, "expect only 1 add node at output quant pattern"
        zero_points.append(quant_nodes[0].args[2])
        if not all(zero_point == zero_points[0] for zero_point in zero_points):
            return False

        # Step 2: Check inputs/output scale
        scales = [node.args[1] for node in dequant_nodes]
        scales.append(quant_nodes[0].args[1])
        if not all(math.isclose(scale, scales[0], rel_tol=1e-5) for scale in scales):  # type: ignore[arg-type]
            return False

        return True

    return fn


def _register_quantized_cat_lowering(
    pattern,
    computation_op,
):
    @register_lowering_pattern(
        pattern,
        extra_check=_is_input_output_same_scale_zp(aten.cat.default),
    )
    def qcat(match: Match, inputs, dim, **kwargs):
        # inputs is with format: [[x1, x1_dq_dtype, x1_zp, x1_scale], ...]
        uint8_inputs = [input[0] for input in inputs]
        counters["inductor"]["qcat_matcher_count"] += 1
        counters["inductor"]["qcat_matcher_nodes"] += len(match.nodes)
        return L[computation_op](uint8_inputs, dim)

    return qcat


_raw_dequantize_per_tensor_activation_pattern = CallFunction(
    quantized_decomposed.dequantize_per_tensor.default,
    Arg(),
    Arg(),
    Arg(),
    Arg(),
    Arg(),
    Arg(),
)


def _register_quantization_cat():
    dequantize_cat_pattern = CallFunction(
        aten.cat.default,
        ListOf(_raw_dequantize_per_tensor_activation_pattern),
        KeywordArg("dim"),
    )
    _register_quantized_cat_lowering(
        generate_pattern_with_output_quant(dequantize_cat_pattern),
        aten.cat,
    )


def _register_quantized_reshape_lowering(
    pattern,
    computation_op,
):
    @register_lowering_pattern(
        pattern,
        extra_check=_is_input_output_same_scale_zp(aten.reshape.default),
    )
    def qreshape(match: Match, *args, **kwargs):
        qx = kwargs["x"]
        shape = kwargs["shape"]
        counters["inductor"]["qreshape_matcher_count"] += 1
        counters["inductor"]["qreshape_matcher_nodes"] += len(match.nodes)
        return L[computation_op](qx, shape)

    return qreshape


def _register_quantization_reshape():
    dequantize_reshape_pattern = CallFunction(
        torch.ops.aten.reshape.default,
        get_dequantize_per_tensor_activation_pattern(),
        KeywordArg("shape"),
    )
    _register_quantized_reshape_lowering(
        generate_pattern_with_output_quant(dequantize_reshape_pattern),
        aten.reshape,
    )


def _is_valid_woq_optimization_pattern():
    def fn(match):
        assert all(k in match.kwargs for k in ("x", "weight", "scales"))
        x = match.kwargs["x"].meta["val"]
        weight = match.kwargs["weight"].meta["val"]
        scales = match.kwargs["scales"].meta["val"]
        return (
            # For now, we only support woq mm kernels
            # with x.type=bfloat16 and w.type=int8
            x.dtype == torch.bfloat16
            and weight.dtype == torch.int8
            and scales.dtype == torch.bfloat16
            # _weight_int8pack_mm kernel only supports cpu now
            # TODO: add cuda kernel support instead of calling mul+sum
            and x.device.type == "cpu"
            and x.device == weight.device
            and x.device == scales.device
        )

    return fn


def _register_woq_lowering(pattern, computation_woq, computation_reshape):
    @register_lowering_pattern(
        pattern,
        extra_check=_is_valid_woq_optimization_pattern(),
    )
    def woq(match: Match, *args, **kwargs):
        x = kwargs["x"]
        weight = kwargs["weight"]
        scales = kwargs["scales"]
        counters["inductor"]["woq_matcher_count"] += 1
        counters["inductor"]["woq_matcher_nodes"] += len(match.nodes)
        out_features = weight.get_size()[0]
        origin_x_size = x.get_size()
        x_shape = [-1, origin_x_size[-1]]
        out_shape = origin_x_size[:-1] + [
            out_features,
        ]
        func1 = L[computation_reshape](x, x_shape)
        func2 = L[computation_woq](func1, weight, scales)
        return L[computation_reshape](func2, out_shape)

    return woq


def _register_woq_mm_int8_pattern1():
    # F.linear(x, weight.to(dtype=x.dtype)) * scales
    # case of dispatching to mm, with x reshape
    _woq_pattern = CallFunction(
        aten.mul.Tensor,
        CallFunction(
            aten.reshape.default,
            CallFunction(
                aten.mm.default,
                CallFunction(aten.reshape.default, KeywordArg("x"), Arg()),
                CallFunction(
                    aten.permute.default,
                    CallFunction(
                        prims.convert_element_type.default, KeywordArg("weight"), Arg()
                    ),
                    Arg(),
                ),
            ),
            Arg(),
        ),
        KeywordArg("scales"),
    )
    _register_woq_lowering(_woq_pattern, aten._weight_int8pack_mm.default, aten.reshape)


def _register_woq_mm_int8_pattern2():
    # F.linear(x, weight.to(dtype=x.dtype)) * scales
    # case of dispatching to mm, w/o x reshape
    _woq_pattern = CallFunction(
        aten.mul.Tensor,
        CallFunction(
            aten.reshape.default,
            CallFunction(
                aten.mm.default,
                KeywordArg("x"),
                CallFunction(
                    aten.permute.default,
                    CallFunction(
                        prims.convert_element_type.default, KeywordArg("weight"), Arg()
                    ),
                    Arg(),
                ),
            ),
            Arg(),
        ),
        KeywordArg("scales"),
    )
    _register_woq_lowering(_woq_pattern, aten._weight_int8pack_mm.default, aten.reshape)


def _register_woq_mm_int8_pattern3():
    # F.linear(x, weight.to(dtype=x.dtype)) * scales
    # case of dispatching to bmm
    _woq_pattern = CallFunction(
        aten.mul.Tensor,
        CallFunction(
            aten.bmm.default,
            CallFunction(aten.expand.default, KeywordArg("x"), Arg()),
            CallFunction(
                aten.expand.default,
                CallFunction(
                    aten.permute.default,
                    CallFunction(
                        prims.convert_element_type.default, KeywordArg("weight"), Arg()
                    ),
                    Arg(),
                ),
                Arg(),
            ),
        ),
        KeywordArg("scales"),
    )
    _register_woq_lowering(_woq_pattern, aten._weight_int8pack_mm.default, aten.reshape)


def _register_woq_mm_int8_pattern4():
    _woq_pattern = CallFunction(
        aten.mul.Tensor,
        CallFunction(
            aten.mm.default,
            KeywordArg("x"),
            CallFunction(
                prims.convert_element_type.default,
                CallFunction(
                    aten.permute.default,
                    KeywordArg("weight"),
                    Arg(),
                ),
                Arg(),
            ),
        ),
        KeywordArg("scales"),
    )
    _register_woq_lowering(_woq_pattern, aten._weight_int8pack_mm.default, aten.reshape)


def _register_quantization_lowerings():
    _register_quantization_unary_fusion()
    _register_quantization_binary_fusion()
    _register_quantization_maxpool2d()
    _register_quantization_cat()
    _register_quantization_reshape()


def _register_woq_lowerings():
    _register_woq_mm_int8_pattern1()
    _register_woq_mm_int8_pattern2()
    _register_woq_mm_int8_pattern3()
    _register_woq_mm_int8_pattern4()


def _is_valid_dequant_promotion_pattern(dtype=torch.float32):
    def _inner(match):
        assert dtype in [torch.float32, torch.bfloat16]
        dequant_pattern_end_node = match.output_node()
        if dequant_pattern_end_node.target not in [
            quantized_decomposed.dequantize_per_tensor.default,
            quantized_decomposed.dequantize_per_tensor.tensor,
            prims.convert_element_type.default,
            aten.reshape.default,
        ]:
            return False

        if dequant_pattern_end_node.target is aten.reshape.default:
            dequant_node = (
                dequant_pattern_end_node.args[
                    0
                ]  # pattern: linear <- reshape <- dequant
                if dtype == torch.float32
                else dequant_pattern_end_node.args[0].args[
                    0
                ]  # pattern: linear <- reshape <- to_bf16 <- dequant
            )
        else:
            dequant_node = (
                dequant_pattern_end_node  # pattern: linear <- dequant
                if dtype == torch.float32
                else dequant_pattern_end_node.args[
                    0
                ]  # pattern: linear <- to_bf16 <- dequant
            )

        if (
            dequant_node.target
            in [
                quantized_decomposed.dequantize_per_tensor.default,
                quantized_decomposed.dequantize_per_tensor.tensor,
            ]
            and len(list(dequant_pattern_end_node.users)) > 1
        ):
            # If dequant pattern has more than 1 users, then do dequant promoted
            return True
        return False

    return _inner


def _register_dequant_promotion_pass(pattern, pass_number, dtype=torch.float32):
    @register_freezing_graph_pattern(
        pattern,
        extra_check=_is_valid_dequant_promotion_pattern(dtype),
        pass_number=pass_number,
    )
    def dequant_promotion(match: Match, *args, **kwargs):
        # Dequant_promotion will transform
        # graph 1:
        #            quant
        #      + - - - | - - - +
        #      |    dequant    |
        #      |    /     \    |
        #      |  node1  node2 |
        #      + - | - - - | - +
        #        quant   quant
        # into:
        # graph 2:
        #            quant
        #      + - - / - \ - - +
        #      |dequant dequant|
        #      |    |      |   |
        #      | node1 node2   |
        #      + - | - - - | - +
        #        quant   quant
        # In graph 1, the dequant node is shared by node1 and node2,
        # as a result, neither node1 nor node2 could form an int8
        # fusion pattern.
        # After this transformation, the graph 2 could hit the int8
        # fusion pattern: dequant-node-quant, respectively for
        # node1 and node2.
        assert dtype in [torch.float32, torch.bfloat16]

        def clone_to_new_node(graph, source_node, user_node):
            # Clone the source_node to a new node
            # Replace user_node's input from source_node to new_node
            assert (
                source_node.op == "call_function"
            ), "clone_to_new_node only support node.op call_function"
            with graph.inserting_before(user_node):
                new_node = graph.call_function(
                    source_node.target,
                    args=source_node.args,
                    kwargs=source_node.kwargs,
                )
                new_node.meta = copy.copy(source_node.meta)
                user_node.replace_input_with(source_node, new_node)
            return new_node

        # Find the start node and end node of a dequant pattern
        # * End node should be the match.output_node()
        # * Start node should be the node of dequantize_per_tensor
        dequant_pattern_end_node = match.output_node()
        assert dequant_pattern_end_node.target in [
            quantized_decomposed.dequantize_per_tensor.default,
            quantized_decomposed.dequantize_per_tensor.tensor,
            prims.convert_element_type.default,
            aten.reshape.default,
        ]

        # For a dequant pattern, we should expect see the node list as:
        # * OPT(aten.reshape.default)
        # * OPT(prims.convert_element_type.default) (to_bf16)
        # * dequantize_per_tensor
        def _find_first_node_in_dequant_pattern(_node):
            if _node.target in [
                quantized_decomposed.dequantize_per_tensor.default,
                quantized_decomposed.dequantize_per_tensor.tensor,
            ]:
                # For a dequant pattern, we expect the start node is a dequantize_per_tensor node
                return _node
            else:
                assert (
                    len(_node.args) >= 1
                ), "In in dequant pattern, each node should have more than 1 arg."
                return _find_first_node_in_dequant_pattern(_node.args[0])

        dequant_pattern_start_node = _find_first_node_in_dequant_pattern(
            dequant_pattern_end_node
        )

        assert dequant_pattern_start_node.target in [
            quantized_decomposed.dequantize_per_tensor.default,
            quantized_decomposed.dequantize_per_tensor.tensor,
        ]

        # Clone the dequant pattern for each user node
        graph = match.graph
        user_node_list = list(dequant_pattern_end_node.users)
        for user_node in user_node_list[1:]:
            _source_node = dequant_pattern_end_node
            _user_node = user_node
            while _source_node != dequant_pattern_start_node.args[0]:
                _user_node = clone_to_new_node(graph, _source_node, _user_node)
                _source_node = _source_node.args[0]  # type: ignore[assignment]

        counters["inductor"]["dequant_promotion_matcher_count"] += 1
        counters["inductor"]["dequant_promotion_matcher_nodes"] += len(match.nodes)


def _is_valid_dequant_conv2d_pattern(dtype):
    def _inner(match):
        # Here we do some further check to ensure:
        # 1. It's a conv2d node with dim of 4, since we only support lowering of conv2d now.
        # 2. The dequant pattern has only 1 user of conv2d node.
        # If these conditions don't meet, we will not
        # insert weight prepack node into the matched pattern.
        conv_node = match.output_node()
        assert conv_node.target is aten.convolution.default
        input_meta_value = conv_node.args[0].meta.get("val")
        weight_meta_value = conv_node.args[1].meta.get("val")
        for meta_value in [input_meta_value, weight_meta_value]:
            if (
                meta_value is None
                or (meta_value.device.type != "cpu" and meta_value.device.type != "xpu")
                or meta_value.dim() != 4
                or (meta_value.device.type == "xpu" and match.kwargs["groups"] != 1)
            ):
                # Only support conv2d now
                # Grouped quantized convolution is not supported at XPU backend
                return False

        assert dtype in [torch.float32, torch.bfloat16]

        if dtype == torch.float32:
            dequant_node = conv_node.args[0]
        else:
            convert_to_bf16 = conv_node.args[0]
            dequant_node = convert_to_bf16.args[0]

        if len(list(dequant_node.users)) != 1:
            # Ensure the dequant pattern only has 1 user
            # since we will delete the dequant pattern here
            return False
        return True

    return _inner


def _register_qconv_weight_prepack_pass(pattern, pass_number, dtype=torch.float32):
    @register_freezing_graph_pattern(
        pattern,
        extra_check=_is_valid_dequant_conv2d_pattern(dtype),
        pass_number=pass_number,
    )
    def qconv_weight_prepack(match: Match, *args, **kwargs):
        """
        Match the pattern:
        int8 activation
          |
        dequant_per_tensor
          |
        Conv2d <- optional(aten.clone.default) <- dequant_per_channel <- int8_weight

        Insert weight prepack node and change the pattern to:
        int8 activation
          |
        onednn.qconv2d_pointwise <- onednn.qconv_prepack <- int8_weight
        """
        assert dtype in [torch.float32, torch.bfloat16]
        conv_node = match.output_node()
        assert conv_node.target is aten.convolution.default
        if dtype == torch.float32:
            dequant_node = conv_node.args[0]
        else:
            convert_to_bf16 = conv_node.args[0]
            dequant_node = convert_to_bf16.args[0]  # type: ignore[union-attr]
        has_clone_to_channel_last_node_in_pattern = (
            conv_node.args[1].target is aten.clone.default  # type: ignore[union-attr]
        )
        clone_node = (
            conv_node.args[1] if has_clone_to_channel_last_node_in_pattern else None
        )

        if dtype == torch.float32:
            dequant_per_channel = (
                clone_node.args[0]  # type: ignore[union-attr]
                if has_clone_to_channel_last_node_in_pattern
                else conv_node.args[1]
            )
        else:
            weight_to_bf16_node = (
                clone_node.args[0]  # type: ignore[union-attr]
                if has_clone_to_channel_last_node_in_pattern
                else conv_node.args[1]
            )
            dequant_per_channel = weight_to_bf16_node.args[0]  # type: ignore[union-attr]

        assert (
            dequant_per_channel.target  # type: ignore[union-attr]
            is quantized_decomposed.dequantize_per_channel.default
        )

        # Activation QParams
        qx, x_zp, x_scale = (
            kwargs["x"],
            kwargs["x_zp"],
            kwargs["x_scale"],
        )

        # Weight QParams
        qw, w_scale, w_zp = (
            kwargs["q_weight"],
            kwargs["w_scale"],
            kwargs["w_zp"],
        )

        # Conv Params
        bias, stride, padding, dilation, groups = (
            kwargs["b"],
            kwargs["stride"],
            kwargs["padding"],
            kwargs["dilation"],
            kwargs["groups"],
        )

        x_shape = qx.meta.get("tensor_meta").shape
        if has_free_symbols(x_shape):
            # For dynamic shape case, we can't get activation shape ahead of runtime.
            x_shape = None
        graph = match.graph
        with graph.inserting_before(conv_node):
            # Insert weight prepack node and the QConv node
            packed_weight_inputs = (
                qw,
                w_scale,
                x_scale,
                x_zp,
                stride,
                padding,
                dilation,
                groups,
                x_shape,
            )
            packed_weight_op = torch.ops.onednn.qconv_prepack
            prepack_weight_node = graph.call_function(
                packed_weight_op, args=packed_weight_inputs
            )

            new_args: Tuple[Any, ...] = (
                qx,
                x_scale,
                x_zp,
                prepack_weight_node,
                w_scale,
                w_zp,
                bias,
                stride,
                padding,
                dilation,
                groups,
                1.0,  # output_scale
                0,  # output_zero_point
                dtype,  # output_dtype
                "none",  # attr
                [],  # scalars
                "",  # algorithm
            )
            new_conv_node = graph.call_function(
                torch.ops.onednn.qconv2d_pointwise.default, args=new_args
            )
            conv_node.replace_all_uses_with(new_conv_node)
            new_conv_node.meta.update(conv_node.meta)

            # Erase the original conv node
            graph.erase_node(conv_node)
            # Erase the dequant pattern
            if dtype == torch.bfloat16:
                graph.erase_node(convert_to_bf16)  # type: ignore[possibly-undefined, arg-type]
            graph.erase_node(dequant_node)  # type: ignore[arg-type]
            # Erase the dequant per channel pattern
            if clone_node is not None:
                graph.erase_node(clone_node)  # type: ignore[arg-type]
            if dtype == torch.bfloat16:
                graph.erase_node(weight_to_bf16_node)  # type: ignore[possibly-undefined, arg-type]
            graph.erase_node(dequant_per_channel)  # type: ignore[arg-type]
            counters["inductor"]["qconv2d_weight_prepack_matcher_count"] += 1
            counters["inductor"]["qconv2d_weight_prepack_matcher_nodes"] += len(
                match.nodes
            )


def _generate_dequant_convolution_node_pattern(
    _dequant_per_channel_pattern, dtype=torch.float32
):
    assert dtype in [torch.float32, torch.bfloat16]
    dequant_convolution_node_pattern = CallFunction(
        aten.convolution.default,
        _may_generate_pattern_with_dtype_convert(
            get_dequantize_per_tensor_activation_pattern(),
            KeywordArg("autocast_act_dtype"),
            dtype == torch.bfloat16,
        ),
        _dequant_per_channel_pattern,
        KeywordArg("b"),
        KeywordArg("stride"),
        KeywordArg("padding"),
        KeywordArg("dilation"),
        KeywordArg("is_transposed"),
        KeywordArg("out_padding"),
        KeywordArg("groups"),
    )
    return dequant_convolution_node_pattern


def _generate_qconv_weight_prepack_patterns(dtype=torch.float32):
    assert dtype in [torch.float32, torch.bfloat16]
    return (
        _generate_dequant_convolution_node_pattern(
            dequantize_per_channel_weight_pattern
            if dtype == torch.float32
            else dequantize_per_channel_to_bf16_weight_pattern,
            dtype,
        ),
        # There is another pattern due to the pass of convert_conv_weights_to_channels_last
        # https://github.com/pytorch/pytorch/blob/07107919297db3f8ab37f11c12666b6d6d5f692e/torch/_inductor/freezing.py#L338-L362.
        # Depend on some heuristics, it may or may not insert to(channel_last) node
        # between convolution and dequant_per_channel node
        _generate_dequant_convolution_node_pattern(
            dequantize_per_channel_clone_weight_pattern
            if dtype == torch.float32
            else dequantize_per_channel_to_bf16_clone_weight_pattern,
            dtype,
        ),
    )


def _get_linear_node(match, input_dim_exceeds_two, input_contiguous):
    output_reshape_node = None
    if input_dim_exceeds_two:
        if input_contiguous:
            output_reshape_node = match.output_node()
            assert output_reshape_node.target is aten.reshape.default
            linear_node = output_reshape_node.args[0]
        else:
            linear_nodes = filter_nodes(match.nodes, aten.bmm.default)
            assert len(linear_nodes) == 1
            linear_node = linear_nodes[0]
    else:
        linear_node = match.output_node()

    assert linear_node.target in (
        aten.addmm.default,
        aten.mm.default,
        aten.bmm.default,
    )
    return linear_node, output_reshape_node


def _get_linear_dq_node(
    linear_node, input_index, dtype, input_dim_exceeds_two, input_contiguous
):
    act_reshape_node = None
    activation_to_bf16_node = None
    act_expand_node = None
    if input_dim_exceeds_two:
        if input_contiguous:
            act_reshape_node = linear_node.args[input_index]
            assert act_reshape_node.target is aten.reshape.default
            if dtype == torch.float32:
                # pattern: linear -> reshape -> dequant
                dequant_node = act_reshape_node.args[0]
            else:
                # pattern: linear -> reshape -> to_bf16 -> dequant
                activation_to_bf16_node = act_reshape_node.args[0]
                dequant_node = activation_to_bf16_node.args[0]
        else:
            # bmm pattern decomposed from linear when input dim exceeds 2 and not contiguous
            act_expand_node = linear_node.args[input_index]
            assert act_expand_node.target is aten.expand.default
            if dtype == torch.float32:
                dequant_node = act_expand_node.args[0]
            else:
                activation_to_bf16_node = act_expand_node.args[0]
                dequant_node = activation_to_bf16_node.args[0]
    else:
        if dtype == torch.float32:
            # pattern: linear -> dequant
            dequant_node = linear_node.args[input_index]
        else:
            # pattern: linear -> to_bf16 -> dequant
            activation_to_bf16_node = linear_node.args[input_index]
            dequant_node = activation_to_bf16_node.args[0]
    return dequant_node, act_reshape_node, activation_to_bf16_node, act_expand_node


def _is_valid_dequant_linear_pattern(dtype, input_dim_exceeds_two, input_contiguous):
    def _inner(match):
        # Check dequant pattern has only 1 user.
        (
            linear_node,
            _,
        ) = _get_linear_node(match, input_dim_exceeds_two, input_contiguous)

        input_index = 1 if linear_node.target is aten.addmm.default else 0
        assert dtype in [torch.float32, torch.bfloat16]
        (
            dequant_node,
            _,
            _,
            _,
        ) = _get_linear_dq_node(
            linear_node, input_index, dtype, input_dim_exceeds_two, input_contiguous
        )

        assert dequant_node.target in [
            quantized_decomposed.dequantize_per_tensor.default,
            quantized_decomposed.dequantize_per_tensor.tensor,
        ]

        if len(list(dequant_node.users)) != 1:
            # Ensure the dequant pattern only has 1 user
            # since we will delete the dequant pattern here
            return False

        # Extra check for bmm pattern
        if input_dim_exceeds_two and not input_contiguous:
            # Check for act
            # Act expand size should be exactly same as act size
            act_expand_size = match.kwargs["act_expand_size"]
            act_node = match.kwargs["x"]
            if not (
                hasattr(act_node, "meta")
                and isinstance(act_node.meta.get("val", None), torch.Tensor)
                and (act_node.meta["val"].size() == torch.Size(act_expand_size))
            ):
                return False

            # Check for wgt
            # wgt permute dims should be [1, 0]
            wgt_permute_dims = match.kwargs["permute_axes"]
            if wgt_permute_dims != [1, 0]:
                return False

            # Check below wgt size items:
            # wgt before expand should with dim 2
            # Expand size should with dim 3
            # Expand size[0] should same as act size[0]
            # Expand size[1] should same as wgt size[1]
            # Expand size[2] should same as wgt size[0]
            qweight_node = match.kwargs["q_weight"]
            wgt_expand_size = match.kwargs["wgt_expand_size"]
            if not (
                hasattr(qweight_node, "meta")
                and isinstance(qweight_node.meta.get("val", None), torch.Tensor)
                and len(qweight_node.meta["val"].size()) == 2
                and len(wgt_expand_size) == 3
                and wgt_expand_size[0] == act_node.meta["val"].size()[0]
                and wgt_expand_size[1] == qweight_node.meta["val"].size()[1]
                and wgt_expand_size[2] == qweight_node.meta["val"].size()[0]
            ):
                return False

        return True

    return _inner


def _register_qlinear_weight_prepack_pass(
    pattern,
    pass_number,
    dtype=torch.float32,
    input_dim_exceeds_two=False,
    input_contiguous=True,
):
    @register_freezing_graph_pattern(
        pattern,
        extra_check=_is_valid_dequant_linear_pattern(
            dtype, input_dim_exceeds_two, input_contiguous
        ),
        pass_number=pass_number,
    )
    def qlinear_weight_prepack(match: Match, *args, **kwargs):
        """
        Match the pattern:
        int8 activation
          |
        dequant_per_tensor
          |
        mm/addmm <- t <- dequant_per_channel <- int8_weight

        Insert weight prepack node and change the pattern to:
        int8 activation
          |
        onednn.qlinear_pointwise <- onednn.qlinear_prepack <- int8_weight
        """
        assert dtype in [torch.float32, torch.bfloat16]
        (
            linear_node,
            output_reshape_node,
        ) = _get_linear_node(match, input_dim_exceeds_two, input_contiguous)
        input_index = 1 if linear_node.target is aten.addmm.default else 0
        weight_index = input_index + 1

        (
            dequant_node,
            act_reshape_node,
            activation_to_bf16_node,
            act_expand_node,
        ) = _get_linear_dq_node(
            linear_node, input_index, dtype, input_dim_exceeds_two, input_contiguous
        )

        if input_dim_exceeds_two and not input_contiguous:
            wgt_expand_node = linear_node.args[weight_index]
            assert wgt_expand_node.target is aten.expand.default
            t_node = wgt_expand_node.args[0]
        else:
            t_node = linear_node.args[weight_index]

        if dtype == torch.float32:
            dequant_per_channel = t_node.args[0]
        else:
            weight_to_bf16_node = t_node.args[0]
            dequant_per_channel = weight_to_bf16_node.args[0]
        assert (
            dequant_per_channel.target
            is quantized_decomposed.dequantize_per_channel.default
        )

        # Activation QParams
        qx, x_zp, x_scale = (
            kwargs["x"],
            kwargs["x_zp"],
            kwargs["x_scale"],
        )

        # Weight QParams
        qw, w_scale, w_zp = (
            kwargs["q_weight"],
            kwargs["w_scale"],
            kwargs["w_zp"],
        )

        # Params
        bias = kwargs["b"] if "b" in kwargs else None

        x_shape = qx.meta.get("tensor_meta").shape
        if has_free_symbols(x_shape):
            # For dynamic shape case, we can't get activation shape ahead of runtime.
            x_shape = None
        graph = match.graph
        with graph.inserting_before(linear_node):
            # Insert weight prepack node and the qlinear node
            packed_weight_inputs = (
                qw,
                x_shape,
            )
            packed_weight_op = torch.ops.onednn.qlinear_prepack
            prepack_weight_node = graph.call_function(
                packed_weight_op, args=packed_weight_inputs
            )

            new_args: Tuple[Any, ...] = (
                qx,
                x_scale,
                x_zp,
                prepack_weight_node,
                w_scale,
                w_zp,
                bias,
                1.0,  # output_scale
                0,  # output_zero_point
                dtype,  # output_dtype
                "none",  # post op name
                [],  # post op args
                "",  # post op algorithm
            )
            Node = torch.fx.node.Node
            if isinstance(x_scale, Node) and isinstance(x_zp, Node):
                new_linear_node = graph.call_function(
                    torch.ops.onednn.qlinear_pointwise.tensor, args=new_args
                )
            else:
                new_linear_node = graph.call_function(
                    torch.ops.onednn.qlinear_pointwise.default, args=new_args
                )
            if input_dim_exceeds_two:
                if input_contiguous:
                    output_reshape_node.replace_all_uses_with(new_linear_node)
                    new_linear_node.meta.update(output_reshape_node.meta)
                else:
                    if bias:
                        output_add_node_for_bias = match.output_node()
                        assert output_add_node_for_bias.target is aten.add.Tensor
                        output_add_node_for_bias.replace_all_uses_with(new_linear_node)
                        new_linear_node.meta.update(output_add_node_for_bias.meta)
                    else:
                        linear_node.replace_all_uses_with(new_linear_node)
                        new_linear_node.meta.update(linear_node.meta)
            else:
                linear_node.replace_all_uses_with(new_linear_node)
                new_linear_node.meta.update(linear_node.meta)

            # Erase the original linear node
            if input_dim_exceeds_two:
                if input_contiguous:
                    graph.erase_node(output_reshape_node)
                elif not input_contiguous and bias:
                    graph.erase_node(output_add_node_for_bias)  # type: ignore[possibly-undefined]
            graph.erase_node(linear_node)
            if input_dim_exceeds_two:
                if input_contiguous:
                    graph.erase_node(act_reshape_node)
                else:
                    graph.erase_node(act_expand_node)
                    graph.erase_node(wgt_expand_node)  # type: ignore[possibly-undefined]
            if dtype == torch.bfloat16:
                graph.erase_node(activation_to_bf16_node)
            # Erase the dequant pattern
            graph.erase_node(dequant_node)
            # Erase the dequant per channel pattern
            graph.erase_node(t_node)
            if dtype == torch.bfloat16:
                graph.erase_node(weight_to_bf16_node)  # type: ignore[possibly-undefined]
            graph.erase_node(dequant_per_channel)

            counters["inductor"]["qlinear_weight_prepack_matcher_count"] += 1
            counters["inductor"]["qlinear_weight_prepack_matcher_nodes"] += len(
                match.nodes
            )


def _generate_dequant_linear_node_pattern(
    _dequant_per_channel_pattern,
    dtype=torch.float32,
    input_dim_exceeds_two=False,
    is_tensor_overload=False,
):
    assert dtype in [torch.float32, torch.bfloat16]
    t_pattern = _generate_linear_t_pattern(_dequant_per_channel_pattern, dtype)
    dequant_linear_bias_pattern = _may_generate_pattern_with_reshape(
        CallFunction(
            aten.addmm.default,
            KeywordArg("b"),
            _may_generate_pattern_with_reshape(
                _may_generate_pattern_with_dtype_convert(
                    get_dequantize_per_tensor_activation_pattern(is_tensor_overload),
                    KeywordArg("autocast_act_dtype"),
                    dtype == torch.bfloat16,
                ),
                KeywordArg("act_reshape_size"),
                input_dim_exceeds_two,
            ),
            t_pattern,
        ),
        KeywordArg("output_reshape_size"),
        input_dim_exceeds_two,
    )
    dequant_linear_no_bias_pattern = _may_generate_pattern_with_reshape(
        CallFunction(
            aten.mm.default,
            _may_generate_pattern_with_reshape(
                _may_generate_pattern_with_dtype_convert(
                    get_dequantize_per_tensor_activation_pattern(is_tensor_overload),
                    KeywordArg("autocast_act_dtype"),
                    dtype == torch.bfloat16,
                ),
                KeywordArg("act_reshape_size"),
                input_dim_exceeds_two,
            ),
            t_pattern,
        ),
        KeywordArg("output_reshape_size"),
        input_dim_exceeds_two,
    )
    return dequant_linear_bias_pattern, dequant_linear_no_bias_pattern


def _generate_dequant_bmm_node_pattern(
    _dequant_per_channel_pattern,
    dtype=torch.float32,
    with_bias=False,
    is_tensor_overload=False,
):
    # When activation of linear dim exceed 2 and not contiguous
    t_pattern = _generate_linear_t_pattern(_dequant_per_channel_pattern, dtype)

    assert dtype in [torch.float32, torch.bfloat16]
    dequant_bmm_pattern = CallFunction(
        aten.bmm.default,
        CallFunction(
            aten.expand.default,
            _may_generate_pattern_with_dtype_convert(
                get_dequantize_per_tensor_activation_pattern(is_tensor_overload),
                KeywordArg("autocast_act_dtype"),
                dtype == torch.bfloat16,
            ),
            KeywordArg("act_expand_size"),
        ),
        CallFunction(
            aten.expand.default,
            t_pattern,
            KeywordArg("wgt_expand_size"),
        ),
    )

    def _generate_pattern_with_output_add(_dequant_bmm_pattern, _with_bias):
        if _with_bias:
            return CallFunction(
                aten.add.Tensor,
                _dequant_bmm_pattern,
                KeywordArg("b"),
            )
        else:
            return _dequant_bmm_pattern

    return _generate_pattern_with_output_add(dequant_bmm_pattern, with_bias)


def _generate_qlinear_weight_prepack_patterns(
    dtype=torch.float32,
    input_dim_exceeds_two=False,
    input_contiguous=True,
    with_bias=False,
    is_tensor_overload=False,
):
    if input_dim_exceeds_two and not input_contiguous:
        return _generate_dequant_bmm_node_pattern(
            dequantize_per_channel_weight_pattern,
            dtype,
            with_bias,
            is_tensor_overload,
        )
    else:
        return _generate_dequant_linear_node_pattern(
            dequantize_per_channel_weight_pattern,
            dtype,
            input_dim_exceeds_two,
            is_tensor_overload,
        )


def _generate_linear_dynamic_fp16_pattern(
    _dequant_weight_pattern,
    input_dim_exceeds_two=False,
    input_contiguous=True,
    relu_fused=False,
):
    dtype = torch.float32
    t_pattern = _generate_linear_t_pattern(_dequant_weight_pattern, dtype)

    if input_dim_exceeds_two and not input_contiguous:
        # pattern is
        #                   x -> expand -> bmm (-> add) (-> relu)
        # w -> dequant -> permute -> expand /
        pattern_no_bias = CallFunction(
            aten.bmm.default,
            CallFunction(
                aten.expand.default,
                KeywordArg("x"),
                KeywordArg("act_expand_size"),
            ),
            CallFunction(
                aten.expand.default,
                t_pattern,
                KeywordArg("wgt_expand_size"),
            ),
        )
        pattern_with_bias = CallFunction(
            aten.add.Tensor,
            pattern_no_bias,
            KeywordArg("b"),
        )
        if relu_fused:
            pattern_with_bias = CallFunction(aten.relu.default, pattern_with_bias)
            pattern_no_bias = CallFunction(aten.relu.default, pattern_no_bias)
        return pattern_with_bias, pattern_no_bias

    x_pattern_with_reshape = _may_generate_pattern_with_reshape(
        KeywordArg("x"),
        KeywordArg("act_reshape_size"),
        input_dim_exceeds_two,
    )
    dequant_linear_bias_pattern = generate_pattern_with_unary(
        _may_generate_pattern_with_reshape(
            CallFunction(
                aten.addmm.default,
                KeywordArg("b"),
                x_pattern_with_reshape,
                t_pattern,
            ),
            KeywordArg("output_reshape_size"),
            input_dim_exceeds_two,
        ),
        aten.relu.default if relu_fused else None,
    )
    dequant_linear_no_bias_pattern = generate_pattern_with_unary(
        _may_generate_pattern_with_reshape(
            CallFunction(
                aten.mm.default,
                x_pattern_with_reshape,
                t_pattern,
            ),
            KeywordArg("output_reshape_size"),
            input_dim_exceeds_two,
        ),
        aten.relu.default if relu_fused else None,
    )
    return dequant_linear_bias_pattern, dequant_linear_no_bias_pattern


def _register_dequant_promotion():
    dequant_pattern_cases = itertools.product(
        [torch.float32, torch.bfloat16], [True, False], [True, False]
    )
    for dtype, input_dim_exceeds_two, is_tensor_overload in dequant_pattern_cases:
        # 4 dequantization patterns will be matched based on the dtype and input dimension size.
        # Case 1: int8-mixed-fp32, input dim size is 2
        # Case 2: int8-mixed-fp32, input dim size exceeds 2
        # Case 3: int8-mixed-bf16, input dim size is 2
        # Case 4: int8-mixed-bf16, input dim size exceeds 2
        #           quant
        #   + - - - - | - - - - +
        #   |      dequant      |
        #   |         |         |
        #   |    OPT(to_bf16)   |
        #   |         |         |
        #   |    OPT(reshape)   |
        #   |      /     \      |
        #   |    node1  node2   |
        #   + - - | - - - | - - +
        #  OPT(reshape) OPT(reshape)
        #   + - - | - - - | - - +
        #  OPT(to_fp32) OPT(to_fp32)
        #   + - - | - - - | - - +
        #       quant   quant
        _register_dequant_promotion_pass(
            _may_generate_pattern_with_reshape(
                _may_generate_pattern_with_dtype_convert(
                    get_dequantize_per_tensor_activation_pattern(
                        is_tensor_overload=is_tensor_overload
                    ),
                    KeywordArg("autocast_act_dtype"),
                    dtype == torch.bfloat16,
                ),
                KeywordArg("act_reshape_size"),
                with_reshape=input_dim_exceeds_two,
            ),
            pass_number=0,
            dtype=dtype,
        )  # pass_number=0 to run before weight prepack


def _register_qconv_weight_prepack():
    for dtype in [torch.float32, torch.bfloat16]:
        weight_prepack_patterns = _generate_qconv_weight_prepack_patterns(dtype)
        for weight_prepack_pattern in weight_prepack_patterns:
            # Register to pass_number 1, so we can do dequant promotion in pass_number 0.
            _register_qconv_weight_prepack_pass(
                weight_prepack_pattern, pass_number=1, dtype=dtype
            )


def _register_qlinear_weight_prepack():
    # 6 Linear related patterns will be matched based on the dtype, input dimension size and input contiguous.
    # Then convert the pattern into a QLinear node with int8_fp32/bf16.
    # Case 1: int8-mixed-fp32, input dim size is 2
    # Case 2: int8-mixed-fp32, input dim size exceeds 2 and contiguous
    # Case 3: int8-mixed-bf16, input dim size is 2
    # Case 4: int8-mixed-bf16, input dim size exceeds 2 and contiguous

    #   + - - - - | - - - - - - | - - - - - +
    #   |    dq_per_tensor  dq_per_channel  |
    #   |         |              |          |
    #   |    OPT(to_bf16)    OPT(to_bf16)   |
    #   |         |              |          |
    #   |     OPT(reshape)   permute        |
    #   |            \        /             |
    #   |             addmm/mm              |
    #   |                |                  |
    #   |           OPT(reshape)            |

    # Case 5: int8-mixed-fp32, input dim size exceeds 2 and not contiguous
    # Case 6: int8-mixed-bf16, input dim size exceeds 2 and not contiguous

    #   + - - - - | - - - - - - | - - - - - +
    #   |    dq_per_tensor  dq_per_channel  |
    #   |         |              |          |
    #   |    OPT(to_bf16)    OPT(to_bf16)   |
    #   |         |              |          |
    #   |       expand       permute        |
    #   |          \             |          |
    #   |                    expand         |
    #   |                    /              |
    #   |               bmm                 |
    #   |                |                  |
    #   |            OPT(add)               |

    linear_weight_prepack_cases = itertools.product(
        [torch.float32, torch.bfloat16], [True, False], [True, False]
    )

    # Step 1: register patterns from mm and addmm
    for dtype, input_dim_exceeds_two, is_tensor_overload in linear_weight_prepack_cases:
        weight_prepack_patterns = _generate_qlinear_weight_prepack_patterns(
            dtype,
            input_dim_exceeds_two,
            is_tensor_overload=is_tensor_overload,
        )
        for weight_prepack_pattern in weight_prepack_patterns:
            # Register to pass_number 1, so we can do dequant promotion in pass_number 0.
            _register_qlinear_weight_prepack_pass(
                weight_prepack_pattern,
                pass_number=1,
                dtype=dtype,
                input_dim_exceeds_two=input_dim_exceeds_two,
            )

    # Step 2: register patterns from bmm
    # Linear might be decomposed into bmm when input dim exceeds 2 and not contiguous
    # refer to:
    # https://github.com/pytorch/pytorch/blob/
    # 80c07df659362a95da7cd4f3ec367abfdace38c4/torch/_decomp/decompositions.py#L3965-L3968
    # in this case, we can convert it back to qlinear
    for dtype, with_bias, is_tensor_overload in itertools.product(
        [torch.float32, torch.bfloat16], [True, False], [True, False]
    ):
        bmm_pattern = _generate_qlinear_weight_prepack_patterns(
            dtype=dtype,
            input_dim_exceeds_two=True,
            input_contiguous=False,
            with_bias=with_bias,
            is_tensor_overload=is_tensor_overload,
        )
        _register_qlinear_weight_prepack_pass(
            bmm_pattern,
            pass_number=1
            if with_bias
            else 2,  # if with_bias, there is an output add, so we should try to match it firstly
            dtype=dtype,
            input_dim_exceeds_two=True,
            input_contiguous=False,
        )


<<<<<<< HEAD
def _register_smooth_quant_int_mm_pattern():
    """
    The pattern is:
      (no bias) reshape -> _int_mm -> convert_element_type -> (expand ->) mul -> mul -> reshape
    or
      (with bias) pattern_no_bias -> add (-> reshape -> reshape)
    """

    # When torch.compile'ing with dynamic=True, the expand node and the two tailing reshape nodes exist
    # When torch.compile'ing with dynamic=False, they don't exist
    def get_pattern_no_bias(expand_a_scale: bool):
        return CallFunction(
            aten.reshape.default,
            CallFunction(
                aten.mul.Tensor,
                CallFunction(
                    aten.mul.Tensor,
                    CallFunction(
                        prims.convert_element_type.default,
                        CallFunction(
                            aten._int_mm.default,
                            CallFunction(
                                aten.reshape.default,
                                KeywordArg("a"),
                                KeywordArg("in_shape"),
                            ),
                            KeywordArg("b"),
                        ),
                        KeywordArg("dtype"),
                    ),
                    (
                        CallFunction(
                            aten.expand.default,
                            KeywordArg("x_scale"),
                            Arg(),
                        )
                        if expand_a_scale
                        else KeywordArg("x_scale")
                    ),
                ),
                KeywordArg("w_scale"),
            ),
            KeywordArg("out_shape_no_bias"),
        )

    # for torch.compile(dynamic=False)
    pattern_no_bias_1 = get_pattern_no_bias(expand_a_scale=False)
    pattern_with_bias_1 = CallFunction(
        aten.add.Tensor,
        pattern_no_bias_1,
        KeywordArg("bias"),
    )
    # for torch.compile(dynamic=True)
    pattern_no_bias_2 = get_pattern_no_bias(expand_a_scale=True)
    pattern_with_bias_2 = CallFunction(
        aten.reshape.default,
        CallFunction(
            aten.reshape.default,
            CallFunction(
                aten.add.Tensor,
                pattern_no_bias_2,
                KeywordArg("bias"),
            ),
            Arg(),
        ),
        KeywordArg("out_shape_with_bias"),
    )

    def _validate_pattern(match: Match):
        if len(match.nodes) not in [6, 7, 10]:
            return False
        # Make sure weight is a constant
        if match.nodes[1].target != aten._int_mm.default:
            return False
        if not isinstance(match.nodes[1].args[1], torch.fx.node.Node):
            return False
        if match.nodes[1].args[1].op != "get_attr":
            return False

        if len(match.nodes) == 10:
            # Check the two tailing reshape nodes can be fused
            if match.nodes[9].args[1] != match.nodes[6].args[1]:
                return False
        if len(match.nodes) == 10 or (
            len(match.nodes) == 7 and match.nodes[6].target is aten.add.Tensor
        ):
            bias_idx = 7 if len(match.nodes) == 10 else 6
            # Check bias shape
            bias_node = match.nodes[bias_idx].args[1]
            if not isinstance(bias_node, torch.fx.node.Node):
                return False
            if len(bias_node.meta.get("tensor_meta").shape) != 1:  # type: ignore[union-attr]
                return False
        return True

    pattern_to_pass_number = {
        pattern_no_bias_2: 0,
        pattern_with_bias_2: 0,
        pattern_no_bias_1: 1,
        pattern_with_bias_1: 1,
    }
    for pattern, pass_number in pattern_to_pass_number.items():

        @register_freezing_graph_pattern(
            pattern,
            extra_check=_validate_pattern,
            pass_number=pass_number,
        )
        def _int_mm_weight_prepack(match: Match, *args, **kwargs):
            bias = kwargs.get("bias", None)
            x = kwargs["a"]
            weight = kwargs["b"]
            dtype = kwargs["dtype"]
            x_scale = kwargs["x_scale"]
            w_scale = kwargs["w_scale"]
            x_shape = x.meta.get("tensor_meta").shape
            if has_free_symbols(x_shape):
                # For dynamic shape case, we can't get activation shape ahead of runtime.
                x_shape = None

            out_node = match.output_node()
            with match.graph.inserting_before(out_node):
                transpose_node = match.graph.call_function(
                    aten.permute.default, args=(weight, [1, 0])
                )
                contig_node = match.graph.call_function(
                    aten.contiguous.default, args=(transpose_node,)
                )
                packed_weight_inputs = (
                    contig_node,
                    x_shape,
                )
                packed_weight_op = torch.ops.onednn.qlinear_prepack
                prepack_weight_node = match.graph.call_function(
                    packed_weight_op, args=packed_weight_inputs
                )

                dummy_zp = match.graph.call_function(aten.empty, args=([0],))
                w_scale = match.graph.call_function(
                    prims.convert_element_type.default, args=(w_scale, torch.float32)
                )

                x_scale_shape = x_scale.meta.get("tensor_meta").shape
                x_scale_is_scalar = False
                if not has_free_symbols(x_scale_shape):
                    prod = 1
                    for d in x_scale_shape:
                        prod *= d
                    x_scale_is_scalar = prod == 1

                new_args: Tuple[Any, ...]
                if x_scale_is_scalar:
                    # in this case, we can call onednn.qlinear directly
                    new_args = (
                        x,
                        x_scale,
                        dummy_zp,  # x_zp
                        prepack_weight_node,
                        w_scale,
                        dummy_zp,  # w_zp
                        bias,
                        1.0,  # output_scale
                        0,  # output_zero_point
                        dtype,  # output_dtype
                        "none",  # post op name
                        [],  # post op args
                        "",  # post op algorithm
                    )
                    new_linear_node = match.graph.call_function(
                        torch.ops.onednn.qlinear_pointwise.tensor, args=new_args
                    )
                    out_node.replace_all_uses_with(new_linear_node)
                    new_linear_node.meta.update(out_node.meta)
                else:
                    # onednn.qlinear does not support per-channel quantization of x
                    # so in this case, we have to apply x scale and add bias ourselves after qlinear
                    x_reshaped = match.graph.call_function(
                        aten.reshape.default, args=(x, kwargs["in_shape"])
                    )
                    new_args = (
                        x_reshaped,
                        1.0,  # x_scale
                        0,  # x_zp
                        prepack_weight_node,
                        w_scale,
                        dummy_zp,  # w_zp
                        None,  # bias
                        1.0,  # output_scale
                        0,  # output_zero_point
                        dtype,  # output_dtype
                        "none",  # post op name
                        [],  # post op args
                        "",  # post op algorithm
                    )
                    new_linear_node = match.graph.call_function(
                        torch.ops.onednn.qlinear_pointwise, args=new_args
                    )
                    # apply x scale
                    new_out_node = match.graph.call_function(
                        aten.mul.Tensor, args=(new_linear_node, x_scale)
                    )
                    # Add bias and reshape
                    out_shape = kwargs.get(
                        "out_shape_with_bias", kwargs["out_shape_no_bias"]
                    )
                    if bias is not None:
                        new_out_node = match.graph.call_function(
                            aten.add.Tensor, args=(new_out_node, bias)
                        )
                        new_out_node = match.graph.call_function(
                            aten.reshape.default,
                            args=(new_out_node, out_shape),
                        )
                    else:
                        new_out_node = match.graph.call_function(
                            aten.reshape.default,
                            args=(new_out_node, out_shape),
                        )
                    out_node.replace_all_uses_with(new_out_node)
                    new_out_node.meta.update(out_node.meta)
                for node in reversed(match.nodes):
                    match.graph.erase_node(node)
                counters["inductor"]["qlinear_weight_prepack_matcher_count"] += 1
                counters["inductor"]["qlinear_weight_prepack_matcher_nodes"] += len(
                    match.nodes
                )
=======
def _register_linear_dynamic_fp16_weight_prepack_pass(
    pattern,
    pass_number,
    input_dim_exceeds_two=False,
    input_contiguous=True,
    relu_fused=False,
):
    def _extra_check_fn(match: Match):
        return match.kwargs["dtype_fp16"] == torch.float16

    @register_freezing_graph_pattern(
        pattern,
        extra_check=_extra_check_fn,
        pass_number=pass_number,
    )
    def linear_dynamic_fp16_weight_prepack(match: Match, *args, **kwargs):
        """
        Match the pattern:
        fp32 activation
          |
        mm/addmm <- t <- to_fp32 <- to_fp16 <- weight
          |
        (reshape) <- (relu)

        OR

        fp32 activation
          |
        expand
          |
         bmm <- expand <- t <- to_fp32 <- to_fp16 <- weight
          |
        (add) <- (relu)

        Insert weight prepack node and change the pattern to:
        fp32 activation
          |
        onednn.linear_dynamic_fp16 <- onednn.linear_prepack_fp16 <- weight
        (or onednn.linear_relu_dynamic_fp16)
        """
        # find params
        x = kwargs["x"]
        w = kwargs["w"]
        bias = kwargs["b"] if "b" in kwargs else None

        # find linear node
        nodes_to_find = [aten.addmm.default, aten.mm.default, aten.bmm.default]
        linear_nodes = []
        for node in nodes_to_find:
            linear_nodes.extend(filter_nodes(match.nodes, node))
        assert len(linear_nodes) == 1
        linear_node = linear_nodes[0]
        assert isinstance(linear_node, torch.fx.node.Node)
        input_index = 1 if linear_node.target is aten.addmm.default else 0
        weight_index = input_index + 1

        # find relu node
        relu_node = None
        if relu_fused:
            relu_node = match.output_node()
            assert isinstance(relu_node, torch.fx.node.Node)

        # find reshape node, expand node and add node
        (
            act_reshape_node,
            output_reshape_node,
            expand_x_node,
            expand_w_node,
            add_bias_node,
        ) = (None, None, None, None, None)
        t_node = None
        if input_dim_exceeds_two:
            if input_contiguous:
                act_reshape_node = linear_node.args[input_index]
                t_node = linear_node.args[weight_index]
                output_reshape_node = next(iter(linear_node.users))
                assert output_reshape_node.target is aten.reshape.default
            else:
                expand_x_node = linear_node.args[input_index]
                expand_w_node = linear_node.args[weight_index]
                assert isinstance(expand_w_node, torch.fx.node.Node)
                t_node = expand_w_node.args[0]
                if bias:
                    add_bias_node = next(iter(linear_node.users))
                    assert add_bias_node.target is aten.add.Tensor
        else:
            t_node = linear_node.args[weight_index]
        assert isinstance(t_node, torch.fx.node.Node)

        w_to_fp32_node = t_node.args[0]
        assert (
            isinstance(w_to_fp32_node, torch.fx.node.Node)
            and w_to_fp32_node.target
            is quantized_decomposed.convert_element_type.no_fuse
        )
        w_to_fp16_node = w_to_fp32_node.args[0]
        assert (
            isinstance(w_to_fp16_node, torch.fx.node.Node)
            and w_to_fp16_node.target
            is quantized_decomposed.convert_element_type.no_fuse
        )

        x_shape = x.meta.get("tensor_meta").shape
        if has_free_symbols(x_shape):
            # For dynamic shape case, we can't get activation shape ahead of runtime.
            x_shape = None
        graph = match.graph
        with graph.inserting_before(linear_node):
            # Insert weight prepack node and the qlinear node
            packed_weight_inputs = (
                w,
                x_shape,
            )
            packed_weight_op = torch.ops.onednn.linear_prepack_fp16
            prepack_weight_node = graph.call_function(
                packed_weight_op, args=packed_weight_inputs
            )

            # create new linear node and insert on graph
            new_args: Tuple[Any, ...] = (
                x,
                prepack_weight_node,
                bias,
            )
            linear_op = (
                torch.ops.onednn.linear_relu_dynamic_fp16.default
                if relu_fused
                else torch.ops.onednn.linear_dynamic_fp16.default
            )
            new_linear_node = graph.call_function(linear_op, args=new_args)
            out_node = match.output_node()
            out_node.replace_all_uses_with(new_linear_node)

            # Erase the original nodes in the reverse order
            new_linear_node.meta.update(out_node.meta)
            if relu_node is not None:
                graph.erase_node(relu_node)
            if output_reshape_node is not None:
                graph.erase_node(output_reshape_node)
            if add_bias_node is not None:
                graph.erase_node(add_bias_node)
            graph.erase_node(linear_node)
            if act_reshape_node is not None:
                assert isinstance(act_reshape_node, torch.fx.node.Node)
                graph.erase_node(act_reshape_node)
            if expand_x_node is not None:
                assert isinstance(expand_x_node, torch.fx.node.Node)
                graph.erase_node(expand_x_node)
            if expand_w_node is not None:
                assert isinstance(expand_w_node, torch.fx.node.Node)
                graph.erase_node(expand_w_node)
            graph.erase_node(t_node)
            graph.erase_node(w_to_fp32_node)
            graph.erase_node(w_to_fp16_node)

            counters["inductor"]["qlinear_weight_prepack_matcher_count"] += 1
            counters["inductor"]["qlinear_weight_prepack_matcher_nodes"] += len(
                match.nodes
            )


def _register_linear_dynamic_fp16_weight_prepack():
    to_dtype_op = torch.ops.quantized_decomposed.convert_element_type.no_fuse
    weight_pattern = CallFunction(
        to_dtype_op,
        CallFunction(
            to_dtype_op,
            KeywordArg("w"),
            KeywordArg("dtype_fp16"),
        ),
        KeywordArg("dtype_fp32"),
    )
    cases = itertools.product(
        [False, True],  # input_dim_exceeds_two
        [True, False],  # input_contiguous
        [False, True],  # relu fused
    )
    for input_dim_exceeds_two, input_contiguous, relu_fused in cases:
        patterns = _generate_linear_dynamic_fp16_pattern(
            weight_pattern,
            input_dim_exceeds_two,
            input_contiguous,
            relu_fused,
        )
        for pattern in patterns:
            _register_linear_dynamic_fp16_weight_prepack_pass(
                pattern,
                pass_number=0 if relu_fused else 1,
                input_dim_exceeds_two=input_dim_exceeds_two,
                input_contiguous=input_contiguous,
                relu_fused=relu_fused,
            )
>>>>>>> 7ae7804c


@functools.lru_cache(None)
def _register_quantization_weight_pack_pass():
    # Step 1: Dequant promotion for int8-mixed-fp32/bf16
    _register_dequant_promotion()

    # Step 2: QConv weight prepack
    _register_qconv_weight_prepack()

    # Step 3: QLinear weight prepack
    _register_qlinear_weight_prepack()
    _register_linear_dynamic_fp16_weight_prepack()

    # Step 4: weight prepack for SmoothQuant from Torchao
    _register_smooth_quant_int_mm_pattern()


def quant_lift_up(graph_module: torch.fx.GraphModule):
    """
    Lift up the quant node before view like nodes. It can benefit performance
    of Attention like block. For example, we have the pattern as:

             DQ
    DQ       LINEAR
    LINEAR   VIEW
    VIEW     PERMUTE
    PERMUTE  TRANSPOSE
    Q        Q
    DQ       DQ
       Matmul
        DIV
        ADD
      SOFTMAX

    We want to lift up the the quant nodes from matmul before view like nodes
    as the output of Linear node.

             DQ
    DQ       LINEAR
    LINEAR   Q
    Q        VIEW
    VIEW     PERMUTE
    PERMUTE  TRANSPOSE
    DQ       DQ
       Matmul
        DIV
        ADD
      SOFTMAX

    It produces a DQ->LINEAR->Q pattern which can be fused by backend.
    """

    def is_view_op(node):
        return node.op == "call_function" and node.target in _VIEW_OPS

    for node in graph_module.graph.nodes:
        # <TODO> Leslie: Here we verify that the quant node has exactly
        # one input FX node, with constant scalar value for scale and zero point.
        # For the case input of quant node has more than one input FX nodes,
        # extend the implementation to lift up all the connected nodes
        # before the view nodes to keep the topological order.
        if (
            node.op == "call_function"
            and node.target in _PER_TENSOR_QUANTIZE_OPS
            and len(node.all_input_nodes) == 1
            and is_view_op(node.all_input_nodes[0])
        ):
            quant_node = node
            input_node_of_quant = quant_node.args[0]

            # Check the nodes along lift up path has only 1 user node
            # Propagate view like node to find where to insert the new quant node
            could_lift_up = True
            current_node = quant_node
            input_node = current_node.args[0]
            while is_view_op(input_node):
                if len(input_node.users) != 1:
                    could_lift_up = False
                    break
                current_node = input_node
                input_node = current_node.args[0]

            # Further check the input node of the first view node has only 1 user node
            if could_lift_up and len(input_node.users) == 1:
                # Replace dequant's input from quant to quant's input
                quant_node.replace_all_uses_with(input_node_of_quant)
                # Insert the new quant node
                with graph_module.graph.inserting_before(current_node):
                    new_quant_node = graph_module.graph.node_copy(quant_node)
                    input_node.replace_all_uses_with(new_quant_node)

                    # Update inputs of new_quant_node
                    def maybe_replace_node(n: torch.fx.Node) -> torch.fx.Node:
                        if n == input_node_of_quant:
                            return input_node
                        else:
                            return n

                    new_args = map_arg(new_quant_node.args, maybe_replace_node)
                    new_kwargs = map_arg(new_quant_node.kwargs, maybe_replace_node)
                    new_quant_node.args = new_args  # type: ignore[assignment]
                    new_quant_node.kwargs = new_kwargs  # type: ignore[assignment]
                    graph_module.graph.erase_node(quant_node)

    graph_module.graph.lint()
    graph_module.recompile()<|MERGE_RESOLUTION|>--- conflicted
+++ resolved
@@ -2608,7 +2608,200 @@
         )
 
 
-<<<<<<< HEAD
+def _register_linear_dynamic_fp16_weight_prepack_pass(
+    pattern,
+    pass_number,
+    input_dim_exceeds_two=False,
+    input_contiguous=True,
+    relu_fused=False,
+):
+    def _extra_check_fn(match: Match):
+        return match.kwargs["dtype_fp16"] == torch.float16
+
+    @register_freezing_graph_pattern(
+        pattern,
+        extra_check=_extra_check_fn,
+        pass_number=pass_number,
+    )
+    def linear_dynamic_fp16_weight_prepack(match: Match, *args, **kwargs):
+        """
+        Match the pattern:
+        fp32 activation
+          |
+        mm/addmm <- t <- to_fp32 <- to_fp16 <- weight
+          |
+        (reshape) <- (relu)
+
+        OR
+
+        fp32 activation
+          |
+        expand
+          |
+         bmm <- expand <- t <- to_fp32 <- to_fp16 <- weight
+          |
+        (add) <- (relu)
+
+        Insert weight prepack node and change the pattern to:
+        fp32 activation
+          |
+        onednn.linear_dynamic_fp16 <- onednn.linear_prepack_fp16 <- weight
+        (or onednn.linear_relu_dynamic_fp16)
+        """
+        # find params
+        x = kwargs["x"]
+        w = kwargs["w"]
+        bias = kwargs["b"] if "b" in kwargs else None
+
+        # find linear node
+        nodes_to_find = [aten.addmm.default, aten.mm.default, aten.bmm.default]
+        linear_nodes = []
+        for node in nodes_to_find:
+            linear_nodes.extend(filter_nodes(match.nodes, node))
+        assert len(linear_nodes) == 1
+        linear_node = linear_nodes[0]
+        assert isinstance(linear_node, torch.fx.node.Node)
+        input_index = 1 if linear_node.target is aten.addmm.default else 0
+        weight_index = input_index + 1
+
+        # find relu node
+        relu_node = None
+        if relu_fused:
+            relu_node = match.output_node()
+            assert isinstance(relu_node, torch.fx.node.Node)
+
+        # find reshape node, expand node and add node
+        (
+            act_reshape_node,
+            output_reshape_node,
+            expand_x_node,
+            expand_w_node,
+            add_bias_node,
+        ) = (None, None, None, None, None)
+        t_node = None
+        if input_dim_exceeds_two:
+            if input_contiguous:
+                act_reshape_node = linear_node.args[input_index]
+                t_node = linear_node.args[weight_index]
+                output_reshape_node = next(iter(linear_node.users))
+                assert output_reshape_node.target is aten.reshape.default
+            else:
+                expand_x_node = linear_node.args[input_index]
+                expand_w_node = linear_node.args[weight_index]
+                assert isinstance(expand_w_node, torch.fx.node.Node)
+                t_node = expand_w_node.args[0]
+                if bias:
+                    add_bias_node = next(iter(linear_node.users))
+                    assert add_bias_node.target is aten.add.Tensor
+        else:
+            t_node = linear_node.args[weight_index]
+        assert isinstance(t_node, torch.fx.node.Node)
+
+        w_to_fp32_node = t_node.args[0]
+        assert (
+            isinstance(w_to_fp32_node, torch.fx.node.Node)
+            and w_to_fp32_node.target
+            is quantized_decomposed.convert_element_type.no_fuse
+        )
+        w_to_fp16_node = w_to_fp32_node.args[0]
+        assert (
+            isinstance(w_to_fp16_node, torch.fx.node.Node)
+            and w_to_fp16_node.target
+            is quantized_decomposed.convert_element_type.no_fuse
+        )
+
+        x_shape = x.meta.get("tensor_meta").shape
+        if has_free_symbols(x_shape):
+            # For dynamic shape case, we can't get activation shape ahead of runtime.
+            x_shape = None
+        graph = match.graph
+        with graph.inserting_before(linear_node):
+            # Insert weight prepack node and the qlinear node
+            packed_weight_inputs = (
+                w,
+                x_shape,
+            )
+            packed_weight_op = torch.ops.onednn.linear_prepack_fp16
+            prepack_weight_node = graph.call_function(
+                packed_weight_op, args=packed_weight_inputs
+            )
+
+            # create new linear node and insert on graph
+            new_args: Tuple[Any, ...] = (
+                x,
+                prepack_weight_node,
+                bias,
+            )
+            linear_op = (
+                torch.ops.onednn.linear_relu_dynamic_fp16.default
+                if relu_fused
+                else torch.ops.onednn.linear_dynamic_fp16.default
+            )
+            new_linear_node = graph.call_function(linear_op, args=new_args)
+            out_node = match.output_node()
+            out_node.replace_all_uses_with(new_linear_node)
+
+            # Erase the original nodes in the reverse order
+            new_linear_node.meta.update(out_node.meta)
+            if relu_node is not None:
+                graph.erase_node(relu_node)
+            if output_reshape_node is not None:
+                graph.erase_node(output_reshape_node)
+            if add_bias_node is not None:
+                graph.erase_node(add_bias_node)
+            graph.erase_node(linear_node)
+            if act_reshape_node is not None:
+                assert isinstance(act_reshape_node, torch.fx.node.Node)
+                graph.erase_node(act_reshape_node)
+            if expand_x_node is not None:
+                assert isinstance(expand_x_node, torch.fx.node.Node)
+                graph.erase_node(expand_x_node)
+            if expand_w_node is not None:
+                assert isinstance(expand_w_node, torch.fx.node.Node)
+                graph.erase_node(expand_w_node)
+            graph.erase_node(t_node)
+            graph.erase_node(w_to_fp32_node)
+            graph.erase_node(w_to_fp16_node)
+
+            counters["inductor"]["qlinear_weight_prepack_matcher_count"] += 1
+            counters["inductor"]["qlinear_weight_prepack_matcher_nodes"] += len(
+                match.nodes
+            )
+
+
+def _register_linear_dynamic_fp16_weight_prepack():
+    to_dtype_op = torch.ops.quantized_decomposed.convert_element_type.no_fuse
+    weight_pattern = CallFunction(
+        to_dtype_op,
+        CallFunction(
+            to_dtype_op,
+            KeywordArg("w"),
+            KeywordArg("dtype_fp16"),
+        ),
+        KeywordArg("dtype_fp32"),
+    )
+    cases = itertools.product(
+        [False, True],  # input_dim_exceeds_two
+        [True, False],  # input_contiguous
+        [False, True],  # relu fused
+    )
+    for input_dim_exceeds_two, input_contiguous, relu_fused in cases:
+        patterns = _generate_linear_dynamic_fp16_pattern(
+            weight_pattern,
+            input_dim_exceeds_two,
+            input_contiguous,
+            relu_fused,
+        )
+        for pattern in patterns:
+            _register_linear_dynamic_fp16_weight_prepack_pass(
+                pattern,
+                pass_number=0 if relu_fused else 1,
+                input_dim_exceeds_two=input_dim_exceeds_two,
+                input_contiguous=input_contiguous,
+                relu_fused=relu_fused,
+            )
+
+
 def _register_smooth_quant_int_mm_pattern():
     """
     The pattern is:
@@ -2835,200 +3028,6 @@
                 counters["inductor"]["qlinear_weight_prepack_matcher_nodes"] += len(
                     match.nodes
                 )
-=======
-def _register_linear_dynamic_fp16_weight_prepack_pass(
-    pattern,
-    pass_number,
-    input_dim_exceeds_two=False,
-    input_contiguous=True,
-    relu_fused=False,
-):
-    def _extra_check_fn(match: Match):
-        return match.kwargs["dtype_fp16"] == torch.float16
-
-    @register_freezing_graph_pattern(
-        pattern,
-        extra_check=_extra_check_fn,
-        pass_number=pass_number,
-    )
-    def linear_dynamic_fp16_weight_prepack(match: Match, *args, **kwargs):
-        """
-        Match the pattern:
-        fp32 activation
-          |
-        mm/addmm <- t <- to_fp32 <- to_fp16 <- weight
-          |
-        (reshape) <- (relu)
-
-        OR
-
-        fp32 activation
-          |
-        expand
-          |
-         bmm <- expand <- t <- to_fp32 <- to_fp16 <- weight
-          |
-        (add) <- (relu)
-
-        Insert weight prepack node and change the pattern to:
-        fp32 activation
-          |
-        onednn.linear_dynamic_fp16 <- onednn.linear_prepack_fp16 <- weight
-        (or onednn.linear_relu_dynamic_fp16)
-        """
-        # find params
-        x = kwargs["x"]
-        w = kwargs["w"]
-        bias = kwargs["b"] if "b" in kwargs else None
-
-        # find linear node
-        nodes_to_find = [aten.addmm.default, aten.mm.default, aten.bmm.default]
-        linear_nodes = []
-        for node in nodes_to_find:
-            linear_nodes.extend(filter_nodes(match.nodes, node))
-        assert len(linear_nodes) == 1
-        linear_node = linear_nodes[0]
-        assert isinstance(linear_node, torch.fx.node.Node)
-        input_index = 1 if linear_node.target is aten.addmm.default else 0
-        weight_index = input_index + 1
-
-        # find relu node
-        relu_node = None
-        if relu_fused:
-            relu_node = match.output_node()
-            assert isinstance(relu_node, torch.fx.node.Node)
-
-        # find reshape node, expand node and add node
-        (
-            act_reshape_node,
-            output_reshape_node,
-            expand_x_node,
-            expand_w_node,
-            add_bias_node,
-        ) = (None, None, None, None, None)
-        t_node = None
-        if input_dim_exceeds_two:
-            if input_contiguous:
-                act_reshape_node = linear_node.args[input_index]
-                t_node = linear_node.args[weight_index]
-                output_reshape_node = next(iter(linear_node.users))
-                assert output_reshape_node.target is aten.reshape.default
-            else:
-                expand_x_node = linear_node.args[input_index]
-                expand_w_node = linear_node.args[weight_index]
-                assert isinstance(expand_w_node, torch.fx.node.Node)
-                t_node = expand_w_node.args[0]
-                if bias:
-                    add_bias_node = next(iter(linear_node.users))
-                    assert add_bias_node.target is aten.add.Tensor
-        else:
-            t_node = linear_node.args[weight_index]
-        assert isinstance(t_node, torch.fx.node.Node)
-
-        w_to_fp32_node = t_node.args[0]
-        assert (
-            isinstance(w_to_fp32_node, torch.fx.node.Node)
-            and w_to_fp32_node.target
-            is quantized_decomposed.convert_element_type.no_fuse
-        )
-        w_to_fp16_node = w_to_fp32_node.args[0]
-        assert (
-            isinstance(w_to_fp16_node, torch.fx.node.Node)
-            and w_to_fp16_node.target
-            is quantized_decomposed.convert_element_type.no_fuse
-        )
-
-        x_shape = x.meta.get("tensor_meta").shape
-        if has_free_symbols(x_shape):
-            # For dynamic shape case, we can't get activation shape ahead of runtime.
-            x_shape = None
-        graph = match.graph
-        with graph.inserting_before(linear_node):
-            # Insert weight prepack node and the qlinear node
-            packed_weight_inputs = (
-                w,
-                x_shape,
-            )
-            packed_weight_op = torch.ops.onednn.linear_prepack_fp16
-            prepack_weight_node = graph.call_function(
-                packed_weight_op, args=packed_weight_inputs
-            )
-
-            # create new linear node and insert on graph
-            new_args: Tuple[Any, ...] = (
-                x,
-                prepack_weight_node,
-                bias,
-            )
-            linear_op = (
-                torch.ops.onednn.linear_relu_dynamic_fp16.default
-                if relu_fused
-                else torch.ops.onednn.linear_dynamic_fp16.default
-            )
-            new_linear_node = graph.call_function(linear_op, args=new_args)
-            out_node = match.output_node()
-            out_node.replace_all_uses_with(new_linear_node)
-
-            # Erase the original nodes in the reverse order
-            new_linear_node.meta.update(out_node.meta)
-            if relu_node is not None:
-                graph.erase_node(relu_node)
-            if output_reshape_node is not None:
-                graph.erase_node(output_reshape_node)
-            if add_bias_node is not None:
-                graph.erase_node(add_bias_node)
-            graph.erase_node(linear_node)
-            if act_reshape_node is not None:
-                assert isinstance(act_reshape_node, torch.fx.node.Node)
-                graph.erase_node(act_reshape_node)
-            if expand_x_node is not None:
-                assert isinstance(expand_x_node, torch.fx.node.Node)
-                graph.erase_node(expand_x_node)
-            if expand_w_node is not None:
-                assert isinstance(expand_w_node, torch.fx.node.Node)
-                graph.erase_node(expand_w_node)
-            graph.erase_node(t_node)
-            graph.erase_node(w_to_fp32_node)
-            graph.erase_node(w_to_fp16_node)
-
-            counters["inductor"]["qlinear_weight_prepack_matcher_count"] += 1
-            counters["inductor"]["qlinear_weight_prepack_matcher_nodes"] += len(
-                match.nodes
-            )
-
-
-def _register_linear_dynamic_fp16_weight_prepack():
-    to_dtype_op = torch.ops.quantized_decomposed.convert_element_type.no_fuse
-    weight_pattern = CallFunction(
-        to_dtype_op,
-        CallFunction(
-            to_dtype_op,
-            KeywordArg("w"),
-            KeywordArg("dtype_fp16"),
-        ),
-        KeywordArg("dtype_fp32"),
-    )
-    cases = itertools.product(
-        [False, True],  # input_dim_exceeds_two
-        [True, False],  # input_contiguous
-        [False, True],  # relu fused
-    )
-    for input_dim_exceeds_two, input_contiguous, relu_fused in cases:
-        patterns = _generate_linear_dynamic_fp16_pattern(
-            weight_pattern,
-            input_dim_exceeds_two,
-            input_contiguous,
-            relu_fused,
-        )
-        for pattern in patterns:
-            _register_linear_dynamic_fp16_weight_prepack_pass(
-                pattern,
-                pass_number=0 if relu_fused else 1,
-                input_dim_exceeds_two=input_dim_exceeds_two,
-                input_contiguous=input_contiguous,
-                relu_fused=relu_fused,
-            )
->>>>>>> 7ae7804c
 
 
 @functools.lru_cache(None)
