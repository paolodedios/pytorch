# mypy: allow-untyped-defs
import operator
from collections import defaultdict
from dataclasses import dataclass
from typing import cast, Dict, List, Set, Tuple, Union

import torch
<<<<<<< HEAD
from .. import config, inductor_prims
=======
>>>>>>> c613f7dc

from .. import inductor_prims
from ..pattern_matcher import (
    CallFunction,
    Ignored,
    KeywordArg,
    ListOf,
    Match,
    MULTIPLE,
    PatternExpr,
    PatternMatcherPass,
)


aten = torch.ops.aten
patterns = PatternMatcherPass()


def _is_backward(graph: torch.fx.Graph) -> bool:
    placeholders = []
    for node in graph.nodes:
        if node.op != "placeholder":
            break
        placeholders.append(node)
    return not all(node.name.startswith("primal") for node in placeholders)


def _compute_mm_arithmetic_intensity(M: int, N: int, K: int) -> float:
    return M * N * K / (M * K + N * K + M * N)


def _filter_nodes_by_target(nodes: List[torch.fx.Node], target) -> List[torch.fx.Node]:
    return [x for x in nodes if x.target == target]


def _find_ancestors(node: torch.fx.Node) -> Set[torch.fx.Node]:
    ancestors = set()
    ancestors.add(node)
    cur_nodes = [node]
    while len(cur_nodes) > 0:
        new_nodes = []
        for node in cur_nodes:
            for inp in node.all_input_nodes:
                if inp not in ancestors:
                    ancestors.add(inp)
                    new_nodes.append(inp)
        cur_nodes = new_nodes
    return {node for node in ancestors if node.op != "placeholder"}


def _get_tensor(node: torch.fx.Node) -> torch.Tensor:
    val = node.meta["val"]
    assert isinstance(val, torch.Tensor)
    return val


def _can_schedule_y_before_x(
    x: torch.fx.Node, y: torch.fx.Node
) -> Tuple[bool, Set[torch.fx.Node]]:
    """
    Check if y can be reordered before x and return the ancestors of y
    (inclusive).
    """
    y_ancestors = _find_ancestors(y)
    if x in y_ancestors:
        return False, y_ancestors

    return True, y_ancestors


@dataclass
class _AllGatherMatch:
    match: Match
    shard_node: torch.fx.Node
    ag_node: torch.fx.Node
    res_node: torch.fx.Node
    gather_dim: int
    group_name: str


def find_all_gather_patterns(graph: torch.fx.Graph):
    c10d = torch.ops._c10d_functional

    # Matches funcol.all_gather_tensor with gather_dim == 0
    zero_dim_all_gather_pattern = CallFunction(
        c10d.wait_tensor.default,
        CallFunction(
            c10d.all_gather_into_tensor.default,
            KeywordArg("shard"),
            Ignored(),
            KeywordArg("group_name"),
        ),
    )

    # Matches funcol.all_gather_tensor with gather_dim > 0
    non_zero_dim_all_gather_pattern = CallFunction(
        aten.cat.default,
        ListOf(
            CallFunction(
                operator.getitem,
                CallFunction(
                    aten.split.Tensor,
                    zero_dim_all_gather_pattern,
                    Ignored(),
                    _users=MULTIPLE,
                ),
                Ignored(),
            ),
        ),
        KeywordArg("gather_dim"),
    )

    all_gathers = []
    visited_waits = set()
    for node in reversed(graph.nodes):
        if node.target == aten.cat.default:
            if match := non_zero_dim_all_gather_pattern.match(node):
                assert isinstance(match, Match)
                ag_match = _AllGatherMatch(
                    match=match,
                    shard_node=match.kwargs["shard"],
                    ag_node=match.nodes[0],
                    res_node=node,
                    gather_dim=match.kwargs["gather_dim"],
                    group_name=match.kwargs["group_name"],
                )
                visited_waits.add(match.nodes[1])
                all_gathers.append(ag_match)
        elif node.target == c10d.wait_tensor.default:
            if node in visited_waits:
                continue
            if match := zero_dim_all_gather_pattern.match(node):
                assert isinstance(match, Match)
                ag_match = _AllGatherMatch(
                    match=match,
                    shard_node=match.kwargs["shard"],
                    ag_node=match.nodes[0],
                    res_node=node,
                    gather_dim=0,
                    group_name=match.kwargs["group_name"],
                )
                all_gathers.append(ag_match)
    return list(reversed(all_gathers))


@dataclass
class _ReduceScatterMatch:
    match: Match
    input_node: torch.fx.Node
    rs_node: torch.fx.Node
    res_node: torch.fx.Node
    reduce_op: str
    scatter_dim: int
    group_name: str


def find_reduce_scatter_patterns(graph: torch.fx.Graph):
    c10d = torch.ops._c10d_functional

    def reduce_scatter_template(inp: PatternExpr):
        return CallFunction(
            c10d.wait_tensor.default,
            CallFunction(
                c10d.reduce_scatter_tensor.default,
                inp,
                KeywordArg("reduce_op"),
                Ignored(),
                KeywordArg("group_name"),
            ),
        )

    # Matches funcol.reduce_scatter_tensor with scatter_dim == 0
    zero_dim_reduce_scatter_pattern = reduce_scatter_template(KeywordArg("input"))

    # Matches funcol.reduce_scatter_tensor with scatter_dim > 0
    non_zero_dim_reduce_scatter_pattern = reduce_scatter_template(
        CallFunction(
            aten.cat.default,
            ListOf(
                CallFunction(
                    operator.getitem,
                    CallFunction(
                        aten.split.Tensor,
                        KeywordArg("input"),
                        Ignored(),
                        KeywordArg("scatter_dim"),
                        _users=MULTIPLE,
                    ),
                    Ignored(),
                )
            ),
        ),
    )

    reduce_scatters = []
    for node in reversed(graph.nodes):
        if node.target == c10d.wait_tensor.default:
            if match := non_zero_dim_reduce_scatter_pattern.match(node):
                assert isinstance(match, Match)
                reduce_scatters.append(
                    _ReduceScatterMatch(
                        match=match,
                        input_node=match.kwargs["input"],
                        rs_node=match.nodes[-2],
                        res_node=node,
                        reduce_op=match.kwargs["reduce_op"],
                        scatter_dim=match.kwargs["scatter_dim"],
                        group_name=match.kwargs["group_name"],
                    )
                )
            elif match := zero_dim_reduce_scatter_pattern.match(node):
                assert isinstance(match, Match)
                reduce_scatters.append(
                    _ReduceScatterMatch(
                        match=match,
                        input_node=match.kwargs["input"],
                        rs_node=match.nodes[0],
                        res_node=node,
                        reduce_op=match.kwargs["reduce_op"],
                        scatter_dim=0,
                        group_name=match.kwargs["group_name"],
                    )
                )
    return list(reversed(reduce_scatters))


@dataclass
class _2DMatmul:
    node: torch.fx.Node
    B_node: torch.fx.Node
    B_node_ancestors: Set[torch.fx.Node]

    def replace_with(self, new_node: torch.fx.Node) -> None:
        """
        Replace the matmul with the new node.
        """
        self.node.replace_all_uses_with(new_node)


@dataclass
class _NDMatmul:
    nodes: List[torch.fx.Node]
    B_node: torch.fx.Node
    B_node_ancestors: Set[torch.fx.Node]

    def replace_with(self, new_node: torch.fx.Node) -> None:
        """
        Replace the matmul with the new node.

        ND-matmul is a sequence of reshape -> mm -> reshape in the graph. The
        second reshape node is replaced with `new_node`.

        In addition, we ensure that the original mm node ends up with zero
        users by replacing it with a reverse reshape of `new_node`.
        """
        graph = new_node.graph
        assert len(self.nodes) == 3
        mm_node = self.nodes[1]
        output_reshape_node = self.nodes[2]

        assert mm_node.target == aten.mm.default
        assert output_reshape_node.target == aten.reshape.default

        output_reshape_node.replace_all_uses_with(new_node)
        if len(mm_node.users) > 1:
            with graph.inserting_after(new_node):
                new_mm_node = graph.call_function(
                    aten.reshape.default,
                    args=(new_node, list(_get_tensor(mm_node).shape)),
                )
            mm_node.replace_all_uses_with(new_mm_node)


def _find_consumer_matmuls(node: torch.fx.Node) -> List[Union[_2DMatmul, _NDMatmul]]:
    """
    Find the matmuls that use `node` as the lhs argument.
    This function effective normalizes 2D and ND matmuls.
    """
    matmuls: List[Union[_2DMatmul, _NDMatmul]] = []

    for user in node.users:
        # ND matmuls
        if user.target == aten.reshape.default:
            for mm_node in user.users:
                if mm_node.target != aten.mm.default:
                    continue

                B_node = mm_node.args[1]
                assert isinstance(B_node, torch.fx.Node)
                can_schedule, B_node_ancestors = _can_schedule_y_before_x(user, B_node)
                if not can_schedule:
                    continue

                for reshape_node in mm_node.users:
                    if reshape_node.target != aten.reshape.default:
                        continue

                    matmul_out_shape = torch.Size(
                        [
                            *_get_tensor(node).shape[:-1],
                            _get_tensor(B_node).shape[-1],
                        ]
                    )
                    if _get_tensor(reshape_node).shape != matmul_out_shape:
                        continue

                    matmuls.append(
                        _NDMatmul(
                            nodes=[user, mm_node, reshape_node],
                            B_node=B_node,
                            B_node_ancestors=B_node_ancestors,
                        )
                    )
        # 2D matmuls
        elif user.target == aten.mm.default:
            B_node = cast(torch.fx.Node, user.args[1])
            can_schedule, B_node_ancestors = _can_schedule_y_before_x(user, B_node)
            if not can_schedule:
                continue

            matmuls.append(
                _2DMatmul(
                    node=user,
                    B_node=B_node,
                    B_node_ancestors=B_node_ancestors,
                ),
            )
    return matmuls


def fuse_all_gather_matmul(all_gather: _AllGatherMatch) -> None:
    """
    Fused the pattern

        A = all_gather_tensor(A_shard, gather_dim, group_name)
        C_0 = torch.matmul(A, B_0)
        C_1 = torch.matmul(A, B_1)
        C_2 = torch.matmul(A, B_2)
        ...

    into

        A, Cs = torch.ops.symm_mem.fused_all_gather_matmul(
            A_shard, [B_0, B_1, B_2, ...], gather_dim, group_name,
        )
    """
    if (
        not torch.distributed.is_available()
        or not torch.distributed.is_nccl_available()
    ):
        return

    c10d = torch.ops._c10d_functional
    from torch.distributed._symmetric_memory import (
        is_symm_mem_enabled_for_group,
        restride_A_shard_for_fused_all_gather_matmul,
    )

    shard_node, ag_node, ag_res_node, gather_dim, group_name = (
        all_gather.shard_node,
        all_gather.ag_node,
        all_gather.res_node,
        all_gather.gather_dim,
        all_gather.group_name,
    )

    if not is_symm_mem_enabled_for_group(group_name):
        return

    if gather_dim >= len(_get_tensor(shard_node).shape) - 1:
        # Decomposing the matmul on the K dimension is not supported
        return

    # Find consumer matmuls for eligible for fusion
    matmuls = _find_consumer_matmuls(ag_res_node)
    if len(matmuls) == 0:
        return

    B_nodes = [matmul.B_node for matmul in matmuls]

    # Fuse the all_gather_tensor with the eligible matmuls
    graph = ag_node.graph
    with graph.inserting_before(ag_node):
        if "val" in shard_node.meta:
            restrided = restride_A_shard_for_fused_all_gather_matmul(
                _get_tensor(shard_node),
                gather_dim,
            )
            shard_node = graph.call_function(
                inductor_prims.force_stride_order,
                args=(shard_node, restrided.stride()),
            )

        fused_node = graph.call_function(
            torch.ops.symm_mem.fused_all_gather_matmul.default,
            args=(shard_node, B_nodes, gather_dim, group_name),
        )
        new_ag_node = graph.call_function(
            operator.getitem,
            args=(fused_node, 0),
        )
        new_out_nodes = graph.call_function(
            operator.getitem,
            args=(fused_node, 1),
        )
        for idx, matmul in enumerate(matmuls):
            new_out_node = graph.call_function(
                operator.getitem,
                args=(new_out_nodes, idx),
            )
            matmul.replace_with(new_out_node)
        ag_res_node.replace_all_uses_with(new_ag_node)

    # Raise ancestors of B that are topologically ordered between ag_res_node
    # and the matmul above fused_node. _find_consumer_matmuls guarantees that
    # ag_res_node is not an ancestor of B.
    order = {node: idx for idx, node in enumerate(graph.nodes)}
    nodes_to_raise = sorted(
        {x for matmul in matmuls for x in matmul.B_node_ancestors},
        key=lambda x: order[x],
    )
    for node in nodes_to_raise:
        if order[node] > order[fused_node]:
            fused_node.prepend(node)

    graph.eliminate_dead_code()
    return


def fuse_matmul_reduce_scatter(reduce_scatter: _ReduceScatterMatch) -> None:
    """
    Fused the pattern

        reduce_scatter_tensor(A @ B, scatter_dim, group_name)

    into

        torch.ops.symm_mem.fused_matmul_reduce_scatter(
            A, B, scatter_dim, group_name,
        )
    """
    if (
        not torch.distributed.is_available()
        or not torch.distributed.is_nccl_available()
    ):
        return

    c10d = torch.ops._c10d_functional
    from torch.distributed._symmetric_memory import (
        is_symm_mem_enabled_for_group,
        restride_A_for_fused_matmul_reduce_scatter,
    )

    input_node, rs_node, rs_res_node, reduce_op, scatter_dim, group_name = (
        reduce_scatter.input_node,
        reduce_scatter.rs_node,
        reduce_scatter.res_node,
        reduce_scatter.reduce_op,
        reduce_scatter.scatter_dim,
        reduce_scatter.group_name,
    )

    if not is_symm_mem_enabled_for_group(group_name):
        return

    # Currently fused_matmul_reduce_scatter doesn't return the matmul result,
    # so we can't apply the fusion if the matmul result is used by multiple
    # users. This is not a fundamental limitation of the fused op and can be
    # addressed if needed.
    if len(input_node.users) != 1:
        return

    # 2D matmul
    if input_node.target == aten.mm.default:
        A_node, B_node = input_node.args[0], input_node.args[1]
    # ND matmul
    elif input_node.target == aten.reshape.default:
        mm_node = input_node.args[0]
        assert isinstance(mm_node, torch.fx.Node)
        if mm_node.target != aten.mm.default or len(mm_node.users) != 1:
            return

        A_node, B_node = mm_node.args[0], mm_node.args[1]
        assert isinstance(A_node, torch.fx.Node)
        if A_node.target != aten.reshape.default:
            return
        A_node = A_node.args[0]
    # Not matmul
    else:
        return

    assert isinstance(A_node, torch.fx.Node)
    assert isinstance(B_node, torch.fx.Node)

    if not _can_schedule_y_before_x(rs_res_node, B_node):
        return

    graph = rs_res_node.graph
    with graph.inserting_before(rs_res_node):
        if "val" in A_node.meta:
            restrided = restride_A_for_fused_matmul_reduce_scatter(
                _get_tensor(A_node),
                scatter_dim,
            )
            A_node = graph.call_function(
                inductor_prims.force_stride_order,
                args=(A_node, restrided.stride()),
            )

        fused_node = graph.call_function(
            torch.ops.symm_mem.fused_matmul_reduce_scatter.default,
            args=(A_node, B_node, reduce_op, scatter_dim, group_name),
        )
        rs_res_node.replace_all_uses_with(fused_node)

    order = {node: idx for idx, node in enumerate(graph.nodes)}
    nodes_to_raise = sorted(
        _find_ancestors(B_node),
        key=lambda x: order[x],
    )
    for node in nodes_to_raise:
        if order[node] > order[fused_node]:
            fused_node.prepend(node)

    graph.eliminate_dead_code()


def _get_node_to_ancestors(
    graph: torch.fx.Graph,
) -> Dict[torch.fx.Node, Set[torch.fx.Node]]:
    """
    Compute the ancestors for all nodes in a graph.
    """
    node_to_ancestors = defaultdict(set)
    for node in graph.nodes:
        node_to_ancestors[node] = set(node.all_input_nodes)
        for dep in node.all_input_nodes:
            node_to_ancestors[node] |= node_to_ancestors[dep]

    return node_to_ancestors


def _get_collective_to_overlappable_nodes(
    graph: torch.fx.Graph,
) -> Dict[torch.fx.Node, List[torch.fx.Node]]:
    """
    For each collective in the graph, find nodes that are neither ancestors nor
    descendants of the collective.
    """

    def is_collective(node) -> bool:
        # Only consider all-gather and reduce-scatter in the context of
        # micro-pipeline TP.
        return node.target in [
            torch.ops._c10d_functional.all_gather_into_tensor.default,
            torch.ops._c10d_functional.reduce_scatter_tensor.default,
        ]

    node_to_ancestors = _get_node_to_ancestors(graph)
    collective_to_overlappable_nodes = defaultdict(list)
    for node in graph.nodes:
        if not is_collective(node):
            continue
        for x in graph.nodes:
            if (
                node not in node_to_ancestors[x]
                and x not in node_to_ancestors[node]
                and x.op == "call_function"
            ):
                collective_to_overlappable_nodes[node].append(x)

    return collective_to_overlappable_nodes


def _get_unexposed_collectives(graph: torch.fx.Graph) -> List[torch.fx.Node]:
    """
    Find all unexposed collectives in the graph.

    Because we don't have the runtime estimate, this function is a rough
    estimation using the following strong/hand-wavy assumptions:

    - Only a predefined set of "compute intensive" operation can hide a collective.
    - Any "compute intensive" operation can hide exactly one collective.
    """

    def _is_compute_intensive(node: torch.fx.Node) -> bool:
        return node.target in [torch.ops.aten.mm.default]

    collective_to_overlapping_candidates = defaultdict(list)
    available_nodes = set()
    collective_to_overlappable_nodes = _get_collective_to_overlappable_nodes(graph)
    for collective, overlappable_nodes in collective_to_overlappable_nodes.items():
        candidates = [x for x in overlappable_nodes if _is_compute_intensive(x)]
        collective_to_overlapping_candidates[collective] = candidates
        available_nodes |= set(candidates)

    unexposed_collectives = []
    for (
        collective,
        overlapping_candidates,
    ) in collective_to_overlapping_candidates.items():
        # Each collective consumes exactly one overlapping candidate
        for x in overlapping_candidates:
            if x in available_nodes:
                unexposed_collectives.append(collective)
                available_nodes.remove(x)
                break
    return unexposed_collectives


def micro_pipeline_tp_pass(graph: torch.fx.Graph):
    all_gathers = find_all_gather_patterns(graph)
    reduce_scatters = find_reduce_scatter_patterns(graph)

    # When a collective can be hidden through either simple overlapping or
    # micro-pipeline TP, we prefer simple overlapping to avoid the overhead
    # associated with decomposition. If reorder_for_compute_comm_overlap is
    # enabled, we identify collectives that can be hidden through simple
    # overlapping and exclude them from micro-pipeline TP candidates.
    if config.reorder_for_compute_comm_overlap:
        unexposed_collectives = _get_unexposed_collectives(graph)
        all_gathers = [x for x in all_gathers if x.ag_node not in unexposed_collectives]
        reduce_scatters = [
            x for x in reduce_scatters if x.rs_node not in unexposed_collectives
        ]

    for all_gather in all_gathers:
        fuse_all_gather_matmul(all_gather)

    for reduce_scatter in reduce_scatters:
        fuse_matmul_reduce_scatter(reduce_scatter)<|MERGE_RESOLUTION|>--- conflicted
+++ resolved
@@ -5,12 +5,7 @@
 from typing import cast, Dict, List, Set, Tuple, Union
 
 import torch
-<<<<<<< HEAD
 from .. import config, inductor_prims
-=======
->>>>>>> c613f7dc
-
-from .. import inductor_prims
 from ..pattern_matcher import (
     CallFunction,
     Ignored,
