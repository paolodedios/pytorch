--- conflicted
+++ resolved
@@ -865,11 +865,7 @@
                         user_input[0] : user_input[1] + 1
                     ]
                     # All sections should be equal
-<<<<<<< HEAD
-                    if len(OrderedSet(subset_split_sections)) != 1:
-=======
-                    if len(set(subset_split_sections)) != 1:  # type: ignore[arg-type]
->>>>>>> 06fbd3ba
+                    if len(OrderedSet(subset_split_sections)) != 1:  # type: ignore[arg-type]
                         return None
 
                     num_splits = len(subset_split_sections)  # type: ignore[arg-type]
