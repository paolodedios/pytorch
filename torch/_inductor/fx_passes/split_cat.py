# mypy: allow-untyped-defs
import itertools
import logging
import operator
from typing import Any, Callable, Dict, List, Optional, Sequence, Tuple, Union
from typing_extensions import TypeAlias

import torch
from torch._dynamo.utils import counters
from torch.fx.experimental.symbolic_shapes import free_symbols
from torch.utils._ordered_set import OrderedSet

from ..pattern_matcher import (
    Arg,
    CallFunction,
    CallFunctionVarArgs,
    CallMethodVarArgs,
    FailedMatch,
    get_arg_value,
    Ignored,
    KeywordArg,
    ListOf,
    Match,
    MatchContext,
    MULTIPLE,
    PatternExpr,
    PatternMatcherPass,
    register_graph_pattern,
    RepeatedExpr,
)
from .group_batch_fusion import is_node_meta_valid, POST_GRAD_FUSIONS, PRE_GRAD_FUSIONS


log = logging.getLogger(__name__)

_Arguments: TypeAlias = Tuple[torch.fx.node.Argument, ...]
_TransformParam: TypeAlias = Tuple[
    Optional[_Arguments],
    Optional[_Arguments],
    Optional[_Arguments],
    Optional[_Arguments],
]
_Range: TypeAlias = Tuple[int, int]


PRE_GRAD_PATTERNS: Dict[str, PatternMatcherPass] = {}
POST_GRAD_PATTERNS: Dict[str, PatternMatcherPass] = {}

pre_grad_pass_names = [
    "normalization_pass",
    "remove_split_with_size_one_pass",
    "merge_getitem_cat_pass",
    "merge_stack_tahn_unbind_pass",
    "merge_splits_pass",
    "mutate_cat_pass",
    "split_cat_pass",
    "unbind_stack_pass",
    "split_cat_to_slices_pass",
    "unbind_cat_to_view_pass",
    "split_stack_to_cats_pass",
    "unbind_stack_to_slices_pass",
    "move_reshape_out_of_split_stack_pass",
]

post_grad_pass_names = [
    "normalization_aten_pass",
    "decompose_mm_pass",
    "unbind_stack_aten_pass",
    "shape_padding_multiplier",
    "pad_aten_mm_pass",
]

for pass_name in pre_grad_pass_names:
    # exclude all passes from the group batch fusion
    # they do not use pattern matcher
    if pass_name in PRE_GRAD_FUSIONS:
        continue
    PRE_GRAD_PATTERNS[pass_name] = PatternMatcherPass(
        pass_name=pass_name,
    )

for pass_name in post_grad_pass_names:
    # exclude all passes from the group batch fusion
    # they do not use pattern matcher
    if pass_name in POST_GRAD_FUSIONS:
        continue
    POST_GRAD_PATTERNS[pass_name] = PatternMatcherPass(
        pass_name=pass_name,
    )


def construct_pattern_matcher_pass(pass_name: str):
    """
    Return the specific pattern_matcher_pass given the pass name.
    """
    if pass_name in PRE_GRAD_PATTERNS:
        return PRE_GRAD_PATTERNS[pass_name]
    else:
        return POST_GRAD_PATTERNS[pass_name]


def _get_split_args_default(split_node):
    input_kwarg = "tensor"
    split_size_kwarg = "split_size_or_sections"
    dim_kwarg = "dim"
    default_dim_value = 0
    if split_node.op == "call_method":
        split_size_kwarg = "split_size"
    return (
        get_arg_value(split_node, 0, input_kwarg),
        get_arg_value(split_node, 1, split_size_kwarg),
        get_arg_value(split_node, 2, dim_kwarg) or default_dim_value,
    )


def _get_dim(node: Any):
    assert isinstance(node, torch.fx.Node)
    if "dim" in node.kwargs:
        assert isinstance(node.kwargs["dim"], int)
        return node.kwargs["dim"]
    if node.target == torch.unbind:
        if len(node.args) == 2:
            assert isinstance(node.args[-1], int)
            return node.args[-1]
        return 0  # defaults to dim=0
    if node.target == torch.split:
        if len(node.args) == 3:
            assert isinstance(node.args[-1], int)
            return node.args[-1]
        return 0  # defaults to dim=0
    raise AssertionError(
        f"Can't extract `dim` from {node.target} {node.args} {node.kwargs}"
    )


# noqa: W605
# ############The pattern to be optimized is#########
#         unbind (dim=0)
#       /   ...    \
# getitem      getitem   -> user=1
#    |            |
#  split         split  -> dim=1, user=1, split_section_size=1
#    |            |
#  getitem       getitem  -> user=1
#    \           /
#        cat (dim=1)  -> user=1
#          |

# ################After transformation#############
#          unbind (dim=0)
#        /    ...   \
#    getitem       getitem  -> user=1
#       \          /
#        cat (dim=1)  -> user=1
#         |


def normalize_split_base(
    match: Match,
    _get_split_args: Callable[
        [torch.fx.Node], Tuple[Optional[torch.fx.Node], Optional[Any], Optional[int]]
    ],
):
    """
    Normalize split with split_size into split_with_sizes, so that we only deal with one type of split in
    subsequent optimizations
    """
    split_node = match.nodes[0]
    graph = match.graph
    split_input, split_size, split_dim = _get_split_args(split_node)
    if split_input is None or split_dim is None or split_size is None:
        log.debug("couldn't find split args")
        return
    if not is_node_meta_valid(split_node):
        log.debug("example value absent for node: %s", split_node)
        return
    assert isinstance(split_node.meta["example_value"], (list, tuple))
    split_sections = [t.size()[split_dim] for t in split_node.meta["example_value"]]

    if any(isinstance(section, torch.SymInt) for section in split_sections):
        # TODO dynamic_shapes with assume_static_by_default=False fails while AOT Autograd tracing.
        return
    if split_dim < 0:  # Normalize split dim
        split_dim += split_input.meta["example_value"].dim()

    new_args = (split_input, split_sections)
    new_kwargs = {"dim": split_dim}
    if (
        split_node.args == new_args
        and split_node.kwargs == new_kwargs
        and split_node.op == "call_function"
    ):
        return

    with graph.inserting_after(split_node):
        new_split_node = graph.call_function(
            torch.split,
            args=new_args,
            kwargs=new_kwargs,  # type: ignore[arg-type]
        )
    split_node.replace_all_uses_with(new_split_node)
    new_split_node.meta.update(split_node.meta)
    graph.erase_node(split_node)
    counters["inductor"]["normalization_pass"] += 1


@register_graph_pattern(
    CallFunctionVarArgs(torch.split, users=MULTIPLE),
    pass_dict=construct_pattern_matcher_pass("normalization_pass"),
)
@register_graph_pattern(
    CallMethodVarArgs("split", users=MULTIPLE),
    pass_dict=construct_pattern_matcher_pass("normalization_pass"),
)
def normalize_split_default(match: Match, *args, **kwargs):
    return normalize_split_base(match, _get_split_args_default)


@register_graph_pattern(
    CallFunctionVarArgs(torch.split, users=MULTIPLE),
    pass_dict=construct_pattern_matcher_pass("remove_split_with_size_one_pass"),
)
@register_graph_pattern(
    CallMethodVarArgs("split", users=MULTIPLE),
    pass_dict=construct_pattern_matcher_pass("remove_split_with_size_one_pass"),
)
def remove_split_with_size_one(match: Match, *args, **kwargs):
    graph = match.graph
    split_node = match.nodes[0]
    split_input, split_size, split_dim = _get_split_args_default(split_node)
    if split_input is None or split_dim is None or split_size is None:
        log.debug("couldn't find split args")
        return
    if not is_node_meta_valid(split_node):
        log.debug("example value absent for node: %s", split_node)
        return
    assert isinstance(split_node.meta["example_value"], (list, tuple))
    split_sections = [t.size()[split_dim] for t in split_node.meta["example_value"]]

    if any(isinstance(section, torch.SymInt) for section in split_sections):
        # TODO dynamic_shapes with assume_static_by_default=False fails while AOT Autograd tracing.
        return
    # remove the dummy split whose split sections size is one
    # theoretically nodes with no users should be removed, but we have seen the corner case
    # thus we add its uers check to walk around the StopIteration error.
    if len(split_sections) == 1 and len(split_node.users.keys()) > 0:
        # find the grand children of the split_node
        next_users = find_next_users(split_node)
        user = next(iter(split_node.users.keys()))
        # replace the users of grand child node with the input node
        for next_user in next_users:
            next_user.replace_input_with(user, split_input)
        # erase the split node and its child
        graph.erase_node(user)
        graph.erase_node(split_node)
        counters["inductor"]["remove_split_with_size_one_pass"] += 1


@register_graph_pattern(
    CallFunctionVarArgs(torch.unbind, users=MULTIPLE),
    pass_dict=construct_pattern_matcher_pass("normalization_pass"),
)
@register_graph_pattern(
    CallMethodVarArgs("unbind", users=MULTIPLE),
    pass_dict=construct_pattern_matcher_pass("normalization_pass"),
)
def normalize_unbind_default(match: Match, *args, **kwargs):
    node = match.nodes[0]
    graph = match.graph
    input = get_arg_value(node, 0, "input")
    dim = get_arg_value(node, 1, "dim")
    if dim is None:
        axis = node.kwargs.get("axis")
        if axis is not None:
            dim = axis
        else:
            dim = 0
    if input is None:
        log.debug("couldn't find unbind args")
        return
    if not is_node_meta_valid(input):
        log.debug("example value absent for node: %s", input)
        return
    ndim = input.meta["example_value"].ndim
    if dim < 0:  # Normalize unbind dim
        dim += ndim
    with graph.inserting_after(node):
        new_node = graph.call_function(
            torch.unbind,
            args=(input,),
            kwargs={"dim": dim},
        )
    node.replace_all_uses_with(new_node)
    new_node.meta.update(node.meta)
    graph.erase_node(node)
    counters["inductor"]["normalization_pass"] += 1


@register_graph_pattern(
    CallFunctionVarArgs(torch.cat, users=MULTIPLE),
    pass_dict=construct_pattern_matcher_pass("normalization_pass"),
)
def normalize_cat_default(match: Match, *args, **kwargs):
    from torch.fx.experimental.symbolic_shapes import guard_size_oblivious

    cat_node = match.nodes[0]
    graph = match.graph
    tensors = get_arg_value(cat_node, 0, "tensors")
    cat_dim = get_arg_value(cat_node, 1, "dim")
    if cat_dim is None:
        cat_axis = cat_node.kwargs.get("axis")
        if cat_axis is not None:
            cat_dim = cat_axis
        else:
            cat_dim = 0
    if tensors is None or cat_dim is None:
        log.debug("couldn't find cat args")
        return
    assert isinstance(tensors, (list, tuple))
    for tensor in itertools.chain([cat_node], tensors):
        if not is_node_meta_valid(tensor):
            log.debug("example value absent for node: %s", tensor)
            return

    ndim = cat_node.meta["example_value"].dim()

    def is_empty_tensor(x):
        # special case where torch.cat supports cat'ing with an empty tensor
        x_shape = x.meta["example_value"].shape
        return len(x_shape) == 1 and guard_size_oblivious(x_shape[0] == 0)

    assert all(
        ndim == x.meta["example_value"].dim() or is_empty_tensor(x) for x in tensors
    )

    if cat_dim < 0:  # Normalize cat dim
        cat_dim += ndim

    new_args = (tensors,)
    new_kwargs = {"dim": cat_dim}
    if (
        cat_node.args == new_args
        and cat_node.kwargs == new_kwargs
        and cat_node.op == "call_function"
    ):
        return

    with graph.inserting_after(cat_node):
        new_cat_node = graph.call_function(
            torch.cat,
            args=new_args,
            kwargs=new_kwargs,
        )
    cat_node.replace_all_uses_with(new_cat_node)
    new_cat_node.meta.update(cat_node.meta)
    graph.erase_node(cat_node)
    counters["inductor"]["normalization_pass"] += 1


@register_graph_pattern(
    CallFunctionVarArgs(torch.stack, users=MULTIPLE),
    pass_dict=construct_pattern_matcher_pass("normalization_pass"),
)
def normalize_stack_default(match: Match, *args, **kwargs):
    node = match.nodes[0]
    graph = match.graph
    tensors = get_arg_value(node, 0, "tensors")
    dim = get_arg_value(node, 1, "dim") or 0
    if tensors is None or dim is None:
        log.debug("couldn't find stack args")
        return
    assert isinstance(tensors, (list, tuple))

    # A bug in pytorch, some nodes miss the example_value metadata
    for tensor in itertools.chain([node], tensors):
        if not is_node_meta_valid(tensor):
            log.debug("example value absent for node: %s", tensor)
            return

    ndim = node.meta["example_value"].dim()
    if dim < 0:  # Normalize dim
        dim += ndim

    with graph.inserting_after(node):
        new_node = graph.call_function(
            node.target,  # type: ignore[arg-type]
            args=(tensors,),
            kwargs={"dim": dim},
        )
    node.replace_all_uses_with(new_node)
    new_node.meta.update(node.meta)
    graph.erase_node(node)
    counters["inductor"]["normalization_pass"] += 1


def find_next_users(split_node: torch.fx.Node) -> List[torch.fx.Node]:
    next_users = []
    for getitem_node in split_node.users.keys():
        for getitem_user in getitem_node.users.keys():
            if getitem_user not in next_users:
                next_users.append(getitem_user)
    return next_users


@register_graph_pattern(
    CallMethodVarArgs("squeeze", users=MULTIPLE),
    pass_dict=construct_pattern_matcher_pass("normalization_pass"),
)
def normalize_squeeze_default(match: Match, *args, **kwargs):
    squeeze_node = match.nodes[0]
    squeeze_input = get_arg_value(squeeze_node, 0)

    if "dim" in squeeze_node.kwargs:
        assert len(squeeze_node.args) == 1
        dim = squeeze_node.kwargs["dim"]
    elif len(squeeze_node.args) == 1:
        # squeeze(Tensor)
        dim = None
    elif len(squeeze_node.args) == 2:
        # squeeze(Tensor self, int dim)
        # squeeze(Tensor self, int[] dim)
        dim = squeeze_node.args[1]
    else:
        # squeeze(Tensor self, int[] dim) (called with varargs)
        dim = squeeze_node.args[1:]

    if isinstance(dim, Sequence) and len(dim) == 1:
        dim = dim[0]

    with match.graph.inserting_after(squeeze_node):
        if dim is None:
            new_squeeze_node = match.graph.call_function(
                torch.squeeze, args=(squeeze_input,)
            )
        else:
            new_squeeze_node = match.graph.call_function(
                torch.squeeze, args=(squeeze_input,), kwargs={"dim": dim}
            )
    squeeze_node.replace_all_uses_with(new_squeeze_node)
    new_squeeze_node.meta.update(squeeze_node.meta)
    match.graph.erase_node(squeeze_node)


@register_graph_pattern(
    CallMethodVarArgs("reshape", users=MULTIPLE),
    pass_dict=construct_pattern_matcher_pass("normalization_pass"),
)
def normalize_reshape_default(match: Match, *args, **kwargs):
    reshape_node = match.nodes[0]
    if not is_node_meta_valid(reshape_node):
        log.debug("example value absent for node: %s", reshape_node)
        return
    reshape_input = get_arg_value(reshape_node, 0)

    if free_symbols(reshape_node.meta["example_value"].shape):
        log.debug("dynamic shape not supported: %s", reshape_node)
        return

    with match.graph.inserting_after(reshape_node):
        new_reshape_node = match.graph.call_function(
            torch.reshape,
            args=(reshape_input, tuple(reshape_node.meta["example_value"].shape)),
        )
    reshape_node.replace_all_uses_with(new_reshape_node)
    new_reshape_node.meta.update(reshape_node.meta)
    match.graph.erase_node(reshape_node)


@register_graph_pattern(
    CallMethodVarArgs("clamp", users=MULTIPLE),
    pass_dict=construct_pattern_matcher_pass("normalization_pass"),
)
@register_graph_pattern(
    CallFunctionVarArgs(torch.clamp, users=MULTIPLE),
    pass_dict=construct_pattern_matcher_pass("normalization_pass"),
)
def normalize_clamp_default(match: Match, *args, **kwargs):
    clamp_node = match.nodes[0]
    if not is_node_meta_valid(clamp_node):
        log.debug("example value absent for node: %s", clamp_node)
        return

    if free_symbols(clamp_node.meta["example_value"].shape):
        log.debug("dynamic shape not supported: %s", clamp_node)
        return
    if len(clamp_node.args) > 1:
        args = (get_arg_value(clamp_node, 0),)
        kwargs = {
            "min": get_arg_value(clamp_node, 1, kwarg_name="min"),
            "max": get_arg_value(clamp_node, 2, kwarg_name="max"),
        }
    else:
        args = clamp_node.args
        kwargs = clamp_node.kwargs
    with match.graph.inserting_after(clamp_node):
        new_clamp_node = match.graph.call_function(
            torch.clamp,
            args=args,
            kwargs=kwargs,
        )
    clamp_node.replace_all_uses_with(new_clamp_node)
    new_clamp_node.meta.update(clamp_node.meta)
    match.graph.erase_node(clamp_node)


@register_graph_pattern(
    CallMethodVarArgs("detach", users=MULTIPLE),
    pass_dict=construct_pattern_matcher_pass("normalization_pass"),
)
def normalize_detach_default(match: Match, *args, **kwargs):
    detach_node = match.nodes[0]
    if not is_node_meta_valid(detach_node):
        log.debug("example value absent for node: %s", detach_node)
        return

    if free_symbols(detach_node.meta["example_value"].shape):
        log.debug("dynamic shape not supported: %s", detach_node)
        return

    with match.graph.inserting_after(detach_node):
        new_detach_node = match.graph.call_function(
            torch.detach,
            args=detach_node.args,
        )
    detach_node.replace_all_uses_with(new_detach_node)
    new_detach_node.meta.update(detach_node.meta)
    match.graph.erase_node(detach_node)


class TorchSplit(CallFunction):
    """
    Matches a call to torch.split if it is in a normalized form. Ensures that all users of
    splits are unique getitems.
    """

    def __init__(self, arg, sizes, func=torch.split) -> None:
        # using KeywordArg("dim") for `dim` checks they all match
        super().__init__(func, arg, sizes, _users=MULTIPLE, dim=KeywordArg("dim"))

    def _match(self, node: torch.fx.Node, ctx: MatchContext):
        m = super()._match(node, ctx)
        if not m:
            return m
        split_sections = node.args[1]
        if not isinstance(split_sections, (list, tuple)):
            return FailedMatch("split not normalized")
        # check users are all unique getitems
        seen_idxs = OrderedSet[int]()
        for user in node.users:
            if not CallFunction(operator.getitem, Arg(), Arg()).match(user):
                # This should ideally never happen. Split user should always be a getitem
                return FailedMatch(f"user of split not a getitem: {user}")
            if not isinstance(user.args[1], int):
                return FailedMatch("only integer getitems are handled")
            if user.args[1] in seen_idxs:
                return FailedMatch(f"duplicate getitem {user.args[1]}")
            if user.args[-1] < 0:  # type: ignore[operator]
                # This shouldn't ideally happen as dynamo normalizes indexes to positive
                return FailedMatch("negative index")
            seen_idxs.add(user.args[1])
        return m


@register_graph_pattern(
    TorchSplit(
        CallFunction(
            operator.getitem,
            TorchSplit(
                KeywordArg("first_split_input"),
                KeywordArg("first_split_sections"),
            ),
            Ignored(),
        ),
        KeywordArg("next_split_sections"),
    ),
    pass_dict=construct_pattern_matcher_pass("merge_splits_pass"),
)
def merge_splits(
    match: Match,
    first_split_input: torch.fx.Node,
    first_split_sections: List[int],
    next_split_sections: List[int],
    # Note: dim is implicitly passed by TorchSplit, as it internally uses a pattern with dim
    dim: int,
):
    node = match.output_node()
    # it is possible that the split has no users,
    # we check the corner case and skip the pattern
    if len(node.users.keys()) == 0:
        return
    graph = match.graph
    first_split = node.args[0].args[0]  # type: ignore[union-attr]
    next_split_index = node.args[0].args[1]  # type: ignore[union-attr]

    new_split_sections = list(first_split_sections)
    new_split_sections[next_split_index : next_split_index + 1] = next_split_sections  # type: ignore[operator, misc]

    first_split_dim = _get_dim(first_split)

    to_remove = []

    with graph.inserting_before(first_split):  # type: ignore[arg-type]
        # Add the new split node
        new_split = graph.call_function(
            torch.split,
            args=(first_split_input, new_split_sections),
            kwargs={"dim": first_split_dim},
        )
        if is_node_meta_valid(first_split_input):
            new_split.meta["example_value"] = torch.split(
                first_split_input.meta["example_value"],
                new_split_sections,
                dim=first_split_dim,
            )
        first_split_num_to_user = {
            user.args[1]: user for user in first_split.users.keys()  # type: ignore[union-attr]
        }

        new_split_num = 0
        for split_num in range(len(first_split_sections)):
            if split_num not in first_split_num_to_user:
                new_split_num += 1
                continue
            old_getitem = first_split_num_to_user[split_num]
            if split_num != next_split_index:
                old_getitem.update_arg(0, new_split)
                old_getitem.update_arg(1, new_split_num)
                new_split_num += 1
            else:
                next_split_num_to_user = {
                    user.args[1]: user for user in node.users.keys()
                }
                # It is not necessary all getitems from the split node are used.
                for next_split_num in range(len(next_split_sections)):
                    with graph.inserting_after(new_split):
                        new_getitem = graph.call_function(
                            operator.getitem, args=(new_split, new_split_num)
                        )
                    new_split_num += 1
                    if next_split_num not in next_split_num_to_user:
                        continue
                    next_getitem = next_split_num_to_user[next_split_num]
                    new_getitem.meta.update(next_getitem.meta)
                    next_getitem.replace_all_uses_with(new_getitem)
                    to_remove.append(next_getitem)
                to_remove.append(node)
                to_remove.append(old_getitem)

        to_remove.append(first_split)  # type: ignore[arg-type]
    for node in to_remove:
        graph.erase_node(node)

    counters["inductor"]["merge_splits_pass"] += 1


class SplitCatSimplifier:
    """
    Helper class to simplify split-cat pattern. In simple cases, both split and cat node can be removed in a "split->cat"
    pattern. However, there are various cases where they can't and we need to simplify split/ add transforms before cat.
    Some such cases are:
        1. Final node has additional args (not coming from the initial split)
        2. Shuffling of args between split/cat
        3. Some final nodes are non-(cat/stack)
        4. Split-dim != cat-dim (but equal split)

    Note that any combination of the above cases can happen.

    To deal with 1, 2, & 3 - we iterate over all users of split. And figure out common "ranges" that can be merged.
    Then, we simplify the split accordingly. In the best case, split can be entirely removed.

    To deal with 4, we add some transformations (unflatten + movedim) (See `get_transform_params`).

    Finally, depending on final node being cat or stack, unsqueeze/flatten needs to be added.

    """

    def simplify(
        self,
        graph: torch.fx.Graph,
        split_node: torch.fx.Node,
        split_sections: List[int],
    ):
        # Find the next users (i.e. users after the getitem)
        next_users = find_next_users(split_node)
        # Gather inputs of the next users. When inputs come from `split_node`, they are instead represented by
        # a tuple indicating the split ranges. See `get_user_input_list` for more details
        user_inputs_list = self.get_user_input_list(split_node, next_users)
        # Simplify the split_sections based on user_inputs_list. In simpler cases, len(simplified_split_ranges) == 1 and
        # we can simply replace the split node. Otherwise, we simplify it.
        simplified_split_ranges = self.get_simplified_split_ranges(
            split_sections, next_users, user_inputs_list
        )
        if not simplified_split_ranges:  # Simplification not possible
            return
        transform_params_list = self.get_transform_params(
            split_node, next_users, user_inputs_list
        )
        if not transform_params_list:
            return

        # Start actual replacement
        user_inputs_list_new = self.replace_split(
            graph, split_node, split_sections, user_inputs_list, simplified_split_ranges
        )
        self.replace_cat(
            graph, split_node, next_users, user_inputs_list_new, transform_params_list  # type: ignore[arg-type]
        )
        self.erase_old_nodes(graph, split_node, next_users)  # type: ignore[arg-type]
        counters["inductor"]["unbind_stack_pass"] += 1

    def get_user_input_list(
        self, split_node: torch.fx.Node, next_users: List[torch.fx.Node]
    ) -> List[List[Union[torch.fx.Node, _Range]]]:
        """
        Returns list of inputs to the following user nodes, in order. The outer list represents the user node. The inner
        list represents the inputs to that particular node. This list can either contain
          - a tuple representing the ranges of get_items that should go into the cat (closed interval)
          - torch.fx.Node representing "other" inputs (which are not coming from our split)
        """
        user_inputs_list: List[List[Union[torch.fx.Node, _Range]]] = []
        for user in next_users:
            if user.target in (torch.cat, torch.stack):
                user_inputs_list.append(self.get_merged_user_inputs(split_node, user))
            else:
                user_inputs_list.append(self.get_non_cat_node_input(split_node, user))  # type: ignore[arg-type]
        return user_inputs_list

    def get_merged_user_inputs(
        self, split_node: torch.fx.Node, cat_node: torch.fx.Node
    ) -> List[Union[torch.fx.Node, _Range]]:
        user_inputs = get_arg_value(cat_node, 0, "tensors")
        simplified_user_inputs = []
        split_users = OrderedSet(split_node.users.keys())
        for user_input in user_inputs:
            if user_input not in split_users:
                simplified_user_inputs.append(user_input)
            else:
                # Add which "getitem" cat depends on
                simplified_user_inputs.append(user_input.args[1])
        return self.merge_consecutive_inputs(simplified_user_inputs)

    def get_non_cat_node_input(
        self, split_node: torch.fx.Node, node: torch.fx.Node
    ) -> List[_Range]:
        """
        Get input for a non cat node in the same format as `get_merged_user_inputs`
        """
        node_input = []
        split_users = OrderedSet(split_node.users.keys())
        for node_arg in node.all_input_nodes:
            if node_arg in split_users:
                getitem_num = get_arg_value(node_arg, 1)
                node_input.append((getitem_num, getitem_num))
        return node_input

    def merge_consecutive_inputs(
        self, inputs: List[Union[torch.fx.Node, int]]
    ) -> List[Union[torch.fx.Node, _Range]]:
        """
        Merge consecutive inputs going into a user node.

        For e.g.
        [arg0, 0, 1, 2, arg1] -> [arg0, (0, 2), arg1]
        """
        merged_ranges = []
        cur_range = None
        for input_ in inputs:
            if isinstance(input_, int):
                if not cur_range:
                    cur_range = [input_, input_]
                elif input_ == cur_range[1] + 1:
                    cur_range[1] += 1
                else:
                    merged_ranges.append(tuple(cur_range))
                    cur_range = [input_, input_]
            else:
                if cur_range:
                    merged_ranges.append(tuple(cur_range))
                    cur_range = None
                merged_ranges.append(input_)  # type: ignore[arg-type]
        if cur_range:
            merged_ranges.append(tuple(cur_range))
        return merged_ranges  # type: ignore[return-value]

    def get_simplified_split_ranges(
        self,
        split_sections,
        next_users,
        user_inputs_list: List[List[Union[torch.fx.Node, _Range]]],
    ) -> Optional[List[_Range]]:
<<<<<<< HEAD
        ranges = OrderedSet[Any]()
        for user_node, user_inputs in zip(next_users, user_inputs_list):
            ranges.update(
=======
        ranges = set()
        for user_inputs in user_inputs_list:
            ranges |= {
>>>>>>> d08a5c95
                user_input
                for user_input in user_inputs
                if isinstance(user_input, tuple)
            )
        cumulative_sizes = [0] + torch.cumsum(torch.tensor(split_sections), 0).tolist()
        split_ranges = sorted(
            [(cumulative_sizes[r[0]], cumulative_sizes[r[1] + 1]) for r in ranges]
        )

        if not self.has_non_overlapping_ranges(
            split_ranges,
        ):  # This need not be a strict condition
            # However, we keep it now for simplicity.
            return None
        split_ranges = self.fill_gaps(split_ranges, 0, cumulative_sizes[-1])
        if len(split_sections) == len(split_ranges):  # Simplification not possible
            return None
        counters["inductor"]["scmerge_split_sections_removed"] = len(
            split_sections
        ) - len(split_ranges)
        return split_ranges

    def has_non_overlapping_ranges(self, ranges: List[_Range]) -> bool:
        for range_, next_range in zip(ranges, ranges[1:]):
            if range_[1] > next_range[0]:
                return False
        return True

    def fill_gaps(self, ranges: List[_Range], min_: int, max_: int) -> List[_Range]:
        cur = min_
        filled_ranges = []
        for a, b in ranges:
            if cur < a:
                filled_ranges.append((cur, a))
            filled_ranges.append((a, b))
            cur = b
        if filled_ranges[-1][1] < max_:
            filled_ranges.append((filled_ranges[-1][1], max_))
        return filled_ranges

    def get_transform_params(
        self,
        split_node: torch.fx.Node,
        next_users: List[torch.fx.Node],
        user_inputs_list: List[List[Union[torch.fx.Node, _Range]]],
    ) -> Optional[List[List[_TransformParam]]]:
        """
        Figure out what transforms are needed for each input to each cat node.

        We replace a split node with an unflatten followed by a movedim
        """
        split_dim = _get_dim(split_node)
        split_sections = split_node.args[1]
        transform_params_list: List[List[_TransformParam]] = []

        for user_node, user_inputs in zip(next_users, user_inputs_list):
            if user_node.target not in (torch.cat, torch.stack):
                transform_params_list.append([])
                continue

            cat_dim = get_arg_value(user_node, 1, "dim")
            transform_params: List[_TransformParam] = []
            for user_input in user_inputs:
                if split_dim == cat_dim and user_node.target == torch.cat:
                    # No transform needed
                    transform_params.append((None, None, None, None))
                elif isinstance(user_input, tuple):  # Split being simplified
                    # Verify equal split
                    subset_split_sections = split_sections[  # type: ignore[index]
                        user_input[0] : user_input[1] + 1
                    ]
                    # All sections should be equal
                    if len(OrderedSet(subset_split_sections)) != 1:  # type: ignore[arg-type]
                        return None

                    num_splits = len(subset_split_sections)  # type: ignore[arg-type]
                    unflatten_params = (split_dim, (num_splits, -1))
                    movedim_params = (
                        (split_dim, cat_dim) if split_dim != cat_dim else None
                    )
                    transform_params.append(
                        (unflatten_params, movedim_params, None, None)
                    )
                elif (
                    user_node.target == torch.stack or split_dim != cat_dim
                ):  # We need to unsqueeze inputs not coming through split
                    transform_params.append((None, None, (cat_dim,), None))
                else:  # Non-split inputs
                    transform_params.append((None, None, None, None))
            transform_params_list.append(transform_params)
        return transform_params_list

    def replace_split(
        self,
        graph: torch.fx.Graph,
        split_node: torch.fx.Node,
        split_sections: List[int],
        user_inputs_list: List[List[Union[torch.fx.Node, _Range]]],
        split_ranges: List[_Range],
    ) -> List[List[torch.fx.Node]]:
        """
        Replace the split node. It can either remove the split node if len(split_ranges) == 1, or simplify it
        into a split with lesser sections if len(split_ranges) > 1.

        Returns the new `user_inputs_list`, with tuples replaced with new getitems from the newer split node.
        """
        split_input = split_node.args[0]
        split_dim = _get_dim(split_node)
        if len(split_ranges) == 1:  # We can completely eliminate the split node
            split_items = [split_input]
        else:
            with graph.inserting_after(split_node):
                new_split = graph.call_function(
                    torch.split,
                    args=(
                        split_input,
                        [r[1] - r[0] for r in split_ranges],
                    ),
                    kwargs={"dim": split_dim},
                )
                if is_node_meta_valid(split_input):  # type: ignore[arg-type, union-attr]
                    new_split.meta["example_value"] = torch.split(
                        split_input.meta["example_value"], [r[1] - r[0] for r in split_ranges], dim=split_dim  # type: ignore[union-attr]
                    )
                counters["inductor"]["scmerge_split_added"] += 1
            split_items = []
            with graph.inserting_after(new_split):
                for i in range(len(split_ranges)):
                    getitem = graph.call_function(operator.getitem, args=(new_split, i))
                    if is_node_meta_valid(new_split):
                        getitem.meta["example_value"] = new_split.meta["example_value"][
                            i
                        ]
                        split_items.append(getitem)
        # Now assign the right getitem to the right input
        cumulative_sizes = [0] + torch.cumsum(torch.tensor(split_sections), 0).tolist()
        new_user_inputs_list = []
        for user_inputs in user_inputs_list:
            new_user_inputs = []
            for user_input in user_inputs:
                if isinstance(user_input, tuple):
                    # Find the correct new getitem (present in split_items)
                    new_user_inputs.append(
                        split_items[
                            split_ranges.index(
                                (
                                    cumulative_sizes[user_input[0]],
                                    cumulative_sizes[user_input[1] + 1],
                                )
                            )
                        ]
                    )
                else:
                    new_user_inputs.append(user_input)
            new_user_inputs_list.append(new_user_inputs)
        return new_user_inputs_list  # type: ignore[return-value]

    def replace_cat(
        self,
        graph: torch.fx.Graph,
        split_node: torch.fx.Node,
        next_users: List[torch.fx.Node],
        user_inputs_list_new,
        transform_params_list: List[List[_TransformParam]],
    ):
        split_dim = _get_dim(split_node)
        split_users = split_node.users.keys()
        new_cats = []
        for user_node, user_inputs_new, transform_params in zip(
            next_users, user_inputs_list_new, transform_params_list
        ):
            if user_node.target not in (torch.cat, torch.stack):
                # Change the args and kwargs of non-cat/stack nodes. Replace old getitems (belonging to
                # the original split node) with the newer getitems
                next_cat_input = 0
                for input_node in user_node.all_input_nodes:
                    if input_node in split_users:
                        user_node.replace_input_with(
                            input_node, user_inputs_new[next_cat_input]
                        )
                        next_cat_input += 1
                continue

            # Handle cat/stack user nodes
            cat_dim = get_arg_value(user_node, 1, "dim")
            user_inputs_new_transformed, user_inputs_new_transformed_meta = [], []
            # For `unsqueeze` transform, we will combine consecutive inputs with the same unsqueeze params, and stack them
            to_stack, to_stack_meta = [], []
            stack_dim = None
            with graph.inserting_before(user_node):
                for user_input_new, transform_param in zip(
                    user_inputs_new, transform_params
                ):
                    if not is_node_meta_valid(user_input_new):
                        log.debug("example value absent for node: %s", user_input_new)
                        return
                    # Apply transforms
                    (
                        unflatten_params,
                        movedim_params,
                        unsqueeze_params,
                        flatten_params,
                    ) = transform_param
                    if unsqueeze_params and (
                        stack_dim is None or stack_dim == unsqueeze_params[0]
                    ):
                        to_stack.append(user_input_new)
                        to_stack_meta.append(user_input_new.meta["example_value"])
                        stack_dim = unsqueeze_params[0]
                        continue
                    elif to_stack:
                        stacked_input = graph.call_function(
                            torch.stack, args=(to_stack,), kwargs={"dim": stack_dim}
                        )
                        stacked_input.meta["example_value"] = torch.stack(to_stack_meta, dim=stack_dim)  # type: ignore[arg-type, union-attr]
                        to_stack, to_stack_meta = [], []
                        stack_dim = None
                        user_inputs_new_transformed.append(stacked_input)
                        user_inputs_new_transformed_meta.append(
                            stacked_input.meta["example_value"]
                        )
                        if unsqueeze_params:
                            to_stack.append(user_input_new)
                            stack_dim = unsqueeze_params[0]
                            to_stack_meta.append(user_input_new.meta["example_value"])
                            continue

                    if unflatten_params:
                        user_input_new_meta = user_input_new.meta["example_value"]
                        user_input_new = graph.call_function(
                            torch.unflatten, args=(user_input_new, *unflatten_params)
                        )
                        user_input_new.meta["example_value"] = torch.unflatten(user_input_new_meta, *unflatten_params)  # type: ignore[arg-type, possibly-undefined, union-attr]
                    if movedim_params:
                        user_input_new_meta = user_input_new.meta["example_value"]
                        user_input_new = graph.call_function(
                            torch.movedim, args=(user_input_new, *movedim_params)
                        )
                        user_input_new.meta["example_value"] = torch.movedim(user_input_new_meta, *movedim_params)  # type: ignore[arg-type, possibly-undefined, union-attr]
                    if flatten_params:
                        user_input_new_meta = user_input_new.meta["example_value"]
                        user_input_new = graph.call_function(
                            torch.flatten, args=(user_input_new, *flatten_params)
                        )
                        user_input_new.meta["example_value"] = torch.flatten(user_input_new_meta, *flatten_params)  # type: ignore[arg-type, possibly-undefined, union-attr]
                    user_inputs_new_transformed.append(user_input_new)
                    user_inputs_new_transformed_meta.append(
                        user_input_new.meta["example_value"]
                    )
                if to_stack:
                    stacked_input = graph.call_function(
                        torch.stack, args=(to_stack,), kwargs={"dim": stack_dim}
                    )
                    stacked_input.meta["example_value"] = torch.stack(to_stack_meta, dim=stack_dim)  # type: ignore[arg-type, union-attr]
                    user_inputs_new_transformed.append(stacked_input)
                    user_inputs_new_transformed_meta.append(
                        stacked_input.meta["example_value"]
                    )

            with graph.inserting_after(user_node):
                if len(user_inputs_new_transformed) > 1:
                    new_cat_node = graph.call_function(
                        torch.cat,
                        args=(user_inputs_new_transformed,),
                        kwargs={"dim": cat_dim},
                    )
                    new_cat_node.meta["example_value"] = torch.cat(
                        user_inputs_new_transformed_meta, dim=cat_dim
                    )
                    counters["inductor"]["scmerge_cat_added"] += 1
                else:
                    new_cat_node = user_inputs_new_transformed[-1]
                    new_cat_node.meta[
                        "example_value"
                    ] = user_inputs_new_transformed_meta[-1]

            if (
                user_node.target == torch.cat
                and split_dim != cat_dim
                and split_node.target == torch.split
            ):
                with graph.inserting_after(new_cat_node):
                    new_cat_node_meta = new_cat_node.meta["example_value"]
                    new_cat_node = graph.call_function(
                        torch.flatten, args=(new_cat_node, cat_dim, cat_dim + 1)
                    )
                    new_cat_node.meta["example_value"] = torch.flatten(new_cat_node_meta, cat_dim, cat_dim + 1)  # type: ignore[possibly-undefined, union-attr]
            user_node.replace_all_uses_with(new_cat_node)
            new_cats.append(new_cat_node)

    def erase_old_nodes(
        self,
        graph: torch.fx.Graph,
        split_node: torch.fx.Node,
        next_users: List[torch.fx.Node],
    ):
        to_remove = [split_node]
        counters["inductor"]["scmerge_split_removed"] += 1
        to_remove.extend(split_node.users.keys())
        for next_user in next_users:
            if next_user.target not in (torch.cat, torch.stack):
                continue
            counters["inductor"]["scmerge_cat_removed"] += 1
            to_remove.append(next_user)
        for node in reversed(to_remove):
            if len(node.users.keys()) == 0:
                graph.erase_node(node)


class UnbindCatRemover(SplitCatSimplifier):
    """
    Helper class to merge Unbind->Cat/Stack. Many of the cases are similar to SplitCatSimplifier.

    Unbind can't be simplified like splits. So, we can only remove the unbind node. Other than this,
    other cases like multiple users, additional args, dim mismatch are similar to `SplitCatSimplifier`,
    hence we extend that class.
    """

    def remove_unbind(
        self,
        graph: torch.fx.Graph,
        unbind_node: torch.fx.Node,
    ):
        if not is_node_meta_valid(unbind_node):
            return
        # we need to check if the getitem indices from unbind are consecutive and all go to the same cat node
        # before we do the unbind remove, otherwise it will hit the error when we unbind part of them
        getitem_indices = [
            getitem_node.args[1] for getitem_node in unbind_node.users.keys()
        ]
        if not is_sorted_and_consecutive(getitem_indices) or len(  # type: ignore[arg-type]
            getitem_indices
        ) != len(
            unbind_node.meta["example_value"]
        ):
            return
        num_unbind = len(getitem_indices)
        split_sections = [1 for _ in range(num_unbind)]  # type: ignore[operator, arg-type]

        super().simplify(graph, unbind_node, split_sections)

    def get_simplified_split_ranges(
        self,
        split_sections: List[int],
        next_users: List[torch.fx.Node],
        user_inputs_list: List[List[Union[torch.fx.Node, _Range]]],
    ) -> Optional[List[_Range]]:
        simplified_split_ranges = super().get_simplified_split_ranges(
            split_sections, next_users, user_inputs_list
        )
        if not simplified_split_ranges or len(simplified_split_ranges) != 1:
            return None
        return simplified_split_ranges

    def get_transform_params(
        self,
        split_node: torch.fx.Node,
        next_users: List[torch.fx.Node],
        user_inputs_list: List[List[Union[torch.fx.Node, _Range]]],
    ) -> Optional[List[List[_TransformParam]]]:
        """
        Figure out what transforms are needed for each input to each cat node.

        Here is the rough transforms we apply:

        x -> unbind -> stack => x -> movedim

        x -> unbind -> cat => x -> movedim -> flatten

        When cat/stack nodes have additional args:

             addn ---|              addn -> unsqueeze ---|
        x -> unbind -> stack  =>           x -> movedim  -> cat

             addn ---|                            addn ---|
        x -> unbind -> cat  =>   x -> movedim -> flatten  -> cat

        (Note application of these depends on the dims as well)


        """
        split_dim = _get_dim(split_node)
        transform_params_list: List[List[_TransformParam]] = []
        for user_node, user_inputs in zip(next_users, user_inputs_list):
            cat_dim = get_arg_value(user_node, 1, "dim") or 0
            transform_params: List[_TransformParam] = []
            for user_input in user_inputs:
                if isinstance(user_input, tuple):
                    # User input is coming from unbind
                    movedim_params = (
                        (split_dim, cat_dim) if split_dim != cat_dim else None
                    )
                    flatten_params = None
                    if user_node.target == torch.cat:
                        flatten_params = (cat_dim, cat_dim + 1)
                    transform_params.append(
                        (None, movedim_params, None, flatten_params)
                    )
                elif (
                    user_node.target == torch.stack
                ):  # We need to unsqueeze inputs not coming through unbind into cat
                    transform_params.append((None, None, (cat_dim,), None))
                else:  # Non-unbind inputs
                    transform_params.append((None, None, None, None))
            transform_params_list.append(transform_params)
        return transform_params_list


class GetItem(CallFunction):
    def __init__(self, arg, index, _users=1) -> None:
        super().__init__(operator.getitem, arg, index, _users=_users)

    def find_anchor_nodes(self, ctx: MatchContext, searched: OrderedSet[torch.fx.Node]):
        # We generally match GetItem with arg being an Arg(). So, we never return the anchor
        # nodes as the stored node in ctx.pattern_to_node is returned. Here we override find_anchor_nodes
        # to not use ctx.pattern_to_node
        for pattern in self.flat_args_kwargs[0]:
            if isinstance(pattern, PatternExpr):
                for other_node in pattern.find_anchor_nodes(ctx, searched):
                    if not isinstance(other_node, torch.fx.Node):
                        continue
                    for node in other_node.users:
                        if node not in searched:
                            if self._match_fns(node):
                                yield node
                                searched.add(node)


@register_graph_pattern(
    RepeatedExpr(
        CallFunction(
            torch.squeeze,
            GetItem(
                TorchSplit(
                    KeywordArg("split_input"),
                    KeywordArg("split_sizes"),
                ),
                Ignored(),
            ),
            KeywordArg("dim"),
            _users=MULTIPLE,
        ),
    ),
    pass_dict=construct_pattern_matcher_pass("split_cat_pass"),
)
@register_graph_pattern(
    RepeatedExpr(
        CallFunction(
            torch.squeeze,
            GetItem(
                TorchSplit(
                    KeywordArg("split_input"),
                    KeywordArg("split_sizes"),
                ),
                Ignored(),
            ),
            dim=KeywordArg("dim"),
            _users=MULTIPLE,
        )
    ),
    pass_dict=construct_pattern_matcher_pass("split_cat_pass"),
)
def merge_split_squeeze(
    match: Match, split_input: torch.fx.Node, split_sizes: List[int], dim: int
):
    graph = match.graph
    split = next(node for node in match.nodes if node.target == torch.split)
    if not all(s == 1 for s in split_sizes):
        return
    if isinstance(dim, Sequence):
        return
    next_users = find_next_users(split)
    if not all(node.target == torch.squeeze for node in next_users):
        return
    with graph.inserting_before(match.output_node()):
        unbind = graph.call_function(
            torch.unbind, args=(split_input,), kwargs={"dim": dim}
        )
        if is_node_meta_valid(split_input):
            unbind.meta["example_value"] = torch.unbind(
                split_input.meta["example_value"], dim=dim
            )
        for item_index, getitem_node in sorted(
            [
                (getitem_node.args[1], getitem_node)
                for getitem_node in split.users.keys()
            ]
        ):
            squeeze = next(iter(getitem_node.users.keys()))
            new_get_item = graph.call_function(
                operator.getitem, args=(unbind, item_index)
            )
            squeeze.replace_all_uses_with(new_get_item)
            new_get_item.meta.update(squeeze.meta)
            graph.erase_node(squeeze)
            graph.erase_node(getitem_node)
    graph.erase_node(split)
    counters["inductor"]["split_cat_pass"] += 1


getitem_unbind = ListOf(
    GetItem(
        CallFunction(
            torch.unbind,
            KeywordArg("unbind_input"),
            dim=KeywordArg("dim"),
            _users=MULTIPLE,
        ),
        Ignored(),
        _users=MULTIPLE,
    ),
    partial=True,
)


@register_graph_pattern(
    CallFunction([torch.stack, torch.cat], getitem_unbind, Ignored(), _users=MULTIPLE),
    pass_dict=construct_pattern_matcher_pass("unbind_stack_pass"),
)
@register_graph_pattern(
    CallFunction(
        [torch.stack, torch.cat], getitem_unbind, dim=Ignored(), _users=MULTIPLE
    ),
    pass_dict=construct_pattern_matcher_pass("unbind_stack_pass"),
)
@register_graph_pattern(
    CallFunction(
        [torch.stack, torch.cat], tensors=getitem_unbind, dim=Ignored(), _users=MULTIPLE
    ),
    pass_dict=construct_pattern_matcher_pass("unbind_stack_pass"),
)
def merge_unbind_stack(match: Match, unbind_input: torch.fx.Node, dim: int):
    unbind_node = next(node for node in match.nodes if node.target == torch.unbind)
    UnbindCatRemover().remove_unbind(match.graph, unbind_node)


getitem_split = ListOf(
    CallFunction(
        operator.getitem,
        TorchSplit(
            Ignored(),
            KeywordArg("split_sections"),
        ),
        Ignored(),
        _users=MULTIPLE,
    ),
    partial=True,
)


reshape_getitem_split = ListOf(
    CallFunction(
        torch.reshape,
        CallFunction(
            operator.getitem,
            TorchSplit(
                Ignored(),
                KeywordArg("split_sections"),
            ),
            Ignored(),
            _users=MULTIPLE,
        ),
        Arg(),
        _users=MULTIPLE,
    ),
    partial=True,
)


@register_graph_pattern(
    CallFunction(
        [torch.stack, torch.cat],
        tensors=getitem_split,
        dim=Ignored(),
        _users=MULTIPLE,
    ),
    pass_dict=construct_pattern_matcher_pass("split_cat_pass"),
)
@register_graph_pattern(
    CallFunction(
        [torch.stack, torch.cat],
        getitem_split,
        dim=Ignored(),
        _users=MULTIPLE,
    ),
    pass_dict=construct_pattern_matcher_pass("split_cat_pass"),
)
@register_graph_pattern(
    CallFunction(
        [torch.stack, torch.cat],
        getitem_split,
        Ignored(),
        _users=MULTIPLE,
    ),
    pass_dict=construct_pattern_matcher_pass("split_cat_pass"),
)
def simplify_split_cat(match: Match, split_sections: List[int], dim: int):
    if not isinstance(split_sections, (list, tuple)):  # Unnormalized split
        return
    split_node = next(node for node in match.nodes if node.target == torch.split)
    SplitCatSimplifier().simplify(match.graph, split_node, split_sections)


# noqa: W605
# ############pattern to be optimized is#########

#                 split_node(dim=1)
#       /     \         ...       /         \
# getitem    getitem          getitem     getitem   -> user=1
#    \       /                     \       /
#      cat (user=mul, dim=1)           cat(user=mul, dim=1)
#       |            \                   |          \

# ################after transformation#############

#                 split_node(dim=1)
#       /              ...                  \
#     getitem                             getitem
#     |    \                              |     \


def has_same_parent_node(node: torch.fx.Node):
    # the input nodes of the node should come from the same parent
    prev_node = None
    for getitem in node.args[0]:  # type: ignore[union-attr]
        if getitem.target != operator.getitem:  # type: ignore[union-attr]
            return False
        if prev_node is None:
            prev_node = getitem.args[0]  # type: ignore[union-attr]
        else:
            if getitem.args[0] != prev_node:
                return False
    return True


def remove_zeros(split_sections: List[int]):
    """
    Remove zeros from the list and get the index mapping dict from getitem
    in split node to getitem in new split node
    """
    new_split_sections, index_mapping = [], {}
    idx = 0
    for i in range(len(split_sections)):
        if split_sections[i] > 0:
            new_split_sections.append(split_sections[i])
            index_mapping[i] = idx
            idx += 1

    return new_split_sections, index_mapping


def is_sorted_and_consecutive(arr: List[int]) -> bool:
    # check if the array is sorted
    if arr == sorted(arr):
        # check if the differences between adjacent elements are all 1
        return all(x[1] - x[0] == 1 for x in zip(arr, arr[1:]))
    else:
        return False


def calculate_fused_tensor_size(split_node: torch.fx.Node, indices: List[int]) -> int:
    """
    Calculate the fused tensor size in the indices
    """
    fused_tensor_size = 0
    for i in range(len(split_node.args[1])):  # type: ignore[arg-type]
        if i in indices:
            fused_tensor_size += split_node.args[1][i]  # type: ignore[operator, assignment, index]
    return fused_tensor_size


@register_graph_pattern(
    CallFunction(
        torch.cat,
        getitem_split,
        dim=Ignored(),
        _users=MULTIPLE,
    ),
    pass_dict=construct_pattern_matcher_pass("merge_getitem_cat_pass"),
)
def merge_getitem_cat(match: Match, split_sections: List[int], dim: int):
    if not isinstance(split_sections, (list, tuple)):  # Unnormalized split
        return
    graph = match.graph
    split_node = next(node for node in match.nodes if node.target == torch.split)
    split_input, _split_size, split_dim = _get_split_args_default(split_node)
    # if the cat and split have different dims, return
    # Find the next users (i.e. users after the getitem)
    next_users = find_next_users(split_node)
    # 'immutable_list' object does not support mutation. Create a new copy of it
    split_sections = list(split_sections)
    for cat_user in next_users:
        if cat_user.target == torch.cat:
            cat_dim = get_arg_value(cat_user, 1, "dim")
            # check the all getitems in the cat_user from the same node
            # check the input of the cat has all getitem from the split
            # check all getitem only has one single user
            if (
                split_dim != cat_dim
                or not has_same_parent_node(cat_user)
                or not all(len(arg.users) == 1 for arg in cat_user.args[0])  # type: ignore[union-attr]
            ):
                continue
            # find the index of getitems to be cated/stacked
            # type: ignore[union-attr]
            indices = [arg.args[1] for arg in cat_user.args[0]]  # type: ignore[union-attr]
            # the gettitems to be merged must be consecutive, otherwise
            # returned sliced tensor could be wrong
            if not is_sorted_and_consecutive(indices):  # type: ignore[arg-type]
                continue
            # update the arg of cat user, only keep the first getitem
            cat_user.update_arg(0, cat_user.args[0][0])  # type: ignore[index]
            # calculate the fused tensor sizes in the indices
            fused_tensor_size = 0
            for i in range(len(split_node.args[1])):  # type: ignore[arg-type]
                if i in indices:
                    fused_tensor_size += split_node.args[1][i]  # type: ignore[operator, assignment, index]
            # update the split sections
            split_sections[indices[0]] = calculate_fused_tensor_size(  # type: ignore[index]
                split_node, indices  # type: ignore[arg-type]
            )
            # padding others with zeros to keep the same dict size
            for i in indices[1:]:
                split_sections[i] = 0  # type: ignore[index]
            # remove all unused indexes in the split_node
            new_split_sections, index_mapping = remove_zeros(split_sections)
            with graph.inserting_after(split_node):
                new_split_node = graph.call_function(
                    torch.split,
                    args=(split_input, split_sections),
                    kwargs={"dim": split_dim},
                )
                split_node.replace_all_uses_with(new_split_node)
                new_split_node.meta.update(split_node.meta)
                # remove all unused getitem nodes
                to_remove = [cat_user]
                # dictionary keys changed during iteration
                new_split_getitem_nodes = list(new_split_node.users.keys())
                for getitem_node in new_split_getitem_nodes:
                    if getitem_node.args[1] in indices[1:]:
                        to_remove.append(getitem_node)
                    # update meta data of getitem
                    elif getitem_node.args[1] == indices[0]:
                        cat_user.replace_all_uses_with(getitem_node)
                        getitem_node.meta.update(cat_user.meta)
                    else:
                        # update getitem index for new split node
                        getitem_node.update_arg(1, index_mapping[getitem_node.args[1]])
                graph.erase_node(split_node)
                for getitem_node in to_remove:
                    graph.erase_node(getitem_node)
                # update the split sections of new split node
                new_split_node.update_arg(1, new_split_sections)
                split_node = new_split_node
                split_sections = new_split_sections

                counters["inductor"]["merge_getitem_cat_pass"] += 1


# ############pattern to be optimized is#########

#                 split_node(dim=1)  -> user=multiple
#       /     \         ...       /         \
# getitem    getitem          getitem     getitem   -> user=multiple
#    \       \                    /            \
#          other_op /cat(user=mul, dim=1)             other_op
#                      |

# ################after transformation#############

#                 split_node(dim=1)         -> -> user=multiple
#       /     \         ...       /         \
# getitem    getitem          getitem     getitem   -> user=multiple
#    \       \                    /           \
#                          other_op


@register_graph_pattern(
    CallFunction(
        torch.cat,
        getitem_split,
        dim=Ignored(),
        _users=MULTIPLE,
    ),
    pass_dict=construct_pattern_matcher_pass("mutate_cat_pass"),
)
def mutate_cat_node(match: Match, split_sections: List[int], dim: int):
    if not isinstance(split_sections, (list, tuple)):  # Unnormalized split
        return
    graph = match.graph
    split_node = next(node for node in match.nodes if node.target == torch.split)
    _split_input, _split_size, split_dim = _get_split_args_default(split_node)
    # if the cat and split have different dims, return
    # Find the next users (i.e. users after the getitem)
    next_users = find_next_users(split_node)
    for cat_user in next_users:
        if cat_user.target == torch.cat:
            cat_dim = get_arg_value(cat_user, 1, "dim") or 0
            # check that all getitems in the cat_user from the same node
            # check the input of the cat has all getitem from the split
            if split_dim != cat_dim or not has_same_parent_node(cat_user):
                continue
            # find the index of getitems to be cat
            indices, idx_to_getitem = [], {}
            for getitem in cat_user.args[0]:  # type: ignore[union-attr]
                indices.append(getitem.args[1])  # type: ignore[union-attr]
                idx_to_getitem[getitem.args[1]] = getitem  # type: ignore[union-attr]
            # the gettitems to be merged must be consecutive, otherwise
            # returned sliced tensor could be wrong
            if not is_sorted_and_consecutive(indices):  # type: ignore[arg-type]
                continue
            # case 1: the cat uses all getitems from the split
            if len(split_sections) == len(cat_user.args[0]):  # type: ignore[arg-type]
                # replace the users of the cat node to be the input of the split node
                cat_user.replace_all_uses_with(split_node.args[0])  # type: ignore[arg-type]
                # remove the cat node
                graph.erase_node(cat_user)
                counters["inductor"]["mutate_cat_pass"] += 1
            # case 2: the cat uses some getitems from the split
            elif is_node_meta_valid(split_node.args[0]):  # type: ignore[arg-type]
                # check the split dim, and construct the slice tuple
                start_fused_size = calculate_fused_tensor_size(
                    split_node, list(range(indices[0]))  # type: ignore[arg-type]
                )
                end_fused_size = start_fused_size + calculate_fused_tensor_size(
                    split_node, indices  # type: ignore[arg-type]
                )
                slice_list = []
                for i in range(len(split_node.args[0].meta["example_value"].shape)):  # type: ignore[union-attr]
                    if i != split_dim:
                        slice_list.append(slice(None, None, None))
                    else:
                        slice_list.append(slice(start_fused_size, end_fused_size, None))
                with graph.inserting_after(split_node):
                    slice_node = graph.call_function(
                        operator.getitem,
                        args=(split_node.args[0], tuple(slice_list)),
                    )
                    cat_user.replace_all_uses_with(slice_node)
                    slice_node.meta.update(cat_user.meta)

                # remove the cat node
                graph.erase_node(cat_user)
                counters["inductor"]["mutate_cat_pass"] += 1


@register_graph_pattern(
    CallFunctionVarArgs(torch.ops.aten.cat.default, users=MULTIPLE),
    pass_dict=construct_pattern_matcher_pass("normalization_aten_pass"),
)
def normalize_cat_default_aten(match: Match, *args, **kwargs):
    cat_node = match.nodes[0]
    graph = match.graph
    tensors = get_arg_value(cat_node, 0, "tensors")
    cat_dim = get_arg_value(cat_node, 1, "dim")
    if cat_dim is None:
        cat_axis = cat_node.kwargs.get("axis")
        if cat_axis is not None:
            cat_dim = cat_axis
        else:
            cat_dim = 0
    if tensors is None or cat_dim is None:
        log.debug("couldn't find cat args")
        return
    assert isinstance(tensors, (list, tuple))
    for tensor in itertools.chain([cat_node], tensors):
        if "val" not in tensor.meta:
            log.debug("val absent for node: %s", tensor)
            return

    ndim = cat_node.meta["val"].dim()

    def is_empty_tensor(x: torch.fx.Node) -> bool:
        # special case where torch.ops.aten.cat.default supports cat'ing with an empty tensor
        x_shape = x.meta["val"].shape
        return len(x_shape) == 1 and x_shape[0] == 0

    assert all(ndim == x.meta["val"].dim() or is_empty_tensor(x) for x in tensors)

    if cat_dim < 0:  # Normalize cat dim
        cat_dim += ndim

    with graph.inserting_after(cat_node):
        new_cat_node = graph.call_function(
            torch.ops.aten.cat.default,
            args=(tensors,),
            kwargs={"dim": cat_dim},
        )
    cat_node.replace_all_uses_with(new_cat_node)
    new_cat_node.meta.update(cat_node.meta)
    graph.erase_node(cat_node)
    counters["inductor"]["normalization_aten_pass"] += 1


@register_graph_pattern(
    CallFunction(
        torch.ops.aten.cat,
        ListOf(CallFunctionVarArgs(torch.ops.aten.unsqueeze)),
        _users=MULTIPLE,
    ),
    pass_dict=construct_pattern_matcher_pass("unbind_stack_aten_pass"),
)
def merge_unbind_stack_aten(match: Match, *args, **kwargs):
    node = match.nodes[-1]
    graph = match.graph
    # pyre-fixme[6]
    unsqueeze_nodes = list(node.args[0])  # type: ignore[arg-type]
    cat_dim = get_arg_value(node, 1, "dim")
    # check the unsqueeze nodes come from the select nodes
    if not all(
        get_arg_value(unsqueeze_node, 0, "input").target == torch.ops.aten.select
        for unsqueeze_node in unsqueeze_nodes
    ):
        return
    select_nodes = [
        get_arg_value(unsqueeze_node, 0, "input") for unsqueeze_node in unsqueeze_nodes
    ]
    parent_of_select_node = get_arg_value(select_nodes[0], 0, "input")
    # check the target of select_nodes are the same
    if not all(
        select_node.target == torch.ops.aten.select for select_node in select_nodes
    ):
        return
    # check the select nodes come from the same parent node
    if not all(
        get_arg_value(select_node, 0, "input") == parent_of_select_node
        for select_node in select_nodes
    ):
        return
    if len(unsqueeze_nodes) != len(select_nodes):
        return
    # check the select nodes have the same dim
    if not all(
        get_arg_value(select_node, 1, "dim") == cat_dim for select_node in select_nodes
    ):
        return
    # check the select nodes have consecutive indices starting from 0
    if get_arg_value(select_nodes[0], 2, "index") != 0 or not is_sorted_and_consecutive(
        [get_arg_value(select_node, 2, "index") for select_node in select_nodes]
    ):
        return
    # check the users of parent of select node only from unsqueeze nodes that go to the cat node
    # we simply check the number of users of the parent of select node
    if len(parent_of_select_node.users.keys()) != len(node.args[0]):  # type: ignore[arg-type]
        return
    node.replace_all_uses_with(parent_of_select_node)
    graph.erase_node(node)
    for unsqueeze_node in unsqueeze_nodes:
        graph.erase_node(unsqueeze_node)
    for select_node in select_nodes:
        if len(select_node.users) == 0:
            graph.erase_node(select_node)
    counters["inductor"]["unbind_stack_aten_pass"] += 1


def divide_into_consecutive_sublists(indices: List[int]) -> List[List[int]]:
    n = len(indices)
    if n <= 1:
        return [indices]

    # Initialize the list of sublists
    sublists = []

    # Iterate over the indices
    i = 0
    while i < n:
        # Initialize the current sublist
        sublist = [indices[i]]

        # Iterate over the remaining indices
        j = i + 1
        while j < n and indices[j] == indices[j - 1] + 1:
            # Add the next index to the current sublist
            sublist.append(indices[j])
            j += 1

        # Add the current sublist to the list of sublists
        sublists.append(sublist)
        # Move to the next index
        i = j

    return sublists


def update_args_from_split_getitem(
    graph: torch.fx.Graph,
    node: torch.fx.Node,
    getitem_indices: List[int],
    parents_seen: List[torch.fx.Node],
    new_cat_args: List[torch.fx.Node],
    new_cat_args_meta: List[torch.fx.Node],
    idx_to_getitems: Dict[int, torch.fx.Node],
    threshold_to_cat: int = 2,
):
    split_input, split_size, split_dim = _get_split_args_default(parents_seen[-1])
    # case 1: the number of getitems is the same as the split size, elimiate the split
    if len(split_size) == len(getitem_indices) and is_sorted_and_consecutive(
        getitem_indices
    ):
        # we can merge the getitems from the previous parent
        new_cat_args.append(split_input)
        new_cat_args_meta.append(split_input.meta["example_value"])
    else:
        if len(getitem_indices) > 0:
            # case 2: the number of getitems is smaller than the split size but larger than the threshold, and
            # the indices of getitems are not all consecutive, we need to divide the indices into multiple groups
            geitem_indices_sublist = divide_into_consecutive_sublists(getitem_indices)
            for sublist in geitem_indices_sublist:
                if len(sublist) >= threshold_to_cat:
                    # case 2: the number of getitems is smaller than the split size but larger than the threshold
                    # we need to slice the input of parent
                    start_fused_size = sum(split_size[: sublist[0]])
                    end_fused_size = sum(split_size[: sublist[-1] + 1])
                    slice_list = []
                    for i in range(len(split_input.meta["example_value"].shape)):  # type: ignore[union-attr]
                        if i != split_dim:
                            slice_list.append(slice(None, None, None))
                        else:
                            slice_list.append(
                                slice(start_fused_size, end_fused_size, None)
                            )
                    with graph.inserting_after(node):
                        slice_node = graph.call_function(
                            operator.getitem,
                            args=(split_input, tuple(slice_list)),
                        )
                        slice_node.meta["example_value"] = split_input.meta[
                            "example_value"
                        ][tuple(slice_list)]
                        new_cat_args.append(slice_node)
                        new_cat_args_meta.append(slice_node.meta["example_value"])
                else:
                    # case 3: the number of getitems is smaller than the threshold, no merge is done
                    # get the getitems based on the indexes
                    for i in sublist:
                        new_cat_args.append(idx_to_getitems[i])
                        new_cat_args_meta.append(
                            idx_to_getitems[i].meta["example_value"]
                        )


def reshape_cat_node(
    graph: torch.fx.Graph,
    cat_node: torch.fx.Node,
    unbind_input: torch.fx.Node,
    cat_dim: int,
    unbind_dim: int,
    cat_shape: torch.Size,
) -> torch.fx.Node:
    if cat_dim != unbind_dim:
        # construct the permute node args, which has the same shape as the slice node
        # then it has the same dim as the unbind_input, i.e., shape of cat + 1
        with graph.inserting_after(cat_node):
            permute_list = list(range(len(cat_shape) + 1))
            permute_list[unbind_dim], permute_list[cat_dim] = (
                permute_list[cat_dim],
                permute_list[unbind_dim],
            )
            permute_node = graph.call_function(
                torch.permute,
                args=(unbind_input, permute_list),
            )
            permute_node.meta["example_value"] = torch.permute(
                unbind_input.meta["example_value"], permute_list
            )  # type: ignore[arg-type]
    else:
        permute_node = unbind_input
    with graph.inserting_after(permute_node):
        reshape_node = graph.call_function(
            torch.reshape, args=(permute_node, tuple(cat_shape))
        )
        reshape_node.meta["example_value"] = torch.reshape(
            permute_node.meta["example_value"], tuple(cat_shape)
        )  # type: ignore[arg-type]
    return reshape_node


def update_args_from_unbind_getitem(
    graph: torch.fx.Graph,
    node: torch.fx.Node,  # cat or stack node
    getitem_indices: List[int],
    parents_seen: List[torch.fx.Node],
    new_cat_args: List[torch.fx.Node],
    new_cat_args_meta: List[torch.fx.Node],
    idx_to_getitems: Dict[int, torch.fx.Node],
    threshold_to_cat: int = 2,
):
    unbind_input = get_arg_value(parents_seen[-1], 0, "input")  # split or unbind input
    unbind_dim = get_arg_value(parents_seen[-1], 1, "dim")  # split or unbind dim
    cat_dim = get_arg_value(node, 1, "dim")  # cat or stack dim
    # case 1: the number of getitems is the same as the split size, elimiate the split
    size = list(unbind_input.meta["example_value"].shape)[unbind_dim]
    if size == len(getitem_indices):
        cat_shape = torch.cat(
            [idx_to_getitems[i].meta["example_value"] for i in getitem_indices],
            dim=cat_dim,
        ).shape
        # we can merge the getitems from the previous parent
        reshape_node = reshape_cat_node(
            graph, node, unbind_input, cat_dim, unbind_dim, cat_shape
        )
        new_cat_args.append(reshape_node)
        new_cat_args_meta.append(reshape_node.meta["example_value"])
    elif len(getitem_indices) >= threshold_to_cat and is_sorted_and_consecutive(
        getitem_indices
    ):
        # case 2: the number of getitems is smaller than the split size but larger than the threshold
        # we need to slice the input of parent
        cat_shape = torch.cat(
            [idx_to_getitems[i].meta["example_value"] for i in getitem_indices],
            dim=cat_dim,
        ).shape
        slice_list = []
        for i in range(len(cat_shape) + 1):
            if i != unbind_dim:
                slice_list.append(slice(None, None, None))  # start, end, step
            else:
                slice_list.append(
                    slice(getitem_indices[0], getitem_indices[-1] + 1, None)
                )
        with graph.inserting_after(node):
            slice_node = graph.call_function(
                operator.getitem,
                args=(unbind_input, tuple(slice_list)),
            )
            slice_node.meta["example_value"] = torch.narrow(
                unbind_input.meta["example_value"],
                unbind_dim,
                getitem_indices[0],
                getitem_indices[-1] - getitem_indices[0] + 1,
            )
            reshape_node = reshape_cat_node(
                graph, node, slice_node, cat_dim, unbind_dim, cat_shape
            )
            new_cat_args.append(reshape_node)
            new_cat_args_meta.append(reshape_node.meta["example_value"])
    else:
        # case 3: the number of getitems is smaller than the threshold, no merge is done
        # get the getitems based on the indexes
        for i in getitem_indices:
            new_cat_args.append(idx_to_getitems[i])
            new_cat_args_meta.append(idx_to_getitems[i].meta["example_value"])


def construct_cat_args(
    graph: torch.fx.Graph,
    cat_or_stack_node: torch.fx.Node,
    inputs: List[torch.fx.Node],
    split_or_unbind_node: torch.fx.Node,
    threshold_to_cat: int = 2,
    run_update_func: Callable = update_args_from_split_getitem,  # type: ignore[type-arg]
) -> Tuple[List[torch.fx.Node], List[torch.Tensor]]:
    new_cat_args, parents_seen, getitem_indices, idx_to_getitems = [], [], [], {}  # type: ignore[var-annotated]
    new_cat_args_meta = []  # type: ignore[var-annotated]
    for input in inputs:
        if input.target != operator.getitem:
            # update the last arg based on getitem_indices and parents_seens
            if len(parents_seen) > 0:
                run_update_func(  # type: ignore[arg-type, union-attr]
                    graph,
                    cat_or_stack_node,
                    getitem_indices,
                    parents_seen,
                    new_cat_args,
                    new_cat_args_meta,
                    idx_to_getitems,  # type: ignore[arg-type, union-attr]
                    threshold_to_cat,
                )
            new_cat_args.append(input)
            new_cat_args_meta.append(input.meta["example_value"])
            # reset the indices array
            getitem_indices, idx_to_getitems = [], {}
        else:
            # get the parent node of the getitem input
            parent, idx = input.args[0], input.args[1]  # type: ignore[union-attr]
            if parent.target != split_or_unbind_node.target:  # type: ignore[union-attr]
                new_cat_args.append(input)
                new_cat_args_meta.append(input.meta["example_value"])
                continue
            # cannot use parents_seen to check since the first item could be non getitem node
            if len(parents_seen) == 0:
                parents_seen.append(parent)
                idx_to_getitems[idx] = input
                getitem_indices.append(idx)
                # case: we only have one getitem input, and it is in the last position
                if input == inputs[-1]:
                    new_cat_args.append(input)
                    new_cat_args_meta.append(input.meta["example_value"])
                continue
                # if it is the last input in the tensors, we also check if it can be optimized
            if parent != parents_seen[-1] or input == inputs[-1]:
                if input == inputs[-1]:
                    getitem_indices.append(idx)
                    idx_to_getitems[idx] = input
                run_update_func(  # type: ignore[arg-type, union-attr]
                    graph,
                    cat_or_stack_node,
                    getitem_indices,
                    parents_seen,
                    new_cat_args,
                    new_cat_args_meta,
                    idx_to_getitems,  # type: ignore[arg-type, union-attr]
                    threshold_to_cat,
                )
                # reset the indices array for the next parent
                # remember to add the last element since it is the first
                # item in this round of parent
                # add the parent to the list of seen parents
                parents_seen.append(parent)
                getitem_indices, idx_to_getitems = [idx], {idx: input}
            else:
                getitem_indices.append(idx)
                idx_to_getitems[idx] = input
    return new_cat_args, new_cat_args_meta


def remove_split_unbind_children(graph: torch.fx.Graph, inputs: List[torch.fx.Node]):
    nodes = OrderedSet[Any]()
    for input in inputs:
        if input.target == operator.getitem:
            nodes.add(input.args[0])  # type: ignore[union-attr]
        if len(input.users.keys()) == 0:
            graph.erase_node(input)
    # check the split node to remove if it has no users
    for node in nodes:
        if len(node.users.keys()) == 0:  # type: ignore[union-attr]
            graph.erase_node(node)  # type: ignore[arg-type]


# ############pattern to be optimized is#########

#               split_node(dim=1)  -> user=multiple
#       /           \         ...       /         \
# other inputs    getitem        getitem     getitem   -> user=multiple
#            \                    /            \
#                cat(user=mul, dim=1)             other_op
#                      |

# ################after transformation#############

#                 split_node(dim=1)     other inputs    -> -> user=multiple
#                           /           \
#                         cat (user=mul, dim=1, split_node)


@register_graph_pattern(
    CallFunctionVarArgs(torch.cat, users=MULTIPLE),
    pass_dict=construct_pattern_matcher_pass("split_cat_to_slices_pass"),
)
@register_graph_pattern(
    CallFunction(
        torch.cat,
        getitem_split,
        dim=Ignored(),
        _users=MULTIPLE,
    ),
    pass_dict=construct_pattern_matcher_pass("split_cat_to_slices_pass"),
)
def split_cat_to_slices(match: Match, split_sections: List[int], dim: int):
    if not isinstance(split_sections, (list, tuple)):  # Unnormalized split
        return
    split_nodes = [node for node in match.nodes if node.target == torch.split]
    if split_nodes:
        split_node = next(node for node in split_nodes)
    else:
        # Handle the case where there are no nodes with a target of torch.split
        return
    split_dim = get_arg_value(split_node, 2, "dim") or 0
    graph = match.graph
    threshold_to_cat = torch._inductor.config.pre_grad_fusion_options[
        "split_cat_to_slices_pass"
    ].get("threshold_to_cat", 10)
    # get the cat_node and check its inputs and meta data
    next_users = find_next_users(split_node)
    for cat_node in next_users:
        if cat_node.target != torch.cat or not is_node_meta_valid(cat_node):
            continue
        cat_inputs = get_arg_value(cat_node, 0, "tensors")  # type: ignore[union-attr]
        new_cat_args, _ = construct_cat_args(
            graph,
            cat_node,
            cat_inputs,
            split_node,
            threshold_to_cat,
            update_args_from_split_getitem,
        )
        # At least one node would be in the returned new_cat_args
        # case 1: if new cat args has length 1, we can remove the cat node
        if len(new_cat_args) == 1:
            cat_node.replace_all_uses_with(new_cat_args[0])
            # remove inputs of cat_node if they have no users
            cat_inputs = cat_node.args[0]  # type: ignore[union-attr]
            graph.erase_node(cat_node)
            remove_split_unbind_children(graph, cat_inputs)  # type: ignore[arg-type]
            counters["inductor"]["split_cat_to_slices_pass"] += 1
            continue
        if len(new_cat_args) > 1 and len(new_cat_args) < len(cat_inputs):
            new_args = (new_cat_args,)
            with graph.inserting_after(cat_node):
                new_cat_node = graph.call_function(
                    torch.cat,
                    args=new_args,
                    # split and cat have the same dim
                    kwargs={"dim": split_dim},
                )
                cat_node.replace_all_uses_with(new_cat_node)
                new_cat_node.meta.update(cat_node.meta)
                # remove the cat node
                graph.erase_node(cat_node)
                remove_split_unbind_children(graph, cat_inputs)
                counters["inductor"]["split_cat_to_slices_pass"] += 1


# ############pattern to be optimized is#########

#               unbind(dim=0)  -> user=multiple
#       /           \         ...       /         \
# getitem    getitem        getitem     getitem   -> user=multiple
#            \                    /            \
#                cat(user=mul, dim=1)             other_op
#                      |

# ################after transformation#############

#                 input_of_unbind
#                           |    \
#                         slice
#                           |
#                          view
#                           |


@register_graph_pattern(
    CallFunction(
        torch.cat,
        getitem_unbind,
        dim=Ignored(),
        _users=MULTIPLE,
    ),
    pass_dict=construct_pattern_matcher_pass("unbind_cat_to_view_pass"),
)
def unbind_cat_to_view(match: Match, unbind_input: torch.fx.Node, dim: int):
    unbind_node = next(node for node in match.nodes if node.target == torch.unbind)
    graph = match.graph
    # get the cat_node and check its inputs and meta data
    next_users = find_next_users(unbind_node)
    threshold_to_cat = torch._inductor.config.pre_grad_fusion_options[
        "unbind_cat_to_view_pass"
    ].get("threshold_to_cat", 10)
    # get the cat_node and check its inputs and meta data
    for cat_node in next_users:
        if cat_node.target != torch.cat or not is_node_meta_valid(cat_node):
            continue
        inputs = get_arg_value(cat_node, 0, "tensors")  # type: ignore[union-attr]
        new_cat_args, new_cat_args_meta = construct_cat_args(
            graph,
            cat_node,
            inputs,
            unbind_node,
            threshold_to_cat,
            update_args_from_unbind_getitem,
        )
        # get the view shape
        # At least one node would be in the returned new_cat_args
        # case 1: only one node in the new cat args, don't need to cat
        if len(new_cat_args) == 1:
            cat_node.replace_all_uses_with(new_cat_args[0])
            # remove inputs of cat_node if they have no users
            cat_inputs = cat_node.args[0]  # type: ignore[union-attr]
            graph.erase_node(cat_node)
            remove_split_unbind_children(graph, cat_inputs)  # type: ignore[arg-type]
            counters["inductor"]["unbind_cat_to_view_pass"] += 1
            continue
        if len(new_cat_args) > 1 and len(new_cat_args) < len(inputs):
            # get the view shape
            cat_dim = get_arg_value(cat_node, 1, "dim")
            with graph.inserting_after(cat_node):
                new_cat_node = graph.call_function(
                    torch.cat,
                    args=(new_cat_args,),
                    kwargs={"dim": cat_dim},
                )
                new_cat_node.meta["example_value"] = torch.cat(new_cat_args_meta, dim=cat_dim)  # type: ignore[arg-type]
                cat_node.replace_all_uses_with(new_cat_node)
                new_cat_node.meta.update(cat_node.meta)
            # remove inputs of cat_node if they have no users
            cat_inputs = cat_node.args[0]  # type: ignore[union-attr]
            graph.erase_node(cat_node)
            remove_split_unbind_children(graph, cat_inputs)  # type: ignore[arg-type]
            counters["inductor"]["unbind_cat_to_view_pass"] += 1


def reshape_cat_node_to_stack(
    graph: torch.fx.Graph,
    cat_node: torch.fx.Node,
    stack_node: torch.fx.Node,
    split_or_unbind_dim: int,
) -> None:
    # reshape the cat node to the stack node shape
    stack_shape = stack_node.meta["example_value"].shape
    stack_dim = _get_dim(stack_node)
    if stack_dim != split_or_unbind_dim:
        # case 1: the stack dim is not the same as the split dim
        # we need to reshape the split input before we do the reshape
        reshape_list = list(stack_shape)
        reshape_list[stack_dim], reshape_list[split_or_unbind_dim] = (
            reshape_list[split_or_unbind_dim],
            reshape_list[stack_dim],
        )
        reshape_node = graph.call_function(
            torch.reshape,
            args=(cat_node, tuple(reshape_list)),
        )
        reshape_node.meta["example_value"] = torch.reshape(
            cat_node.meta["example_value"], tuple(reshape_list)
        )
        permute_list = list(range(len(stack_shape)))
        permute_list[stack_dim], permute_list[split_or_unbind_dim] = (
            permute_list[split_or_unbind_dim],
            permute_list[stack_dim],
        )
        permute_node = graph.call_function(
            torch.permute,
            args=(reshape_node, permute_list),
        )
        permute_node.meta["example_value"] = torch.permute(
            reshape_node.meta["example_value"], permute_list
        )
    else:
        # case 2: the stack dim is the same as the split dim
        # we can directly reshape the split input
        permute_node = cat_node
    reshape_node = graph.call_function(
        torch.Tensor.view,
        args=(permute_node, *stack_shape),  # type: ignore[arg-type]
    )
    stack_node.replace_all_uses_with(reshape_node)
    reshape_node.meta.update(stack_node.meta)
    stack_inputs = stack_node.args[0]  # type: ignore[union-attr]
    # remove stack node
    graph.erase_node(stack_node)
    # check the input of stack node, and remove nodes that have no users
    remove_split_unbind_children(graph, stack_inputs)  # type: ignore[arg-type]


def convert_reshape_cat_arg_to_stack(
    graph: torch.fx.Graph,
    cat_node: torch.fx.Node,
    stack_node: torch.fx.Node,
    stack_node_shape: torch.Size,
    stack_dim: int,
    split_dim: int,
) -> torch.fx.Node:
    # reshape the cat node to the stack node shape
    cat_shape = cat_node.meta["example_value"].shape
    if stack_dim != split_dim:
        permute_list = list(range(len(cat_shape)))
        permute_list[stack_dim], permute_list[split_dim] = (
            permute_list[split_dim],
            permute_list[stack_dim],
        )
        permute_node = graph.call_function(
            torch.permute,
            args=(cat_node, permute_list),
        )
        permute_node.meta["example_value"] = torch.permute(
            cat_node.meta["example_value"], permute_list
        )
    else:
        permute_node = cat_node
    reshape_node = graph.call_function(
        torch.Tensor.view,
        args=(permute_node, tuple(stack_node_shape)),  # type: ignore[arg-type]
    )
    reshape_node.meta["example_value"] = torch.Tensor.view(
        permute_node.meta["example_value"], tuple(stack_node_shape)  # type: ignore[arg-type]
    )
    return reshape_node


# ############pattern to be optimized is#########
#    |           |
#   split       split   (dim=1)
#   /     \      /   \
# getitem  ...        getitem      other ops
#        \      |       /            /
#       stack(user=mul, dim=1 or 2) -> can be different dim
#          |

# ################after transformation#############

#       /           \         ...       /         \
# getitem    getitem        getitem     getitem   -> user=multiple
#       \      /
#       cat(user=mul, dim=1) cat_other_opts
#          \                  /
#                  cat
#                   |
#                  view
#                   |


@register_graph_pattern(
    CallFunction(
        torch.stack,
        getitem_split,
        dim=Ignored(),
        _users=MULTIPLE,
    ),
    pass_dict=construct_pattern_matcher_pass("split_stack_to_cats_pass"),
)
def split_stack_to_cats(match: Match, split_sections: List[int], dim: int):
    if not isinstance(split_sections, (list, tuple)):  # Unnormalized split
        return
    split_node = next(node for node in match.nodes if node.target == torch.split)
    split_dim = get_arg_value(split_node, 2, "dim") or 0
    graph = match.graph
    threshold_to_cat = torch._inductor.config.pre_grad_fusion_options[
        "split_stack_to_cats_pass"
    ].get("threshold_to_cat", 10)
    # get the stack_node and check its inputs and meta data
    next_users = find_next_users(split_node)
    for stack_node in next_users:
        if stack_node.target != torch.stack or not is_node_meta_valid(stack_node):
            continue
        inputs = get_arg_value(stack_node, 0, "tensors")  # type: ignore[union-attr]
        new_cat_args, new_cat_args_meta = construct_cat_args(
            graph,
            stack_node,
            inputs,
            split_node,
            threshold_to_cat,
            update_args_from_split_getitem,
        )
        # At least one node would be in the returned new_cat_args
        # case 1: only one node in the new cat args, don't need to cat
        if len(new_cat_args) == 1:
            reshape_cat_node_to_stack(graph, new_cat_args[0], stack_node, split_dim)
            counters["inductor"]["split_stack_to_cats_pass"] += 1
            continue
        if len(new_cat_args) > 1 and len(new_cat_args) < len(inputs):
            with graph.inserting_after(stack_node):
                cat_node = graph.call_function(
                    torch.cat,
                    args=(new_cat_args,),
                    kwargs={"dim": split_dim},
                )
                cat_node.meta["example_value"] = torch.cat(  # type: ignore[arg-type]
                    new_cat_args_meta, dim=split_dim
                )
                reshape_cat_node_to_stack(graph, cat_node, stack_node, split_dim)
                counters["inductor"]["split_stack_to_cats_pass"] += 1


# ############pattern to be optimized is#########

#               unbind(dim=1)  -> user=multiple
#                  \         ...       /         \
# others    getitem        getitem     getitem   -> user=multiple
#  \          \                    /            \
#                stack(user=mul, dim=1)             other_op
#                      |

# ################after transformation#############

#                 input_of_unbind
#                           |    \
#                         slice
#                           |
#                          view   others
#                           |    /
#                          stack
#                           |


@register_graph_pattern(
    CallFunction(
        torch.stack,
        getitem_unbind,
        dim=Ignored(),
        _users=MULTIPLE,
    ),
    pass_dict=construct_pattern_matcher_pass("unbind_stack_to_slices_pass"),
)
def unbind_stack_to_slices(match: Match, unbind_input: torch.fx.Node, dim: int):
    unbind_node = next(node for node in match.nodes if node.target == torch.unbind)
    graph = match.graph
    # get the cat_node and check its inputs and meta data
    next_users = find_next_users(unbind_node)
    threshold_to_cat = torch._inductor.config.pre_grad_fusion_options[
        "unbind_stack_to_slices_pass"
    ].get("threshold_to_cat", 10)
    # get the cat_node and check its inputs and meta data
    for stack_node in next_users:
        if stack_node.target != torch.stack or not is_node_meta_valid(stack_node):
            continue
        inputs = get_arg_value(stack_node, 0, "tensors")  # type: ignore[union-attr]
        new_cat_args, new_cat_args_meta = construct_cat_args(
            graph,
            stack_node,
            inputs,
            unbind_node,
            threshold_to_cat,
            update_args_from_unbind_getitem,
        )
        unbind_dim = get_arg_value(unbind_node, 1, "dim") or 0
        # At least one node would be in the returned new_cat_args
        # case 1: only one node in the new cat args, don't need to cat
        if len(new_cat_args) == 1:
            reshape_cat_node_to_stack(graph, new_cat_args[0], stack_node, unbind_dim)
            counters["inductor"]["unbind_stack_to_slices_pass"] += 1
            continue
        if len(new_cat_args) > 1 and len(new_cat_args) < len(inputs):
            # get the view shape
            cat_dim = get_arg_value(stack_node, 1, "dim")
            with graph.inserting_after(stack_node):
                new_cat_node = graph.call_function(
                    torch.cat,
                    args=(new_cat_args,),
                    kwargs={"dim": cat_dim},
                )
                new_cat_node.meta["example_value"] = torch.cat(
                    new_cat_args_meta, dim=cat_dim
                )
                reshape_cat_node_to_stack(graph, new_cat_node, stack_node, unbind_dim)
            counters["inductor"]["unbind_stack_to_slices_pass"] += 1


# ############pattern to be optimized is#########
#                   input
#                     |
#               split(dim=1)  -> user=multiple
#                  \         \
# others    getitem        getitem
#  \          \               /
#  reshape     reshape      reshape     other_op
#  \          \             /         /
#                stack(user=mul, dim=0)
#                      |

# ################after transformation#############
#                          input
#                           |
#                         permute
#                           |
#                         reshape   others
#                           |    /
#                          cat (dim=0)
#                           |


def get_view_shape_list(cat_arg: torch.fx.Node, stack_dim: int) -> List[int]:
    # cat_arg must be the split input
    view_shape_list = []
    for user in cat_arg.users.keys():
        if user.target == torch.split:
            for getitem in user.users.keys():
                if getitem.target == operator.getitem:
                    reshape_user = [
                        user
                        for user in getitem.users.keys()
                        if user.target == torch.reshape
                    ]
                    if len(reshape_user) > 0:
                        view_shape_list = list(
                            reshape_user[0]
                            .meta["example_value"]
                            .unsqueeze(stack_dim)
                            .shape
                        )
                        view_shape_list[stack_dim] = -1
                        return view_shape_list
    return view_shape_list


@register_graph_pattern(
    CallFunction(
        torch.stack,
        reshape_getitem_split,
        dim=Ignored(),
        _users=MULTIPLE,
    ),
    pass_dict=construct_pattern_matcher_pass("move_reshape_out_of_split_stack_pass"),
)
def move_reshape_out_of_split_stack(match: Match, *args, **kwargs):
    split_node = next(node for node in match.nodes if node.target == torch.split)
    split_dim = _get_dim(split_node)
    split_users = list(split_node.users.keys())
    stack_nodes = [node for node in match.nodes if node.target == torch.stack]
    graph = match.graph
    threshold_to_cat = torch._inductor.config.pre_grad_fusion_options[
        "move_reshape_out_of_split_stack_pass"
    ].get("threshold_to_cat", 10)
    for stack_node in stack_nodes:
        if not is_node_meta_valid(stack_node):
            log.debug("example value absent for node: %s", stack_node)
            continue
        stack_dim = _get_dim(stack_node)
        stack_inputs = get_arg_value(stack_node, 0, "tensors")  # type: ignore[union-attr]
        inputs = []
        for stack_input in stack_inputs:
            if stack_input.target != torch.reshape:
                inputs.append(stack_input)
            else:
                inputs.append(stack_input.args[0])  # type: ignore[union-attr]
        new_cat_args, _new_cat_args_meta = construct_cat_args(
            graph,
            stack_node,
            inputs,
            split_node,
            threshold_to_cat,
            update_args_from_split_getitem,
        )
        # At least one node would be in the returned new_cat_args
        # case 1: only one node in the new cat args, don't need to cat
        if len(new_cat_args) == 1:
            reshape_node = convert_reshape_cat_arg_to_stack(
                graph,
                new_cat_args[0],
                stack_node,
                stack_node.meta["example_value"].shape,
                stack_dim,
                split_dim,
            )
            stack_node.replace_all_uses_with(reshape_node)
            # remove stack node
            graph.erase_node(stack_node)
            # check the input of stack node, and remove nodes that have no users
            remove_split_unbind_children(graph, stack_inputs)  # type: ignore[arg-type]
            remove_split_unbind_children(graph, split_users)  # type: ignore[arg-type]
            counters["inductor"]["move_reshape_out_of_split_stack_pass"] += 1
            continue
        if len(new_cat_args) > 1 and len(new_cat_args) < len(inputs):
            # decompose the cat args into multiple stack nodes, i.e., we stack
            # all the nodes exist in the stack inputs and reshape the rest followed by a cat
            stack_node_input, stack_node_input_meta, cat_inputs = [], [], []  # type: ignore[var-annotated]
            for cat_arg in new_cat_args:
                if cat_arg not in stack_inputs:
                    if len(stack_node_input) > 0:
                        with graph.inserting_after(stack_node):
                            decomposed_stack_node = graph.call_function(
                                torch.stack,
                                args=(stack_node_input,),
                                kwargs={"dim": stack_dim},
                            )
                            decomposed_stack_node.meta["example_value"] = torch.stack(
                                stack_node_input_meta, dim=stack_dim
                            )
                            cat_inputs.append(decomposed_stack_node)
                    # cat_arg must be the split input
                    view_shape_list = get_view_shape_list(cat_arg, stack_dim)
                    stack_node_shape = torch.reshape(cat_arg.meta["example_value"], tuple(view_shape_list)).shape  # type: ignore[union-attr]
                    cat_inputs.append(
                        convert_reshape_cat_arg_to_stack(
                            graph,
                            cat_arg,
                            stack_node,
                            stack_node_shape,
                            stack_dim,
                            split_dim,
                        )
                    )
                    stack_node_input, stack_node_input_meta = [], []
                else:
                    stack_node_input.append(cat_arg)
                    stack_node_input_meta.append(cat_arg.meta["example_value"])

            if len(stack_node_input) > 0:
                with graph.inserting_after(stack_node):
                    decomposed_stack_node = graph.call_function(
                        torch.stack,
                        args=(stack_node_input,),
                        kwargs={"dim": stack_dim},
                    )
                    decomposed_stack_node.meta["example_value"] = torch.stack(
                        stack_node_input_meta, dim=stack_dim
                    )
                    cat_inputs.append(decomposed_stack_node)

            with graph.inserting_after(stack_node):
                cat_node = graph.call_function(
                    torch.cat,
                    args=(cat_inputs,),
                    kwargs={"dim": stack_dim},
                )
                stack_node.replace_all_uses_with(cat_node)
                cat_node.meta.update(stack_node.meta)
                graph.erase_node(stack_node)
                remove_split_unbind_children(graph, stack_inputs)  # type: ignore[arg-type]
                remove_split_unbind_children(graph, split_users)  # type: ignore[arg-type]
            counters["inductor"]["move_reshape_out_of_split_stack_pass"] += 1<|MERGE_RESOLUTION|>--- conflicted
+++ resolved
@@ -788,19 +788,10 @@
         next_users,
         user_inputs_list: List[List[Union[torch.fx.Node, _Range]]],
     ) -> Optional[List[_Range]]:
-<<<<<<< HEAD
         ranges = OrderedSet[Any]()
-        for user_node, user_inputs in zip(next_users, user_inputs_list):
-            ranges.update(
-=======
-        ranges = set()
         for user_inputs in user_inputs_list:
-            ranges |= {
->>>>>>> d08a5c95
-                user_input
-                for user_input in user_inputs
-                if isinstance(user_input, tuple)
-            )
+            ranges.update(u for u in user_inputs if isinstance(u, tuple))
+
         cumulative_sizes = [0] + torch.cumsum(torch.tensor(split_sections), 0).tolist()
         split_ranges = sorted(
             [(cumulative_sizes[r[0]], cumulative_sizes[r[1] + 1]) for r in ranges]
