--- conflicted
+++ resolved
@@ -60,11 +60,6 @@
                 node.args[0] != act
                 or (node.args[1].meta.get("val").size() != wgt_size)
                 or (node.args[1] == wgt and gemm_idx != 0)
-<<<<<<< HEAD
-                or node.args[1].meta.get("val").dtype != torch.bfloat16  # type: ignore[union-attr]
-=======
-                or node.args[2]  # <TODO> support bias through epilogue fusion
->>>>>>> 349d6e9c
             )
             for gemm_idx, node in enumerate(computation_nodes)
         ):
