# mypy: allow-untyped-defs
import functools
import operator
from functools import reduce
from typing import Any

import torch
from torch._dynamo.utils import counters
from torch.fx.experimental.symbolic_shapes import has_free_symbols
from torch.utils._ordered_set import OrderedSet

from .. import ir
from ..lowering import lowerings as L
from ..pattern_matcher import (
    Arg,
    CallFunction,
    filter_nodes,
    get_arg_value,
    KeywordArg,
    MULTIPLE,
)
from ..virtualized import ops, V
from .freezing_patterns import register_freezing_graph_pattern
from .post_grad import register_lowering_pattern
from .quantization import (
    _register_quantization_lowerings,
    _register_quantization_weight_pack_pass,
    _register_woq_lowerings,
)


if torch._C._has_mkldnn:
    aten = torch.ops.aten
    mkldnn = torch.ops.mkldnn
    prims = torch.ops.prims

    _conv_args = [Arg() for _ in range(10)]
    _linear_args = [Arg() for _ in range(6)]
    _conv_transpose_args = [Arg() for _ in range(11)]

    def _is_valid_grouped_gemm_fusion(computation_nodes):
        """
        Here we check:
        1. More than 1 GEMM nodes has been found.
        2. All the GEMM nodes share the same activation.
        3. All the GEMM nodes have same weight size but different wgt node.
        """
        computation_op = mkldnn._linear_pointwise.default
        act = computation_nodes[0].args[0]
        wgt = computation_nodes[0].args[1]
        wgt_size = wgt.meta.get("val").size()  # type: ignore[union-attr]
        return len(computation_nodes) >= 2 and all(
            (
                node.target == computation_op
                and node.args[0] == act
                and (node.args[1].meta.get("val").size() == wgt_size)
                and (node.args[1] != wgt or gemm_idx == 0)
            )
            for gemm_idx, node in enumerate(computation_nodes)
        )

    def grouped_gemm_pass(graph: torch.fx.Graph):
        """
        Group GEMM has multi output nodes which is compilicated to define a Pattern.
        Use below way to connect the pattern to the lowering.
        TODO: Use MultiOutputPattern, current limitation is the pattern requires
        fixed number of output nodes. Extend to support Group GEMM for pattern matcher.
        """
        computation_op = mkldnn._linear_pointwise.default
        from ..mkldnn_lowerings import grouped_gemm_lowering

        for node in graph.find_nodes(op="call_function", target=computation_op):
            if (
                not node._erased
                and isinstance(node.meta.get("val"), torch.Tensor)
                and node.meta["val"].device.type == "cpu"
            ):
                act = node.args[0]
                users = list(act.users)
                if _is_valid_grouped_gemm_fusion(users):
                    with graph.inserting_before(node):
                        grouped_gemm_node = graph.create_node(
                            "call_function",
                            grouped_gemm_lowering,
                            (
                                act,
                                [user.args[1] for user in users],
                                [user.args[2] for user in users],
                            ),
                        )
                        grouped_gemm_node.meta["val"] = [
                            user.meta["val"] for user in users
                        ]
                        with graph.inserting_after(grouped_gemm_node):
                            for gemm_idx, user in enumerate(users):
                                assert user.target == computation_op
                                get_item = graph.create_node(
                                    "call_function",
                                    operator.getitem,
                                    (
                                        grouped_gemm_node,
                                        gemm_idx,
                                    ),
                                )
                                user.replace_all_uses_with(get_item)
                                graph.erase_node(user)
        return

    def _conv_call(users=1):
        return CallFunction(
            mkldnn._convolution_pointwise.default, *_conv_args, _users=users
        )

    def _linear_call(users=1):
        return CallFunction(
            mkldnn._linear_pointwise.default, *_linear_args, _users=users
        )

    def _conv_transpose_call(users=1):
        return CallFunction(
            mkldnn._convolution_transpose_pointwise.default,
            *_conv_transpose_args,
            _users=users,
        )

    def _to_float(input_call, users=1):
        return CallFunction(
            prims.convert_element_type.default,
            input_call,
            KeywordArg("to_float"),
            _users=users,
        )

    def _to_bf16(input_call):
        return CallFunction(
            prims.convert_element_type.default,
            input_call,
            KeywordArg("to_bf16"),
            _users=1,
        )

    def _to_fp16(input_call):
        return CallFunction(
            prims.convert_element_type.default,
            input_call,
            KeywordArg("to_fp16"),
            _users=1,
        )

    def _unary_fusion_pattern(unary_fusion, call_fn, users, lowp_dtype):
        # only insert to_dtype if lowp_dtype is True
        computation_call = (
            _to_float(call_fn(), users=users) if lowp_dtype else call_fn(users=users)
        )
        out = unary_fusion(computation_call)
        if lowp_dtype == torch.bfloat16:
            return _to_bf16(out)
        elif lowp_dtype == torch.float16:
            return _to_fp16(out)
        else:
            return out

    def _gelu_fusion_1(computation_call):
        return CallFunction(
            aten.mul,
            CallFunction(aten.mul, computation_call, 0.5),
            CallFunction(
                aten.add,
                CallFunction(
                    aten.erf,
                    CallFunction(aten.mul, computation_call, 0.7071067811865476),
                ),
                1,
            ),
        )

    def _gelu_fusion_2(computation_call):
        return CallFunction(
            aten.mul,
            CallFunction(aten.mul, computation_call, 0.5),
            CallFunction(
                aten.add,
                CallFunction(
                    aten.tanh,
                    CallFunction(
                        aten.mul,
                        CallFunction(
                            aten.add,
                            computation_call,
                            CallFunction(
                                aten.mul,
                                CallFunction(
                                    aten.mul,
                                    CallFunction(
                                        aten.mul, computation_call, computation_call
                                    ),
                                    computation_call,
                                ),
                                0.044715,
                            ),
                        ),
                        0.7978845608028654,
                    ),
                ),
                1,
            ),
        )

    def _hardswish_fusion(computation_call):
        return CallFunction(
            aten.div,
            CallFunction(
                aten.mul,
                computation_call,
                CallFunction(
                    aten.clamp_max,
                    CallFunction(
                        aten.clamp_min, CallFunction(aten.add, computation_call, 3), 0
                    ),
                    6,
                ),
            ),
            6,
        )

    def _silu_fusion(computation_call):
        return CallFunction(
            aten.mul, computation_call, CallFunction(aten.sigmoid, computation_call)
        )

    def _hardsigmoid_fusion(computation_call):
        return CallFunction(
            aten.div,
            CallFunction(
                aten.clamp_max,
                CallFunction(
                    aten.clamp_min, CallFunction(aten.add, computation_call, 3), 0
                ),
                6,
            ),
            6,
        )

    def _leaky_relu_fusion(computation_call):
        return CallFunction(
            aten.where,
            CallFunction(aten.gt, computation_call, 0),
            computation_call,
            CallFunction(aten.mul, computation_call, KeywordArg("negative_slope")),
        )

    def _hardtanh_fusion(computation_call):
        return CallFunction(
            aten.clamp_max,
            CallFunction(aten.clamp_min, computation_call, KeywordArg("min_value")),
            KeywordArg("max_value"),
        )

    def _combined_fusion(computation_call, elementwise_op):
        return CallFunction(elementwise_op, computation_call)

    # binary_op(other, computation_op)
    def _binary_fusion_v1(computation_call, binary_fn):
        return CallFunction(binary_fn, KeywordArg("other"), computation_call)

    # binary_op(computation_op, other)
    def _binary_fusion_v2(computation_call, binary_fn):
        return CallFunction(binary_fn, computation_call, KeywordArg("other"))

    def _is_single_computation_op(computation_op, lowp_dtype=None):
        def fn(match):
            computation_nodes = filter_nodes(match.nodes, computation_op)

            if lowp_dtype:
                output_node_meta = match.output_node().meta.get("val")
                if output_node_meta.dtype != lowp_dtype:
                    return False

            if len(computation_nodes) < 1:
                return False
            if any(n.args[-3] != "none" for n in computation_nodes):
                return False
            return True

        return fn

    def _is_valid_computation_unary_fusion(computation_op, lowp_dtype=None):
        def fn(match):
            matched = _is_single_computation_op(computation_op, lowp_dtype)(match)
            computation_node = filter_nodes(match.nodes, computation_op)[0]
            if lowp_dtype:
                conversion_dtype_nodes = filter_nodes(
                    match.nodes, prims.convert_element_type.default
                )
                if len(conversion_dtype_nodes) != 2:
                    return False
                # fusion pattern is always in the form of computation_op + to_float32 + unary_op + to_bfloat16
                if computation_node == conversion_dtype_nodes[0].args[0]:
                    to_float = conversion_dtype_nodes[0].args[1]
                    to_lp = conversion_dtype_nodes[1].args[1]
                else:
                    to_float = conversion_dtype_nodes[1].args[1]
                    to_lp = conversion_dtype_nodes[0].args[1]
                matched = matched and to_float == torch.float and to_lp == lowp_dtype
            return matched

        return fn

    def _register_unary_fusion_lowering(
        pattern, unary_attr, computation_op, lowp_dtype=None
    ):
        @register_lowering_pattern(
            pattern,
            extra_check=_is_valid_computation_unary_fusion(computation_op, lowp_dtype),
        )
        def fn(match, *args, **kwargs):
            computation_args = list(args)[:-3] + [
                unary_attr.op_name,
                unary_attr.scalars_attr,
                unary_attr.algorithm_attr,
            ]
            counters["inductor"]["mkldnn_unary_fusion_matcher_count"] += 1
            counters["inductor"]["mkldnn_unary_fusion_matcher_nodes"] += len(
                match.nodes
            )
            return L[computation_op](*computation_args)

        return fn

    def _register_leaky_relu_fusion_lowering(pattern, computation_op, lowp_dtype=None):
        @register_lowering_pattern(
            pattern, extra_check=_is_single_computation_op(computation_op, lowp_dtype)
        )
        def fn(match, *args, **kwargs):
            negative_slope = kwargs.get("negative_slope")
            if isinstance(negative_slope, ir.TensorBox):
                matched = False
            else:  # inp is a Number
                matched = True
            if lowp_dtype:
                dtype1 = kwargs.get("to_float")
                dtype2 = (
                    kwargs.get("to_bf16")
                    if lowp_dtype == torch.bfloat16
                    else kwargs.get("to_fp16")
                )
                matched = matched and dtype1 == torch.float and dtype2 == lowp_dtype
            computation_args = list(args)
            counters["inductor"]["mkldnn_unary_fusion_matcher_count"] += 1
            counters["inductor"]["mkldnn_unary_fusion_matcher_nodes"] += len(
                match.nodes
            )
            if matched:
                computation_args = computation_args[:-3] + [
                    "leaky_relu",
                    [negative_slope],
                    "",
                ]
                return L[computation_op](*computation_args)
            else:
                # computation_args += ["none", [], ""]
                out = L[computation_op](*computation_args)
                if lowp_dtype:
                    out = L[prims.convert_element_type.default](out, dtype=torch.float)
                out = L[aten.where](
                    L[aten.gt](out, 0),
                    out,
                    L[aten.mul](out, negative_slope),
                )
                if lowp_dtype:
                    out = L[prims.convert_element_type.default](out, dtype=dtype2)  # type: ignore[possibly-undefined]
                return out

        return fn

    def _register_hardtanh_fusion_lowering(pattern, computation_op, lowp_dtype=None):
        @register_lowering_pattern(
            pattern, extra_check=_is_single_computation_op(computation_op, lowp_dtype)
        )
        def fn(match, *args, **kwargs):
            min_value = kwargs.get("min_value")
            max_value = kwargs.get("max_value")
            if isinstance(min_value, ir.TensorBox) or isinstance(
                max_value, ir.TensorBox
            ):
                matched = False
            else:  # inp is a Number
                assert max_value is not None
                matched = min_value <= max_value
            if lowp_dtype:
                dtype1 = kwargs.get("to_float")
                dtype2 = (
                    kwargs.get("to_bf16")
                    if lowp_dtype == torch.bfloat16
                    else kwargs.get("to_fp16")
                )
                matched = matched and dtype1 == torch.float and dtype2 == lowp_dtype
            computation_args = list(args)
            counters["inductor"]["mkldnn_unary_fusion_matcher_count"] += 1
            counters["inductor"]["mkldnn_unary_fusion_matcher_nodes"] += len(
                match.nodes
            )
            if matched:
                computation_args = computation_args[:-3] + [
                    "hardtanh",
                    [min_value, max_value],
                    "",
                ]
                return L[computation_op](*computation_args)
            else:
                out = L[computation_op](*computation_args)
                if lowp_dtype:
                    out = L[prims.convert_element_type.default](out, dtype=torch.float)
                out = L[aten.clamp_max](L[aten.clamp_min](out, min_value), max_value)
                if lowp_dtype:
                    out = L[prims.convert_element_type.default](out, dtype=dtype2)  # type: ignore[possibly-undefined]
                return out

        return fn

    _binary_attr = {
        aten.add: "add",
        ops.add: "add",
        aten.sub: "sub",
        ops.sub: "sub",
    }

    def _is_valid_binary(match, computation_op, binary_op):
        binary_nodes = filter_nodes(match.nodes, binary_op)
        if len(binary_nodes) < 1:
            return False

        def get_meta_value(argument: torch.fx.node.Argument):
            # Only torch.fx.Node is expected to have meta.
            if isinstance(argument, torch.fx.Node):
                return argument.meta.get("val", None)
            return None

        if any(
            not isinstance(get_meta_value(n.args[0]), torch.Tensor)
            or not isinstance(get_meta_value(n.args[1]), torch.Tensor)
            for n in binary_nodes
        ):
            return False
        # check alpha is one.
        if any(
            get_arg_value(n, 2, kwarg_name="alpha") != 1.0
            and get_arg_value(n, 2, kwarg_name="alpha") is not None
            for n in binary_nodes
        ):
            return False

        def _check_input_sizes(n, computation_op):
            # Check if the tensor shape of the 'other' node is the same as or
            # can be broadcasted to the tensor shape of the computation node.
            computation_node = (
                n.args[0] if n.args[1] is match.kwargs["other"] else n.args[1]
            )
            assert computation_node.target == computation_op
            computation_node_size = get_meta_value(computation_node).size()
            if computation_op is mkldnn._linear_pointwise.default:
                broadcast_sizes = []
                if len(computation_node_size) >= 2:
                    broadcast_sizes = [
                        torch.Size(
                            [1 for _ in range(len(computation_node_size) - 1)]
                            + [computation_node_size[-1]]
                        ),
                    ]
            else:
                assert len(computation_node_size) > 2
                broadcast_sizes = [
                    torch.Size(
                        [computation_node_size[0], computation_node_size[1]]
                        + [1 for _ in range(len(computation_node_size) - 2)]
                    ),
                    torch.Size(
                        [1, computation_node_size[1]]
                        + [1 for _ in range(len(computation_node_size) - 2)]
                    ),
                    torch.Size([1 for _ in range(len(computation_node_size))]),
                ]
            return (
                get_meta_value(match.kwargs["other"]).size()
                in [
                    computation_node_size,
                ]
                + broadcast_sizes
            )

        if any(
            not _check_input_sizes(n, computation_op)
            or get_meta_value(n.args[0]).device != get_meta_value(n.args[1]).device
            or get_meta_value(n.args[0]).dtype != get_meta_value(n.args[1]).dtype
            for n in binary_nodes
        ):
            return False
        # check args[0] and args[1] is not same
        if any(n.args[0] == n.args[1] for n in binary_nodes):
            return False
        return True

    def _is_valid_computation_binary(computation_op, binary_op, other_index=None):
        def fn(match):
            if not _is_single_computation_op(computation_op)(match):
                return False
            if not _is_valid_binary(match, computation_op, binary_op):
                return False
            return True

        return fn

    def _get_remaining_users(extra_input_node, compute_node):
        # Think about this pattern:
        #      ReLU
        #     /   \
        #  Conv1
        #   /      \
        # Conv2
        #   \      /
        #      Add
        # Although, the extra input node (ReLU) has more than 1 users: Conv1 and Add.
        # The Conv1 is the ancestor node of the current compute node (Conv2).
        # This indicates that the buffer of ReLU has completed all its usage,
        # So we can safely make changes to it now by doing Conv2->Add inplace fusion.
        # Take above case as example:
        # * extra_input_node: ReLU
        # * compute_node: Conv2
        # _get_remaining_users will return the users of extra_input_node which are not
        # ancestor node of compute_node.
        def _is_ancestor_node(_current_node, _ancestor_node):
            # Check whether _ancestor_node is the ancestor node of _current_node
            _node_list = [_current_node]
            _visited_nodes = OrderedSet[torch.fx.Node]()
            while len(_node_list) != 0:
                _current_node = _node_list.pop(0)
                if _current_node not in _visited_nodes:
                    _visited_nodes.add(_current_node)
                    if _current_node == _ancestor_node:
                        return True
                    elif isinstance(
                        _current_node, torch.fx.Node
                    ) and _current_node.op not in ["placeholder", "output", "get_attr"]:
                        for input in _current_node.all_input_nodes:
                            _node_list.append(input)  # noqa: PERF402
            return False

        return [
            user
            for user in list(extra_input_node.users)
            if not _is_ancestor_node(compute_node, user)
        ]

    def _is_valid_computation_binary_inplace(computation_op, binary_op, other_index):
        def fn(match):
            if not _is_valid_computation_binary(computation_op, binary_op)(match):
                return False
            binary_nodes = filter_nodes(match.nodes, binary_op)

            def _get_compute_node(_binary_node, _other_index):
                assert len(_binary_node.all_input_nodes) == 2, (
                    "Binary node should have 2 input nodes."
                )
                _compute_index = 1 if (_other_index == 0) else 0
                return _binary_node.args[_compute_index]

            def _other_input_not_inplaceable(_binary_node, _other_index):
                _compute_node = _get_compute_node(_binary_node, _other_index)
                return (
                    len(
                        _get_remaining_users(
                            _binary_node.args[_other_index], _compute_node
                        )
                    )
                    > 1
                    or _binary_node.args[_other_index] == _compute_node.args[0]
                )

            if any(_other_input_not_inplaceable(n, other_index) for n in binary_nodes):
                return False
            if any(
                n.args[other_index].op in ["placeholder", "output"]
                for n in binary_nodes
            ):
                return False
            return True

        return fn

    def _register_binary_unary_fusion_lowering(
        pattern,
        computation_op,
        binary_op,
        fusion_op,
        unary_attr=None,
    ):
        @register_lowering_pattern(
            pattern, extra_check=_is_valid_computation_binary(computation_op, binary_op)
        )
        def fn(match, *args, **kwargs):
            other = kwargs.get("other")
            assert isinstance(other, ir.TensorBox)
            binary_attr = _binary_attr[binary_op]
            args_list = list(args)
            computation_args = [args_list[0], other] + args_list[1:-3] + [binary_attr]
            if len(args_list) > 6:
                if unary_attr is not None:
                    computation_args += [
                        1.0,
                        unary_attr.op_name,
                        unary_attr.scalars_attr,
                        unary_attr.algorithm_attr,
                    ]
                else:
                    computation_args += [1.0, None, [], None]
            counters["inductor"]["mkldnn_conv_binary_unary_fusion_matcher_count"] += 1
            counters["inductor"]["mkldnn_conv_binary_unary_fusion_matcher_nodes"] += (
                len(match.nodes)
            )
            return L[fusion_op](*computation_args)

        return fn

    def _can_be_inplace(_other):
        return not (
            isinstance(_other.data, ir.BaseView)
            or len(_other.get_inputs_that_alias_output()) > 0
        )

    def _register_binary_unary_maybe_inplace_fusion_lowering(
        pattern,
        computation_op,
        binary_op,
        inplace_fusion_op,
        outplace_fusion_op,
        unary_attr=None,
        other_index=None,
    ):
        @register_lowering_pattern(
            pattern,
            extra_check=_is_valid_computation_binary_inplace(
                computation_op, binary_op, other_index
            ),
        )
        def fn(match, *args, **kwargs):
            other = kwargs.get("other")
            assert isinstance(other, ir.TensorBox)
            binary_attr = _binary_attr[binary_op]
            args_list = list(args)
            computation_args = [args_list[0], other] + args_list[1:-3] + [binary_attr]
            if len(args_list) > 6:
                if unary_attr is not None:
                    computation_args += [
                        1.0,
                        unary_attr.op_name,
                        unary_attr.scalars_attr,
                        unary_attr.algorithm_attr,
                    ]
                else:
                    computation_args += [1.0, None, [], None]
            counters["inductor"]["mkldnn_conv_binary_unary_fusion_matcher_count"] += 1
            counters["inductor"]["mkldnn_conv_binary_unary_fusion_matcher_nodes"] += (
                len(match.nodes)
            )
            # Make sure the other is not an alias or mutation(fx side doesn't has such info).
            other.realize()
            if not _can_be_inplace(other) or other.data.shape != list(
                match.nodes[0].meta["val"].size()
            ):
                return L[outplace_fusion_op](*computation_args)
            return L[inplace_fusion_op](*computation_args)

        return fn

    computation_ops = [
        mkldnn._convolution_pointwise.default,
        mkldnn._linear_pointwise.default,
        mkldnn._convolution_transpose_pointwise.default,
    ]

    class UnaryAttr:
        def __init__(
            self, op_name: str, scalars_attr=None, algorithm_attr=None
        ) -> None:
            self.op_name = op_name
            self.scalars_attr = scalars_attr if scalars_attr else []
            self.algorithm_attr = algorithm_attr if algorithm_attr else ""

    def _register_unary_fusion():
        computation_call_fns = [_conv_call, _linear_call, _conv_transpose_call]

        def _unary_fusion_patterns(lowp_dtype):
            replacement_unary_fusion_patterns = {
                UnaryAttr("gelu", algorithm_attr="tanh"): [
                    _unary_fusion_pattern(_gelu_fusion_2, call_fn, 4, lowp_dtype)
                    for call_fn in computation_call_fns
                ],
                UnaryAttr("gelu", algorithm_attr="none"): [
                    _unary_fusion_pattern(_gelu_fusion_1, call_fn, 2, lowp_dtype)
                    for call_fn in computation_call_fns
                ],
                UnaryAttr("hardswish"): [
                    _unary_fusion_pattern(_hardswish_fusion, call_fn, 2, lowp_dtype)
                    for call_fn in computation_call_fns
                ],
                UnaryAttr("hardsigmoid"): [
                    _unary_fusion_pattern(_hardsigmoid_fusion, call_fn, 1, lowp_dtype)
                    for call_fn in computation_call_fns
                ],
                UnaryAttr("swish"): [
                    _unary_fusion_pattern(_silu_fusion, call_fn, 2, lowp_dtype)
                    for call_fn in computation_call_fns
                ],
            }
            if not lowp_dtype:
                call_user1 = [call_fn(users=1) for call_fn in computation_call_fns]
                replacement_unary_fusion_patterns.update(
                    {
                        UnaryAttr("relu"): [
                            _combined_fusion(u, aten.relu) for u in call_user1
                        ],
                        UnaryAttr("sigmoid"): [
                            _combined_fusion(u, aten.sigmoid) for u in call_user1
                        ],
                        UnaryAttr("tanh"): [
                            _combined_fusion(u, aten.tanh) for u in call_user1
                        ],
                    }
                )

            return replacement_unary_fusion_patterns

        for lowp_dtype in [torch.bfloat16, torch.float16, None]:
            replace_patterns = _unary_fusion_patterns(lowp_dtype)
            for unary_attr, patterns in replace_patterns.items():
                _register_unary_fusion_lowering(
                    patterns[0], unary_attr, computation_ops[0], lowp_dtype
                )
                _register_unary_fusion_lowering(
                    patterns[1], unary_attr, computation_ops[1], lowp_dtype
                )
                _register_unary_fusion_lowering(
                    patterns[2], unary_attr, computation_ops[2], lowp_dtype
                )
            _leaky_relu_patterns = [
                _unary_fusion_pattern(_leaky_relu_fusion, call_fn, 3, lowp_dtype)
                for call_fn in computation_call_fns
            ]
            for pattern, computation_op in zip(_leaky_relu_patterns, computation_ops):
                _register_leaky_relu_fusion_lowering(
                    pattern, computation_op, lowp_dtype
                )
            hardtanh_patterns = [
                _unary_fusion_pattern(_hardtanh_fusion, call_fn, 1, lowp_dtype)
                for call_fn in computation_call_fns
            ]
            for pattern, computation_op in zip(hardtanh_patterns, computation_ops):
                _register_hardtanh_fusion_lowering(pattern, computation_op, lowp_dtype)

    def _register_inplace_fusion():
        binary_ops = [aten.add, ops.add]
        inplace_fusion_op = mkldnn._convolution_pointwise_.binary
        outplace_fusion_op = mkldnn._convolution_pointwise.binary
        conv_call = _conv_call(users=1)
        conv_op = computation_ops[0]
        for binary_op in binary_ops:
            binary_v1 = _binary_fusion_v1(conv_call, binary_op)
            binary_unary_v1 = _combined_fusion(binary_v1, aten.relu)
            _register_binary_unary_maybe_inplace_fusion_lowering(
                binary_unary_v1,
                conv_op,
                binary_op,
                inplace_fusion_op,
                outplace_fusion_op,
                other_index=0,
                unary_attr=UnaryAttr("relu"),
            )
            _register_binary_unary_maybe_inplace_fusion_lowering(
                binary_v1,
                conv_op,
                binary_op,
                inplace_fusion_op,
                outplace_fusion_op,
                other_index=0,
            )
            binary_v2 = _binary_fusion_v2(conv_call, binary_op)
            binary_unary_v2 = _combined_fusion(binary_v2, aten.relu)
            _register_binary_unary_maybe_inplace_fusion_lowering(
                binary_unary_v2,
                conv_op,
                binary_op,
                inplace_fusion_op,
                outplace_fusion_op,
                other_index=1,
                unary_attr=UnaryAttr("relu"),
            )
            _register_binary_unary_maybe_inplace_fusion_lowering(
                binary_v2,
                conv_op,
                binary_op,
                inplace_fusion_op,
                outplace_fusion_op,
                other_index=1,
            )

    def _register_binary_fusion():
        binary_ops = [aten.add, ops.add, aten.sub, ops.sub]
        fusion_ops = [
            mkldnn._convolution_pointwise.binary,
            mkldnn._linear_pointwise.binary,
        ]
        _computation_user_1 = [_conv_call(users=1), _linear_call(users=1)]
        for computation_call, computation_op, fusion_op in zip(
            _computation_user_1, computation_ops[:-1], fusion_ops
        ):
            for binary_op in binary_ops:
                pattern = _binary_fusion_v2(computation_call, binary_op)
                _register_binary_unary_fusion_lowering(
                    pattern, computation_op, binary_op, fusion_op
                )

            for binary_op in [aten.add, ops.add]:
                pattern = _binary_fusion_v1(computation_call, binary_op)
                _register_binary_unary_fusion_lowering(
                    pattern, computation_op, binary_op, fusion_op
                )

    def _register_binary_unary_fusion():
        binary_ops = [aten.add, ops.add, aten.sub, ops.sub]
        fusion_ops = [mkldnn._convolution_pointwise.binary]
        _computation_user_1 = [_conv_call(users=1)]
        for computation_call, computation_op, fusion_op in zip(
            _computation_user_1, computation_ops[:-1], fusion_ops
        ):
            for binary_op in binary_ops:
                pattern_v1 = _combined_fusion(
                    _binary_fusion_v2(computation_call, binary_op), aten.relu
                )
                _register_binary_unary_fusion_lowering(
                    pattern_v1,
                    computation_op,
                    binary_op,
                    fusion_op,
                    unary_attr=UnaryAttr("relu"),
                )
            for binary_op in [aten.add, ops.add]:
                pattern_v2 = _combined_fusion(
                    _binary_fusion_v1(computation_call, binary_op), aten.relu
                )
                _register_binary_unary_fusion_lowering(
                    pattern_v2,
                    computation_op,
                    binary_op,
                    fusion_op,
                    unary_attr=UnaryAttr("relu"),
                )

    def _recover_linear():
        # convert reshape+linear+reshape to a single linear for applying fusion path.
        # concat_linear (pass_number=0) -> mkldnn_linear_pack (pass_numer=1) -> _recover_linear(pass_number=2)
        @register_freezing_graph_pattern(
            CallFunction(
                aten.reshape.default,
                CallFunction(
                    mkldnn._linear_pointwise.default,
                    CallFunction(
                        aten.reshape.default,
                        Arg(),
                        KeywordArg("reshape_1"),
                        _users=MULTIPLE,
                    ),
                    Arg(),
                    Arg(),
                    Arg(),
                    Arg(),
                    Arg(),
                ),
                KeywordArg("reshape_2"),
            ),
            pass_number=2,
        )
        def reshape_linear_reshape_pattern(match, *args, **kwargs):
            def get_val(val):
                return val if isinstance(val, int) else val.meta.get("val")

            reshape_1 = kwargs.get("reshape_1")
            reshape_2 = kwargs.get("reshape_2")
            assert isinstance(reshape_1, list)
            assert isinstance(reshape_2, list)
            assert len(reshape_1) == 2

            graph = match.graph
            reshape_2_node = match.output_node()
            linear_input_node = reshape_2_node.args[0].args[0].args[0]
            # check linear's input's shape[:-1] == reshape_2[:-1]
            # and check product(reshape_2[:-1]) == reshape_1[0]
            can_remove_reshape = linear_input_node.meta.get("val").shape[
                :-1
            ] == torch.Size([get_val(val) for val in reshape_2[:-1]])
            can_remove_reshape = can_remove_reshape and (
                reduce(
                    operator.mul,
                    [get_val(val) for val in reshape_2[:-1]],
                )
                == get_val(reshape_1[0])
            )

            if can_remove_reshape:
                repl = graph.call_function(mkldnn._linear_pointwise.default, args)
                repl.meta.update(reshape_2_node.meta)
                reshape_2_node.replace_all_uses_with(repl)
                old_linear_node = reshape_2_node.args[0]
                reshape_1_node = old_linear_node.args[0]
                graph.erase_node(reshape_2_node)
                graph.erase_node(old_linear_node)
                if len(reshape_1_node.users) == 0:
                    graph.erase_node(reshape_1_node)
            counters["inductor"]["mkldnn_reshape_linear_reshape_matcher_count"] += 1
            counters["inductor"]["mkldnn_reshape_linear_reshape_matcher_nodes"] += len(
                match.nodes
            )

        def is_linear_add_bias(match):
            add_node = match.output_node()
            linear_node = add_node.args[0]
            packed_weight_node = linear_node.args[1]
            assert packed_weight_node.target == mkldnn._reorder_linear_weight
            transpose_weight_node = packed_weight_node.args[0]
            assert transpose_weight_node.target == aten.permute.default
            weight_meta = transpose_weight_node.args[0].meta.get("val")
            bias_node = add_node.args[1]
            if isinstance(bias_node, int):
                # we only folding bias if it is a constant
                return False
            bias_meta = add_node.args[1].meta.get("val")
            if weight_meta is None or bias_meta is None:
                return False

            bf32_matmul_enabled = torch.backends.mkldnn.matmul.fp32_precision == "bf16"  # type: ignore[attr-defined]
            use_bf16_for_fp32_weight = (
                bf32_matmul_enabled and weight_meta.dtype == torch.float32
            )
            assert (
                weight_meta.dtype
                in (
                    torch.bfloat16,
                    torch.float16,
                )
                or use_bf16_for_fp32_weight
            )

            if bias_meta.dtype != weight_meta.dtype:
                return False
            return (
                linear_node.args[2] is None
                and bias_meta.dim() == 1
                and bias_meta.size(0) == weight_meta.size(1)
            )

        # convert linear+bias to a single linear for applying fusion path.
        @register_freezing_graph_pattern(
            CallFunction(
                aten.add.Tensor,
                CallFunction(mkldnn._linear_pointwise.default, *_linear_args),
                Arg(),
            ),
            pass_number=2,
            extra_check=is_linear_add_bias,
        )
        def linear_bias_pattern(match, *args):
            graph = match.graph
            add_node = match.output_node()
            linear_node = add_node.args[0]
            new_args = list(linear_node.args)
            new_args[2] = add_node.args[1]
            repl = graph.call_function(
                mkldnn._linear_pointwise.default, tuple(new_args)
            )
            repl.meta.update(add_node.meta)
            add_node.replace_all_uses_with(repl)
            match.erase_nodes()
            counters["inductor"]["mkldnn_linear_bias_matcher_count"] += 1
            counters["inductor"]["mkldnn_linear_bias_matcher_nodes"] += len(match.nodes)

    def _is_packable_mkldnn_rnn_layer(match):
        lstm_node = match.output_node()
        POS_WEIGHTS = [1, 2]
        POS_INPUTS = [0, 5, 6]
        POS_ARGS = POS_WEIGHTS + POS_INPUTS
        # Weights should be Constant
        if any(
            lstm_node.args[POS_WEIGHT].op != "get_attr" for POS_WEIGHT in POS_WEIGHTS
        ):
            return False

        # Meta info for weights and inputs should be available
        if any(lstm_node.args[POS_ARG].meta.get("val") is None for POS_ARG in POS_ARGS):
            return False

        # Check device
        if any(
            lstm_node.args[POS_ARG].meta.get("val").device.type != "cpu"
            for POS_ARG in POS_ARGS
        ):
            return False

        # Check dtype
        if any(
            lstm_node.args[POS_ARG].meta.get("val").dtype == torch.bfloat16
            and not mkldnn._is_mkldnn_bf16_supported()
            for POS_ARG in POS_ARGS
        ):
            return False
        if any(
            lstm_node.args[POS_ARG].meta.get("val").dtype == torch.float16
            and not mkldnn._is_mkldnn_fp16_supported()
            for POS_ARG in POS_ARGS
        ):
            return False

        return True

    def _is_packable_convolution(match):
        """
        Check if the node is supported for MKLDNN convolution.
        """
        conv_node = match.output_node()
        input_meta_value = conv_node.args[0].meta.get("val")
        weight_meta_value = conv_node.args[1].meta.get("val")
        if input_meta_value is None or weight_meta_value is None:
            return False
        input_size = input_meta_value.shape
        if conv_node.args[1].op != "get_attr":
            return False
        for meta_value in [input_meta_value, weight_meta_value]:
            if (
                meta_value is None
                or meta_value.device.type != "cpu"
                or (meta_value.dim() != 4 and meta_value.dim() != 5)
            ):
                return False
        if (
            input_meta_value.dtype == torch.bfloat16
            or weight_meta_value.dtype == torch.bfloat16
        ):
            if not mkldnn._is_mkldnn_bf16_supported():
                return False
        if (
            input_meta_value.dtype == torch.float16
            or weight_meta_value.dtype == torch.float16
        ):
            if not mkldnn._is_mkldnn_fp16_supported():
                return False
        is_transposed = conv_node.args[-3]
        if is_transposed:
            # TODO: Support dynamic shape case for MKLDNN conv transpose.
            if has_free_symbols(input_size):
                return False
            groups = conv_node.args[-1]
            in_channels = weight_meta_value.size(0)
            # doesn't support group_depthwise_conv_transpose.
            if groups > 1 and groups == in_channels:
                return False
            # Port from: aten/src/ATen/native/Convolution.cpp:is_output_padding_big
            output_paddings = conv_node.args[-2]
            strides = conv_node.args[3]
            if any(
                output_padding >= stride
                for output_padding, stride in zip(output_paddings, strides)
            ):
                return False
        return True

    def _is_packable_linear(match):
        """
        Check if the node is supported for MKLDNN linear.
        """

        def is_const_or_cat_by_const(weight):
            if weight.op == "get_attr":
                return True
            if weight.target != aten.cat.default:
                return False
            return all(arg.op == "get_attr" for arg in weight.args[0])

        linear_node = match.output_node()
        # mkldnn linear only supports beta=1or0 and alpha=1
        if linear_node.target == aten.addmm.default:
            alpha = linear_node.kwargs.get("alpha", 1.0)
            beta = linear_node.kwargs.get("beta", 1.0)
            if (beta != 0.0 and beta != 1.0) or alpha != 1.0:
                return False
        # weight_idx is 1 for aten.mm and is 2 for aten.addmm
        weight_idx = 2 if linear_node.target == aten.addmm.default else 1
        if not is_const_or_cat_by_const(linear_node.args[weight_idx]):
            return False
        input_meta_value = linear_node.args[weight_idx - 1].meta.get("val")
        weight_meta_value = linear_node.args[weight_idx].meta.get("val")
        if input_meta_value is None or weight_meta_value is None:
            return False
        batch_size = input_meta_value.shape[0]
        if (
            input_meta_value.dtype == torch.float64
            or weight_meta_value.dtype == torch.float64
        ):
            return False
        is_lp_weight = weight_meta_value.dtype in (
            torch.bfloat16,
            torch.float16,
        )
        bf32_matmul_enabled = torch.backends.mkldnn.matmul.fp32_precision == "bf16"  # type: ignore[attr-defined]
        use_bf16_for_fp32_weight = (
            bf32_matmul_enabled and weight_meta_value.dtype == torch.float32
        )
        compute_with_lp = is_lp_weight or use_bf16_for_fp32_weight
        # on x86, for fp32, mkl should be enabled and batch_size should not be a free symbol.
        # on aarch64, use mkldnn op for fp32 as well if acl is enabled
        if (
            not compute_with_lp
            and not mkldnn._is_mkldnn_acl_supported()
            and ((not torch._C.has_mkl) or has_free_symbols(batch_size))
        ):
            return False
        for meta_value in [input_meta_value, weight_meta_value]:
            if (
                meta_value is None
                or meta_value.device.type != "cpu"
                or meta_value.dim() != 2
            ):
                return False
        if weight_idx == 2:
            bias_meta_value = linear_node.args[0].meta.get("val")
            if (
                bias_meta_value is None
                or meta_value.device.type != "cpu"
                or bias_meta_value.dim() != 1
                or bias_meta_value.size(0) != weight_meta_value.size(1)
            ):
                return False

        if (
            input_meta_value.dtype == torch.bfloat16
            or weight_meta_value.dtype == torch.bfloat16
        ):
            if not mkldnn._is_mkldnn_bf16_supported():
                return False
        if (
            input_meta_value.dtype == torch.float16
            or weight_meta_value.dtype == torch.float16
        ):
            if not mkldnn._is_mkldnn_fp16_supported():
                return False
        return True

    _aten_conv_args = (
        Arg(),
        Arg(),
        Arg(),
        Arg(),
        Arg(),
        Arg(),
        KeywordArg("is_transposed"),
        Arg(),
        Arg(),
    )

    _aten_mkldnn_rnn_layer_args = (
        Arg(),  # input
        Arg(),  # weight0
        Arg(),  # weight1
        Arg(),  # weight2
        Arg(),  # weight3
        Arg(),  # hx_
        Arg(),  # cx_
        KeywordArg("reverse"),  # reverse
        Arg(),  # batch_sizes
        Arg(),  # mode
        Arg(),  # hidden_size
        Arg(),  # num_layers
        Arg(),  # has_biases
        Arg(),  # bidirectional
        Arg(),  # batch_first
        Arg(),  # train
    )

    def _register_weight_pack_pass():
        @register_freezing_graph_pattern(
            CallFunction(aten.convolution.default, *_aten_conv_args),
            extra_check=_is_packable_convolution,
        )
        def convolution(match, *args, **kwargs):
            is_transposed = kwargs.get("is_transposed")
            assert isinstance(is_transposed, bool)
            graph = match.graph
            conv_node = match.output_node()
            input_size = conv_node.args[0].meta.get("val").shape
            with graph.inserting_before(conv_node):
                constant_args = [args[4], args[3], args[5], args[-1]]
                packed_weight_op = mkldnn._reorder_convolution_weight
                packed_conv_op = mkldnn._convolution_pointwise.default
                if is_transposed:
                    constant_args.insert(1, args[-2])  # output_padding
                    packed_weight_op = mkldnn._reorder_convolution_transpose_weight
                    packed_conv_op = mkldnn._convolution_transpose_pointwise.default
                if not has_free_symbols(input_size):
                    packed_weight_inputs = (
                        (args[1],) + tuple(constant_args) + (input_size,)
                    )
                    packed_weight_node = graph.create_node(
                        "call_function", packed_weight_op, args=packed_weight_inputs
                    )
                else:
                    assert not is_transposed
                    # For dynamic shape case, we need to pack weight in runtime.
                    packed_weight_node = args[1]
                packed_conv_inputs = (
                    (args[0], packed_weight_node, args[2])
                    + tuple(constant_args)
                    + ("none", [], "")
                )
                packed_conv_node = graph.create_node(
                    "call_function", packed_conv_op, tuple(packed_conv_inputs)
                )
                conv_node.replace_all_uses_with(packed_conv_node)
                packed_conv_node.meta.update(conv_node.meta)
                graph.erase_node(conv_node)
            counters["inductor"]["mkldnn_conv_weight_pack_matcher_count"] += 1
            counters["inductor"]["mkldnn_conv_weight_pack_matcher_nodes"] += len(
                match.nodes
            )

        @register_freezing_graph_pattern(
            CallFunction(aten.mkldnn_rnn_layer.default, *_aten_mkldnn_rnn_layer_args),
            extra_check=_is_packable_mkldnn_rnn_layer,
        )
        def mkldnn_rnn_layer(match, *args, **kwargs):
            def get_item(graph, node, index):
                return graph.call_function(operator.getitem, (node, index))

            graph = match.graph
            lstm_node = match.output_node()
            weight0, weight1 = args[1:3]
            reverse = kwargs.get("reverse")
            packed_lstm_op = aten.mkldnn_rnn_layer.default
            hidden_size = args[9]
            has_biases = args[11]
            batch_first = args[13]
            with graph.inserting_before(lstm_node):
                packed_weight_op = mkldnn._reorder_mkldnn_rnn_layer_weight.default
                packed_weight_inputs = (
                    weight0,
                    weight1,
                    hidden_size,
                    reverse,
                    has_biases,
                    batch_first,
                )
                packed_weight_node = graph.create_node(
                    "call_function", packed_weight_op, packed_weight_inputs, {}, "name"
                )
                packed_weight_items = [
                    get_item(graph, packed_weight_node, i) for i in range(2)
                ]
                pack_lstm_inputs = (
                    args[0],
                    *packed_weight_items,
                    args[3],
                    args[4],
                    args[5],
                    args[6],
                    reverse,
                    *args[7:],
                )

                packed_lstm_node = graph.create_node(
                    "call_function", packed_lstm_op, args=pack_lstm_inputs
                )
                lstm_node.replace_all_uses_with(packed_lstm_node)
                packed_lstm_node.meta.update(lstm_node.meta)
                graph.erase_node(lstm_node)
            counters["inductor"]["mkldnn_rnn_weight_pack_matcher_count"] += 1
            counters["inductor"]["mkldnn_rnn_weight_pack_matcher_nodes"] += len(
                match.nodes
            )

        @register_freezing_graph_pattern(
            CallFunction(
                aten.addmm.default,
                Arg(),
                Arg(),
                Arg(),
                beta=KeywordArg("beta"),
                alpha=KeywordArg("alpha"),
            ),
            extra_check=_is_packable_linear,
            pass_number=1,
        )
        @register_freezing_graph_pattern(
            CallFunction(aten.mm.default, Arg(), Arg()),
            extra_check=_is_packable_linear,
            pass_number=1,
        )
        def linear(match, *args, **kwargs):
            graph = match.graph
            linear_node = match.output_node()
            input = args[0] if linear_node.target == aten.mm.default else args[1]
            bias = (
                None
                if linear_node.target == aten.mm.default
                or (
                    linear_node.target == aten.addmm.default
                    and linear_node.kwargs.get("beta", 1.0) == 0.0
                )
                else args[0]
            )
            weight = args[1] if linear_node.target == aten.mm.default else args[2]
            with graph.inserting_before(linear_node):
                transpose_weight_node = graph.create_node(
                    "call_function", aten.permute.default, (weight, (1, 0))
                )
                weight_dtype = weight.meta.get("val").dtype
                is_lp_weight = weight_dtype in (
                    torch.bfloat16,
                    torch.float16,
                )
                bf32_matmul_enabled = torch.backends.mkldnn.matmul.fp32_precision == "bf16"  # type: ignore[attr-defined]
                use_bf16_for_fp32_weight = (
                    bf32_matmul_enabled and weight_dtype == torch.float32
                )
                compute_with_lp = is_lp_weight or use_bf16_for_fp32_weight
                batch_size = input.meta.get("val").shape[0]
                if has_free_symbols(batch_size):
<<<<<<< HEAD
                    assert (
                        compute_with_lp or mkldnn._is_mkldnn_acl_supported()
                    ), f"only bf16/fp16 weight prepacking supports dynamic shape inputs but got {weight_dtype}"
=======
                    assert is_lp_weight or mkldnn._is_mkldnn_acl_supported(), (
                        f"only bf16/fp16 weight prepacking supports dynamic shape inputs but got {weight_dtype}"
                    )
>>>>>>> 8b053686
                # For bfloat16 dynamic shape path, using input size hint to pack weight for a better performance.
                packed_weight_inputs = (
                    transpose_weight_node,
                    batch_size.node.shape_env.size_hint(batch_size.node.expr)
                    if has_free_symbols(batch_size)
                    else batch_size,
                )
                # MKL packed matrix can't be copied to a different address because the internal implementation
                # depends on the alignment of internally-stored metadata.
                # In aot mode, we need to firstly save the packed weight, when loading it,
                # it will be in a different address which doesn't work.
                # Disable MKL prepack linear in AOT mode
                packed_weight_op = (
                    mkldnn._reorder_linear_weight
                    if (
                        compute_with_lp
                        or mkldnn._is_mkldnn_acl_supported()
                        or V.aot_compilation
                    )
                    else torch.ops.mkl._mkl_reorder_linear_weight
                )
                packed_weight_node = graph.create_node(
                    "call_function", packed_weight_op, args=packed_weight_inputs
                )

                packed_linear_inputs: tuple[Any, ...] = (input, packed_weight_node)
                if (
                    compute_with_lp
                    or mkldnn._is_mkldnn_acl_supported()
                    or V.aot_compilation
                ):
                    packed_linear_inputs += (bias, "none", [], "")
                    packed_linear_op = mkldnn._linear_pointwise.default
                else:
                    packed_linear_inputs += (transpose_weight_node, bias, batch_size)
                    packed_linear_op = torch.ops.mkl._mkl_linear
                packed_linear_node = graph.create_node(
                    "call_function", packed_linear_op, packed_linear_inputs
                )
                linear_node.replace_all_uses_with(packed_linear_node)
                packed_linear_node.meta.update(linear_node.meta)
                graph.erase_node(linear_node)
            counters["inductor"]["mkldnn_linear_weight_pack_matcher_count"] += 1
            counters["inductor"]["mkldnn_linear_weight_pack_matcher_nodes"] += len(
                match.nodes
            )

    def _eliminate_duplicate_packed_nodes(gm):
        """
        Combine packed weight nodes with the same inputs to reduce memory usage.
        for example:
        class Model(nn.Module):
            def __init__(self) -> None:
                super().__init__()
                self.linear = nn.Linear(32, 32, bias=True)

            def forward(self, x):
                return self.linear(self.linear(x))

        the above's packed weight nodes are duplicate if two linear calls have same input size.
        """
        if not (torch.backends.mkldnn.enabled and torch.backends.mkldnn.is_available()):
            return gm

        packed_weight_ops = [
            torch._C._nn.mkldnn_reorder_conv2d_weight,
            torch._C._nn.mkldnn_reorder_conv3d_weight,
            mkldnn._reorder_convolution_transpose_weight,
            mkldnn._reorder_linear_weight,
            mkldnn._reorder_mkldnn_rnn_layer_weight,
        ]
        if torch._C.has_mkl:
            packed_weight_ops.append(torch.ops.mkl._mkl_reorder_linear_weight)

        for node in gm.graph.nodes:
            if node.target in packed_weight_ops and len(node.args[0].users) > 1:
                for user_node in list(node.args[0].users.keys()):
                    if (
                        user_node.target == node.target
                        and user_node != node
                        and user_node.args == node.args
                    ):
                        user_node.replace_all_uses_with(node)
                        gm.graph.erase_node(user_node)

    @functools.lru_cache(None)
    def _mkldnn_fusion_init():
        # TODO: aarch64: enable op fusion for acl once it supports fused operators. Disabling it for now.
        # Otherwise even the matmul or innerproduct can not be accelerated with acl
        if (
            torch.backends.mkldnn.enabled
            and torch.backends.mkldnn.is_available()
            and not torch.ops.mkldnn._is_mkldnn_acl_supported()
        ):
            _register_unary_fusion()
            _register_inplace_fusion()
            _register_binary_unary_fusion()
            _register_binary_fusion()
            _register_quantization_lowerings()
            _register_woq_lowerings()

    @functools.lru_cache(None)
    def _mkldnn_weight_pack_init():
        if torch.backends.mkldnn.enabled and torch.backends.mkldnn.is_available():
            _register_weight_pack_pass()
            _recover_linear()
            _register_quantization_weight_pack_pass()<|MERGE_RESOLUTION|>--- conflicted
+++ resolved
@@ -1330,15 +1330,9 @@
                 compute_with_lp = is_lp_weight or use_bf16_for_fp32_weight
                 batch_size = input.meta.get("val").shape[0]
                 if has_free_symbols(batch_size):
-<<<<<<< HEAD
-                    assert (
-                        compute_with_lp or mkldnn._is_mkldnn_acl_supported()
-                    ), f"only bf16/fp16 weight prepacking supports dynamic shape inputs but got {weight_dtype}"
-=======
-                    assert is_lp_weight or mkldnn._is_mkldnn_acl_supported(), (
+                    assert compute_with_lp or mkldnn._is_mkldnn_acl_supported(), (
                         f"only bf16/fp16 weight prepacking supports dynamic shape inputs but got {weight_dtype}"
                     )
->>>>>>> 8b053686
                 # For bfloat16 dynamic shape path, using input size hint to pack weight for a better performance.
                 packed_weight_inputs = (
                     transpose_weight_node,
