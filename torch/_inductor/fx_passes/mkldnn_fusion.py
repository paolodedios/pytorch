# mypy: allow-untyped-defs
import functools
import operator
from functools import reduce
from typing import Any, Callable

import torch
from torch._dynamo.utils import counters
from torch.fx.experimental.symbolic_shapes import has_free_symbols
from torch.utils._ordered_set import OrderedSet

from .. import ir
from ..lowering import lowerings as L
from ..pattern_matcher import (
    Arg,
    CallFunction,
    filter_nodes,
    get_arg_value,
    KeywordArg,
    MULTIPLE,
)
from ..utils import (
    is_mkldnn_bf16_supported,
    is_mkldnn_fp16_supported,
    SUPPORTED_MKLDNN_DEVICES,
)
from ..virtualized import ops, V
from .freezing_patterns import register_freezing_graph_pattern
from .post_grad import register_lowering_pattern
from .quantization import (
    _register_int8_woq_concat_linear_pattern,
    _register_quantization_lowerings,
    _register_quantization_weight_pack_pass,
    _register_woq_lowerings,
)


if torch._C._has_mkldnn:
    aten = torch.ops.aten
    mkldnn = torch.ops.mkldnn
    prims = torch.ops.prims

    _conv_args = [Arg() for _ in range(10)]
    _linear_args = [Arg() for _ in range(6)]
    _conv_transpose_args = [Arg() for _ in range(11)]

    class MkldnnDeviceOpBase:
        def get_linear_transpose_weight(self, weight_node):
            raise NotImplementedError

        def pack_conv_weight(
            self,
            graph,
            is_transposed,
            weight,
            constant_args,
            input_size,
        ):
            raise NotImplementedError

        def pack_linear_weight(
            self, graph, is_lp_weight, transpose_weight_node, batch_size
        ):
            raise NotImplementedError

        def pack_linear(
            self, graph, is_lp_weight, batch_size, input, packed_weight_node, bias
        ):
            raise NotImplementedError

    class CpuMkldnnDeviceOp(MkldnnDeviceOpBase):
        def get_linear_transpose_weight(self, weight_node):
            packed_weight_node = weight_node
            assert packed_weight_node.target == mkldnn._reorder_linear_weight
            transpose_weight_node = packed_weight_node.args[0]
            assert transpose_weight_node.target is aten.permute.default
            return transpose_weight_node

        def pack_conv_weight(
            self,
            graph,
            is_transposed,
            weight,
            constant_args,
            input_size,
        ):
            packed_weight_op = mkldnn._reorder_convolution_weight
            if is_transposed:
                packed_weight_op = mkldnn._reorder_convolution_transpose_weight

            # mkldnn_reorder_conv_weight(self, padding, stride, dilation, groups, input_size)
            packed_weight_inputs = (weight,) + tuple(constant_args) + (input_size,)
            return graph.create_node(
                "call_function", packed_weight_op, args=packed_weight_inputs
            )

        def pack_linear_weight(
            self, graph, is_lp_weight, transpose_weight_node, batch_size
        ):
            # For bfloat16 dynamic shape path, using input size hint to pack weight for a better performance.
            packed_weight_inputs = (
                transpose_weight_node,
                batch_size.node.shape_env.size_hint(batch_size.node.expr)
                if has_free_symbols(batch_size)
                else batch_size,
            )

            # MKL packed matrix can't be copied to a different address because the internal implementation
            # depends on the alignment of internally-stored metadata.
            # In aot mode, we need to firstly save the packed weight, when loading it,
            # it will be in a different address which doesn't work.
            # Disable MKL prepack linear in AOT mode.
            # Disable MKL prepack linear when batch_size has free symbols.
            packed_weight_op = (
                mkldnn._reorder_linear_weight
                if (
                    is_lp_weight
                    or mkldnn._is_mkldnn_acl_supported()
                    or V.aot_compilation
                    or has_free_symbols(batch_size)
                )
                else torch.ops.mkl._mkl_reorder_linear_weight
            )
            return graph.create_node(
                "call_function", packed_weight_op, args=packed_weight_inputs
            )

        def pack_linear(
            self, graph, is_lp_weight, batch_size, input, packed_weight_node, bias
        ):
            packed_linear_inputs: tuple[Any, ...] = (input, packed_weight_node)
            transpose_weight_node = packed_weight_node.args[0]
            if (
                is_lp_weight
                or mkldnn._is_mkldnn_acl_supported()
                or V.aot_compilation
                or has_free_symbols(batch_size)
            ):
                packed_linear_inputs += (bias, "none", [], "")
                packed_linear_op: Callable[..., Any] = mkldnn._linear_pointwise.default
            else:
                packed_linear_inputs += (transpose_weight_node, bias, batch_size)
                packed_linear_op = torch.ops.mkl._mkl_linear

            return graph.create_node(
                "call_function", packed_linear_op, packed_linear_inputs
            )

    class XpuMkldnnDeviceOp(MkldnnDeviceOpBase):
        def pack_conv_weight(
            self,
            graph,
            is_transposed,
            weight,
            constant_args,
            input_size,
        ):
            assert not is_transposed, (
                "'mkldnn::_convolution_transpose_pointwise' is not currently implemented for the XPU device."
            )
            return weight

    def _get_mkldnn_device_op(device_type: str) -> MkldnnDeviceOpBase:
        """
        Returns the MKLDNN device operation class based on the current device type.
        """
        if device_type == "cpu":
            return CpuMkldnnDeviceOp()
        elif device_type == "xpu":
            return XpuMkldnnDeviceOp()
        else:
            raise RuntimeError(f"MKLDNN is not supported on {device_type} device.")

    def _is_valid_grouped_gemm_fusion(computation_nodes):
        """
        Here we check:
        1. More than 1 GEMM nodes has been found.
        2. All the GEMM nodes share the same activation.
        3. All the GEMM nodes have same weight size but different wgt node.
        """
        computation_op = mkldnn._linear_pointwise.default
        act = computation_nodes[0].args[0]
        wgt = computation_nodes[0].args[1]
        wgt_size = wgt.meta.get("val").size()  # type: ignore[union-attr]
        return len(computation_nodes) >= 2 and all(
            (
                node.target == computation_op
                and node.args[0] == act
                and (node.args[1].meta.get("val").size() == wgt_size)
                and (node.args[1] != wgt or gemm_idx == 0)
            )
            for gemm_idx, node in enumerate(computation_nodes)
        )

    def grouped_gemm_pass(graph: torch.fx.Graph):
        """
        Group GEMM has multi output nodes which is complicated to define a Pattern.
        Use below way to connect the pattern to the lowering.
        TODO: Use MultiOutputPattern, current limitation is the pattern requires
        fixed number of output nodes. Extend to support Group GEMM for pattern matcher.
        """
        computation_op = mkldnn._linear_pointwise.default
        from ..mkldnn_lowerings import grouped_gemm_lowering

        for node in graph.find_nodes(op="call_function", target=computation_op):
            if (
                not node._erased
                and isinstance(node.meta.get("val"), torch.Tensor)
                and node.meta["val"].device.type == "cpu"
            ):
                act = node.args[0]
                users = list(act.users)
                if _is_valid_grouped_gemm_fusion(users):
                    with graph.inserting_before(node):
                        grouped_gemm_node = graph.create_node(
                            "call_function",
                            grouped_gemm_lowering,
                            (
                                act,
                                [user.args[1] for user in users],
                                [user.args[2] for user in users],
                            ),
                        )
                        grouped_gemm_node.meta["val"] = [
                            user.meta["val"] for user in users
                        ]
                        with graph.inserting_after(grouped_gemm_node):
                            for gemm_idx, user in enumerate(users):
                                assert user.target == computation_op
                                get_item = graph.create_node(
                                    "call_function",
                                    operator.getitem,
                                    (
                                        grouped_gemm_node,
                                        gemm_idx,
                                    ),
                                )
                                user.replace_all_uses_with(get_item)
                                graph.erase_node(user)
        return

    def _conv_call(users=1):
        return CallFunction(
            mkldnn._convolution_pointwise.default, *_conv_args, _users=users
        )

    def _linear_call(users=1):
        return CallFunction(
            mkldnn._linear_pointwise.default, *_linear_args, _users=users
        )

    def _conv_transpose_call(users=1):
        return CallFunction(
            mkldnn._convolution_transpose_pointwise.default,
            *_conv_transpose_args,
            _users=users,
        )

    def _to_float(input_call, users=1):
        return CallFunction(
            prims.convert_element_type.default,
            input_call,
            KeywordArg("to_float"),
            _users=users,
        )

    def _to_bf16(input_call):
        return CallFunction(
            prims.convert_element_type.default,
            input_call,
            KeywordArg("to_bf16"),
            _users=1,
        )

    def _to_fp16(input_call):
        return CallFunction(
            prims.convert_element_type.default,
            input_call,
            KeywordArg("to_fp16"),
            _users=1,
        )

    def _unary_fusion_pattern(unary_fusion, call_fn, users, lowp_dtype):
        # only insert to_dtype if lowp_dtype is True
        computation_call = (
            _to_float(call_fn(), users=users) if lowp_dtype else call_fn(users=users)
        )
        out = unary_fusion(computation_call)
        if lowp_dtype == torch.bfloat16:
            return _to_bf16(out)
        elif lowp_dtype == torch.float16:
            return _to_fp16(out)
        else:
            return out

    def _gelu_fusion_1(computation_call):
        return CallFunction(
            aten.mul,
            CallFunction(aten.mul, computation_call, 0.5),
            CallFunction(
                aten.add,
                CallFunction(
                    aten.erf,
                    CallFunction(aten.mul, computation_call, 0.7071067811865476),
                ),
                1,
            ),
        )

    def _gelu_fusion_2(computation_call):
        return CallFunction(
            aten.mul,
            CallFunction(aten.mul, computation_call, 0.5),
            CallFunction(
                aten.add,
                CallFunction(
                    aten.tanh,
                    CallFunction(
                        aten.mul,
                        CallFunction(
                            aten.add,
                            computation_call,
                            CallFunction(
                                aten.mul,
                                CallFunction(
                                    aten.mul,
                                    CallFunction(
                                        aten.mul, computation_call, computation_call
                                    ),
                                    computation_call,
                                ),
                                0.044715,
                            ),
                        ),
                        0.7978845608028654,
                    ),
                ),
                1,
            ),
        )

    def _hardswish_fusion(computation_call):
        return CallFunction(
            aten.div,
            CallFunction(
                aten.mul,
                computation_call,
                CallFunction(
                    aten.clamp_max,
                    CallFunction(
                        aten.clamp_min, CallFunction(aten.add, computation_call, 3), 0
                    ),
                    6,
                ),
            ),
            6,
        )

    def _silu_fusion(computation_call):
        return CallFunction(
            aten.mul, computation_call, CallFunction(aten.sigmoid, computation_call)
        )

    def _hardsigmoid_fusion(computation_call):
        return CallFunction(
            aten.div,
            CallFunction(
                aten.clamp_max,
                CallFunction(
                    aten.clamp_min, CallFunction(aten.add, computation_call, 3), 0
                ),
                6,
            ),
            6,
        )

    def _leaky_relu_fusion(computation_call):
        return CallFunction(
            aten.where,
            CallFunction(aten.gt, computation_call, 0),
            computation_call,
            CallFunction(aten.mul, computation_call, KeywordArg("negative_slope")),
        )

    def _hardtanh_fusion(computation_call):
        return CallFunction(
            aten.clamp_max,
            CallFunction(aten.clamp_min, computation_call, KeywordArg("min_value")),
            KeywordArg("max_value"),
        )

    def _combined_fusion(computation_call, elementwise_op):
        return CallFunction(elementwise_op, computation_call)

    # binary_op(other, computation_op)
    def _binary_fusion_v1(computation_call, binary_fn):
        return CallFunction(binary_fn, KeywordArg("other"), computation_call)

    # binary_op(computation_op, other)
    def _binary_fusion_v2(computation_call, binary_fn):
        return CallFunction(binary_fn, computation_call, KeywordArg("other"))

    def _is_single_computation_op(computation_op, lowp_dtype=None):
        def fn(match):
            computation_nodes = filter_nodes(match.nodes, computation_op)

            if lowp_dtype:
                output_node_meta = match.output_node().meta.get("val")
                if output_node_meta.dtype != lowp_dtype:
                    return False

            if len(computation_nodes) < 1:
                return False
            if any(n.args[-3] != "none" for n in computation_nodes):
                return False
            return True

        return fn

    def _is_valid_computation_unary_fusion(computation_op, lowp_dtype=None):
        def fn(match):
            matched = _is_single_computation_op(computation_op, lowp_dtype)(match)
            computation_node = filter_nodes(match.nodes, computation_op)[0]
            if lowp_dtype:
                conversion_dtype_nodes = filter_nodes(
                    match.nodes, prims.convert_element_type.default
                )
                if len(conversion_dtype_nodes) != 2:
                    return False
                # fusion pattern is always in the form of computation_op + to_float32 + unary_op + to_bfloat16
                if computation_node == conversion_dtype_nodes[0].args[0]:
                    to_float = conversion_dtype_nodes[0].args[1]
                    to_lp = conversion_dtype_nodes[1].args[1]
                else:
                    to_float = conversion_dtype_nodes[1].args[1]
                    to_lp = conversion_dtype_nodes[0].args[1]
                matched = matched and to_float == torch.float and to_lp == lowp_dtype
            return matched

        return fn

    def _register_unary_fusion_lowering(
        pattern, unary_attr, computation_op, lowp_dtype=None
    ):
        @register_lowering_pattern(
            pattern,
            extra_check=_is_valid_computation_unary_fusion(computation_op, lowp_dtype),
        )
        def fn(match, *args, **kwargs):
            computation_args = list(args)[:-3] + [
                unary_attr.op_name,
                unary_attr.scalars_attr,
                unary_attr.algorithm_attr,
            ]
            counters["inductor"]["mkldnn_unary_fusion_matcher_count"] += 1
            counters["inductor"]["mkldnn_unary_fusion_matcher_nodes"] += len(
                match.nodes
            )
            return L[computation_op](*computation_args)

        return fn

    def _register_leaky_relu_fusion_lowering(pattern, computation_op, lowp_dtype=None):
        @register_lowering_pattern(
            pattern, extra_check=_is_single_computation_op(computation_op, lowp_dtype)
        )
        def fn(match, *args, **kwargs):
            negative_slope = kwargs.get("negative_slope")
            if isinstance(negative_slope, ir.TensorBox):
                matched = False
            else:  # inp is a Number
                matched = True
            if lowp_dtype:
                dtype1 = kwargs.get("to_float")
                dtype2 = (
                    kwargs.get("to_bf16")
                    if lowp_dtype == torch.bfloat16
                    else kwargs.get("to_fp16")
                )
                matched = matched and dtype1 == torch.float and dtype2 == lowp_dtype
            computation_args = list(args)
            counters["inductor"]["mkldnn_unary_fusion_matcher_count"] += 1
            counters["inductor"]["mkldnn_unary_fusion_matcher_nodes"] += len(
                match.nodes
            )
            if matched:
                computation_args = computation_args[:-3] + [
                    "leaky_relu",
                    [negative_slope],
                    "",
                ]
                return L[computation_op](*computation_args)
            else:
                # computation_args += ["none", [], ""]
                out = L[computation_op](*computation_args)
                if lowp_dtype:
                    out = L[prims.convert_element_type.default](out, dtype=torch.float)
                out = L[aten.where](
                    L[aten.gt](out, 0),
                    out,
                    L[aten.mul](out, negative_slope),
                )
                if lowp_dtype:
                    out = L[prims.convert_element_type.default](out, dtype=dtype2)  # type: ignore[possibly-undefined]
                return out

        return fn

    def _register_hardtanh_fusion_lowering(pattern, computation_op, lowp_dtype=None):
        @register_lowering_pattern(
            pattern, extra_check=_is_single_computation_op(computation_op, lowp_dtype)
        )
        def fn(match, *args, **kwargs):
            min_value = kwargs.get("min_value")
            max_value = kwargs.get("max_value")
            if isinstance(min_value, ir.TensorBox) or isinstance(
                max_value, ir.TensorBox
            ):
                matched = False
            else:  # inp is a Number
                assert max_value is not None
                matched = min_value <= max_value
            if lowp_dtype:
                dtype1 = kwargs.get("to_float")
                dtype2 = (
                    kwargs.get("to_bf16")
                    if lowp_dtype == torch.bfloat16
                    else kwargs.get("to_fp16")
                )
                matched = matched and dtype1 == torch.float and dtype2 == lowp_dtype
            computation_args = list(args)
            counters["inductor"]["mkldnn_unary_fusion_matcher_count"] += 1
            counters["inductor"]["mkldnn_unary_fusion_matcher_nodes"] += len(
                match.nodes
            )
            if matched:
                computation_args = computation_args[:-3] + [
                    "hardtanh",
                    [min_value, max_value],
                    "",
                ]
                return L[computation_op](*computation_args)
            else:
                out = L[computation_op](*computation_args)
                if lowp_dtype:
                    out = L[prims.convert_element_type.default](out, dtype=torch.float)
                out = L[aten.clamp_max](L[aten.clamp_min](out, min_value), max_value)
                if lowp_dtype:
                    out = L[prims.convert_element_type.default](out, dtype=dtype2)  # type: ignore[possibly-undefined]
                return out

        return fn

    _binary_attr = {
        aten.add: "add",
        ops.add: "add",
        aten.sub: "sub",
        ops.sub: "sub",
    }

    def _is_valid_binary(match, computation_op, binary_op):
        binary_nodes = filter_nodes(match.nodes, binary_op)
        if len(binary_nodes) < 1:
            return False

        def get_meta_value(argument: torch.fx.node.Argument):
            # Only torch.fx.Node is expected to have meta.
            if isinstance(argument, torch.fx.Node):
                return argument.meta.get("val", None)
            return None

        if any(
            not isinstance(get_meta_value(n.args[0]), torch.Tensor)
            or not isinstance(get_meta_value(n.args[1]), torch.Tensor)
            for n in binary_nodes
        ):
            return False
        # check alpha is one.
        if any(
            get_arg_value(n, 2, kwarg_name="alpha") != 1.0
            and get_arg_value(n, 2, kwarg_name="alpha") is not None
            for n in binary_nodes
        ):
            return False

        def _check_input_sizes(n, computation_op):
            # Check if the tensor shape of the 'other' node is the same as or
            # can be broadcasted to the tensor shape of the computation node.
            computation_node = (
                n.args[0] if n.args[1] is match.kwargs["other"] else n.args[1]
            )
            assert computation_node.target == computation_op
            computation_node_size = get_meta_value(computation_node).size()
            if computation_op is mkldnn._linear_pointwise.default:
                broadcast_sizes = []
                if len(computation_node_size) >= 2:
                    broadcast_sizes = [
                        torch.Size(
                            [1 for _ in range(len(computation_node_size) - 1)]
                            + [computation_node_size[-1]]
                        ),
                    ]
            else:
                assert len(computation_node_size) > 2
                broadcast_sizes = [
                    torch.Size(
                        [computation_node_size[0], computation_node_size[1]]
                        + [1 for _ in range(len(computation_node_size) - 2)]
                    ),
                    torch.Size(
                        [1, computation_node_size[1]]
                        + [1 for _ in range(len(computation_node_size) - 2)]
                    ),
                    torch.Size([1 for _ in range(len(computation_node_size))]),
                ]
            return (
                get_meta_value(match.kwargs["other"]).size()
                in [
                    computation_node_size,
                ]
                + broadcast_sizes
            )

        if any(
            not _check_input_sizes(n, computation_op)
            or get_meta_value(n.args[0]).device != get_meta_value(n.args[1]).device
            or get_meta_value(n.args[0]).dtype != get_meta_value(n.args[1]).dtype
            for n in binary_nodes
        ):
            return False
        # check args[0] and args[1] is not same
        if any(n.args[0] == n.args[1] for n in binary_nodes):
            return False
        return True

    def _is_valid_computation_binary(computation_op, binary_op, other_index=None):
        def fn(match):
            if not _is_single_computation_op(computation_op)(match):
                return False
            if not _is_valid_binary(match, computation_op, binary_op):
                return False
            return True

        return fn

    def _get_remaining_users(extra_input_node, compute_node):
        # Think about this pattern:
        #      ReLU
        #     /   \
        #  Conv1
        #   /      \
        # Conv2
        #   \      /
        #      Add
        # Although, the extra input node (ReLU) has more than 1 users: Conv1 and Add.
        # The Conv1 is the ancestor node of the current compute node (Conv2).
        # This indicates that the buffer of ReLU has completed all its usage,
        # So we can safely make changes to it now by doing Conv2->Add inplace fusion.
        # Take above case as example:
        # * extra_input_node: ReLU
        # * compute_node: Conv2
        # _get_remaining_users will return the users of extra_input_node which are not
        # ancestor node of compute_node.
        def _is_ancestor_node(_current_node, _ancestor_node):
            # Check whether _ancestor_node is the ancestor node of _current_node
            _node_list = [_current_node]
            _visited_nodes = OrderedSet[torch.fx.Node]()
            while len(_node_list) != 0:
                _current_node = _node_list.pop(0)
                if _current_node not in _visited_nodes:
                    _visited_nodes.add(_current_node)
                    if _current_node == _ancestor_node:
                        return True
                    elif isinstance(
                        _current_node, torch.fx.Node
                    ) and _current_node.op not in ["placeholder", "output", "get_attr"]:
                        for input in _current_node.all_input_nodes:
                            _node_list.append(input)  # noqa: PERF402
            return False

        return [
            user
            for user in list(extra_input_node.users)
            if not _is_ancestor_node(compute_node, user)
        ]

    def _is_valid_computation_binary_inplace(computation_op, binary_op, other_index):
        def fn(match):
            if not _is_valid_computation_binary(computation_op, binary_op)(match):
                return False
            binary_nodes = filter_nodes(match.nodes, binary_op)

            def _get_compute_node(_binary_node, _other_index):
                assert len(_binary_node.all_input_nodes) == 2, (
                    "Binary node should have 2 input nodes."
                )
                _compute_index = 1 if (_other_index == 0) else 0
                return _binary_node.args[_compute_index]

            def _other_input_not_inplaceable(_binary_node, _other_index):
                _compute_node = _get_compute_node(_binary_node, _other_index)
                return (
                    len(
                        _get_remaining_users(
                            _binary_node.args[_other_index], _compute_node
                        )
                    )
                    > 1
                    or _binary_node.args[_other_index] == _compute_node.args[0]
                )

            if any(_other_input_not_inplaceable(n, other_index) for n in binary_nodes):
                return False
            if any(
                # pyrefly: ignore [missing-attribute]
                n.args[other_index].op in ["placeholder", "output"]
                for n in binary_nodes
            ):
                return False
            return True

        return fn

    def _register_binary_unary_fusion_lowering(
        pattern,
        computation_op,
        binary_op,
        fusion_op,
        unary_attr=None,
    ):
        @register_lowering_pattern(
            pattern, extra_check=_is_valid_computation_binary(computation_op, binary_op)
        )
        def fn(match, *args, **kwargs):
            other = kwargs.get("other")
            assert isinstance(other, ir.TensorBox)
            binary_attr = _binary_attr[binary_op]
            args_list = list(args)
            computation_args = [args_list[0], other] + args_list[1:-3] + [binary_attr]
            if len(args_list) > 6:
                if unary_attr is not None:
                    computation_args += [
                        1.0,
                        unary_attr.op_name,
                        unary_attr.scalars_attr,
                        unary_attr.algorithm_attr,
                    ]
                else:
                    computation_args += [1.0, None, [], None]
            counters["inductor"]["mkldnn_conv_binary_unary_fusion_matcher_count"] += 1
            counters["inductor"]["mkldnn_conv_binary_unary_fusion_matcher_nodes"] += (
                len(match.nodes)
            )
            return L[fusion_op](*computation_args)

        return fn

    def _can_be_inplace(_other):
        return not (
            isinstance(_other.data, ir.BaseView)
            or len(_other.get_inputs_that_alias_output()) > 0
        )

    def _register_binary_unary_maybe_inplace_fusion_lowering(
        pattern,
        computation_op,
        binary_op,
        inplace_fusion_op,
        outplace_fusion_op,
        unary_attr=None,
        other_index=None,
    ):
        @register_lowering_pattern(
            pattern,
            extra_check=_is_valid_computation_binary_inplace(
                computation_op, binary_op, other_index
            ),
        )
        def fn(match, *args, **kwargs):
            other = kwargs.get("other")
            assert isinstance(other, ir.TensorBox)
            binary_attr = _binary_attr[binary_op]
            args_list = list(args)
            computation_args = [args_list[0], other] + args_list[1:-3] + [binary_attr]
            if len(args_list) > 6:
                if unary_attr is not None:
                    computation_args += [
                        1.0,
                        unary_attr.op_name,
                        unary_attr.scalars_attr,
                        unary_attr.algorithm_attr,
                    ]
                else:
                    computation_args += [1.0, None, [], None]
            counters["inductor"]["mkldnn_conv_binary_unary_fusion_matcher_count"] += 1
            counters["inductor"]["mkldnn_conv_binary_unary_fusion_matcher_nodes"] += (
                len(match.nodes)
            )
            # Make sure the other is not an alias or mutation(fx side doesn't has such info).
            other.realize()
            if not _can_be_inplace(other) or other.data.shape != list(
                match.nodes[0].meta["val"].size()
            ):
                return L[outplace_fusion_op](*computation_args)
            return L[inplace_fusion_op](*computation_args)

        return fn

    computation_ops = [
        mkldnn._convolution_pointwise.default,
        mkldnn._linear_pointwise.default,
        mkldnn._convolution_transpose_pointwise.default,
    ]

    class UnaryAttr:
        def __init__(
            self, op_name: str, scalars_attr=None, algorithm_attr=None
        ) -> None:
            self.op_name = op_name
            self.scalars_attr = scalars_attr if scalars_attr else []
            self.algorithm_attr = algorithm_attr if algorithm_attr else ""

    def _register_unary_fusion():
        computation_call_fns = [_conv_call, _linear_call, _conv_transpose_call]

        def _unary_fusion_patterns(lowp_dtype):
            replacement_unary_fusion_patterns = {
                UnaryAttr("gelu", algorithm_attr="tanh"): [
                    _unary_fusion_pattern(_gelu_fusion_2, call_fn, 4, lowp_dtype)
                    for call_fn in computation_call_fns
                ],
                UnaryAttr("gelu", algorithm_attr="none"): [
                    _unary_fusion_pattern(_gelu_fusion_1, call_fn, 2, lowp_dtype)
                    for call_fn in computation_call_fns
                ],
                UnaryAttr("hardswish"): [
                    _unary_fusion_pattern(_hardswish_fusion, call_fn, 2, lowp_dtype)
                    for call_fn in computation_call_fns
                ],
                UnaryAttr("hardsigmoid"): [
                    _unary_fusion_pattern(_hardsigmoid_fusion, call_fn, 1, lowp_dtype)
                    for call_fn in computation_call_fns
                ],
                UnaryAttr("swish"): [
                    _unary_fusion_pattern(_silu_fusion, call_fn, 2, lowp_dtype)
                    for call_fn in computation_call_fns
                ],
            }
            if not lowp_dtype:
                call_user1 = [call_fn(users=1) for call_fn in computation_call_fns]
                replacement_unary_fusion_patterns.update(
                    {
                        UnaryAttr("relu"): [
                            _combined_fusion(u, aten.relu) for u in call_user1
                        ],
                        UnaryAttr("sigmoid"): [
                            _combined_fusion(u, aten.sigmoid) for u in call_user1
                        ],
                        UnaryAttr("tanh"): [
                            _combined_fusion(u, aten.tanh) for u in call_user1
                        ],
                    }
                )

            return replacement_unary_fusion_patterns

        for lowp_dtype in [torch.bfloat16, torch.float16, None]:
            replace_patterns = _unary_fusion_patterns(lowp_dtype)
            for unary_attr, patterns in replace_patterns.items():
                _register_unary_fusion_lowering(
                    patterns[0], unary_attr, computation_ops[0], lowp_dtype
                )
                _register_unary_fusion_lowering(
                    patterns[1], unary_attr, computation_ops[1], lowp_dtype
                )
                _register_unary_fusion_lowering(
                    patterns[2], unary_attr, computation_ops[2], lowp_dtype
                )
            _leaky_relu_patterns = [
                _unary_fusion_pattern(_leaky_relu_fusion, call_fn, 3, lowp_dtype)
                for call_fn in computation_call_fns
            ]
            for pattern, computation_op in zip(_leaky_relu_patterns, computation_ops):
                _register_leaky_relu_fusion_lowering(
                    pattern, computation_op, lowp_dtype
                )
            hardtanh_patterns = [
                _unary_fusion_pattern(_hardtanh_fusion, call_fn, 1, lowp_dtype)
                for call_fn in computation_call_fns
            ]
            for pattern, computation_op in zip(hardtanh_patterns, computation_ops):
                _register_hardtanh_fusion_lowering(pattern, computation_op, lowp_dtype)

    def _register_inplace_fusion():
        binary_ops = [aten.add, ops.add]
        inplace_fusion_op = mkldnn._convolution_pointwise_.binary
        outplace_fusion_op = mkldnn._convolution_pointwise.binary
        conv_call = _conv_call(users=1)
        conv_op = computation_ops[0]
        for binary_op in binary_ops:
            binary_v1 = _binary_fusion_v1(conv_call, binary_op)
            binary_unary_v1 = _combined_fusion(binary_v1, aten.relu)
            _register_binary_unary_maybe_inplace_fusion_lowering(
                binary_unary_v1,
                conv_op,
                binary_op,
                inplace_fusion_op,
                outplace_fusion_op,
                other_index=0,
                unary_attr=UnaryAttr("relu"),
            )
            _register_binary_unary_maybe_inplace_fusion_lowering(
                binary_v1,
                conv_op,
                binary_op,
                inplace_fusion_op,
                outplace_fusion_op,
                other_index=0,
            )
            binary_v2 = _binary_fusion_v2(conv_call, binary_op)
            binary_unary_v2 = _combined_fusion(binary_v2, aten.relu)
            _register_binary_unary_maybe_inplace_fusion_lowering(
                binary_unary_v2,
                conv_op,
                binary_op,
                inplace_fusion_op,
                outplace_fusion_op,
                other_index=1,
                unary_attr=UnaryAttr("relu"),
            )
            _register_binary_unary_maybe_inplace_fusion_lowering(
                binary_v2,
                conv_op,
                binary_op,
                inplace_fusion_op,
                outplace_fusion_op,
                other_index=1,
            )

    def _register_binary_fusion():
        binary_ops = [aten.add, ops.add, aten.sub, ops.sub]
        fusion_ops = [
            mkldnn._convolution_pointwise.binary,
            mkldnn._linear_pointwise.binary,
        ]
        _computation_user_1 = [_conv_call(users=1), _linear_call(users=1)]
        for computation_call, computation_op, fusion_op in zip(
            _computation_user_1, computation_ops[:-1], fusion_ops
        ):
            for binary_op in binary_ops:
                pattern = _binary_fusion_v2(computation_call, binary_op)
                _register_binary_unary_fusion_lowering(
                    pattern, computation_op, binary_op, fusion_op
                )

            for binary_op in [aten.add, ops.add]:
                pattern = _binary_fusion_v1(computation_call, binary_op)
                _register_binary_unary_fusion_lowering(
                    pattern, computation_op, binary_op, fusion_op
                )

    def _register_binary_unary_fusion():
        binary_ops = [aten.add, ops.add, aten.sub, ops.sub]
        fusion_ops = [mkldnn._convolution_pointwise.binary]
        _computation_user_1 = [_conv_call(users=1)]
        for computation_call, computation_op, fusion_op in zip(
            _computation_user_1, computation_ops[:-1], fusion_ops
        ):
            for binary_op in binary_ops:
                pattern_v1 = _combined_fusion(
                    _binary_fusion_v2(computation_call, binary_op), aten.relu
                )
                _register_binary_unary_fusion_lowering(
                    pattern_v1,
                    computation_op,
                    binary_op,
                    fusion_op,
                    unary_attr=UnaryAttr("relu"),
                )
            for binary_op in [aten.add, ops.add]:
                pattern_v2 = _combined_fusion(
                    _binary_fusion_v1(computation_call, binary_op), aten.relu
                )
                _register_binary_unary_fusion_lowering(
                    pattern_v2,
                    computation_op,
                    binary_op,
                    fusion_op,
                    unary_attr=UnaryAttr("relu"),
                )

    def _recover_linear():
        # convert reshape+linear+reshape to a single linear for applying fusion path.
        # concat_linear (pass_number=0) -> mkldnn_linear_pack (pass_number=1) -> _recover_linear(pass_number=2)
        @register_freezing_graph_pattern(
            CallFunction(
                aten.reshape.default,
                CallFunction(
                    mkldnn._linear_pointwise.default,
                    CallFunction(
                        aten.reshape.default,
                        Arg(),
                        KeywordArg("reshape_1"),
                        _users=MULTIPLE,
                    ),
                    Arg(),
                    Arg(),
                    Arg(),
                    Arg(),
                    Arg(),
                ),
                KeywordArg("reshape_2"),
            ),
            pass_number=2,
        )
        def reshape_linear_reshape_pattern(match, *args, **kwargs):
            def get_val(val):
                return val if isinstance(val, int) else val.meta.get("val")

            reshape_1 = kwargs.get("reshape_1")
            reshape_2 = kwargs.get("reshape_2")
            assert isinstance(reshape_1, list)
            assert isinstance(reshape_2, list)
            assert len(reshape_1) == 2

            graph = match.graph
            reshape_2_node = match.output_node()
            linear_input_node = reshape_2_node.args[0].args[0].args[0]
            # check linear's input's shape[:-1] == reshape_2[:-1]
            # and check product(reshape_2[:-1]) == reshape_1[0]
            can_remove_reshape = linear_input_node.meta.get("val").shape[
                :-1
            ] == torch.Size([get_val(val) for val in reshape_2[:-1]])
            can_remove_reshape = can_remove_reshape and (
                reduce(
                    operator.mul,
                    [get_val(val) for val in reshape_2[:-1]],
                )
                == get_val(reshape_1[0])
            )

            if can_remove_reshape:
                repl = graph.call_function(mkldnn._linear_pointwise.default, args)
                repl.meta.update(reshape_2_node.meta)
                reshape_2_node.replace_all_uses_with(repl)
                old_linear_node = reshape_2_node.args[0]
                reshape_1_node = old_linear_node.args[0]
                graph.erase_node(reshape_2_node)
                graph.erase_node(old_linear_node)
                if len(reshape_1_node.users) == 0:
                    graph.erase_node(reshape_1_node)
            counters["inductor"]["mkldnn_reshape_linear_reshape_matcher_count"] += 1
            counters["inductor"]["mkldnn_reshape_linear_reshape_matcher_nodes"] += len(
                match.nodes
            )

        def is_linear_add_bias(match):
            add_node = match.output_node()
            linear_node = add_node.args[0]
            device_type = add_node.meta.get("val").device.type
            mkldnn_device_op = _get_mkldnn_device_op(device_type)
            transpose_weight_node = mkldnn_device_op.get_linear_transpose_weight(
                linear_node.args[1]
            )
            weight_meta = transpose_weight_node.args[0].meta.get("val")
            bias_node = add_node.args[1]
            if isinstance(bias_node, int):
                # we only folding bias if it is a constant
                return False
            bias_meta = add_node.args[1].meta.get("val")
            if weight_meta is None or bias_meta is None:
                return False

            if bias_meta.dtype != weight_meta.dtype:
                return False
            return (
                linear_node.args[2] is None
                and bias_meta.dim() == 1
                and bias_meta.size(0) == weight_meta.size(1)
            )

        # convert linear+bias to a single linear for applying fusion path.
        @register_freezing_graph_pattern(
            CallFunction(
                aten.add.Tensor,
                CallFunction(mkldnn._linear_pointwise.default, *_linear_args),
                Arg(),
            ),
            pass_number=2,
            extra_check=is_linear_add_bias,
        )
        def linear_bias_pattern(match, *args):
            graph = match.graph
            add_node = match.output_node()
            linear_node = add_node.args[0]
            new_args = list(linear_node.args)
            new_args[2] = add_node.args[1]
            repl = graph.call_function(
                mkldnn._linear_pointwise.default, tuple(new_args)
            )
            repl.meta.update(add_node.meta)
            add_node.replace_all_uses_with(repl)
            match.erase_nodes()
            counters["inductor"]["mkldnn_linear_bias_matcher_count"] += 1
            counters["inductor"]["mkldnn_linear_bias_matcher_nodes"] += len(match.nodes)

    def _is_packable_mkldnn_rnn_layer(match):
        lstm_node = match.output_node()
        POS_WEIGHTS = [1, 2]
        POS_INPUTS = [0, 5, 6]
        POS_ARGS = POS_WEIGHTS + POS_INPUTS
        # Weights should be Constant
        if any(
            lstm_node.args[POS_WEIGHT].op != "get_attr" for POS_WEIGHT in POS_WEIGHTS
        ):
            return False

        # Meta info for weights and inputs should be available
        if any(lstm_node.args[POS_ARG].meta.get("val") is None for POS_ARG in POS_ARGS):
            return False

        # Check device
        if any(
            lstm_node.args[POS_ARG].meta.get("val").device.type != "cpu"
            for POS_ARG in POS_ARGS
        ):
            return False

        # Check dtype
        if any(
            lstm_node.args[POS_ARG].meta.get("val").dtype == torch.bfloat16
            and not is_mkldnn_bf16_supported("cpu")
            for POS_ARG in POS_ARGS
        ):
            return False
        if any(
            lstm_node.args[POS_ARG].meta.get("val").dtype == torch.float16
            and not is_mkldnn_fp16_supported("cpu")
            for POS_ARG in POS_ARGS
        ):
            return False

        return True

    def _is_packable_convolution(match):
        """
        Check if the node is supported for MKLDNN convolution.
        """
        conv_node = match.output_node()
        device_type = conv_node.meta.get("val").device.type
        # The operator 'mkldnn::_convolution_transpose_pointwise' is not currently implemented for the XPU device.
        if match.kwargs["is_transposed"] and device_type == "xpu":
            return False

        input_meta_value = conv_node.args[0].meta.get("val")
        weight_meta_value = conv_node.args[1].meta.get("val")
        if input_meta_value is None or weight_meta_value is None:
            return False
        input_size = input_meta_value.shape
        if conv_node.args[1].op != "get_attr":
            return False
        for meta_value in [input_meta_value, weight_meta_value]:
            if (
                meta_value is None
                or meta_value.device.type not in SUPPORTED_MKLDNN_DEVICES
                or (meta_value.dim() != 4 and meta_value.dim() != 5)
            ):
                return False

        if (
            input_meta_value.dtype == torch.bfloat16
            or weight_meta_value.dtype == torch.bfloat16
        ):
            if not is_mkldnn_bf16_supported(device_type):
                return False
        if (
            input_meta_value.dtype == torch.float16
            or weight_meta_value.dtype == torch.float16
        ):
            if not is_mkldnn_fp16_supported(device_type):
                return False
        is_transposed = conv_node.args[-3]
        if is_transposed:
            # TODO: Support dynamic shape case for MKLDNN conv transpose.
            if has_free_symbols(input_size):
                return False
            groups = conv_node.args[-1]
            in_channels = weight_meta_value.size(0)
            # doesn't support group_depthwise_conv_transpose.
            if groups > 1 and groups == in_channels:
                return False
            # Port from: aten/src/ATen/native/Convolution.cpp:is_output_padding_big
            output_paddings = conv_node.args[-2]
            strides = conv_node.args[3]
            if any(
                output_padding >= stride
                for output_padding, stride in zip(output_paddings, strides)
            ):
                return False
        return True

    def _is_packable_linear(match):
        """
        Check if the node is supported for MKLDNN linear.
        """

        def is_const_or_cat_by_const(weight):
            if weight.op == "get_attr":
                return True
            if weight.target != aten.cat.default:
                return False
            return all(arg.op == "get_attr" for arg in weight.args[0])

        linear_node = match.output_node()
        # mkldnn linear only supports beta=1or0 and alpha=1
        if linear_node.target is aten.addmm.default:
            alpha = linear_node.kwargs.get("alpha", 1.0)
            beta = linear_node.kwargs.get("beta", 1.0)
            if (beta != 0.0 and beta != 1.0) or alpha != 1.0:
                return False
        # weight_idx is 1 for aten.mm and is 2 for aten.addmm
        weight_idx = 2 if linear_node.target is aten.addmm.default else 1
        if not is_const_or_cat_by_const(linear_node.args[weight_idx]):
            return False
        input_meta_value = linear_node.args[weight_idx - 1].meta.get("val")
        weight_meta_value = linear_node.args[weight_idx].meta.get("val")
        if input_meta_value is None or weight_meta_value is None:
            return False
        if (
            input_meta_value.dtype == torch.float64
            or weight_meta_value.dtype == torch.float64
        ):
            return False
        is_lp_weight = weight_meta_value.dtype in (
            torch.bfloat16,
            torch.float16,
        )
        reduced_f32_matmul_enabled = torch.backends.mkldnn.matmul.fp32_precision in [  # type: ignore[attr-defined]
            "bf16",
            "tf32",
        ]
        use_reduced_f32_for_fp32_weight = (
            reduced_f32_matmul_enabled and weight_meta_value.dtype == torch.float32
        )
        compute_with_lp = is_lp_weight or use_reduced_f32_for_fp32_weight
        # on x86, for fp32, mkl should be enabled.
        # on aarch64, use mkldnn op for fp32 as well if acl is enabled
        if (
            not compute_with_lp
            and not mkldnn._is_mkldnn_acl_supported()
            and not torch._C.has_mkl
        ):
            return False
        if not is_lp_weight and linear_node.target == aten.bmm.default:
            return False
        for meta_value in [input_meta_value, weight_meta_value]:
            if (
                meta_value is None
                or meta_value.device.type != "cpu"
                or meta_value.dim()
                != (3 if linear_node.target == aten.bmm.default else 2)
            ):
                return False
        if weight_idx == 2:
            bias_meta_value = linear_node.args[0].meta.get("val")
            if (
                bias_meta_value is None
                or meta_value.device.type != "cpu"
                or bias_meta_value.dim() != 1
                or bias_meta_value.size(0) != weight_meta_value.size(1)
            ):
                return False

        device_type = input_meta_value.device.type
        if (
            input_meta_value.dtype == torch.bfloat16
            or weight_meta_value.dtype == torch.bfloat16
        ):
            if not is_mkldnn_bf16_supported(device_type):
                return False
        if (
            input_meta_value.dtype == torch.float16
            or weight_meta_value.dtype == torch.float16
        ):
            if not is_mkldnn_fp16_supported(device_type):
                return False
        return True

    _aten_conv_args = (
        Arg(),
        Arg(),
        Arg(),
        Arg(),
        Arg(),
        Arg(),
        KeywordArg("is_transposed"),
        Arg(),
        Arg(),
    )

    _aten_mkldnn_rnn_layer_args = (
        Arg(),  # input
        Arg(),  # weight0
        Arg(),  # weight1
        Arg(),  # weight2
        Arg(),  # weight3
        Arg(),  # hx_
        Arg(),  # cx_
        KeywordArg("reverse"),  # reverse
        Arg(),  # batch_sizes
        Arg(),  # mode
        Arg(),  # hidden_size
        Arg(),  # num_layers
        Arg(),  # has_biases
        Arg(),  # bidirectional
        Arg(),  # batch_first
        Arg(),  # train
    )

    def _register_weight_pack_pass():
        @register_freezing_graph_pattern(
            CallFunction(aten.convolution.default, *_aten_conv_args),
            extra_check=_is_packable_convolution,
        )
        def convolution(match, *args, **kwargs):
            is_transposed = kwargs.get("is_transposed")
            assert isinstance(is_transposed, bool)
            graph = match.graph
            conv_node = match.output_node()
            device_type = conv_node.args[0].meta.get("val").device.type
            mkldnn_device_op = _get_mkldnn_device_op(device_type)
            input_size = conv_node.args[0].meta.get("val").shape
            with graph.inserting_before(conv_node):
                constant_args = [args[4], args[3], args[5], args[-1]]
                packed_conv_op = mkldnn._convolution_pointwise.default
                if is_transposed:
                    constant_args.insert(1, args[-2])  # output_padding
                    packed_conv_op = mkldnn._convolution_transpose_pointwise.default

                if not has_free_symbols(input_size):
                    packed_weight_node = mkldnn_device_op.pack_conv_weight(
                        graph,
                        is_transposed,
                        args[1],
                        constant_args,
                        input_size,
                    )
                else:
                    assert not is_transposed
                    # For dynamic shape case, we need to pack weight in runtime.
                    packed_weight_node = args[1]

                packed_conv_inputs = (
                    (args[0], packed_weight_node, args[2])
                    + tuple(constant_args)
                    + ("none", [], "")
                )
                packed_conv_node = graph.create_node(
                    "call_function", packed_conv_op, tuple(packed_conv_inputs)
                )
                conv_node.replace_all_uses_with(packed_conv_node)
                packed_conv_node.meta.update(conv_node.meta)
                graph.erase_node(conv_node)
            counters["inductor"]["mkldnn_conv_weight_pack_matcher_count"] += 1
            counters["inductor"]["mkldnn_conv_weight_pack_matcher_nodes"] += len(
                match.nodes
            )

        @register_freezing_graph_pattern(
            CallFunction(aten.mkldnn_rnn_layer.default, *_aten_mkldnn_rnn_layer_args),
            extra_check=_is_packable_mkldnn_rnn_layer,
        )
        def mkldnn_rnn_layer(match, *args, **kwargs):
            def get_item(graph, node, index):
                return graph.call_function(operator.getitem, (node, index))

            graph = match.graph
            lstm_node = match.output_node()
            weight0, weight1 = args[1:3]
            reverse = kwargs.get("reverse")
            packed_lstm_op = aten.mkldnn_rnn_layer.default
            hidden_size = args[9]
            has_biases = args[11]
            batch_first = args[13]
            with graph.inserting_before(lstm_node):
                packed_weight_op = mkldnn._reorder_mkldnn_rnn_layer_weight.default
                packed_weight_inputs = (
                    weight0,
                    weight1,
                    hidden_size,
                    reverse,
                    has_biases,
                    batch_first,
                )
                packed_weight_node = graph.create_node(
                    "call_function", packed_weight_op, packed_weight_inputs, {}, "name"
                )
                packed_weight_items = [
                    get_item(graph, packed_weight_node, i) for i in range(2)
                ]
                pack_lstm_inputs = (
                    args[0],
                    *packed_weight_items,
                    args[3],
                    args[4],
                    args[5],
                    args[6],
                    reverse,
                    *args[7:],
                )

                packed_lstm_node = graph.create_node(
                    "call_function", packed_lstm_op, args=pack_lstm_inputs
                )
                lstm_node.replace_all_uses_with(packed_lstm_node)
                packed_lstm_node.meta.update(lstm_node.meta)
                graph.erase_node(lstm_node)
            counters["inductor"]["mkldnn_rnn_weight_pack_matcher_count"] += 1
            counters["inductor"]["mkldnn_rnn_weight_pack_matcher_nodes"] += len(
                match.nodes
            )

        @register_freezing_graph_pattern(
            CallFunction(
                aten.addmm.default,
                Arg(),
                Arg(),
                Arg(),
                beta=KeywordArg("beta"),
                alpha=KeywordArg("alpha"),
            ),
            extra_check=_is_packable_linear,
            pass_number=1,
        )
        @register_freezing_graph_pattern(
            CallFunction(aten.mm.default, Arg(), Arg()),
            extra_check=_is_packable_linear,
            pass_number=1,
        )
        @register_freezing_graph_pattern(
            CallFunction(aten.bmm.default, Arg(), Arg()),
            extra_check=_is_packable_linear,
            pass_number=1,
        )
        def linear(match, *args, **kwargs):
            graph = match.graph
            linear_node = match.output_node()
<<<<<<< HEAD
            input = (
                args[0]
                if linear_node.target in [aten.mm.default, aten.bmm.default]
                else args[1]
            )
            bias = (
                None
                if linear_node.target in [aten.mm.default, aten.bmm.default]
=======
            input = args[0] if linear_node.target is aten.mm.default else args[1]
            bias = (
                None
                if linear_node.target is aten.mm.default
>>>>>>> 54c90ae4
                or (
                    linear_node.target is aten.addmm.default
                    and linear_node.kwargs.get("beta", 1.0) == 0.0
                )
                else args[0]
            )
<<<<<<< HEAD
            if linear_node.target == aten.mm.default:
                weight = args[1]
                weight_dtype = weight.meta.get("val").dtype
            elif linear_node.target == aten.addmm.default:
                weight = args[2]
                weight_dtype = weight.meta.get("val").dtype
            else:
                assert linear_node.target == aten.bmm.default
                wgt_expand_node = args[1]
                weight = graph.create_node(
                    "call_function", aten.select.int, (wgt_expand_node, 0, 0)
                )
                weight_dtype = wgt_expand_node.meta.get("val").dtype
=======
            weight = args[1] if linear_node.target is aten.mm.default else args[2]
>>>>>>> 54c90ae4
            device_type = input.meta.get("val").device.type
            mkldnn_device_op = _get_mkldnn_device_op(device_type)
            with graph.inserting_before(linear_node):
                transpose_weight_node = graph.create_node(
                    "call_function", aten.permute.default, (weight, (1, 0))
                )
                is_lp_weight = weight_dtype in (
                    torch.bfloat16,
                    torch.float16,
                )
                reduced_f32_matmul_enabled = (
                    torch.backends.mkldnn.matmul.fp32_precision in ["bf16", "tf32"]  # type: ignore[attr-defined]
                )
                use_reduced_f32_for_fp32_weight = (
                    reduced_f32_matmul_enabled and weight_dtype == torch.float32
                )
                compute_with_lp = is_lp_weight or use_reduced_f32_for_fp32_weight
                batch_size = input.meta.get("val").shape[0]
                packed_weight_node = mkldnn_device_op.pack_linear_weight(
                    graph, compute_with_lp, transpose_weight_node, batch_size
                )
                packed_linear_node = mkldnn_device_op.pack_linear(
                    graph, compute_with_lp, batch_size, input, packed_weight_node, bias
                )

                linear_node.replace_all_uses_with(packed_linear_node)
                packed_linear_node.meta.update(linear_node.meta)
                graph.erase_node(linear_node)
            counters["inductor"]["mkldnn_linear_weight_pack_matcher_count"] += 1
            counters["inductor"]["mkldnn_linear_weight_pack_matcher_nodes"] += len(
                match.nodes
            )

    def _eliminate_duplicate_packed_nodes(gm):
        """
        Combine packed weight nodes with the same inputs to reduce memory usage.
        for example:
        class Model(nn.Module):
            def __init__(self) -> None:
                super().__init__()
                self.linear = nn.Linear(32, 32, bias=True)

            def forward(self, x):
                return self.linear(self.linear(x))

        the above's packed weight nodes are duplicate if two linear calls have same input size.
        """
        if not (torch.backends.mkldnn.enabled and torch.backends.mkldnn.is_available()):
            return gm

        packed_weight_ops = [
            torch._C._nn.mkldnn_reorder_conv2d_weight,
            torch._C._nn.mkldnn_reorder_conv3d_weight,
            mkldnn._reorder_convolution_transpose_weight,
            mkldnn._reorder_linear_weight,
            mkldnn._reorder_mkldnn_rnn_layer_weight,
        ]
        if torch._C.has_mkl:
            packed_weight_ops.append(torch.ops.mkl._mkl_reorder_linear_weight)

        for node in gm.graph.nodes:
            if node.target in packed_weight_ops and len(node.args[0].users) > 1:
                for user_node in list(node.args[0].users.keys()):
                    if (
                        user_node.target == node.target
                        and user_node != node
                        and user_node.args == node.args
                    ):
                        user_node.replace_all_uses_with(node)
                        gm.graph.erase_node(user_node)

    @functools.cache
    def _mkldnn_fusion_init():
        # TODO: aarch64: enable op fusion for acl once it supports fused operators. Disabling it for now.
        # Otherwise even the matmul or innerproduct can not be accelerated with acl
        if (
            torch.backends.mkldnn.enabled
            and torch.backends.mkldnn.is_available()
            and not torch.ops.mkldnn._is_mkldnn_acl_supported()
        ):
            _register_unary_fusion()
            _register_inplace_fusion()
            _register_binary_unary_fusion()
            _register_binary_fusion()
            _register_quantization_lowerings()
            _register_woq_lowerings()

    @functools.cache
    def _mkldnn_weight_pack_init():
        if torch.backends.mkldnn.enabled and torch.backends.mkldnn.is_available():
            _register_weight_pack_pass()
            _recover_linear()
            _register_quantization_weight_pack_pass()
            _register_int8_woq_concat_linear_pattern()<|MERGE_RESOLUTION|>--- conflicted
+++ resolved
@@ -1445,7 +1445,6 @@
         def linear(match, *args, **kwargs):
             graph = match.graph
             linear_node = match.output_node()
-<<<<<<< HEAD
             input = (
                 args[0]
                 if linear_node.target in [aten.mm.default, aten.bmm.default]
@@ -1454,35 +1453,25 @@
             bias = (
                 None
                 if linear_node.target in [aten.mm.default, aten.bmm.default]
-=======
-            input = args[0] if linear_node.target is aten.mm.default else args[1]
-            bias = (
-                None
-                if linear_node.target is aten.mm.default
->>>>>>> 54c90ae4
                 or (
                     linear_node.target is aten.addmm.default
                     and linear_node.kwargs.get("beta", 1.0) == 0.0
                 )
                 else args[0]
             )
-<<<<<<< HEAD
-            if linear_node.target == aten.mm.default:
+            if linear_node.target is aten.mm.default:
                 weight = args[1]
                 weight_dtype = weight.meta.get("val").dtype
-            elif linear_node.target == aten.addmm.default:
+            elif linear_node.target is aten.addmm.default:
                 weight = args[2]
                 weight_dtype = weight.meta.get("val").dtype
             else:
-                assert linear_node.target == aten.bmm.default
+                assert linear_node.target is aten.bmm.default
                 wgt_expand_node = args[1]
                 weight = graph.create_node(
                     "call_function", aten.select.int, (wgt_expand_node, 0, 0)
                 )
                 weight_dtype = wgt_expand_node.meta.get("val").dtype
-=======
-            weight = args[1] if linear_node.target is aten.mm.default else args[2]
->>>>>>> 54c90ae4
             device_type = input.meta.get("val").device.type
             mkldnn_device_op = _get_mkldnn_device_op(device_type)
             with graph.inserting_before(linear_node):
