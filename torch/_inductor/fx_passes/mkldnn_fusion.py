import functools
from functools import reduce

import torch

from torch.fx.experimental.symbolic_shapes import free_symbols

from .. import ir

from ..lowering import lowerings as L
from ..pattern_matcher import Arg, CallFunction, filter_nodes, get_arg_value, KeywordArg
from ..virtualized import ops
from .freezing_patterns import register_freezing_graph_pattern
from .post_grad import register_lowering_pattern


if torch._C._has_mkldnn:
    aten = torch.ops.aten
    mkldnn = torch.ops.mkldnn
    prims = torch.ops.prims

    _conv_args = [Arg() for _ in range(10)]
    _linear_args = [Arg() for _ in range(6)]
    _conv_transpose_args = [Arg() for _ in range(11)]

    def _conv_call(users=1):
        return CallFunction(
            mkldnn._convolution_pointwise.default, *_conv_args, _users=users
        )

    def _linear_call(users=1):
        return CallFunction(
            mkldnn._linear_pointwise.default, *_linear_args, _users=users
        )

    def _conv_transpose_call(users=1):
        return CallFunction(
            mkldnn._convolution_transpose_pointwise.default,
            *_conv_transpose_args,
            _users=users,
        )

    def _to_float(input_call, users=1):
        return CallFunction(
            prims.convert_element_type.default,
            input_call,
            KeywordArg("to_float"),
            _users=users,
        )

    def _to_bf16(input_call):
        return CallFunction(
            prims.convert_element_type.default,
            input_call,
            KeywordArg("to_bf16"),
            _users=1,
        )

    def _unary_fusion_pattern(unary_fusion, call_fn, users, is_bf16):
        # only insert to_dtype if is_bf16 is True
        computation_call = (
            _to_float(call_fn(), users=users) if is_bf16 else call_fn(users=users)
        )
        out = unary_fusion(computation_call)
        return _to_bf16(out) if is_bf16 else out

    def _gelu_fusion_1(computation_call):
        return CallFunction(
            aten.mul,
            CallFunction(aten.mul, computation_call, 0.5),
            CallFunction(
                aten.add,
                CallFunction(
                    aten.erf,
                    CallFunction(aten.mul, computation_call, 0.7071067811865476),
                ),
                1,
            ),
        )

    def _gelu_fusion_2(computation_call):
        return CallFunction(
            aten.mul,
            CallFunction(aten.mul, computation_call, 0.5),
            CallFunction(
                aten.add,
                CallFunction(
                    aten.tanh,
                    CallFunction(
                        aten.mul,
                        CallFunction(
                            aten.add,
                            computation_call,
                            CallFunction(
                                aten.mul,
                                CallFunction(
                                    aten.mul,
                                    CallFunction(
                                        aten.mul, computation_call, computation_call
                                    ),
                                    computation_call,
                                ),
                                0.044715,
                            ),
                        ),
                        0.7978845608028654,
                    ),
                ),
                1,
            ),
        )

    def _hardswish_fusion(computation_call):
        return CallFunction(
            aten.div,
            CallFunction(
                aten.mul,
                computation_call,
                CallFunction(
                    aten.clamp_max,
                    CallFunction(
                        aten.clamp_min, CallFunction(aten.add, computation_call, 3), 0
                    ),
                    6,
                ),
            ),
            6,
        )

    def _silu_fusion(computation_call):
        return CallFunction(
            aten.mul, computation_call, CallFunction(aten.sigmoid, computation_call)
        )

    def _hardsigmoid_fusion(computation_call):
        return CallFunction(
            aten.div,
            CallFunction(
                aten.clamp_max,
                CallFunction(
                    aten.clamp_min, CallFunction(aten.add, computation_call, 3), 0
                ),
                6,
            ),
            6,
        )

    def _leaky_relu_fusion(computation_call):
        return CallFunction(
            aten.where,
            CallFunction(aten.gt, computation_call, 0),
            computation_call,
            CallFunction(aten.mul, computation_call, KeywordArg("negative_slope")),
        )

    def _hardtanh_fusion(computation_call):
        return CallFunction(
            aten.clamp_max,
            CallFunction(aten.clamp_min, computation_call, KeywordArg("min_value")),
            KeywordArg("max_value"),
        )

    def _combined_fusion(computation_call, elementwise_op):
        return CallFunction(elementwise_op, computation_call)

    # binary_op(other, computation_op)
    def _binary_fusion_v1(computation_call, binary_fn):
        return CallFunction(binary_fn, KeywordArg("other"), computation_call)

    # binary_op(computation_op, other)
    def _binary_fusion_v2(computation_call, binary_fn):
        return CallFunction(binary_fn, computation_call, KeywordArg("other"))

    def _is_single_computation_op(computation_op):
        def fn(match):
            computation_nodes = filter_nodes(match.nodes, computation_op)
            if len(computation_nodes) < 1:
                return False
            if any(n.args[-3] != "none" for n in computation_nodes):
                return False
            return True

        return fn

    def _is_valid_computation_unary_fusion(computation_op, is_bf16=False):
        def fn(match):
            matched = _is_single_computation_op(computation_op)(match)
            computation_node = filter_nodes(match.nodes, computation_op)[0]
            if is_bf16:
                conversion_dtype_nodes = filter_nodes(
                    match.nodes, prims.convert_element_type.default
                )
                if len(conversion_dtype_nodes) != 2:
                    return False
                # fusion pattern is always in the form of computation_op + to_float32 + unary_op + to_bfloat16
                if computation_node == conversion_dtype_nodes[0].args[0]:
                    to_float = conversion_dtype_nodes[0].args[1]
                    to_bf16 = conversion_dtype_nodes[1].args[1]
                else:
                    to_float = conversion_dtype_nodes[1].args[1]
                    to_bf16 = conversion_dtype_nodes[0].args[1]
                matched = (
                    matched and to_float == torch.float and to_bf16 == torch.bfloat16
                )
            return matched

        return fn

    def _register_unary_fusion_lowering(
        pattern, unary_attr, computation_op, is_bf16=False
    ):
        @register_lowering_pattern(
            pattern,
            extra_check=_is_valid_computation_unary_fusion(computation_op, is_bf16),
        )
        def fn(match, *args, **kwargs):
            computation_args = list(args)[:-3] + [
                unary_attr.op_name,
                unary_attr.scalars_attr,
                unary_attr.algorithm_attr,
            ]
            return L[computation_op](*computation_args)

        return fn

    def _register_leaky_relu_fusion_lowering(pattern, computation_op, is_bf16=False):
        @register_lowering_pattern(
            pattern, extra_check=_is_single_computation_op(computation_op)
        )
        def fn(match, *args, **kwargs):
            negative_slope = kwargs.get("negative_slope")
            if isinstance(negative_slope, ir.TensorBox):
                matched = False
            else:  # inp is a Number
                matched = True
            if is_bf16:
                dtype1 = kwargs.get("to_float")
                dtype2 = kwargs.get("to_bf16")
                matched = matched and dtype1 == torch.float and dtype2 == torch.bfloat16
            computation_args = list(args)
            if matched:
                computation_args = computation_args[:-3] + [
                    "leaky_relu",
                    [negative_slope],
                    "",
                ]
                return L[computation_op](*computation_args)
            else:
                # computation_args += ["none", [], ""]
                out = L[computation_op](*computation_args)
                if is_bf16:
                    out = L[prims.convert_element_type.default](out, dtype=torch.float)
                out = L[aten.where](
                    L[aten.gt](out, 0),
                    out,
                    L[aten.mul](out, negative_slope),
                )
                if is_bf16:
                    out = L[prims.convert_element_type.default](
                        out, dtype=torch.bfloat16
                    )
                return out

        return fn

    def _register_hardtanh_fusion_lowering(pattern, computation_op, is_bf16=False):
        @register_lowering_pattern(
            pattern, extra_check=_is_single_computation_op(computation_op)
        )
        def fn(match, *args, **kwargs):
            min_value = kwargs.get("min_value")
            max_value = kwargs.get("max_value")
            if isinstance(min_value, ir.TensorBox) or isinstance(
                max_value, ir.TensorBox
            ):
                matched = False
            else:  # inp is a Number
                matched = min_value <= max_value
            if is_bf16:
                dtype1 = kwargs.get("to_float")
                dtype2 = kwargs.get("to_bf16")
                matched = matched and dtype1 == torch.float and dtype2 == torch.bfloat16
            computation_args = list(args)
            if matched:
                computation_args = computation_args[:-3] + [
                    "hardtanh",
                    [min_value, max_value],
                    "",
                ]
                return L[computation_op](*computation_args)
            else:
                out = L[computation_op](*computation_args)
                if is_bf16:
                    out = L[prims.convert_element_type.default](out, dtype=torch.float)
                out = L[aten.clamp_max](L[aten.clamp_min](out, min_value), max_value)
                if is_bf16:
                    out = L[prims.convert_element_type.default](
                        out, dtype=torch.bfloat16
                    )
                return out

        return fn

    _binary_attr = {
        aten.add: "add",
        ops.add: "add",
        aten.sub: "sub",
        ops.sub: "sub",
    }

    def _is_valid_binary(match, fn):
        binary_nodes = filter_nodes(match.nodes, fn)
        if len(binary_nodes) < 1:
            return False
        if any(
            not (
                hasattr(n.args[0], "meta")
                and isinstance(n.args[0].meta.get("val", None), torch.Tensor)
            )
            or not (
                hasattr(n.args[1], "meta")
                and isinstance(n.args[1].meta.get("val", None), torch.Tensor)
            )
            for n in binary_nodes
        ):
            return False
        # check alpha is one.
        if any(
            get_arg_value(n, 2, kwarg_name="alpha") != 1.0
            and get_arg_value(n, 2, kwarg_name="alpha") is not None
            for n in binary_nodes
        ):
            return False
        if any(
            n.args[0].meta["val"].size() != n.args[1].meta["val"].size()
            or n.args[0].meta["val"].device != n.args[1].meta["val"].device
            or n.args[0].meta["val"].dtype != n.args[1].meta["val"].dtype
            for n in binary_nodes
        ):
            return False
        # check args[0] and args[1] is not same
        if any(n.args[0] == n.args[1] for n in binary_nodes):
            return False
        return True

    def _is_valid_computation_binary(computation_op, binary_op, other_index=None):
        def fn(match):
            if not _is_single_computation_op(computation_op)(match):
                return False
            if not _is_valid_binary(match, binary_op):
                return False
            return True

        return fn

    def _is_valid_computation_binary_inplace(computation_op, binary_op, other_index):
        def fn(match):
            if not _is_valid_computation_binary(computation_op, binary_op)(match):
                return False
            binary_nodes = filter_nodes(match.nodes, binary_op)
            if any(len(n.args[other_index].users) > 1 for n in binary_nodes):
                return False
            if any(
                n.args[other_index].op in ["placeholder", "output"]
                for n in binary_nodes
            ):
                return False
            return True

        return fn

    def _register_binary_unary_fusion_lowering(
        pattern,
        computation_op,
        binary_op,
        fusion_op,
        unary_attr=None,
    ):
        @register_lowering_pattern(
            pattern, extra_check=_is_valid_computation_binary(computation_op, binary_op)
        )
        def fn(match, *args, **kwargs):
            other = kwargs.get("other")
            assert isinstance(other, ir.TensorBox)
            binary_attr = _binary_attr[binary_op]
            args_list = list(args)
            computation_args = [args_list[0], other] + args_list[1:-3] + [binary_attr]
            if len(args_list) > 6:
                if unary_attr is not None:
                    computation_args += [
                        1.0,
                        unary_attr.op_name,
                        unary_attr.scalars_attr,
                        unary_attr.algorithm_attr,
                    ]
                else:
                    computation_args += [1.0, None, [], None]
            return L[fusion_op](*computation_args)

        return fn

    def _register_binary_unary_maybe_inplace_fusion_lowering(
        pattern,
        computation_op,
        binary_op,
        inplace_fusion_op,
        outplace_fusion_op,
        unary_attr=None,
        other_index=None,
    ):
        @register_lowering_pattern(
            pattern,
            extra_check=_is_valid_computation_binary_inplace(
                computation_op, binary_op, other_index
            ),
        )
        def fn(match, *args, **kwargs):
            other = kwargs.get("other")
            assert isinstance(other, ir.TensorBox)
            binary_attr = _binary_attr[binary_op]
            args_list = list(args)
            computation_args = [args_list[0], other] + args_list[1:-3] + [binary_attr]
            if len(args_list) > 6:
                if unary_attr is not None:
                    computation_args += [
                        1.0,
                        unary_attr.op_name,
                        unary_attr.scalars_attr,
                        unary_attr.algorithm_attr,
                    ]
                else:
                    computation_args += [1.0, None, [], None]
            # Make sure the other is not an alias or mutation(fx side doesn't has such info).
            other.realize()
            can_be_inplace = not (
                isinstance(other.data, ir.ReinterpretView)
                or isinstance(other.get_layout(), (ir.MutationLayout, ir.AliasedLayout))
            )
            if not can_be_inplace:
                return L[outplace_fusion_op](*computation_args)
            return L[inplace_fusion_op](*computation_args)

        return fn

    computation_ops = [
        mkldnn._convolution_pointwise.default,
        mkldnn._linear_pointwise.default,
        mkldnn._convolution_transpose_pointwise.default,
    ]

    class UnaryAttr:
        def __init__(self, op_name: str, scalars_attr=None, algorithm_attr=None):
            self.op_name = op_name
            self.scalars_attr = scalars_attr if scalars_attr else []
            self.algorithm_attr = algorithm_attr if algorithm_attr else ""

    def _register_unary_fusion():
        computation_call_fns = [_conv_call, _linear_call, _conv_transpose_call]

        def _unary_fusion_patterns(is_bf16):
            replacement_unary_fusion_patterns = {
                UnaryAttr("gelu", algorithm_attr="tanh"): [
                    _unary_fusion_pattern(_gelu_fusion_2, call_fn, 4, is_bf16)
                    for call_fn in computation_call_fns
                ],
                UnaryAttr("gelu", algorithm_attr="none"): [
                    _unary_fusion_pattern(_gelu_fusion_1, call_fn, 2, is_bf16)
                    for call_fn in computation_call_fns
                ],
                UnaryAttr("hardswish"): [
                    _unary_fusion_pattern(_hardswish_fusion, call_fn, 2, is_bf16)
                    for call_fn in computation_call_fns
                ],
                UnaryAttr("hardsigmoid"): [
                    _unary_fusion_pattern(_hardsigmoid_fusion, call_fn, 1, is_bf16)
                    for call_fn in computation_call_fns
                ],
                UnaryAttr("swish"): [
                    _unary_fusion_pattern(_silu_fusion, call_fn, 2, is_bf16)
                    for call_fn in computation_call_fns
                ],
            }
            if not is_bf16:
                call_user1 = [call_fn(users=1) for call_fn in computation_call_fns]
                replacement_unary_fusion_patterns.update(
                    {
                        UnaryAttr("relu"): [
                            _combined_fusion(u, aten.relu) for u in call_user1
                        ],
                        UnaryAttr("sigmoid"): [
                            _combined_fusion(u, aten.sigmoid) for u in call_user1
                        ],
                        UnaryAttr("tanh"): [
                            _combined_fusion(u, aten.tanh) for u in call_user1
                        ],
                    }
                )

            return replacement_unary_fusion_patterns

        for is_bf16 in [True, False]:
            replace_patterns = _unary_fusion_patterns(is_bf16)
            for unary_attr, patterns in replace_patterns.items():
                _register_unary_fusion_lowering(
                    patterns[0], unary_attr, computation_ops[0], is_bf16
                )
                _register_unary_fusion_lowering(
                    patterns[1], unary_attr, computation_ops[1], is_bf16
                )
                _register_unary_fusion_lowering(
                    patterns[2], unary_attr, computation_ops[2], is_bf16
                )
            _leaky_relu_patterns = [
                _unary_fusion_pattern(_leaky_relu_fusion, call_fn, 3, is_bf16)
                for call_fn in computation_call_fns
            ]
            for pattern, computation_op in zip(_leaky_relu_patterns, computation_ops):
                _register_leaky_relu_fusion_lowering(pattern, computation_op, is_bf16)
            hardtanh_patterns = [
                _unary_fusion_pattern(_hardtanh_fusion, call_fn, 1, is_bf16)
                for call_fn in computation_call_fns
            ]
            for pattern, computation_op in zip(hardtanh_patterns, computation_ops):
                _register_hardtanh_fusion_lowering(pattern, computation_op, is_bf16)

    def _register_inplace_fusion():
        binary_ops = [aten.add, ops.add]
        inplace_fusion_op = mkldnn._convolution_pointwise_.binary
        outplace_fusion_op = mkldnn._convolution_pointwise.binary
        conv_call = _conv_call(users=1)
        conv_op = computation_ops[0]
        for binary_op in binary_ops:
            binary_v1 = _binary_fusion_v1(conv_call, binary_op)
            binary_unary_v1 = _combined_fusion(binary_v1, aten.relu)
            _register_binary_unary_maybe_inplace_fusion_lowering(
                binary_unary_v1,
                conv_op,
                binary_op,
                inplace_fusion_op,
                outplace_fusion_op,
                other_index=0,
                unary_attr=UnaryAttr("relu"),
            )
            _register_binary_unary_maybe_inplace_fusion_lowering(
                binary_v1,
                conv_op,
                binary_op,
                inplace_fusion_op,
                outplace_fusion_op,
                other_index=0,
            )
            binary_v2 = _binary_fusion_v2(conv_call, binary_op)
            binary_unary_v2 = _combined_fusion(binary_v2, aten.relu)
            _register_binary_unary_maybe_inplace_fusion_lowering(
                binary_unary_v2,
                conv_op,
                binary_op,
                inplace_fusion_op,
                outplace_fusion_op,
                other_index=1,
                unary_attr=UnaryAttr("relu"),
            )
            _register_binary_unary_maybe_inplace_fusion_lowering(
                binary_v2,
                conv_op,
                binary_op,
                inplace_fusion_op,
                outplace_fusion_op,
                other_index=1,
            )

    def _register_binary_fusion():
        binary_ops = [aten.add, ops.add, aten.sub, ops.sub]
        fusion_ops = [
            mkldnn._convolution_pointwise.binary,
            mkldnn._linear_pointwise.binary,
        ]
        _computation_user_1 = [_conv_call(users=1), _linear_call(users=1)]
        for computation_call, computation_op, fusion_op in zip(
            _computation_user_1, computation_ops[:-1], fusion_ops
        ):
            for binary_op in binary_ops:
                pattern = _binary_fusion_v2(computation_call, binary_op)
                _register_binary_unary_fusion_lowering(
                    pattern, computation_op, binary_op, fusion_op
                )

            for binary_op in [aten.add, ops.add]:
                pattern = _binary_fusion_v1(computation_call, binary_op)
                _register_binary_unary_fusion_lowering(
                    pattern, computation_op, binary_op, fusion_op
                )

    def _register_binary_unary_fusion():
        binary_ops = [aten.add, ops.add, aten.sub, ops.sub]
        fusion_ops = [mkldnn._convolution_pointwise.binary]
        _computation_user_1 = [_conv_call(users=1)]
        for computation_call, computation_op, fusion_op in zip(
            _computation_user_1, computation_ops[:-1], fusion_ops
        ):
            for binary_op in binary_ops:
                pattern_v1 = _combined_fusion(
                    _binary_fusion_v2(computation_call, binary_op), aten.relu
                )
                _register_binary_unary_fusion_lowering(
                    pattern_v1,
                    computation_op,
                    binary_op,
                    fusion_op,
                    unary_attr=UnaryAttr("relu"),
                )
            for binary_op in [aten.add, ops.add]:
                pattern_v2 = _combined_fusion(
                    _binary_fusion_v1(computation_call, binary_op), aten.relu
                )
                _register_binary_unary_fusion_lowering(
                    pattern_v2,
                    computation_op,
                    binary_op,
                    fusion_op,
                    unary_attr=UnaryAttr("relu"),
                )

    def _recover_linear():
        # convert reshape+linear+reshape to a single linear for applying fusion path.
        @register_freezing_graph_pattern(
            CallFunction(
                aten.reshape.default,
                CallFunction(
                    mkldnn._linear_pointwise.default,
                    CallFunction(aten.reshape.default, Arg(), KeywordArg("reshape_1")),
                    Arg(),
                    Arg(),
                    Arg(),
                    Arg(),
                    Arg(),
                ),
                KeywordArg("reshape_2"),
            ),
            pass_number=1,
        )
        def reshape_linear_reshape_pattern(match, *args, **kwargs):
            reshape_1 = kwargs.get("reshape_1")
<<<<<<< HEAD
            reshape_2 = kwargs.get("reshape_1")
=======
            reshape_2 = kwargs.get("reshape_2")
            assert len(reshape_1) == 2
            dynamic_shapes = not all(
                isinstance(x, int) for x in ([reshape_1[0]] + reshape_2[:-1])
            )

>>>>>>> 256fed02
            graph = match.graph
            reshape_2_node = match.output_node()
            linear_input_node = reshape_2_node.args[0].args[0].args[0]
            # check linear's input's shape[:-1] == reshape_2[:-1]
            # and check product(reshape_2[:-1]) == reshape_1[0]
            if dynamic_shapes:
                # TODO: Haozhe investigate how add guard here
                return
            else:
                can_remove_reshape = linear_input_node.meta.get("val").shape[
                    :-1
                ] == torch.Size(reshape_2[:-1])
                can_remove_reshape = can_remove_reshape and (
                    reduce(lambda x, y: x * y, reshape_2[:-1]) == reshape_1[0]
                )

            if can_remove_reshape:
                repl = graph.call_function(mkldnn._linear_pointwise.default, args)
<<<<<<< HEAD
                repl.meta.update(node.meta)
                node.replace_all_uses_with(repl)
                match.erase_nodes(graph)
=======
                repl.meta.update(reshape_2_node.meta)
                reshape_2_node.replace_all_uses_with(repl)
                old_linear_node = reshape_2_node.args[0]
                reshape_1_node = old_linear_node.args[0]
                graph.erase_node(reshape_2_node)
                graph.erase_node(old_linear_node)
                if len(reshape_1_node.users) == 0:
                    graph.erase_node(reshape_1_node)
>>>>>>> 256fed02

        def is_linear_add_bias(match):
            add_node = match.output_node()
            linear_node = add_node.args[0]
            weight_meta = linear_node.args[1].meta.get("val")
            bias_meta = add_node.args[1].meta.get("val")
            if weight_meta is None or bias_meta is None:
                return False
            return (
                linear_node.args[2] is None
                and bias_meta.dim() == 1
                and bias_meta.size(0) == weight_meta.size(0)
            )

        # convert linear+bias to a single linear for applying fusion path.
        @register_freezing_graph_pattern(
            CallFunction(
                aten.add.Tensor,
                CallFunction(mkldnn._linear_pointwise.default, *_linear_args),
                Arg(),
            ),
            pass_number=1,
            extra_check=is_linear_add_bias,
        )
        def linear_bias_pattern(match, *args):
            graph = match.graph
            add_node = match.output_node()
            linear_node = add_node.args[0]
            new_args = list(linear_node.args)
            new_args[2] = add_node.args[1]
            repl = graph.call_function(
                mkldnn._linear_pointwise.default, tuple(new_args)
            )
            repl.meta.update(add_node.meta)
            add_node.replace_all_uses_with(repl)
            match.erase_nodes(graph)

    def _is_packable_convolution(match):
        """
        Check if the node is supported for MKLDNN convolution.
        """
        conv_node = match.output_node()
        input_meta_value = conv_node.args[0].meta.get("val")
        weight_meta_value = conv_node.args[1].meta.get("val")
        if input_meta_value is None or weight_meta_value is None:
            return False
        input_size = input_meta_value.shape
        if conv_node.args[1].op != "get_attr":
            return False
        for meta_value in [input_meta_value, weight_meta_value]:
            if (
                meta_value is None
                or meta_value.device.type != "cpu"
                or meta_value.dim() != 4
            ):
                return False
        if (
            input_meta_value.dtype == torch.bfloat16
            or weight_meta_value.dtype == torch.bfloat16
        ):
            if not mkldnn._is_mkldnn_bf16_supported():
                return False
        is_transposed = conv_node.args[-3]
        if is_transposed:
            # TODO: Support dynamic shape case for MKLDNN conv transpose.
            if free_symbols(input_size):
                return False
            groups = conv_node.args[-1]
            in_channels = weight_meta_value.size(0)
            # doesn't support group_depthwise_conv_transpose.
            if groups > 1 and groups == in_channels:
                return False
            # Port from: aten/src/ATen/native/Convolution.cpp:is_output_padding_big
            output_paddings = conv_node.args[-2]
            strides = conv_node.args[3]
            if any(
                output_padding >= stride
                for output_padding, stride in zip(output_paddings, strides)
            ):
                return False
        return True

    def _is_packable_linear(match):
        """
        Check if the node is supported for MKLDNN linear.
        """
        linear_node = match.output_node()
        # weight_idx is 1 for aten.mm and is 2 for aten.addmm
        weight_idx = 2 if linear_node.target == aten.addmm.default else 1
        if linear_node.args[weight_idx].op != "get_attr":
            return False
        input_meta_value = linear_node.args[weight_idx - 1].meta.get("val")
        weight_meta_value = linear_node.args[weight_idx].meta.get("val")
        if input_meta_value is None or weight_meta_value is None:
            return False
        batch_size = input_meta_value.shape[0]
        is_bf16_weight = weight_meta_value.dtype == torch.bfloat16
        # for fp32, batch_size should not be a free symbol.
        if not is_bf16_weight and free_symbols(batch_size):
            return False
        for meta_value in [input_meta_value, weight_meta_value]:
            if (
                meta_value is None
                or meta_value.device.type != "cpu"
                or meta_value.dim() != 2
            ):
                return False
        if weight_idx == 2:
            bias_meta_value = linear_node.args[0].meta.get("val")
            if (
                bias_meta_value is None
                or meta_value.device.type != "cpu"
                or bias_meta_value.dim() != 1
                or bias_meta_value.size(0) != weight_meta_value.size(1)
            ):
                return False

        if (
            input_meta_value.dtype == torch.bfloat16
            or weight_meta_value.dtype == torch.bfloat16
        ):
            if not mkldnn._is_mkldnn_bf16_supported():
                return False
        return True

    _aten_conv_args = (
        Arg(),
        Arg(),
        Arg(),
        Arg(),
        Arg(),
        Arg(),
        KeywordArg("is_transposed"),
        Arg(),
        Arg(),
    )

    def _register_weight_pack_pass():
        @register_freezing_graph_pattern(
            CallFunction(aten.convolution.default, *_aten_conv_args),
            extra_check=_is_packable_convolution,
        )
        def convolution(match, *args, **kwargs):
            is_transposed = kwargs.get("is_transposed")
            assert isinstance(is_transposed, bool)
            graph = match.graph
            conv_node = match.output_node()
            input_size = conv_node.args[0].meta.get("val").shape
            with graph.inserting_before(conv_node):
                constant_args = [args[4], args[3], args[5], args[-1]]
                packed_weight_op = mkldnn._reorder_convolution_weight
                packed_conv_op = mkldnn._convolution_pointwise.default
                if is_transposed:
                    constant_args.insert(1, args[-2])  # output_padding
                    packed_weight_op = mkldnn._reorder_convolution_transpose_weight
                    packed_conv_op = mkldnn._convolution_transpose_pointwise.default
                if not free_symbols(input_size):
                    packed_weight_inputs = (
                        (args[1],) + tuple(constant_args) + (input_size,)
                    )
                    packed_weight_node = graph.create_node(
                        "call_function", packed_weight_op, args=packed_weight_inputs
                    )
                else:
                    assert not is_transposed
                    # For dynamic shape case, we need to pack weight in runtime.
                    packed_weight_node = args[1]
                packed_conv_inputs = (
                    (args[0], packed_weight_node, args[2])
                    + tuple(constant_args)
                    + ("none", [], "")
                )
                packed_conv_node = graph.create_node(
                    "call_function", packed_conv_op, tuple(packed_conv_inputs)
                )
                conv_node.replace_all_uses_with(packed_conv_node)
                packed_conv_node.meta.update(conv_node.meta)
                graph.erase_node(conv_node)

        @register_freezing_graph_pattern(
            CallFunction(aten.addmm.default, Arg(), Arg(), Arg()),
            extra_check=_is_packable_linear,
        )
        @register_freezing_graph_pattern(
            CallFunction(aten.mm.default, Arg(), Arg()),
            extra_check=_is_packable_linear,
        )
        def linear(match, *args, **kwargs):
            graph = match.graph
            linear_node = match.output_node()
            input = args[0] if linear_node.target == aten.mm.default else args[1]
            bias = None if linear_node.target == aten.mm.default else args[0]
            weight = args[1] if linear_node.target == aten.mm.default else args[2]
            with graph.inserting_before(linear_node):
                transpose_weight_node = graph.create_node(
                    "call_function", aten.permute.default, (weight, (1, 0))
                )
                is_bf16_weight = weight.meta.get("val").dtype == torch.bfloat16
                batch_size = input.meta.get("val").shape[0]
                if not free_symbols(batch_size):
                    packed_weight_inputs = (transpose_weight_node, batch_size)
                    packed_weight_op = (
                        mkldnn._reorder_linear_weight
                        if is_bf16_weight
                        else torch.ops.mkl._mkl_reorder_linear_weight
                    )
                    packed_weight_node = graph.create_node(
                        "call_function", packed_weight_op, args=packed_weight_inputs
                    )
                else:
                    assert is_bf16_weight
                    # For dynamic shape case, we need to pack weight in runtime.
                    packed_weight_node = transpose_weight_node
                packed_linear_inputs = (input, packed_weight_node)
                if is_bf16_weight:
                    packed_linear_inputs += (bias, "none", [], "")
                    packed_linear_op = mkldnn._linear_pointwise.default
                else:
                    packed_linear_inputs += (transpose_weight_node, bias, batch_size)
                    packed_linear_op = torch.ops.mkl._mkl_linear
                packed_linear_node = graph.create_node(
                    "call_function", packed_linear_op, packed_linear_inputs
                )
                linear_node.replace_all_uses_with(packed_linear_node)
                packed_linear_node.meta.update(linear_node.meta)
                graph.erase_node(linear_node)

    def _eliminate_duplicate_packed_nodes(gm):
        """
        Combine packed weight nodes with the same inputs to reduce memory usage.
        for example:
        class Model(nn.Module):
            def __init__(self):
                super().__init__()
                self.linear = nn.Linear(32, 32, bias=True)

            def forward(self, x):
                return self.linear(self.linear(x))

        the above's packed weight nodes are duplicate if two linear calls have same input size.
        """
        if not (torch.backends.mkldnn.enabled and torch.backends.mkldnn.is_available()):
            return gm
        packed_weight_ops = [
            torch._C._nn.mkldnn_reorder_conv2d_weight,
            mkldnn._reorder_convolution_transpose_weight,
            mkldnn._reorder_linear_weight,
            torch.ops.mkl._mkl_reorder_linear_weight,
        ]
        for node in gm.graph.nodes:
            if node.target in packed_weight_ops and len(node.args[0].users) > 1:
                for user_node in list(node.args[0].users.keys()):
                    if (
                        user_node.target == node.target
                        and user_node != node
                        and user_node.args == node.args
                    ):
                        user_node.replace_all_uses_with(node)
                        gm.graph.erase_node(user_node)

    @functools.lru_cache(None)
    def _mkldnn_fusion_init():
        if torch.backends.mkldnn.enabled and torch.backends.mkldnn.is_available():
            _register_unary_fusion()
            _register_inplace_fusion()
            _register_binary_unary_fusion()
            _register_binary_fusion()

    @functools.lru_cache(None)
    def _mkldnn_weight_pack_init():
        if torch.backends.mkldnn.enabled and torch.backends.mkldnn.is_available():
            _register_weight_pack_pass()
            _recover_linear()<|MERGE_RESOLUTION|>--- conflicted
+++ resolved
@@ -1,4 +1,5 @@
 import functools
+import operator
 from functools import reduce
 
 import torch
@@ -8,7 +9,14 @@
 from .. import ir
 
 from ..lowering import lowerings as L
-from ..pattern_matcher import Arg, CallFunction, filter_nodes, get_arg_value, KeywordArg
+from ..pattern_matcher import (
+    Arg,
+    CallFunction,
+    filter_nodes,
+    get_arg_value,
+    KeywordArg,
+    MULTIPLE,
+)
 from ..virtualized import ops
 from .freezing_patterns import register_freezing_graph_pattern
 from .post_grad import register_lowering_pattern
@@ -628,7 +636,12 @@
                 aten.reshape.default,
                 CallFunction(
                     mkldnn._linear_pointwise.default,
-                    CallFunction(aten.reshape.default, Arg(), KeywordArg("reshape_1")),
+                    CallFunction(
+                        aten.reshape.default,
+                        Arg(),
+                        KeywordArg("reshape_1"),
+                        _users=MULTIPLE,
+                    ),
                     Arg(),
                     Arg(),
                     Arg(),
@@ -641,16 +654,12 @@
         )
         def reshape_linear_reshape_pattern(match, *args, **kwargs):
             reshape_1 = kwargs.get("reshape_1")
-<<<<<<< HEAD
-            reshape_2 = kwargs.get("reshape_1")
-=======
             reshape_2 = kwargs.get("reshape_2")
             assert len(reshape_1) == 2
             dynamic_shapes = not all(
                 isinstance(x, int) for x in ([reshape_1[0]] + reshape_2[:-1])
             )
 
->>>>>>> 256fed02
             graph = match.graph
             reshape_2_node = match.output_node()
             linear_input_node = reshape_2_node.args[0].args[0].args[0]
@@ -669,11 +678,6 @@
 
             if can_remove_reshape:
                 repl = graph.call_function(mkldnn._linear_pointwise.default, args)
-<<<<<<< HEAD
-                repl.meta.update(node.meta)
-                node.replace_all_uses_with(repl)
-                match.erase_nodes(graph)
-=======
                 repl.meta.update(reshape_2_node.meta)
                 reshape_2_node.replace_all_uses_with(repl)
                 old_linear_node = reshape_2_node.args[0]
@@ -682,7 +686,6 @@
                 graph.erase_node(old_linear_node)
                 if len(reshape_1_node.users) == 0:
                     graph.erase_node(reshape_1_node)
->>>>>>> 256fed02
 
         def is_linear_add_bias(match):
             add_node = match.output_node()
@@ -720,6 +723,38 @@
             add_node.replace_all_uses_with(repl)
             match.erase_nodes(graph)
 
+    def _is_packable_mkldnn_rnn_layer(match):
+        lstm_node = match.output_node()
+        POS_WEIGHTS = [1, 2]
+        POS_INPUTS = [0, 5, 6]
+        POS_ARGS = POS_WEIGHTS + POS_INPUTS
+        # Weights should be Constant
+        if any(
+            lstm_node.args[POS_WEIGHT].op != "get_attr" for POS_WEIGHT in POS_WEIGHTS
+        ):
+            return False
+
+        # Meta info for weights and inputs should be available
+        if any(lstm_node.args[POS_ARG].meta.get("val") is None for POS_ARG in POS_ARGS):
+            return False
+
+        # Check device
+        if any(
+            lstm_node.args[POS_ARG].meta.get("val").device.type != "cpu"
+            for POS_ARG in POS_ARGS
+        ):
+            return False
+
+        # Check dtype
+        if any(
+            lstm_node.args[POS_ARG].meta.get("val").dtype == torch.bfloat16
+            and not mkldnn._is_mkldnn_bf16_supported()
+            for POS_ARG in POS_ARGS
+        ):
+            return False
+
+        return True
+
     def _is_packable_convolution(match):
         """
         Check if the node is supported for MKLDNN convolution.
@@ -780,8 +815,8 @@
             return False
         batch_size = input_meta_value.shape[0]
         is_bf16_weight = weight_meta_value.dtype == torch.bfloat16
-        # for fp32, batch_size should not be a free symbol.
-        if not is_bf16_weight and free_symbols(batch_size):
+        # for fp32, mkl should be enabled and batch_size should not be a free symbol.
+        if not is_bf16_weight and (free_symbols(batch_size) or (not torch._C.has_mkl)):
             return False
         for meta_value in [input_meta_value, weight_meta_value]:
             if (
@@ -818,6 +853,25 @@
         KeywordArg("is_transposed"),
         Arg(),
         Arg(),
+    )
+
+    _aten_mkldnn_rnn_layer_args = (
+        Arg(),  # input
+        Arg(),  # weight0
+        Arg(),  # weight1
+        Arg(),  # weight2
+        Arg(),  # weight3
+        Arg(),  # hx_
+        Arg(),  # cx_
+        KeywordArg("reverse"),  # reverse
+        Arg(),  # batch_sizes
+        Arg(),  # mode
+        Arg(),  # hidden_size
+        Arg(),  # num_layers
+        Arg(),  # has_biases
+        Arg(),  # bidirectional
+        Arg(),  # batch_first
+        Arg(),  # train
     )
 
     def _register_weight_pack_pass():
@@ -863,6 +917,57 @@
                 graph.erase_node(conv_node)
 
         @register_freezing_graph_pattern(
+            CallFunction(aten.mkldnn_rnn_layer.default, *_aten_mkldnn_rnn_layer_args),
+            extra_check=_is_packable_mkldnn_rnn_layer,
+        )
+        def mkldnn_rnn_layer(match, *args, **kwargs):
+            def get_item(graph, node, index):
+                return graph.call_function(operator.getitem, (node, index))
+
+            graph = match.graph
+            lstm_node = match.output_node()
+            input = args[0]
+            weight0, weight1 = args[1:3]
+            reverse = kwargs.get("reverse")
+            packed_lstm_op = aten.mkldnn_rnn_layer.default
+            hidden_size = args[9]
+            has_biases = args[11]
+            batch_first = args[13]
+            with graph.inserting_before(lstm_node):
+                packed_weight_op = mkldnn._reorder_mkldnn_rnn_layer_weight.default
+                packed_weight_inputs = (
+                    weight0,
+                    weight1,
+                    hidden_size,
+                    reverse,
+                    has_biases,
+                    batch_first,
+                )
+                packed_weight_node = graph.create_node(
+                    "call_function", packed_weight_op, packed_weight_inputs, {}, "name"
+                )
+                packed_weight_items = [
+                    get_item(graph, packed_weight_node, i) for i in range(2)
+                ]
+                pack_lstm_inputs = (
+                    args[0],
+                    *packed_weight_items,
+                    args[3],
+                    args[4],
+                    args[5],
+                    args[6],
+                    reverse,
+                    *args[7:],
+                )
+
+                packed_lstm_node = graph.create_node(
+                    "call_function", packed_lstm_op, args=pack_lstm_inputs
+                )
+                lstm_node.replace_all_uses_with(packed_lstm_node)
+                packed_lstm_node.meta.update(lstm_node.meta)
+                graph.erase_node(lstm_node)
+
+        @register_freezing_graph_pattern(
             CallFunction(aten.addmm.default, Arg(), Arg(), Arg()),
             extra_check=_is_packable_linear,
         )
@@ -880,22 +985,30 @@
                 transpose_weight_node = graph.create_node(
                     "call_function", aten.permute.default, (weight, (1, 0))
                 )
-                is_bf16_weight = weight.meta.get("val").dtype == torch.bfloat16
+                weight_dtype = weight.meta.get("val").dtype
+                is_bf16_weight = weight_dtype == torch.bfloat16
                 batch_size = input.meta.get("val").shape[0]
-                if not free_symbols(batch_size):
-                    packed_weight_inputs = (transpose_weight_node, batch_size)
-                    packed_weight_op = (
-                        mkldnn._reorder_linear_weight
-                        if is_bf16_weight
-                        else torch.ops.mkl._mkl_reorder_linear_weight
-                    )
-                    packed_weight_node = graph.create_node(
-                        "call_function", packed_weight_op, args=packed_weight_inputs
-                    )
-                else:
-                    assert is_bf16_weight
-                    # For dynamic shape case, we need to pack weight in runtime.
-                    packed_weight_node = transpose_weight_node
+                if free_symbols(batch_size):
+                    assert (
+                        is_bf16_weight
+                    ), f"only bf16 weight prepacking supports dynamic shape inputs but got {weight_dtype}"
+                # For bfloat16 dynamic shape path, using input size hint to pack weight for a better performance.
+                packed_weight_inputs = (
+                    transpose_weight_node,
+                    batch_size.node.shape_env.size_hint(batch_size.node.expr)
+                    if free_symbols(batch_size)
+                    else batch_size,
+                )
+                packed_weight_inputs = (transpose_weight_node, batch_size)
+                packed_weight_op = (
+                    mkldnn._reorder_linear_weight
+                    if is_bf16_weight
+                    else torch.ops.mkl._mkl_reorder_linear_weight
+                )
+                packed_weight_node = graph.create_node(
+                    "call_function", packed_weight_op, args=packed_weight_inputs
+                )
+
                 packed_linear_inputs = (input, packed_weight_node)
                 if is_bf16_weight:
                     packed_linear_inputs += (bias, "none", [], "")
@@ -926,12 +1039,16 @@
         """
         if not (torch.backends.mkldnn.enabled and torch.backends.mkldnn.is_available()):
             return gm
+
         packed_weight_ops = [
             torch._C._nn.mkldnn_reorder_conv2d_weight,
             mkldnn._reorder_convolution_transpose_weight,
             mkldnn._reorder_linear_weight,
-            torch.ops.mkl._mkl_reorder_linear_weight,
+            mkldnn._reorder_mkldnn_rnn_layer_weight,
         ]
+        if torch._C.has_mkl:
+            packed_weight_ops.append(torch.ops.mkl._mkl_reorder_linear_weight)
+
         for node in gm.graph.nodes:
             if node.target in packed_weight_ops and len(node.args[0].users) > 1:
                 for user_node in list(node.args[0].users.keys()):
