# mypy: allow-untyped-decorators
# mypy: allow-untyped-defs
import functools
import itertools
import logging
import operator
from collections import Counter, defaultdict
from collections.abc import Callable
from typing import Any, TypeVar
from typing_extensions import ParamSpec

import torch
import torch._inductor as inductor
import torch.utils._pytree as pytree
from torch import fx
from torch._decomp import register_decomposition
from torch._dynamo.utils import counters
from torch._inductor import comms
from torch._inductor.virtualized import ops
from torch._logging import trace_structured
from torch._prims_common import is_boolean_dtype, is_expandable_to, is_integer_dtype
from torch.fx.experimental.symbolic_shapes import statically_known_true, sym_eq
from torch.utils._ordered_set import OrderedSet

from .. import config, ir, pattern_matcher
from ..codegen.common import custom_backend_passes
from ..comms import remove_fsdp2_unsharded_param_graph_input_usage
from ..fx_utils import FakeTensorUpdater, get_fake_args_kwargs, get_node_storage
from ..lowering import lowerings as L
from ..pattern_matcher import (
    _return_true,
    Arg,
    CallFunction,
    CallFunctionVarArgs,
    filter_nodes,
    fwd_only,
    get_arg_value,
    get_mutation_region_id,
    Ignored,
    init_once_fakemode,
    KeywordArg,
    ListOf,
    Match,
    MultiOutputPattern,
    MULTIPLE,
    PatternMatcherPass as PatternMatcherPassBase,
    register_graph_pattern,
    register_replacement,
    stable_topological_sort,
)
from ..utils import (
    decode_device,
    get_all_devices,
    get_gpu_type,
    has_uses_tagged_as,
    is_gpu,
    OPTIMUS_EXCLUDE_POST_GRAD,
)
from ..virtualized import V
from .b2b_gemm import B2B_GEMM_PASS
from .ddp_fusion import fuse_ddp_communication
from .group_batch_fusion import group_batch_fusion_passes, POST_GRAD_FUSIONS
from .micro_pipeline_tp import micro_pipeline_tp_pass
from .pre_grad import is_same_dict, save_inductor_dict
from .reinplace import reinplace_inplaceable_ops
from .split_cat import POST_GRAD_PATTERNS


_T = TypeVar("_T")
_P = ParamSpec("_P")

PatternMatcherPass = functools.partial(
    PatternMatcherPassBase, subsystem="post_grad_passes"
)

log = logging.getLogger(__name__)
aten = torch.ops.aten
prims = torch.ops.prims

# First pass_patterns[0] are applied, then [1], then [2]
pass_patterns = [
    PatternMatcherPass(),
    PatternMatcherPass(),
    PatternMatcherPass(),
]


def post_grad_passes(gm: torch.fx.GraphModule, is_inference: bool):
    """
    Passes that run on after grad.  This is called once on the forwards
    graph and once on the backwards graph.

    The IR here has been normalized and functionalized.
    """
    GraphTransformObserver = functools.partial(
        torch.fx.passes.graph_transform_observer.GraphTransformObserver,
        subsystem="post_grad_passes",
    )

    if not torch._dynamo.config.skip_fsdp_hooks:
        remove_fsdp2_unsharded_param_graph_input_usage(gm.graph)

    if config.dce:
        # has some issues with mutation in inference mode
        gm.graph.eliminate_dead_code()

    if is_inference and config.reorder_for_locality:
        GraphTransformObserver(gm, "reorder_for_locality").apply_graph_pass(
            reorder_for_locality
        )

    fake_tensor_updater = FakeTensorUpdater(gm.graph)

    if post_grad_custom_pre_pass := config.post_grad_custom_pre_pass:
        GraphTransformObserver(gm, "post_grad_custom_pre_pass").apply_graph_pass(
            post_grad_custom_pre_pass
        )

    if torch._C._has_mkldnn:
        if (
            config.cpp.enable_grouped_gemm_template
            and config.max_autotune
            and "CPP" in config.max_autotune_gemm_backends
        ):
            from .mkldnn_fusion import grouped_gemm_pass

            grouped_gemm_pass(gm.graph)

        if config.cpp.enable_concat_linear:
            from .quantization import concat_linear_woq_int4

            # Concat linear optimization for WOQ int4
            concat_linear_woq_int4(gm)

    if config.pattern_matcher:
        lazy_init()
        GraphTransformObserver(gm, "post_grad_custom_pre_pass").apply_graph_pass(
            functools.partial(group_batch_fusion_passes, pre_grad=False)
        )
        GraphTransformObserver(gm, "remove_noop_ops").apply_graph_pass(remove_noop_ops)
        GraphTransformObserver(gm, "remove_assert_ops").apply_graph_pass(
            remove_assert_ops
        )
        for i, patterns in enumerate(pass_patterns):
            GraphTransformObserver(gm, f"pass_pattern_{i}").apply_graph_pass(
                patterns.apply
            )
        for pass_name in config.post_grad_fusion_options:
            # skip all patterns for group batch fusions or quantization patterns
            if pass_name in POST_GRAD_FUSIONS or pass_name in OPTIMUS_EXCLUDE_POST_GRAD:
                continue
            pattern_matcher_pass = POST_GRAD_PATTERNS[pass_name]
            inductor_before_change = save_inductor_dict(
                [pattern_matcher_pass.pass_name]
            )
            GraphTransformObserver(gm, pass_name).apply_graph_pass(
                pattern_matcher_pass.apply
            )
            if not is_same_dict(counters["inductor"], inductor_before_change):
                trace_structured(
                    "artifact",
                    metadata_fn=lambda: {
                        "name": f"{pattern_matcher_pass.pass_name}_post_grad",
                        "encoding": "string",
                    },
                    payload_fn=lambda: gm.print_readable(
                        print_output=False, include_stride=True, include_device=True
                    ),
                )
        if config.b2b_gemm_pass:
            B2B_GEMM_PASS.apply(gm.graph)  # type: ignore[arg-type]

    if config._micro_pipeline_tp:
        micro_pipeline_tp_pass(gm.graph)

    if config._fuse_ddp_communication:
        GraphTransformObserver(gm, "fuse_ddp_communication").apply_graph_pass(
            lambda graph: fuse_ddp_communication(
                graph,
                config._fuse_ddp_communication_passes,
                config._fuse_ddp_bucket_size,
            )
        )

    if post_grad_custom_post_pass := config.post_grad_custom_post_pass:
        GraphTransformObserver(gm, "post_grad_custom_post_pass").apply_graph_pass(
            post_grad_custom_post_pass
        )

    GraphTransformObserver(gm, "stable_sort").apply_graph_pass(stable_topological_sort)

    GraphTransformObserver(gm, "move_constructors_to_cuda").apply_graph_pass(
        move_constructors_to_gpu
    )

    fake_tensor_updater.incremental_update()

    for device, custom_backend_pass in custom_backend_passes.items():
        if custom_backend_pass is not None:
            gm_devices = [d.type for d in get_all_devices(gm)]
            if device in gm_devices:
                pass_name = "custom_backend_passes_" + device
                GraphTransformObserver(gm, pass_name).apply_gm_pass(custom_backend_pass)

    collectives_bucketing: bool = False

    if config.bucket_reduce_scatters_fx != "none":
        from torch._inductor.fx_passes.bucketing import bucket_reduce_scatter
        from torch._inductor.fx_passes.fsdp import bucket_fsdp_reduce_scatter

        p = (
            bucket_fsdp_reduce_scatter
            if "fsdp" in config.bucket_reduce_scatters_fx
            else bucket_reduce_scatter
        )
        GraphTransformObserver(gm, "bucket_reduce_scatters").apply_graph_pass(
            lambda graph: p(
                graph.owning_module,
                config.bucket_reduce_scatters_fx_bucket_size_determinator,
                config.bucket_reduce_scatters_fx,  # type: ignore[arg-type]
            )
        )
        collectives_bucketing = True

    # Fx all_gather bucketing introduces mutation op
    # Keeping it in the end to keep invariant of functional graph for previous passes.
    if config.bucket_all_gathers_fx != "none":
        from torch._inductor.fx_passes.bucketing import bucket_all_gather
        from torch._inductor.fx_passes.fsdp import bucket_fsdp_all_gather

        p = (
            bucket_fsdp_all_gather  # type: ignore[assignment]
            if "fsdp" in config.bucket_all_gathers_fx
            else bucket_all_gather
        )
        GraphTransformObserver(gm, "bucket_all_gathers").apply_graph_pass(
            lambda graph: p(
                graph.owning_module,
                config.bucket_all_gathers_fx_bucket_size_determinator,
                config.bucket_all_gathers_fx,  # type: ignore[arg-type]
            )
        )
        collectives_bucketing = True

    if collectives_bucketing:
        # Fx collectives bucketing passes require topological sort for the cases:
        # when bucketed collectives have users before the last collective in the bucket
        # AND when inputs of bucketed collective have ancestors after the first collective in the bucket.
        #
        # In this case we can not manually pick the place for bucketed collective insertion.
        # But we are guaranteed by the bucketing (independent collectives in the bucket),
        # that it is possible to reorder nodes to satisfy all ordering requirements.
        #
        # --- before bucketing ---
        # in0 = ...
        # wait_ag0 = ag(in0)
        # user0(wait_ag0)
        # ...
        # pre_in1 = ...
        # in1 = transform(pre_in1)
        # wait_ag1 = ag(in1)
        # user1(wait_ag1)
        #
        # --- after bucketing ---
        #
        # in0 = ...
        # user(wait_ag0) <--- wait_ag0 is defined only after bucketed collective.
        #
        # pre_in1 = ...
        # in1 = transform(pre_in1)
        # ag_bucket(in0+in1)
        # wait_bucket
        # wait_ag0 = wait_bucket[0]
        # wait_ag1 = wait_bucket[1]
        # user1(wait_ag1)
        stable_topological_sort(gm.graph)

    # Apply overlap scheduling if enabled
    if config.aten_distributed_optimizations.enable_overlap_scheduling:
        from torch._inductor.config import aten_distributed_optimizations as dist_opts
        from torch._inductor.fx_passes.overlap_scheduling import (
            schedule_overlap_bucketing,
        )

        # by default, insert overlap deps within inductor
        kwargs: dict[str, object] = {"insert_overlap_deps": True}

        config_keys = (
            "collective_bucketing",
            "max_compute_pre_fetch",
            "custom_runtime_estimation",
            "insert_overlap_deps",
        )
        for key in config_keys:
            if (val := getattr(dist_opts, key)) is not None:
                kwargs[key] = val

        GraphTransformObserver(gm, "overlap_scheduling").apply_graph_pass(
            lambda graph: schedule_overlap_bucketing(graph.owning_module, **kwargs)  # type: ignore[arg-type]
        )

    # Keep these last, since they introduce mutation. Look at
    # ./fx_passes/README.md for a discussion of mutation invariants.
    GraphTransformObserver(gm, "reinplace_inplaceable_ops").apply_graph_pass(
        functools.partial(reinplace_inplaceable_ops, fake_tensor_updater),
    )
    GraphTransformObserver(
        gm, "decompose_triton_kernel_wrapper_functional"
    ).apply_graph_pass(decompose_triton_kernel_wrapper_functional)
    GraphTransformObserver(gm, "decompose_auto_functionalized").apply_graph_pass(
        decompose_auto_functionalized
    )
    if not torch._dynamo.config.skip_fsdp_hooks:
        GraphTransformObserver(gm, "reinplace_fsdp_all_gather").apply_graph_pass(
            comms.reinplace_fsdp_all_gather
        )
    GraphTransformObserver(gm, "decompose_scan_to_while_loop").apply_gm_pass(
        decompose_scan_to_while_loop
    )
    GraphTransformObserver(gm, "decompose_map_to_while_loop").apply_gm_pass(
        decompose_map_to_while_loop
    )

    gm.recompile()
    gm.graph.lint()


def prepare_softmax_pattern(x, dim):
    xmax = x.amax(dim=dim, keepdim=True)
    xsub = x - xmax
    xexp = xsub.exp()
    xsum = xexp.sum(dim=dim, keepdim=True)
    return xmax, xsum, xsub, xexp


def prepare_softmax_replacement(x, dim):
    """
    Return xsub since otherwise log-softmax can not be matched
    due to a use of this intermediate node. Same reason to return
    xsub.exp() for softmax.
    """
    from torch._inductor.inductor_prims import prepare_softmax_online

    xmax, xsum = prepare_softmax_online(x, dim)
    xsub = x - xmax
    return xmax, xsum, xsub, xsub.exp()


def prepare_softmax_extra_check(match):
    """
    We only have triton online softmax kernels currently.
    """
    return (
        config.online_softmax
        and match.kwargs["x"].meta["val"].device.type == "cuda"
        and config.cuda_backend == "triton"
    )


def decompose_map_to_while_loop(gm: torch.fx.GraphModule):
    """This is similar to decompose_scan_to_while_loop."""
    graph_pass = PatternMatcherPass()

    @register_graph_pattern(
        CallFunctionVarArgs(torch.ops.higher_order.map_impl),
        # pyrefly: ignore [bad-argument-type]
        pass_dict=graph_pass,
    )
    def _(match: Match, *args, **kwargs):
        assert len(kwargs) == 0, (
            "kwargs of map are not merged into args before entering decompose_map_to_while_loop_pass"
        )
        subgraph, fx_xs, fx_additional_inputs = args
        sub_gm: torch.fx.GraphModule = getattr(gm, subgraph.target)
        cur_node = match.nodes[0]
        mapped_outputs = cur_node.meta["val"]

        def lower_to_while_loop(*args, **kwargs):
            assert len(kwargs) == 0
            xs, additional_inputs = pytree.tree_unflatten(args, tree_spec)
            assert isinstance(xs, (tuple, list)) and isinstance(
                additional_inputs, (tuple, list)
            ), (xs, additional_inputs)
            map_length = xs[0].size(0)
            loop_idx = torch.zeros([], dtype=torch.int64, device=torch.device("cpu"))

            # Similar to NOTE [Pre-allocate scan's output buffer]
            bound_symbols = {
                arg.node.expr: arg
                for arg in pytree.tree_leaves((args, map_length))
                if isinstance(arg, torch.SymInt)
            }
            out_buffers = [
                torch.empty_strided(
                    resolve_shape_to_proxy(out.size(), bound_symbols),
                    resolve_shape_to_proxy(out.stride(), bound_symbols),
                    device=out.device,
                    dtype=out.dtype,
                    layout=out.layout,
                    requires_grad=out.requires_grad,
                )
                for out in mapped_outputs
            ]

            while_loop_operands = (loop_idx, out_buffers, xs)
            while_loop_flat_operands, operands_spec = pytree.tree_flatten(
                while_loop_operands
            )
            while_loop_additional_inputs = additional_inputs
            _, operands_and_additional_inputs_spec = pytree.tree_flatten(
                (*while_loop_operands, additional_inputs)
            )

            def cond_fn(*flat_args):
                loop_idx, _, _, _ = pytree.tree_unflatten(
                    flat_args,
                    operands_and_additional_inputs_spec,
                )
                return loop_idx < map_length

            def body_fn(*flat_args):
                loop_idx, out_bufs, xs, additional_inputs = pytree.tree_unflatten(
                    flat_args,
                    operands_and_additional_inputs_spec,
                )

                idx_int = loop_idx.item()
                torch.ops.aten._assert_scalar.default(idx_int >= 0, "")
                torch.ops.aten._assert_scalar.default(idx_int < map_length, "")
                sub_xs = [torch.ops.aten.select.int(x, 0, idx_int) for x in xs]
                outs = sub_gm(*sub_xs, *additional_inputs)

                for out, buffer in zip(outs, out_bufs):
                    buffer_slice = torch.ops.aten.select.int(buffer, 0, idx_int)
                    buffer_slice.copy_(out)
                return loop_idx + 1, *out_bufs, *xs

            _, final_out, _ = pytree.tree_unflatten(
                torch.ops.higher_order.while_loop(
                    cond_fn,
                    body_fn,
                    tuple(while_loop_flat_operands),
                    tuple(while_loop_additional_inputs),
                ),
                operands_spec,
            )
            return (final_out,)

        lower_to_while_loop_args, tree_spec = pytree.tree_flatten(
            (fx_xs, fx_additional_inputs)
        )
        match.replace_by_example(
            lower_to_while_loop, lower_to_while_loop_args, run_functional_passes=False
        )

    graph_pass.apply(gm)

    for _node in gm.graph.find_nodes(
        op="call_function", target=torch.ops.higher_order.map_impl
    ):
        raise AssertionError("map is not lowered to while_loop")


def resolve_shape_to_proxy(
    shape: list[int | torch.SymInt], bound_symbols: dict[Any, Any]
):
    """
    Given a list of symints/ints, this function returns a calculated expression of bound_symbols' values.
    When we trace this function, we'll get a graph with call_function nodes that describes how the shape expr is
    computed from bound_symbols' values.

    Suppose shape = (s1*s2, s1+s2) and bound_symbols = {s1: arg0, s2: arg1}, the result will be
    (arg0 * arg1, arg0 + arg1).
    """
    from torch.utils._sympy.interp import sympy_interp
    from torch.utils._sympy.reference import PythonReferenceAnalysis

    ret = []
    for s in shape:
        if isinstance(s, torch.SymInt):
            ret.append(
                sympy_interp(
                    PythonReferenceAnalysis,
                    bound_symbols,
                    s.node.expr,
                ),
            )
        else:
            assert isinstance(s, int)
            ret.append(s)
    return ret


def decompose_scan_to_while_loop(gm: torch.fx.GraphModule):
    """
    NOTE [decompose scan to while_loop]
    This pass decomposes `scan` to  `while_loop` by replacing the scan fx_node with a while_loop hop.

    Suppose we have a function f:

        def f():
            init = torch.zeros([])
            xs = torch.arange(4)
            ys = []
            for i in range(xs.size(0)):
                init = xs[i] + init
                ys.append(init)

            # Return the final carry and stack the intermediates
            return init, torch.stack(ys)

    We could rewrite it with a scan with the benefits of reducing compilation time/binary size, reducing
    memory usage, supporting loops over unbacked shapes and cudagraph etc.

        def g():
            def step_fn(init: torch.Tensor, x: torch.Tensor):
                next_init = x + init
                return next_init, next_init

            init = torch.zeros([])
            xs = torch.arange(4)
            final_carry, ys = torch._higher_order.scan(step_fn, init, xs)
            return final_carry, ys

    This pass will rewrite scan into:

        def k():
            init = torch.zeros([])
            xs = torch.arange(4)

            # we create a loop_idx and loop through xs.shape[0]
            loop_idx = torch.zeros([])
            ys = torch.empty_strided(_shape_stride_of_ys)
            def cond_fn(loop_idx, ys, init, xs):
                return loop_idx < xs.shape[0]

            # we pre-allocate the output buffer ys and inplace
            # copy the y of each intermediate into a slice.
            # NOTE [Pre-allocate scan's output buffer].
            def body_fn(loop_idx, ys, init, xs):
                int_idx = loop_idx.item()
                next_init, y = step_fn(init, xs[int_idx])
                ys[int_idx].copy_(y)
                return loop_idx + 1, ys, next_init, xs

            final_carry, _, _, ys = torch._higher_order.while_loop(cond_fn, body_fn, (loop_idx, ys, init, xs))
            return final_carry, ys
    """

    graph_pass = PatternMatcherPass()

    @register_graph_pattern(
        CallFunctionVarArgs(torch.ops.higher_order.scan),
        # pyrefly: ignore [bad-argument-type]
        pass_dict=graph_pass,
    )
    def _(match: Match, *args, **kwargs):
        from torch._higher_order_ops.scan import _extract_carry_and_out

        assert len(kwargs) == 0, (
            "kwargs of scan are not merged into args before entering decompose_scan_to_while_loop_pass"
        )

        combine_subgraph, fx_init, fx_xs, fx_additional_inputs = args
        assert combine_subgraph.op == "get_attr", "first arg is not combine_subgraph"
        sub_gm: torch.fx.GraphModule = getattr(gm, combine_subgraph.target)
        cur_node = match.nodes[0]
        num_init_leaves = len(fx_init)
        _, ys_outputs = _extract_carry_and_out(cur_node.meta["val"], num_init_leaves)

        def lower_to_while_loop(*args, **kwargs):
            """
            The traced graph of this function will be used to replace the original scan fx_node.
            """
            assert len(kwargs) == 0

            # Step 1: construct necessary inputs to while_loop based on scan's input.
            (
                init,
                xs,
                additional_inputs,
            ) = pytree.tree_unflatten(args, tree_spec)
            scan_length = xs[0].size(0)
            loop_idx = torch.zeros([], dtype=torch.int64, device=torch.device("cpu"))

            # NOTE [Pre-allocate scan's output buffer]
            # In order to pre-allocate the output buffer for ys, we rely on the meta of scan's fx_node.
            # However, the meta consists of concrete symints, we need to bind those symints with
            # proxies in order to trace the torch.empty_strided call correctly.
            #
            # Also note that basic free symbols of tensor's shapes are guaranteed to be lifted as subgraph inputs
            # in dynamo so we can always re-construct the sym expression from placeholders.
            # See Note [Auto lift basic free symbols when create_graph_input] for how this is done.
            bound_symbols = {
                arg.node.expr: arg
                for arg in pytree.tree_leaves((args, scan_length))
                if isinstance(arg, torch.SymInt)
            }
            ys_outs = [
                torch.empty_strided(
                    resolve_shape_to_proxy(ys_out.size(), bound_symbols),
                    resolve_shape_to_proxy(ys_out.stride(), bound_symbols),
                    device=ys_out.device,
                    dtype=ys_out.dtype,
                    layout=ys_out.layout,
                    requires_grad=ys_out.requires_grad,
                )
                for ys_out in ys_outputs
            ]

            while_loop_operands = (loop_idx, ys_outs, init, xs)
            flat_operands, operands_spec = pytree.tree_flatten(while_loop_operands)
            _, operands_and_additional_inputs_spec = pytree.tree_flatten(
                (*while_loop_operands, additional_inputs)
            )

            # Step 2: create the cond_fn and body_fn for while_loop
            def cond_fn(*flat_args):
                loop_idx, _, _, _, _ = pytree.tree_unflatten(
                    flat_args, operands_and_additional_inputs_spec
                )  # type: ignore[has-type]
                return loop_idx < scan_length  # type: ignore[has-type]

            def body_fn(*flat_args):
                loop_idx, ys_outs, carry, xs, additional_inputs = pytree.tree_unflatten(
                    flat_args,
                    operands_and_additional_inputs_spec,  # type: ignore[has-type]
                )

                idx_int = loop_idx.item()
                torch.ops.aten._assert_scalar.default(idx_int >= 0, "")
                torch.ops.aten._assert_scalar.default(idx_int < scan_length, "")
                sub_xs = [torch.ops.aten.select.int(x, 0, idx_int) for x in xs]
                next_carry, ys = _extract_carry_and_out(
                    sub_gm(*(list(carry) + sub_xs + list(additional_inputs))),
                    num_init_leaves,
                )
                for y, y_out in zip(ys, ys_outs):
                    y_out_slice = torch.ops.aten.select.int(y_out, 0, idx_int)
                    y_out_slice.copy_(y)
                return loop_idx + 1, *ys_outs, *next_carry, *xs

            # Step 3: call the while_loop operator
            _, ys_outs, last_carry, _ = pytree.tree_unflatten(
                torch.ops.higher_order.while_loop(
                    cond_fn,
                    body_fn,
                    tuple(flat_operands),
                    tuple(additional_inputs),
                ),
                operands_spec,
            )
            return list(last_carry) + list(ys_outs)

        lower_to_while_loop_args, tree_spec = pytree.tree_flatten(
            (
                fx_init,
                fx_xs,
                fx_additional_inputs,
            )
        )
        match.replace_by_example(
            lower_to_while_loop,
            lower_to_while_loop_args,
            run_functional_passes=False,
        )

    graph_pass.apply(gm)

    for _node in gm.graph.find_nodes(
        op="call_function", target=torch.ops.higher_order.scan
    ):
        raise AssertionError("scan is not lowered to while_loop")


@init_once_fakemode
def lazy_init():
    if torch._C._has_mkldnn:
        from . import decompose_mem_bound_mm  # noqa: F401
        from .mkldnn_fusion import _mkldnn_fusion_init

        _mkldnn_fusion_init()

    # Put this patterns in post-grad pass rather than joint-graph
    # pass since otherwise there will be perf/peak-memory regression:
    # https://github.com/pytorch/pytorch/issues/148141
    register_replacement(
        # pyrefly: ignore [bad-argument-type]
        prepare_softmax_pattern,
        # pyrefly: ignore [bad-argument-type]
        prepare_softmax_replacement,
        [torch.empty(4, 8)],
        scalar_workaround=dict(dim=-1),
        # pyrefly: ignore [bad-argument-type]
        trace_fn=fwd_only,
        # pyrefly: ignore [bad-argument-type]
        pass_dicts=pass_patterns[1],
        extra_check=prepare_softmax_extra_check,
    )


def reorder_for_locality(graph: torch.fx.Graph):
    if torch.distributed.is_available():

        def check():
            # This is a wait node, and `other_node`` is some collective node.
            # Eager semantics allow waits to be issued in a different order than
            # the collectives. Reordering this wait node might reorder collectives
            # which cause hangs. Once we have SPMD mode, we can safely reorder them.
            # However, increasing the locality between a collective and its wait node
            # is generally worse for performance.
            return node.target != torch.ops._c10d_functional.wait_tensor.default
    else:

        def check():
            return True

    def visit(other_node):
        if (
            other_node.op == "call_function"
            and other_node.target != operator.getitem
            and all((n in seen_nodes) for n in other_node.users)
            and get_mutation_region_id(graph, node)
            == get_mutation_region_id(graph, other_node)
            and check()
        ):
            # move node's producers right before it
            node.prepend(other_node)

    seen_nodes = OrderedSet[torch.fx.Node]()

    # only reorder nodes before the first copy_ in the graph.
    # copy_ will appear at the end of functionalized graphs when there is mutation on inputs,
    # and this reordering doesn't work well with mutation
    first_copy = next(
        iter(graph.find_nodes(op="call_function", target=torch.ops.aten.copy_.default)),
        None,
    )
    past_mutating_epilogue = first_copy is None

    for node in reversed(graph.nodes):
        seen_nodes.add(node)
        if not past_mutating_epilogue:
            past_mutating_epilogue = node is first_copy
            continue

        torch.fx.map_arg((node.args, node.kwargs), visit)


def register_lowering_pattern(
    pattern, extra_check=_return_true, pass_number=1
) -> Callable[[Callable[_P, _T]], Callable[_P, _T]]:
    """
    Register an aten to inductor IR replacement pattern
    """
    return pattern_matcher.register_lowering_pattern(
        pattern,
        extra_check,
        # pyrefly: ignore [bad-argument-type]
        pass_dict=pass_patterns[pass_number],
    )


################################################################################
# Actual patterns below this point.
# Priority of patterns is:
#   - later output nodes first
#   - order patterns are defined in
################################################################################


def is_valid_mm_plus_mm(match: Match):
    if not (config.max_autotune or config.max_autotune_gemm):
        return False

    *_b1, m1, k1 = match.kwargs["mat1"].meta.get("tensor_meta").shape
    *_b2, k2, n1 = match.kwargs["mat2"].meta.get("tensor_meta").shape
    if k1 != k2:
        return False

    *_b1, m2, k3 = match.kwargs["mat3"].meta.get("tensor_meta").shape
    *_b2, k4, n2 = match.kwargs["mat4"].meta.get("tensor_meta").shape
    if k3 != k4:
        return False

    if m1 != m2 or n1 != n2:
        return False

    return True


def scatter_upon_const_tensor_extra_check(m):
    if not config.optimize_scatter_upon_const_tensor:
        return False
    full_shape = m.kwargs["shape"]
    selector = m.kwargs["selector"]
    dim = m.kwargs["dim"]
    if dim < 0:
        dim += len(full_shape)

    selector_ft = selector.meta["val"]
    assert selector_ft.dim() == len(full_shape)

    for idx, select_sz, full_sz in zip(
        itertools.count(), selector_ft.shape, full_shape
    ):
        if idx == dim:
            continue

        # TODO: the pattern can be updated to support the case that index tensor
        # is shorter. But that will need a more complex condition expression
        # especially for multi-dimensional tensors.
        # Skip it for now.
        if isinstance(full_sz, fx.Node):
            full_sz = full_sz.meta["val"]
        if select_sz < full_sz:
            return False

    # Actually we can support small size larger than 1. It would be a bit
    # tedius. E.g., we load all the index values (not many) and compare
    # them with the position in tensor to decide what value to return.
    return selector_ft.size(dim) == 1


@register_lowering_pattern(
    CallFunction(
        aten.scatter.value,
        CallFunction(
            aten.full,
            KeywordArg("shape"),
            KeywordArg("background_val"),
            dtype=KeywordArg("dtype"),
        ),
        KeywordArg("dim"),
        KeywordArg("selector"),
        KeywordArg("val"),  # scalar value
    ),
    extra_check=scatter_upon_const_tensor_extra_check,
)
def scatter_upon_const_tensor(
    match: Match, shape, background_val, dtype, dim, selector, val
):
    """
    Match the pattern of full+scatter into a pointwise.

    TODO: Right now the scatter value must be a scalar. But we could support it
    when it is a tensor as well.
    """
    from torch._inductor import metrics

    # Check if inputs are tensors instead of inductor IR nodes
    if isinstance(selector, torch.Tensor):
        # Return a fake tensor with the proper shape that this operator is intended to return
        device = selector.device if hasattr(selector, "device") else torch.device("cpu")
        return torch.empty(shape, dtype=dtype, device=device)

    # pyrefly: ignore [bad-assignment]
    metrics.num_matches_for_scatter_upon_const_tensor += 1

    selector_loader = selector.make_loader()

    def inner_fn(idx):
        selector_idx = list(idx)
        selector_idx[dim] = 0

        selector = selector_loader(selector_idx)
        return ops.where(
            selector == ops.index_expr(idx[dim], torch.int64),
            ops.constant(val, dtype),
            ops.constant(background_val, dtype),
        )

    return ir.Pointwise.create(
        device=selector.get_device(),
        dtype=dtype,
        inner_fn=inner_fn,
        ranges=shape,
    )


@register_lowering_pattern(
    CallFunction(
        aten.add,
        CallFunction(aten.mm, KeywordArg("mat1"), KeywordArg("mat2")),
        CallFunction(aten.mm, KeywordArg("mat3"), KeywordArg("mat4")),
    ),
    extra_check=is_valid_mm_plus_mm,
)
def mm_plus_mm(match: Match, mat1, mat2, mat3, mat4):
    return inductor.kernel.mm_plus_mm.tuned_mm_plus_mm(mat1, mat2, mat3, mat4)


@register_graph_pattern(
    CallFunction(
        aten.cumsum.default,
        CallFunction(
            torch.ops.aten.full.default,
            KeywordArg("shape"),
            KeywordArg("fill_value"),
            dtype=KeywordArg("dtype"),
            layout=Ignored(),
            device=KeywordArg("device"),
            pin_memory=False,
            _users=MULTIPLE,
        ),
        KeywordArg("dim"),
        _users=MULTIPLE,
    ),
    # pyrefly: ignore [bad-argument-type]
    pass_dict=pass_patterns[1],
)
def pointless_cumsum_replacement(match: Match, shape, fill_value, device, dtype, dim):
    """Based on a pattern in OPTForCausalLM"""

    if is_integer_dtype(dtype) or is_boolean_dtype(dtype):
        # cumsum promotes all integral types to int64
        dtype = torch.int64

    def repl(*shape):
        dim_size = shape[dim]
        idx = torch.arange(1, dim_size + 1, device=device, dtype=dtype)

        inter_shape = [1] * len(shape)
        inter_shape[dim] = dim_size
        return (idx * fill_value).view(inter_shape).expand(shape)

    # only replace the output node, not all nodes
    match.nodes = [match.output_node()]
    # pyrefly: ignore [bad-argument-type]
    match.replace_by_example(repl, list(shape))


_cat_1 = CallFunction(aten.cat, Arg(), 1, _users=2)


@register_lowering_pattern(
    CallFunction(
        aten.cat,
        [
            _cat_1,
            CallFunction(
                aten.slice,
                _cat_1,
                1,
                0,
                KeywordArg("size"),
            ),
        ],
        1,
    )
)
def cat_slice_cat(match, cat_input, size, dim=1):
    """
    This is an example of a more complex pattern where cat_1 is used
    multiple times inside the pattern.  We fold 2 calls to cat into one.

    Matches:
        cat_1: f32[1024, 4077] = torch.ops.aten.cat.default([add_26, primals_217], 1)
        slice_1: f32[1024, 4077] = torch.ops.aten.slice.Tensor(cat_1, 0, 0, 9223372036854775807)
        slice_2: f32[1024, 19] = torch.ops.aten.slice.Tensor(slice_1, 1, 0, 19)
        cat_2: f32[1024, 4096] = torch.ops.aten.cat.default([cat_1, slice_2], 1)


    Rewrite to:
        slice_2 = torch.ops.aten.slice.Tensor(add_26, 1, 0, 19)
        cat_2 = torch.ops.aten.cat.default([add_26, primals_217, slice2], 1)
    """
    first, *rest = cat_input
    # Optimization is optional, because we can just not fold the cat
    # size should be within first.get_size()[dim] such that the optimization is valid.
    # For negative `end`, we currently fallback to not optimizing.
    if size >= 0 and V.graph.sizevars.statically_known_leq(size, first.get_size()[dim]):
        # fold 2 cats into 1 cat
        return L[aten.cat](
            [
                first,
                *rest,
                L[aten.slice](first, dim, 0, size),
            ],
            dim,
        )
    else:
        # don't expect to hit this case, just fall back
        tmp = L[aten.cat](cat_input, dim)
        return L[aten.cat](
            [
                tmp,
                L[aten.slice](tmp, dim, 0, size),
            ],
            dim,
        )


def is_valid_splitwithsizes_cat(match):
    split_nodes = filter_nodes(match.nodes, aten.split_with_sizes)
    cat_nodes = filter_nodes(match.nodes, aten.cat)
    get_item_nodes = filter_nodes(match.nodes, operator.getitem)
    if len(split_nodes) != 1 or len(cat_nodes) != 1:
        return False
    split_node, cat_node = split_nodes[0], cat_nodes[0]
    # The dim of split and cat should match for passthrough
    if get_arg_value(split_node, 2, "dim") != get_arg_value(cat_node, 1, "dim"):
        return False
    get_item_args = OrderedSet(
        get_arg_value(get_item_node, 1) for get_item_node in get_item_nodes
    )
    assert None not in get_item_args
    split_sizes = get_arg_value(split_node, 1, "split_sizes")
    # All parts of split should be included in the cat
    if get_item_args != OrderedSet(range(len(split_sizes))):
        return False
    # The order of get_item_args should same with cat_node used.
    # For example, if the split_node like split_with_sizes(input, [2, 2, 3], 1),
    # the cat node should be like cat([get_item(0), get_item(1), get_item(2)], 1).
    cat_items_args_order = [
        get_arg_value(item_node, 1) for item_node in get_arg_value(cat_node, 0)
    ]
    if cat_items_args_order != list(range(len(split_sizes))):
        return False

    return True


def same_meta(node1: torch.fx.Node, node2: torch.fx.Node):
    """True if two nodes have the same metadata"""
    val1 = node1.meta.get("val")
    val2 = node2.meta.get("val")
    return (
        val1 is not None
        and val2 is not None
        and statically_known_true(sym_eq(val1.size(), val2.size()))
        and val1.layout == val2.layout
        and val1.dtype == val2.dtype
        and val1.device == val2.device
        and (
            val1.layout != torch.strided
            or statically_known_true(sym_eq(val1.stride(), val2.stride()))
        )
    )


noop_registry: dict[Any, Any] = {}


def register_noop_decomp(targets, nop_arg=0):
    def register_fun(cond):
        register_decomposition(targets, registry=noop_registry, unsafe=True)(
            (cond, nop_arg)  # type: ignore[arg-type]
        )
        return cond

    return register_fun


@register_noop_decomp(aten.slice)
def slice_noop(self, dim=0, start=None, end=None, step=1):
    if start is None or end is None:
        return False

    slice_dim_size = self.shape[dim]
    if (
        statically_known_true(sym_eq(start, 0))
        and (
            statically_known_true(end >= 2**63 - 1)
            or statically_known_true(end >= slice_dim_size)
        )
        and statically_known_true(sym_eq(step, 1))
    ):
        return True
    return False


@register_noop_decomp(aten.slice_scatter, 1)
def slice_scatter_noop(self, src, dim=0, start=None, end=None, step=1):
    if start is None:
        start = 0
    if end is None:
        end = 2**63 - 1
    slice_scatter_dim_size = self.shape[dim]
    if (
        self.shape == src.shape
        and start == 0
        and (
            statically_known_true(end >= 2**63 - 1)
            or statically_known_true(end >= slice_scatter_dim_size)
        )
        and step == 1
    ):
        return True
    return False


@register_noop_decomp(aten.repeat)
def repeat_noop(self, repeats):
    return all(r == 1 for r in repeats)


@register_noop_decomp(aten.constant_pad_nd)
def constant_pad_nd(x, padding, fill_value=0):
    return all(p == 0 for p in padding)


@register_noop_decomp(torch.ops.prims.convert_element_type)
def convert_element_type_noop(x, dtype: torch.dtype):
    return x.dtype == dtype


@register_noop_decomp(torch.ops.prims.device_put)
def device_put_noop(x, device, non_blocking=True):
    return x.device == decode_device(device)


@register_noop_decomp([aten.ceil, aten.floor, aten.round, aten.trunc])
def int_noop(x):
    return is_integer_dtype(x.dtype)


@register_noop_decomp([aten.pow])
def pow_noop(a, b):
    return isinstance(b, int) and b == 1


@register_noop_decomp([aten.cat], lambda args: args[0][0])
def cat_noop(inputs, dim=0):
    return len(inputs) == 1


@register_noop_decomp(aten.view.default)
def view_default_noop(arg, size):
    return statically_known_true(sym_eq(arg.shape, tuple(size)))


@register_noop_decomp(aten.view.dtype)
def view_dtype_noop(arg, dtype):
    return arg.dtype == dtype


# Note, we also always have a check for identical metadata, which is why these
# are safe
@register_noop_decomp([aten.copy], nop_arg=1)
@register_noop_decomp([aten.alias, aten.clone])
def true_noop(*args, **kwargs):
    return True


def remove_noop_ops(graph: torch.fx.Graph):
    """
    Removes both operations that are essentially aten.clone and operations that are essentially aten.alias from the graph.
    """
    inputs = OrderedSet[torch.fx.Node]()
    input_storages = OrderedSet[int | None]()
    output_storages = OrderedSet[int | None]()

    for node in graph.find_nodes(op="placeholder"):
        inputs.add(node)
        input_storages.add(get_node_storage(node))

    output_node = next(iter(reversed(graph.nodes)))
    assert output_node.op == "output"
    outputs = output_node.args[0]
    if not isinstance(outputs, (list, tuple)):
        # nested subgraphs can have singleton outputs
        outputs = (outputs,)
    for out in outputs:
        if isinstance(out, torch.fx.Node):
            output_storages.add(get_node_storage(out))

    for node in graph.nodes:
        if node.target in noop_registry:
            cond, src_index = noop_registry[node.target]
            if isinstance(src_index, int):
                src = node.args[src_index]
            else:
                src = src_index(node.args)
            if not isinstance(src, torch.fx.Node):
                continue
            # Don't introduce new aliasing between inputs and outputs.
            # See fx_passes/README.md for a discussion of why this is
            # necessary.
            node_storage = get_node_storage(node)
            src_storage = get_node_storage(src)
            node_is_view = node_storage == src_storage
            if (
                not node_is_view
                and node_storage in output_storages
                and (src_storage in input_storages or src_storage in output_storages)
            ):
                continue

            # Even if input and outputs are expected to alias,
            # don't make "node is src" True
            if (
                node_is_view
                and node in output_node.args
                and (src in inputs or src in output_node.args)
            ):
                continue

            is_valid, args, kwargs = get_fake_args_kwargs(node)
            if not is_valid:
                continue
            if same_meta(node, src) and cond(*args, **kwargs):
                node.replace_all_uses_with(src)
                graph.erase_node(node)


def remove_assert_ops(graph: torch.fx.Graph):
    """
    Removes aten._assert_tensor_metadata.default op because
    1) it will be lowered to a no-op in inductor
    2) it can block fusion, such as unfuse_bias_add_to_pointwise fusion.

    This op could come from aten.to functionalization in export.

    For example, if we have a graph like below

    %addmm = aten.addmm.default(%linear_bias, %arg3_1, %permute)
    %_assert_tensor_metadata = aten._assert_tensor_metadata.default(%addmm, None, None, torch.float16)
    %convert_element_type_3 = prims.convert_element_type.default(%addmm, torch.float32)
    %pow_1 = aten.pow.Tensor_Scalar(%convert_element_type_3, 2)

    We still want to fuse add from addmm with pow, instead of fusing add with mm, according to unfuse_bias_add_to_pointwise fusion.

    However, aten._assert_tensor_metadata.default is not a pointwise op, and would fail the should_prefer_unfused_addmm check.

    We remove this op so it doesn't block fusion decisions. It's safe because this op is lowered to a no-op with @register_lowering.

    """
    for node in graph.find_nodes(
        op="call_function", target=torch.ops.aten._assert_tensor_metadata.default
    ):
        graph.erase_node(node)


def decompose_triton_kernel_wrapper_functional(graph):
    """Decomposes triton_kernel_wrapper_functional nodes into clones and the underlying
    mutation node.

    We assume that the reinplacing pass runs before this; the reinplacing pass
    tells us (via rewriting the arguments or .meta to those nodes) which
    Tensors we should clone and which Tensors are safe to reinplace.
    """
    graph_pass = PatternMatcherPass()

    @register_graph_pattern(
        CallFunctionVarArgs(torch.ops.higher_order.triton_kernel_wrapper_functional),
        # pyrefly: ignore [bad-argument-type]
        pass_dict=graph_pass,
    )
    def _(match: Match, *args, **kwargs):
        from torch._higher_order_ops.triton_kernel_wrap import (
            triton_kernel_wrapper_functional_dense,
        )

        flat_args, spec = pytree.tree_flatten((args, kwargs))

        # NB: we combine (args, kwargs) into flat args for replacing.
        # This is replace_by_example uses make_fx which does not support
        # tracing a function with kwargs.
        def decomp(*flat_args):
            args, kwargs = pytree.tree_unflatten(flat_args, spec)
            return (triton_kernel_wrapper_functional_dense(*args, **kwargs),)

        # pyrefly: ignore [bad-argument-type]
        match.replace_by_example(decomp, flat_args, run_functional_passes=False)

    graph_pass.apply(graph)

    for _ in graph.find_nodes(
        op="call_function",
        target=torch.ops.higher_order.triton_kernel_wrapper_functional,
    ):
        raise AssertionError("triton_kernel_wrapper_functional was not removed")


def decompose_auto_functionalized(graph):
    """Decomposes auto_functionalized nodes into clones and the underlying
    mutation node.

    We assume that the reinplacing pass runs before this; the reinplacing pass
    tells us (via rewriting the arguments or .meta to those nodes) which
    Tensors we should clone and which Tensors are safe to reinplace.
    """
    graph_pass = PatternMatcherPass()

    @register_graph_pattern(
        CallFunctionVarArgs(torch.ops.higher_order.auto_functionalized),
        # pyrefly: ignore [bad-argument-type]
        pass_dict=graph_pass,
    )
    def _(match: Match, *args, **kwargs):
        from torch._higher_order_ops.auto_functionalize import auto_functionalized_dense

        only_clone_these_tensors = tuple(
            match.nodes[0].meta.get("only_clone_these_tensors", [])
        )

        flat_args, spec = pytree.tree_flatten((args, kwargs))

        # NB: we combine (args, kwargs) into flat args for replacing.
        # This is replace_by_example uses make_fx which does not support
        # tracing a function with kwargs.
        def decomp(*flat_args):
            args, kwargs = pytree.tree_unflatten(flat_args, spec)
            assert len(args) == 1
            mode = args[0]
            return auto_functionalized_dense(mode, only_clone_these_tensors, **kwargs)

        # pyrefly: ignore [bad-argument-type]
        match.replace_by_example(decomp, flat_args, run_functional_passes=False)

    @register_graph_pattern(
        CallFunctionVarArgs(torch.ops.higher_order.auto_functionalized_v2),
        # pyrefly: ignore [bad-argument-type]
        pass_dict=graph_pass,
    )
    def _(match: Match, *args, **kwargs):
        from torch._higher_order_ops.auto_functionalize import (
            auto_functionalized_v2_dense,
        )

        only_clone_these_bases = tuple(
            match.nodes[0].meta.get("only_clone_these_tensors", [])
        )

        flat_args, spec = pytree.tree_flatten((args, kwargs))

        def _maybe_resolve_constant_get_attr(node):
            # Resolve getattr node to its value because they don't always have meta["val"]
            if (
                isinstance(node, torch.fx.Node)
                and node.op == "get_attr"
                and "val" not in node.meta
            ):
                const_attr = getattr(graph.owning_module, node.target)  # type: ignore[arg-type]
                assert isinstance(
                    const_attr, (torch.fx.GraphModule, pytree.TreeSpec)
                ), (type(const_attr), const_attr)
                return const_attr
            return node

        flat_args = [_maybe_resolve_constant_get_attr(arg) for arg in flat_args]

        # NB: we combine (args, kwargs) into flat args for replacing.
        # This is replace_by_example uses make_fx which does not support
        # tracing a function with kwargs.
        def decomp(*flat_args):
            args, kwargs = pytree.tree_unflatten(flat_args, spec)
            assert len(args) == 1
            mutable_op = args[0]
            return auto_functionalized_v2_dense(
                mutable_op, only_clone_these_bases, **kwargs
            )

        # pyrefly: ignore [bad-argument-type]
        match.replace_by_example(decomp, flat_args, run_functional_passes=False)

    graph_pass.apply(graph)

    # Remove unused get_attr nodes and their corresponding attributes from the graph module.
    # When auto_functionalizing a hop, we need to clean up get_attr nodes for _constant_schema
    # and the auto_functionalized graph module that are no longer referenced.
    unused_get_attr_nodes = []
    removable_attrs: OrderedSet[torch.fx.node.Target] = OrderedSet()
    protected_attrs: OrderedSet[torch.fx.node.Target] = OrderedSet()

    # First pass: identify unused get_attr nodes and track attribute usage
    for node in graph.nodes:
        if node.op != "get_attr":
            continue

        if len(node.users) == 0:
            # Node is unused, mark for removal
            unused_get_attr_nodes.append(node)

            # Check if the attribute can be removed from the module
            if (
                hasattr(graph.owning_module, node.target)
                and isinstance(
                    getattr(graph.owning_module, node.target), torch.fx.GraphModule
                )
                and node.target not in protected_attrs
            ):
                removable_attrs.add(node.target)
        else:
            # Node is used, protect its attribute from removal
            if node.target in removable_attrs:
                removable_attrs.remove(node.target)
            protected_attrs.add(node.target)

    # Second pass: clean up unused nodes and attributes
    for node in unused_get_attr_nodes:
        graph.erase_node(node)

    for attr_name in removable_attrs:
        assert isinstance(attr_name, str)
        delattr(graph.owning_module, attr_name)

    graph.lint()

    for _ in graph.find_nodes(
        op="call_function", target=torch.ops.higher_order.auto_functionalized
    ):
        raise AssertionError("auto_functionalized was not removed")

    for _ in graph.find_nodes(
        op="call_function", target=torch.ops.higher_order.auto_functionalized_v2
    ):
        raise AssertionError("auto_functionalized_v2 was not removed")


@register_lowering_pattern(
    CallFunction(
        aten.cat,
        ListOf(
            CallFunction(
                operator.getitem,
                CallFunction(
                    aten.split_with_sizes,
                    KeywordArg("input_"),
                    Ignored(),
                    Ignored(),
                    _users=MULTIPLE,
                ),
                Ignored(),
            ),
        ),
        Ignored(),
    ),
    pass_number=2,
    extra_check=is_valid_splitwithsizes_cat,
)
def splitwithsizes_cat_replace(match, input_):
    return input_


def is_valid_cat_splitwithsizes(match):
    cat_nodes = filter_nodes(match.nodes, aten.cat)
    split_nodes = filter_nodes(match.nodes, aten.split_with_sizes)
    if len(split_nodes) != 1 or len(cat_nodes) != 1:
        return False
    split_node, cat_node = split_nodes[0], cat_nodes[0]

    # the cat node has other users: can't eliminate
    if len(cat_node.users) > 1:
        return False

    # the dim of the cat and split should match
    dim = get_arg_value(split_node, 2, "dim")
    if dim != get_arg_value(cat_node, 1, "dim"):
        return False

    cat_inputs = list(get_arg_value(cat_node, 0))
    split_sizes = get_arg_value(split_node, 1, "split_sizes")
    # the number of input tensors in cat and the
    # length of the split sizes should match
    if len(cat_inputs) != len(split_sizes):
        return False

    for cat_input, split_size in zip(cat_inputs, split_sizes):
        # each cat input tensor's size along dim
        # should match the corresponding split size
        if "val" not in cat_input.meta:
            return False
        cat_input_size = cat_input.meta["val"].size(dim)
        if cat_input_size != split_size:
            return False

    return True


@register_lowering_pattern(
    CallFunction(
        aten.split_with_sizes,
        CallFunction(
            aten.cat,
            KeywordArg("input_"),
            Ignored(),
            _users=MULTIPLE,
        ),
        Ignored(),
        Ignored(),
    ),
    pass_number=2,
    extra_check=is_valid_cat_splitwithsizes,
)
def cat_splitwithsizes_replace(match, input_):
    return input_


def view_to_reshape(gm):
    """
    Replace view ops in the GraphModule to reshape ops.
    """
    subgraph_names: OrderedSet[str] = OrderedSet(
        x.target for x in gm.graph.find_nodes(op="get_attr")
    )

    for child_name, child_mod in gm.named_children():
        if child_name in subgraph_names and isinstance(child_mod, torch.fx.GraphModule):
            view_to_reshape(child_mod)

    for nd in gm.graph.find_nodes(
        op="call_function", target=torch.ops.aten.view.default
    ):
        nd.target = torch.ops.aten.reshape.default


# Relevant for addmm and (add + mm)/(mm + add)
# Follows the dispatch logic for cuBLASLt at
# aten/src/ATen/native/cuda/Blas.cpp::isInputCompliesAddmmCudaLt
def _cublaslt_can_fuse_bias_epilogue(inp, mat1, mat2):
    if config.max_autotune_gemm:
        return False

    # match the dispatch logic for cuBLASLT at aten/src/ATen/native/cuda/Blas.cpp
    if not (
        inp.is_cuda
        and (inp.dim() == 1 or inp.squeeze().dim == 1)
        and inp.is_contiguous()
    ):
        return False

    if not (mat1.dim() == 2 and mat2.dim() == 2):
        return False

    if inp.size(0) != mat2.size(1):
        return False

    if inp.dtype != mat1.dtype or inp.dtype != mat2.dtype:
        return False

    return True


def should_prefer_unfused_addmm(match):
    inp = match.kwargs["inp"]
    if not is_gpu(inp.meta["val"].device.type):
        return False

<<<<<<< HEAD
    if has_uses_tagged_as(
        match.output_node(), (torch.Tag.pointwise, torch.Tag.reduction)
    ):
        return True
    else:
        args_val = (arg.meta["val"] for arg in (inp, *match.args))
        return not _cublaslt_can_fuse_bias_epilogue(*args_val)
=======
    return has_uses_tagged_as(
        match.output_node(),
        (torch.Tag.pointwise, torch.Tag.reduction),
    )
>>>>>>> 80ec2ab7


@register_graph_pattern(
    CallFunction(aten.addmm, KeywordArg("inp"), Arg(), Arg()),
    # pyrefly: ignore [bad-argument-type]
    pass_dict=pass_patterns[2],
    extra_check=should_prefer_unfused_addmm,
)
def unfuse_bias_add_to_pointwise(match: Match, mat1, mat2, *, inp):
    def repl(inp, x1, x2):
        return x1 @ x2 + inp

    # pyrefly: ignore [bad-argument-type]
    match.replace_by_example(repl, [inp, mat1, mat2])


def is_valid_addmm_fusion(match):
    mat1, mat2 = match.args
    inp = match.kwargs["inp"]

    if not (
        isinstance(inp, torch.fx.Node) and isinstance(inp.meta["val"], torch.Tensor)
    ):
        return False  # Input is a number

    in_shape = inp.meta["val"].shape
    mm_shape = mat1.meta["val"].shape[0], mat2.meta["val"].shape[1]
    matched = is_expandable_to(in_shape, mm_shape)
    if not matched:
        return False  # Shape mismatch

    inp_dtype = inp.meta["val"].dtype

    # aten cublas integration assumes equal dtypes
    if inp_dtype != mat1.meta["val"].dtype or inp_dtype != mat2.meta["val"].dtype:
        return False

    return not should_prefer_unfused_addmm(match)


@register_graph_pattern(
    CallFunction(
        aten.add,
        CallFunction(aten.mm, Arg(), Arg()),
        KeywordArg("inp"),
    ),
    # pyrefly: ignore [bad-argument-type]
    pass_dict=pass_patterns[2],
    extra_check=is_valid_addmm_fusion,
)
@register_graph_pattern(
    CallFunction(
        aten.add,
        KeywordArg("inp"),
        CallFunction(aten.mm, Arg(), Arg()),
    ),
    # pyrefly: ignore [bad-argument-type]
    pass_dict=pass_patterns[2],
    extra_check=is_valid_addmm_fusion,
)
def addmm(match, mat1, mat2, *, inp):
    def repl(inp, mat1, mat2):
        return aten.addmm(inp, mat1, mat2)

    match.replace_by_example(repl, [inp, mat1, mat2])


def register_partial_reduction_pattern():
    "Reuse partial reductions in complete reductions"

    # post grad equivalents
    equiv_red = {
        aten.amax.default: aten.max.default,
        aten.amin.default: aten.min.default,
    }

    # TODO: to support other reductions like sum, would need to skip
    # lower precision reductions since partial output would need to be kept at fp32.
    for red_op in (aten.amax.default, aten.amin.default):
        inp = KeywordArg("input")
        partial_reduc = CallFunction(
            red_op, inp, KeywordArg("reduced_dims"), KeywordArg("keepdim")
        )
        full_reduc = CallFunction([red_op, equiv_red[red_op]], inp)

        @register_graph_pattern(
            MultiOutputPattern([partial_reduc, full_reduc]),
            # pyrefly: ignore [bad-argument-type]
            pass_dict=pass_patterns[2],
        )
        def reuse_partial(match, input, reduced_dims, keepdim):
            partial_red, full_red = match.output_nodes()

            # if they're small, reuse not worth it
            if not statically_known_true(input.meta["val"].numel() >= 4096):
                return True

            def replacement(inp: torch.Tensor) -> tuple[torch.Tensor, torch.Tensor]:
                partial = partial_red.target(inp, reduced_dims, keepdim)
                complete = full_red.target(partial)
                return (partial, complete)

            counters["inductor"]["partial_reduction_reuse"] += 1
            match.replace_by_example(replacement, [input])


register_partial_reduction_pattern()


def check_shape_cuda_and_fused_int_mm_mul_enabled(match):
    return (
        config.force_fuse_int_mm_with_mul
        and len(getattr(match.args[2].meta.get("val"), "shape", [])) == 2
        and getattr(match.args[2].meta.get("val"), "is_cuda", False)
    )


def is_index_put_and_requires_h2d_sync_for_gpu_value(node):
    from torch.fx.operator_schemas import normalize_function

    if node.target not in [
        torch.ops.aten.index_put.default,
        torch.ops.aten.index_put_.default,
    ]:
        return False
    # Inductor falls back to aten.index_put_.
    # index_put_ will will call nonzero() and perform a H2D sync if
    # any of its indices are bool/byte tensors
    # However, it will short-circuit this H2D sync and run mask_fill_
    # if the value we are putting is a cpu scalar.
    # Therefore, when inductor sees an index_put_ with byte tensor indices,
    # it should *not* convert the cpu scalar value into a gpu tensor.
    args_, _kwargs = normalize_function(node.target, node.args, node.kwargs)  # type: ignore[misc]
    any_byte_bool_indices = False
    indices = args_[1]
    for i in indices:
        if i is not None and i.meta["val"].dtype in [torch.bool, torch.int8]:
            any_byte_bool_indices = True

    val = args_[2].meta["val"]
    val_is_cpu_scalar = val.device.type == "cpu" and val.numel() == 1
    # If both these conditions hold, then converting the val
    # to a gpu tensor will incur a H2D sync when inductor calls aten.index_put_
    return any_byte_bool_indices and val_is_cpu_scalar


class ConstructorMoverPass:
    def __init__(
        self, target: str, allow_outputs: bool = False, allow_inputs: bool = False
    ) -> None:
        """
        Move constructors from cpu to the target_device.

        Sweeps through the module, looking for constructor nodes that can be moved
        to the target_device.

        A constructor node can be moved to the target_device iff all of its users
        can also be moved (tested by cannot_be_moved). Otherwise, all dependent
        constructor nodes won't be moved.

        - target: target device type
        - allow_outputs: allow outputs to be moved
        - allow_inputs: allow inputs to be moved
        """

        self.target = target
        self.allow_inputs = allow_inputs
        self.allow_outputs = allow_outputs

        assert isinstance(target, str), (
            "target should be a string representing the device type. "
            f"Got: {type(target).__name__}"
        )

    def allow_cpu_device(self, node: fx.Node) -> bool:
        """
        Returns whether a node that returns a tensor on the target device may have
        cpu tensors as input.
        """
        return node.target in (
            torch.ops.aten.index.Tensor,
            torch.ops.aten.index_put.default,
            torch.ops.aten.index_put_.default,
            torch.ops.aten.copy.default,
            torch.ops.aten.copy_.default,
            torch.ops.aten.slice_scatter.default,
        )

    def is_on_target_device(self, node: fx.Node) -> bool:
        """
        Returns whether a node is on the target device.
        """
        node_device = self.get_node_device(node)
        return node_device is not None and node_device.type == self.target

    def is_cpu_scalar_tensor(self, node: fx.Node) -> bool:
        """
        Returns whether a node is a cpu scalar tensor.
        """
        device = self.get_node_device(node)
        is_cpu = device is not None and device.type == "cpu"
        ten = node.meta.get("val")
        is_scalar = isinstance(ten, torch.Tensor) and len(ten.size()) == 0
        return is_cpu and is_scalar

    def all_inputs_are_cpu_scalar_or_on_target_device(self, node: fx.Node) -> bool:
        """
        Returns whether a node's inputs are either cpu scalar tensors or
        on the target device.
        """
        inputs = (
            inp
            for inp in itertools.chain(node.args, node.kwargs.values())
            if isinstance(inp, fx.Node)
        )
        return all(
            self.is_cpu_scalar_tensor(inp) or self.is_on_target_device(inp)
            for inp in inputs
        )

    def cannot_be_moved(self, node: fx.Node) -> bool:
        """
        Returns whether a node can be moved to the target device.

        If this function returns False, it means that this node and all of its users
        won't be moved into the target device.
        """
        if node.target == "output":
            return not self.allow_outputs

        if not (
            isinstance(node.target, torch._ops.OpOverload)
            and node.target.namespace in ("prims", "aten")
        ):
            return True

        if is_index_put_and_requires_h2d_sync_for_gpu_value(node):
            return True

        return False

    def get_node_device(self, node: fx.Node) -> torch.device | None:
        """
        Get the device of a node.
        """
        ten = node.meta.get("val")
        return None if not isinstance(ten, torch.Tensor) else ten.device

    def get_cpu_indeg_count(self, graph: fx.Graph) -> dict[fx.Node, int]:
        """
        Get the number of cpu inputs to a node
        """
        cpu_indeg: dict[fx.Node, int] = Counter()

        for node in graph.nodes:
            cpu_count = 0

            def add_cpu_inp(node):
                nonlocal cpu_count
                device = self.get_node_device(node)
                cpu_count += device is not None and device.type == "cpu"

            pytree.tree_map_only(fx.Node, add_cpu_inp, (node.args, node.kwargs))

            # pyrefly: ignore [redundant-condition]
            if cpu_count:
                cpu_indeg[node] = cpu_count

        return cpu_indeg

    def __call__(self, graph: fx.Graph) -> None:
        target_devices = OrderedSet[torch.device]()
        constructors = []
        cpu_placeholders: OrderedSet[fx.Node] = OrderedSet()

        for node in graph.nodes:
            device = self.get_node_device(node)
            if device and device.type == self.target:
                target_devices.add(device)

            if (
                self.allow_inputs
                and node.op == "placeholder"
                and self.is_cpu_scalar_tensor(node)
            ):
                cpu_placeholders.add(node)
                constructors.append(node)
                continue

            if not (
                isinstance(node.target, torch._ops.OpOverload)
                and node.target.namespace in ("prims", "aten")
            ):
                continue

            if not torch._subclasses.fake_tensor._is_tensor_constructor(node.target):
                continue

            if node.kwargs.get("device") != torch.device("cpu"):
                continue

            constructors.append(node)

        # not handling multiple target devices initially
        if not constructors or len(target_devices) != 1:
            return

        movable_constructors = self.find_movable_constructors(graph, constructors)

        target_device = next(iter(target_devices))
        movable_cpu_placeholders = movable_constructors & cpu_placeholders
        if movable_cpu_placeholders:
            node = next(iter(reversed(movable_cpu_placeholders)))
            last_node = node
            unsqueezed_nodes = []
            for elem in movable_cpu_placeholders:
                with graph.inserting_after(last_node):
                    unsqueezed_nodes.append(
                        graph.call_function(torch.ops.aten.unsqueeze.default, (elem, 0))
                    )
                    last_node = unsqueezed_nodes[-1]
            with graph.inserting_after(last_node):
                cpu_concat = graph.call_function(
                    torch.ops.aten.cat.default, (unsqueezed_nodes,)
                )
                last_node = cpu_concat
            with graph.inserting_after(last_node):
                gpu_concat = graph.call_function(
                    torch.ops.prims.device_put.default,
                    (cpu_concat, target_device, True),
                )
                last_node = gpu_concat
            with graph.inserting_after(last_node):
                gpu_split = graph.call_function(
                    torch.ops.aten.unbind.int, (gpu_concat,)
                )
                last_node = gpu_split
            for idx, node in enumerate(movable_cpu_placeholders):
                with graph.inserting_after(last_node):
                    gpu_node = graph.call_function(operator.getitem, (gpu_split, idx))
                    node.replace_all_uses_with(
                        gpu_node,
                        lambda x: x
                        not in [cpu_concat, gpu_concat, gpu_split, gpu_node]
                        + unsqueezed_nodes
                        and x.target != torch.ops.aten.copy_.default,
                    )
                    last_node = gpu_node

                # noop elimination if there are other device_put for gpu_node to
                # target device. Alternatively, we could just move the other device_put
                # earlier in the graph, but that is not supported in fx graph yet.
                noop_device_puts = [
                    user
                    for user in gpu_node.users
                    if user.target is torch.ops.prims.device_put.default
                    and user.args[1] == target_device
                ]
                for noop in noop_device_puts:
                    noop.replace_all_uses_with(gpu_node)
                    graph.erase_node(noop)

        movable_constructors -= movable_cpu_placeholders
        for node in movable_constructors:
            kwargs = node.kwargs.copy()
            kwargs["device"] = target_device
            node.kwargs = kwargs

    def find_movable_constructors(
        self, graph: fx.Graph, constructors: list[fx.Node]
    ) -> OrderedSet[fx.Node]:
        """
        Starting from the cpu constructors, iterate through the graph and test that all of their
        downstream uses can safely be moved to cpu.
        """
        cpu_indeg: dict[fx.Node, int] = self.get_cpu_indeg_count(graph)

        # which constructors cannot be moved to gpu
        cannot_move_to_gpu = OrderedSet[fx.Node]()

        # For any node in the graph, which constructors does it have a dependency on
        constructor_dependencies: dict[fx.Node, OrderedSet[fx.Node]] = defaultdict(
            OrderedSet
        )

        # if a cpu node has a dependency on two different cpu constructors,
        # then if either constructor cannot be moved to gpu, the other cannot as well.
        # In this case any node with a dependency on one will have a dependency on the other
        equal_constructor_sets: dict[fx.Node, OrderedSet[fx.Node]] = {
            c: OrderedSet([c]) for c in constructors
        }

        def make_dependencies_equivalent(
            set1: OrderedSet[fx.Node], set2: OrderedSet[fx.Node]
        ) -> OrderedSet[fx.Node]:
            # could use union find but not worth complexity here
            set1.update(set2)
            for obj in set1:
                equal_constructor_sets[obj] = set1
            return set1

        queue: list[fx.Node] = list(constructors)

        for c in queue:
            constructor_dependencies[c].add(c)

        while queue:
            node = queue.pop()
            dependencies = constructor_dependencies[node]

            for user in node.users:
                if self.cannot_be_moved(user):
                    cannot_move_to_gpu.update(dependencies)
                    break

                # this node was used on a op which takes in multiple devices and output a gpu
                # tensor. we can convert its cpu input to gpu without making further changes
                if self.allow_cpu_device(user) and self.is_on_target_device(user):
                    del cpu_indeg[user]
                elif (
                    self.allow_inputs
                    and self.all_inputs_are_cpu_scalar_or_on_target_device(user)
                ):
                    # this node takes only cpu scalar tensors or gpu tensors as inputs
                    # and outputs a gpu tensor. we can convert its cpu scalar inputs to gpu
                    # without making further changes
                    del cpu_indeg[user]
                else:
                    # otherwise, we should continue look at its downstream uses
                    cpu_indeg[user] -= 1
                    if cpu_indeg[user] == 0:
                        del cpu_indeg[user]
                        queue.append(user)

                unioned_set = make_dependencies_equivalent(
                    dependencies, constructor_dependencies[user]
                )
                constructor_dependencies[user] = unioned_set

        for node in cpu_indeg:
            if constructor_dependencies[node]:
                cannot_move_to_gpu.update(constructor_dependencies[node])

        all_cannot_move_to_gpu = cannot_move_to_gpu.copy()
        for constructor in cannot_move_to_gpu:
            all_cannot_move_to_gpu.update(equal_constructor_sets[constructor])

        return OrderedSet(constructors) - all_cannot_move_to_gpu


def move_constructors_to_gpu(graph: fx.Graph) -> None:
    """
    Moves intermediary tensors which are constructed on the cpu to gpu when safe
    """

    # cudagraph does not support cpu tensors. In this pass, we update the graph
    # by explicitly moving cpu scalar tensors to gpu when profitable, relying on
    # graph partition to split off this data copy, and cudagraphifying
    # the remaining gpu ops.
    allow_inputs_outputs = bool(
        torch._inductor.config.triton.cudagraphs
        and torch._inductor.config.graph_partition
    )
    ConstructorMoverPass(
        get_gpu_type(),
        allow_inputs=allow_inputs_outputs,
        allow_outputs=allow_inputs_outputs,
    )(graph)<|MERGE_RESOLUTION|>--- conflicted
+++ resolved
@@ -1538,7 +1538,6 @@
     if not is_gpu(inp.meta["val"].device.type):
         return False
 
-<<<<<<< HEAD
     if has_uses_tagged_as(
         match.output_node(), (torch.Tag.pointwise, torch.Tag.reduction)
     ):
@@ -1546,12 +1545,6 @@
     else:
         args_val = (arg.meta["val"] for arg in (inp, *match.args))
         return not _cublaslt_can_fuse_bias_epilogue(*args_val)
-=======
-    return has_uses_tagged_as(
-        match.output_node(),
-        (torch.Tag.pointwise, torch.Tag.reduction),
-    )
->>>>>>> 80ec2ab7
 
 
 @register_graph_pattern(
