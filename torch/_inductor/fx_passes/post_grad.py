--- conflicted
+++ resolved
@@ -1513,7 +1513,7 @@
         return False
 
     # match the dispatch logic for cuBLASLT at aten/src/ATen/native/cuda/Blas.cpp
-    if not (inp.is_cuda and inp.dim() == 1 and inp.is_contiguous()):
+    if not (inp.is_cuda and (inp.dim() == 1 or inp.squeeze().dim == 1) and inp.is_contiguous()):
         return False
 
     if not (mat1.dim() == 2 and mat2.dim() == 2):
@@ -1533,18 +1533,11 @@
     if not is_gpu(inp.meta["val"].device.type):
         return False
 
-<<<<<<< HEAD
     if has_uses_tagged_as(match.output_node(), (torch.Tag.pointwise, torch.Tag.reduction)):
         return True
     else:
         args_val = (arg.meta["val"] for arg in (inp, *match.args))
         return not _cublaslt_can_fuse_bias_epilogue(*args_val)
-=======
-    return has_uses_tagged_as(
-        match.output_node(),
-        (torch.Tag.pointwise, torch.Tag.reduction),
-    )
->>>>>>> 94f2657c
 
 
 @register_graph_pattern(
