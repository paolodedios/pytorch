# mypy: allow-untyped-decorators
# mypy: allow-untyped-defs
import functools
import itertools
import logging
import operator
from collections import Counter, defaultdict
from typing import Any, Callable, Optional, TypeVar, Union
from typing_extensions import ParamSpec

import torch
import torch._inductor as inductor
import torch.utils._pytree as pytree
from torch import fx
from torch._decomp import register_decomposition
from torch._dynamo.utils import counters
from torch._inductor import comms
from torch._inductor.virtualized import ops
from torch._logging import trace_structured
from torch._prims_common import is_boolean_dtype, is_expandable_to, is_integer_dtype
from torch.fx.experimental.symbolic_shapes import statically_known_true, sym_eq
from torch.utils._ordered_set import OrderedSet

from .. import config, ir, pattern_matcher
from ..comms import remove_fsdp2_unsharded_param_graph_input_usage
from ..fx_utils import FakeTensorUpdater, get_fake_args_kwargs, get_node_storage
from ..lowering import lowerings as L
from ..pattern_matcher import (
    _return_true,
    Arg,
    CallFunction,
    CallFunctionVarArgs,
    filter_nodes,
    fwd_only,
    get_arg_value,
    get_mutation_region_id,
    Ignored,
    init_once_fakemode,
    KeywordArg,
    ListOf,
    Match,
    MultiOutputPattern,
    MULTIPLE,
    PatternMatcherPass,
    register_graph_pattern,
    register_replacement,
    stable_topological_sort,
)
from ..utils import (
    decode_device,
    get_gpu_type,
    is_gpu,
    is_pointwise_use,
    OPTIMUS_EXCLUDE_POST_GRAD,
)
from ..virtualized import V
from .b2b_gemm import B2B_GEMM_PASS
from .ddp_fusion import fuse_ddp_communication
from .group_batch_fusion import group_batch_fusion_passes, POST_GRAD_FUSIONS
from .micro_pipeline_tp import micro_pipeline_tp_pass
from .pre_grad import is_same_dict, save_inductor_dict
from .reinplace import reinplace_inplaceable_ops
from .split_cat import POST_GRAD_PATTERNS


_T = TypeVar("_T")
_P = ParamSpec("_P")

log = logging.getLogger(__name__)
aten = torch.ops.aten
prims = torch.ops.prims

# First pass_patterns[0] are applied, then [1], then [2]
pass_patterns = [
    PatternMatcherPass(),
    PatternMatcherPass(),
    PatternMatcherPass(),
]


def post_grad_passes(gm: torch.fx.GraphModule, is_inference: bool):
    """
    Passes that run on after grad.  This is called once on the forwards
    graph and once on the backwards graph.

    The IR here has been normalized and functionalized.
    """
    GraphTransformObserver = functools.partial(
        torch.fx.passes.graph_transform_observer.GraphTransformObserver,
        subsystem="post_grad_passes",
    )

    if not torch._dynamo.config.skip_fsdp_hooks:
        remove_fsdp2_unsharded_param_graph_input_usage(gm.graph)

    if config.dce:
        # has some issues with mutation in inference mode
        gm.graph.eliminate_dead_code()

    if is_inference and config.reorder_for_locality:
        GraphTransformObserver(gm, "reorder_for_locality").apply_graph_pass(
            reorder_for_locality
        )

    fake_tensor_updater = FakeTensorUpdater(gm.graph)

    if post_grad_custom_pre_pass := config.post_grad_custom_pre_pass:
        GraphTransformObserver(gm, "post_grad_custom_pre_pass").apply_graph_pass(
            post_grad_custom_pre_pass
        )

    if (
        config.cpp.enable_grouped_gemm_template
        and config.max_autotune
        and "CPP" in config.max_autotune_gemm_backends
        and torch._C._has_mkldnn
    ):
        from .mkldnn_fusion import grouped_gemm_pass

        grouped_gemm_pass(gm.graph)

    if config.pattern_matcher:
        lazy_init()
        GraphTransformObserver(gm, "post_grad_custom_pre_pass").apply_graph_pass(
            functools.partial(group_batch_fusion_passes, pre_grad=False)
        )
        GraphTransformObserver(gm, "remove_noop_ops").apply_graph_pass(remove_noop_ops)
        GraphTransformObserver(gm, "remove_assert_ops").apply_graph_pass(
            remove_assert_ops
        )
        for i, patterns in enumerate(pass_patterns):
            GraphTransformObserver(gm, f"pass_pattern_{i}").apply_graph_pass(
                patterns.apply
            )
        for pass_name in config.post_grad_fusion_options:
            # skip all patterns for group batch fusions or quantization patterns
            if pass_name in POST_GRAD_FUSIONS or pass_name in OPTIMUS_EXCLUDE_POST_GRAD:
                continue
            pattern_matcher_pass = POST_GRAD_PATTERNS[pass_name]
            inductor_before_change = save_inductor_dict(
                [pattern_matcher_pass.pass_name]
            )
            GraphTransformObserver(gm, pass_name).apply_graph_pass(
                pattern_matcher_pass.apply
            )
            if not is_same_dict(counters["inductor"], inductor_before_change):
                trace_structured(
                    "artifact",
                    metadata_fn=lambda: {
                        "name": f"{pattern_matcher_pass.pass_name}_post_grad",
                        "encoding": "string",
                    },
                    payload_fn=lambda: gm.print_readable(
                        print_output=False, include_stride=True, include_device=True
                    ),
                )
        if config.b2b_gemm_pass:
            B2B_GEMM_PASS.apply(gm.graph)  # type: ignore[arg-type]

    if config._micro_pipeline_tp:
        micro_pipeline_tp_pass(gm.graph)

    if config._fuse_ddp_communication:
        GraphTransformObserver(gm, "fuse_ddp_communication").apply_graph_pass(
            lambda graph: fuse_ddp_communication(
                graph,
                config._fuse_ddp_communication_passes,
                config._fuse_ddp_bucket_size,
            )
        )

    if post_grad_custom_post_pass := config.post_grad_custom_post_pass:
        GraphTransformObserver(gm, "post_grad_custom_post_pass").apply_graph_pass(
            post_grad_custom_post_pass
        )

    GraphTransformObserver(gm, "stable_sort").apply_graph_pass(stable_topological_sort)

    GraphTransformObserver(gm, "move_constructors_to_cuda").apply_graph_pass(
        move_constructors_to_gpu
    )

    fake_tensor_updater.incremental_update()

    # Keep these last, since they introduces mutation. Look at
    # ./fx_passes/README.md for a discussion of mutation invariants.
    GraphTransformObserver(gm, "reinplace_inplaceable_ops").apply_graph_pass(
        reinplace_inplaceable_ops
    )
    GraphTransformObserver(
        gm, "decompose_triton_kernel_wrapper_functional"
    ).apply_graph_pass(decompose_triton_kernel_wrapper_functional)
    GraphTransformObserver(gm, "decompose_auto_functionalized").apply_graph_pass(
        decompose_auto_functionalized
    )
    if not torch._dynamo.config.skip_fsdp_hooks:
        GraphTransformObserver(gm, "reinplace_fsdp_all_gather").apply_graph_pass(
            comms.reinplace_fsdp_all_gather
        )
    GraphTransformObserver(gm, "decompose_scan_to_while_loop").apply_gm_pass(
        decompose_scan_to_while_loop
    )
    GraphTransformObserver(gm, "decompose_map_to_while_loop").apply_gm_pass(
        decompose_map_to_while_loop
    )

    gm.recompile()
    gm.graph.lint()


def prepare_softmax_pattern(x, dim):
    xmax = x.amax(dim=dim, keepdim=True)
    xsub = x - xmax
    xexp = xsub.exp()
    xsum = xexp.sum(dim=dim, keepdim=True)
    return xmax, xsum, xsub, xexp


def prepare_softmax_replacement(x, dim):
    """
    Return xsub since otherwise log-softmax can not be matched
    due to a use of this intermediate node. Same reason to return
    xsub.exp() for softmax.
    """
    from torch._inductor.inductor_prims import prepare_softmax_online

    xmax, xsum = prepare_softmax_online(x, dim)
    xsub = x - xmax
    return xmax, xsum, xsub, xsub.exp()


def prepare_softmax_extra_check(match):
    """
    We only have triton online softmax kernels currently.
    """
    return (
        config.online_softmax
        and match.kwargs["x"].meta["val"].device.type == "cuda"
        and config.cuda_backend == "triton"
    )


def decompose_map_to_while_loop(gm: torch.fx.GraphModule):
    """This is similar to decompose_scan_to_while_loop."""
    graph_pass = PatternMatcherPass()

    @register_graph_pattern(
        CallFunctionVarArgs(torch.ops.higher_order.map_impl),
        pass_dict=graph_pass,
    )
    def _(match: Match, *args, **kwargs):
        assert len(kwargs) == 0, (
            "kwargs of map are not merged into args before entering decompose_map_to_while_loop_pass"
        )
        subgraph, fx_xs, fx_additional_inputs = args
        sub_gm: torch.fx.GraphModule = getattr(gm, subgraph.target)
        cur_node = match.nodes[0]
        mapped_outputs = cur_node.meta["val"]

        def lower_to_while_loop(*args, **kwargs):
            assert len(kwargs) == 0
            xs, additional_inputs = pytree.tree_unflatten(args, tree_spec)
            assert isinstance(xs, (tuple, list)) and isinstance(
                additional_inputs, (tuple, list)
            ), (xs, additional_inputs)
            map_length = xs[0].size(0)
            loop_idx = torch.zeros([], dtype=torch.int64, device=torch.device("cpu"))

            # Similar to NOTE [Pre-allocate scan's output buffer]
            bound_symbols = {
                arg.node.expr: arg
                for arg in pytree.tree_leaves((args, map_length))
                if isinstance(arg, torch.SymInt)
            }
            out_buffers = [
                torch.empty_strided(
                    resolve_shape_to_proxy(out.size(), bound_symbols),
                    resolve_shape_to_proxy(out.stride(), bound_symbols),
                    device=out.device,
                    dtype=out.dtype,
                    layout=out.layout,
                    requires_grad=out.requires_grad,
                )
                for out in mapped_outputs
            ]

            while_loop_operands = (loop_idx, out_buffers, xs)
            while_loop_flat_operands, operands_spec = pytree.tree_flatten(
                while_loop_operands
            )
            while_loop_additional_inputs = additional_inputs
            _, operands_and_additional_inputs_spec = pytree.tree_flatten(
                (*while_loop_operands, additional_inputs)
            )

            def cond_fn(*flat_args):
                loop_idx, _, _, _ = pytree.tree_unflatten(
                    flat_args,
                    operands_and_additional_inputs_spec,
                )
                return loop_idx < map_length

            def body_fn(*flat_args):
                loop_idx, out_bufs, xs, additional_inputs = pytree.tree_unflatten(
                    flat_args,
                    operands_and_additional_inputs_spec,
                )

                idx_int = loop_idx.item()
                torch.ops.aten._assert_scalar.default(idx_int >= 0, "")
                torch.ops.aten._assert_scalar.default(idx_int < map_length, "")
                sub_xs = [torch.ops.aten.select.int(x, 0, idx_int) for x in xs]
                outs = sub_gm(*sub_xs, *additional_inputs)

                for out, buffer in zip(outs, out_bufs):
                    buffer_slice = torch.ops.aten.select.int(buffer, 0, idx_int)
                    buffer_slice.copy_(out)
                return loop_idx + 1, *out_bufs, *xs

            _, final_out, _ = pytree.tree_unflatten(
                torch.ops.higher_order.while_loop(
                    cond_fn,
                    body_fn,
                    tuple(while_loop_flat_operands),
                    tuple(while_loop_additional_inputs),
                ),
                operands_spec,
            )
            return (final_out,)

        lower_to_while_loop_args, tree_spec = pytree.tree_flatten(
            (fx_xs, fx_additional_inputs)
        )
        match.replace_by_example(
            lower_to_while_loop, lower_to_while_loop_args, run_functional_passes=False
        )

    graph_pass.apply(gm)

    for node in gm.graph.find_nodes(
        op="call_function", target=torch.ops.higher_order.map_impl
    ):
        raise AssertionError("map is not lowered to while_loop")


def resolve_shape_to_proxy(
    shape: list[Union[int, torch.SymInt]], bound_symbols: dict[Any, Any]
):
    """
    Given a list of symints/ints, this function returns a calculated expression of bound_symbols' values.
    When we trace this function, we'll get a graph with call_function nodes that describes how the shape expr is
    computed from bound_symbols' values.

    Suppose shape = (s1*s2, s1+s2) and bound_symbols = {s1: arg0, s2: arg1}, the result will be
    (arg0 * arg1, arg0 + arg1).
    """
    from torch.utils._sympy.interp import sympy_interp
    from torch.utils._sympy.reference import PythonReferenceAnalysis

    ret = []
    for s in shape:
        if isinstance(s, torch.SymInt):
            ret.append(
                sympy_interp(
                    PythonReferenceAnalysis,
                    bound_symbols,
                    s.node.expr,
                ),
            )
        else:
            assert isinstance(s, int)
            ret.append(s)
    return ret


def decompose_scan_to_while_loop(gm: torch.fx.GraphModule):
    """
    NOTE [decompose scan to while_loop]
    This pass decomposes `scan` to  `while_loop` by replacing the scan fx_node with a while_loop hop.

    Suppose we have a function f:

        def f():
            init = torch.zeros([])
            xs = torch.arange(4)
            ys = []
            for i in range(xs.size(0)):
                init = xs[i] + init
                ys.append(init)

            # Return the final carry and stack the intermediates
            return init, torch.stack(ys)

    We could rewrite it with a scan with the benefits of reducing compilation time/binary size, reducing
    memory usage, supporting loops over unbacked shapes and cudagraph etc.

        def g():
            def step_fn(init: torch.Tensor, x: torch.Tensor):
                next_init = x + init
                return next_init, next_init

            init = torch.zeros([])
            xs = torch.arange(4)
            final_carry, ys = torch._higher_order.scan(step_fn, init, xs)
            return final_carry, ys

    This pass will rewrite scan into:

        def k():
            init = torch.zeros([])
            xs = torch.arange(4)

            # we create a loop_idx and loop through xs.shape[0]
            loop_idx = torch.zeros([])
            ys = torch.empty_strided(_shape_stride_of_ys)
            def cond_fn(loop_idx, ys, init, xs):
                return loop_idx < xs.shape[0]

            # we pre-allocate the output buffer ys and inplace
            # copy the y of each intermediate into a slice.
            # NOTE [Pre-allocate scan's output buffer].
            def body_fn(loop_idx, ys, init, xs):
                int_idx = loop_idx.item()
                next_init, y = step_fn(init, xs[int_idx])
                ys[int_idx].copy_(y)
                return loop_idx + 1, ys, next_init, xs

            final_carry, _, _, ys = torch._higher_order.while_loop(cond_fn, body_fn, (loop_idx, ys, init, xs))
            return final_carry, ys
    """

    graph_pass = PatternMatcherPass()

    @register_graph_pattern(
        CallFunctionVarArgs(torch.ops.higher_order.scan),
        pass_dict=graph_pass,
    )
    def _(match: Match, *args, **kwargs):
        from torch._higher_order_ops.scan import _extract_carry_and_out

        assert len(kwargs) == 0, (
            "kwargs of scan are not merged into args before entering decompose_scan_to_while_loop_pass"
        )

        combine_subgraph, fx_init, fx_xs, fx_additional_inputs = args
        assert combine_subgraph.op == "get_attr", "first arg is not combine_subgraph"
        sub_gm: torch.fx.GraphModule = getattr(gm, combine_subgraph.target)
        cur_node = match.nodes[0]
        num_init_leaves = len(fx_init)
        _, ys_outputs = _extract_carry_and_out(cur_node.meta["val"], num_init_leaves)

        def lower_to_while_loop(*args, **kwargs):
            """
            The traced graph of this function will be used to replace the original scan fx_node.
            """
            assert len(kwargs) == 0

            # Step 1: construct necessary inputs to while_loop based on scan's input.
            (
                init,
                xs,
                additional_inputs,
            ) = pytree.tree_unflatten(args, tree_spec)
            scan_length = xs[0].size(0)
            loop_idx = torch.zeros([], dtype=torch.int64, device=torch.device("cpu"))

            # NOTE [Pre-allocate scan's output buffer]
            # In order to pre-allocate the output buffer for ys, we rely on the meta of scan's fx_node.
            # However, the meta consists of concrete symints, we need to bind those symints with
            # proxies in order to trace the torch.empyt_strided call correctly.
            #
            # Also note that basic free symbols of tensor's shapes are guaranteed to be lifted as subgraph inputs
            # in dynamo so we can always re-construct the sym expression from placeholders.
            # See Note [Auto lift basic free symbols when create_graph_input] for how this is done.
            bound_symbols = {
                arg.node.expr: arg
                for arg in pytree.tree_leaves((args, scan_length))
                if isinstance(arg, torch.SymInt)
            }
            ys_outs = [
                torch.empty_strided(
                    resolve_shape_to_proxy(ys_out.size(), bound_symbols),
                    resolve_shape_to_proxy(ys_out.stride(), bound_symbols),
                    device=ys_out.device,
                    dtype=ys_out.dtype,
                    layout=ys_out.layout,
                    requires_grad=ys_out.requires_grad,
                )
                for ys_out in ys_outputs
            ]

            while_loop_operands = (loop_idx, ys_outs, init, xs)
            flat_operands, operands_spec = pytree.tree_flatten(while_loop_operands)
            _, operands_and_additional_inputs_spec = pytree.tree_flatten(
                (*while_loop_operands, additional_inputs)
            )

            # Step 2: create the cond_fn and body_fn for while_loop
            def cond_fn(*flat_args):
                loop_idx, _, _, _, _ = pytree.tree_unflatten(
                    flat_args, operands_and_additional_inputs_spec
                )  # type: ignore[has-type]
                return loop_idx < scan_length  # type: ignore[has-type]

            def body_fn(*flat_args):
                loop_idx, ys_outs, carry, xs, additional_inputs = pytree.tree_unflatten(
                    flat_args,
                    operands_and_additional_inputs_spec,  # type: ignore[has-type]
                )

                idx_int = loop_idx.item()
                torch.ops.aten._assert_scalar.default(idx_int >= 0, "")
                torch.ops.aten._assert_scalar.default(idx_int < scan_length, "")
                sub_xs = [torch.ops.aten.select.int(x, 0, idx_int) for x in xs]
                next_carry, ys = _extract_carry_and_out(
                    sub_gm(*(list(carry) + sub_xs + list(additional_inputs))),
                    num_init_leaves,
                )
                for y, y_out in zip(ys, ys_outs):
                    y_out_slice = torch.ops.aten.select.int(y_out, 0, idx_int)
                    y_out_slice.copy_(y)
                return loop_idx + 1, *ys_outs, *next_carry, *xs

            # Step 3: call the while_loop operator
            _, ys_outs, last_carry, _ = pytree.tree_unflatten(
                torch.ops.higher_order.while_loop(
                    cond_fn,
                    body_fn,
                    tuple(flat_operands),
                    tuple(additional_inputs),
                ),
                operands_spec,
            )
            return list(last_carry) + list(ys_outs)

        lower_to_while_loop_args, tree_spec = pytree.tree_flatten(
            (
                fx_init,
                fx_xs,
                fx_additional_inputs,
            )
        )
        match.replace_by_example(
            lower_to_while_loop,
            lower_to_while_loop_args,
            run_functional_passes=False,
        )

    graph_pass.apply(gm)

    for node in gm.graph.find_nodes(
        op="call_function", target=torch.ops.higher_order.scan
    ):
        raise AssertionError("scan is not lowered to while_loop")


@init_once_fakemode
def lazy_init():
    if torch._C._has_mkldnn:
        from . import decompose_mem_bound_mm  # noqa: F401
        from .mkldnn_fusion import _mkldnn_fusion_init

        _mkldnn_fusion_init()

    # Put this patterns in post-grad pass rather than joint-graph
    # pass since otherwise there will be perf/peak-memory regression:
    # https://github.com/pytorch/pytorch/issues/148141
    register_replacement(
        prepare_softmax_pattern,
        prepare_softmax_replacement,
        [torch.empty(4, 8)],
        scalar_workaround=dict(dim=-1),
        trace_fn=fwd_only,
        pass_dicts=pass_patterns[1],
        extra_check=prepare_softmax_extra_check,
    )


def reorder_for_locality(graph: torch.fx.Graph):
    if torch.distributed.is_available():

        def check():
            # This is a wait node, and `other_node`` is some collective node.
            # Eager semantics allow waits to be issued in a different order than
            # the collectives. Reordering this wait node might reorder collectives
            # which cause hangs. Once we have SPMD mode, we can safely reorder them.
            # However, increasing the locality between a collective and its wait node
            # is generally worse for performance.
            return node.target != torch.ops._c10d_functional.wait_tensor.default
    else:

        def check():
            return True

    def visit(other_node):
        if (
            other_node.op == "call_function"
            and other_node.target != operator.getitem
            and all((n in seen_nodes) for n in other_node.users)
            and get_mutation_region_id(graph, node)
            == get_mutation_region_id(graph, other_node)
            and check()
        ):
            # move node's producers right before it
            node.prepend(other_node)

    seen_nodes = OrderedSet[torch.fx.Node]()

    # only reorder nodes before the first copy_ in the graph.
    # copy_ will appear at the end of functionalized graphs when there is mutation on inputs,
    # and this reordering doesnt work well with mutation
    first_copy = next(
        iter(graph.find_nodes(op="call_function", target=torch.ops.aten.copy_.default)),
        None,
    )
    past_mutating_epilogue = True if first_copy is None else False

    for node in reversed(graph.nodes):
        seen_nodes.add(node)
        if not past_mutating_epilogue:
            past_mutating_epilogue = node is first_copy
            continue

        torch.fx.map_arg((node.args, node.kwargs), visit)


def register_lowering_pattern(
    pattern, extra_check=_return_true, pass_number=1
) -> Callable[[Callable[_P, _T]], Callable[_P, _T]]:
    """
    Register an aten to inductor IR replacement pattern
    """
    return pattern_matcher.register_lowering_pattern(
        pattern, extra_check, pass_dict=pass_patterns[pass_number]
    )


################################################################################
# Actual patterns below this point.
# Priority of patterns is:
#   - later output nodes first
#   - order patterns are defined in
################################################################################


def is_valid_mm_plus_mm(match: Match):
    if not torch._inductor.utils.use_max_autotune():
        return False

    *_b1, m1, k1 = match.kwargs["mat1"].meta.get("tensor_meta").shape
    *_b2, k2, n1 = match.kwargs["mat2"].meta.get("tensor_meta").shape
    if k1 != k2:
        return False

    *_b1, m2, k3 = match.kwargs["mat3"].meta.get("tensor_meta").shape
    *_b2, k4, n2 = match.kwargs["mat4"].meta.get("tensor_meta").shape
    if k3 != k4:
        return False

    if m1 != m2 or n1 != n2:
        return False

    return True


def scatter_upon_const_tensor_extra_check(m):
    if not config.optimize_scatter_upon_const_tensor:
        return False
    full_shape = m.kwargs["shape"]
    selector = m.kwargs["selector"]
    dim = m.kwargs["dim"]
    if dim < 0:
        dim += len(full_shape)

    selector_ft = selector.meta["val"]
    assert selector_ft.dim() == len(full_shape)

    for idx, select_sz, full_sz in zip(
        itertools.count(), selector_ft.shape, full_shape
    ):
        if idx == dim:
            continue

        # TODO: the pattern can be updated to support the case that index tensor
        # is shorter. But that will need a more complex condition expression
        # especially for multi-dimensional tensors.
        # Skip it for now.
        if isinstance(full_sz, fx.Node):
            full_sz = full_sz.meta["val"]
        if select_sz < full_sz:
            return False

    # Actually we can support small size larger than 1. It would be a bit
    # tedius. E.g., we load all the index values (not many) and compare
    # them with the position in tensor to decide what value to return.
    return selector_ft.size(dim) == 1


@register_lowering_pattern(
    CallFunction(
        aten.scatter.value,
        CallFunction(
            aten.full,
            KeywordArg("shape"),
            KeywordArg("background_val"),
            dtype=KeywordArg("dtype"),
        ),
        KeywordArg("dim"),
        KeywordArg("selector"),
        KeywordArg("val"),  # scalar value
    ),
    extra_check=scatter_upon_const_tensor_extra_check,
)
def scatter_upon_const_tensor(
    match: Match, shape, background_val, dtype, dim, selector, val
):
    """
    Match the pattern of full+scatter into a pointwise.

    TODO: Right now the scatter value must be a scalar. But we could support it
    when it is a tensor as well.
    """
    from torch._inductor import metrics

    metrics.num_matches_for_scatter_upon_const_tensor += 1

    selector_loader = selector.make_loader()

    def inner_fn(idx):
        selector_idx = list(idx)
        selector_idx[dim] = 0

        selector = selector_loader(selector_idx)
        return ops.where(
            selector == ops.index_expr(idx[dim], torch.int64),
            ops.constant(val, dtype),
            ops.constant(background_val, dtype),
        )

    return ir.Pointwise.create(
        device=selector.get_device(),
        dtype=dtype,
        inner_fn=inner_fn,
        ranges=shape,
    )


@register_lowering_pattern(
    CallFunction(
        aten.add,
        CallFunction(aten.mm, KeywordArg("mat1"), KeywordArg("mat2")),
        CallFunction(aten.mm, KeywordArg("mat3"), KeywordArg("mat4")),
    ),
    extra_check=is_valid_mm_plus_mm,
)
def mm_plus_mm(match: Match, mat1, mat2, mat3, mat4):
    return inductor.kernel.mm_plus_mm.tuned_mm_plus_mm(mat1, mat2, mat3, mat4)


@register_graph_pattern(
    CallFunction(
        aten.cumsum.default,
        CallFunction(
            torch.ops.aten.full.default,
            KeywordArg("shape"),
            KeywordArg("fill_value"),
            dtype=KeywordArg("dtype"),
            layout=Ignored(),
            device=KeywordArg("device"),
            pin_memory=False,
            _users=MULTIPLE,
        ),
        KeywordArg("dim"),
        _users=MULTIPLE,
    ),
    pass_dict=pass_patterns[1],
)
def pointless_cumsum_replacement(match: Match, shape, fill_value, device, dtype, dim):
    """Based on a pattern in OPTForCausalLM"""

    if is_integer_dtype(dtype) or is_boolean_dtype(dtype):
        # cumsum promotes all integral types to int64
        dtype = torch.int64

    def repl(*shape):
        dim_size = shape[dim]
        idx = torch.arange(1, dim_size + 1, device=device, dtype=dtype)

        inter_shape = [1] * len(shape)
        inter_shape[dim] = dim_size
        return (idx * fill_value).view(inter_shape).expand(shape)

    # only replace the output node, not all nodes
    match.nodes = [match.output_node()]
    match.replace_by_example(repl, list(shape))


_cat_1 = CallFunction(aten.cat, Arg(), 1, _users=2)


@register_lowering_pattern(
    CallFunction(
        aten.cat,
        [
            _cat_1,
            CallFunction(
                aten.slice,
                _cat_1,
                1,
                0,
                KeywordArg("size"),
            ),
        ],
        1,
    )
)
def cat_slice_cat(match, cat_input, size, dim=1):
    """
    This is an example of a more complex pattern where cat_1 is used
    multiple times inside the pattern.  We fold 2 calls to cat into one.

    Matches:
        cat_1: f32[1024, 4077] = torch.ops.aten.cat.default([add_26, primals_217], 1)
        slice_1: f32[1024, 4077] = torch.ops.aten.slice.Tensor(cat_1, 0, 0, 9223372036854775807)
        slice_2: f32[1024, 19] = torch.ops.aten.slice.Tensor(slice_1, 1, 0, 19)
        cat_2: f32[1024, 4096] = torch.ops.aten.cat.default([cat_1, slice_2], 1)


    Rewrite to:
        slice_2 = torch.ops.aten.slice.Tensor(add_26, 1, 0, 19)
        cat_2 = torch.ops.aten.cat.default([add_26, primals_217, slice2], 1)
    """
    first, *rest = cat_input
    # Optimization is optional, because we can just not fold the cat
    # size should be within first.get_size()[dim] such that the optimization is valid.
    # For negative `end`, we currently fallback to not optimizing.
    if size >= 0 and V.graph.sizevars.statically_known_leq(size, first.get_size()[dim]):
        # fold 2 cats into 1 cat
        return L[aten.cat](
            [
                first,
                *rest,
                L[aten.slice](first, dim, 0, size),
            ],
            dim,
        )
    else:
        # don't expect to hit this case, just fall back
        tmp = L[aten.cat](cat_input, dim)
        return L[aten.cat](
            [
                tmp,
                L[aten.slice](tmp, dim, 0, size),
            ],
            dim,
        )


def is_valid_splitwithsizes_cat(match):
    split_nodes = filter_nodes(match.nodes, aten.split_with_sizes)
    cat_nodes = filter_nodes(match.nodes, aten.cat)
    get_item_nodes = filter_nodes(match.nodes, operator.getitem)
    if len(split_nodes) != 1 or len(cat_nodes) != 1:
        return False
    split_node, cat_node = split_nodes[0], cat_nodes[0]
    # The dim of split and cat should match for passthrough
    if get_arg_value(split_node, 2, "dim") != get_arg_value(cat_node, 1, "dim"):
        return False
    get_item_args = OrderedSet(
        get_arg_value(get_item_node, 1) for get_item_node in get_item_nodes
    )
    assert None not in get_item_args
    split_sizes = get_arg_value(split_node, 1, "split_sizes")
    # All parts of split should be included in the cat
    if get_item_args != OrderedSet(range(len(split_sizes))):
        return False
    # The order of get_item_args should same with cat_node used.
    # For example, if the split_node like split_with_sizes(input, [2, 2, 3], 1),
    # the cat node should be like cat([get_item(0), get_item(1), get_item(2)], 1).
    cat_items_args_order = [
        get_arg_value(item_node, 1) for item_node in get_arg_value(cat_node, 0)
    ]
    if cat_items_args_order != list(range(len(split_sizes))):
        return False

    return True


def same_meta(node1: torch.fx.Node, node2: torch.fx.Node):
    """True if two nodes have the same metadata"""
    val1 = node1.meta.get("val")
    val2 = node2.meta.get("val")
    return (
        val1 is not None
        and val2 is not None
        and statically_known_true(sym_eq(val1.size(), val2.size()))
        and val1.layout == val2.layout
        and val1.dtype == val2.dtype
        and val1.device == val2.device
        and (
            val1.layout != torch.strided
            or statically_known_true(sym_eq(val1.stride(), val2.stride()))
        )
    )


noop_registry: dict[Any, Any] = {}


def register_noop_decomp(targets, nop_arg=0):
    def register_fun(cond):
        register_decomposition(targets, registry=noop_registry, unsafe=True)(
            (cond, nop_arg)  # type: ignore[arg-type]
        )
        return cond

    return register_fun


@register_noop_decomp(aten.slice)
def slice_noop(self, dim=0, start=None, end=None, step=1):
    if start is None or end is None:
        return False

    slice_dim_size = self.shape[dim]
    if (
        statically_known_true(sym_eq(start, 0))
        and (
            statically_known_true(end >= 2**63 - 1)
            or statically_known_true(end >= slice_dim_size)
        )
        and statically_known_true(sym_eq(step, 1))
    ):
        return True
    return False


@register_noop_decomp(aten.slice_scatter, 1)
def slice_scatter_noop(self, src, dim=0, start=None, end=None, step=1):
    if start is None:
        start = 0
    if end is None:
        end = 2**63 - 1
    slice_scatter_dim_size = self.shape[dim]
    if (
        self.shape == src.shape
        and start == 0
        and (
            statically_known_true(end >= 2**63 - 1)
            or statically_known_true(end >= slice_scatter_dim_size)
        )
        and step == 1
    ):
        return True
    return False


@register_noop_decomp(aten.repeat)
def repeat_noop(self, repeats):
    return all(r == 1 for r in repeats)


@register_noop_decomp(aten.constant_pad_nd)
def constant_pad_nd(x, padding, fill_value=0):
    return all(p == 0 for p in padding)


@register_noop_decomp(torch.ops.prims.convert_element_type)
def convert_element_type_noop(x, dtype: torch.dtype):
    return x.dtype == dtype


@register_noop_decomp(torch.ops.prims.device_put)
def device_put_noop(x, device, non_blocking=True):
    return x.device == decode_device(device)


@register_noop_decomp([aten.ceil, aten.floor, aten.round, aten.trunc])
def int_noop(x):
    return is_integer_dtype(x.dtype)


@register_noop_decomp([aten.pow])
def pow_noop(a, b):
    return isinstance(b, int) and b == 1


@register_noop_decomp([aten.cat], lambda args: args[0][0])
def cat_noop(inputs, dim=0):
    return len(inputs) == 1


@register_noop_decomp(aten.view.default)
def view_default_noop(arg, size):
    return statically_known_true(sym_eq(arg.shape, tuple(size)))


@register_noop_decomp(aten.view.dtype)
def view_dtype_noop(arg, dtype):
    return arg.dtype == dtype


# Note, we also always have a check for identical metadata, which is why these
# are safe
@register_noop_decomp([aten.copy], nop_arg=1)
@register_noop_decomp([aten.alias, aten.clone])
def true_noop(*args, **kwargs):
    return True


def remove_noop_ops(graph: torch.fx.Graph):
    """
    Removes both operations that are essentially aten.clone and operations that are essentially aten.alias from the graph.
    """
    inputs = OrderedSet[torch.fx.Node]()
    input_storages = OrderedSet[Union[int, None]]()
    output_storages = OrderedSet[Union[int, None]]()

    for node in graph.find_nodes(op="placeholder"):
        inputs.add(node)
        input_storages.add(get_node_storage(node))

    output_node = next(iter(reversed(graph.nodes)))
    assert output_node.op == "output"
    outputs = output_node.args[0]
    if not isinstance(outputs, (list, tuple)):
        # nested subgraphs can have singleton outputs
        outputs = (outputs,)
    for out in outputs:
        if isinstance(out, torch.fx.Node):
            output_storages.add(get_node_storage(out))

    for node in graph.nodes:
        if node.target in noop_registry:
            cond, src_index = noop_registry[node.target]
            if isinstance(src_index, int):
                src = node.args[src_index]
            else:
                src = src_index(node.args)
            if not isinstance(src, torch.fx.Node):
                continue
            # Don't introduce new aliasing between inputs and outputs.
            # See fx_passes/README.md for a discussion of why this is
            # necessary.
            node_storage = get_node_storage(node)
            src_storage = get_node_storage(src)
            node_is_view = node_storage == src_storage
            if (
                not node_is_view
                and node_storage in output_storages
                and (src_storage in input_storages or src_storage in output_storages)
            ):
                continue

            # Even if input and outputs are expected to alias,
            # don't make "node is src" True
            if (
                node_is_view
                and node in output_node.args
                and (src in inputs or src in output_node.args)
            ):
                continue

            is_valid, args, kwargs = get_fake_args_kwargs(node)
            if not is_valid:
                continue
            if same_meta(node, src) and cond(*args, **kwargs):
                node.replace_all_uses_with(src)
                graph.erase_node(node)


def remove_assert_ops(graph: torch.fx.Graph):
    """
    Removes aten._assert_tensor_metadata.default op because
    1) it will be lowered to a no-op in inductor
    2) it can block fusion, such as unfuse_bias_add_to_pointwise fusion.

    This op could come from aten.to functionalization in export.

    For example, if we have a graph like below

    %addmm = aten.addmm.default(%linear_bias, %arg3_1, %permute)
    %_assert_tensor_metadata = aten._assert_tensor_metadata.default(%addmm, None, None, torch.float16)
    %convert_element_type_3 = prims.convert_element_type.default(%addmm, torch.float32)
    %pow_1 = aten.pow.Tensor_Scalar(%convert_element_type_3, 2)

    We still want to fuse add from addmm with pow, instead of fusing add with mm, according to unfuse_bias_add_to_pointwise fusion.

    However, aten._assert_tensor_metadata.default is not a pointwise op, and would fail the should_prefer_unfused_addmm check.

    We remove this op so it doesn't block fusion decisions. It's safe because this op is lowered to a no-op with @register_lowering.

    """
    for node in graph.find_nodes(
        op="call_function", target=torch.ops.aten._assert_tensor_metadata.default
    ):
        graph.erase_node(node)


def decompose_triton_kernel_wrapper_functional(graph):
    """Decomposes triton_kernel_wrapper_functional nodes into clones and the underlying
    mutation node.

    We assume that the reinplacing pass runs before this; the reinplacing pass
    tells us (via rewriting the arguments or .meta to those nodes) which
    Tensors we should clone and which Tensors are safe to reinplace.
    """
    graph_pass = PatternMatcherPass()

    @register_graph_pattern(
        CallFunctionVarArgs(torch.ops.higher_order.triton_kernel_wrapper_functional),
        pass_dict=graph_pass,
    )
    def _(match: Match, *args, **kwargs):
        from torch._higher_order_ops.triton_kernel_wrap import (
            triton_kernel_wrapper_functional_dense,
        )

        flat_args, spec = pytree.tree_flatten((args, kwargs))

        # NB: we combine (args, kwargs) into flat args for replacing.
        # This is replace_by_example uses make_fx which does not support
        # tracing a function with kwargs.
        def decomp(*flat_args):
            args, kwargs = pytree.tree_unflatten(flat_args, spec)
            return (triton_kernel_wrapper_functional_dense(*args, **kwargs),)

        match.replace_by_example(decomp, flat_args, run_functional_passes=False)

    graph_pass.apply(graph)

    for node in graph.find_nodes(
        op="call_function",
        target=torch.ops.higher_order.triton_kernel_wrapper_functional,
    ):
        raise AssertionError("triton_kernel_wrapper_functional was not removed")


def decompose_auto_functionalized(graph):
    """Decomposes auto_functionalized nodes into clones and the underlying
    mutation node.

    We assume that the reinplacing pass runs before this; the reinplacing pass
    tells us (via rewriting the arguments or .meta to those nodes) which
    Tensors we should clone and which Tensors are safe to reinplace.
    """
    graph_pass = PatternMatcherPass()

    @register_graph_pattern(
        CallFunctionVarArgs(torch.ops.higher_order.auto_functionalized),
        pass_dict=graph_pass,
    )
    def _(match: Match, *args, **kwargs):
        from torch._higher_order_ops.auto_functionalize import auto_functionalized_dense

        only_clone_these_tensors = tuple(
            match.nodes[0].meta.get("only_clone_these_tensors", [])
        )

        flat_args, spec = pytree.tree_flatten((args, kwargs))

        # NB: we combine (args, kwargs) into flat args for replacing.
        # This is replace_by_example uses make_fx which does not support
        # tracing a function with kwargs.
        def decomp(*flat_args):
            args, kwargs = pytree.tree_unflatten(flat_args, spec)
            assert len(args) == 1
            mode = args[0]
            return auto_functionalized_dense(mode, only_clone_these_tensors, **kwargs)

        match.replace_by_example(decomp, flat_args, run_functional_passes=False)

    @register_graph_pattern(
        CallFunctionVarArgs(torch.ops.higher_order.auto_functionalized_v2),
        pass_dict=graph_pass,
    )
    def _(match: Match, *args, **kwargs):
        from torch._higher_order_ops.auto_functionalize import (
            auto_functionalized_v2_dense,
        )

        only_clone_these_bases = tuple(
            match.nodes[0].meta.get("only_clone_these_tensors", [])
        )

        flat_args, spec = pytree.tree_flatten((args, kwargs))

        def _maybe_resolve_constant_get_attr(node):
            # Resolve getattr node to its value because they don't always have meta["val"]
            if (
                isinstance(node, torch.fx.Node)
                and node.op == "get_attr"
                and "val" not in node.meta
            ):
                const_attr = getattr(graph.owning_module, node.target)  # type: ignore[arg-type]
                assert isinstance(
                    const_attr, (torch.fx.GraphModule, pytree.TreeSpec)
                ), (type(const_attr), const_attr)
                return const_attr
            return node

        flat_args = [_maybe_resolve_constant_get_attr(arg) for arg in flat_args]

        # NB: we combine (args, kwargs) into flat args for replacing.
        # This is replace_by_example uses make_fx which does not support
        # tracing a function with kwargs.
        def decomp(*flat_args):
            args, kwargs = pytree.tree_unflatten(flat_args, spec)
            assert len(args) == 1
            mutable_op = args[0]
            return auto_functionalized_v2_dense(
                mutable_op, only_clone_these_bases, **kwargs
            )

        match.replace_by_example(decomp, flat_args, run_functional_passes=False)

    graph_pass.apply(graph)

    # We need to remove the get_attr registered for _constant_schema and the
    # auto_functioanlized's graph module (it's replaced with original ) when auto_functionalize a hop.
    _to_remove = []
    for node in graph.nodes:
        if node.op == "get_attr" and len(node.users) == 0:
            _to_remove.append(node)
            if hasattr(graph.owning_module, node.target) and isinstance(
                getattr(graph.owning_module, node.target), torch.fx.GraphModule
            ):
                delattr(graph.owning_module, node.target)
    for node in _to_remove:
        graph.erase_node(node)

    graph.lint()

    for _ in graph.find_nodes(
        op="call_function", target=torch.ops.higher_order.auto_functionalized
    ):
        raise AssertionError("auto_functionalized was not removed")

    for _ in graph.find_nodes(
        op="call_function", target=torch.ops.higher_order.auto_functionalized_v2
    ):
        raise AssertionError("auto_functionalized_v2 was not removed")


@register_lowering_pattern(
    CallFunction(
        aten.cat,
        ListOf(
            CallFunction(
                operator.getitem,
                CallFunction(
                    aten.split_with_sizes,
                    KeywordArg("input_"),
                    Ignored(),
                    Ignored(),
                    _users=MULTIPLE,
                ),
                Ignored(),
            ),
        ),
        Ignored(),
    ),
    pass_number=2,
    extra_check=is_valid_splitwithsizes_cat,
)
def splitwithsizes_cat_replace(match, input_):
    return input_


def is_valid_cat_splitwithsizes(match):
    cat_nodes = filter_nodes(match.nodes, aten.cat)
    split_nodes = filter_nodes(match.nodes, aten.split_with_sizes)
    if len(split_nodes) != 1 or len(cat_nodes) != 1:
        return False
    split_node, cat_node = split_nodes[0], cat_nodes[0]

    # the cat node has other users: can't eliminate
    if len(cat_node.users) > 1:
        return False

    # the dim of the cat and split should match
    dim = get_arg_value(split_node, 2, "dim")
    if dim != get_arg_value(cat_node, 1, "dim"):
        return False

    cat_inputs = list(get_arg_value(cat_node, 0))
    split_sizes = get_arg_value(split_node, 1, "split_sizes")
    # the number of input tensors in cat and the
    # length of the split sizes should match
    if len(cat_inputs) != len(split_sizes):
        return False

    for cat_input, split_size in zip(cat_inputs, split_sizes):
        # each cat input tensor's size along dim
        # should match the corresponding split size
        if "val" not in cat_input.meta:
            return False
        cat_input_size = cat_input.meta["val"].size(dim)
        if cat_input_size != split_size:
            return False

    return True


@register_lowering_pattern(
    CallFunction(
        aten.split_with_sizes,
        CallFunction(
            aten.cat,
            KeywordArg("input_"),
            Ignored(),
            _users=MULTIPLE,
        ),
        Ignored(),
        Ignored(),
    ),
    pass_number=2,
    extra_check=is_valid_cat_splitwithsizes,
)
def cat_splitwithsizes_replace(match, input_):
    return input_


def view_to_reshape(gm):
    """
    Replace view ops in the GraphModule to reshape ops.
    """
    subgraph_names: OrderedSet[str] = OrderedSet(
        x.target for x in gm.graph.find_nodes(op="get_attr")
    )

    for child_name, child_mod in gm.named_children():
        if child_name in subgraph_names and isinstance(child_mod, torch.fx.GraphModule):
            view_to_reshape(child_mod)

    for nd in gm.graph.find_nodes(
        op="call_function", target=torch.ops.aten.view.default
    ):
        nd.target = torch.ops.aten.reshape.default


def should_prefer_unfused_addmm(match):
    inp = match.kwargs["inp"]
    if not is_gpu(inp.meta["val"].device.type):
        return False

    output = match.output_node()
    return all(is_pointwise_use(use) for use in output.users)


@register_graph_pattern(
    CallFunction(aten.addmm, KeywordArg("inp"), Arg(), Arg()),
    pass_dict=pass_patterns[2],
    extra_check=should_prefer_unfused_addmm,
)
def unfuse_bias_add_to_pointwise(match: Match, mat1, mat2, *, inp):
    def repl(inp, x1, x2):
        return x1 @ x2 + inp

    match.replace_by_example(repl, [inp, mat1, mat2])


def is_valid_addmm_fusion(match):
    mat1, mat2 = match.args
    inp = match.kwargs["inp"]

    if not (
        isinstance(inp, torch.fx.Node) and isinstance(inp.meta["val"], torch.Tensor)
    ):
        return False  # Input is a number

    in_shape = inp.meta["val"].shape
    mm_shape = mat1.meta["val"].shape[0], mat2.meta["val"].shape[1]
    matched = is_expandable_to(in_shape, mm_shape)
    if not matched:
        return False  # Shape mismatch

    return not should_prefer_unfused_addmm(match)


@register_graph_pattern(
    CallFunction(
        aten.add,
        CallFunction(aten.mm, Arg(), Arg()),
        KeywordArg("inp"),
    ),
    pass_dict=pass_patterns[2],
    extra_check=is_valid_addmm_fusion,
)
@register_graph_pattern(
    CallFunction(
        aten.add,
        KeywordArg("inp"),
        CallFunction(aten.mm, Arg(), Arg()),
    ),
    pass_dict=pass_patterns[2],
    extra_check=is_valid_addmm_fusion,
)
def addmm(match, mat1, mat2, *, inp):
    def repl(inp, mat1, mat2):
        return aten.addmm(inp, mat1, mat2)

    match.replace_by_example(repl, [inp, mat1, mat2])


def register_partial_reduction_pattern():
    "Reuse partial reductions in complete reductions"

    # post grad equivalents
    equiv_red = {
        aten.amax.default: aten.max.default,
        aten.amin.default: aten.min.default,
    }

    # TODO: to support other reductions like sum, would need to skip
    # lower precision reductions since partial output would need to be kept at fp32.
    for red_op in (aten.amax.default, aten.amin.default):
        inp = KeywordArg("input")
        partial_reduc = CallFunction(
            red_op, inp, KeywordArg("reduced_dims"), KeywordArg("keepdim")
        )
        full_reduc = CallFunction([red_op, equiv_red[red_op]], inp)

        @register_graph_pattern(
            MultiOutputPattern([partial_reduc, full_reduc]), pass_dict=pass_patterns[2]
        )
        def reuse_partial(match, input, reduced_dims, keepdim):
            partial_red, full_red = match.output_nodes()

            # if theyre small, reuse not worth it
            if not statically_known_true(input.meta["val"].numel() >= 4096):
                return True

            def replacement(inp: torch.Tensor) -> tuple[torch.Tensor, torch.Tensor]:
                partial = partial_red.target(inp, reduced_dims, keepdim)
                complete = full_red.target(partial)
                return (partial, complete)

            counters["inductor"]["partial_reduction_reuse"] += 1
            match.replace_by_example(replacement, [input])


register_partial_reduction_pattern()


def check_shape_cuda_and_fused_int_mm_mul_enabled(match):
    return (
        config.force_fuse_int_mm_with_mul
        and len(getattr(match.args[2].meta.get("val"), "shape", [])) == 2
        and getattr(match.args[2].meta.get("val"), "is_cuda", False)
    )


def is_index_put_and_requires_h2d_sync_for_gpu_value(node):
    from torch.fx.operator_schemas import normalize_function

    if node.target not in [
        torch.ops.aten.index_put.default,
        torch.ops.aten.index_put_.default,
    ]:
        return False
    # Inductor falls back to aten.index_put_.
    # index_put_ will will call nonzero() and perform a H2D sync if
    # any of its indices are bool/byte tensors
    # However, it will short-circuit this H2D sync and run mask_fill_
    # if the value we are putting is a cpu scalar.
    # Therefore, when inductor sees an index_put_ with byte tensor indices,
    # it should *not* convert the cpu scalar value into a gpu tensor.
    args_, _kwargs = normalize_function(node.target, node.args, node.kwargs)  # type: ignore[misc]
    any_byte_bool_indices = False
    indices = args_[1]
    for i in indices:
        if i is not None and i.meta["val"].dtype in [torch.bool, torch.int8]:
            any_byte_bool_indices = True

    val = args_[2].meta["val"]
    val_is_cpu_scalar = val.device.type == "cpu" and val.numel() == 1
    # If both these conditions hold, then converting the val
    # to a gpu tensor will incur a H2D sync when inductor calls aten.index_put_
    return any_byte_bool_indices and val_is_cpu_scalar


class ConstructorMoverPass:
    def __init__(
        self, target: str, allow_outputs: bool = False, allow_inputs: bool = False
    ) -> None:
        """
        Move constructors from cpu to the target_device.

        Sweeps through the module, looking for constructor nodes that can be moved
        to the target_device.

        A constructor node can be moved to the target_device iff all of its users
        can also be moved (tested by cannot_be_moved). Otherwise, all dependent
        constructor nodes won't be moved.

        - target: target device type
        - allow_outputs: allow outputs to be moved
        - allow_inputs: allow inputs to be moved
        """

        self.target = target
        self.allow_inputs = allow_inputs
        self.allow_outputs = allow_outputs

        assert isinstance(target, str), (
            "target should be a string representing the device type. "
            f"Got: {type(target).__name__}"
        )

    def allow_cpu_device(self, node: fx.Node) -> bool:
        """
        Returns whether a node that returns a tensor on the target device may have
        cpu tensors as input.
        """
        return node.target in (
            torch.ops.aten.index.Tensor,
            torch.ops.aten.index_put.default,
            torch.ops.aten.index_put_.default,
            torch.ops.aten.copy.default,
            torch.ops.aten.copy_.default,
            torch.ops.aten.slice_scatter.default,
        )

    def is_on_target_device(self, node: fx.Node) -> bool:
        """
        Returns whether a node is on the target device.
        """
        node_device = self.get_node_device(node)
        return node_device is not None and node_device.type == self.target

    def is_cpu_scalar_tensor(self, node: fx.Node) -> bool:
        """
        Returns whether a node is a cpu scalar tensor.
        """
        device = self.get_node_device(node)
        is_cpu = device is not None and device.type == "cpu"
        ten = node.meta.get("val")
        is_scalar = isinstance(ten, torch.Tensor) and len(ten.size()) == 0
        return is_cpu and is_scalar

    def all_inputs_are_cpu_scalar_or_on_target_device(self, node: fx.Node) -> bool:
        """
        Returns whether a node's inputs are either cpu scalar tensors or
        on the target device.
        """
        inputs = (
            inp
            for inp in itertools.chain(node.args, node.kwargs.values())
            if isinstance(inp, fx.Node)
        )
        return all(
            self.is_cpu_scalar_tensor(inp) or self.is_on_target_device(inp)
            for inp in inputs
        )

    def cannot_be_moved(self, node: fx.Node) -> bool:
        """
        Returns whether a node can be moved to the target device.

        If this function returns False, it means that this node and all of its users
        won't be moved into the target device.
        """
        if node.target == "output":
            return not self.allow_outputs

        if not (
            isinstance(node.target, torch._ops.OpOverload)
            and node.target.namespace in ("prims", "aten")
        ):
            return True

        if is_index_put_and_requires_h2d_sync_for_gpu_value(node):
            return True

        return False

    def get_node_device(self, node: fx.Node) -> Optional[torch.device]:
        """
        Get the device of a node.
        """
        ten = node.meta.get("val")
        return None if not isinstance(ten, torch.Tensor) else ten.device

    def get_cpu_indeg_count(self, graph: fx.Graph) -> dict[fx.Node, int]:
        """
        Get the number of cpu inputs to a node
        """
        cpu_indeg: dict[fx.Node, int] = Counter()

        for node in graph.nodes:
            cpu_count = 0

            def add_cpu_inp(node):
                nonlocal cpu_count
                device = self.get_node_device(node)
                cpu_count += device is not None and device.type == "cpu"

            pytree.tree_map_only(fx.Node, add_cpu_inp, (node.args, node.kwargs))

            if cpu_count:
                cpu_indeg[node] = cpu_count

        return cpu_indeg

    def __call__(self, graph: fx.Graph) -> None:
        target_devices = OrderedSet[torch.device]()
        constructors = []
        cpu_placeholders: OrderedSet[fx.Node] = OrderedSet()

        for node in graph.nodes:
            device = self.get_node_device(node)
            if device and device.type == self.target:
                target_devices.add(device)

            if (
                self.allow_inputs
                and node.op == "placeholder"
                and self.is_cpu_scalar_tensor(node)
            ):
                cpu_placeholders.add(node)
                constructors.append(node)
                continue

            if not (
                isinstance(node.target, torch._ops.OpOverload)
                and node.target.namespace in ("prims", "aten")
            ):
                continue

            if not torch._subclasses.fake_tensor._is_tensor_constructor(node.target):
                continue

            if not node.kwargs.get("device") == torch.device("cpu"):
                continue

            constructors.append(node)

        # not handling multiple target devices initially
        if not constructors or len(target_devices) != 1:
            return

        movable_constructors = self.find_movable_constructors(graph, constructors)

        target_device = next(iter(target_devices))
        for node in movable_constructors:
            if node in cpu_placeholders:
                with graph.inserting_after(node):
                    gpu_node = graph.call_function(
                        torch.ops.prims.device_put.default, (node, target_device)
                    )
<<<<<<< HEAD
                    node.replace_all_uses_with(gpu_node, lambda x: x != gpu_node)
=======
                node.replace_all_uses_with(
                    gpu_node,
                    lambda x: x != gpu_node
                    and x.target != torch.ops.aten.copy_.default,
                )

                # noop elimination if there are other device_put for gpu_node to
                # target device. Alternatively, we could just move the other device_put
                # earlier in the graph, but that is not supported in fx graph yet.
                noop_device_puts = [
                    user
                    for user in gpu_node.users
                    if user.target == torch.ops.prims.device_put.default
                    and user.args[1] == target_device
                ]
                for noop in noop_device_puts:
                    noop.replace_all_uses_with(gpu_node)
                    graph.erase_node(noop)
>>>>>>> 3f65e38b
            else:
                kwargs = node.kwargs.copy()
                kwargs["device"] = target_device
                node.kwargs = kwargs

    def find_movable_constructors(
        self, graph: fx.Graph, constructors: list[fx.Node]
    ) -> OrderedSet[fx.Node]:
        """
        Starting from the cpu constructors, iterate through the graph and test that all of their
        downstream uses can safely be moved to cpu.
        """
        cpu_indeg: dict[fx.Node, int] = self.get_cpu_indeg_count(graph)

        # which constructors cannot be moved to gpu
        cannot_move_to_gpu = OrderedSet[fx.Node]()

        # For any node in the graph, which constructors does it have a dependency on
        constructor_dependencies: dict[fx.Node, OrderedSet[fx.Node]] = defaultdict(
            OrderedSet
        )

        # if a cpu node has a dependency on two different cpu constructors,
        # then if either constructor cannot be moved to gpu, the other cannot as well.
        # In this case any node with a dependency on one will have a dependency on the other
        equal_constructor_sets: dict[fx.Node, OrderedSet[fx.Node]] = {
            c: OrderedSet([c]) for c in constructors
        }

        def make_dependencies_equivalent(
            set1: OrderedSet[fx.Node], set2: OrderedSet[fx.Node]
        ) -> OrderedSet[fx.Node]:
            # could use union find but not worth complexity here
            set1.update(set2)
            for obj in set1:
                equal_constructor_sets[obj] = set1
            return set1

        queue: list[fx.Node] = list(constructors)

        for c in queue:
            constructor_dependencies[c].add(c)

        while queue:
            node = queue.pop()
            dependencies = constructor_dependencies[node]

            for user in node.users:
                if self.cannot_be_moved(user):
                    cannot_move_to_gpu.update(dependencies)
                    break

                # this node was used on a op which takes in multiple devices and output a gpu
                # tensor. we can convert its cpu input to gpu without making further changes
                if self.allow_cpu_device(user) and self.is_on_target_device(user):
                    del cpu_indeg[user]
<<<<<<< HEAD
                elif self.all_inputs_are_cpu_scalar_or_on_target_device(user):
=======
                elif (
                    self.allow_inputs
                    and self.all_inputs_are_cpu_scalar_or_on_target_device(user)
                ):
>>>>>>> 3f65e38b
                    # this node takes only cpu scalar tensors or gpu tensors as inputs
                    # and outputs a gpu tensor. we can convert its cpu scalar inputs to gpu
                    # without making further changes
                    del cpu_indeg[user]
                else:
                    # otherwise, we should continue look at its downstream uses
                    cpu_indeg[user] -= 1
                    if cpu_indeg[user] == 0:
                        del cpu_indeg[user]
                        queue.append(user)

                unioned_set = make_dependencies_equivalent(
                    dependencies, constructor_dependencies[user]
                )
                constructor_dependencies[user] = unioned_set

        for node in cpu_indeg:
            if constructor_dependencies[node]:
                cannot_move_to_gpu.update(constructor_dependencies[node])

        all_cannot_move_to_gpu = cannot_move_to_gpu.copy()
        for constructor in cannot_move_to_gpu:
            all_cannot_move_to_gpu.update(equal_constructor_sets[constructor])

        return OrderedSet(constructors) - all_cannot_move_to_gpu


def move_constructors_to_gpu(graph: fx.Graph) -> None:
    """
    Moves intermediary tensors which are constructed on the cpu to gpu when safe
    """

    # cudagraph does not support cpu tensors. In this pass, we update the graph
    # by explicitly moving cpu scalar tensors to gpu when profitable, relying on
    # graph partition to split off this data copy, and cudagraphifying
    # the remaining gpu ops.
    allow_inputs_outputs = (
        True
        if (
            torch._inductor.config.triton.cudagraphs
            and torch._inductor.config.graph_partition
        )
        else False
    )
    ConstructorMoverPass(
        get_gpu_type(),
        allow_inputs=allow_inputs_outputs,
        allow_outputs=allow_inputs_outputs,
    )(graph)<|MERGE_RESOLUTION|>--- conflicted
+++ resolved
@@ -1649,9 +1649,6 @@
                     gpu_node = graph.call_function(
                         torch.ops.prims.device_put.default, (node, target_device)
                     )
-<<<<<<< HEAD
-                    node.replace_all_uses_with(gpu_node, lambda x: x != gpu_node)
-=======
                 node.replace_all_uses_with(
                     gpu_node,
                     lambda x: x != gpu_node
@@ -1670,7 +1667,6 @@
                 for noop in noop_device_puts:
                     noop.replace_all_uses_with(gpu_node)
                     graph.erase_node(noop)
->>>>>>> 3f65e38b
             else:
                 kwargs = node.kwargs.copy()
                 kwargs["device"] = target_device
@@ -1727,14 +1723,10 @@
                 # tensor. we can convert its cpu input to gpu without making further changes
                 if self.allow_cpu_device(user) and self.is_on_target_device(user):
                     del cpu_indeg[user]
-<<<<<<< HEAD
-                elif self.all_inputs_are_cpu_scalar_or_on_target_device(user):
-=======
                 elif (
                     self.allow_inputs
                     and self.all_inputs_are_cpu_scalar_or_on_target_device(user)
                 ):
->>>>>>> 3f65e38b
                     # this node takes only cpu scalar tensors or gpu tensors as inputs
                     # and outputs a gpu tensor. we can convert its cpu scalar inputs to gpu
                     # without making further changes
