--- conflicted
+++ resolved
@@ -1,10 +1,6 @@
 # mypy: allow-untyped-decorators
 # mypy: allow-untyped-defs
-<<<<<<< HEAD
-=======
 import copy
-import functools
->>>>>>> b5f34b7d
 import itertools
 import logging
 import operator
