--- conflicted
+++ resolved
@@ -152,19 +152,21 @@
     return inductor.kernel.mm_plus_mm.tuned_mm_plus_mm(mat1, mat2, mat3, mat4)
 
 
-def cuda_and_use_mixed_mm(match):
-    return config.use_mixed_mm and match.kwargs["mat1"].meta["val"].is_cuda
-
-
-def cuda_and_use_mixed_mm_and_not_int8(match):
+def cuda_and_enabled_mixed_mm(match):
     return (
-        cuda_and_use_mixed_mm(match)
-        and match.kwargs["mat2"].meta["val"].dtype != torch.int8
-    )
-
+        (config.use_mixed_mm or config.force_mixed_mm) and
+        getattr(match.kwargs["mat1"].meta.get("val"), "is_cuda", False)
+    )
+
+def cuda_and_enabled_mixed_mm_and_not_int8(match):
+    return (
+        cuda_and_enabled_mixed_mm(match)
+        and getattr(match.kwargs["mat1"].meta.get("val"), "is_cuda", False)
+        and getattr(match.kwargs["mat2"].meta.get("val"), "dtype", torch.int8) != torch.int8
+    ) # bitshift numerics in triton and pytorch don't match for torch.int8
 
 """
-    this is used to unpack a [K,N] int4 tensor from a [K/2, N] uint4x2 tensor
+    this is intended to be used to unpack a [K,N] int4 tensor from a [K/2, N] uint4x2 tensor
     (where the int4 and uint4x2 are represented with int8 and uint8 respectively)
     where every other row of the int4 is packed with the row above it as:
     uint4x2[k,n] = (8+int4[2*k,n])+(8+int4[2*k+1,n])<<4
@@ -175,9 +177,11 @@
 
     thus matching on unpack formula:
     torch.mm(mat1, torch.cat((mat2 & 0xF, mat2>>4),1).reshape(mat2_mm_shape).to(mat2_dtype).sub(8))
+
+    note: although the unpack formula in pytorch and the triton kernel is designed for a uint8 mat2, the behavior
+    of the kernel matches the pytorch formula for all dtypes except torch.int8
+    where the bitwise numerics in triton do not match those in pytorch.
 """
-
-
 @register_lowering_pattern(
     CallFunction(
         aten.mm.default,
@@ -211,7 +215,7 @@
             8,
         ),
     ),
-    extra_check=cuda_and_use_mixed_mm_and_not_int8,
+    extra_check=cuda_and_enabled_mixed_mm_and_not_int8
 )
 def uint4x2_mixed_mm(match: Match, mat1, mat2, mat2_mm_shape, mat2_dtype):
     return inductor.kernel.unpack_mixed_mm.tuned_uint4x2_mixed_mm(
@@ -222,8 +226,6 @@
 """
     torch.mm(mat1, mat2.to(mat2_dtype))
 """
-
-
 @register_lowering_pattern(
     CallFunction(
         aten.mm,
@@ -234,14 +236,7 @@
             KeywordArg("mat2_dtype"),
         ),
     ),
-<<<<<<< HEAD
-    extra_check=cuda_and_use_mixed_mm,
-=======
-    extra_check=(
-        lambda match: (config.use_mixed_mm or config.force_mixed_mm)
-        and getattr(match.kwargs["mat1"].meta.get("val"), "is_cuda", False)
-    ),  # needs cuda
->>>>>>> b687bdcd
+    extra_check=cuda_and_enabled_mixed_mm
 )
 def mixed_mm(match: Match, mat1, mat2, mat2_dtype):
     return inductor.kernel.mm.tuned_mixed_mm(mat1, mat2, mat2_dtype)
