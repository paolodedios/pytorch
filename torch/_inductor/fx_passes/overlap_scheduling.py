import functools
import heapq
import itertools
import logging
import sys
from collections import Counter, defaultdict
from collections.abc import Callable, Iterable
from dataclasses import dataclass, field
from typing import Any, Literal

import torch
import torch.fx as fx
from torch._dynamo.utils import counters, dynamo_timed
from torch._inductor.comm_analysis import estimate_fx_collective_size
from torch._inductor.fx_passes.bucketing import _schedulable_wait_node, is_wait_tensor
from torch._inductor.fx_passes.memory_estimator import (
    _is_releasable,
    build_memory_profile,
    MemoryTracker,
)
from torch.fx.operator_schemas import normalize_function
from torch.utils._ordered_set import OrderedSet
from torch.utils._python_dispatch import _disable_current_modes


log = logging.getLogger(__name__)

from torch._inductor.fx_passes.bucketing import bucket_key

from ..pattern_matcher import stable_topological_sort


def get_group_name(n: fx.Node) -> str:
    """Extract the group name from a collective operation node."""
    opt_args_kwargs = normalize_function(
        n.target,  # type: ignore[arg-type]
        args=n.args,
        kwargs=n.kwargs,
        normalize_to_only_use_kwargs=True,
    )
    assert opt_args_kwargs is not None
    _, kwargs = opt_args_kwargs
    return kwargs["group_name"]


def get_custom_estimation(
    n: fx.Node,
    custom_runtime_estimation: Callable[[fx.Node, int | None], float | None]
    | None = None,
    override_size: int | None = None,
) -> float | None:
    if custom_runtime_estimation is None:
        return None

    return custom_runtime_estimation(n, override_size)


def estimate_collective_time(
    n: fx.Node,
    override_size: int | None = None,
    custom_runtime_estimation: Callable[[fx.Node, int | None], float | None]
    | None = None,
) -> float:
    """Estimate the runtime of a collective operation, optionally with an overridden size."""
    if (
        est := get_custom_estimation(n, custom_runtime_estimation, override_size)
    ) is not None:
        return est

    # Use analytical model (benchmarking is handled separately in alignment)
    return torch._inductor.comm_analysis.estimate_nccl_collective_runtime_from_fx_node(
        n, override_size
    )


<<<<<<< HEAD
def estimate_fx_collective_size(fx_node: torch.fx.Node) -> int:
    """Estimate the size of a collective operation in bytes.

    For all_gather and reduce_scatter, both input and output buffers are needed.
    For all_reduce, it can typically be done in-place, so only one buffer is needed.
    """
    from torch._inductor.fx_passes.bucketing import (
        is_all_reduce_tensor as is_all_reduce,
    )

    input_node = fx_node.args[0]
    assert isinstance(input_node, fx.Node)
    input_tensor = input_node.meta.get("val", None)
    output_tensor = fx_node.meta.get("val", None)

    if input_tensor is None or output_tensor is None:
        return 0

    input_size = input_tensor.numel() * input_tensor.element_size()

    output_tensor = fx_node.meta.get("val")
    output_size = output_tensor.numel() * output_tensor.element_size()  # pyre-ignore

    # all_reduce can be in-place, so only needs one buffer
    if is_all_reduce(fx_node):
        return max(input_size, output_size)

    # otherwise assume both live concurrently
    return input_size + output_size


=======
>>>>>>> 9760a633
def is_compute_node(n: fx.Node) -> bool:
    """
    Should we consider this node computationally expensive ?
    Currently uses flop registration, but we could expand more generally.
    """
    return (
        getattr(n.target, "overloadpacket", None)
        in torch.utils.flop_counter.flop_registry
    )


def get_hint(x: int | torch.SymInt) -> int | None:
    if isinstance(x, int):
        return x
    assert isinstance(x, torch.SymInt)
    if not x.node.has_hint():
        return None
    return x.node.hint


def get_collective_do_bench() -> Callable[[Callable[[], Any]], float]:
    with dynamo_timed("collective_compute_do_bench"):
        return functools.partial(
            # pyrefly: ignore [bad-argument-type]
            torch._inductor.runtime.benchmarking.benchmarker.benchmark_gpu,
            warmup=5,
        )


def benchmark_node_with_cache_key(
    n: fx.Node,
    custom_runtime_estimation: Callable[[fx.Node, int | None], float | None]
    | None = None,
) -> tuple[float, str | None]:
    """Benchmark a compute node and return (runtime, cache_key)."""
    assert is_compute_node(n)

    from torch._dynamo.testing import rand_strided

    # todo - skip unbacked, symbolic
    success, args, kwargs = torch._inductor.fx_utils.get_fake_args_kwargs(n)

    if not success:
        return 0, None

    unbacked_tensor = False

    key = f"{str(n.target)}: "

    def to_real(t: torch.Tensor) -> torch.Tensor | None:
        shape = [get_hint(dim) for dim in t.shape]
        stride = [get_hint(s) for s in t.stride()]

        if any(s is None for s in itertools.chain(shape, stride)):
            nonlocal unbacked_tensor
            unbacked_tensor = True
            return None

        nonlocal key
        key += f"T: {shape, stride, t.dtype} "
        return rand_strided(shape, stride, device=t.device, dtype=t.dtype)  # type: ignore[arg-type]

    with _disable_current_modes():
        args, kwargs = torch.utils._pytree.tree_map_only(
            torch.Tensor,
            lambda t: to_real(t),
            (args, kwargs),
        )

        if val := get_cached_node_time(key):
            return val, key

        if unbacked_tensor:
            return 0, key

        if (
            est := get_custom_estimation(n, custom_runtime_estimation, None)
        ) is not None:
            set_cached_node_time(key, est)
            return est, key

        bench = get_collective_do_bench()
        out = bench(lambda: n.target(*args, **kwargs))  # type: ignore[operator]
        set_cached_node_time(key, out)
        return out, key


def benchmark_node(
    n: fx.Node,
    custom_runtime_estimation: Callable[[fx.Node, int | None], float | None]
    | None = None,
) -> float:
    return benchmark_node_with_cache_key(n, custom_runtime_estimation)[0]


@functools.cache
def get_benchmark_cache() -> torch._inductor.codecache.LocalCache:
    return torch._inductor.codecache.LocalCache()


def get_cached_node_time(key: str) -> float:
    return get_benchmark_cache().lookup(key)  # type: ignore[return-value]


def set_cached_node_time(key: str, value: float) -> None:
    return get_benchmark_cache().set_value(key, value=value)


@dataclass
class CollectiveInfo:
    """Track info about a collective operation"""

    start_node: fx.Node
    wait_node: fx.Node
    size_bytes: int
    estimated_time_ms: float
    exposed_time_ms: float  # How much of this collective is still exposed
    hiding_nodes: OrderedSet[fx.Node] = field(default_factory=OrderedSet)

    @property
    def is_exposed(self) -> bool:
        return self.exposed_time_ms != 0


@dataclass
class CollBucket:
    """Track information about a bucket of collectives."""

    collectives: list[fx.Node]  # Original collective starts
    bucketed_start: fx.Node | None = None  # After bucketing
    bucketed_wait: fx.Node | None = None  # After bucketing
    total_bytes: int = 0


def gb_to_bytes(gb: float) -> int:
    """Convert gigabytes to bytes."""
    return int(gb * 1024 * 1024 * 1024)


class OverlapScheduler:
    """
    Scheduler that reorders operations to maximize compute-collective overlap.

    The reordering is done as a scheduling pass. We maintain a priority queue of
    schedulable nodes. The nodes are ranked by:

    1) the compute node index they dominate. this allows reordering locally, such as with
    parallel mms, and also allows overlapping reduce scatter nodes outputs in the backward
    with compute by deferring their waits.

    2) whether the current node is a collective or wait that is currently exposed but has a compute
    node which it could be overlapped with.

    3) original order in the graph for stability.

    When we schedule compute nodes, we first overlap exposed in-flight collectives, then look for unscheduled
    collectives that can be scheduled concurrently.

    TODO:
        - experiment with other priority scores / allow other mechanisms of reorder / more strict adherence to original graph
        - memory limit for deferred scheduling of reduce_scatter nodes.
    """

    def __init__(
        self,
        gm: torch.fx.GraphModule,
        max_in_flight_gb: float,
        max_compute_pre_fetch: int,
        collective_bucketing: bool,
        insert_overlap_deps: bool,
        compute_overlap_multipler: float,
        max_coll_distance: int,
        custom_runtime_estimation: Callable[[fx.Node, int | None], float | None] | None,
        collective_estimator: Literal["analytical", "benchmark"],
    ):
        self.gm = gm
        self.graph = gm.graph
        self.compute_overlap_multipler = compute_overlap_multipler
        self.max_node_distance = max_coll_distance
        self.max_in_flight_bytes: int = gb_to_bytes(max_in_flight_gb)
        self.custom_runtime_estimation = custom_runtime_estimation
        self.collective_bucketing = collective_bucketing
        self.insert_overlap_deps = insert_overlap_deps
        self.max_compute_pre_fetch = max_compute_pre_fetch
        self.collective_estimator = collective_estimator

        # Build structures
        stable_topological_sort(self.graph)
        self.nodes = list(self.graph.nodes)
        self.node_idx = {n: i for i, n in enumerate(self.nodes)}
        self.node_ancestors: dict[fx.Node, OrderedSet[fx.Node]] = (
            self._collect_node_ancestors()
        )

        # Identify collectives and compute nodes
        self.collective_info: dict[fx.Node, CollectiveInfo] = {}
        self.unscheduled_collectives: OrderedSet[fx.Node] = OrderedSet()

        # Memory tracking using abstracted MemoryTracker
        self.original_peak_memory = max(
            build_memory_profile(self.graph, _is_releasable)
        )
        self.memory_tracker = MemoryTracker(self.graph)

        self.wait_to_start: dict[fx.Node, fx.Node] = {}
        self._identify_collectives()

        self.compute_index_domination = self._calculate_compute_node_domination_index()
        self.compute_nodes = [n for n in self.nodes if is_compute_node(n)]
        self.current_compute_index = 0

        # Scheduling state
        self.potentially_hidden_collectives = (
            self.compute_potential_hidden_collectives()
        )
        self.potentially_hidden_waits = self.compute_potential_hidden_waits()
        self.in_degree = Counter(user for node in self.nodes for user in node.users)
        self.ready: list[tuple[object, fx.Node]] = []

        for node in self.nodes:
            if self.in_degree[node] == 0:
                heapq.heappush(self.ready, (self._compute_score(node), node))

        self.in_flight: dict[fx.Node, CollectiveInfo] = {}  # start -> info
        self.in_flight_bytes = 0
        self.scheduled: OrderedSet[fx.Node] = OrderedSet()
        self.max_compute_pre_fetch = max_compute_pre_fetch

    def _collect_node_ancestors(self) -> dict[fx.Node, OrderedSet[fx.Node]]:
        """Collect all ancestors for each node."""
        ancestors: dict[fx.Node, OrderedSet[fx.Node]] = defaultdict(OrderedSet)
        for node in self.nodes:
            for input_node in node.all_input_nodes:
                ancestors[node].add(input_node)
                ancestors[node] |= ancestors[input_node]

        return ancestors

    def off_compute_path(self, n: fx.Node) -> bool:
        """Check if a node is off the compute path (doesn't block any compute)."""
        return self.compute_index_domination[n] == sys.maxsize

    def _identify_collectives(self) -> None:
        """Identify all collective operations."""
        for node in self.nodes:
            if _schedulable_wait_node(node):
                start = node.args[0]
                coll_time_ms = estimate_collective_time(
                    start, custom_runtime_estimation=self.custom_runtime_estimation
                )

                info = CollectiveInfo(
                    start_node=start,
                    wait_node=node,
                    size_bytes=estimate_fx_collective_size(start),
                    estimated_time_ms=coll_time_ms,
                    exposed_time_ms=coll_time_ms,  # Initially fully exposed
                )
                self.collective_info[start] = info
                self.wait_to_start[node] = start
                self.unscheduled_collectives.add(start)

    def _calculate_compute_node_domination_index(self) -> dict[fx.Node, int]:
        """
        Compute the topological index of the earliest compute node each node dominates.

        Compute nodes are assigned indices based on their topological order (0, 1, 2, ...).
        For each node, returns the minimum index of compute nodes it blocks/dominates.
        Returns sys.maxsize if the node doesn't block any compute nodes.
        """
        compute_node_index: dict[fx.Node, int] = {}
        for node in self.graph.nodes:
            if is_compute_node(node):
                compute_node_index[node] = len(compute_node_index)

        domination_index: dict[fx.Node, int] = {}
        for node in reversed(self.graph.nodes):
            if node in compute_node_index:
                # Compute nodes dominate themselves (return their own index)
                domination_index[node] = compute_node_index[node]
            else:
                domination_index[node] = min(
                    (domination_index[succ] for succ in node.users), default=sys.maxsize
                )

        return domination_index

    def _log_collective_benchmarks(
        self,
        collective_nodes: list[fx.Node],
        collective_keys: list[str],
        benchmarked_medians: list[float],
        world_size: int,
    ) -> None:
        """Log collective benchmarks with analytical comparisons for tlparse."""
        collective_benchmarks = {}
        for key, benchmarked_ms, coll_node in zip(
            collective_keys, benchmarked_medians, collective_nodes
        ):
            # NCCL estimator (deterministic, no need to align)
            nccl_ms = torch._inductor.comm_analysis.estimate_nccl_collective_runtime_from_fx_node(
                coll_node, None, use_nccl_estimator=True
            )

            # Inductor analytical (deterministic, no need to align)
            inductor_ms = torch._inductor.comm_analysis.estimate_nccl_collective_runtime_from_fx_node(
                coll_node, None, use_nccl_estimator=False
            )

            collective_benchmarks[key] = {
                "benchmarked_ms": benchmarked_ms,
                "analytical_nccl_ms": nccl_ms,
                "analytical_inductor_ms": inductor_ms,
            }

        # Emit tlparse artifact
        from torch._logging import trace_structured

        trace_structured(
            "artifact",
            metadata_fn=lambda: {
                "name": "node_runtime_estimation",
                "encoding": "json",
            },
            payload_fn=lambda: {
                "world_size": world_size,
                "collective_benchmarks": collective_benchmarks,
            },
        )

    def _align_compute_nodes_runtime_estimations_across_all_distributed_ranks(
        self,
    ) -> None:
        """Align runtime estimations across ranks (compute + collectives)."""
        log.info(
            "Overlap scheduling: Aligning runtime estimations across all distributed ranks"
        )

        # Benchmark compute nodes
        runtime_estimations_keys: list[str | None] = []
        runtime_estimations: list[float] = []
        compute_key_count = 0

        for n in self.compute_nodes:
            val, key = benchmark_node_with_cache_key(n, self.custom_runtime_estimation)
            runtime_estimations.append(val)
            runtime_estimations_keys.append(key)
            compute_key_count += 1

        # Benchmark collectives if enabled (only CUDA events - others are deterministic)
        # Skip if custom estimation is provided for collectives
        collective_nodes: list[fx.Node] = []
        benchmarked_collective_nodes: list[
            fx.Node
        ] = []  # Track which were actually benchmarked
        if self.collective_estimator == "benchmark":
            from torch._inductor.fx_passes.node_runtime_estimation import (
                benchmark_collective_with_cuda_events,
            )

            collective_nodes = [
                info.start_node for info in self.collective_info.values()
            ]

            # Benchmark CUDA events (non-deterministic, needs alignment)
            # Skip collectives with custom estimation
            for n in collective_nodes:
                if (
                    get_custom_estimation(n, self.custom_runtime_estimation, None)
                    is not None
                ):
                    continue

                # Benchmark actual size
                cuda_val, cuda_key = benchmark_collective_with_cuda_events(n, nruns=2)
                if cuda_val is not None:
                    runtime_estimations.append(cuda_val)
                    runtime_estimations_keys.append(cuda_key)
                    benchmarked_collective_nodes.append(n)

        # Single all_gather and compute medians
        import torch.distributed as dist
        from torch._subclasses.fake_tensor import unset_fake_temporarily
        from torch.distributed.distributed_c10d import _get_default_group

        world_size = dist.get_world_size()
        pg = _get_default_group()

        with unset_fake_temporarily():
            gathered_runtime_estimations: list[list[float]] = [
                [] for _ in range(world_size)
            ]
            dist.all_gather_object(
                gathered_runtime_estimations, runtime_estimations, pg
            )
            median_runtime_estimations = torch.median(
                torch.tensor(gathered_runtime_estimations), dim=0
            ).values.tolist()

        # Cache medians
        collective_keys = []
        collective_medians = []
        for idx, (key, median_runtime_estimation) in enumerate(
            zip(runtime_estimations_keys, median_runtime_estimations)
        ):
            if key is None:
                continue
            if idx < compute_key_count:
                # Compute node
                set_cached_node_time(key, median_runtime_estimation)
            else:
                # Collective CUDA event benchmark
                from torch._inductor.fx_passes.node_runtime_estimation import (
                    set_cached_runtime,
                )

                set_cached_runtime(key, median_runtime_estimation)

                # Update CollectiveInfo with aligned benchmark
                coll_idx = idx - compute_key_count
                coll_node = benchmarked_collective_nodes[coll_idx]
                info = self.collective_info[coll_node]
                info.estimated_time_ms = median_runtime_estimation
                info.exposed_time_ms = median_runtime_estimation

                collective_keys.append(key)
                collective_medians.append(median_runtime_estimation)

        # Log benchmarks with analytical comparisons
        if collective_keys:
            self._log_collective_benchmarks(
                benchmarked_collective_nodes,
                collective_keys,
                collective_medians,
                world_size,
            )

        log.info("Overlap scheduling: Runtime estimations aligned")

    def run(self) -> torch.fx.GraphModule:
        """Run the scheduling algorithm."""
        # All ranks must make identical decisions on overlap reordering,
        # Thus we must have identical runtime estimations across ranks.
        # For now we do benchmarking only for compute nodes.
        self._align_compute_nodes_runtime_estimations_across_all_distributed_ranks()

        while self.ready:
            if self._should_force_wait_for_memory():
                self._force_oldest_wait()
                continue

            _, node = heapq.heappop(self.ready)

            # we don't always remove nodes from the heap when we schedule them
            if node in self.scheduled:
                continue

            if is_compute_node(node):
                self._handle_compute(node)
            elif node in self.collective_info:
                self._handle_collective_start(node)
            elif _schedulable_wait_node(node):
                self._handle_wait(node)
            elif node.op == "placeholder":
                self._schedule(node)
            else:
                self._handle_other(node)

        self._reorder_graph()

        if self.collective_bucketing:
            self._bucket_collectives()
        elif self.insert_overlap_deps:
            # If not bucketing, add effect tokens to preserve hiding dependencies
            self._add_effect_tokens_for_overlap()

        return self.gm

    def _add_effect_tokens_for_overlap(self) -> None:
        """
        Add effect tokens to preserve hiding dependency relationships when not bucketing.

        This ensures that communication-compute overlap is preserved through effect tokens
        when overlap preserving bucketing is not enabled.
        """
        from torch._inductor.fx_passes.control_dependencies import (
            preserve_node_ordering,
        )

        # Collect hiding dependencies: hiding_node -> collective_start, wait -> hiding_node
        additional_deps: dict[fx.Node, OrderedSet[fx.Node]] = defaultdict(OrderedSet)

        for start_node, info in self.collective_info.items():
            if info.is_exposed:
                continue
            for hn in info.hiding_nodes:
                # Compute depends on collective start (compute must wait for collective to start)
                additional_deps[hn].add(start_node)
                # Wait depends on compute (wait must wait for compute to finish)
                additional_deps[info.wait_node].add(hn)

        # Apply effect tokens to preserve these dependencies
        if additional_deps:
            preserve_node_ordering(self.graph, additional_deps)

    def _handle_other(self, node: fx.Node) -> None:
        self._schedule(node)

    def _schedule(self, node: fx.Node) -> None:
        """Schedule a node."""
        assert node not in self.scheduled
        assert all(n in self.scheduled for n in node.all_input_nodes)
        self.scheduled.add(node)
        self.memory_tracker.schedule_node(node)

        log.debug(
            "Scheduled node %s: current_memory=%d bytes, total_scheduled=%d",
            node.name,
            self.memory_tracker.get_current_memory_bytes(),
            len(self.scheduled),
        )

        for user in node.users:
            self.in_degree[user] -= 1
            if self.in_degree[user] == 0:
                heapq.heappush(self.ready, (self._compute_score(user), user))

    def _compute_score(self, node: fx.Node) -> object:
        """Compute priority score for a node"""

        if _schedulable_wait_node(node):
            info = self.collective_info[self.wait_to_start[node]]
            # defer waits locally if they are exposed.
            compute_local_priority = int(info.is_exposed)
        else:
            # if we're scheduling this collective via its queue, then it was not
            # pre-fetched. we might as well maximize overlap for the
            # local, non-mm nodes prior to the next compute node.
            if self.in_overlappable_collective_unary_chain(node):
                compute_local_priority = -1
            else:
                compute_local_priority = 0

        return (
            self.compute_index_domination[node],  # what index compute it blocks
            compute_local_priority,  # collective_start=-1, wait=1, or neither=0
            self.node_idx[node],  # Original order for stability
        )

    @staticmethod
    def is_cheap_fn(node: fx.Node) -> bool:
        return getattr(node.target, "is_view", False) or torch.Tag.pointwise in getattr(
            node.target, "tags", ()
        )

    def in_overlappable_collective_unary_chain(self, curr: fx.Node) -> bool:
        while True:
            if len(curr.users) != 1:
                return False

            user = next(iter(curr.users))
            if len(user.all_input_nodes) != 1:
                return False

            if user in self.unscheduled_collectives:
                return True

            if not self.is_cheap_fn(user):
                return False

            curr = user

        return False

    def _should_force_wait_for_memory(self) -> bool:
        """Check if we need to force a wait due to memory pressure"""
        if not self.in_flight:
            return False
        return self.in_flight_bytes >= self.max_in_flight_bytes or (
            self.memory_tracker.current_memory_bytes - self.original_peak_memory
        ) > gb_to_bytes(1.0)

    def _force_oldest_wait(self) -> None:
        """Schedule the oldest in flight wait"""
        self._handle_wait(self._get_oldest_wait())

    def _handle_collective_start(self, node: fx.Node) -> None:
        """Handle scheduling a collective start."""
        info = self.collective_info[node]

        if self.should_assume_bucketed(node):
            latency = estimate_collective_time(
                node, 0, custom_runtime_estimation=self.custom_runtime_estimation
            )
            assert latency <= info.exposed_time_ms
            info.exposed_time_ms = info.exposed_time_ms - latency

        self.in_flight[node] = info
        self.in_flight_bytes += info.size_bytes
        self.unscheduled_collectives.discard(node)
        self._schedule(node)

    def _handle_wait(self, node: fx.Node) -> None:
        """Handle scheduling a wait."""
        assert node in self.wait_to_start
        coll_start = self.wait_to_start[node]
        assert coll_start in self.in_flight

        # Scheduling a wait of a collective also forces the wait
        # of every node enqueued prior to the collective on the
        # same process group
        group_name = get_group_name(coll_start)
        to_schedule: list[fx.Node] = []
        for in_flight_coll in self.in_flight:
            if in_flight_coll == coll_start:
                break
            if get_group_name(in_flight_coll) == group_name:
                to_schedule.append(in_flight_coll)

        for coll_to_schedule in to_schedule:
            self._handle_wait(self.collective_info[coll_to_schedule].wait_node)

        self.in_flight_bytes -= self.in_flight[coll_start].size_bytes
        del self.in_flight[coll_start]
        self._schedule(node)

    def _handle_compute(self, node: fx.Node) -> None:
        """Handle scheduling compute and finding overlaps."""

        compute_time = benchmark_node(node, self.custom_runtime_estimation)
        available_compute = compute_time * self.compute_overlap_multipler

        # TODO: separate overlap time per process group
        # First reduce exposed time of in-flight collectives
        for info in self.in_flight.values():
            if info.exposed_time_ms == 0:
                continue
            overlap_amount = min(info.exposed_time_ms, available_compute)
            info.exposed_time_ms -= overlap_amount
            available_compute -= overlap_amount
            info.hiding_nodes.add(node)
            if available_compute == 0:
                break

        # Then, look for unscheduled collectives we can overlap
        if available_compute:
            self._schedule_collectives_for_overlap(node, available_compute)

        self._schedule(node)
        self.current_compute_index += 1

    def _schedule_collectives_for_overlap(
        self, compute_node: fx.Node, available_compute_time: float
    ) -> None:
        """Opportunistically schedule collectives that can be hidden by compute."""
        compute_ancestors = self.node_ancestors[compute_node]

        # Filter collectives by distance and compute index domination
        possible_collectives = []
        for collective in self.unscheduled_collectives:
            distance = abs(self.node_idx[compute_node] - self.node_idx[collective])
            if distance > self.max_node_distance:
                break

            # Skip collectives that are too far ahead in compute index, but allow scheduling
            # collectives which are off compute path (which typically release memory)
            # TODO: we could potentially be more strict about limiting the amount of
            # pre-fetched memory before memory peak, and adjust allowed collective mem.
            if not self.off_compute_path(collective):
                if (
                    self.compute_index_domination[collective]
                    - self.current_compute_index
                ) > self.max_compute_pre_fetch:
                    continue

            possible_collectives.append(collective)

        possible_collectives = sorted(
            possible_collectives,
            key=lambda n: (self.compute_index_domination[n], self.node_idx[n]),
        )

        log.debug(
            "Scheduling collectives for overlap: compute_node=%s, available_time=%.2f ms, candidates=%d, current_memory=%d bytes",
            compute_node.name,
            available_compute_time,
            len(possible_collectives),
            self.memory_tracker.current_memory_bytes,
        )

        for collective in possible_collectives:
            if available_compute_time == 0:
                break

            info = self.collective_info[collective]

            # Skip if compute depends on collective or vice versa
            if (
                collective in compute_ancestors
                or compute_node in self.node_ancestors[collective]
            ):
                continue

            while (
                self.in_flight
                and (self.max_in_flight_bytes - self.in_flight_bytes) < info.size_bytes
                and self._wait_is_hidden(self._get_oldest_wait(), compute_node)
            ):
                self._force_oldest_wait()

            if (self.max_in_flight_bytes - self.in_flight_bytes) < info.size_bytes:
                continue

            # Check if we can reach this collective without scheduling compute, other collectives, or waits
            path = self._find_schedulable_path(collective, compute_node)
            if path is None:
                continue

            log.debug(
                "Overlapping collective %s with compute %s: coll_domination=%d, current_depth=%d",
                collective.name,
                compute_node.name,
                self.compute_index_domination[collective],
                self.current_compute_index,
            )

            # Schedule path to this collective
            self._schedule_path_to_collective(path, compute_node)
            self._handle_collective_start(collective)

            # Update the exposed time for this newly scheduled collective
            # after scheduling, which will account for latency reduction of bucketing
            overlap_amount = min(available_compute_time, info.exposed_time_ms)
            info.exposed_time_ms -= overlap_amount
            info.hiding_nodes.add(compute_node)
            available_compute_time -= overlap_amount

    def _find_schedulable_path(
        self, target: fx.Node, curr_compute_node: fx.Node | None
    ) -> OrderedSet[fx.Node] | None:
        """Find path to target by collecting unscheduled dependencies."""

        # TODO - following path faster than doing set difference here
        unscheduled_ancestors = self.node_ancestors[target] - self.scheduled

        # only schedule non distributed, non compute nodes
        for node in unscheduled_ancestors:
            if is_compute_node(node):
                return None

            if node in self.unscheduled_collectives:
                return None

            # if we schedule a wait tensor whose start collective is hidden by the
            # current compute node we are scheduling, then we are effectively exposing it.
            # similarly, dont schedule a wait of a collective that could be otherwise hidden,
            # thus forcing it to be exposed.
            # however, if it is already hidden or it cannot be possible hidden,
            # it's fine to schedule it
            if _schedulable_wait_node(node):
                info = self.collective_info[self.wait_to_start[node]]
                if info.hiding_nodes and curr_compute_node not in info.hiding_nodes:
                    continue
                elif node not in self.potentially_hidden_waits:
                    continue

                return None

        return unscheduled_ancestors

    def should_assume_bucketed(self, node: fx.Node) -> bool:
        """
        Check if there's an in-flight collective that can be bucketed with the given node. If so, assume they will bucket.
        This is a optimistic heuristic to account for latency reduction with bucketing. The two nodes may not get bucketed.
        """
        if not torch._inductor.config.test_configs.assume_bucketing_reduces_latency:
            return False

        key = bucket_key(node, mode="custom_ops_multidtype")
        if key is None:
            return False

        for in_flight_coll in self.in_flight:
            if bucket_key(in_flight_coll, mode="custom_ops_multidtype") == key:
                return True

        return False

    def _get_oldest_wait(self) -> fx.Node:
        oldest_start = next(iter(self.in_flight))
        return self.collective_info[oldest_start].wait_node

    def _wait_is_hidden(
        self, wait_node: fx.Node, compute_node: fx.Node | None = None
    ) -> bool:
        assert is_wait_tensor(wait_node)
        info = self.collective_info[self.wait_to_start[wait_node]]
        return not info.is_exposed and compute_node not in info.hiding_nodes

    def _schedule_path_to_collective(
        self, path: OrderedSet[fx.Node], curr_compute_node: fx.Node
    ) -> None:
        """Schedule all nodes needed to reach a collective."""

        assert all(n not in self.scheduled for n in path)
        for node in sorted(path, key=lambda n: self.node_idx[n]):
            assert not (is_compute_node(node) or node in self.unscheduled_collectives)
            if _schedulable_wait_node(node):
                # When we schedule wait tensors, we also force realization of all
                # collectives enqueued prior to their corresponding collective.
                # It's possible the scheduling of one wait tensor here has forced
                # another in the path. If so, skip scheduling it.
                if node in self.scheduled:
                    continue

                info = self.collective_info[self.wait_to_start[node]]
                assert curr_compute_node not in info.hiding_nodes
                self._handle_wait(node)
                continue

            self._schedule(node)

    def reorder_graph(self) -> None:
        output_node = self.graph.output_node()
        for node in self.scheduled:
            if node.op == "placeholder":
                continue
            output_node.prepend(node)
        self.graph.lint()

    def _reorder_graph(self) -> None:
        """Reorder graph based on schedule."""
        exposed = [
            c
            for c in self.collective_info.values()
            if c.exposed_time_ms == c.estimated_time_ms
        ]

        potentially_hidden_collectives = self.compute_potential_hidden_collectives(
            limit_coll_per_compute=True
        )
        bad_exposed = [
            c for c in exposed if c.start_node in potentially_hidden_collectives
        ]

        counters["inductor"]["overlap_scheduling_exposed"] += len(exposed)
        counters["inductor"]["overlap_scheduling_bad_exposed"] += len(bad_exposed)
        counters["inductor"]["overlap_scheduling_potentially_hidden"] += len(
            potentially_hidden_collectives
        )
        counters["inductor"]["overlap_original_mem"] = self.original_peak_memory
        counters["inductor"]["rescheduled_mem"] = self.memory_tracker.peak_memory

        log.info(
            "Overlap scheduling results: exposed=%d, bad_exposed=%d, potentially_hidden=%d, "
            "original_peak_memory=%d bytes, rescheduled_peak_memory=%d bytes",
            len(exposed),
            len(bad_exposed),
            len(potentially_hidden_collectives),
            self.original_peak_memory,
            self.memory_tracker.peak_memory,
        )

        self.reorder_graph()

    def _bucket_collectives(self) -> None:
        from torch._inductor.fx_passes.overlap_preserving_bucketer import (
            OverlapPreservingBucketer,
        )

        bucketer = OverlapPreservingBucketer(
            graph=self.graph,
            collective_info=self.collective_info,
            node_ancestors=self.node_ancestors,
            scheduled=self.scheduled,
            max_bucket_memory_gb=1.0,  # Could make this configurable
            max_coll_distance=self.max_node_distance,
            insert_overlap_deps=self.insert_overlap_deps,
        )
        bucketer.bucket_collectives()

    def compute_potential_hidden_nodes(
        self, nodes_to_check: Iterable[fx.Node], limit_coll_per_compute: bool = False
    ) -> dict[fx.Node, fx.Node]:
        """
        Returns a dict containing a mapping of nodes which could potentially be hidden to their hiding node
        """

        used_compute_nodes: OrderedSet[fx.Node] = OrderedSet()

        def could_be_hidden(start: fx.Node) -> fx.Node | None:
            for compute_node in self.compute_nodes:
                if limit_coll_per_compute and compute_node in used_compute_nodes:
                    continue
                if (
                    start not in self.node_ancestors[compute_node]
                    and compute_node not in self.node_ancestors[start]
                ):
                    if limit_coll_per_compute:
                        used_compute_nodes.add(compute_node)
                    return compute_node

            return None

        # TODO: We could potentially limit compute nodes per overlap time,
        # today, this is optimistic, and just serves to avoid deferring
        # collectives/waits that have no possible overlap as well as for analysis of how
        # successfully we hid compute
        potentially_hidden = {}
        for node in nodes_to_check:
            if mm := could_be_hidden(node):
                potentially_hidden[node] = mm

        return potentially_hidden

    def compute_potential_hidden_collectives(
        self, limit_coll_per_compute: bool = False
    ) -> dict[fx.Node, fx.Node]:
        """Compute which collective operations could be hidden by compute."""
        return self.compute_potential_hidden_nodes(
            self.collective_info.keys(), limit_coll_per_compute
        )

    def compute_potential_hidden_waits(
        self, limit_coll_per_compute: bool = False
    ) -> dict[fx.Node, fx.Node]:
        """Compute which wait operations could be hidden by compte."""
        wait_nodes = [info.wait_node for info in self.collective_info.values()]
        return self.compute_potential_hidden_nodes(wait_nodes, limit_coll_per_compute)


def schedule_overlap_bucketing(
    gm: torch.fx.GraphModule,
    max_in_flight_gb: float = 2.0,
    max_compute_pre_fetch: int = 5,
    collective_bucketing: bool = False,
    insert_overlap_deps: bool = False,
    compute_overlap_multipler: float = 1.0,
    max_coll_distance: int = 1000,
    custom_runtime_estimation: Callable[[fx.Node, int | None], float | None]
    | None = None,
    collective_estimator: Literal["analytical", "benchmark"] = "analytical",
) -> torch.fx.GraphModule:
    """Schedule nodes to maximize compute-collective overlap.

    Args:
        gm: Input graph module to optimize.
        max_in_flight_gb: Maximum GB of concurrent collective data. Too much in flight memory
            can cause memory fragmentation within the CUDA Caching Allocator.
        max_compute_pre_fetch: Maximum compute node prefetch distance.
        collective_bucketing: Enable overlap-preserving collective bucketing.
        insert_overlap_deps: Insert overlap dependencies using control deps operator. This should only be used if
            compiling with inductor, or for subsequent passes before removing the ops prior to execution.
        compute_overlap_multipler: Scale factor for compute time used to hide collectives. This can be used
            to address over or under aggressive overlapping.
        max_coll_distance: Maximum node distance for overlap or bucketing. Mostly intended to reduce compile time.
        custom_runtime_estimation: Custom runtime estimation function that estimates runtime in ms for an fx node.
            If None, uses default estimations. This is currently limited to collectives and compute nodes.
        collective_estimator: Method for estimating collective runtime. "analytical" uses bandwidth formulas,
            "benchmark" uses CUDA events with power-of-2 rounding and interpolation.
    """

    return OverlapScheduler(
        gm,
        compute_overlap_multipler=compute_overlap_multipler,
        max_in_flight_gb=max_in_flight_gb,
        max_coll_distance=max_coll_distance,
        max_compute_pre_fetch=max_compute_pre_fetch,
        custom_runtime_estimation=custom_runtime_estimation,
        collective_bucketing=collective_bucketing,
        insert_overlap_deps=insert_overlap_deps,
        collective_estimator=collective_estimator,
    ).run()<|MERGE_RESOLUTION|>--- conflicted
+++ resolved
@@ -73,40 +73,6 @@
     )
 
 
-<<<<<<< HEAD
-def estimate_fx_collective_size(fx_node: torch.fx.Node) -> int:
-    """Estimate the size of a collective operation in bytes.
-
-    For all_gather and reduce_scatter, both input and output buffers are needed.
-    For all_reduce, it can typically be done in-place, so only one buffer is needed.
-    """
-    from torch._inductor.fx_passes.bucketing import (
-        is_all_reduce_tensor as is_all_reduce,
-    )
-
-    input_node = fx_node.args[0]
-    assert isinstance(input_node, fx.Node)
-    input_tensor = input_node.meta.get("val", None)
-    output_tensor = fx_node.meta.get("val", None)
-
-    if input_tensor is None or output_tensor is None:
-        return 0
-
-    input_size = input_tensor.numel() * input_tensor.element_size()
-
-    output_tensor = fx_node.meta.get("val")
-    output_size = output_tensor.numel() * output_tensor.element_size()  # pyre-ignore
-
-    # all_reduce can be in-place, so only needs one buffer
-    if is_all_reduce(fx_node):
-        return max(input_size, output_size)
-
-    # otherwise assume both live concurrently
-    return input_size + output_size
-
-
-=======
->>>>>>> 9760a633
 def is_compute_node(n: fx.Node) -> bool:
     """
     Should we consider this node computationally expensive ?
