--- conflicted
+++ resolved
@@ -284,11 +284,8 @@
         collective_estimator: Literal["analytical", "benchmark"],
         max_memory_increase_gb: float | None = 1.0,
         max_memory_increase_ratio: float | None = 0.05,
-<<<<<<< HEAD
+        log_final_collectives_estimations: bool = False,
         bucket_exposed_first: bool = True,
-=======
-        log_final_collectives_estimations: bool = False,
->>>>>>> d309a651
     ):
         self.gm = gm
         self.graph = gm.graph
@@ -300,11 +297,8 @@
         self.insert_overlap_deps = insert_overlap_deps
         self.max_compute_pre_fetch = max_compute_pre_fetch
         self.collective_estimator = collective_estimator
-<<<<<<< HEAD
+        self.log_final_collectives_estimations = log_final_collectives_estimations
         self.bucket_exposed_first = bucket_exposed_first
-=======
-        self.log_final_collectives_estimations = log_final_collectives_estimations
->>>>>>> d309a651
 
         # Build structures
         stable_topological_sort(self.graph)
@@ -1347,11 +1341,8 @@
     collective_estimator: Literal["analytical", "benchmark"] = "analytical",
     max_memory_increase_gb: float | None = 1.0,
     max_memory_increase_ratio: float | None = 0.05,
-<<<<<<< HEAD
+    log_final_collectives_estimations: bool = False,
     bucket_exposed_first: bool = True,
-=======
-    log_final_collectives_estimations: bool = False,
->>>>>>> d309a651
 ) -> torch.fx.GraphModule:
     """Schedule nodes to maximize compute-collective overlap.
 
@@ -1387,11 +1378,8 @@
         collective_estimator=collective_estimator,
         max_memory_increase_gb=max_memory_increase_gb,
         max_memory_increase_ratio=max_memory_increase_ratio,
-<<<<<<< HEAD
+        log_final_collectives_estimations=log_final_collectives_estimations,
         bucket_exposed_first=bucket_exposed_first,
-=======
-        log_final_collectives_estimations=log_final_collectives_estimations,
->>>>>>> d309a651
     ).run()
 
 
@@ -1420,11 +1408,8 @@
         "compute_overlap_multipler",
         "max_in_flight_gb",
         "max_coll_distance",
-<<<<<<< HEAD
+        "log_final_collectives_estimations",
         "bucket_exposed_first",
-=======
-        "log_final_collectives_estimations",
->>>>>>> d309a651
     )
     for key in config_keys:
         if (val := getattr(dist_opts, key, None)) is not None:
