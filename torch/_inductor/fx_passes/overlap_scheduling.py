--- conflicted
+++ resolved
@@ -4,15 +4,9 @@
 import logging
 import sys
 from collections import Counter, defaultdict
-<<<<<<< HEAD
-from collections.abc import Iterable
+from collections.abc import Callable, Iterable
 from dataclasses import dataclass, field
-from typing import Any, Callable
-=======
-from collections.abc import Callable, Iterable
-from dataclasses import dataclass
 from typing import Any, Literal
->>>>>>> 53809f96
 
 import torch
 import torch.fx as fx
