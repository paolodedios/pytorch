# mypy: allow-untyped-defs
import abc
import dataclasses
import itertools
import logging
import re
import typing
<<<<<<< HEAD
from typing import Any, Callable, Dict, List, Optional, Tuple, TypeVar, Union
=======
from typing import (
    Any,
    Callable,
    Dict,
    List,
    Optional,
    Sequence,
    Set,
    Tuple,
    TypeVar,
    Union,
)
>>>>>>> e29dabbd
from unittest.mock import patch

import sympy

import torch
from torch.fx.experimental.symbolic_shapes import free_unbacked_symbols
from torch.utils._ordered_set import OrderedSet

from ..utils._sympy.symbol import make_symbol, SymT
from .codegen.common import index_prevent_reordering
from .utils import (
    get_dtype_size,
    reduction_num_outputs,
    sympy_index_symbol,
    sympy_str,
    sympy_subs,
    VarRanges,
)
from .virtualized import OpsHandler, ReductionType, V


T = TypeVar("T")

log = logging.getLogger(__name__)
is_indirect = re.compile(r"indirect|tmp").search


class Dep(abc.ABC):
    name: str
    index: sympy.Expr

    @abc.abstractmethod
    def rename(self, renames: Dict[str, str]) -> "Dep":
        pass

    @abc.abstractmethod
    def get_numel(self) -> sympy.Expr:
        pass

    @abc.abstractmethod
    def numbytes_hint(self):
        pass

    @abc.abstractmethod
    def has_unbacked_symbols(self) -> bool:
        pass

    @abc.abstractmethod
    def is_contiguous(self) -> bool:
        pass

    def normalize_with_stride_order(self, prefix="t"):
        return self


@dataclasses.dataclass(frozen=True)
class MemoryDep(Dep):
    name: str
    index: sympy.Expr
    var_names: Tuple[sympy.Symbol, ...]
    size: Tuple[sympy.Expr, ...]
    mode: Optional[str] = None

    def __repr__(self) -> str:
        maybe_mode = ""
        if self.mode is not None:
            maybe_mode = f", {self.mode}"
        return f"MemoryDep({self.name!r}, {self.index}, {self.ranges}{maybe_mode})"

    @property
    def num_vars(self):
        return len(self.var_names)

    def decide_loop_order_to_match(self, other):
        """
        Can return None if not able to decide loop orders.
        """
        assert self.num_vars == other.num_vars

        # ignore broadcast for now since broadcast causes extra 0 strides
        # which makes it hard to decide the correct loop orders.
        if self.num_vars != len(self.index.free_symbols):
            return None
        if other.num_vars != len(other.index.free_symbols):
            return None

        # bail out if any size is 0 or 1
        # For size == 0, it's an empty tensor, any strides for that dimension
        # are equivalent. Skip for simplicity and it may not matter that much.
        #
        # For size == 1, it cause cause tie for strides of different dimensions.
        # Also when we first time create LoopBody in ComputedBuffer.simplify_and_reorder
        # we can dependencies.index_vars_squeeze which should already sqeeuze
        # the size == 1 dimensions.
        if any(s == 0 or s == 1 for s in itertools.chain(self.size, other.size)):
            return None

        # Extract strides for both expression
        self_strides = V.graph.sizevars.stride_hints(self.index, self.var_names)
        other_strides = V.graph.sizevars.stride_hints(other.index, other.var_names)

        # Even if the shape contains no 0/1, some complex index expression may
        # still have duplicate stride values. Here is an example:
        # https://gist.github.com/shunting314/511a7e1ec88aa2e1a8ec85d8445ab129
        # We don't reorder the loop for these cases for now, but in theory
        # we could improve the algorithm to detect the correct loop orders.
        if len(OrderedSet(self_strides)) != len(self_strides) or len(
            OrderedSet(other_strides)
        ) != len(other_strides):
            log.debug(
                "unable to decide loop order. self_dep=%s v.s. other_dep=%s, self_strides=%s v.s. other_strides=%s",
                self,
                other,
                self_strides,
                other_strides,
            )
            return None

        # May hanppen if self and other are as follows
        # MemoryDep('addmm_6', 393216*d0 + 768*d1 + d2, {d0: 16, d1: 512, d2: 768}, None)
        # MemoryDep('addmm_6', 98304*d0 + d1 + 768*d2, {d0: 64, d1: 768, d2: 128}, None)
        if OrderedSet(self_strides) != OrderedSet(other_strides):
            return None

        stride_to_index = {s: i for i, s in enumerate(self_strides)}
        order = [stride_to_index[s] for s in other_strides]

        assert OrderedSet(order) == OrderedSet(range(0, self.num_vars))
        return order

    def get_offset(self):
        """
        Return the offset by setting every variable to be 0.
        """
        return sympy_subs(self.index, dict.fromkeys(self.var_names, 0))

    def normalize(self) -> "MemoryDep":
        """
        Normalize by merging loops. The different to normalize_with_stride_order is,
        this method does not reorder loops while normalize_with_stride_order reorder
        loops based on stride order.
        """
        return MemoryDep(
            self.name,
            *_RecordLoadStoreInner._normalize(self.index, self.ranges),  # type: ignore[arg-type]
            self.mode,
        )

    def normalize_with_stride_order(self, prefix="t"):
        r"""
        Used to decide if two MemoryDep does not equal due to different loop orders.
        More specifically, when dep1 and dep2 are not equal, we can normalize
        both and check if they are equal after that. If yes, then the mismatch is
        caused by different loop orders.
        """
        # import here to avoid circular import
        from torch._inductor import ir

        strides = V.graph.sizevars.stride_hints(self.index, self.var_names)

        # pick a loop order with stride ordered decreasingly
        order = sorted(range(len(strides)), key=strides.__getitem__, reverse=True)
        stride_reorder = ir.same_reorder(order)
        sizes = self.size
        var_names = self.var_names

        new_reordered_sizes = stride_reorder(sizes)
        new_reordered_var_names = stride_reorder(var_names)

        new_simplified_sizes, reindex, prune = V.graph.sizevars._simplify_loops(
            new_reordered_var_names,
            new_reordered_sizes,
            index_prevent_reordering(
                [self.index], new_reordered_var_names, new_reordered_sizes
            ),
        )

        # now let's create new symbols with the passed in prefix
        var_ranges, add_var = var_builder(prefix)
        replacement = dict(
            zip(
                new_reordered_var_names,
                reindex([add_var(x) for x in new_simplified_sizes]),
            )
        )
        new_index = sympy_subs(sympy.expand(self.index), replacement)  # type: ignore[arg-type] # next PR

        out = MemoryDep(self.name, new_index, tuple(var_ranges.keys()), tuple(var_ranges.values()))  # type: ignore[arg-type]
        return out

    @property
    def ranges(self) -> Dict[sympy.Symbol, sympy.Expr]:
        """{c0: 128, c1: 512, ...}"""
        return dict(zip(self.var_names, self.size))

    def simplify_with_ranges(self):
        return MemoryDep(
            name=self.name,
            index=V.graph.sizevars.simplify_with_ranges(self.index, self.ranges),
            var_names=self.var_names,
            size=self.size,
            mode=self.mode,
        )

    def get_numel(self) -> sympy.Expr:
        if self.is_indirect():
            numel = V.graph.get_numel(self.name)
        else:
            vars: OrderedSet[sympy.Basic] = OrderedSet(self.index.free_symbols)
            numel = sympy.S.One
            for var, size in zip(self.var_names, self.size):
                if var in vars:
                    numel = numel * size
        return numel  # type: ignore[return-value]

    def rename(self, renames: Dict[str, str]) -> "MemoryDep":
        if self.name in renames:
            return MemoryDep(
                renames[self.name],
                self.index,
                var_names=self.var_names,
                size=self.size,
                mode=self.mode,
            )
        return self

    def numbytes_hint(self) -> int:
        try:
            return V.graph.sizevars.size_hint(self.get_numel()) * get_dtype_size(
                V.graph.get_dtype(self.name)
            )
        except NotImplementedError:  # NoneLayout
            return 0

    def has_unbacked_symbols(self):
        return len(free_unbacked_symbols(self.get_numel())) > 0

    def is_contiguous(self) -> bool:
        if isinstance(self.index, sympy.Integer):
            return True
        return isinstance(self.index, sympy.Symbol) and self.index in self.var_names

    def stride1_for_last_dim(self, result_for_complex_expression=True) -> bool:
        """
        Whether the stride for the last dimension is 1.
        """
        # python test/inductor/test_torchinductor_opinfo.py -k test_comprehensive_masked_scatter_cuda_float16
        # will exercise thru this corner case.
        if len(self.var_names) == 0:
            return True

        terms = self.index.args if isinstance(self.index, sympy.Add) else [self.index]

        last_sym = self.var_names[-1]
        for term in terms:
            if term == last_sym:
                return True

            # Having a >1 stride for the last dimension is bad for perf
            # return False.
            if (
                isinstance(term, sympy.Mul)
                and len(term.args) == 2
                and term.args[1] == last_sym
                and isinstance(term.args[0], (int, sympy.Integer))
                and term.args[0] > 1
            ):
                return False

        return result_for_complex_expression

    def is_scalar(self) -> bool:
        if isinstance(self.index, sympy.Symbol):
            return self.index not in self.var_names and not self.is_indirect()
        return isinstance(self.index, (int, sympy.Integer))

    def is_indirect(self) -> bool:
        return any(is_indirect(v.name) for v in self.index.free_symbols)  # type: ignore[attr-defined]


@dataclasses.dataclass(frozen=True)
class StarDep(Dep):
    name: str
    mode: Optional[str] = None

    # depends on the entire buffer
    @property
    def index(self):
        raise NotImplementedError("StarDep does not have an index")

    def get_numel(self) -> sympy.Expr:
        return V.graph.get_numel(self.name)  # type: ignore[return-value]

    def rename(self, renames: Dict[str, str]) -> "StarDep":
        if self.name in renames:
            return StarDep(renames[self.name], self.mode)
        return self

    def numbytes_hint(self):
        try:
            return V.graph.sizevars.size_hint(self.get_numel()) * get_dtype_size(
                V.graph.get_dtype(self.name)
            )
        except NotImplementedError:
            return 0  # NoneLayout, MultiOutputLayout, etc

    def has_unbacked_symbols(self):
        return len(free_unbacked_symbols(self.get_numel())) > 0

    def is_contiguous(self) -> bool:
        return False

    def is_scalar(self) -> bool:
        return False

    def is_indirect(self) -> bool:
        return False


# Used for tracking mutation ordering
# if A reads a buffer and B mutates it
# B must be ordered after A
#
# This is useful for a variety of reasons.
# For example, if A's read is never actually used, we can eliminate it.
# Another case is if A's buffer ends up being fused away, we never need to
# materialize that buffer
@dataclasses.dataclass(frozen=True)
class WeakDep(Dep):
    # Fake dependency on unused buffer
    name: str
    # Buffer that is doing the mutation
    mutating_buf: str

    @property
    def index(self):
        raise NotImplementedError("WeakDep does not have an index")

    def get_numel(self) -> sympy.Expr:
        return sympy.S.One

    def rename(self, renames: Dict[str, str]) -> "WeakDep":
        if self.name in renames:
            return WeakDep(renames[self.name], self.mutating_buf)
        return self

    def numbytes_hint(self):
        return 1  # Purely inserted for ordering, not an actual dep

    def has_unbacked_symbols(self):
        return False

    def is_contiguous(self) -> bool:
        return False


@dataclasses.dataclass(frozen=True)
class IndexExprDep:
    index: sympy.Expr  # type: ignore[assignment]
    var_names: Tuple[sympy.Symbol, ...]
    size: Tuple[sympy.Expr, ...]


@dataclasses.dataclass
class ReadWrites:
    reads: OrderedSet[Dep]
    writes: OrderedSet[Dep]
    index_exprs: OrderedSet[IndexExprDep]
    range_vars: Optional[List[sympy.Expr]] = None
    var_ranges: Optional[VarRanges] = None

    def rename(self, renames: typing.Dict[str, str]) -> "ReadWrites":
        return ReadWrites(
            OrderedSet(dep.rename(renames) for dep in self.reads),
            OrderedSet(dep.rename(renames) for dep in self.writes),
            self.index_exprs,
            self.range_vars,
            self.var_ranges,
        )

    def with_read(self, dep: Union[Dep, OrderedSet[Dep]]) -> "ReadWrites":
        assert isinstance(dep, (WeakDep, StarDep, OrderedSet))
        if not isinstance(dep, OrderedSet):
            dep = OrderedSet([dep])
        return ReadWrites(
            OrderedSet.union(self.reads, dep),
            self.writes,
            self.index_exprs,
            self.range_vars,
            self.var_ranges,
        )

    def merge(self, other: "ReadWrites"):
        reads = OrderedSet.union(self.reads, other.reads)
        writes = OrderedSet.union(self.writes, other.writes)
        index_exprs = OrderedSet.union(self.index_exprs, other.index_exprs)
        return ReadWrites(reads - writes, writes, index_exprs)

    @staticmethod
    def merge_list(read_writes: List["ReadWrites"]):
        all_writes = OrderedSet.union(*[rw.writes for rw in read_writes])
        all_reads = OrderedSet.union(*[rw.reads for rw in read_writes]) - all_writes
        all_index_exprs = OrderedSet.union(*[rw.index_exprs for rw in read_writes])
        return ReadWrites(all_reads, all_writes, all_index_exprs)

    def remove_reads(self, rem_reads):
        return ReadWrites(
            self.reads - rem_reads,
            self.writes,
            self.index_exprs,
            self.range_vars,
            self.var_ranges,
        )

    def reads_and_writes(self):
        return itertools.chain(self.reads, self.writes)

    def buffer_names(self, ignore_integer_index=True):
        """
        Integer index is used for load_seed.
        """
        names: OrderedSet[str] = OrderedSet()
        for dep in self.reads_and_writes():
            if not isinstance(dep, MemoryDep):
                continue
            if not ignore_integer_index or not isinstance(
                dep.index, (int, sympy.Integer)
            ):
                names.add(dep.name)
        return names


class _RecordLoadStoreInner(V.MockHandler):  # type: ignore[name-defined]
    def __init__(self, var_ranges: VarRanges, normalize: bool) -> None:
        super().__init__()
        self._reads: OrderedSet[Dep] = OrderedSet()
        self._writes: OrderedSet[MemoryDep] = OrderedSet()
        self._index_exprs: OrderedSet[IndexExprDep] = OrderedSet()
        self._var_ranges: VarRanges = var_ranges
        self._should_normalize: bool = normalize

    @staticmethod
    def drop_unused_symbols(index, var_names, sizes):
        """
        Reduction has last (reduced) dim in its sizes, but
        downstream users won't.  Normalize this away.
        """
        if not isinstance(index, sympy.Expr):
            # index can be an int
            return
        free_symbols = index.free_symbols
        while var_names and var_names[-1] not in free_symbols:
            var_names.pop()
            sizes.pop()

    @classmethod
    def _normalize(
        cls, index: sympy.Expr, var_ranges: VarRanges
    ) -> Tuple[sympy.Expr, Tuple[sympy.Symbol, ...], Tuple[sympy.Expr, ...]]:
        # Try to further simplify the indexes even if simplify_loops didn't
        # convert it to the simplest form because of the interference from
        # different indexing formulas.
        index_vars = [*var_ranges.keys()]
        sizes = tuple(var_ranges.values())  # type: ignore[assignment]
        new_sizes, reindex, prune = V.graph.sizevars._simplify_loops(
            index_vars,
            sizes,
            index_prevent_reordering([index], index_vars, sizes),
        )

        # assign new variables each dimension to deal with numbering mismatches
        # d0, d1, d2 could become d0, d2 -- which won't match d0, d1
        new_vars, add_var = var_builder(canonicalization_prefix())
        replacement = dict(zip(index_vars, reindex([add_var(x) for x in new_sizes])))
        index = sympy_subs(sympy.expand(index), replacement)

        new_vars = [*new_vars.keys()]
        new_sizes = [*new_sizes]
        cls.drop_unused_symbols(index, new_vars, new_sizes)
        return index, tuple(new_vars), tuple(new_sizes)  # type: ignore[arg-type]

    def canonicalize(
        self, index: sympy.Expr
    ) -> Tuple[sympy.Expr, Tuple[sympy.Symbol, ...], Tuple[sympy.Expr, ...]]:
        if not self._should_normalize:
            sizes = [V.graph.sizevars.simplify(x) for x in self._var_ranges.values()]
            var_names = [k for k, v in zip(self._var_ranges.keys(), sizes) if v != 1]
            sizes = [v for v in sizes if v != 1]

            self.drop_unused_symbols(index, var_names, sizes)

            return index, tuple(var_names), tuple(sizes)  # type: ignore[return-value, arg-type]
        var_ranges = {
            k: V.graph.sizevars.simplify(v)
            for k, v in self._var_ranges.items()
            # TODO(jansel): explore this further normalization
            # if k in free_symbols
        }
        return self._normalize(index, var_ranges)

    def load(self, name: str, index: sympy.Expr) -> str:
        self._reads.add(MemoryDep(name, *self.canonicalize(index)))
        return f"load({name}, {sympy_str(index)})"

    def load_seed(self, name: str, index: int):
        assert isinstance(index, int)
        return self.load(name, sympy.Integer(index))

    def store(self, name: str, index: sympy.Expr, value: str, mode=None) -> str:
        self._writes.add(MemoryDep(name, *self.canonicalize(index), mode=mode))
        return f"store({name}, {sympy_str(index)}, {value}, {mode})"

    def store_reduction(self, name: str, index, value) -> str:
        return self.store(name, index, f"store_reduction({value})")

    def index_expr(self, index: sympy.Expr, dtype) -> str:
        self._index_exprs.add(IndexExprDep(*self.canonicalize(index)))
        return f"index_expr({sympy_str(index)}, {dtype})"

    def bucketize(
        self,
        values: T,
        boundaries: Tuple[str, sympy.Expr, sympy.Expr, sympy.Expr],
        boundary_indices: T,
        indexing_dtype: torch.dtype,
        right: bool,
        sorter: Optional[Tuple[str, sympy.Expr]] = None,
        sorter_indices: Optional[T] = None,
    ) -> None:
        """Records the names of the buffers that bucketize will read from."""
        self._reads.add(StarDep(boundaries[0]))
        if sorter is not None:
            self._reads.add(StarDep(sorter[0]))


class RecordLoadStore(V.KernelFormatterHandler):  # type: ignore[name-defined]
    def __init__(self, var_ranges: VarRanges, normalize: bool) -> None:
        parent_handler = _RecordLoadStoreInner(
            var_ranges=var_ranges, normalize=normalize
        )
        super().__init__(parent_handler=parent_handler)


# TODO: check call sites
def var_builder(prefix: str) -> Tuple[VarRanges, Callable[[sympy.Expr], sympy.Symbol]]:
    cnt = itertools.count()
    var_ranges: VarRanges = {}

    def add_var(length: sympy.Expr) -> sympy.Symbol:
        v = sympy_index_symbol(f"{prefix}{next(cnt)}")
        var_ranges[v] = length
        return v

    return var_ranges, add_var


def index_vars_no_squeeze(*argsizes: Sequence[sympy.Expr], prefix: str):
    var_ranges, add_var = var_builder(prefix)
    args: List[List[sympy.Symbol]] = [list(map(add_var, size)) for size in argsizes]
    return args, var_ranges


def index_vars_squeeze(*argsizes: Sequence[sympy.Expr], prefix: str = "d"):
    from .ir import SqueezeView

    var_ranges, add_var = var_builder(prefix)
    args: List[List[sympy.Expr]] = []
    new_sizes: List[List[sympy.Expr]] = []
    for size in argsizes:
        new_size, reindex = SqueezeView.squeezer(size)
        new_sizes.append(new_size)
        args.append(reindex(list(map(add_var, new_size))))
    return args, var_ranges


def extract_read_writes(
    fn: Callable[..., Any],
    *argsizes: Sequence[sympy.Expr],
    normalize: bool = False,
    prefix: str = "d",
    hidden_args=(),
):
    args, var_ranges = index_vars_squeeze(*argsizes, prefix=prefix)

    from .loop_body import LoopBody

    if isinstance(fn, LoopBody):
        inner = extract_loop_body_with_args(
            fn, [*args, *hidden_args], var_ranges, normalize
        )
    else:
        # Slow path tracing the function
        rw = RecordLoadStore(var_ranges, normalize=normalize)
        with V.set_ops_handler(rw):
            fn(*args, *hidden_args)
        inner = rw.parent_handler

    if normalize:
        range_vars = []  # Number of vars could differ due to normalization
    else:
        range_vars = [*itertools.chain.from_iterable(args)]

    return ReadWrites(
        OrderedSet(inner._reads),
        OrderedSet(inner._writes),
        inner._index_exprs,
        range_vars,
        var_ranges,
    )


def extract_loop_body_with_args(fn, args, var_ranges, normalize=False):
    from .loop_body import MemoryUsageType

    # Fast path to avoid tracing when we already have a LoopBody
    inner = _RecordLoadStoreInner(var_ranges=var_ranges, normalize=normalize)
    name_to_index = fn.indexing_from_args(args)
    if fn.indirect_vars:
        # mimic the `tmpX` naming tracing gives us
        repl = {v: make_symbol(SymT.TMP, i) for i, v in enumerate(fn.indirect_vars)}
        name_to_index = {k: sympy_subs(v, repl) for k, v in name_to_index.items()}  # type: ignore[arg-type]
    for entry in fn.memory_usage[MemoryUsageType.LOAD]:
        inner.load(entry.buffer_name, name_to_index[entry.index_name])  # type: ignore[arg-type]
    for entry in fn.memory_usage[MemoryUsageType.LOAD_SEED]:
        inner.load_seed(entry.buffer_name, int(name_to_index[entry.index_name]))  # type: ignore[arg-type]
    for entry in fn.memory_usage[MemoryUsageType.STORE]:
        inner.store(
            entry.buffer_name, name_to_index[entry.index_name], None, entry.mode  # type: ignore[arg-type]
        )
    for entry in fn.memory_usage[MemoryUsageType.STORE_REDUCTION]:
        inner.store_reduction(
            entry.buffer_name, name_to_index[entry.index_name], None  # type: ignore[arg-type]
        )
    for entry in fn.memory_usage[MemoryUsageType.INDEX_EXPR]:
        inner.index_expr(name_to_index[entry.index_name], None)
    for entry in fn.memory_usage[MemoryUsageType.BUCKETIZE]:
        # All that matters is that we record the buffer name, so place it in the
        # "boundaries" name position to ensure that it's recorded.
        inner.bucketize(
            None, (entry.buffer_name, None, None, None), None, None, None  # type: ignore[arg-type]
        )
    # fn.memory_usage[MemoryUsageType.CHECK_BOUNDS] intentionally skipped
    return inner


def extract_input_node_reduction_ranges(
    input_node: "torch._inductor.ir.IRNode",
) -> Tuple[Optional[List[sympy.Expr]], Optional[List[sympy.Expr]]]:
    """
    Returns the size and reduction size of all inputs, if the sizes and reduction_sizes (if exist) are all the same.
    It's possible that a node has multiple inputs, some are Reduction nodes and others are Pointwise nodes.
    In this case, reduction_sizes of the Reduction nodes need to be the same.
    Otherwise returns (None, None).
    """

    from .ir import ComputedBuffer, ExternKernel, Loops

    size: Optional[List[sympy.Expr]]
    reduction_size: Optional[List[sympy.Expr]]

    if isinstance(input_node.get_defining_op(), ComputedBuffer):
        # Input node has already been realized. Return its size and reduction_size.
        size = [*input_node.get_size()]
        reduction_size = [*input_node.get_reduction_size()]
        if len(reduction_size) > 0:
            return (size, reduction_size)
        else:
            return (None, None)

    if not isinstance(input_node.data.data, Loops):  # type: ignore[attr-defined]
        # Other IRNodes do not have reduction_ranges.
        return (None, None)

    # There is one issue: what if there are views / permutations between the input node and its dependent realized nodes?
    # The current method still uses reduction ranges from the dependent realized node, which is not ideal.
    # Is there a way to check whether there are permutations inbetween?
    reads = input_node.get_reads()
    reduction_size: Optional[List[sympy.Expr]] = None
    size: Optional[List[sympy.Expr]] = None
    while reduction_size is None and len(reads) > 0:
        seen: OrderedSet[str] = OrderedSet()
        new_reads: List[Dep] = []
        for read in reads:
            if not isinstance(read, MemoryDep):
                continue
            if read.name in seen:
                continue
            seen.add(read.name)
            buffer = V.graph.try_get_buffer(read.name)
            if buffer is None:
                continue
            op = buffer.get_defining_op()
            if op is None or isinstance(op, ExternKernel):
                continue

            if isinstance(op, ComputedBuffer) and len(op.get_reduction_size()) > 0:
                if reduction_size is None:
                    reduction_size = [*op.get_reduction_size()]
                    size = [*op.get_size()]
                elif reduction_size != [*op.get_reduction_size()] or size != [
                    *op.get_size()
                ]:
                    return (None, None)
            else:
                new_reads.extend(op.get_reads())
        if reads == new_reads:
            return (size, reduction_size)
        else:
            reads = OrderedSet(new_reads)
    return (size, reduction_size)


def canonicalization_prefix():
    return "c"


# ops handler which computes all the free unbacked symbols for an IR
class FreeUnbackedSymbolsOpsHandler:
    symbols: OrderedSet[sympy.Symbol]

    def __init__(self) -> None:
        self.symbols = OrderedSet()

    def __getattr__(self, name: str) -> Callable[..., Any]:
        def inner(*args, **kwargs):
            for a in itertools.chain(args, kwargs.values()):
                if isinstance(a, (sympy.Expr, sympy.logic.boolalg.Boolean)):
                    self.symbols |= free_unbacked_symbols(a)

        return inner

    def indirect_indexing(
        self, index_var, size, check=True, wrap_neg=True
    ) -> sympy.Symbol:
        assert not isinstance(index_var, (sympy.Expr, sympy.logic.boolalg.Boolean))
        self.symbols |= free_unbacked_symbols(size)
        return sympy_index_symbol(f"({str(index_var)})")

    def frexp(self, x):
        return (None,) * 2

    def scan(self, dtypes, combine_fn, values):
        return (None,) * len(values)

    def sort(self, dtypes, values, stable, descending):
        return (None,) * len(values)

    def reduction(
        self,
        dtype: torch.dtype,
        src_dtype: torch.dtype,
        reduction_type: ReductionType,
        value: Union[None, Tuple[None, ...]],
    ) -> Union[None, Tuple[None, ...]]:
        num_values = reduction_num_outputs(reduction_type)
        return (None,) * num_values if num_values > 1 else None

    def masked(self, mask, body, other) -> None:
        assert callable(body), "masked body must always be callable."
        # The body can make additional calls, for e.g. ops.indirect_indexing
        body()


def _typecheck_FreeUnbackedSymbolsOpsHandler(
    h: FreeUnbackedSymbolsOpsHandler,
) -> OpsHandler[None]:
    return h


def extract_free_unbacked_symbols(fn: Callable[..., Any], index, rindex=None):
    from .ir import FlexibleLayout

    args = [index, rindex] if rindex is not None else [index]
    handler = FreeUnbackedSymbolsOpsHandler()
    # NB: I cargo culted the allow_indexing patch here, I don't understand why
    # people do this all over
    with V.set_ops_handler(handler), patch.object(
        FlexibleLayout, "allow_indexing", True
    ):
        fn(*args)
    return handler.symbols<|MERGE_RESOLUTION|>--- conflicted
+++ resolved
@@ -5,9 +5,6 @@
 import logging
 import re
 import typing
-<<<<<<< HEAD
-from typing import Any, Callable, Dict, List, Optional, Tuple, TypeVar, Union
-=======
 from typing import (
     Any,
     Callable,
@@ -20,7 +17,6 @@
     TypeVar,
     Union,
 )
->>>>>>> e29dabbd
 from unittest.mock import patch
 
 import sympy
@@ -127,8 +123,8 @@
         # https://gist.github.com/shunting314/511a7e1ec88aa2e1a8ec85d8445ab129
         # We don't reorder the loop for these cases for now, but in theory
         # we could improve the algorithm to detect the correct loop orders.
-        if len(OrderedSet(self_strides)) != len(self_strides) or len(
-            OrderedSet(other_strides)
+        if len(set(self_strides)) != len(self_strides) or len(
+            set(other_strides)
         ) != len(other_strides):
             log.debug(
                 "unable to decide loop order. self_dep=%s v.s. other_dep=%s, self_strides=%s v.s. other_strides=%s",
@@ -142,13 +138,13 @@
         # May hanppen if self and other are as follows
         # MemoryDep('addmm_6', 393216*d0 + 768*d1 + d2, {d0: 16, d1: 512, d2: 768}, None)
         # MemoryDep('addmm_6', 98304*d0 + d1 + 768*d2, {d0: 64, d1: 768, d2: 128}, None)
-        if OrderedSet(self_strides) != OrderedSet(other_strides):
+        if set(self_strides) != set(other_strides):
             return None
 
         stride_to_index = {s: i for i, s in enumerate(self_strides)}
         order = [stride_to_index[s] for s in other_strides]
 
-        assert OrderedSet(order) == OrderedSet(range(0, self.num_vars))
+        assert set(order) == set(range(0, self.num_vars))
         return order
 
     def get_offset(self):
@@ -401,10 +397,10 @@
             self.var_ranges,
         )
 
-    def with_read(self, dep: Union[Dep, OrderedSet[Dep]]) -> "ReadWrites":
-        assert isinstance(dep, (WeakDep, StarDep, OrderedSet))
-        if not isinstance(dep, OrderedSet):
-            dep = OrderedSet([dep])
+    def with_read(self, dep: Union[Dep, Set[Dep]]) -> "ReadWrites":
+        assert isinstance(dep, (WeakDep, StarDep, set))
+        if not isinstance(dep, set):
+            dep = {dep}
         return ReadWrites(
             OrderedSet.union(self.reads, dep),
             self.writes,
