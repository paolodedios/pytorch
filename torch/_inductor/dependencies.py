--- conflicted
+++ resolved
@@ -3,14 +3,9 @@
 import itertools
 import logging
 import re
-<<<<<<< HEAD
 from collections.abc import Iterable, Sequence
 from typing import Any, Callable, Optional, TypeVar, Union
-=======
-from collections.abc import Sequence
-from typing import Any, Callable, Iterable, List, Optional, Tuple, TypeVar, Union
 from typing_extensions import Self
->>>>>>> 1e3b3edc
 from unittest.mock import patch
 
 import sympy
@@ -750,20 +745,10 @@
     def __init__(self) -> None:
         self.symbols = OrderedSet()
 
-<<<<<<< HEAD
-    def __getattr__(self, name: str) -> Callable[..., Any]:
-        def inner(*args: Sequence[Any], **kwargs: dict[Any, Any]) -> None:
-            for a in itertools.chain(args, kwargs.values()):
-                if isinstance(a, (sympy.Expr, sympy.logic.boolalg.Boolean)):
-                    self.symbols |= free_unbacked_symbols(a)
-
-        return inner
-=======
     def _default(self, name: str, args: tuple[Any, ...], kwargs: dict[str, Any]) -> Any:
         for a in itertools.chain(args, kwargs.values()):
             if isinstance(a, (sympy.Expr, sympy.logic.boolalg.Boolean)):
                 self.symbols |= free_unbacked_symbols(a)
->>>>>>> 1e3b3edc
 
     def indirect_indexing(
         self,
