--- conflicted
+++ resolved
@@ -1642,14 +1642,29 @@
             if config.aot_inductor.force_mmap_weights:
                 use_mmap_weights = True
 
+            compile_command = {
+                "aot_mode": graph.aot_mode,
+                "device_type": device_type,
+                "use_absolute_path": use_absolute_path,
+                "use_mmap_weights": use_mmap_weights,
+                "vec_isa": picked_vec_isa,
+            }
             object_build_options = CppTorchDeviceOptions(
-                vec_isa=picked_vec_isa,
-                device_type=device_type,
-                aot_mode=graph.aot_mode,
+                **compile_command,  # type: ignore[arg-type]
                 compile_only=True,
-                use_absolute_path=use_absolute_path,
-                use_mmap_weights=use_mmap_weights,
             )
+
+            # potentially, precompile the AOT header for this device
+            if config.aot_inductor.precompile_headers:
+                header_file = _get_cpp_wrapper_header(
+                    device_type, aot_mode=graph.aot_mode
+                )
+                object_build_options.precompiled_header = _precompile_header(
+                    header_file,
+                    cpp_command,
+                    **compile_command,
+                )
+
             object_builder = CppBuilder(
                 name=str(cpp_path_operator.stem),
                 sources=cpp_path,
@@ -1903,6 +1918,74 @@
         return torch._C._aoti.unsafe_alloc_void_ptr_from_tensor(result)
 
 
+# Precompiled headers are persistent past program runtime, but associated with one
+# specific compiler version and set of flags.  We explicitly use default_cache_dir here
+# because these headers need to be global, rather than ignored by fresh_inductor_cache.
+_HEADER_DIR = os.path.join(default_cache_dir(), "precompiled_headers")
+
+
+@functools.lru_cache(None)
+def _precompile_header(
+    header: str,
+    hashable_cmd_line: str,
+    **compile_command: Any,
+) -> str:
+    # Get the preprocessed output from the header file to be precompiled.  This allows
+    # us to properly invalidate the file cache when any header dependency changes.
+    with tempfile.NamedTemporaryFile(buffering=0, suffix=".h") as preprocessing_header:
+        preprocessing_header.write(f"#include <{header}>\n".encode())
+        preprocessor = CppBuilder(
+            name=preprocessing_header.name,
+            sources=preprocessing_header.name,
+            BuildOption=CppTorchDeviceOptions(**compile_command, preprocessing=True),
+        )
+        preprocessor.build()
+
+        # read, then cleanup, the preprocessor output file
+        with open(preprocessor.get_target_file_path()) as preprocessor_output_file:
+            preprocessor_output = preprocessor_output_file.read()
+        os.unlink(preprocessor.get_target_file_path())
+
+    header_build_option = CppTorchDeviceOptions(**compile_command, precompiling=True)
+    header_hash, header_full_path = write(
+        content=f"#include <{header}>\n",
+        extension="h",
+        extra=(
+            hashable_cmd_line
+            + preprocessor_output
+            + get_compiler_version_info(header_build_option.get_compiler())
+        ),
+        specified_dir=_HEADER_DIR,
+    )
+    cpp_builder = CppBuilder(
+        name=header_full_path,
+        sources=header_full_path,
+        BuildOption=header_build_option,
+    )
+    # _worker_compile_cpp will automatically ignore any compilation whose result already
+    # exists, so this is always safe.
+    _worker_compile_cpp(
+        os.path.join(get_lock_dir(), f"{header_hash}.lock"),
+        cpp_builder,
+        header_full_path,
+        cpp_builder.get_target_file_path(),
+    )
+
+    return header_full_path
+
+
+def _get_cpp_wrapper_header(device: str, aot_mode: bool = False) -> str:
+    """Given a device type (and optionally whether we're in AOT Inductor mode), returns
+    the path to the cpp_wrapper header file to be precompiled."""
+    base_device = device.split(":")[0]
+    is_array_ref = config.aot_inductor.allow_stack_allocation and base_device == "cpu"
+    return (
+        "torch/csrc/inductor/"
+        f"{'aoti_include' if aot_mode else 'cpp_wrapper'}/"
+        f"{'array_ref' if is_array_ref else base_device}.h"
+    )
+
+
 @clear_on_fresh_inductor_cache
 class CppCodeCache:
     cache: dict[str, Callable[[], Union[CDLL, ModuleType]]] = {}
@@ -1937,7 +2020,6 @@
             raise
 
     @classmethod
-<<<<<<< HEAD
     def _get_uncompiled_header(cls, device: str) -> str | None:
         """
         Given a device type, returns the path to a CPP header file to be precompiled.
@@ -1945,8 +2027,6 @@
         return None
 
     @classmethod
-=======
->>>>>>> fc5913b6
     def load_async(
         cls,
         source_code: str,
@@ -1963,9 +2043,8 @@
 
         _set_gpu_runtime_env()  # cpp_extension consults the env
 
-        command_gen = CppBuilder(
-            name="o", sources="i", BuildOption=CppTorchDeviceOptions(**compile_command)
-        )
+        cpp_build_option = CppTorchDeviceOptions(**compile_command)
+        command_gen = CppBuilder(name="o", sources="i", BuildOption=cpp_build_option)
         # write function will calc source_code hash, the same source code with different
         # ISA level should be generate different hash.
         # So we need get a command_line which contains isa related parameter as a part of hash key.
@@ -1987,7 +2066,16 @@
             future: Optional[Future[Any]] = None
             lib = None
 
-            cpp_build_option = CppTorchDeviceOptions(**compile_command)
+            # if requested, pre-compile any headers
+            if config.cpp_cache_precompile_headers and (
+                header_file := cls._get_uncompiled_header(device_type)
+            ):
+                cpp_build_option.precompiled_header = _precompile_header(
+                    header_file,
+                    vec_isa_cmd,
+                    **compile_command,
+                )
+
             cpp_builder = CppBuilder(
                 name=output_name,
                 sources=input_path,
@@ -2305,13 +2393,10 @@
         """
     )
 
-<<<<<<< HEAD
     @classmethod
     def _get_uncompiled_header(cls, device: str) -> str | None:
         return _get_cpp_wrapper_header(device)
 
-=======
->>>>>>> fc5913b6
 
 @clear_on_fresh_inductor_cache
 class HalideCodeCache(CppPythonBindingsCodeCache):
