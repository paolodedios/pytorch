--- conflicted
+++ resolved
@@ -2379,28 +2379,13 @@
                         config.aot_inductor.emit_multi_arch_kernel
                         and device_type == "cuda"
                     ):
-<<<<<<< HEAD
-                        current_arch = cuda_compile_utils._nvcc_arch_as_compile_option()
-                        cmd = (
-                            # pyrefly: ignore [unbound-name]
-                            f"{cuda_compile_utils._cuda_compiler()} -fatbin {asm_file} -o {cubin_file} "
-                            # Triton only allows generating PTX version as same as the current arch
-                            f"-gencode arch=compute_{current_arch},code=compute_{current_arch} "
-                            # Include SASS for the current specific arch
-                            f"-gencode arch=compute_{current_arch},code=sm_{current_arch} "
-                        )
-                        try:
-                            subprocess.run(
-                                cmd.split(),
-                                capture_output=True,
-                                text=True,
-                                check=True,
-=======
                         if torch.version.hip is None:
-                            current_arch = _nvcc_arch_as_compile_option()
+                            current_arch = (
+                                cuda_compile_utils._nvcc_arch_as_compile_option()
+                            )
                             cmd = (
                                 # pyrefly: ignore [unbound-name]
-                                f"{_cuda_compiler()} -fatbin {asm_file} -o {cubin_file} "
+                                f"{cuda_compile_utils._cuda_compiler()} -fatbin {asm_file} -o {cubin_file} "
                                 # Triton only allows generating PTX version as same as the current arch
                                 f"-gencode arch=compute_{current_arch},code=compute_{current_arch} "
                                 # Include SASS for the current specific arch
@@ -2424,7 +2409,6 @@
                             # ROCm multi-arch: compile LLVM IR to multi-arch bundle
                             from torch._inductor.rocm_multiarch_utils import (
                                 compile_multiarch_bundle_from_llvm_ir,
->>>>>>> d19f36be
                             )
 
                             if not os.path.exists(asm_file):
