from __future__ import annotations

import base64
import dataclasses
import functools
import getpass
import hashlib
import importlib
import json
import logging
import multiprocessing
import os
import pathlib
import platform
import re
import shlex
import shutil
import signal
import subprocess
import sys
import sysconfig
import tempfile
import threading
import warnings
import weakref
from bisect import bisect_right
from concurrent.futures import Future, ProcessPoolExecutor, ThreadPoolExecutor
<<<<<<< HEAD
from ctypes import cdll, CDLL
=======
from ctypes import c_void_p, cdll, CDLL
>>>>>>> d30da5d0
from dataclasses import field
from functools import partial
from importlib import abc
from pathlib import Path
from threading import Thread
from time import sleep, time
<<<<<<< HEAD
from types import ModuleType
from typing import Any, Callable, Dict, List, Optional, Set, Tuple, TYPE_CHECKING, Union
=======
from typing import Any, Callable, Dict, List, Set, Tuple, Union
>>>>>>> d30da5d0

import torch

from torch._inductor import config, cuda_properties, exc
<<<<<<< HEAD

if TYPE_CHECKING:
    from torch._inductor.graph import GraphLowering
    from torch._inductor.select_algorithm import ChoiceCaller

import concurrent.futures._base
import concurrent.futures.process

from torch._inductor.utils import developer_warning
=======
from torch._inductor.codegen.cuda import cuda_env
from torch._inductor.utils import developer_warning, is_linux
>>>>>>> d30da5d0
from torch.hub import _Faketqdm, tqdm

_HERE = os.path.abspath(__file__)
_TORCH_PATH = os.path.dirname(os.path.dirname(_HERE))

if config.is_fbcode():
    from triton.fb import build_paths
    from triton.fb.build import _run_build_command

    from torch._inductor.fb.utils import (  # type: ignore[import]
        log_global_cache_errors,
        log_global_cache_stats,
        log_global_cache_vals,
        use_global_cache,
    )
else:

    def log_global_cache_errors(*args, **kwargs):
        pass

    def log_global_cache_stats(*args, **kwargs):
        pass

    def log_global_cache_vals(*args, **kwargs):
        pass

    def use_global_cache() -> bool:
        return False


LOCK_TIMEOUT = 600

# timing metrics for time spent in the compilation
_cumulative_compile_time = 0.0
_t0 = None


def _compile_start() -> None:
    global _t0
    if _t0 is None:
        _t0 = time()


def _compile_end() -> None:
    global _cumulative_compile_time, _t0
    if _t0 is not None:
        t1 = time()
        _cumulative_compile_time += t1 - _t0
        _t0 = None
        # print("CUMULATIVE COMPILE TIME", _cumulative_compile_time)


log = logging.getLogger(__name__)


@functools.lru_cache(None)
def cache_dir() -> str:
    cache_dir = os.environ.get("TORCHINDUCTOR_CACHE_DIR")
    if cache_dir is None:
        cache_dir = f"{tempfile.gettempdir()}/torchinductor_{getpass.getuser()}"
    os.makedirs(cache_dir, exist_ok=True)
    return cache_dir


def cpp_wrapper_cache_dir(name: str) -> str:
    cu_str = (
        "cpu"
        if torch.version.cuda is None
        else f'cu{torch.version.cuda.replace(".", "")}'
    )
    python_version = f"py{sys.version_info.major}{sys.version_info.minor}"
    build_folder = f"{python_version}_{cu_str}"

    cpp_wrapper_dir = os.path.join(cache_dir(), build_folder)
    cpp_wrapper_build_directory = os.path.join(cpp_wrapper_dir, name)
    os.makedirs(cpp_wrapper_build_directory, exist_ok=True)
    return cpp_wrapper_build_directory


class CacheBase:
    @staticmethod
    @functools.lru_cache(None)
    def get_system() -> Dict[str, Any]:
        try:
            import triton

            triton_version = triton.__version__
        except ModuleNotFoundError:
            triton_version = None

        system: Dict[str, Any] = {
            "device": {
                "name": torch.cuda.get_device_properties(
                    torch.cuda.current_device()
                ).name,
            },
            "version": {
                "cuda": torch.version.cuda,
                "triton": triton_version,
            },
            "other": {
                "allow_tf32": torch.backends.cuda.matmul.allow_tf32,
            },
        }

        system["hash"] = hashlib.sha256(
            json.dumps(system, sort_keys=True).encode("utf-8")
        ).hexdigest()

        return system

    @staticmethod
    @functools.lru_cache(None)
    def get_local_cache_path() -> Path:
        return Path(os.path.join(cache_dir(), "cache", CacheBase.get_system()["hash"]))

    @staticmethod
    @functools.lru_cache(None)
    def get_global_cache_path() -> Optional[Path]:
        return (
            Path(os.path.join(config.global_cache_dir, CacheBase.get_system()["hash"]))
            if config.global_cache_dir is not None
            else None
        )

    def __init__(self) -> None:
        if not torch.cuda.is_available():
            return

        self.system = CacheBase.get_system()

        self.local_cache_path = CacheBase.get_local_cache_path()
        self.global_cache_path = CacheBase.get_global_cache_path()

    def get_local_cache(self) -> Dict[str, Any]:
        if not self.local_cache_path.is_file():
            return {}
        with open(self.local_cache_path) as local_cache_fp:
            local_cache = json.load(local_cache_fp)
        return local_cache["cache"]

    def update_local_cache(self, local_cache: Dict[str, Any]) -> None:
        if not os.path.exists(self.local_cache_path.parent):
            os.makedirs(self.local_cache_path.parent, exist_ok=True)
        write_atomic(
            str(self.local_cache_path),
            json.dumps({"system": self.system, "cache": local_cache}, indent=4),
        )


class LocalCache(CacheBase):
    def lookup(self, *keys: Tuple[str]) -> Optional[Dict[str, Any]]:
        cache = self.get_local_cache()

        sub_cache = cache
        for key in keys:
            if key in cache:
                sub_cache = cache[key]  # type: ignore[index]
            else:
                return None

        return sub_cache

    def set_value(self, *keys: List[str], value: Any) -> None:
        cache = self.get_local_cache()

        sub_cache: Dict = cache  # type: ignore[type-arg]
        for key in keys[0:-1]:
            sub_cache.setdefault(key, {})
            sub_cache = sub_cache[key]
        sub_cache[keys[-1]] = value

        self.update_local_cache(cache)


class PersistentCache(CacheBase):
    @functools.lru_cache(None)
    def get_global_cache(self):
        if self.global_cache_path is None or not self.global_cache_path.is_file():
            return {}
        with open(self.global_cache_path) as global_cache_fp:
            global_cache = json.load(global_cache_fp)
        return global_cache["cache"]

    def lookup(
        self,
        choices: List[ChoiceCaller],
        name: str,
        inputs: str,
<<<<<<< HEAD
        benchmark: Callable[[Any], Dict[ChoiceCaller, float]],
    ) -> Dict[ChoiceCaller, float]:
=======
        benchmark: Callable[[Any], float],
    ) -> Dict["ChoiceCaller", float]:
>>>>>>> d30da5d0
        """
        Check to see if we have benchmarked the given choice callers. For each
        choice caller:

            1. Check global_cache[name][inputs][choice], return benchmark if cached.
            2. Check local_cache[name][inputs][choice], return benchmark if cached.
            3.
                a. `max_autotune_gemm=True`: benchmark the choice, update
                    local_cache[name][inputs][choice], and return the benchmark.
                b. `max_autotune_gemm=False`: don't benchmark the choice, return nothing.
        """

        log_stats = partial(log_global_cache_stats, self.system, name, inputs)
        log_vals = partial(log_global_cache_vals, self.system, name, inputs)
        log_errors = partial(log_global_cache_errors, self.system, name, inputs)
        timings = {}

        def check_cache(cache, callback=None) -> bool:
            """Check if `cache` contains data for all the choices"""
            hit = True
            for choice in choices:
                choice_hash = choice.hash_key()
                if choice_hash in cache.get(name, {}).get(inputs, {}):
                    # cache hit
                    timings[choice] = cache[name][inputs][choice_hash]
                else:
                    # cache miss
                    hit = False
                    break
            if callback:
                callback(cached=hit)
            return hit

        if config.max_autotune or config.max_autotune_gemm:
            local_cache = self.get_local_cache()
            # check local cache first since it is data specific to the current machine
            if not check_cache(local_cache) and not (
                use_global_cache()
                and check_cache(self.get_global_cache(), callback=log_stats)
            ):
                try:
                    # re-benchmark everything to try to get consistent numbers from the same machine
                    for choice in choices:
                        timings[choice] = benchmark(choice)
                        local_cache.setdefault(name, {})
                        local_cache[name].setdefault(inputs, {})
                        local_cache[name][inputs][choice.hash_key()] = timings[choice]
                except RuntimeError as e:
                    # catch and log autotuning failures
                    log_errors(e)
                    raise e

                self.update_local_cache(local_cache)

                if use_global_cache():
                    timings_to_log = {
                        choice.hash_key(): timings[choice] for choice in choices
                    }
                    log_vals(timings_to_log)
        elif use_global_cache():
            # only check global cache, not local one
            check_cache(self.get_global_cache(), callback=log_stats)
            # may have a partial cache hit, where not everything is benchmarked

        return timings


def get_lock_dir() -> str:
    lock_dir = os.path.join(cache_dir(), "locks")
    if not os.path.exists(lock_dir):
        os.makedirs(lock_dir, exist_ok=True)
    return lock_dir


def code_hash(code: Union[str, bytes], extra: str = ""):
    hashing_str = code if isinstance(code, bytes) else code.encode("utf-8")
    if extra != "":
        hashing_str = hashing_str + b"||" + extra.encode("utf-8")
    return (
        "c"
        + base64.b32encode(hashlib.sha256(hashing_str).digest())[:51]
        .decode("utf-8")
        .lower()
    )


def get_path(
    basename: str, extension: str, specified_dir: str = ""
) -> Tuple[str, str, str]:
    if specified_dir:
        if os.path.isabs(specified_dir):
            subdir = specified_dir
        else:
            subdir = os.path.join(cache_dir(), specified_dir)
    else:
        subdir = os.path.join(cache_dir(), basename[1:3])
    path = os.path.join(subdir, f"{basename}.{extension}")
    return basename, subdir, path


<<<<<<< HEAD
def get_hash(
    content: Union[str, bytes], extra: str = "", hash_type: str = "code"
) -> str:
    assert hash_type in ["code", "cubin", "hsaco"], "Hash type not supported"
    if hash_type == "code":
        return code_hash(content, extra)
    else:
=======
def get_hash(content: Union[str, bytes], extra: str = "", hash_type: str = "code"):
    assert hash_type in ["code", "cubin"], "Hash type not supported"
    if hash_type == "code":
        return code_hash(content, extra)
    if hash_type == "cubin":
>>>>>>> d30da5d0
        return code_hash(repr(content))


def write(
    content: Union[str, bytes],
    extension: str,
    extra: str = "",
    hash_type: str = "code",
    specified_dir: str = "",
) -> Tuple[str, str]:
    key: str = get_hash(content, extra, hash_type)
    basename, subdir, path = get_path(key, extension, specified_dir)
    if not os.path.exists(subdir):
        os.makedirs(subdir, exist_ok=True)
    if not os.path.exists(path):
        write_atomic(path, content)
    return basename, path


def write_atomic(path: str, content: Union[str, bytes]) -> None:
    # Write into temporary file first to avoid conflicts between threads
    # Avoid using a named temporary file, as those have restricted permissions
    assert isinstance(
        content, (str, bytes)
    ), "Only strings and byte arrays can be saved in the cache"
    path = pathlib.Path(path)
    tmp_path = path.parent / f".{os.getpid()}.{threading.get_ident()}.tmp"
    write_mode = "w" if isinstance(content, str) else "wb"
    with tmp_path.open(write_mode) as f:
        f.write(content)
    tmp_path.rename(path)


@dataclasses.dataclass
class CompiledFxGraph:
    """Class holding a compiled FX graph"""

    compiled_artifact: Optional[Callable[..., Any]] = None
    current_callable: Optional[Callable[..., Any]] = None
    cache_key: Optional[str] = None
    artifact_path: Optional[str] = None
    cache_linemap: Optional[List[Tuple[int, str]]] = None
    device_types: Set[str] = field(default_factory=set)
    device_idxs: Set[int] = field(default_factory=set)
    mutated_inputs: Set[str] = field(default_factory=set)
    mutated_input_idxs: Set[int] = field(default_factory=set)

    _boxed_call: Optional[bool] = None

    def __call__(self, inputs: List[Any]) -> Any:
        return self.get_current_callable()(inputs)

    def get_current_callable(self) -> Callable[..., Any]:
        if self.current_callable is None:
            # This prevents a circular reference that makes CompiledFxGraph
            # get stuck without getting garbage collected
            return functools.partial(_run_from_cache, weakref.proxy(self))
        else:
            return self.current_callable


def _run_from_cache(compiled_graph: CompiledFxGraph, inputs: List[Any]) -> Any:
    # We can't really serialize callables that may be C++/Triton/etc.,
    # so we serialize their disk cache location instead
    # TODO: When making an API that can save compiled models e2e to disk
    # this will need to be better
    if compiled_graph.compiled_artifact is None:
        from .codecache import PyCodeCache

        assert compiled_graph.cache_key
        assert compiled_graph.artifact_path
        compiled_graph.compiled_artifact = PyCodeCache.load_by_key_path(
            compiled_graph.cache_key,
            compiled_graph.artifact_path,
            compiled_graph.cache_linemap,
        ).call

    return compiled_graph.compiled_artifact(inputs)


def cpp_compiler() -> str:
    if config.is_fbcode():
        return build_paths.gcc()
    if isinstance(config.cpp.cxx, (list, tuple)):
        search = tuple(config.cpp.cxx)
    else:
        search = (config.cpp.cxx,)
    return cpp_compiler_search(search)


@functools.lru_cache(1)
def cpp_compiler_search(search: str) -> str:
    for cxx in search:
        try:
            if cxx is None:
                # gxx package is only available for Linux
                # according to https://anaconda.org/conda-forge/gxx/
                if sys.platform != "linux":
                    continue
                # Do not install GXX by default
                if not os.getenv("TORCH_INDUCTOR_INSTALL_GXX"):
                    continue
                from filelock import FileLock

                lock_dir = get_lock_dir()
                lock = FileLock(
                    os.path.join(lock_dir, "g++.lock"), timeout=LOCK_TIMEOUT
                )
                with lock:
                    cxx = install_gcc_via_conda()
            subprocess.check_output([cxx, "--version"])
            return cxx
        except (subprocess.SubprocessError, FileNotFoundError, ImportError):
            continue
    raise exc.InvalidCxxCompiler()


def install_gcc_via_conda() -> str:
    """On older systems, this is a quick way to get a modern compiler"""
    prefix = os.path.join(cache_dir(), "gcc")
    cxx_path = os.path.join(prefix, "bin", "g++")
    if not os.path.exists(cxx_path):
        log.info("Downloading GCC via conda")
        conda = os.environ.get("CONDA_EXE", "conda")
        if conda is None:
            conda = shutil.which("conda")
        if conda is not None:
            subprocess.check_call(
                [
                    conda,
                    "create",
                    f"--prefix={prefix}",
                    "--channel=conda-forge",
                    "--quiet",
                    "-y",
                    "python=3.8",
                    "gxx",
                ],
                stdout=subprocess.PIPE,
            )
    return cxx_path


def is_gcc() -> bool:
    return bool(re.search(r"(gcc|g\+\+)", cpp_compiler()))


@functools.lru_cache(None)
def is_apple_clang() -> bool:
    cxx = cpp_compiler()
    version_string = subprocess.check_output([cxx, "--version"]).decode("utf8")
    return "Apple" in version_string.splitlines()[0]


class VecISA:
    _bit_width: int
    _macro: str
    _arch_flags: str
    _dtype_nelements: Dict[torch.dtype, int]

    # Note [Checking for Vectorized Support in Inductor]
    # TorchInductor CPU vectorization reuses PyTorch vectorization utility functions
    # Hence, TorchInductor would depend on Sleef* to accelerate mathematical functions
    # like exp, pow, sin, cos and etc.
    # But PyTorch and TorchInductor might use different compilers to build code. If
    # PyTorch uses gcc-7/g++-7 to build the release package, the libtorch_cpu.so
    # will not expose the Sleef* AVX512 symbols since gcc-7/g++-7 cannot pass
    # avx512 check in CMake - FindAVX.cmake. But TorchInductor install the latest
    # gcc/g++ compiler by default while it could support the AVX512 compilation.
    # Therefore, there would be a conflict sleef version between PyTorch and
    # TorchInductor. Hence, we dry-compile the following code to check whether current
    # HW platform and PyTorch both could support AVX512 or AVX2. And suppose ARM
    # also needs the logic
    # In fbcode however, we are using the same compiler for pytorch and for inductor codegen,
    # making the runtime check unnecessary.
    _avx_code = """
#if defined(CPU_CAPABILITY_AVX512) || defined(CPU_CAPABILITY_AVX2)
#include <ATen/cpu/vec/functional.h>
#include <ATen/cpu/vec/vec.h>
#endif

__attribute__((aligned(64))) float in_out_ptr0[16] = {0.0};

extern "C" void __avx_chk_kernel() {
    auto tmp0 = at::vec::Vectorized<float>(1);
    auto tmp1 = tmp0.exp();
    tmp1.store(in_out_ptr0);
}
"""

    _avx_py_load = """
import torch
from ctypes import cdll
cdll.LoadLibrary("__lib_path__")
"""

    def bit_width(self) -> int:
        return self._bit_width

    def nelements(self, dtype: torch.dtype = torch.float) -> int:
        return self._dtype_nelements[dtype]

    def build_macro(self) -> str:
        return self._macro

    def build_arch_flags(self) -> str:
        return self._arch_flags

    def __hash__(self) -> int:
        return hash(str(self))

    @functools.lru_cache(None)
    def __bool__(self) -> bool:
        if config.cpp.vec_isa_ok is not None:
            return config.cpp.vec_isa_ok

        key, input_path = write(VecISA._avx_code, "cpp")
        from filelock import FileLock

        lock_dir = get_lock_dir()
        lock = FileLock(os.path.join(lock_dir, key + ".lock"), timeout=LOCK_TIMEOUT)
        with lock:
            output_path = input_path[:-3] + "so"
            build_cmd = shlex.split(
                cpp_compile_command(
                    input_path, output_path, warning_all=False, vec_isa=self
                )
            )
            try:
                # Check build result
                compile_file(input_path, output_path, build_cmd)
                subprocess.check_call(
                    [
                        sys.executable,
                        "-c",
                        VecISA._avx_py_load.replace("__lib_path__", output_path),
                    ],
                    stderr=subprocess.DEVNULL,
                    env={**os.environ, "PYTHONPATH": ":".join(sys.path)},
                )
            except Exception as e:
                return False

            return True


@dataclasses.dataclass
class VecAVX512(VecISA):
    _bit_width = 512
    _macro = "CPU_CAPABILITY_AVX512"
    _arch_flags = "-mavx512f -mavx512dq -mavx512vl -mavx512bw -mfma"
    _dtype_nelements = {torch.float: 16, torch.bfloat16: 32, torch.float16: 32}

    def __str__(self) -> str:
        return "avx512"

    __hash__: Callable[[VecISA], Any] = VecISA.__hash__


@dataclasses.dataclass
class VecAVX2(VecISA):
    _bit_width = 256
    _macro = "CPU_CAPABILITY_AVX2"
    _arch_flags = "-mavx2 -mfma"
    _dtype_nelements = {torch.float: 8, torch.bfloat16: 16, torch.float16: 16}

    def __str__(self) -> str:
        return "avx2"

    __hash__: Callable[[VecISA], Any] = VecISA.__hash__


class InvalidVecISA(VecISA):
    _bit_width = 0
    _macro = ""
    _arch_flags = ""
    _dtype_nelements = {}

    def __str__(self) -> str:
        return "INVALID_VEC_ISA"

    def __bool__(self) -> bool:  # type: ignore[override]
        return False

    __hash__: Callable[[VecISA], Any] = VecISA.__hash__


invalid_vec_isa = InvalidVecISA()
supported_vec_isa_list = [VecAVX512(), VecAVX2()]


# Cache the cpuinfo to avoid I/O overhead. Meanwhile, the cpuinfo content
# might have too much redundant content that is useless for ISA check. Hence,
# we only cache some key isa information.
@functools.lru_cache(None)
def valid_vec_isa_list() -> List[VecISA]:
    if sys.platform != "linux":
        return []

    isa_list = []
    with open("/proc/cpuinfo") as _cpu_info:
        _cpu_info_content = _cpu_info.read()
        for isa in supported_vec_isa_list:
            if str(isa) in _cpu_info_content and isa:
                isa_list.append(isa)
        return isa_list


def pick_vec_isa() -> VecISA:
    _valid_vec_isa_list: List[VecISA] = valid_vec_isa_list()
    if not _valid_vec_isa_list:
        return invalid_vec_isa

    # If the simdlen is None, it indicates determin the vectorization length automatically
    if config.cpp.simdlen is None:
        assert _valid_vec_isa_list
        return _valid_vec_isa_list[0]

    for isa in _valid_vec_isa_list:
        if config.cpp.simdlen == isa.bit_width():
            return isa

    return invalid_vec_isa


def get_compile_only(compile_only: bool = True) -> str:
    return "-c" if compile_only else ""


def get_shared(shared: bool = True) -> str:
    return "-shared -fPIC" if shared else ""


def get_warning_all_flag(warning_all: bool = True) -> str:
    return "-Wall" if warning_all else ""


def get_glibcxx_abi_build_flags() -> str:
    return "-D_GLIBCXX_USE_CXX11_ABI=" + str(int(torch._C._GLIBCXX_USE_CXX11_ABI))


def cpp_flags() -> str:
    return "-std=c++17 -Wno-unused-variable"


def cpp_wrapper_flags() -> str:
    return "-DTORCH_INDUCTOR_CPP_WRAPPER"


def optimization_flags() -> str:
    base_flags = "-O3 -ffast-math -fno-finite-math-only"
    if config.is_fbcode():
        # FIXME: passing `-fopenmp` adds libgomp.so to the generated shared library's dependencies.
        # This causes `ldopen` to fail in fbcode, because libgomp does not exist in the default paths.
        # We will fix it later by exposing the lib path.
        return base_flags

    if sys.platform == "darwin":
        # Per https://mac.r-project.org/openmp/ right way to pass `openmp` flags to MacOS is via `-Xclang`
        # Also, `-march=native` is unrecognized option on M1
        base_flags += " -Xclang"
    else:
        if platform.machine() == "ppc64le":
            base_flags += " -mcpu=native"
        else:
            base_flags += " -march=native"

    # Internal cannot find libgomp.so
    if not config.is_fbcode():
        base_flags += " -fopenmp"
    return base_flags


def use_custom_generated_macros() -> str:
    return "-D C10_USING_CUSTOM_GENERATED_MACROS"


def use_fb_internal_macros() -> str:
    if config.is_fbcode():
        openmp_lib = build_paths.openmp_lib()
        return f"-Wp,-fopenmp {openmp_lib} -D C10_USE_GLOG -D C10_USE_MINIMAL_GLOG"
    else:
        return ""


def use_standard_sys_dir_headers() -> str:
    if config.is_fbcode():
        return "-nostdinc"
    else:
        return ""


@functools.lru_cache(None)
def is_conda_llvm_openmp_installed() -> bool:
    try:
        command = "conda list llvm-openmp --json"
        output = subprocess.check_output(command.split()).decode("utf8")
        return len(json.loads(output)) > 0
    except subprocess.SubprocessError:
        return False


@functools.lru_cache(None)
def homebrew_libomp() -> Tuple[bool, str]:
    try:
        # check if `brew` is installed
        subprocess.check_output(["which", "brew"])
        # get the location of `libomp` if it is installed
        # this is the location that `libomp` **would** be installed
        # see https://github.com/Homebrew/brew/issues/10261#issuecomment-756563567 for details
        libomp_path = (
            subprocess.check_output(["brew", "--prefix", "libomp"])
            .decode("utf8")
            .strip()
        )
        # check if `libomp` is installed
        omp_available = os.path.exists(libomp_path)
        return omp_available, libomp_path
    except subprocess.SubprocessError:
        return False, ""


def get_include_and_linking_paths(
    include_pytorch: bool = False,
    vec_isa: VecISA = invalid_vec_isa,
    cuda: bool = False,
    aot_mode: bool = False,
) -> Tuple[str, str, str, str]:
    if (
        config.is_fbcode()
        and "CUDA_HOME" not in os.environ
        and "CUDA_PATH" not in os.environ
    ):
        os.environ["CUDA_HOME"] = os.path.dirname(build_paths.cuda())
    from torch.utils import cpp_extension

    if aot_mode and config.is_fbcode():
        # Hack.  The AOT inductor libs reference CUDA, so let's just include it for now.
        cuda = True

    macros = ""
    if sys.platform == "linux" and (
        include_pytorch
        or vec_isa != invalid_vec_isa
        or cuda
        or config.cpp.enable_kernel_profile
    ):
        # Note - We include pytorch only on linux right now. There is more work
        # to do to enable OMP build on darwin where PyTorch is built with IOMP
        # and we need a way to link to what PyTorch links.
        ipaths = cpp_extension.include_paths(cuda) + [sysconfig.get_path("include")]
        lpaths = cpp_extension.library_paths(cuda) + [
            sysconfig.get_config_var("LIBDIR")
        ]
        libs = []
        # No need to manually specify libraries in fbcode.
        if not config.is_fbcode():
            libs += ["c10", "torch", "torch_cpu"]
            libs += ["gomp"]
            if not aot_mode:
                libs += ["torch_python"]
        else:
            # internal remote execution is able to find omp, but not gomp
            libs += ["omp"]
            if aot_mode:
                ipaths += [os.path.dirname(cpp_prefix_path())]
                # This is a special treatment for Meta internal cuda-12 where all libs
                # are in lib/cuda-12 and lib/cuda-12/stubs
                for i, path in enumerate(lpaths):
                    if path.startswith(os.environ["CUDA_HOME"]) and not os.path.exists(
                        f"{path}/libcudart_static.a"
                    ):
                        for root, dirs, files in os.walk(path):
                            if "libcudart_static.a" in files:
                                lpaths[i] = os.path.join(path, root)
                                lpaths.append(os.path.join(lpaths[i], "stubs"))
                                break
        macros = vec_isa.build_macro()
        if macros:
            if config.is_fbcode() and vec_isa != invalid_vec_isa:
                cap = str(vec_isa).upper()
                macros = " ".join(
                    [
                        vec_isa.build_arch_flags(),
                        f"-D CPU_CAPABILITY={cap}",
                        f"-D CPU_CAPABILITY_{cap}",
                        f"-D HAVE_{cap}_CPU_DEFINITION",
                    ]
                )
            else:
                macros = f"-D{macros}"
        if cuda:
            if config.is_fbcode():
                libs += ["cuda"]
            else:
                libs += ["c10_cuda", "cuda", "torch_cuda"]
    else:
        # Note - this is effectively a header only inclusion. Usage of some header files may result in
        # symbol not found, if those header files require a library.
        # For those cases, include the lpath and libs command as we do for pytorch above.
        # This approach allows us to only pay for what we use.
        ipaths = cpp_extension.include_paths(cuda) + [sysconfig.get_path("include")]
        lpaths = []
        if sys.platform == "darwin":
            # only Apple builtin compilers (Apple Clang++) require openmp
            omp_available = not is_apple_clang()

            # check the `OMP_PREFIX` environment first
            if os.getenv("OMP_PREFIX") is not None:
                header_path = os.path.join(os.getenv("OMP_PREFIX"), "include", "omp.h")
                valid_env = os.path.exists(header_path)
                if valid_env:
                    ipaths.append(os.path.join(os.getenv("OMP_PREFIX"), "include"))
                    lpaths.append(os.path.join(os.getenv("OMP_PREFIX"), "lib"))
                else:
                    warnings.warn("environment variable `OMP_PREFIX` is invalid.")
                omp_available = omp_available or valid_env

            libs = [] if omp_available else ["omp"]

            # prefer to use openmp from `conda install llvm-openmp`
            if not omp_available and os.getenv("CONDA_PREFIX") is not None:
                omp_available = is_conda_llvm_openmp_installed()
                if omp_available:
                    conda_lib_path = os.path.join(os.getenv("CONDA_PREFIX"), "lib")
                    ipaths.append(os.path.join(os.getenv("CONDA_PREFIX"), "include"))
                    lpaths.append(conda_lib_path)
                    # Prefer Intel OpenMP on x86 machine
                    if os.uname().machine == "x86_64" and os.path.exists(
                        os.path.join(conda_lib_path, "libiomp5.dylib")
                    ):
                        libs = ["iomp5"]

            # next, try to use openmp from `brew install libomp`
            if not omp_available:
                omp_available, libomp_path = homebrew_libomp()
                if omp_available:
                    ipaths.append(os.path.join(libomp_path, "include"))
                    lpaths.append(os.path.join(libomp_path, "lib"))

            # if openmp is still not available, we let the compiler to have a try,
            # and raise error together with instructions at compilation error later
        else:
            libs = ["omp"] if config.is_fbcode() else ["gomp"]

    # third party libs
    if config.is_fbcode():
        ipaths.append(build_paths.sleef())
        ipaths.append(build_paths.openmp())
        ipaths.append(build_paths.gcc_include())
        ipaths.append(build_paths.libgcc())
        ipaths.append(build_paths.libgcc_arch())
        ipaths.append(build_paths.libgcc_backward())
        ipaths.append(build_paths.glibc())
        ipaths.append(build_paths.linux_kernel())
        ipaths.append(build_paths.gcc_install_tools_include())
        # We also need to bundle includes with absolute paths into a remote directory
        # (later on, we copy the include paths from cpp_extensions into our remote dir)
        ipaths.append("include")

<<<<<<< HEAD
    ipaths_str = " ".join("-I" + p for p in ipaths)
    lpaths_str = " ".join("-L" + p for p in lpaths)
    libs_str = " ".join("-l" + p for p in libs)
    return ipaths_str, lpaths_str, libs_str, macros
=======
    static_link_libs = []
    if aot_mode and config.is_fbcode():
        # For Meta internal cuda-12, it is recommended to static link cudart
        static_link_libs = ["-Wl,-Bstatic", "-lcudart_static", "-Wl,-Bdynamic"]

    ipaths = " ".join(["-I" + p for p in ipaths])
    lpaths = " ".join(["-L" + p for p in lpaths])
    libs = " ".join(static_link_libs + ["-l" + p for p in libs])
    return ipaths, lpaths, libs, macros
>>>>>>> d30da5d0


def cpp_compile_command(
    input: str,
    output: str,
    warning_all: bool = True,
    shared: bool = True,
    include_pytorch: bool = False,
    vec_isa: VecISA = invalid_vec_isa,
    cuda: bool = False,
    aot_mode: bool = False,
    compile_only: bool = False,
) -> str:
    ipaths, lpaths, libs, macros = get_include_and_linking_paths(
        include_pytorch, vec_isa, cuda, aot_mode
    )
    if config.is_fbcode():
        if aot_mode:
            inp_name = input
            out_name = output
        else:
            # We need to copy any absolute-path torch includes
            inp_name = os.path.basename(input)
            out_name = os.path.basename(output)
        linker_paths = [os.path.dirname(build_paths.ld()), build_paths.glibc_lib()]
        linker_paths = " ".join(["-B" + p for p in linker_paths])
    else:
        inp_name = input
        out_name = output
        linker_paths = ""  # let the compiler pick
    return re.sub(
        r"[ \n]+",
        " ",
        f"""
            {cpp_compiler()} {inp_name} {get_shared(shared)}
            {get_warning_all_flag(warning_all)} {cpp_flags()}
            {get_glibcxx_abi_build_flags()}
            {ipaths} {lpaths} {libs} {macros} {linker_paths}
            {optimization_flags()}
            {use_custom_generated_macros()}
            {use_fb_internal_macros()}
            {use_standard_sys_dir_headers()}
            {get_compile_only(compile_only)}
            -o {out_name}
        """,
    ).strip()


def run_command_and_check(cmd: str):
    cmd = shlex.split(cmd)
    try:
        subprocess.check_call(cmd)
    except subprocess.CalledProcessError as e:
        raise exc.CppCompileError(cmd, e.output) from e


class CudaKernelParamCache:
    cache: Dict[str, Dict[str, str]] = dict()
    clear = staticmethod(cache.clear)

    @classmethod
<<<<<<< HEAD
    def set(cls, key: str, params: Dict[str, str], cubin: str) -> None:
        bin_type = "cubin" if torch.version.hip is None else "hsaco"
=======
    def set(cls, key, params, cubin):
>>>>>>> d30da5d0
        _, path = write(
            cubin,
            "cubin",
            hash_type="cubin",
            specified_dir=config.aot_inductor.output_path,
        )
        params["cubin_path"] = path
        cls.cache[key] = params

    @classmethod
    def get(cls, key: str) -> Optional[Dict[str, str]]:
        return cls.cache.get(key, None)


class AotCodeCache:
    cache: Dict[str, str] = dict()
    clear = staticmethod(cache.clear)

    @classmethod
    def compile(
        cls,
        graph: GraphLowering,
        source_code: str,
        serialized_extern_kernel_nodes: Optional[str],
        cuda: bool,
    ) -> Callable[..., Any]:
        # TODO: update cpp_compile_command for different platforms
        picked_vec_isa = invalid_vec_isa if cuda else pick_vec_isa()
        cpp_command = repr(
            cpp_compile_command(
                "i", "o", vec_isa=picked_vec_isa, cuda=cuda, aot_mode=graph.aot_mode
            )
        )
        if config.is_fbcode():
            ld_command = build_paths.ld()
            objcopy_command = build_paths.objcopy()
        else:
            ld_command = "ld"
            objcopy_command = "objcopy"
        key, input_path = write(
            source_code,
            "cpp",
            extra=cpp_command,
            specified_dir=config.aot_inductor.output_path,
        )

        def _to_bytes(t: torch.Tensor) -> bytes:
            # This serializes the tensor's untyped_storage to bytes by accessing
            # the raw data of the underlying structure.
            import ctypes

            t_cpu = t.untyped_storage().cpu()
            raw_array = ctypes.cast(
                t_cpu.data_ptr(), ctypes.POINTER(ctypes.c_ubyte * t_cpu.nbytes())
            )

            return bytes(raw_array.contents)

        aot_constants = b""
        for tensor in graph.constants.values():
            aot_constants += _to_bytes(tensor)

        consts_key, consts_path = write(
            aot_constants,
            "bin",
            specified_dir=config.aot_inductor.output_path,
        )

        if key not in cls.cache:
            from filelock import FileLock

            lock_dir = get_lock_dir()
            lock = FileLock(os.path.join(lock_dir, key + ".lock"), timeout=LOCK_TIMEOUT)
            with lock:
                # Currently, this only support serializing extern nodes in fbcode
                # Eventually, we should also have a serializer for OSS.
                if config.is_fbcode() and serialized_extern_kernel_nodes:
                    output_json = os.path.splitext(input_path)[0] + ".json"
                    with open(output_json, "w") as f:
                        f.write(serialized_extern_kernel_nodes)

                output_so = os.path.splitext(input_path)[0] + ".so"

                if not os.path.exists(output_so):
                    output_o = os.path.splitext(input_path)[0] + ".o"
                    cmd = cpp_compile_command(
                        input=input_path,
                        output=output_o,
                        vec_isa=picked_vec_isa,
                        cuda=cuda,
                        aot_mode=graph.aot_mode,
                        compile_only=True,
                    )
                    log.debug("aot compilation command: %s", cmd)
                    run_command_and_check(cmd)

                    consts_o = os.path.splitext(consts_path)[0] + ".o"
                    cmd = f"{ld_command} -r -b binary -o {consts_o} {consts_path}"
                    run_command_and_check(cmd)
                    log.debug("aot constant binary command: %s", cmd)

                    cmd = (
                        f"{objcopy_command} --rename-section"
                        " .data=.lrodata,alloc,load,readonly,data,contents"
                        f" {consts_o} {consts_o}"
                    )
                    log.debug("aot constant obj command: %s", cmd)
                    run_command_and_check(cmd)

                    cmd = f"rm {consts_path}"
                    log.debug("aot constant bin removal command: %s", cmd)
                    run_command_and_check(cmd)

                    body = re.sub(r"[\W_]+", "_", consts_path)
                    symbol_list = []
                    symbol_list.append(
                        f"{objcopy_command} --redefine-sym _binary_{body}_start=_binary_constants_bin_start {consts_o}"
                    )
                    symbol_list.append(
                        f"{objcopy_command} --redefine-sym _binary_{body}_start=_binary_constants_bin_size {consts_o}"
                    )
                    symbol_list.append(
                        f"{objcopy_command} --redefine-sym _binary_{body}_end=_binary_constants_bin_end {consts_o}"
                    )
                    log.debug(
                        "aot constant binary redefine symbol: %s", " ".join(symbol_list)
                    )
                    for cmd in symbol_list:
                        run_command_and_check(cmd)

                    cmd = cpp_compile_command(
                        input=f"{output_o} {consts_o}",
                        output=output_so,
                        vec_isa=picked_vec_isa,
                        cuda=cuda,
                        aot_mode=graph.aot_mode,
                    )
                    log.debug("aot linkage command: %s", cmd)
                    run_command_and_check(cmd)
                else:
                    log.debug(
                        "aot_inductor dynamic library already exist: %s", output_so
                    )

                cls.cache[key] = output_so

        def wrapper_call(*args) -> Any:
            assert graph.graph_outputs is not None and len(graph.graph_outputs) > 0
            return cls.cache[key], *(None for i in range(len(graph.graph_outputs) - 1))

        return wrapper_call


# Putting this fn in cpp.py (unfortunately) causes a deadlock, which is why it's in codecache.py.
# Why? importing from cpp.py invokes codecache.pick_vec_isa(), which takes out a lock.
# Cycle goes:
# - CppCodeCache.load()
# - pick_vec_isa()
# - valid_vec_isa_list()
# - VecISA.__bool__() <-- takes out a lock
# - compile_file() <-- imports cpp_prefix_path from cpp, which causes us to try to take out the same lock.
@functools.lru_cache
def cpp_prefix_path() -> str:
    path = Path(__file__).parent / "codegen/cpp_prefix.h"
    with path.open() as f:
        content = f.read()
        _, filename = write(
            content,
            "h",
        )
    return filename


def cpp_prefix() -> str:
    filename = cpp_prefix_path()
    if config.is_fbcode():
        # We need relative paths, since we bundle up
        # everything that we compile into a folder for remote compilation.
        return f'#include "{os.path.basename(filename)}"'
    else:
        return f'#include "{filename}"'


# Given a path to an input cpp file and an output path,
# Attempts to compile the file, storing the output in "output_path"
def compile_file(input_path: str, output_path: str, cmd: List[str]) -> None:
    input_file = os.path.basename(input_path) if config.is_fbcode() else input_path
    try:
        if config.is_fbcode():
            # Need to copy our header into the same folder as the sourcecode.
            header_path = cpp_prefix_path()
            header_name = os.path.basename(header_path)
            output_name = os.path.basename(output_path)
            # When we build remotely, we need to make sure to carefully copy any files
            # that are required during the compilation process into our build directly.
            # This is where all of the ATen/c10/Torch includes come from.
            torch_includes_path = os.path.join(
                torch.utils.cpp_extension._TORCH_PATH, "include"
            )
            with tempfile.TemporaryDirectory() as tmp_dir:
                # Copy everything to tmp compilation folder
                shutil.copy(header_path, os.path.join(tmp_dir, header_name))
                shutil.copy(input_path, os.path.join(tmp_dir, input_file))
                dest_include_path = os.path.join(tmp_dir, "include")
                shutil.copytree(torch_includes_path, dest_include_path)
                # Run the build
                output_file_path = _run_build_command(cmd, tmp_dir, output_name)
                # Copy output from the build
                if os.path.exists(output_path):
                    os.remove(output_path)
                shutil.copy(output_file_path, output_path)
        else:
            subprocess.check_output(cmd, stderr=subprocess.STDOUT)
    except subprocess.CalledProcessError as e:
        output = e.output.decode("utf-8")
        openmp_problem = "'omp.h' file not found" in output or "libomp" in output
        if openmp_problem and sys.platform == "darwin":
            instruction = (
                "\n\nOpenMP support not found. Please try one of the following solutions:\n"
                "(1) Set the `CXX` environment variable to a compiler other than Apple clang++/g++ "
                "that has builtin OpenMP support;\n"
                "(2) install OpenMP via conda: `conda install llvm-openmp`;\n"
                "(3) install libomp via brew: `brew install libomp`;\n"
                "(4) manually setup OpenMP and set the `OMP_PREFIX` environment variable to point to a path"
                " with `include/omp.h` under it."
            )
            output += instruction
        raise exc.CppCompileError(cmd, output) from e


_libgomp: Optional[CDLL] = None


class CppCodeCache:
    cache: Dict[str, CDLL] = dict()
    clear = staticmethod(cache.clear)

    @staticmethod
    def _load_library(path: str) -> CDLL:
        try:
            return cdll.LoadLibrary(path)
        except OSError as e:
            if "gomp" in str(e) and os.path.exists("/usr/lib64/libgomp.so.1"):
                # hacky workaround for fbcode/buck
                global _libgomp
                _libgomp = cdll.LoadLibrary("/usr/lib64/libgomp.so.1")
                return cdll.LoadLibrary(path)
            if "failed to map segment from shared object" in str(e):
                raise OSError(
                    f"{e}.  The most common reason this may occur is if the {tempfile.gettempdir()} folder "
                    "is mounted with noexec (e.g., by default Docker mounts tmp file systems "
                    f"as noexec).  Please remount {tempfile.gettempdir()} with exec enabled, or set another "
                    "temporary directory with TORCHINDUCTOR_CACHE_DIR environment variable."
                ) from e
            raise

    @classmethod
    def load(cls, source_code: str) -> CDLL:
        picked_vec_isa = pick_vec_isa()
        cpp_command = repr(cpp_compile_command("i", "o", vec_isa=picked_vec_isa))
        key, input_path = write(source_code, "cpp", extra=cpp_command)
        if key not in cls.cache:
            from filelock import FileLock

            lock_dir = get_lock_dir()
            lock = FileLock(os.path.join(lock_dir, key + ".lock"), timeout=LOCK_TIMEOUT)
            with lock:
                output_path = input_path[:-3] + "so"
                if not os.path.exists(output_path):
                    cmd = shlex.split(
                        cpp_compile_command(
                            input=input_path, output=output_path, vec_isa=picked_vec_isa
                        )
                    )
                    compile_file(input_path, output_path, cmd)
                cls.cache[key] = cls._load_library(output_path)
                cls.cache[key].key = key  # type: ignore[attr-defined]

        return cls.cache[key]


class PyCodeCache:
    cache: Dict[str, ModuleType] = dict()
    linemaps: Dict[str, List[Tuple[Any, ...]]] = dict()
    clear = staticmethod(cache.clear)

    @classmethod
    def write(cls, source_code: str, extra: str = "") -> Tuple[str, str]:
        return write(source_code, "py", extra=extra)

    @classmethod
    def load(
        cls,
        source_code: str,
        extra: str = "",
        linemap: Optional[List[Tuple[int, str]]] = None,
    ) -> ModuleType:
        key, path = write(source_code, "py", extra=extra)
        return cls.load_by_key_path(key, path, linemap)

    @classmethod
    def load_by_key_path(
        cls,
        key: str,
        path: str,
        linemap: Optional[List[Tuple[int, str]]] = None,
    ) -> ModuleType:
        if linemap is None:
            linemap = []
        if key not in cls.cache:
            with open(path) as f:
                try:
                    code = compile(f.read(), path, "exec")
                except Exception as e:
                    raise RuntimeError(
                        f"Failed to import {path}\n{type(e).__name__}: {e}"
                    )
                mod = ModuleType(f"{__name__}.{key}")
                mod.__file__ = path
                mod.key = key  # type: ignore[attr-defined]
                exec(code, mod.__dict__, mod.__dict__)
                sys.modules[mod.__name__] = mod
                # another thread might set this first
                cls.cache.setdefault(key, mod)
                # unzip into separate lines/nodes lists
                cls.linemaps[path] = list(zip(*linemap))

        return cls.cache[key]

    @classmethod
    @functools.lru_cache(None)
    def stack_frames_for_code(
        cls, path: str, lineno: int
    ) -> Optional[List[Dict[str, Any]]]:
        if path not in cls.linemaps:
            return None
        # [(starting_line, <fx node>), ...]
        lines, nodes = cls.linemaps[path]
        p = bisect_right(lines, lineno)
        if p == 0:
            return None
        entry = nodes[p - 1]
        if not entry:
            return None

        def parse_stack_trace(stack_trace: str) -> List[Dict[str, Any]]:
            # ideally fx stores stack traces as data rather than a string
            # but this is not along a performance critical path
            regex = r'File "(.+)", line (\d+), in (.+)\n'
            matches = re.findall(regex, stack_trace)
            return [
                {"filename": f, "line": int(l), "name": n}
                for f, l, n in reversed(matches)
            ]

        return parse_stack_trace(entry)


class CppWrapperCodeCache:
    cache: Dict[str, CDLL] = dict()
    clear = staticmethod(cache.clear)

    @classmethod
    def load(cls, source_code: str, func_name: str, key: str, cuda: bool) -> CDLL:
        name = f"inline_extension_{key}"
        cpp_wrapper_dir = cpp_wrapper_cache_dir(name)
        if not os.path.exists(cpp_wrapper_dir):
            os.makedirs(cpp_wrapper_dir)

        ext = "so"
        filepath = os.path.join(cpp_wrapper_dir, f"{name}.{ext}")
        log.debug("Cpp wrapper code path %s", filepath)

        if key not in cls.cache:
            log.debug("Cpp wrapper cache miss for %s", filepath)
            from filelock import FileLock

            lock_dir = get_lock_dir()
            lock = FileLock(os.path.join(lock_dir, key + ".lock"), timeout=LOCK_TIMEOUT)
            with lock:
                if not os.path.exists(filepath):
                    log.debug("Cpp wrapper building %s", filepath)

                    _cpp_flags = cpp_flags()
                    _opt_flags = optimization_flags()
                    _shared = get_shared()
                    _warning_all_flag = get_warning_all_flag()
                    _ipaths, _lpaths, _libs, _macros = get_include_and_linking_paths(
                        vec_isa=pick_vec_isa(),
                        cuda=cuda,
                    )
                    _use_custom_generated_macros = use_custom_generated_macros()
                    _cpp_wrapper_flags = cpp_wrapper_flags()

                    extra_cflags = f"{_cpp_flags} {_opt_flags} {_warning_all_flag} {_macros} {_cpp_wrapper_flags} \
                    {_use_custom_generated_macros}"
                    # For CPP wrapper, add -ffast-math during linking to make CPU flush denormals.
                    # CPP wrapper leverages cpp_extension which will do the compilation and linking in two stages.
                    # We need to explicitly add -ffast-math as a linking flag.
                    # For the default python wrapper, the compilation and linking are done in one command thus -ffast-math
                    # will take effect in both compilation and linking.
                    extra_ldflags = f"{_shared} {_lpaths} {_libs} -ffast-math"
                    extra_include_paths = f"{_ipaths}"

                    mod = torch.utils.cpp_extension.load_inline(
                        name=name,
                        build_directory=cpp_wrapper_dir,
                        cpp_sources=[source_code],
                        functions=[func_name],
                        extra_cflags=[extra_cflags],
                        extra_ldflags=[extra_ldflags],
                        extra_include_paths=[extra_include_paths],
                        use_pch=True,
                    )
                    log.debug("Cpp wrapper done building %s", filepath)
                else:
                    log.debug("Found target .so, cpp wrapper loading %s", filepath)
                    spec = importlib.util.spec_from_file_location(name, filepath)  # type: ignore[attr-defined]
                    assert spec is not None
                    mod = importlib.util.module_from_spec(spec)  # type: ignore[attr-defined]
                    assert isinstance(spec.loader, abc.Loader)
                    spec.loader.exec_module(mod)
                    log.debug("Cpp wrapper done loading %s", filepath)

                cls.cache[key] = mod

        return cls.cache[key]


class TritonCodeCache:
    @classmethod
    def load(cls, kernel_name: str, source_code: str) -> ModuleType:
        mod = PyCodeCache.load(source_code)
        return getattr(mod, kernel_name)


<<<<<<< HEAD
def _worker_compile(kernel_name: str, source_code: str, cc: int, device: int) -> None:
=======
def _cuda_compiler() -> str:
    if cuda_env.nvcc_exist(config.cuda.cuda_cxx):
        return config.cuda.cuda_cxx
    if cuda_env.nvcc_exist(os.getenv("CUDACXX")):
        return os.getenv("CUDACXX")
    if cuda_env.nvcc_exist(os.getenv("CUDA_HOME")):
        return os.path.join(os.getenv("CUDA_HOME"), "bin/nvcc")
    return "nvcc"


def _cutlass_include_paths() -> List[str]:
    cutlass_path = config.cuda.cutlass_dir
    return [
        os.path.join(cutlass_path, "include"),
        os.path.join(cutlass_path, "tools/library/include"),
        os.path.join(cutlass_path, "tools/library/src"),
        os.path.join(cutlass_path, "tools/util/include"),
    ]


def _cuda_lib_options() -> List[str]:
    from torch.utils import cpp_extension

    extra_ldflags: List[str] = []
    if is_linux():
        extra_lib_dir = "lib64"
        if not os.path.exists(
            cpp_extension._join_cuda_home(extra_lib_dir)
        ) and os.path.exists(cpp_extension._join_cuda_home("lib")):
            # 64-bit CUDA may be installed in "lib"
            # Note that it's also possible both don't exist (see _find_cuda_home) - in that case we stay with "lib64"
            extra_lib_dir = "lib"
        extra_ldflags.append(f"-L{cpp_extension._join_cuda_home(extra_lib_dir)}")
        extra_ldflags.append(
            f'-L{cpp_extension._join_cuda_home(extra_lib_dir, "stubs")}'
        )
        extra_ldflags.append("-lcuda")
        extra_ldflags.append("-lcudart")
    else:
        raise NotImplementedError(
            "Unsupported env, failed to find cuda libs! Currently only Linux is supported."
        )
    return extra_ldflags


def _nvcc_host_compiler_options() -> List[str]:
    return [
        "-fPIC",
        "-fno-strict-aliasing",
        "-fvisibility=hidden",
        "-Wconversion",
    ]


def _nvcc_compiler_options() -> List[str]:
    arch = cuda_env.get_cuda_arch()
    if arch == "90":
        # Required by cutlass compilation.
        arch = "90a"
    code = [f"sm_{arch}", f"compute_{arch}"]
    if config.cuda.enable_cuda_lto:
        code += [f"lto_{arch}"]
    options = [
        "-t=0",
        "-DCUTLASS_ENABLE_TENSOR_CORE_MMA=1",
        "-w",
        f"-gencode=arch=compute_{arch},code=[{','.join(code)}]",
        config.cuda.compile_opt_level,
        "-std=c++17",
        "--expt-relaxed-constexpr",
    ]
    if config.cuda.enable_debug_info:
        options.extend(["-lineinfo", "-g", "-DCUTLASS_DEBUG_TRACE_LEVEL=1"])
    if config.cuda.enable_ptxas_info:
        options.extend(
            [
                "--keep",  # Keep the intermediate files for debugging (including ptx, sass, cubin etc.)
                "--ptxas-options=--warn-on-local-memory-usage",  # warn us if local memory is used in CUDA Kernels
                "--ptxas-options=--warn-on-spills",  # warn us if register spilling happens in CUDA Kernels
                "--resource-usage",  # Report on CUDA resource usage (shared mem, registers etc.)
                "--source-in-ptx",
            ]
        ),  # Annotate the ptx file with source information
    if config.cuda.use_fast_math:
        options.extend(
            [
                "--use_fast_math",
                "-DCUTLASS_USE_TANH_FOR_SIGMOID=1",
            ]
        )
    return options


def cuda_compile_command(
    src_files: List[str],
    dst_file: str,
    dst_file_ext: str,
) -> str:
    include_paths = _cutlass_include_paths()
    cuda_lib_options = _cuda_lib_options()
    nvcc_host_compiler_options = _nvcc_host_compiler_options()
    nvcc_compiler_options = _nvcc_compiler_options()
    options = (
        nvcc_compiler_options
        + [
            f"-Xcompiler {opt}" if "=" in opt else f"-Xcompiler={opt}"
            for opt in nvcc_host_compiler_options
        ]
        + ["-I" + path for path in include_paths]
        + cuda_lib_options
    )
    src_file = " ".join(src_files)
    res = ""
    if dst_file_ext == "o":
        res = f"{_cuda_compiler()} {' '.join(options)} -c -o {dst_file} {src_file}"
    elif dst_file_ext == "so":
        options.append("-shared")
        res = f"{_cuda_compiler()} {' '.join(options)} -o {dst_file} {src_file}"
    else:
        raise NotImplementedError(f"Unsupported output file suffix {dst_file_ext}!")
    log.debug("CUDA command: %s", res)
    return res


class DLLWrapper:
    """A wrapper for a dynamic library."""

    def __init__(
        self,
        lib_path: str,
    ):
        self.lib_path = lib_path
        self.DLL = cdll.LoadLibrary(lib_path)
        self.is_open = True

    def close(self):
        if self.is_open:
            self._dlclose()
            self.is_open = False

    def _dlclose(self):
        f_dlclose = None

        if is_linux():
            syms = CDLL(None)
            if not hasattr(syms, "dlclose"):
                # Apline Linux
                syms = CDLL("libc.so")

            if hasattr(syms, "dlclose"):
                f_dlclose = syms.dlclose
        else:
            raise NotImplementedError("Unsupported env, failed to do dlclose!")

        if f_dlclose is not None:
            f_dlclose.argtypes = [c_void_p]
            f_dlclose(self.DLL._handle)
        else:
            log.warning(
                "dll unloading function was not found, library may not be unloaded properly!"
            )

    def __getattr__(self, name):
        if not self.is_open:
            raise RuntimeError(f"Cannot use closed DLL library: {self.lib_path}")

        method = getattr(self.DLL, name)

        def _wrapped_func(*args):
            err = method(*args)
            if err:
                raise RuntimeError(f"Error in function: {method.__name__}")

        return _wrapped_func

    def __enter__(self):
        return self

    def __exit__(self, *args):
        self.close()

    def __del__(self):
        self.close()


class CUDACodeCache:
    @dataclasses.dataclass
    class CacheEntry:
        input_path: str
        output_path: str

    cache: Dict[str, CacheEntry] = dict()
    clear = staticmethod(cache.clear)
    _SOURCE_CODE_SUFFIX = "cu"

    @classmethod
    def write(cls, source_code, dst_file_ext) -> Tuple[str, str]:
        """
        Writes source code into a file with dst_file_ext as the file extension.
        Returns the hash key of source code, and the path to the file.
        """

        cuda_command = repr(
            cuda_compile_command(["dummy_input"], "dummy_output", dst_file_ext)
        )
        key, input_path = write(
            source_code, cls._SOURCE_CODE_SUFFIX, extra=cuda_command
        )
        return key, input_path

    @classmethod
    def compile(cls, source_code, dst_file_ext) -> Tuple[str, str, str]:
        """
        Compiles CUDA source_code into a file with dst_file_ext extension.
        Returns a tuple of dst_file_path, hash_key, source_code_path
        """

        key, input_path = cls.write(source_code, dst_file_ext)
        if key not in cls.cache:
            from filelock import FileLock

            lock_dir = get_lock_dir()
            lock = FileLock(os.path.join(lock_dir, key + ".lock"), timeout=LOCK_TIMEOUT)
            with lock:
                output_path = input_path[: -len(cls._SOURCE_CODE_SUFFIX)] + dst_file_ext
                if not os.path.exists(output_path):
                    cmd = cuda_compile_command(
                        [input_path], output_path, dst_file_ext
                    ).split(" ")
                    try:
                        subprocess.check_output(
                            cmd, stderr=subprocess.STDOUT, env=os.environ
                        )
                    except subprocess.CalledProcessError as error:
                        raise exc.CUDACompileError(cmd, error.output) from error
                cls.cache[key] = CUDACodeCache.CacheEntry(input_path, output_path)

        return (cls.cache[key].output_path, key, input_path)

    @classmethod
    def load(cls, source_code, dst_file_ext) -> Tuple[DLLWrapper, str, str]:
        """
        Compiles source code and loads the generated .so file.
        Returns a tuple of DLLWrapper, hash_key, source_code_path
        """

        if dst_file_ext != "so":
            raise RuntimeError(
                f"Only support loading a .so file for now. "
                f"Requested file extension: {dst_file_ext}. Source code: {source_code}"
            )
        dst_file_path, hash_key, source_code_path = cls.compile(
            source_code, dst_file_ext
        )
        return (DLLWrapper(dst_file_path), hash_key, source_code_path)


def _worker_compile(kernel_name, source_code, cc, device):
>>>>>>> d30da5d0
    cuda_properties.set_compiler_worker_current_device(device)
    kernel = TritonCodeCache.load(kernel_name, source_code)
    kernel.precompile(warm_cache_only_with_cc=cc)


def _load_kernel(kernel_name: str, source_code: str) -> ModuleType:
    kernel = TritonCodeCache.load(kernel_name, source_code)
    kernel.precompile()
    return kernel


class TritonFuture:
    def __init__(
        self,
        kernel_name: str,
        source_code: str,
        future: concurrent.futures.Future[Any],
    ) -> None:
        self.kernel_name = kernel_name
        self.source_code = source_code
        self.future = future

    # @dynamo_utils.dynamo_timed
    def result(self) -> ModuleType:
        t0 = time()
        if hasattr(self, "kernel"):
            return self.kernel  # type: ignore[has-type]
        # If the worker failed this will throw an exception.
        self.future.result()
        kernel = self.kernel = _load_kernel(self.kernel_name, self.source_code)
        latency = time() - t0
        if latency > 50:
            developer_warning(
                f"Detected long compilation time of {latency} seconds for kernel name {self.kernel_name}"
            )
            developer_warning(self.source_code)
        del self.kernel_name, self.source_code, self.future
        return kernel


_watchdog_thread: Optional[Thread] = None


class AsyncCompile:
    def __init__(self) -> None:
        pass

    @staticmethod
    @functools.lru_cache(1)
    def pool() -> ThreadPoolExecutor:
        assert config.compile_threads > 1
        return ThreadPoolExecutor(config.compile_threads)

    @staticmethod
    @functools.lru_cache(1)
    def process_pool() -> ProcessPoolExecutor:
        # ensure properties have been calculated before processes
        # are forked
        cuda_properties._properties()
        assert config.compile_threads > 1
        orig_ppid = os.getpid()

        # if this process dies abnormally (e.g. segfault)
        # it will not shut down the workers. Instead
        # the workers will have their parent reassigned to the
        # init process. This launches a separate thread to
        # watch for the worker getting reassigned,
        # and cleans it up in this case.
        def init() -> None:
            def run() -> None:
                while True:
                    sleep(1)
                    if orig_ppid != os.getppid():
                        os.kill(os.getpid(), signal.SIGKILL)

            global _watchdog_thread
            _watchdog_thread = Thread(target=run, daemon=True)
            _watchdog_thread.start()

        # we rely on 'fork' because we cannot control whether users
        # have an `if __name__ == '__main__'` in their main process.
        fork_context = multiprocessing.get_context("fork")
        pool = ProcessPoolExecutor(
            config.compile_threads, mp_context=fork_context, initializer=init
        )
        # when this pool is created in a subprocess object, the normal exit handler
        # doesn't run, and we need to register our own handler.
        # exitpriority has to be high, because another one of the finalizers will
        # kill the worker thread that sends the shutdown message to the workers...
        multiprocessing.util.Finalize(None, pool.shutdown, exitpriority=sys.maxsize)
        return pool

    @classmethod
    def warm_pool(cls) -> None:
        if config.compile_threads <= 1:
            return
        _compile_start()
        pool = cls.process_pool()

        # We have to fork processes for compiler workers, but the more memory and other resources that are loaded, the
        # slower the os.fork time is, quite drastically. It also holds the GIL so we can't put it on another thread.

        # Examples:
        # A simple x + x + x script: 10ms seconds in the middle of the program, 2ms at startup
        # tf_efficientnet_b0 benchmark: 50ms! in the middle of the program , 3ms at startup

        # So we want to start the workers early when it is still cheap, and also to allow the workers to get
        # ready before we have work for them.

        # ProcessPoolExecutor also does not launch the workers until it finds a point when all the workers are idle.
        # But if we waited until then fork time will be long and we will be waiting for the processes to initialize.

        # We force them to start here with some YOLOing of the internal methods.
        if hasattr(pool, "_start_queue_management_thread"):
            pool._start_queue_management_thread()
        else:
            for _ in range(config.compile_threads):
                pool._adjust_process_count()
            if hasattr(pool, "_start_executor_manager_thread"):
                pool._start_executor_manager_thread()
        _compile_end()

    @classmethod
    def submit(cls, task: Callable[..., Any]) -> Any:
        if config.compile_threads <= 1:
            return task()
        return cls.pool().submit(task)

    @classmethod
    def map(cls, fn: Callable[..., Any], seq: List[Any]) -> List[Any]:
        if config.compile_threads <= 1 or len(seq) <= 1:
            return list(map(fn, seq))
        return [t.result() for t in [cls.pool().submit(fn, x) for x in seq]]

    def triton(
        self, kernel_name: str, source_code: str
    ) -> Union[TritonFuture, ModuleType]:
        _compile_start()

        if config.compile_threads > 1:
            major, minor = torch.cuda.get_device_capability()
            device = torch.cuda.current_device()
            cc = major * 10 + minor
            future = self.process_pool().submit(
                _worker_compile, kernel_name, source_code, cc, device
            )
            return TritonFuture(kernel_name, source_code, future)
        else:
            return _load_kernel(kernel_name, source_code)

    def cpp(self, source_code: str) -> ModuleType:
        def task():
            return CppCodeCache.load(source_code).kernel

        return self.submit(task)

<<<<<<< HEAD
    def wait(self, scope: Dict[str, Any]) -> None:
=======
    def cuda(self, source_code, dst_file_ext):
        def task():
            return CUDACodeCache.load(source_code, dst_file_ext)[0]

        return self.submit(task)

    def wait(self, scope: Dict[str, Any]):
>>>>>>> d30da5d0
        num_kernels = len(
            [
                value
                for key, value in scope.items()
                if isinstance(value, (Future, TritonFuture))
            ]
        )
        pbar = tqdm(
            total=num_kernels,
            desc="Inductor Compilation",
            disable=config.disable_progress,
            delay=0,
        )
        if config.compile_threads > 1:
            for key, result in scope.items():
                if config.verbose_progress and not isinstance(pbar, _Faketqdm):
                    pbar.set_postfix_str(key)
                if isinstance(result, (Future, TritonFuture)):
                    scope[key] = result.result()
                    pbar.update(1)

        _compile_end()


AsyncCompile.warm_pool()<|MERGE_RESOLUTION|>--- conflicted
+++ resolved
@@ -25,28 +25,21 @@
 import weakref
 from bisect import bisect_right
 from concurrent.futures import Future, ProcessPoolExecutor, ThreadPoolExecutor
-<<<<<<< HEAD
-from ctypes import cdll, CDLL
-=======
 from ctypes import c_void_p, cdll, CDLL
->>>>>>> d30da5d0
 from dataclasses import field
 from functools import partial
 from importlib import abc
 from pathlib import Path
 from threading import Thread
 from time import sleep, time
-<<<<<<< HEAD
 from types import ModuleType
 from typing import Any, Callable, Dict, List, Optional, Set, Tuple, TYPE_CHECKING, Union
-=======
-from typing import Any, Callable, Dict, List, Set, Tuple, Union
->>>>>>> d30da5d0
 
 import torch
 
 from torch._inductor import config, cuda_properties, exc
-<<<<<<< HEAD
+from torch._inductor.codegen.cuda import cuda_env
+from torch._inductor.utils import developer_warning, is_linux
 
 if TYPE_CHECKING:
     from torch._inductor.graph import GraphLowering
@@ -55,11 +48,6 @@
 import concurrent.futures._base
 import concurrent.futures.process
 
-from torch._inductor.utils import developer_warning
-=======
-from torch._inductor.codegen.cuda import cuda_env
-from torch._inductor.utils import developer_warning, is_linux
->>>>>>> d30da5d0
 from torch.hub import _Faketqdm, tqdm
 
 _HERE = os.path.abspath(__file__)
@@ -249,13 +237,8 @@
         choices: List[ChoiceCaller],
         name: str,
         inputs: str,
-<<<<<<< HEAD
-        benchmark: Callable[[Any], Dict[ChoiceCaller, float]],
+        benchmark: Callable[[Any], float],
     ) -> Dict[ChoiceCaller, float]:
-=======
-        benchmark: Callable[[Any], float],
-    ) -> Dict["ChoiceCaller", float]:
->>>>>>> d30da5d0
         """
         Check to see if we have benchmarked the given choice callers. For each
         choice caller:
@@ -356,22 +339,12 @@
     return basename, subdir, path
 
 
-<<<<<<< HEAD
-def get_hash(
-    content: Union[str, bytes], extra: str = "", hash_type: str = "code"
-) -> str:
-    assert hash_type in ["code", "cubin", "hsaco"], "Hash type not supported"
-    if hash_type == "code":
-        return code_hash(content, extra)
-    else:
-=======
 def get_hash(content: Union[str, bytes], extra: str = "", hash_type: str = "code"):
-    assert hash_type in ["code", "cubin"], "Hash type not supported"
     if hash_type == "code":
         return code_hash(content, extra)
     if hash_type == "cubin":
->>>>>>> d30da5d0
         return code_hash(repr(content))
+    raise AssertionError(f"Unknown hash type {hash_type}")
 
 
 def write(
@@ -931,22 +904,15 @@
         # (later on, we copy the include paths from cpp_extensions into our remote dir)
         ipaths.append("include")
 
-<<<<<<< HEAD
-    ipaths_str = " ".join("-I" + p for p in ipaths)
-    lpaths_str = " ".join("-L" + p for p in lpaths)
-    libs_str = " ".join("-l" + p for p in libs)
-    return ipaths_str, lpaths_str, libs_str, macros
-=======
     static_link_libs = []
     if aot_mode and config.is_fbcode():
         # For Meta internal cuda-12, it is recommended to static link cudart
         static_link_libs = ["-Wl,-Bstatic", "-lcudart_static", "-Wl,-Bdynamic"]
 
-    ipaths = " ".join(["-I" + p for p in ipaths])
-    lpaths = " ".join(["-L" + p for p in lpaths])
-    libs = " ".join(static_link_libs + ["-l" + p for p in libs])
-    return ipaths, lpaths, libs, macros
->>>>>>> d30da5d0
+    ipaths_str = " ".join(["-I" + p for p in ipaths])
+    lpaths_str = " ".join(["-L" + p for p in lpaths])
+    libs_str = " ".join(static_link_libs + ["-l" + p for p in libs])
+    return ipaths_str, lpaths_str, libs_str, macros
 
 
 def cpp_compile_command(
@@ -1008,12 +974,7 @@
     clear = staticmethod(cache.clear)
 
     @classmethod
-<<<<<<< HEAD
     def set(cls, key: str, params: Dict[str, str], cubin: str) -> None:
-        bin_type = "cubin" if torch.version.hip is None else "hsaco"
-=======
-    def set(cls, key, params, cubin):
->>>>>>> d30da5d0
         _, path = write(
             cubin,
             "cubin",
@@ -1450,16 +1411,13 @@
         return getattr(mod, kernel_name)
 
 
-<<<<<<< HEAD
-def _worker_compile(kernel_name: str, source_code: str, cc: int, device: int) -> None:
-=======
 def _cuda_compiler() -> str:
     if cuda_env.nvcc_exist(config.cuda.cuda_cxx):
         return config.cuda.cuda_cxx
     if cuda_env.nvcc_exist(os.getenv("CUDACXX")):
-        return os.getenv("CUDACXX")
+        return os.getenv("CUDACXX", "")
     if cuda_env.nvcc_exist(os.getenv("CUDA_HOME")):
-        return os.path.join(os.getenv("CUDA_HOME"), "bin/nvcc")
+        return os.path.join(os.getenv("CUDA_HOME", ""), "bin/nvcc")
     return "nvcc"
 
 
@@ -1535,7 +1493,7 @@
                 "--resource-usage",  # Report on CUDA resource usage (shared mem, registers etc.)
                 "--source-in-ptx",
             ]
-        ),  # Annotate the ptx file with source information
+        )  # Annotate the ptx file with source information
     if config.cuda.use_fast_math:
         options.extend(
             [
@@ -1710,8 +1668,7 @@
         return (DLLWrapper(dst_file_path), hash_key, source_code_path)
 
 
-def _worker_compile(kernel_name, source_code, cc, device):
->>>>>>> d30da5d0
+def _worker_compile(kernel_name: str, source_code: str, cc: int, device: int) -> None:
     cuda_properties.set_compiler_worker_current_device(device)
     kernel = TritonCodeCache.load(kernel_name, source_code)
     kernel.precompile(warm_cache_only_with_cc=cc)
@@ -1868,17 +1825,13 @@
 
         return self.submit(task)
 
-<<<<<<< HEAD
-    def wait(self, scope: Dict[str, Any]) -> None:
-=======
     def cuda(self, source_code, dst_file_ext):
         def task():
             return CUDACodeCache.load(source_code, dst_file_ext)[0]
 
         return self.submit(task)
 
-    def wait(self, scope: Dict[str, Any]):
->>>>>>> d30da5d0
+    def wait(self, scope: Dict[str, Any]) -> None:
         num_kernels = len(
             [
                 value
