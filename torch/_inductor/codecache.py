--- conflicted
+++ resolved
@@ -125,14 +125,10 @@
 T = TypeVar("T")
 
 if TYPE_CHECKING:
-<<<<<<< HEAD
-    from .compile_fx import _CompileFxKwargs, CompiledFxGraph
-=======
     from collections.abc import Generator, KeysView, Sequence
     from concurrent.futures import Future
 
-    from .compile_fx import _CompileFxKwargs
->>>>>>> 44f2cb9c
+    from .compile_fx import _CompileFxKwargs, CompiledFxGraph
     from .graph import GraphLowering
     from .ir import ChoiceCaller
     from .output_code import CompiledFxGraphConstants, OutputCode
@@ -141,11 +137,6 @@
     from .runtime.triton_heuristics import CachingAutotuner
     from .utils import InputType
 
-<<<<<<< HEAD
-
-T = TypeVar("T")
-=======
->>>>>>> 44f2cb9c
 
 _IS_WINDOWS = sys.platform == "win32"
 LOCK_TIMEOUT = 600
@@ -1095,43 +1086,16 @@
         return os.path.join(FxGraphCache._get_tmp_dir(), key[1:3], key)
 
     @staticmethod
-<<<<<<< HEAD
-    def _filter_backed_symints(inputs: Sequence["InputType"]) -> list[torch.SymInt]:
-        """
-        Get the backed SymInt objects from the input list. Note that we can never
-        have guards that depend on unbacked symint.
-        """
-        return [s for s in inputs if isinstance(s, torch.SymInt) and has_hint(s)]
-
-    @staticmethod
-    def _get_shape_env() -> Optional[ShapeEnv]:
-        """
-        Helper to get the shape env from the tracing context.
-        """
-        ctx = torch._guards.TracingContext.try_get()
-        if not ctx:
-            return None
-        return ctx.fake_mode.shape_env
-
-    @staticmethod
-=======
->>>>>>> 44f2cb9c
     def _lookup_graph(
         key: str,
         example_inputs: Sequence["InputType"],
         local: bool,
-<<<<<<< HEAD
-        remote_cache: Optional["RemoteCache[JsonDataTy]"],
-        constants: "CompiledFxGraphConstants",
-    ) -> tuple[Optional["CompiledFxGraph"], dict[str, Any]]:
-=======
         remote_cache: Optional[RemoteCache[JsonDataTy]],
         constants: CompiledFxGraphConstants,
         evaluate_guards: Optional[
             Callable[[str, Union[list[int], list[torch.SymInt]]], bool]
         ] = None,
     ) -> tuple[Optional[CompiledFxGraph], dict[str, Any]]:
->>>>>>> 44f2cb9c
         """
         Lookup a compiled graph in the cache by key. On a hit, return the
         deserialized CompiledFxGraph object. On a miss, return None.
@@ -1147,30 +1111,11 @@
         symints = FxGraphCache._filter_backed_symints(example_inputs)
         hints = [hint_int(s) for s in symints]
 
-<<<<<<< HEAD
-        def iterate_over_candidates() -> Generator[
-            tuple["CompiledFxGraph", bytes], None, None
-        ]:
-            if local:
-                subdir = FxGraphCache._get_tmp_dir_for_key(key)
-                if os.path.exists(subdir):
-                    for path in sorted(os.listdir(subdir)):
-                        try:
-                            with open(os.path.join(subdir, path), "rb") as f:
-                                content = f.read()
-                                yield pickle.loads(content), content
-                        except Exception:
-                            log.warning(
-                                "fx graph cache unable to load compiled graph",
-                                exc_info=True,
-                            )
-=======
         # If this config is turned on, everything is a guard hit and we check nothing
         if config.unsafe_skip_cache_dynamic_shape_guards:
             # This also makes it so we don't add anything to the dynamic
             # shape environment
             evaluate_guards = lambda x, y: True  # noqa: E731
->>>>>>> 44f2cb9c
 
         if evaluate_guards is None:
             evaluate_guards = shape_env.evaluate_guards_expression
@@ -1446,16 +1391,13 @@
         local: bool,
         remote_cache: Optional["RemoteCache[JsonDataTy]"],
         is_backward: bool,
-<<<<<<< HEAD
-        constants: "CompiledFxGraphConstants",
-    ) -> tuple[Optional["CompiledFxGraph"], dict[str, Any]]:
-=======
         constants: CompiledFxGraphConstants,
         evaluate_guards: Optional[
             Callable[[str, Union[list[int], list[torch.SymInt]]], bool]
         ] = None,
     ) -> tuple[Optional[CompiledFxGraph], dict[str, Any]]:
->>>>>>> 44f2cb9c
+        constants: "CompiledFxGraphConstants",
+    ) -> tuple[Optional["CompiledFxGraph"], dict[str, Any]]:
         """
         Lookup the graph with the given key, and return results and metadata.
         Doesn't do any logging on its own, because AOTAutograd handles a cache miss
