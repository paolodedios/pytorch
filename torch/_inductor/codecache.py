from __future__ import annotations

import base64
import dataclasses
import functools
import getpass
import hashlib
import importlib
import json
import logging
import multiprocessing
import os
import pathlib
import pickle
import platform
import re
import shlex
import shutil
import signal
import subprocess
import sys
import sysconfig
import tempfile
import threading
import warnings
import weakref
from bisect import bisect_right
from concurrent.futures import Future, ProcessPoolExecutor, ThreadPoolExecutor
<<<<<<< HEAD
from copy import copy
from ctypes import cdll
=======
from ctypes import c_void_p, cdll, CDLL
>>>>>>> 80a1d237
from dataclasses import field
from functools import partial
from importlib import abc
from pathlib import Path
from threading import Thread
from time import sleep, time
from types import ModuleType
from typing import Any, Callable, Dict, List, Optional, Set, Tuple, TYPE_CHECKING, Union

import triton

import torch

from torch._dynamo.device_interface import (
    get_interface_for_device,
    get_registered_device_interfaces,
)
from torch._inductor import config, exc
from torch._inductor.codegen.cuda import cuda_env
from torch._inductor.utils import developer_warning, is_linux

if TYPE_CHECKING:
    from torch._inductor.graph import GraphLowering
    from torch._inductor.select_algorithm import ChoiceCaller

from torch.hub import _Faketqdm, tqdm

_HERE = os.path.abspath(__file__)
_TORCH_PATH = os.path.dirname(os.path.dirname(_HERE))

if config.is_fbcode():
    from triton.fb import build_paths
    from triton.fb.build import _run_build_command

    from torch._inductor.fb.utils import (  # type: ignore[import]
        log_global_cache_errors,
        log_global_cache_stats,
        log_global_cache_vals,
        use_global_cache,
    )
else:

    def log_global_cache_errors(*args, **kwargs):
        pass

    def log_global_cache_stats(*args, **kwargs):
        pass

    def log_global_cache_vals(*args, **kwargs):
        pass

    def use_global_cache() -> bool:
        return False


LOCK_TIMEOUT = 600

# timing metrics for time spent in the compilation
_cumulative_compile_time = 0.0
_t0 = None


def _compile_start() -> None:
    global _t0
    if _t0 is None:
        _t0 = time()


def _compile_end() -> None:
    global _cumulative_compile_time, _t0
    if _t0 is not None:
        t1 = time()
        _cumulative_compile_time += t1 - _t0
        _t0 = None
        # print("CUMULATIVE COMPILE TIME", _cumulative_compile_time)


log = logging.getLogger(__name__)


@functools.lru_cache(None)
def cache_dir() -> str:
    cache_dir = os.environ.get("TORCHINDUCTOR_CACHE_DIR")
    if cache_dir is None:
        cache_dir = f"{tempfile.gettempdir()}/torchinductor_{getpass.getuser()}"
    os.makedirs(cache_dir, exist_ok=True)
    return cache_dir


def cpp_wrapper_cache_dir(name: str) -> str:
    cu_str = (
        "cpu"
        if torch.version.cuda is None
        else f'cu{torch.version.cuda.replace(".", "")}'
    )
    python_version = f"py{sys.version_info.major}{sys.version_info.minor}"
    build_folder = f"{python_version}_{cu_str}"

    cpp_wrapper_dir = os.path.join(cache_dir(), build_folder)
    cpp_wrapper_build_directory = os.path.join(cpp_wrapper_dir, name)
    os.makedirs(cpp_wrapper_build_directory, exist_ok=True)
    return cpp_wrapper_build_directory


class CacheBase:
    @staticmethod
    @functools.lru_cache(None)
    def get_system() -> Dict[str, Any]:
        try:
            import triton

            triton_version = triton.__version__
        except ModuleNotFoundError:
            triton_version = None

        system: Dict[str, Any] = {
            "device": {
                "name": torch.cuda.get_device_properties(
                    torch.cuda.current_device()
                ).name,
            },
            "version": {
                "cuda": torch.version.cuda,
                "triton": triton_version,
            },
            "other": {
                "allow_tf32": torch.backends.cuda.matmul.allow_tf32,
            },
        }

        system["hash"] = hashlib.sha256(
            json.dumps(system, sort_keys=True).encode("utf-8")
        ).hexdigest()

        return system

    @staticmethod
    @functools.lru_cache(None)
    def get_local_cache_path() -> Path:
        return Path(os.path.join(cache_dir(), "cache", CacheBase.get_system()["hash"]))

    @staticmethod
    @functools.lru_cache(None)
    def get_global_cache_path() -> Optional[Path]:
        return (
            Path(os.path.join(config.global_cache_dir, CacheBase.get_system()["hash"]))
            if config.global_cache_dir is not None
            else None
        )

    def __init__(self) -> None:
        if not torch.cuda.is_available():
            return

        self.system = CacheBase.get_system()

        self.local_cache_path = CacheBase.get_local_cache_path()
        self.global_cache_path = CacheBase.get_global_cache_path()

    def get_local_cache(self) -> Dict[str, Any]:
        if not self.local_cache_path.is_file():
            return {}
        with open(self.local_cache_path) as local_cache_fp:
            local_cache = json.load(local_cache_fp)
        return local_cache["cache"]

    def update_local_cache(self, local_cache: Dict[str, Any]) -> None:
        if not os.path.exists(self.local_cache_path.parent):
            os.makedirs(self.local_cache_path.parent, exist_ok=True)
        write_atomic(
            str(self.local_cache_path),
            json.dumps({"system": self.system, "cache": local_cache}, indent=4),
        )


class LocalCache(CacheBase):
    def lookup(self, *keys: Tuple[str]) -> Optional[Dict[str, Any]]:
        cache = self.get_local_cache()

        sub_cache = cache
        for key in keys:
            if key in cache:
                sub_cache = cache[key]  # type: ignore[index]
            else:
                return None

        return sub_cache

    def set_value(self, *keys: List[str], value: Any) -> None:
        cache = self.get_local_cache()

        sub_cache: Dict = cache  # type: ignore[type-arg]
        for key in keys[0:-1]:
            sub_cache.setdefault(key, {})
            sub_cache = sub_cache[key]
        sub_cache[keys[-1]] = value

        self.update_local_cache(cache)


class PersistentCache(CacheBase):
    @functools.lru_cache(None)
    def get_global_cache(self):
        if self.global_cache_path is None or not self.global_cache_path.is_file():
            return {}
        with open(self.global_cache_path) as global_cache_fp:
            global_cache = json.load(global_cache_fp)
        return global_cache["cache"]

    def lookup(
        self,
        choices: List[ChoiceCaller],
        name: str,
        inputs: str,
        benchmark: Callable[[Any], Dict[ChoiceCaller, float]],
    ) -> Dict[ChoiceCaller, float]:
        """
        Check to see if we have benchmarked the given choice callers. For each
        choice caller:

            1. Check global_cache[name][inputs][choice], return benchmark if cached.
            2. Check local_cache[name][inputs][choice], return benchmark if cached.
            3.
                a. `max_autotune_gemm=True`: benchmark the choice, update
                    local_cache[name][inputs][choice], and return the benchmark.
                b. `max_autotune_gemm=False`: don't benchmark the choice, return nothing.
        """

        log_stats = partial(log_global_cache_stats, self.system, name, inputs)
        log_vals = partial(log_global_cache_vals, self.system, name, inputs)
        log_errors = partial(log_global_cache_errors, self.system, name, inputs)
        timings = {}

        def check_cache(cache, callback=None) -> bool:
            """Check if `cache` contains data for all the choices"""
            hit = True
            for choice in choices:
                choice_hash = choice.hash_key()
                if choice_hash in cache.get(name, {}).get(inputs, {}):
                    # cache hit
                    timings[choice] = cache[name][inputs][choice_hash]
                else:
                    # cache miss
                    hit = False
                    break
            if callback:
                callback(cached=hit)
            return hit

        if config.max_autotune or config.max_autotune_gemm:
            local_cache = self.get_local_cache()
            # check local cache first since it is data specific to the current machine
            if not check_cache(local_cache) and not (
                use_global_cache()
                and check_cache(self.get_global_cache(), callback=log_stats)
            ):
                try:
                    # re-benchmark everything to try to get consistent numbers from the same machine
                    timings = benchmark(choices)
                    assert all(choice in timings for choice in choices)

                    local_cache.setdefault(name, {})
                    local_cache[name].setdefault(inputs, {})
                    for choice, timing in timings.items():
                        local_cache[name][inputs][choice.hash_key()] = timing
                except RuntimeError as e:
                    # catch and log autotuning failures
                    log_errors(e)
                    raise e

                self.update_local_cache(local_cache)

                timings_to_log = {
                    choice.hash_key(): timings[choice] for choice in choices
                }
                log_vals(timings_to_log)
        elif use_global_cache():
            # only check global cache, not local one
            check_cache(self.get_global_cache(), callback=log_stats)
            # may have a partial cache hit, where not everything is benchmarked

        return timings


def get_lock_dir() -> str:
    lock_dir = os.path.join(cache_dir(), "locks")
    if not os.path.exists(lock_dir):
        os.makedirs(lock_dir, exist_ok=True)
    return lock_dir


def code_hash(code: Union[str, bytes], extra: str = ""):
    hashing_str = code if isinstance(code, bytes) else code.encode("utf-8")
    if extra != "":
        hashing_str = hashing_str + b"||" + extra.encode("utf-8")
    return (
        "c"
        + base64.b32encode(hashlib.sha256(hashing_str).digest())[:51]
        .decode("utf-8")
        .lower()
    )


<<<<<<< HEAD
def serialize_compiled_fx_arg(arg: Any):
    if isinstance(arg, torch.fx.GraphModule):
        # Special case for fx_graph
        return str(arg).encode("utf-8")
    if isinstance(arg, list):
        if len(arg) > 0 and isinstance(arg[0], torch.Tensor):
            # Special case for example_inputs, everything in torch/csrc/dynamo/guards.cpp
            # Except for requires_grad, as that has already been handled
            pickled_guards = []
            for t in arg:
                pickled_guards.append(
                    b"".join(
                        [
                            pickle.dumps(repr(torch._C._dispatch_keys(t))),
                            pickle.dumps(t.dtype),
                            pickle.dumps(t.device),
                            pickle.dumps(t.shape),
                        ]
                    )
                )
            return b"".join(pickled_guards)
    if isinstance(arg, int):
        return str(arg).encode("utf-8")
    if isinstance(arg, bool):
        return str(arg).encode("utf-8")
    if isinstance(arg, str):
        return arg.encode("utf-8")
    if dataclasses.is_dataclass(arg):
        return repr(arg).encode("utf-8")
    if isinstance(arg, set):
        return repr(arg).encode("utf-8")
    if isinstance(arg, bytes):
        return arg
    if arg is None:
        return pickle.dumps(arg)
    raise ValueError(
        f"The argument with value {arg} and type {type(arg)} you are "
        "trying to hash is not supported yet. Implement it in serialize_fx_arg"
    )


def compiled_fx_graph_hash(fx_args: List[Any]):
    serialized_fx_args = b"".join([serialize_compiled_fx_arg(arg) for arg in fx_args])
    hashed_fx_args = base64.b32encode(hashlib.sha256(serialized_fx_args).digest())[:51]
    return "f" + hashed_fx_args.decode("utf-8").lower()


def get_path(basename: str, extension: str, specified_dir: str = ""):
=======
def get_path(
    basename: str, extension: str, specified_dir: str = ""
) -> Tuple[str, str, str]:
>>>>>>> 80a1d237
    if specified_dir:
        if os.path.isabs(specified_dir):
            subdir = specified_dir
        else:
            subdir = os.path.join(cache_dir(), specified_dir)
    else:
        subdir = os.path.join(cache_dir(), basename[1:3])
    path = os.path.join(subdir, f"{basename}.{extension}")
    return basename, subdir, path


def get_hash(content: Union[str, bytes], extra: str = "", hash_type: str = "code"):
<<<<<<< HEAD
    assert hash_type in ["code", "cubin", "cg"], "Hash type not supported"
=======
>>>>>>> 80a1d237
    if hash_type == "code":
        return code_hash(content, extra)
    if hash_type == "cubin":
        return code_hash(repr(content))
<<<<<<< HEAD
    if hash_type == "cg":
        return extra
=======
    raise AssertionError(f"Unknown hash type {hash_type}")
>>>>>>> 80a1d237


def write(
    content: Union[str, bytes],
    extension: str,
    extra: str = "",
    hash_type: str = "code",
    specified_dir: str = "",
) -> Tuple[str, str]:
    key: str = get_hash(content, extra, hash_type)
    basename, subdir, path = get_path(key, extension, specified_dir)
    if not os.path.exists(subdir):
        os.makedirs(subdir, exist_ok=True)
    if not os.path.exists(path):
        write_atomic(path, content)
    return basename, path


def write_atomic(path: str, content: Union[str, bytes]) -> None:
    # Write into temporary file first to avoid conflicts between threads
    # Avoid using a named temporary file, as those have restricted permissions
    assert isinstance(
        content, (str, bytes)
    ), "Only strings and byte arrays can be saved in the cache"
    path = pathlib.Path(path)
    tmp_path = path.parent / f".{os.getpid()}.{threading.get_ident()}.tmp"
    write_mode = "w" if isinstance(content, str) else "wb"
    with tmp_path.open(write_mode) as f:
        f.write(content)
    tmp_path.rename(path)


class FxGraphCache:
    cache = dict()
    clear = staticmethod(cache.clear)

    @classmethod
    def load(
        cls, compile_fx_fn: Callable, fx_args: List[Any], fx_kwargs: Dict[str, Any]
    ):
        # Excluded parameters that are not stable between runs
        fx_kwargs.pop("graph_id")
        # Add arguments to be hashed
        fx_args_for_hashing = copy(fx_args)
        fx_args_for_hashing.extend(list(fx_kwargs.values()))
        # Hash also on torch version, triton version, and current inductor config
        fx_args_for_hashing.append(torch.__version__)
        fx_args_for_hashing.append(triton.runtime.version_key())
        fx_args_for_hashing.append(config.save_config())
        key = compiled_fx_graph_hash(fx_args_for_hashing)
        log.debug(
            "compiled graph cache key %s coming from args %s", key, fx_args_for_hashing
        )
        if key not in cls.cache:
            from filelock import FileLock

            lock_dir = get_lock_dir()
            lock = FileLock(os.path.join(lock_dir, key + ".lock"), timeout=LOCK_TIMEOUT)
            with lock:
                _, _, cg_path = get_path(key, "cg")
                if not os.path.exists(cg_path):
                    compiled_graph: CompiledFxGraph = compile_fx_fn(
                        *fx_args, **fx_kwargs
                    )

                    disk_compiled_graph = copy(compiled_graph)
                    # Important as compiled models are not pickeable
                    # TODO: Check status of PR #101651 as that might change the above statement
                    disk_compiled_graph.compiled_artifact = None
                    write(
                        pickle.dumps(disk_compiled_graph),
                        "cg",
                        extra=key,
                        hash_type="cg",
                    )
                else:
                    # Load required info from disk, recreation of compiled model will be on first run
                    with open(cg_path, "rb") as f:
                        compiled_graph = pickle.load(f)

                cls.cache[key] = compiled_graph

        return cls.cache[key]


@dataclasses.dataclass
class CompiledFxGraph:
    """Class holding a compiled FX graph"""

    compiled_artifact: Optional[Callable[..., Any]] = None
    current_callable: Optional[Callable[..., Any]] = None
    cache_key: Optional[str] = None
    artifact_path: Optional[str] = None
    cache_linemap: Optional[List[Tuple[int, str]]] = None
    device_types: Set[str] = field(default_factory=set)
    device_idxs: Set[int] = field(default_factory=set)
    mutated_inputs: Set[str] = field(default_factory=set)
    mutated_input_idxs: Set[int] = field(default_factory=set)

    _boxed_call: Optional[bool] = None

    def __call__(self, inputs: List[Any]) -> Any:
        return self.get_current_callable()(inputs)

    def get_current_callable(self) -> Callable[..., Any]:
        if self.current_callable is None:
            # This prevents a circular reference that makes CompiledFxGraph
            # get stuck without getting garbage collected
            return functools.partial(_run_from_cache, weakref.proxy(self))
        else:
            return self.current_callable


def _run_from_cache(compiled_graph: CompiledFxGraph, inputs: List[Any]) -> Any:
    # We can't really serialize callables that may be C++/Triton/etc.,
    # so we serialize their disk cache location instead
    # TODO: When making an API that can save compiled models e2e to disk
    # this will need to be better
    if compiled_graph.compiled_artifact is None:
        from .codecache import PyCodeCache

        assert compiled_graph.cache_key
        assert compiled_graph.artifact_path
        compiled_graph.compiled_artifact = PyCodeCache.load_by_key_path(
            compiled_graph.cache_key,
            compiled_graph.artifact_path,
            compiled_graph.cache_linemap,
        ).call

    return compiled_graph.compiled_artifact(inputs)


def cpp_compiler() -> str:
    if config.is_fbcode():
        return build_paths.gcc()
    if isinstance(config.cpp.cxx, (list, tuple)):
        search = tuple(config.cpp.cxx)
    else:
        search = (config.cpp.cxx,)
    return cpp_compiler_search(search)


@functools.lru_cache(1)
def cpp_compiler_search(search: str) -> str:
    for cxx in search:
        try:
            if cxx is None:
                # gxx package is only available for Linux
                # according to https://anaconda.org/conda-forge/gxx/
                if sys.platform != "linux":
                    continue
                # Do not install GXX by default
                if not os.getenv("TORCH_INDUCTOR_INSTALL_GXX"):
                    continue
                from filelock import FileLock

                lock_dir = get_lock_dir()
                lock = FileLock(
                    os.path.join(lock_dir, "g++.lock"), timeout=LOCK_TIMEOUT
                )
                with lock:
                    cxx = install_gcc_via_conda()
            subprocess.check_output([cxx, "--version"])
            return cxx
        except (subprocess.SubprocessError, FileNotFoundError, ImportError):
            continue
    raise exc.InvalidCxxCompiler()


def install_gcc_via_conda() -> str:
    """On older systems, this is a quick way to get a modern compiler"""
    prefix = os.path.join(cache_dir(), "gcc")
    cxx_path = os.path.join(prefix, "bin", "g++")
    if not os.path.exists(cxx_path):
        log.info("Downloading GCC via conda")
        conda = os.environ.get("CONDA_EXE", "conda")
        if conda is None:
            conda = shutil.which("conda")
        if conda is not None:
            subprocess.check_call(
                [
                    conda,
                    "create",
                    f"--prefix={prefix}",
                    "--channel=conda-forge",
                    "--quiet",
                    "-y",
                    "python=3.8",
                    "gxx",
                ],
                stdout=subprocess.PIPE,
            )
    return cxx_path


def is_gcc() -> bool:
    return bool(re.search(r"(gcc|g\+\+)", cpp_compiler()))


@functools.lru_cache(None)
def is_apple_clang() -> bool:
    cxx = cpp_compiler()
    version_string = subprocess.check_output([cxx, "--version"]).decode("utf8")
    return "Apple" in version_string.splitlines()[0]


class VecISA:
    _bit_width: int
    _macro: str
    _arch_flags: str
    _dtype_nelements: Dict[torch.dtype, int]

    # Note [Checking for Vectorized Support in Inductor]
    # TorchInductor CPU vectorization reuses PyTorch vectorization utility functions
    # Hence, TorchInductor would depend on Sleef* to accelerate mathematical functions
    # like exp, pow, sin, cos and etc.
    # But PyTorch and TorchInductor might use different compilers to build code. If
    # PyTorch uses gcc-7/g++-7 to build the release package, the libtorch_cpu.so
    # will not expose the Sleef* AVX512 symbols since gcc-7/g++-7 cannot pass
    # avx512 check in CMake - FindAVX.cmake. But TorchInductor install the latest
    # gcc/g++ compiler by default while it could support the AVX512 compilation.
    # Therefore, there would be a conflict sleef version between PyTorch and
    # TorchInductor. Hence, we dry-compile the following code to check whether current
    # HW platform and PyTorch both could support AVX512 or AVX2. And suppose ARM
    # also needs the logic
    # In fbcode however, we are using the same compiler for pytorch and for inductor codegen,
    # making the runtime check unnecessary.
    _avx_code = """
#if defined(CPU_CAPABILITY_AVX512) || defined(CPU_CAPABILITY_AVX2)
#include <ATen/cpu/vec/functional.h>
#include <ATen/cpu/vec/vec.h>
#endif

__attribute__((aligned(64))) float in_out_ptr0[16] = {0.0};

extern "C" void __avx_chk_kernel() {
    auto tmp0 = at::vec::Vectorized<float>(1);
    auto tmp1 = tmp0.exp();
    tmp1.store(in_out_ptr0);
}
"""

    _avx_py_load = """
import torch
from ctypes import cdll
cdll.LoadLibrary("__lib_path__")
"""

    def bit_width(self) -> int:
        return self._bit_width

    def nelements(self, dtype: torch.dtype = torch.float) -> int:
        return self._dtype_nelements[dtype]

    def build_macro(self) -> str:
        return self._macro

    def build_arch_flags(self) -> str:
        return self._arch_flags

    def __hash__(self) -> int:
        return hash(str(self))

    @functools.lru_cache(None)
    def __bool__(self) -> bool:
        if config.cpp.vec_isa_ok is not None:
            return config.cpp.vec_isa_ok

        key, input_path = write(VecISA._avx_code, "cpp")
        from filelock import FileLock

        lock_dir = get_lock_dir()
        lock = FileLock(os.path.join(lock_dir, key + ".lock"), timeout=LOCK_TIMEOUT)
        with lock:
            output_path = input_path[:-3] + "so"
            build_cmd = shlex.split(
                cpp_compile_command(
                    input_path, output_path, warning_all=False, vec_isa=self
                )
            )
            try:
                # Check build result
                compile_file(input_path, output_path, build_cmd)
                subprocess.check_call(
                    [
                        sys.executable,
                        "-c",
                        VecISA._avx_py_load.replace("__lib_path__", output_path),
                    ],
                    stderr=subprocess.DEVNULL,
                    env={**os.environ, "PYTHONPATH": ":".join(sys.path)},
                )
            except Exception as e:
                return False

            return True


@dataclasses.dataclass
class VecAVX512(VecISA):
    _bit_width = 512
    _macro = "CPU_CAPABILITY_AVX512"
    _arch_flags = "-mavx512f -mavx512dq -mavx512vl -mavx512bw -mfma"
    _dtype_nelements = {torch.float: 16, torch.bfloat16: 32, torch.float16: 32}

    def __str__(self) -> str:
        return "avx512"

    __hash__: Callable[[VecISA], Any] = VecISA.__hash__


@dataclasses.dataclass
class VecAVX2(VecISA):
    _bit_width = 256
    _macro = "CPU_CAPABILITY_AVX2"
    _arch_flags = "-mavx2 -mfma"
    _dtype_nelements = {torch.float: 8, torch.bfloat16: 16, torch.float16: 16}

    def __str__(self) -> str:
        return "avx2"

    __hash__: Callable[[VecISA], Any] = VecISA.__hash__


class InvalidVecISA(VecISA):
    _bit_width = 0
    _macro = ""
    _arch_flags = ""
    _dtype_nelements = {}

    def __str__(self) -> str:
        return "INVALID_VEC_ISA"

    def __bool__(self) -> bool:  # type: ignore[override]
        return False

    __hash__: Callable[[VecISA], Any] = VecISA.__hash__


invalid_vec_isa = InvalidVecISA()
supported_vec_isa_list = [VecAVX512(), VecAVX2()]


# Cache the cpuinfo to avoid I/O overhead. Meanwhile, the cpuinfo content
# might have too much redundant content that is useless for ISA check. Hence,
# we only cache some key isa information.
@functools.lru_cache(None)
def valid_vec_isa_list() -> List[VecISA]:
    if sys.platform != "linux":
        return []

    isa_list = []
    with open("/proc/cpuinfo") as _cpu_info:
        _cpu_info_content = _cpu_info.read()
        for isa in supported_vec_isa_list:
            if str(isa) in _cpu_info_content and isa:
                isa_list.append(isa)
        return isa_list


def pick_vec_isa() -> VecISA:
    _valid_vec_isa_list: List[VecISA] = valid_vec_isa_list()
    if not _valid_vec_isa_list:
        return invalid_vec_isa

    # If the simdlen is None, it indicates determin the vectorization length automatically
    if config.cpp.simdlen is None:
        assert _valid_vec_isa_list
        return _valid_vec_isa_list[0]

    for isa in _valid_vec_isa_list:
        if config.cpp.simdlen == isa.bit_width():
            return isa

    return invalid_vec_isa


def get_compile_only(compile_only: bool = True) -> str:
    return "-c" if compile_only else ""


def get_shared(shared: bool = True) -> str:
    return "-shared -fPIC" if shared else ""


def get_warning_all_flag(warning_all: bool = True) -> str:
    return "-Wall" if warning_all else ""


def get_glibcxx_abi_build_flags() -> str:
    return "-D_GLIBCXX_USE_CXX11_ABI=" + str(int(torch._C._GLIBCXX_USE_CXX11_ABI))


def cpp_flags() -> str:
    return "-std=c++17 -Wno-unused-variable -Wno-unknown-pragmas"


def cpp_wrapper_flags() -> str:
    return "-DTORCH_INDUCTOR_CPP_WRAPPER"


def optimization_flags() -> str:
    base_flags = "-O3 -ffast-math -fno-finite-math-only"
    if config.is_fbcode():
        # FIXME: passing `-fopenmp` adds libgomp.so to the generated shared library's dependencies.
        # This causes `ldopen` to fail in fbcode, because libgomp does not exist in the default paths.
        # We will fix it later by exposing the lib path.
        return base_flags

    if sys.platform == "darwin":
        # Per https://mac.r-project.org/openmp/ right way to pass `openmp` flags to MacOS is via `-Xclang`
        # Also, `-march=native` is unrecognized option on M1
        base_flags += " -Xclang"
    else:
        if platform.machine() == "ppc64le":
            base_flags += " -mcpu=native"
        else:
            base_flags += " -march=native"

    # Internal cannot find libgomp.so
    if not config.is_fbcode():
        base_flags += " -fopenmp"
    return base_flags


def use_custom_generated_macros() -> str:
    return "-D C10_USING_CUSTOM_GENERATED_MACROS"


def use_fb_internal_macros() -> str:
    if config.is_fbcode():
        openmp_lib = build_paths.openmp_lib()
        return f"-Wp,-fopenmp {openmp_lib} -D C10_USE_GLOG -D C10_USE_MINIMAL_GLOG"
    else:
        return ""


def use_standard_sys_dir_headers() -> str:
    if config.is_fbcode():
        return "-nostdinc"
    else:
        return ""


@functools.lru_cache(None)
def is_conda_llvm_openmp_installed() -> bool:
    try:
        command = "conda list llvm-openmp --json"
        output = subprocess.check_output(command.split()).decode("utf8")
        return len(json.loads(output)) > 0
    except subprocess.SubprocessError:
        return False


@functools.lru_cache(None)
def homebrew_libomp() -> Tuple[bool, str]:
    try:
        # check if `brew` is installed
        subprocess.check_output(["which", "brew"])
        # get the location of `libomp` if it is installed
        # this is the location that `libomp` **would** be installed
        # see https://github.com/Homebrew/brew/issues/10261#issuecomment-756563567 for details
        libomp_path = (
            subprocess.check_output(["brew", "--prefix", "libomp"])
            .decode("utf8")
            .strip()
        )
        # check if `libomp` is installed
        omp_available = os.path.exists(libomp_path)
        return omp_available, libomp_path
    except subprocess.SubprocessError:
        return False, ""


def get_include_and_linking_paths(
    include_pytorch: bool = False,
    vec_isa: VecISA = invalid_vec_isa,
    cuda: bool = False,
    aot_mode: bool = False,
) -> Tuple[str, str, str, str]:
    if (
        config.is_fbcode()
        and "CUDA_HOME" not in os.environ
        and "CUDA_PATH" not in os.environ
    ):
        os.environ["CUDA_HOME"] = os.path.dirname(build_paths.cuda())
    from torch.utils import cpp_extension

    if aot_mode:
        # Hack.  The AOT inductor libs reference CUDA, so let's just include it for now.
        cuda = True

    macros = ""
    if sys.platform == "linux" and (
        include_pytorch
        or vec_isa != invalid_vec_isa
        or cuda
        or config.cpp.enable_kernel_profile
    ):
        # Note - We include pytorch only on linux right now. There is more work
        # to do to enable OMP build on darwin where PyTorch is built with IOMP
        # and we need a way to link to what PyTorch links.
        ipaths = cpp_extension.include_paths(cuda) + [sysconfig.get_path("include")]
        lpaths = cpp_extension.library_paths(cuda) + [
            sysconfig.get_config_var("LIBDIR")
        ]
        libs = []
        # No need to manually specify libraries in fbcode.
        if not config.is_fbcode():
            libs += ["c10", "torch", "torch_cpu"]
            libs += ["gomp"]
            if not aot_mode:
                libs += ["torch_python"]
        else:
            # internal remote execution is able to find omp, but not gomp
            libs += ["omp"]
            if aot_mode:
                ipaths += [os.path.dirname(cpp_prefix_path())]
                # This is a special treatment for Meta internal cuda-12 where all libs
                # are in lib/cuda-12 and lib/cuda-12/stubs
                for i, path in enumerate(lpaths):
                    if path.startswith(os.environ["CUDA_HOME"]) and not os.path.exists(
                        f"{path}/libcudart_static.a"
                    ):
                        for root, dirs, files in os.walk(path):
                            if "libcudart_static.a" in files:
                                lpaths[i] = os.path.join(path, root)
                                lpaths.append(os.path.join(lpaths[i], "stubs"))
                                break
        macros = vec_isa.build_macro()
        if macros:
            if config.is_fbcode() and vec_isa != invalid_vec_isa:
                cap = str(vec_isa).upper()
                macros = " ".join(
                    [
                        vec_isa.build_arch_flags(),
                        f"-D CPU_CAPABILITY={cap}",
                        f"-D CPU_CAPABILITY_{cap}",
                        f"-D HAVE_{cap}_CPU_DEFINITION",
                    ]
                )
            else:
                macros = f"-D{macros}"

        if aot_mode and cuda:
            if macros is None:
                macros = ""
            macros += " -D USE_CUDA"

        if cuda:
            if config.is_fbcode():
                libs += ["cuda"]
            else:
                libs += ["c10_cuda", "cuda", "torch_cuda"]
    else:
        # Note - this is effectively a header only inclusion. Usage of some header files may result in
        # symbol not found, if those header files require a library.
        # For those cases, include the lpath and libs command as we do for pytorch above.
        # This approach allows us to only pay for what we use.
        ipaths = cpp_extension.include_paths(cuda) + [sysconfig.get_path("include")]
        lpaths = []
        if sys.platform == "darwin":
            # only Apple builtin compilers (Apple Clang++) require openmp
            omp_available = not is_apple_clang()

            # check the `OMP_PREFIX` environment first
            if os.getenv("OMP_PREFIX") is not None:
                header_path = os.path.join(os.getenv("OMP_PREFIX"), "include", "omp.h")
                valid_env = os.path.exists(header_path)
                if valid_env:
                    ipaths.append(os.path.join(os.getenv("OMP_PREFIX"), "include"))
                    lpaths.append(os.path.join(os.getenv("OMP_PREFIX"), "lib"))
                else:
                    warnings.warn("environment variable `OMP_PREFIX` is invalid.")
                omp_available = omp_available or valid_env

            libs = [] if omp_available else ["omp"]

            # prefer to use openmp from `conda install llvm-openmp`
            if not omp_available and os.getenv("CONDA_PREFIX") is not None:
                omp_available = is_conda_llvm_openmp_installed()
                if omp_available:
                    conda_lib_path = os.path.join(os.getenv("CONDA_PREFIX"), "lib")
                    ipaths.append(os.path.join(os.getenv("CONDA_PREFIX"), "include"))
                    lpaths.append(conda_lib_path)
                    # Prefer Intel OpenMP on x86 machine
                    if os.uname().machine == "x86_64" and os.path.exists(
                        os.path.join(conda_lib_path, "libiomp5.dylib")
                    ):
                        libs = ["iomp5"]

            # next, try to use openmp from `brew install libomp`
            if not omp_available:
                omp_available, libomp_path = homebrew_libomp()
                if omp_available:
                    ipaths.append(os.path.join(libomp_path, "include"))
                    lpaths.append(os.path.join(libomp_path, "lib"))

            # if openmp is still not available, we let the compiler to have a try,
            # and raise error together with instructions at compilation error later
        else:
            libs = ["omp"] if config.is_fbcode() else ["gomp"]

    # third party libs
    if config.is_fbcode():
        ipaths.append(build_paths.sleef())
        ipaths.append(build_paths.openmp())
        ipaths.append(build_paths.gcc_include())
        ipaths.append(build_paths.libgcc())
        ipaths.append(build_paths.libgcc_arch())
        ipaths.append(build_paths.libgcc_backward())
        ipaths.append(build_paths.glibc())
        ipaths.append(build_paths.linux_kernel())
        ipaths.append(build_paths.gcc_install_tools_include())
        ipaths.append(build_paths.cuda())
        # We also need to bundle includes with absolute paths into a remote directory
        # (later on, we copy the include paths from cpp_extensions into our remote dir)
        ipaths.append("include")

    static_link_libs = []
    if aot_mode and config.is_fbcode():
        # For Meta internal cuda-12, it is recommended to static link cudart
        static_link_libs = ["-Wl,-Bstatic", "-lcudart_static", "-Wl,-Bdynamic"]

    ipaths_str = " ".join(["-I" + p for p in ipaths])
    lpaths_str = " ".join(["-L" + p for p in lpaths])
    libs_str = " ".join(static_link_libs + ["-l" + p for p in libs])
    return ipaths_str, lpaths_str, libs_str, macros


def cpp_compile_command(
    input: str,
    output: str,
    warning_all: bool = True,
    shared: bool = True,
    include_pytorch: bool = False,
    vec_isa: VecISA = invalid_vec_isa,
    cuda: bool = False,
    aot_mode: bool = False,
    compile_only: bool = False,
) -> str:
    ipaths, lpaths, libs, macros = get_include_and_linking_paths(
        include_pytorch, vec_isa, cuda, aot_mode
    )
    if config.is_fbcode():
        if aot_mode:
            inp_name = input
            out_name = output
        else:
            # We need to copy any absolute-path torch includes
            inp_name = os.path.basename(input)
            out_name = os.path.basename(output)
        linker_paths = [os.path.dirname(build_paths.ld()), build_paths.glibc_lib()]
        linker_paths = " ".join(["-B" + p for p in linker_paths])
    else:
        inp_name = input
        out_name = output
        linker_paths = ""  # let the compiler pick
    return re.sub(
        r"[ \n]+",
        " ",
        f"""
            {cpp_compiler()} {inp_name} {get_shared(shared)}
            {get_warning_all_flag(warning_all)} {cpp_flags()}
            {get_glibcxx_abi_build_flags()}
            {ipaths} {lpaths} {libs} {macros} {linker_paths}
            {optimization_flags()}
            {use_custom_generated_macros()}
            {use_fb_internal_macros()}
            {use_standard_sys_dir_headers()}
            {get_compile_only(compile_only)}
            -o {out_name}
        """,
    ).strip()


def run_command_and_check(cmd: str):
    cmd = shlex.split(cmd)
    try:
        subprocess.check_call(cmd)
    except subprocess.CalledProcessError as e:
        raise exc.CppCompileError(cmd, e.output) from e


class CudaKernelParamCache:
    cache: Dict[str, Dict[str, str]] = dict()
    clear = staticmethod(cache.clear)

    @classmethod
    def set(cls, key: str, params: Dict[str, str], cubin: str) -> None:
        _, path = write(
            cubin,
            "cubin",
            hash_type="cubin",
            specified_dir=config.aot_inductor.output_path,
        )
        params["cubin_path"] = path
        cls.cache[key] = params

    @classmethod
    def get(cls, key: str) -> Optional[Dict[str, str]]:
        return cls.cache.get(key, None)


class AotCodeCache:
    cache: Dict[str, str] = dict()
    clear = staticmethod(cache.clear)

    @classmethod
    def compile(
        cls,
        graph: GraphLowering,
        source_code: str,
        serialized_extern_kernel_nodes: Optional[str],
        cuda: bool,
    ) -> Callable[..., Any]:
        picked_vec_isa = pick_vec_isa()
        cpp_command = repr(
            cpp_compile_command(
                "i", "o", vec_isa=picked_vec_isa, cuda=cuda, aot_mode=graph.aot_mode
            )
        )
        if config.is_fbcode():
            ld_command = build_paths.ld()
            objcopy_command = build_paths.objcopy()
        else:
            ld_command = "ld"
            objcopy_command = "objcopy"
        key, input_path = write(
            source_code,
            "cpp",
            extra=cpp_command,
            specified_dir=config.aot_inductor.output_path,
        )

        def _to_bytes(t: torch.Tensor) -> bytes:
            # This serializes the tensor's untyped_storage to bytes by accessing
            # the raw data of the underlying structure.
            import ctypes

            t_cpu = t.untyped_storage().cpu()
            raw_array = ctypes.cast(
                t_cpu.data_ptr(), ctypes.POINTER(ctypes.c_ubyte * t_cpu.nbytes())
            )

            return bytes(raw_array.contents)

        aot_constants = b""
        for tensor in graph.constants.values():
            aot_constants += _to_bytes(tensor)

        consts_key, consts_path = write(
            aot_constants,
            "bin",
            specified_dir=config.aot_inductor.output_path,
        )

        if key not in cls.cache:
            from filelock import FileLock

            lock_dir = get_lock_dir()
            lock = FileLock(os.path.join(lock_dir, key + ".lock"), timeout=LOCK_TIMEOUT)
            with lock:
                # Currently, this only support serializing extern nodes in fbcode
                # Eventually, we should also have a serializer for OSS.
                if config.is_fbcode() and serialized_extern_kernel_nodes:
                    output_json = os.path.splitext(input_path)[0] + ".json"
                    with open(output_json, "w") as f:
                        f.write(serialized_extern_kernel_nodes)

                output_so = os.path.splitext(input_path)[0] + ".so"

                if not os.path.exists(output_so):
                    output_o = os.path.splitext(input_path)[0] + ".o"
                    cmd = cpp_compile_command(
                        input=input_path,
                        output=output_o,
                        vec_isa=picked_vec_isa,
                        cuda=cuda,
                        aot_mode=graph.aot_mode,
                        compile_only=True,
                    )
                    log.debug("aot compilation command: %s", cmd)
                    run_command_and_check(cmd)

                    consts_o = os.path.splitext(consts_path)[0] + ".o"
                    cmd = f"{ld_command} -r -b binary -o {consts_o} {consts_path}"
                    run_command_and_check(cmd)
                    log.debug("aot constant binary command: %s", cmd)

                    cmd = (
                        f"{objcopy_command} --rename-section"
                        " .data=.lrodata,alloc,load,readonly,data,contents"
                        f" {consts_o} {consts_o}"
                    )
                    log.debug("aot constant obj command: %s", cmd)
                    run_command_and_check(cmd)

                    cmd = f"rm {consts_path}"
                    log.debug("aot constant bin removal command: %s", cmd)
                    run_command_and_check(cmd)

                    body = re.sub(r"[\W]", "_", consts_path)
                    symbol_list = []
                    symbol_list.append(
                        f"{objcopy_command} --redefine-sym _binary_{body}_start=_binary_constants_bin_start {consts_o}"
                    )
                    symbol_list.append(
                        f"{objcopy_command} --redefine-sym _binary_{body}_size=_binary_constants_bin_size {consts_o}"
                    )
                    symbol_list.append(
                        f"{objcopy_command} --redefine-sym _binary_{body}_end=_binary_constants_bin_end {consts_o}"
                    )
                    log.debug(
                        "aot constant binary redefine symbol: %s", " ".join(symbol_list)
                    )
                    for cmd in symbol_list:
                        run_command_and_check(cmd)

                    cmd = cpp_compile_command(
                        input=f"{output_o} {consts_o}",
                        output=output_so,
                        vec_isa=picked_vec_isa,
                        cuda=cuda,
                        aot_mode=graph.aot_mode,
                    )
                    log.debug("aot linkage command: %s", cmd)
                    run_command_and_check(cmd)
                else:
                    log.debug(
                        "aot_inductor dynamic library already exist: %s", output_so
                    )

                cls.cache[key] = output_so

        def wrapper_call(*args) -> Any:
            assert graph.graph_outputs is not None and len(graph.graph_outputs) > 0
            return cls.cache[key], *(None for i in range(len(graph.graph_outputs) - 1))

        return wrapper_call


# Putting this fn in cpp.py (unfortunately) causes a deadlock, which is why it's in codecache.py.
# Why? importing from cpp.py invokes codecache.pick_vec_isa(), which takes out a lock.
# Cycle goes:
# - CppCodeCache.load()
# - pick_vec_isa()
# - valid_vec_isa_list()
# - VecISA.__bool__() <-- takes out a lock
# - compile_file() <-- imports cpp_prefix_path from cpp, which causes us to try to take out the same lock.
@functools.lru_cache
def cpp_prefix_path() -> str:
    path = Path(__file__).parent / "codegen/cpp_prefix.h"
    with path.open() as f:
        content = f.read()
        _, filename = write(
            content,
            "h",
        )
    return filename


def cpp_prefix() -> str:
    filename = cpp_prefix_path()
    if config.is_fbcode():
        # We need relative paths, since we bundle up
        # everything that we compile into a folder for remote compilation.
        return f'#include "{os.path.basename(filename)}"'
    else:
        return f'#include "{filename}"'


# Given a path to an input cpp file and an output path,
# Attempts to compile the file, storing the output in "output_path"
def compile_file(input_path: str, output_path: str, cmd: List[str]) -> None:
    input_file = os.path.basename(input_path) if config.is_fbcode() else input_path
    try:
        if config.is_fbcode():
            # Need to copy our header into the same folder as the sourcecode.
            header_path = cpp_prefix_path()
            header_name = os.path.basename(header_path)
            output_name = os.path.basename(output_path)
            # When we build remotely, we need to make sure to carefully copy any files
            # that are required during the compilation process into our build directly.
            # This is where all of the ATen/c10/Torch includes come from.
            torch_includes_path = os.path.join(
                torch.utils.cpp_extension._TORCH_PATH, "include"
            )
            with tempfile.TemporaryDirectory() as tmp_dir:
                # Copy everything to tmp compilation folder
                shutil.copy(header_path, os.path.join(tmp_dir, header_name))
                shutil.copy(input_path, os.path.join(tmp_dir, input_file))
                dest_include_path = os.path.join(tmp_dir, "include")
                shutil.copytree(torch_includes_path, dest_include_path)
                # Run the build
                output_file_path = _run_build_command(cmd, tmp_dir, output_name)
                # Copy output from the build
                if os.path.exists(output_path):
                    os.remove(output_path)
                shutil.copy(output_file_path, output_path)
        else:
            subprocess.check_output(cmd, stderr=subprocess.STDOUT)
    except subprocess.CalledProcessError as e:
        output = e.output.decode("utf-8")
        openmp_problem = "'omp.h' file not found" in output or "libomp" in output
        if openmp_problem and sys.platform == "darwin":
            instruction = (
                "\n\nOpenMP support not found. Please try one of the following solutions:\n"
                "(1) Set the `CXX` environment variable to a compiler other than Apple clang++/g++ "
                "that has builtin OpenMP support;\n"
                "(2) install OpenMP via conda: `conda install llvm-openmp`;\n"
                "(3) install libomp via brew: `brew install libomp`;\n"
                "(4) manually setup OpenMP and set the `OMP_PREFIX` environment variable to point to a path"
                " with `include/omp.h` under it."
            )
            output += instruction
        raise exc.CppCompileError(cmd, output) from e


_libgomp: Optional[CDLL] = None


class CppCodeCache:
    cache: Dict[str, CDLL] = dict()
    clear = staticmethod(cache.clear)

    @staticmethod
    def _load_library(path: str) -> CDLL:
        try:
            return cdll.LoadLibrary(path)
        except OSError as e:
            if "gomp" in str(e) and os.path.exists("/usr/lib64/libgomp.so.1"):
                # hacky workaround for fbcode/buck
                global _libgomp
                _libgomp = cdll.LoadLibrary("/usr/lib64/libgomp.so.1")
                return cdll.LoadLibrary(path)
            if "failed to map segment from shared object" in str(e):
                raise OSError(
                    f"{e}.  The most common reason this may occur is if the {tempfile.gettempdir()} folder "
                    "is mounted with noexec (e.g., by default Docker mounts tmp file systems "
                    f"as noexec).  Please remount {tempfile.gettempdir()} with exec enabled, or set another "
                    "temporary directory with TORCHINDUCTOR_CACHE_DIR environment variable."
                ) from e
            raise

    @classmethod
    def load(cls, source_code: str) -> CDLL:
        picked_vec_isa = pick_vec_isa()
        cpp_command = repr(cpp_compile_command("i", "o", vec_isa=picked_vec_isa))
        key, input_path = write(source_code, "cpp", extra=cpp_command)
        if key not in cls.cache:
            from filelock import FileLock

            lock_dir = get_lock_dir()
            lock = FileLock(os.path.join(lock_dir, key + ".lock"), timeout=LOCK_TIMEOUT)
            with lock:
                output_path = input_path[:-3] + "so"
                if not os.path.exists(output_path):
                    cmd = shlex.split(
                        cpp_compile_command(
                            input=input_path, output=output_path, vec_isa=picked_vec_isa
                        )
                    )
                    compile_file(input_path, output_path, cmd)
                cls.cache[key] = cls._load_library(output_path)
                cls.cache[key].key = key  # type: ignore[attr-defined]

        return cls.cache[key]


class PyCodeCache:
    cache: Dict[str, ModuleType] = dict()
    linemaps: Dict[str, List[Tuple[Any, ...]]] = dict()
    clear = staticmethod(cache.clear)

    @classmethod
    def write(cls, source_code: str, extra: str = "") -> Tuple[str, str]:
        return write(source_code, "py", extra=extra)

    @classmethod
    def load(
        cls,
        source_code: str,
        extra: str = "",
        linemap: Optional[List[Tuple[int, str]]] = None,
    ) -> ModuleType:
        key, path = write(source_code, "py", extra=extra)
        return cls.load_by_key_path(key, path, linemap)

    @classmethod
    def load_by_key_path(
        cls,
        key: str,
        path: str,
        linemap: Optional[List[Tuple[int, str]]] = None,
    ) -> ModuleType:
        if linemap is None:
            linemap = []
        if key not in cls.cache:
            with open(path) as f:
                try:
                    code = compile(f.read(), path, "exec")
                except Exception as e:
                    raise RuntimeError(
                        f"Failed to import {path}\n{type(e).__name__}: {e}"
                    )
                mod = ModuleType(f"{__name__}.{key}")
                mod.__file__ = path
                mod.key = key  # type: ignore[attr-defined]
                exec(code, mod.__dict__, mod.__dict__)
                sys.modules[mod.__name__] = mod
                # another thread might set this first
                cls.cache.setdefault(key, mod)
                # unzip into separate lines/nodes lists
                cls.linemaps[path] = list(zip(*linemap))

        return cls.cache[key]

    @classmethod
    @functools.lru_cache(None)
    def stack_frames_for_code(
        cls, path: str, lineno: int
    ) -> Optional[List[Dict[str, Any]]]:
        if path not in cls.linemaps:
            return None
        # [(starting_line, <fx node>), ...]
        lines, nodes = cls.linemaps[path]
        p = bisect_right(lines, lineno)
        if p == 0:
            return None
        entry = nodes[p - 1]
        if not entry:
            return None

        def parse_stack_trace(stack_trace: str) -> List[Dict[str, Any]]:
            # ideally fx stores stack traces as data rather than a string
            # but this is not along a performance critical path
            regex = r'File "(.+)", line (\d+), in (.+)\n'
            matches = re.findall(regex, stack_trace)
            return [
                {"filename": f, "line": int(l), "name": n}
                for f, l, n in reversed(matches)
            ]

        return parse_stack_trace(entry)


class CppWrapperCodeCache:
    cache: Dict[str, CDLL] = dict()
    clear = staticmethod(cache.clear)

    @classmethod
    def load(cls, source_code: str, func_name: str, key: str, cuda: bool) -> CDLL:
        name = f"inline_extension_{key}"
        cpp_wrapper_dir = cpp_wrapper_cache_dir(name)
        if not os.path.exists(cpp_wrapper_dir):
            os.makedirs(cpp_wrapper_dir)

        ext = "so"
        filepath = os.path.join(cpp_wrapper_dir, f"{name}.{ext}")
        log.debug("Cpp wrapper code path %s", filepath)

        if key not in cls.cache:
            log.debug("Cpp wrapper cache miss for %s", filepath)
            from filelock import FileLock

            lock_dir = get_lock_dir()
            lock = FileLock(os.path.join(lock_dir, key + ".lock"), timeout=LOCK_TIMEOUT)
            with lock:
                if not os.path.exists(filepath):
                    log.debug("Cpp wrapper building %s", filepath)

                    _cpp_flags = cpp_flags()
                    _opt_flags = optimization_flags()
                    _shared = get_shared()
                    _warning_all_flag = get_warning_all_flag()
                    _ipaths, _lpaths, _libs, _macros = get_include_and_linking_paths(
                        vec_isa=pick_vec_isa(),
                        cuda=cuda,
                    )
                    _use_custom_generated_macros = use_custom_generated_macros()
                    _cpp_wrapper_flags = cpp_wrapper_flags()

                    extra_cflags = f"{_cpp_flags} {_opt_flags} {_warning_all_flag} {_macros} {_cpp_wrapper_flags} \
                    {_use_custom_generated_macros}"
                    # For CPP wrapper, add -ffast-math during linking to make CPU flush denormals.
                    # CPP wrapper leverages cpp_extension which will do the compilation and linking in two stages.
                    # We need to explicitly add -ffast-math as a linking flag.
                    # For the default python wrapper, the compilation and linking are done in one command thus -ffast-math
                    # will take effect in both compilation and linking.
                    extra_ldflags = f"{_shared} {_lpaths} {_libs} -ffast-math"
                    extra_include_paths = f"{_ipaths}"

                    mod = torch.utils.cpp_extension.load_inline(
                        name=name,
                        build_directory=cpp_wrapper_dir,
                        cpp_sources=[source_code],
                        functions=[func_name],
                        extra_cflags=[extra_cflags],
                        extra_ldflags=[extra_ldflags],
                        extra_include_paths=[extra_include_paths],
                        use_pch=True,
                    )
                    log.debug("Cpp wrapper done building %s", filepath)
                else:
                    log.debug("Found target .so, cpp wrapper loading %s", filepath)
                    spec = importlib.util.spec_from_file_location(name, filepath)  # type: ignore[attr-defined]
                    assert spec is not None
                    mod = importlib.util.module_from_spec(spec)  # type: ignore[attr-defined]
                    assert isinstance(spec.loader, abc.Loader)
                    spec.loader.exec_module(mod)
                    log.debug("Cpp wrapper done loading %s", filepath)

                cls.cache[key] = mod

        return cls.cache[key]


class TritonCodeCache:
    @classmethod
    def load(cls, kernel_name: str, source_code: str) -> ModuleType:
        mod = PyCodeCache.load(source_code)
        return getattr(mod, kernel_name)


def _cuda_compiler() -> Optional[str]:
    if cuda_env.nvcc_exist(config.cuda.cuda_cxx):
        return config.cuda.cuda_cxx
    if cuda_env.nvcc_exist(os.getenv("CUDACXX")):
        return os.getenv("CUDACXX", "")
    if cuda_env.nvcc_exist(os.getenv("CUDA_HOME")):
        return os.path.join(os.getenv("CUDA_HOME", ""), "bin/nvcc")
    return "nvcc"


def _cutlass_include_paths() -> List[str]:
    cutlass_path = config.cuda.cutlass_dir
    return [
        os.path.join(cutlass_path, "include"),
        os.path.join(cutlass_path, "tools/library/include"),
        os.path.join(cutlass_path, "tools/library/src"),
        os.path.join(cutlass_path, "tools/util/include"),
    ]


def _cuda_lib_options() -> List[str]:
    from torch.utils import cpp_extension

    extra_ldflags: List[str] = []
    if is_linux():
        extra_lib_dir = "lib64"
        if not os.path.exists(
            cpp_extension._join_cuda_home(extra_lib_dir)
        ) and os.path.exists(cpp_extension._join_cuda_home("lib")):
            # 64-bit CUDA may be installed in "lib"
            # Note that it's also possible both don't exist (see _find_cuda_home) - in that case we stay with "lib64"
            extra_lib_dir = "lib"
        extra_ldflags.append(f"-L{cpp_extension._join_cuda_home(extra_lib_dir)}")
        extra_ldflags.append(
            f'-L{cpp_extension._join_cuda_home(extra_lib_dir, "stubs")}'
        )
        extra_ldflags.append("-lcuda")
        extra_ldflags.append("-lcudart")
    else:
        raise NotImplementedError(
            "Unsupported env, failed to find cuda libs! Currently only Linux is supported."
        )
    return extra_ldflags


def _nvcc_host_compiler_options() -> List[str]:
    return [
        "-fPIC",
        "-fno-strict-aliasing",
        "-fvisibility=hidden",
        "-Wconversion",
    ]


def _nvcc_compiler_options() -> List[str]:
    arch = cuda_env.get_cuda_arch()
    if arch == "90":
        # Required by cutlass compilation.
        arch = "90a"
    code = [f"sm_{arch}", f"compute_{arch}"]
    if config.cuda.enable_cuda_lto:
        code += [f"lto_{arch}"]
    options = [
        "-t=0",
        "-DCUTLASS_ENABLE_TENSOR_CORE_MMA=1",
        "-w",
        f"-gencode=arch=compute_{arch},code=[{','.join(code)}]",
        config.cuda.compile_opt_level,
        "-std=c++17",
        "--expt-relaxed-constexpr",
    ]
    if config.cuda.enable_debug_info:
        options.extend(["-lineinfo", "-g", "-DCUTLASS_DEBUG_TRACE_LEVEL=1"])
    if config.cuda.enable_ptxas_info:
        options.extend(
            [
                "--keep",  # Keep the intermediate files for debugging (including ptx, sass, cubin etc.)
                "--ptxas-options=--warn-on-local-memory-usage",  # warn us if local memory is used in CUDA Kernels
                "--ptxas-options=--warn-on-spills",  # warn us if register spilling happens in CUDA Kernels
                "--resource-usage",  # Report on CUDA resource usage (shared mem, registers etc.)
                "--source-in-ptx",
            ]
        )  # Annotate the ptx file with source information
    if config.cuda.use_fast_math:
        options.extend(
            [
                "--use_fast_math",
                "-DCUTLASS_USE_TANH_FOR_SIGMOID=1",
            ]
        )
    return options


def cuda_compile_command(
    src_files: List[str],
    dst_file: str,
    dst_file_ext: str,
) -> str:
    include_paths = _cutlass_include_paths()
    cuda_lib_options = _cuda_lib_options()
    nvcc_host_compiler_options = _nvcc_host_compiler_options()
    nvcc_compiler_options = _nvcc_compiler_options()
    options = (
        nvcc_compiler_options
        + [
            f"-Xcompiler {opt}" if "=" in opt else f"-Xcompiler={opt}"
            for opt in nvcc_host_compiler_options
        ]
        + ["-I" + path for path in include_paths]
        + cuda_lib_options
    )
    src_file = " ".join(src_files)
    res = ""
    if dst_file_ext == "o":
        res = f"{_cuda_compiler()} {' '.join(options)} -c -o {dst_file} {src_file}"
    elif dst_file_ext == "so":
        options.append("-shared")
        res = f"{_cuda_compiler()} {' '.join(options)} -o {dst_file} {src_file}"
    else:
        raise NotImplementedError(f"Unsupported output file suffix {dst_file_ext}!")
    log.debug("CUDA command: %s", res)
    return res


class DLLWrapper:
    """A wrapper for a dynamic library."""

    def __init__(
        self,
        lib_path: str,
    ):
        self.lib_path = lib_path
        self.DLL = cdll.LoadLibrary(lib_path)
        self.is_open = True

    def close(self):
        if self.is_open:
            self._dlclose()
            self.is_open = False

    def _dlclose(self):
        f_dlclose = None

        if is_linux():
            syms = CDLL(None)
            if not hasattr(syms, "dlclose"):
                # Apline Linux
                syms = CDLL("libc.so")

            if hasattr(syms, "dlclose"):
                f_dlclose = syms.dlclose
        else:
            raise NotImplementedError("Unsupported env, failed to do dlclose!")

        if f_dlclose is not None:
            f_dlclose.argtypes = [c_void_p]
            f_dlclose(self.DLL._handle)
        else:
            log.warning(
                "dll unloading function was not found, library may not be unloaded properly!"
            )

    def __getattr__(self, name):
        if not self.is_open:
            raise RuntimeError(f"Cannot use closed DLL library: {self.lib_path}")

        method = getattr(self.DLL, name)

        def _wrapped_func(*args):
            err = method(*args)
            if err:
                raise RuntimeError(f"Error in function: {method.__name__}")

        return _wrapped_func

    def __enter__(self):
        return self

    def __exit__(self, *args):
        self.close()

    def __del__(self):
        self.close()


class CUDACodeCache:
    @dataclasses.dataclass
    class CacheEntry:
        input_path: str
        output_path: str

    cache: Dict[str, CacheEntry] = dict()
    clear = staticmethod(cache.clear)
    _SOURCE_CODE_SUFFIX = "cu"

    @classmethod
    def write(cls, source_code, dst_file_ext) -> Tuple[str, str]:
        """
        Writes source code into a file with dst_file_ext as the file extension.
        Returns the hash key of source code, and the path to the file.
        """

        cuda_command = repr(
            cuda_compile_command(["dummy_input"], "dummy_output", dst_file_ext)
        )
        key, input_path = write(
            source_code, cls._SOURCE_CODE_SUFFIX, extra=cuda_command
        )
        return key, input_path

    @classmethod
    def compile(cls, source_code, dst_file_ext) -> Tuple[str, str, str]:
        """
        Compiles CUDA source_code into a file with dst_file_ext extension.
        Returns a tuple of dst_file_path, hash_key, source_code_path
        """

        key, input_path = cls.write(source_code, dst_file_ext)
        if key not in cls.cache:
            from filelock import FileLock

            lock_dir = get_lock_dir()
            lock = FileLock(os.path.join(lock_dir, key + ".lock"), timeout=LOCK_TIMEOUT)
            with lock:
                output_path = input_path[: -len(cls._SOURCE_CODE_SUFFIX)] + dst_file_ext
                if not os.path.exists(output_path):
                    cmd = cuda_compile_command(
                        [input_path], output_path, dst_file_ext
                    ).split(" ")
                    try:
                        subprocess.check_output(
                            cmd, stderr=subprocess.STDOUT, env=os.environ
                        )
                    except subprocess.CalledProcessError as error:
                        raise exc.CUDACompileError(cmd, error.output) from error
                cls.cache[key] = CUDACodeCache.CacheEntry(input_path, output_path)

        return (cls.cache[key].output_path, key, input_path)

    @classmethod
    def load(cls, source_code, dst_file_ext) -> Tuple[DLLWrapper, str, str]:
        """
        Compiles source code and loads the generated .so file.
        Returns a tuple of DLLWrapper, hash_key, source_code_path
        """

        if dst_file_ext != "so":
            raise RuntimeError(
                f"Only support loading a .so file for now. "
                f"Requested file extension: {dst_file_ext}. Source code: {source_code}"
            )
        dst_file_path, hash_key, source_code_path = cls.compile(
            source_code, dst_file_ext
        )
        return (DLLWrapper(dst_file_path), hash_key, source_code_path)


def caching_device_properties():
    for _, device_interface in get_registered_device_interfaces():
        if device_interface.is_available():
            device_interface.Worker.get_device_properties()


def _worker_compile(
    kernel_name: str, source_code: str, cc: int, device: torch.device
) -> None:
    device_interface = get_interface_for_device(device.type)
    device_interface.Worker.set_device(device.index)
    kernel = TritonCodeCache.load(kernel_name, source_code)
    kernel.precompile(warm_cache_only_with_cc=cc)


def _load_kernel(kernel_name: str, source_code: str) -> ModuleType:
    kernel = TritonCodeCache.load(kernel_name, source_code)
    kernel.precompile()
    return kernel


class TritonFuture:
    def __init__(
        self,
        kernel_name: str,
        source_code: str,
        future: Future[Any],
    ) -> None:
        self.kernel_name = kernel_name
        self.source_code = source_code
        self.future = future

    # @dynamo_utils.dynamo_timed
    def result(self) -> ModuleType:
        t0 = time()
        if hasattr(self, "kernel"):
            return self.kernel  # type: ignore[has-type]
        # If the worker failed this will throw an exception.
        self.future.result()
        kernel = self.kernel = _load_kernel(self.kernel_name, self.source_code)
        latency = time() - t0
        if latency > 50:
            developer_warning(
                f"Detected long compilation time of {latency} seconds for kernel name {self.kernel_name}"
            )
            developer_warning(self.source_code)
        del self.kernel_name, self.source_code, self.future
        return kernel


# If this process dies abnormally (e.g. segfault)
# it will not shut down the workers. Instead
# the workers will have their parent reassigned to the
# init process. This launches a separate thread to
# watch for the worker getting reassigned,
# and cleans it up in this case.
#
# This function cannot be an inner function since otherwise mp_context="spawn" would
# not work for ProcessPoolExecutor since inner functions cannot be pickled.
def _async_compile_initializer(orig_ppid) -> None:
    def run() -> None:
        while True:
            sleep(1)
            if orig_ppid != os.getppid():
                os.kill(os.getpid(), signal.SIGKILL)

    global _watchdog_thread
    _watchdog_thread = Thread(target=run, daemon=True)
    _watchdog_thread.start()


_watchdog_thread: Optional[Thread] = None


class AsyncCompile:
    def __init__(self) -> None:
        pass

    @staticmethod
    @functools.lru_cache(1)
    def pool() -> ThreadPoolExecutor:
        assert config.compile_threads > 1
        return ThreadPoolExecutor(config.compile_threads)

    @staticmethod
    @functools.lru_cache(1)
    def process_pool() -> ProcessPoolExecutor:
        # ensure properties have been calculated before processes
        # are forked
        caching_device_properties()
        assert config.compile_threads > 1
        orig_ppid = os.getpid()

        ctx = multiprocessing.get_context(config.worker_start_method)
        pool = ProcessPoolExecutor(
            config.compile_threads,
            mp_context=ctx,
            initializer=partial(_async_compile_initializer, orig_ppid),
        )
        # when this pool is created in a subprocess object, the normal exit handler
        # doesn't run, and we need to register our own handler.
        # exitpriority has to be high, because another one of the finalizers will
        # kill the worker thread that sends the shutdown message to the workers...
        multiprocessing.util.Finalize(None, pool.shutdown, exitpriority=sys.maxsize)
        return pool

    @classmethod
    def warm_pool(cls) -> None:
        if config.compile_threads <= 1:
            return
        _compile_start()
        pool = cls.process_pool()

        # We have to fork processes for compiler workers, but the more memory and other resources that are loaded, the
        # slower the os.fork time is, quite drastically. It also holds the GIL so we can't put it on another thread.

        # Examples:
        # A simple x + x + x script: 10ms seconds in the middle of the program, 2ms at startup
        # tf_efficientnet_b0 benchmark: 50ms! in the middle of the program , 3ms at startup

        # So we want to start the workers early when it is still cheap, and also to allow the workers to get
        # ready before we have work for them.

        # ProcessPoolExecutor also does not launch the workers until it finds a point when all the workers are idle.
        # But if we waited until then fork time will be long and we will be waiting for the processes to initialize.

        # We force them to start here with some YOLOing of the internal methods.
        if hasattr(pool, "_start_queue_management_thread"):
            pool._start_queue_management_thread()
        else:
            for _ in range(config.compile_threads):
                pool._adjust_process_count()
            if hasattr(pool, "_start_executor_manager_thread"):
                pool._start_executor_manager_thread()
        _compile_end()

    @classmethod
    def submit(cls, task: Callable[..., Any]) -> Any:
        if config.compile_threads <= 1:
            return task()
        return cls.pool().submit(task)

    @classmethod
    def map(cls, fn: Callable[..., Any], seq: List[Any]) -> List[Any]:
        if config.compile_threads <= 1 or len(seq) <= 1:
            return list(map(fn, seq))
        return [t.result() for t in [cls.pool().submit(fn, x) for x in seq]]

    def triton(
        self, kernel_name: str, source_code: str, device: str = "cuda"
    ) -> Union[TritonFuture, ModuleType]:
        _compile_start()

        if config.compile_threads > 1:
            device_interface = get_interface_for_device(device)
            device = torch.device(device, device_interface.current_device())
            cc = device_interface.get_compute_capability(device)
            future = self.process_pool().submit(
                _worker_compile, kernel_name, source_code, cc, device
            )
            return TritonFuture(kernel_name, source_code, future)
        else:
            return _load_kernel(kernel_name, source_code)

    def cpp(self, source_code: str) -> ModuleType:
        def task():
            return CppCodeCache.load(source_code).kernel

        return self.submit(task)

    def cuda(self, source_code, dst_file_ext):
        def task():
            return CUDACodeCache.load(source_code, dst_file_ext)[0]

        return self.submit(task)

    def wait(self, scope: Dict[str, Any]) -> None:
        num_kernels = len(
            [
                value
                for key, value in scope.items()
                if isinstance(value, (Future, TritonFuture))
            ]
        )
        pbar = tqdm(
            total=num_kernels,
            desc="Inductor Compilation",
            disable=config.disable_progress,
            delay=0,
        )
        if config.compile_threads > 1:
            for key, result in scope.items():
                if config.verbose_progress and not isinstance(pbar, _Faketqdm):
                    pbar.set_postfix_str(key)
                if isinstance(result, (Future, TritonFuture)):
                    scope[key] = result.result()
                    pbar.update(1)

        _compile_end()


AsyncCompile.warm_pool()<|MERGE_RESOLUTION|>--- conflicted
+++ resolved
@@ -1,11 +1,13 @@
 from __future__ import annotations
 
 import base64
+import copyreg
 import dataclasses
 import functools
 import getpass
 import hashlib
 import importlib
+import io
 import json
 import logging
 import multiprocessing
@@ -26,12 +28,8 @@
 import weakref
 from bisect import bisect_right
 from concurrent.futures import Future, ProcessPoolExecutor, ThreadPoolExecutor
-<<<<<<< HEAD
 from copy import copy
-from ctypes import cdll
-=======
 from ctypes import c_void_p, cdll, CDLL
->>>>>>> 80a1d237
 from dataclasses import field
 from functools import partial
 from importlib import abc
@@ -52,6 +50,7 @@
 from torch._inductor import config, exc
 from torch._inductor.codegen.cuda import cuda_env
 from torch._inductor.utils import developer_warning, is_linux
+from torch.fx.passes.shape_prop import _extract_tensor_metadata, TensorMetadata
 
 if TYPE_CHECKING:
     from torch._inductor.graph import GraphLowering
@@ -335,60 +334,9 @@
     )
 
 
-<<<<<<< HEAD
-def serialize_compiled_fx_arg(arg: Any):
-    if isinstance(arg, torch.fx.GraphModule):
-        # Special case for fx_graph
-        return str(arg).encode("utf-8")
-    if isinstance(arg, list):
-        if len(arg) > 0 and isinstance(arg[0], torch.Tensor):
-            # Special case for example_inputs, everything in torch/csrc/dynamo/guards.cpp
-            # Except for requires_grad, as that has already been handled
-            pickled_guards = []
-            for t in arg:
-                pickled_guards.append(
-                    b"".join(
-                        [
-                            pickle.dumps(repr(torch._C._dispatch_keys(t))),
-                            pickle.dumps(t.dtype),
-                            pickle.dumps(t.device),
-                            pickle.dumps(t.shape),
-                        ]
-                    )
-                )
-            return b"".join(pickled_guards)
-    if isinstance(arg, int):
-        return str(arg).encode("utf-8")
-    if isinstance(arg, bool):
-        return str(arg).encode("utf-8")
-    if isinstance(arg, str):
-        return arg.encode("utf-8")
-    if dataclasses.is_dataclass(arg):
-        return repr(arg).encode("utf-8")
-    if isinstance(arg, set):
-        return repr(arg).encode("utf-8")
-    if isinstance(arg, bytes):
-        return arg
-    if arg is None:
-        return pickle.dumps(arg)
-    raise ValueError(
-        f"The argument with value {arg} and type {type(arg)} you are "
-        "trying to hash is not supported yet. Implement it in serialize_fx_arg"
-    )
-
-
-def compiled_fx_graph_hash(fx_args: List[Any]):
-    serialized_fx_args = b"".join([serialize_compiled_fx_arg(arg) for arg in fx_args])
-    hashed_fx_args = base64.b32encode(hashlib.sha256(serialized_fx_args).digest())[:51]
-    return "f" + hashed_fx_args.decode("utf-8").lower()
-
-
-def get_path(basename: str, extension: str, specified_dir: str = ""):
-=======
 def get_path(
     basename: str, extension: str, specified_dir: str = ""
 ) -> Tuple[str, str, str]:
->>>>>>> 80a1d237
     if specified_dir:
         if os.path.isabs(specified_dir):
             subdir = specified_dir
@@ -401,20 +349,13 @@
 
 
 def get_hash(content: Union[str, bytes], extra: str = "", hash_type: str = "code"):
-<<<<<<< HEAD
-    assert hash_type in ["code", "cubin", "cg"], "Hash type not supported"
-=======
->>>>>>> 80a1d237
     if hash_type == "code":
         return code_hash(content, extra)
     if hash_type == "cubin":
         return code_hash(repr(content))
-<<<<<<< HEAD
     if hash_type == "cg":
         return extra
-=======
     raise AssertionError(f"Unknown hash type {hash_type}")
->>>>>>> 80a1d237
 
 
 def write(
@@ -447,57 +388,161 @@
     tmp_path.rename(path)
 
 
+def _reduce_fake_tensor(t):
+    """
+    See FxGraphCachePickler. Custom reducer to enable pickling FakeTensor.
+    """
+    return (TensorMetadataHolder, (_extract_tensor_metadata(t), t.device))
+
+
+@dataclasses.dataclass
+class TensorMetadataHolder:
+    tensor_metadata: TensorMetadata
+    device: torch.device
+
+
+def _reduce_typed_storage(s):
+    """
+    See FxGraphCachePickler. Custom reducer to enable pickling TypedStorage.
+    """
+    # The string repr seems to capture the relevant details for hashing, e.g.,
+    # 0.0\n[torch.storage.TypedStorage(dtype=torch.float32, device=cpu) of size 1]
+    return (TypedStorageMetadataHolder, (str(s),))
+
+
+@dataclasses.dataclass
+class TypedStorageMetadataHolder:
+    storage_metadata: str
+
+
+class FxGraphCachePickler(pickle.Pickler):
+    """
+    Custom pickler to customize the pickling of some objects, only for the purpose
+    of computing a hash for keying into the FxGraphCache. Some objects don't pickle
+    and/or contain attributes that vary between runs, and we want to capture the
+    data that allow us to compute a safe and stable hash.
+    """
+
+    dispatch_table = copyreg.dispatch_table.copy()
+
+    # Without custom pickling, we get:
+    # AttributeError: Can't pickle local object 'WeakValueDictionary.__init__.<locals>.remove'
+    dispatch_table[torch._subclasses.fake_tensor.FakeTensor] = _reduce_fake_tensor
+
+    # The _cdata attribute is not stable across runs.
+    dispatch_table[torch.storage.TypedStorage] = _reduce_typed_storage
+
+    @staticmethod
+    def dumps(obj) -> bytes:
+        """
+        Pickle an object using the FxGraphCachePickler.
+        """
+        with io.BytesIO() as stream:
+            pickler = FxGraphCachePickler(stream)
+            pickler.dump(obj)
+            return stream.getvalue()
+
+
+@dataclasses.dataclass
+class OrderedSetHolder:
+    items: List[Any]
+
+
+class FxGraphHashDetails:
+    """
+    Object to capture all the details for a compiled FX graph relevant to computing
+    a safe and stable cache key.
+    """
+
+    # Excluded kwargs param that are not stable between runs
+    EXCLUDED_KWARGS = ["graph_id"]
+
+    def __init__(self, fx_args: List[Any], fx_kwargs: Dict[str, Any]) -> None:
+        self.fx_args = fx_args
+
+        # Order kwargs so hashing is stable to changes in kwarg order.
+        self.fx_kwargs = {}
+        for k in sorted(fx_kwargs):
+            if k not in self.EXCLUDED_KWARGS:
+                if type(fx_kwargs[k]) is set:
+                    # Special case to handle set params. Python sets can't be
+                    # ordered, so sort the elements and store them in a proxy.
+                    self.fx_kwargs[k] = OrderedSetHolder(sorted(fx_kwargs[k]))
+                else:
+                    self.fx_kwargs[k] = fx_kwargs[k]
+
+        self.torch_version = torch.__version__
+        self.triton_version = triton.runtime.version_key()
+        self.inductor_config = config.save_config()  # type: ignore[attr-defined]
+
+
+def compiled_fx_graph_hash(fx_args: List[Any], fx_kwargs: Dict[str, Any]) -> str:
+    """
+    Generate a unique hash of the FX graph for caching.
+    """
+    details = FxGraphHashDetails(fx_args, fx_kwargs)
+    serialized_data = FxGraphCachePickler.dumps(details)
+    return (
+        "f"
+        + base64.b32encode(hashlib.sha256(serialized_data).digest())[:51]
+        .decode("utf-8")
+        .lower()
+    )
+
+
 class FxGraphCache:
-    cache = dict()
-    clear = staticmethod(cache.clear)
+    """
+    Supports caching and reusing compiled Fx graphs.
+    """
+
+    # TODO(slarsen): Investigate whether it's beneficial to store compiled graphs
+    # in an in-memory cache after loading from disk.
+    @classmethod
+    def save_graph(cls, key: str, compiled_graph: CompiledFxGraph):
+        disk_compiled_graph = copy(compiled_graph)
+        # Important as compiled models are not pickleable
+        # TODO: Check status of PR #101651 as that might change the above statement
+        disk_compiled_graph.compiled_artifact = None
+        write(pickle.dumps(disk_compiled_graph), "cg", extra=key, hash_type="cg")
+
+    @classmethod
+    def load_graph(cls, cg_path: str) -> CompiledFxGraph:
+        with open(cg_path, "rb") as f:
+            return pickle.load(f)
 
     @classmethod
     def load(
-        cls, compile_fx_fn: Callable, fx_args: List[Any], fx_kwargs: Dict[str, Any]
+        cls,
+        compile_fx_fn: Callable[..., Any],
+        fx_args: List[Any],
+        fx_kwargs: Dict[str, Any],
     ):
-        # Excluded parameters that are not stable between runs
-        fx_kwargs.pop("graph_id")
-        # Add arguments to be hashed
-        fx_args_for_hashing = copy(fx_args)
-        fx_args_for_hashing.extend(list(fx_kwargs.values()))
-        # Hash also on torch version, triton version, and current inductor config
-        fx_args_for_hashing.append(torch.__version__)
-        fx_args_for_hashing.append(triton.runtime.version_key())
-        fx_args_for_hashing.append(config.save_config())
-        key = compiled_fx_graph_hash(fx_args_for_hashing)
-        log.debug(
-            "compiled graph cache key %s coming from args %s", key, fx_args_for_hashing
-        )
-        if key not in cls.cache:
-            from filelock import FileLock
-
-            lock_dir = get_lock_dir()
-            lock = FileLock(os.path.join(lock_dir, key + ".lock"), timeout=LOCK_TIMEOUT)
-            with lock:
-                _, _, cg_path = get_path(key, "cg")
-                if not os.path.exists(cg_path):
-                    compiled_graph: CompiledFxGraph = compile_fx_fn(
-                        *fx_args, **fx_kwargs
-                    )
-
-                    disk_compiled_graph = copy(compiled_graph)
-                    # Important as compiled models are not pickeable
-                    # TODO: Check status of PR #101651 as that might change the above statement
-                    disk_compiled_graph.compiled_artifact = None
-                    write(
-                        pickle.dumps(disk_compiled_graph),
-                        "cg",
-                        extra=key,
-                        hash_type="cg",
-                    )
-                else:
-                    # Load required info from disk, recreation of compiled model will be on first run
-                    with open(cg_path, "rb") as f:
-                        compiled_graph = pickle.load(f)
-
-                cls.cache[key] = compiled_graph
-
-        return cls.cache[key]
+        from filelock import FileLock
+
+        try:
+            key = compiled_fx_graph_hash(fx_args, fx_kwargs)
+        except Exception as ex:
+            warnings.warn(
+                f"Failed to generate Fx Graph cache key; bypassing caching. Please "
+                f"debug the root cause to improve warm compilation time: '{ex}'"
+            )
+            return compile_fx_fn(*fx_args, **fx_kwargs)
+
+        lock_dir = get_lock_dir()
+        lock = FileLock(os.path.join(lock_dir, key + ".lock"), timeout=LOCK_TIMEOUT)
+        with lock:
+            _, _, cg_path = get_path(key, "cg")
+            if not os.path.exists(cg_path):
+                log.debug("fx graph cache: on-disk miss for key %s", key)
+                compiled_graph: CompiledFxGraph = compile_fx_fn(*fx_args, **fx_kwargs)
+                cls.save_graph(key, compiled_graph)
+                log.debug("fx graph cache: wrote on-disk entry for key %s", key)
+            else:
+                # Load required info from disk; recreation of compiled model will be on first run
+                log.debug("fx graph cache: on-disk hit for key %s", key)
+                compiled_graph = cls.load_graph(cg_path)
+
+            return compiled_graph
 
 
 @dataclasses.dataclass
@@ -513,6 +558,7 @@
     device_idxs: Set[int] = field(default_factory=set)
     mutated_inputs: Set[str] = field(default_factory=set)
     mutated_input_idxs: Set[int] = field(default_factory=set)
+    constants: Dict[str, torch.Tensor] = field(default_factory=dict)
 
     _boxed_call: Optional[bool] = None
 
@@ -542,6 +588,7 @@
             compiled_graph.cache_key,
             compiled_graph.artifact_path,
             compiled_graph.cache_linemap,
+            compiled_graph.constants,
         ).call
 
     return compiled_graph.compiled_artifact(inputs)
@@ -1400,9 +1447,10 @@
         source_code: str,
         extra: str = "",
         linemap: Optional[List[Tuple[int, str]]] = None,
+        attrs: Optional[Dict[str, Any]] = None,
     ) -> ModuleType:
         key, path = write(source_code, "py", extra=extra)
-        return cls.load_by_key_path(key, path, linemap)
+        return cls.load_by_key_path(key, path, linemap, attrs)
 
     @classmethod
     def load_by_key_path(
@@ -1410,6 +1458,7 @@
         key: str,
         path: str,
         linemap: Optional[List[Tuple[int, str]]] = None,
+        attrs: Optional[Dict[str, Any]] = None,
     ) -> ModuleType:
         if linemap is None:
             linemap = []
@@ -1430,6 +1479,10 @@
                 cls.cache.setdefault(key, mod)
                 # unzip into separate lines/nodes lists
                 cls.linemaps[path] = list(zip(*linemap))
+
+                if attrs is not None:
+                    for k, v in attrs.items():
+                        setattr(mod, k, v)
 
         return cls.cache[key]
 
