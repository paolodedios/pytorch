--- conflicted
+++ resolved
@@ -26,7 +26,7 @@
 import warnings
 from bisect import bisect_right
 from copy import copy
-from ctypes import c_void_p, cdll, CDLL
+from ctypes import c_void_p, CDLL, cdll
 from functools import partial
 from pathlib import Path
 from time import time, time_ns
@@ -60,8 +60,6 @@
     rocm_compiler,
 )
 
-<<<<<<< HEAD
-=======
 
 T = TypeVar("T")
 
@@ -70,7 +68,6 @@
     from collections.abc import KeysView
 
 
->>>>>>> 1fb498d6
 """
 codecache.py, cpp_builder.py and cpu_vec_isa.py import rule:
 https://github.com/pytorch/pytorch/issues/124245#issuecomment-2197778902
@@ -103,10 +100,6 @@
     _reload_python_module_in_subproc,
 )
 from torch._inductor.runtime.runtime_utils import cache_dir, default_cache_dir
-<<<<<<< HEAD
-from torch._inductor.utils import ALIGN_BYTES, clear_on_fresh_inductor_cache, is_linux
-
-=======
 from torch._inductor.utils import (
     ALIGN_BYTES,
     align_inputs_from_check_idxs,
@@ -115,7 +108,6 @@
     is_linux,
     set_tracing_context_output_strides,
 )
->>>>>>> 1fb498d6
 from torch._logging import trace_structured
 from torch._subclasses.fake_tensor import (
     extract_tensor_metadata,
@@ -123,6 +115,7 @@
     TensorMetadata,
 )
 from torch.fx.experimental.symbolic_shapes import has_hint, hint_int, ShapeEnv
+
 
 if TYPE_CHECKING:
     from concurrent.futures import Future
