--- conflicted
+++ resolved
@@ -2451,6 +2451,26 @@
                 use_relative_path=use_relative_path,
             )
 
+            if gpu_kernels_o and device_type == "xpu":
+                so_build_options = CppTorchDeviceOptions(
+                    compiler="icpx",
+                    vec_isa=picked_vec_isa,
+                    device_type=device_type,
+                    aot_mode=graph.aot_mode,
+                    use_relative_path=use_relative_path,
+                    extra_flags=[
+                        "-fsycl",
+                        "-fsycl-targets=intel_gpu_pvc",
+                        "-Xspirv-translator",
+                        (
+                            "-spirv-ext="
+                            "+SPV_INTEL_split_barrier,"
+                            "+SPV_INTEL_2d_block_io,"
+                            "+SPV_INTEL_subgroup_matrix_multiply_accumulate"
+                        ),
+                    ],
+                )
+
             obj_srcs = [wrapper_o, kernel_o, consts_o, *gpu_kernels_o, *cubins_o]
             so_builder = CppBuilder(
                 name=output_name,
@@ -3855,18 +3875,11 @@
     _SOURCE_CODE_SUFFIX: str = ""
     _BACKEND: str = ""
 
-<<<<<<< HEAD
-    @staticmethod
-    def cache_clear() -> None:
-        CUTLASSCodeCache.cache.clear()
-        CUTLASSCodeCache.aot_kernels_o.clear()
-        CUTLASSCodeCache.write.cache_clear()
-=======
     @classmethod
     def cache_clear(cls) -> None:
         cls.cache.clear()
         cls.aot_kernels_o.clear()
->>>>>>> 85da627a
+        cls.write.cache_clear()
 
     @staticmethod
     @lru_cache(maxsize=4)
