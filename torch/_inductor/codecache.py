--- conflicted
+++ resolved
@@ -280,16 +280,6 @@
         precision = torch.get_float32_matmul_precision()
         cache_key = f"{inputs}_{hint_override}" if hint_override is not None else inputs
 
-<<<<<<< HEAD
-        log_stats = partial(
-            log_global_cache_stats, self.system, op, cache_key, precision
-        )
-        log_vals = partial(log_global_cache_vals, self.system, op, cache_key, precision)
-        log_errors = partial(
-            log_global_cache_errors, self.system, op, cache_key, precision
-        )
-=======
->>>>>>> c023753e
         timings = {}
 
         def check_cache(cache: dict[str, Any]) -> bool:
@@ -308,45 +298,15 @@
                     break
             return hit
 
-<<<<<<< HEAD
-        if config.max_autotune or config.max_autotune_gemm:
-            local_cache = self.get_local_cache() if config.autotune_local_cache else {}
-            # check local cache first since it is data specific to the current machine
-            if (
-                not check_cache(local_cache)
-                and not (
-                    use_global_cache()
-                    and check_cache(self.get_global_cache(), callback=log_stats)
-                )
-                and benchmark is not None
-            ):
-                try:
-                    # re-benchmark everything to try to get consistent numbers from the same machine
-                    timings = benchmark(choices)
-                    assert all(choice in timings for choice in choices)
-                    local_cache.setdefault(op, {})
-                    local_cache[op].setdefault(cache_key, {}).setdefault(precision, {})
-                    for choice, timing in timings.items():
-                        local_cache[op][cache_key][precision][choice.hash_key()] = (
-                            timing
-                        )
-                except RuntimeError as e:
-                    # catch and log autotuning failures
-                    log_errors(e)
-                    raise e
-
-                self.update_local_cache(local_cache)
-=======
         local_cache = self.get_local_cache() if config.autotune_local_cache else {}
         if (not check_cache(local_cache)) and (benchmark is not None):
             # re-benchmark everything to try to get consistent numbers from the same machine
             timings = benchmark(choices)
             assert all(choice in timings for choice in choices)
             local_cache.setdefault(op, {})
-            local_cache[op].setdefault(inputs, {}).setdefault(precision, {})
+            local_cache[op].setdefault(cache_key, {}).setdefault(precision, {})
             for choice, timing in timings.items():
-                local_cache[op][inputs][precision][choice.hash_key()] = timing
->>>>>>> c023753e
+                local_cache[op][cache_key][precision][choice.hash_key()] = timing
 
             self.update_local_cache(local_cache)
 
