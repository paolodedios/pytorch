--- conflicted
+++ resolved
@@ -2,11 +2,7 @@
 from __future__ import annotations
 
 import logging
-<<<<<<< HEAD
-from typing import Optional, Sequence, Tuple
-=======
-from typing import Optional, TYPE_CHECKING
->>>>>>> 5f8eb3b2
+from typing import Optional, Tuple, TYPE_CHECKING
 
 import torch
 from torch import _prims, Tensor
