from __future__ import annotations

import dataclasses
import functools
import logging
import os
import queue
import time
import warnings
<<<<<<< HEAD
from concurrent.futures import ThreadPoolExecutor
=======
from ctypes import byref, c_size_t, c_void_p
>>>>>>> 3756677c
from multiprocessing.process import BaseProcess
from multiprocessing.queues import Queue
from typing import Any, Callable, Dict, List, Optional, Tuple, TYPE_CHECKING, Union

import torch
from torch import multiprocessing
from torch._dynamo.testing import rand_strided

from torch._inductor import ir
from torch._inductor.codecache import CUDACodeCache, DLLWrapper, PyCodeCache

if TYPE_CHECKING:
    from torch._inductor.codegen.cuda.cuda_kernel import CUDATemplateCaller
    from torch._inductor.select_algorithm import TritonTemplateCaller

<<<<<<< HEAD
from . import config
from .utils import do_bench
=======
from .utils import do_bench_using_profiling
>>>>>>> 3756677c
from .virtualized import V

CUDA_VISIBLE_DEVICES = "CUDA_VISIBLE_DEVICES"
EXIT_HANDLER_REGISTERED = False

log = logging.getLogger(__name__)


# Used to synchronize between parent and child processes
class Ping:
    pass


class Pong:
    pass


@dataclasses.dataclass
class TuningProcess:
    """
    Abstraction for launching a helper process to benchmark kernels. Spawns
    the parent process and uses multiprocessing queues to send benchmark
    requests and return results.
    """

    device: Optional[int] = None
    process: Optional[BaseProcess] = None
    request_queue: Optional[Queue[Any]] = None
    response_queue: Optional[Queue[Any]] = None

    @staticmethod
    def process_main(
        device: Optional[int],
        request_queue: Queue[Any],
        response_queue: Queue[Any],
    ) -> None:
        """
        Entry point for the child process.
        """
        log.debug("Entering TuningProcess child main: %s", device)
        if device is not None:
            os.environ[CUDA_VISIBLE_DEVICES] = str(device)
        try:
            TuningProcess.workloop(request_queue, response_queue)
        except Exception as ex:
            log.exception("Exception in TuningProcess: %s", ex)

    @staticmethod
    def workloop(request_queue: Queue[Any], response_queue: Queue[Any]) -> None:
        """
        Work loop for the benchmarking subprocess.
        """
        while True:
            obj = request_queue.get()

            if obj is None:
                break  # None is a sentinel for the child to terminate
            elif isinstance(obj, Ping):
                response_queue.put(Pong())
            elif isinstance(obj, BenchmarkRequest):
                response_queue.put(obj.benchmark())
            else:
                raise RuntimeError(f"Invalid request type {type(obj)}")

    def valid(self) -> bool:
        """
        True if the sub-process has been initialized.
        """
        return (
            self.process is not None
            and self.request_queue is not None
            and self.response_queue is not None
        )

    def clear(self) -> None:
        """
        Reset to an uninitialized state.
        """
        self.process = self.request_queue = self.response_queue = None

    def initialize(self) -> None:
        """
        Create child process, request/response queues, and do the warm up.
        Set the environment to make only the provided GPU device visible
        to the process.
        """
        if self.valid():
            return

        # cuda runtime does not work with "fork", use "spawn" to start processes.
        ctx = multiprocessing.get_context("spawn")
        self.request_queue = ctx.Queue()
        self.response_queue = ctx.Queue()

        self.process = ctx.Process(
            target=self.process_main,
            args=(
                self.device,
                self.request_queue,
                self.response_queue,
            ),
        )
        assert self.process is not None
        self.process.start()

    def put(self, obj: Any) -> None:
        """
        Push a work item to the child process.
        """
        # In case of a prior crash, ensure the subprocess is running
        self.initialize()
        assert self.request_queue is not None
        self.request_queue.put(obj)

    def get(self) -> Any:
        """
        Get a response from the child process.
        """
        assert self.process is not None
        assert self.response_queue is not None
        while True:
            try:
                return self.response_queue.get(timeout=1.0)
            except queue.Empty:
                status = self.process.exitcode
                if status is None:
                    # child process is still running
                    continue
                # child process crashed
                self.clear()
                raise

    def terminate(self) -> None:
        """
        Signal the child process to terminate.
        """
        if self.valid():
            assert self.process is not None
            assert self.request_queue is not None
            self.request_queue.put(None)

    def wait(self) -> None:
        """
        Wait for the child process to exit.
        """
        if self.process is not None:
            self.process.join()
            self.clear()


@dataclasses.dataclass
class TuningProcessPool:
    """
    Maintains a pool of TuningProcesses to benchmark kernels in parallel
    across devices. By default, we create one TuningProcess per device and
    set the sub-process environment to make only that device visible.
    """

    processes: Optional[queue.Queue[TuningProcess]] = None
    executor: Optional[ThreadPoolExecutor] = None

    def initialize(self) -> None:
        """
        Start the child processes.
        """
        assert (self.processes is None) == (self.executor is None)
        if self.processes is not None:
            return

        devices = self.get_device_list()
        log.debug("Device list: %s", devices)

        # Launch the child processes and push a msg to "warm up"
        self.processes = queue.Queue()
        for device in devices:
            p = TuningProcess(device=device)
            p.initialize()
            p.put(Ping())
            self.processes.put(p)

        # Wait for the initialization to finish
        for p in self.processes.queue:
            assert isinstance(p.get(), Pong)

        # Use a thread pool to manage distributing work to the subprocesses.
        # Threads block on an available process, so it makes sense to match
        # the number of threads with the number of devices.
        self.executor = ThreadPoolExecutor(max_workers=len(devices))

        # Register the exit handler for the parent process so it will terminate
        # the child processes.
        global EXIT_HANDLER_REGISTERED
        if not EXIT_HANDLER_REGISTERED:
            EXIT_HANDLER_REGISTERED = True
            import atexit

            atexit.register(lambda: self.terminate())

    def get_device_list(self) -> List[Optional[int]]:
        """
        Gather the list of devices to be used in the pool.
        """
        if not config.autotune_multi_device:
            # Don't use multiple devices
            return [None]

        count = torch.cuda.device_count()

        # If the user specified the visible devices in the env, use those.
        if CUDA_VISIBLE_DEVICES in os.environ:
            devices = [int(d) for d in os.environ[CUDA_VISIBLE_DEVICES].split(",")]
            assert len(devices) <= count
            return devices  # type: ignore[return-value]

        return list(range(count))

    def terminate(self) -> None:
        """
        Signal all child processes to terminate.
        """
        if self.executor is not None:
            self.executor.shutdown()
            self.executor = None

        if self.processes is not None:
            for p in self.processes.queue:
                p.terminate()
            for p in self.processes.queue:
                p.wait()
            self.processes = None

    def target(self, choice: TritonTemplateCaller) -> float:
        """
        Entry point for the thread-pool helper threads: Wait for an open TuningProcess,
        remove it from the queue, execute the benchmark in that subprocess, and return
        the TuningProcess to the queue.
        """
        assert choice.bmreq is not None
        assert self.processes is not None

        process = self.processes.get()
        process.put(choice.bmreq)
        try:
            return process.get()
        except queue.Empty:
            warnings.warn(
                f"Failed to benchmark choice '{choice}'. It will be ignored. "
                "Please debug the root cause in case the choice can bring perf gains."
            )
            # set to INF so this choice will be ignored
            return float("inf")
        finally:
            self.processes.put(process)

    def benchmark(
        self,
        choices: List[TritonTemplateCaller],
    ) -> Dict[TritonTemplateCaller, float]:
        """
        Benchmark each choice in a separate process.
        """
        assert self.processes is not None, "Tuning process pool is not initialized"
        assert self.executor is not None

        results = {}

        # Use a ThreadExecutorPool to spread the work across the subproccesses and
        # to grab subprocesses as soon as they're free.
        for choice, result in zip(choices, self.executor.map(self.target, choices)):
            results[choice] = result

        return results


tuning_pool = TuningProcessPool()


LayoutOrBuffer = Union[ir.Layout, ir.Buffer]


@dataclasses.dataclass
class TensorMeta:
    device: torch.device
    dtype: torch.dtype
    sizes: List[int]
    strides: List[int]
    offset: int

    @classmethod
    def from_irnodes(
        cls, irnodes: Union[LayoutOrBuffer, Tuple[LayoutOrBuffer], List[LayoutOrBuffer]]
    ) -> Union[TensorMeta, List[TensorMeta]]:
        if isinstance(irnodes, (tuple, list)):
            result: List[Any] = [cls.from_irnodes(x) for x in irnodes]
            assert all(isinstance(x, TensorMeta) for x in result)
            return result

        node = irnodes
        if isinstance(node, ir.Layout):
            node = ir.Buffer("fake", node)

        dtype = node.get_dtype()
        assert dtype is not None

        return TensorMeta(
            device=node.get_device(),
            dtype=dtype,
            sizes=V.graph.sizevars.size_hints(node.get_size()),
            strides=V.graph.sizevars.size_hints(node.get_stride()),
            offset=V.graph.sizevars.size_hint(node.get_layout().offset),
        )

    def to_tensor(self) -> torch.Tensor:
        return rand_strided(
            self.sizes,
            self.strides,
            device=self.device,
            dtype=self.dtype,
            extra_size=self.offset,
        )


@dataclasses.dataclass
class BenchmarkRequest:
    """
    Only handle triton template benchmark for now. The extern kernel benchmark
    can be done inside the same process since they usually don't cause crash.
    """

    def __init__(
        self,
        kernel_name: str,
        input_tensor_meta: Union[TensorMeta, List[TensorMeta]],
        output_tensor_meta: Union[TensorMeta, List[TensorMeta]],
        extra_args: Dict[str, Any],
    ):
        # the kernel name defined in the module
        self.kernel_name = kernel_name

<<<<<<< HEAD
    input_tensors: Union[TensorMeta, List[TensorMeta]]
    output_tensor: Union[TensorMeta, List[TensorMeta]]
=======
        if isinstance(input_tensor_meta, TensorMeta):
            input_tensor_meta = [input_tensor_meta]
        self.input_tensor_meta = input_tensor_meta
>>>>>>> 3756677c

        if isinstance(output_tensor_meta, (tuple, list)):
            assert len(output_tensor_meta) == 1
            output_tensor_meta = output_tensor_meta[0]
        self.output_tensor_meta = output_tensor_meta

        self.extra_args = extra_args

    def make_run_fn(
        self, *input_tensors: torch.Tensor, output_tensor: torch.Tensor
    ) -> Callable[[], None]:
        raise NotImplementedError()

    def cleanup_run_fn(self) -> None:
        pass

    def benchmark(
        self,
        *input_tensors: torch.Tensor,
        output_tensor: Optional[torch.Tensor] = None,
    ) -> float:
        debug = log.isEnabledFor(logging.DEBUG)
        if debug:
            start_ts = time.time()

        # create args and out tensor
        if output_tensor is None:
            assert len(input_tensors) == 0
            input_tensors = tuple(x.to_tensor() for x in self.input_tensor_meta)
            output_tensor = self.output_tensor_meta.to_tensor()

        if debug:
            create_tensor_elapse = time.time() - start_ts
            start_ts = time.time()

        fn = self.make_run_fn(*input_tensors, output_tensor=output_tensor)

        if debug:
            load_elapse = time.time() - start_ts
            start_ts = time.time()

        out = do_bench_using_profiling(fn)
        torch.cuda.synchronize()  # shake out any CUDA errors

        if debug:
            bench_elapse = time.time() - start_ts
            log.debug(
                "InChildProcess %s: load %f, create tensor %f, bench %f",
                str(self),
                load_elapse,
                create_tensor_elapse,
                bench_elapse,
            )
        self.cleanup_run_fn()
        return out


class TestBenchmarkRequest(BenchmarkRequest):
    """
    Supports unit testing. Defined in this file so that the TuningProcess
    sub-process knows how to unpickle these objects.
    """

    def __init__(self, value: Optional[float] = None) -> None:
        self.value = value

    def benchmark(
        self, *input_tensors: torch.Tensor, output_tensor: Optional[torch.Tensor] = None
    ) -> float:
        if self.value is None:
            raise Exception("Failed to run")
        return self.value


class TritonBenchmarkRequest(BenchmarkRequest):
    def __init__(
        self,
        kernel_name: str,
        input_tensor_meta: Union[TensorMeta, List[TensorMeta]],
        output_tensor_meta: Union[TensorMeta, List[TensorMeta]],
        extra_args: Dict[str, Any],
        module_path: str,  # the path of the module defining the triton kernel
        module_cache_key: str,
        grid: List[int],
        num_stages: int,
        num_warps: int,
    ):
        super().__init__(kernel_name, input_tensor_meta, output_tensor_meta, extra_args)
        self.module_path = module_path
        self.module_cache_key = module_cache_key
        self.grid = grid
        self.num_stages = num_stages
        self.num_warps = num_warps

    def make_run_fn(
        self, *input_tensors: torch.Tensor, output_tensor: torch.Tensor
    ) -> Callable[[], None]:
        mod = PyCodeCache.load_by_key_path(self.module_cache_key, self.module_path)
        log.debug(
            "benchmark module key: %s, path: %s",
            self.module_cache_key,
            self.module_path,
        )

        run_method = getattr(mod, self.kernel_name).run

        return functools.partial(
            run_method,
            *input_tensors,
            output_tensor,
            *self.extra_args,
            grid=self.grid,
            num_stages=self.num_stages,
            num_warps=self.num_warps,
            stream=torch.cuda.current_stream().cuda_stream,
        )

    def __str__(self) -> str:
        return f"{self.kernel_name=}, {self.module_path=}, {self.module_cache_key=}"


class CUDABenchmarkRequest(BenchmarkRequest):
    def __init__(
        self,
        kernel_name: str,
        input_tensor_meta: Union[TensorMeta, List[TensorMeta]],
        output_tensor_meta: Union[TensorMeta, List[TensorMeta]],
        extra_args: Dict[str, Any],
        source_code: str,
    ):
        super().__init__(kernel_name, input_tensor_meta, output_tensor_meta, extra_args)
        self.source_code = source_code
        self.workspace_size: int = 0
        self.workspace: Optional[torch.Tensor] = None
        self.DLL: Optional[DLLWrapper] = None
        self.hash_key: str = ""
        self.source_file: str = ""
        self.hash_key, self.source_file = CUDACodeCache.write(self.source_code, "so")

    def make_run_fn(
        self, *input_tensors: torch.Tensor, output_tensor: torch.Tensor
    ) -> Callable[[], None]:
        self.DLL, self.hash_key, self.source_file = CUDACodeCache.load(
            self.source_code, "so"
        )
        args = [
            c_void_p(tensor.data_ptr())
            for tensor in list(input_tensors) + [output_tensor]
        ]
        log.debug(
            "make_run_fn: self.kernel_name=%s, self.source_file=%s, self.hash_key=%s, self.DLL=%s, args=%s, self.extra_args=%s",
            self.kernel_name,
            self.source_file,
            self.hash_key,
            self.DLL,
            args,
            self.extra_args,
        )
        run_method = getattr(self.DLL, self.kernel_name)
        stream_ptr = c_void_p(torch.cuda.current_stream().cuda_stream)

        # Retrieve workspace_size and initialize workspace.
        c_workspace_size = c_size_t()
        run_method(
            *args,  # input ptrs and output ptrs
            *self.extra_args,
            byref(
                c_workspace_size
            ),  # set workspace size ptr to retrieve workspace size
            None,  # null workspace ptr
            stream_ptr,
        )
        self.workspace_size = c_workspace_size.value
        # TODO: Support non-zero workspace_size.
        assert self.workspace_size == 0, (
            "Things need to be fixed to support non-zero workspace_size: "
            "1) max autotune cache needs to store workspace size; "
            "2) memory allocation needs to allocate / deallocate workspace correctly; "
        )

        # Generate partial function.
        return functools.partial(
            run_method,
            *args,
            *self.extra_args,
            None,  # null workspace size ptr
            None,  # set workspace ptr, TODO: update it to a real ptr if workspace_size > 0
            stream_ptr,
        )

    def cleanup_run_fn(self) -> None:
        if self.DLL is not None:
            self.DLL.close()
        self.workspace = None

    def __str__(self) -> str:
        return f"{self.kernel_name=}, {self.source_file=}, {self.hash_key=}"


def benchmark_in_sub_process(
<<<<<<< HEAD
    choices: List[TritonTemplateCaller],
) -> Dict[TritonTemplateCaller, float]:
=======
    choice: "Union[TritonTemplateCaller, CUDATemplateCaller]",
) -> float:
>>>>>>> 3756677c
    """
    Do benchmarking in a subprocess and return the perf number (latency).
    """
    return tuning_pool.benchmark(choices)<|MERGE_RESOLUTION|>--- conflicted
+++ resolved
@@ -7,11 +7,8 @@
 import queue
 import time
 import warnings
-<<<<<<< HEAD
 from concurrent.futures import ThreadPoolExecutor
-=======
 from ctypes import byref, c_size_t, c_void_p
->>>>>>> 3756677c
 from multiprocessing.process import BaseProcess
 from multiprocessing.queues import Queue
 from typing import Any, Callable, Dict, List, Optional, Tuple, TYPE_CHECKING, Union
@@ -24,15 +21,10 @@
 from torch._inductor.codecache import CUDACodeCache, DLLWrapper, PyCodeCache
 
 if TYPE_CHECKING:
-    from torch._inductor.codegen.cuda.cuda_kernel import CUDATemplateCaller
     from torch._inductor.select_algorithm import TritonTemplateCaller
 
-<<<<<<< HEAD
 from . import config
-from .utils import do_bench
-=======
 from .utils import do_bench_using_profiling
->>>>>>> 3756677c
 from .virtualized import V
 
 CUDA_VISIBLE_DEVICES = "CUDA_VISIBLE_DEVICES"
@@ -372,14 +364,9 @@
         # the kernel name defined in the module
         self.kernel_name = kernel_name
 
-<<<<<<< HEAD
-    input_tensors: Union[TensorMeta, List[TensorMeta]]
-    output_tensor: Union[TensorMeta, List[TensorMeta]]
-=======
         if isinstance(input_tensor_meta, TensorMeta):
             input_tensor_meta = [input_tensor_meta]
         self.input_tensor_meta = input_tensor_meta
->>>>>>> 3756677c
 
         if isinstance(output_tensor_meta, (tuple, list)):
             assert len(output_tensor_meta) == 1
@@ -580,13 +567,8 @@
 
 
 def benchmark_in_sub_process(
-<<<<<<< HEAD
     choices: List[TritonTemplateCaller],
 ) -> Dict[TritonTemplateCaller, float]:
-=======
-    choice: "Union[TritonTemplateCaller, CUDATemplateCaller]",
-) -> float:
->>>>>>> 3756677c
     """
     Do benchmarking in a subprocess and return the perf number (latency).
     """
