# mypy: allow-untyped-defs
import functools
from collections.abc import Sequence
from typing import Any, Callable, Optional, Protocol, TYPE_CHECKING, TypeVar, Union

import sympy

import torch
from torch._prims_common import ELEMENTWISE_TYPE_PROMOTION_KIND, type_to_dtype
from torch.utils._ordered_set import OrderedSet

from .ops_handler import OP_NAMES, OpsHandler
from .utils import upcast_compute_type
from .virtualized import OpsValue, V


T = TypeVar("T")


class DTypeVar(Protocol):
    @property
    def dtype(self) -> torch.dtype:
        ...


DTypeArg = Union[DTypeVar, torch.types.Number, str, OpsValue]


# Inputs need to be cacheable (e.g., not a CSEVar) in order for the cache to be effective
# So first decompose CSEVars -> tuple before calling this


@functools.lru_cache(None)
def get_promoted_dtype(
    *args: Sequence[tuple[torch.dtype, bool]],
    type_promotion_kind: Optional[ELEMENTWISE_TYPE_PROMOTION_KIND] = None,
):
    def construct_input(inp):
        if inp[1]:
            return torch.empty([], dtype=inp[0])
        else:
            return torch.empty([1], dtype=inp[0])

    inps = [construct_input(arg) for arg in args]
    _, dtype = torch._prims_common.elementwise_dtypes(
        *inps,
        type_promotion_kind=(
            type_promotion_kind
            if type_promotion_kind
            else ELEMENTWISE_TYPE_PROMOTION_KIND.DEFAULT
        ),
    )
    return dtype


def promote_types(
    args: Sequence[DTypeArg],
    type_promotion_kind: Optional[ELEMENTWISE_TYPE_PROMOTION_KIND] = None,
):
    dtype_prop_candidates = []

    for arg in args:
        assert not isinstance(arg, str)
        if isinstance(arg, OpsValue):
            arg = arg.value
            assert isinstance(arg, torch._prims_common.Number) or hasattr(arg, "dtype")

        if isinstance(arg, torch._prims_common.Number):
            dtype_prop_candidates.append((type_to_dtype(type(arg)), True))
            continue

        dtype_prop_candidates.append((arg.dtype, getattr(arg, "is_scalar", False)))

    dtype = get_promoted_dtype(
        *dtype_prop_candidates,
        type_promotion_kind=type_promotion_kind,
    )

    return dtype


class DtypePropagationOpsHandler:
    """
    Propagate dtype from args to output
    """

    # Singleton DtypePropagationOpsHandler, because we meta program over a number of op rules.
    # Those are only defined after other inductor state has run.

    _instance: Optional["DtypePropagationOpsHandler"] = None

    def __new__(cls):
        if cls._instance is None:
            cls._instance = super().__new__(cls)
        return cls._instance

    def __init__(self) -> None:
        for op, rule in torch._inductor.utils.op_dtype_propagation_rules.items():
            fn = (
                functools.partial(self.return_dtype, dtype=rule.override_return_dtype)
                if rule.override_return_dtype
                else functools.partial(
                    self.op_dtype_rule, type_promotion_kind=rule.type_promotion_kind
                )
            )
            setattr(self, op, fn)

        # Set pointwise operation rules
        for op in torch._inductor.codegen.common.pointwise_overrides_data.values():
            if not hasattr(self, op.name):
                setattr(
                    self,
                    op.name,
                    functools.partial(
                        self.op_dtype_rule, type_promotion_kind=op.type_promotion_kind
                    ),
                )

        # Set boolean operation rules
        for op in torch._inductor.utils.boolean_ops():
            if not hasattr(self, op):
                setattr(
                    self, op, functools.partial(self.return_dtype, dtype=torch.bool)
                )

        unimplemented_ops = OP_NAMES - OrderedSet(dir(self))
        torch._check(
            len(unimplemented_ops) == 0,
            lambda: f"Unimplemented dtype rule for ops: {unimplemented_ops}",
        )

    # metaprogrammed in __init__

    @staticmethod
    def op_dtype_rule(
        *args: DTypeArg, type_promotion_kind: ELEMENTWISE_TYPE_PROMOTION_KIND
    ) -> torch.dtype:
        return promote_types(args, type_promotion_kind=type_promotion_kind)

    @staticmethod
    def return_dtype(*args: DTypeArg, dtype: torch.dtype) -> torch.dtype:
        return dtype

    # op rules

    @staticmethod
    def constant(value: torch.types.Number, dtype: torch.dtype) -> torch.dtype:
        return upcast_compute_type(dtype)

    @staticmethod
    def load_seed(name: str, offset: int) -> torch.dtype:
        return upcast_compute_type(V.graph.get_dtype(name))

    @staticmethod
    def randint64(seed: int, offset: int, low: int, high: int) -> torch.dtype:
        return torch.int64

    @staticmethod
    def masked(
        mask: DTypeArg, body: Callable[[], DTypeArg], other: DTypeArg
    ) -> torch.dtype:
        from .loop_body import LoopBodyBlock

        assert isinstance(body, LoopBodyBlock), "body must be a LoopBodyBlock"
        # TODO - we avoid calling this in codegen, needs work for non codegen use cases
        loads = body.graph.find_nodes(op="call_method", target="load")
        if len(loads) <= 1:
            return promote_types([other])

        return upcast_compute_type(V.graph.get_dtype(loads[-1].args[1]))

    @staticmethod
    def where(a: DTypeArg, b: DTypeArg, c: DTypeArg) -> torch.dtype:
        return promote_types([b, c])

    @staticmethod
    def index_expr(expr: sympy.Expr, dtype: torch.dtype) -> torch.dtype:
        # TODO - TODO - rationalize index_expr. The dtype is not always used and we are inconsistent about int32 or int64
        # in lowerings. cpp just uses the dtype
        if dtype not in (torch.int32, torch.int64) or not hasattr(
            V.kernel, "index_dtype"
        ):
            return upcast_compute_type(dtype)

        return torch.int32 if V.kernel.index_dtype == "tl.int32" else torch.int64

    @staticmethod
    def to_dtype(
        x: DTypeArg,
        dtype: torch.dtype,
        src_dtype: Optional[torch.dtype] = None,
        use_compute_types=True,
    ) -> torch.dtype:
        return upcast_compute_type(dtype) if use_compute_types else dtype

    @staticmethod
    def to_dtype_bitcast(
        x: DTypeArg, dtype: torch.dtype, src_dtype: torch.dtype
    ) -> torch.dtype:
        return upcast_compute_type(dtype)

    @staticmethod
    def gelu(x: DTypeArg) -> torch.dtype:
        return promote_types([x])

    @staticmethod
    def mul(a: DTypeArg, b: DTypeArg) -> torch.dtype:
        return promote_types([a, b])

    @staticmethod
    def truediv(a: DTypeArg, b: DTypeArg) -> torch.dtype:
        return promote_types([a, b])

    @staticmethod
    def pow(a: DTypeArg, b: DTypeArg) -> torch.dtype:
        return promote_types([a, b])

    @staticmethod
    def mod(a: DTypeArg, b: DTypeArg) -> torch.dtype:
        return promote_types([a, b])

    @staticmethod
    def indirect_indexing(
        x: DTypeArg, size: int, check: bool = True, wrap_neg: bool = True
    ) -> torch.dtype:
        return torch.int64

    @staticmethod
    def randn(seed: int, offset: int) -> torch.dtype:
        return torch.float

    @staticmethod
    def rand(seed: int, offset: int) -> torch.dtype:
        return torch.float

    @staticmethod
    def store_reduction(name: str, index, value: DTypeArg) -> None:
        return None

    @staticmethod
    def reduction(
        dtype: torch.dtype, src_dtype: torch.dtype, reduction_type: str, value: DTypeArg
    ) -> torch.dtype:
        return dtype

    @staticmethod
    def store(name: str, index, value: DTypeArg, mode: Optional[str] = None) -> None:
        return None

    @staticmethod
    def load(name: str, index) -> torch.dtype:
        return upcast_compute_type(V.graph.get_dtype(name))

    @staticmethod
    def floor(x: DTypeArg) -> torch.dtype:
        return promote_types(
            [x], type_promotion_kind=ELEMENTWISE_TYPE_PROMOTION_KIND.INT_TO_FLOAT
        )

    @staticmethod
    def ceil_to_int(x: DTypeArg, dtype: torch.dtype) -> torch.dtype:
        return dtype

    @staticmethod
    def int_truediv(x: DTypeArg, y: DTypeArg) -> torch.dtype:
        return promote_types(
            [x, y], type_promotion_kind=ELEMENTWISE_TYPE_PROMOTION_KIND.INT_TO_FLOAT
        )

    @staticmethod
    def scan(
        dtypes: tuple[torch.dtype, ...],
        combine_fn: Callable[[tuple[T, ...], tuple[T, ...]], tuple[T, ...]],
        values: tuple[T, ...],
    ) -> tuple[torch.dtype, ...]:
        return dtypes

    @staticmethod
    def fmod(x: DTypeArg, y: DTypeArg) -> torch.dtype:
        return promote_types([x, y])

    @staticmethod
    def round_to_int(x: DTypeArg, dtype: torch.dtype) -> torch.dtype:
        return dtype

    @staticmethod
    def identity(x: DTypeArg) -> torch.dtype:
        return promote_types([x])

    @staticmethod
    def frexp(x: DTypeArg) -> tuple[torch.dtype, torch.dtype]:
        # TODO - need to handle multiple outputs
        return (promote_types([x]), torch.int32)

    @staticmethod
    def sort(
        dtypes: tuple[torch.dtype, ...],
        values: tuple[T, ...],
        stable: bool,
        descending: bool,
    ) -> tuple[torch.dtype, ...]:
        return dtypes

    @staticmethod
    def trunc(x: DTypeArg) -> torch.dtype:
        return promote_types([x])

    @staticmethod
    def bucketize(
        values: DTypeArg,
        boundaries: tuple[str, sympy.Expr, sympy.Expr, sympy.Expr],
        boundary_indices: DTypeArg,
        indexing_dtype: torch.dtype,
        right: bool,
        sorter: Optional[tuple[str, sympy.Expr]] = None,
        sorter_indices: Optional[T] = None,
    ) -> torch.dtype:
        return indexing_dtype

    @staticmethod
    def rshift(x: DTypeArg, y: DTypeArg) -> torch.dtype:
        return promote_types([x])

    @staticmethod
    def round(x: DTypeArg) -> torch.dtype:
        return promote_types(
            [x], type_promotion_kind=ELEMENTWISE_TYPE_PROMOTION_KIND.INT_TO_FLOAT
        )

    @staticmethod
    def trunc_to_int(x: DTypeArg, dtype: torch.dtype) -> torch.dtype:
        return dtype

    @staticmethod
    def floor_to_int(x: DTypeArg, dtype: torch.dtype) -> torch.dtype:
        return dtype

    @staticmethod
    def truncdiv(x: DTypeArg, y: DTypeArg) -> torch.dtype:
        return promote_types([x, y])

    @staticmethod
    def floordiv(x: DTypeArg, y: DTypeArg) -> torch.dtype:
        return promote_types([x, y])

    @staticmethod
    def _halide_clamp(value, size, check):
        # TODO - way of registering dtype for op in backend
        return torch.int32

    @staticmethod
    def inline_asm_elementwise(
        *inputs, asm, constraints=None, dtype=torch.float32, is_pure=True, pack=1
    ):
        return dtype

    @staticmethod
    def lshift(x: DTypeArg, y: DTypeArg) -> torch.dtype:
        return promote_types([x])

    @staticmethod
    def libdevice_abs(x: DTypeArg) -> torch.dtype:
        return promote_types([x])

    @staticmethod
    def check_bounds(
        expr: sympy.Expr, size: sympy.Expr, lower: bool, upper: bool
    ) -> None:
        return None

    def output(self, x: DTypeArg) -> None:
        raise AssertionError(
            f"{type(self).__name__}: ops.output should not appear here"
        )
<<<<<<< HEAD
        return None
=======
>>>>>>> 0f5a6ebc

    def placeholder(self, index: int) -> torch.dtype:
        raise AssertionError(
            f"{type(self).__name__}: ops.placeholder should not appear here"
        )


if TYPE_CHECKING:

    class _typecheck_DtypePropagation(DtypePropagationOpsHandler, OpsHandler[Any]):
        pass  # mypy will error if we got any of the signatures wrong<|MERGE_RESOLUTION|>--- conflicted
+++ resolved
@@ -372,10 +372,6 @@
         raise AssertionError(
             f"{type(self).__name__}: ops.output should not appear here"
         )
-<<<<<<< HEAD
-        return None
-=======
->>>>>>> 0f5a6ebc
 
     def placeholder(self, index: int) -> torch.dtype:
         raise AssertionError(
