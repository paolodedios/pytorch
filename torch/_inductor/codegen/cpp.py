# mypy: allow-untyped-defs
import contextlib
import dataclasses
import functools
import itertools
import math
import operator
import re
import sys
import warnings
from collections.abc import Callable, Sequence
from enum import Enum
from typing import Any, cast, Optional, Union

import sympy

import torch
import torch.fx
from torch._inductor import dependencies
from torch._prims_common import is_float_dtype, is_integer_dtype
from torch.utils._ordered_set import OrderedSet
from torch.utils._sympy.functions import CeilDiv, FloorDiv, ModularIndexing
from torch.utils._sympy.symbol import free_symbol_is_type, symbol_is_type, SymT

from ..._dynamo.utils import counters
from .. import config, cpp_builder, cpu_vec_isa, ir, metrics
from ..debug import set_kernel_post_grad_provenance_tracing
from ..loop_body import LoopBody
from ..scheduler import (
    BaseSchedulerNode,
    BaseScheduling,
    ExternKernelSchedulerNode,
    ForeachKernelSchedulerNode,
    FusedSchedulerNode,
    Scheduler,
    SchedulerNode,
)
from ..utils import (
    cache_on_self,
    get_bounds_index_expr,
    get_fused_kernel_name,
    has_free_symbols,
    is_multi_outputs_template,
    is_welford_reduction,
    parallel_num_threads,
    Placeholder,
    sympy_index_symbol,
    sympy_index_symbol_with_prefix,
    sympy_product,
    sympy_subs,
)
from ..virtualized import NullKernelHandler, ops, OpsValue, V
from .common import (
    BackendFeature,
    BracesBuffer,
    CSE,
    CSEVariable,
    DataTypePropagation,
    DeferredLine,
    DTYPE_TO_COMPUTATION_DTYPE,
    IndentedBuffer,
    Kernel,
    KernelArgs,
    OpOverrides,
    OptimizationContext,
)
from .cpp_utils import (
    _get_dtype_from_loopbodies,
    _get_loop_body,
    cexpr,
    cexpr_index,
    codegen_rand,
    CppCSEVariable,
    DTYPE_TO_CPP,
    get_promote_dtype,
    INDEX_TYPE,
    LocalBufferContext,
    may_unify_binary_op_mask_type,
    promote_args,
    template_fusion_with_epilogues_supported,
    unify_mask_base_type,
    value_to_cpp,
)


_IS_WINDOWS = sys.platform == "win32"


@functools.cache
def get_export_declaration():
    return "__declspec(dllexport)" if _IS_WINDOWS else ""


schedule_log = torch._logging.getArtifactLogger(__name__, "schedule")

NATIVE_OMP_RTYPES = OrderedSet(["+", "*", "^", "||", "min", "max"])
RTYPE_TO_CPP = {
    "sum": "+",
    "prod": "*",
    "xor_sum": "^",
    "min": "min",
    "max": "max",
    "argmin": "argmin",
    "argmax": "argmax",
    "any": "||",
    "welford_reduce": "welford",
    "welford_combine": "welford",
}
VECTORIZABLE_RTYPES = OrderedSet(
    [
        "max",
        "min",
        "sum",
        "prod",
        "xor_sum",
        "welford_reduce",
        "welford_combine",
        "argmin",
        "argmax",
        "any",
    ]
)

PYTHON_TO_CPP = {
    "Tensor": "at::Tensor",
    "int": "long",
    "float": "double",
    "bool": "bool",
    "str": "std::string",
    "ScalarType": "c10::ScalarType",
    "MemoryFormat": "at::MemoryFormat",
    "Layout": "at::Layout",
    "Device": "at::Device",
    "number": "at::Scalar",
}

CONTAINER_PYTHON_TO_CPP = {
    "List": "std::vector",
    "Optional": "std::optional",
}

DTYPE_LOWP_FP = [
    torch.bfloat16,
    torch.float16,
]

VECTORIZABLE_DTYPES: list[torch.dtype] = [
    torch.float64,
    torch.float,
    torch.bfloat16,
    torch.float16,
    torch.bool,
    torch.uint8,
    torch.int8,
    torch.int32,
    torch.int64,
    torch.float8_e4m3fn,
    torch.float8_e5m2,
]

MASKED_VECTORIZABLE_DTYPES: list[torch.dtype] = [
    torch.float64,
    torch.float,
    torch.bfloat16,
    torch.float16,
    torch.uint8,
    torch.int8,
    torch.float8_e4m3fn,
    torch.float8_e5m2,
]


def reduction_init(reduction_type, dtype):
    if dtype in DTYPE_LOWP_FP:
        # Since load promotes all half-precision inputs to float, the initial
        # constant for reduction must be promoted as well
        dtype = torch.float32
    if reduction_type in ("xor_sum", "sum", "any"):
        return 0
    if reduction_type == "prod":
        return 1
    if reduction_type in ("max", "argmax", "min", "argmin"):
        cdtype = DTYPE_TO_CPP[dtype]
        if dtype == torch.bool and reduction_type in ("argmin", "argmax"):
            cdtype = DTYPE_TO_CPP[torch.float]
        min_var = (
            f"-std::numeric_limits<{cdtype}>::infinity()"
            if is_float_dtype(dtype)
            else f"std::numeric_limits<{cdtype}>::min()"
        )
        max_var = (
            f"std::numeric_limits<{cdtype}>::infinity()"
            if is_float_dtype(dtype)
            else f"std::numeric_limits<{cdtype}>::max()"
        )
        init_var = min_var if reduction_type in ("max", "argmax") else max_var
        return (
            init_var
            if reduction_type in ("max", "min")
            else f"IndexValue<{cdtype}>{{0, {init_var}}}"
        )
    if is_welford_reduction(reduction_type):
        return f"Welford<{DTYPE_TO_CPP[dtype]}>()"
    raise AssertionError(reduction_type)


def reduction_acc_type(reduction_type, dtype):
    scalar_type = DTYPE_TO_CPP[DTYPE_TO_COMPUTATION_DTYPE[dtype]]
    if is_welford_reduction(reduction_type):
        return f"Welford<{scalar_type}>"
    if reduction_type in ("argmin", "argmax"):
        if dtype == torch.bool:
            scalar_type = DTYPE_TO_CPP[torch.float]
        return f"IndexValue<{scalar_type}>"
    return scalar_type


def reduction_combine(
    reduction_type,
    var,
    next_value,
    helper_val=None,
    index: Optional[sympy.Symbol] = None,
    src_dtype=None,
    use_helper=True,
):
    is_bool = src_dtype == torch.bool
    if reduction_type == "sum":
        if helper_val:
            return f"cascade_sum_combine({next_value}, &{helper_val})"
        else:
            conjunction = "|" if is_bool else "+"
            return f"{var} {conjunction} {next_value}"
    if reduction_type == "prod":
        return f"{var} * {next_value}"
    if reduction_type == "xor_sum":
        return f"{var} ^ {next_value}"
    if reduction_type == "any":
        return f"{var} || {next_value}"
    if reduction_type in ("min", "max"):
        return f"{reduction_type}_propagate_nan({var}, {next_value})"
    if reduction_type == "welford_reduce":
        if helper_val:
            return f"welford_combine({var}, {next_value}, &{helper_val})"
        else:
            if use_helper:
                return f"welford_combine({var}, {next_value})"
            else:
                return f"welford_combine({var}, {next_value}, false, false)"
    if reduction_type == "welford_combine":
        if isinstance(next_value, tuple):
            mean, m2, weight = next_value
        else:
            mean, m2, weight = reduction_project(reduction_type, next_value)
        return f"welford_combine({var}, {{{mean}, {m2}, {weight}}})"
    if reduction_type in ("argmin", "argmax"):
        if (
            hasattr(next_value, "dtype")
            and next_value.dtype == torch.bool
            and not next_value.is_vec
        ):
            if index is not None:
                return f"{reduction_type}_combine({var}, static_cast<float>({next_value}), {index})"
            else:
                return (
                    f"{reduction_type}_combine({var}, static_cast<float>({next_value}))"
                )
        if index is not None:
            return f"{reduction_type}_combine({var}, {next_value}, {index})"
        else:
            return f"{reduction_type}_combine({var}, {next_value})"
    raise AssertionError(reduction_type)


def reduction_project(reduction_type, acc):
    if is_welford_reduction(reduction_type):
        return f"{acc}.mean", f"{acc}.m2", f"{acc}.weight"
    elif reduction_type in ("argmin", "argmax"):
        return f"{acc}.index"
    return acc


def move_code_under_inner_loop(
    code: IndentedBuffer,
    iter_var: sympy.Expr,
    new_iter_var: str,
    loop_start: sympy.Expr,
    loop_end: sympy.Expr,
) -> BracesBuffer:
    r"""
    f(iter_var) is transformed to f(new_iter_var) under the inner loop
      \/
    for (new_iter_var = loop_start; new_iter_var < loop_end; new_iter_var++) {
        f(new_iter_var)
    }
    Please be careful while using this function,
    as the variable defined in f(iter_var) will be invalid outside the for loop.
    For example:
    auto tmp0 = in_ptr[x0]; ->
    for (new_x0 = start; new_x0 < end; new_x0++){
        auto tmp0 = in_ptr[new_x0];
    }
    The tmp0 is invalid outside the loop.
    """
    transformed_code = BracesBuffer()
    with contextlib.ExitStack() as stack:
        transformed_code.writeline(
            f"for ({INDEX_TYPE} {new_iter_var} = {cexpr_index(loop_start)};"
            + f"{new_iter_var} < {cexpr_index(loop_end)}; {new_iter_var}++)"
        )
        stack.enter_context(transformed_code.indent())
        for _, line in enumerate(code._lines):
            assert isinstance(
                line,
                (
                    str,
                    DeferredLine,
                ),
            )
            deferred_name = None
            if isinstance(line, DeferredLine):
                deferred_name = line.name
                line = line.line
            new_line = re.sub(r"\b" + f"{iter_var}" + r"\b", f"{new_iter_var}", line)
            if deferred_name:
                new_line = DeferredLine(deferred_name, new_line)  # type: ignore[assignment]
            transformed_code.writeline(new_line)
    return transformed_code


def reduction_prefix_array(
    acc_var: Union[str, CSEVariable],
    acc_type: str,
    reduction_type: str,
    dtype: torch.dtype,
    len: Union[str, int],
    init_fn,
):
    """
    MSVC don't support dynamic array(VLA). So we use std::unique_ptr here.
    Ref: https://stackoverflow.com/questions/56555406/creating-dynamic-sized-array-using-msvc-c-compiler
    MSVC is the only one compiler without VLA. support. Since MSVC can't get good performance here.
    We just use unique_ptr make it works on MSVC.
    For other compilers, we continue to use VLA to get best performance.
    """
    code_buffer = IndentedBuffer()
    acc_decl = (
        f"auto {acc_var}_arr = std::make_unique<{acc_type}[]>({len});"
        if cpp_builder.is_msvc_cl()
        else f"{acc_type} {acc_var}_arr[{len}];"
    )
    code_buffer.writeline(f"{acc_decl}")
    code_buffer.writelines(
        [
            f"for (int i = 0; i < {len}; i++)",
            "{",
            f"    {acc_var}_arr[i] = {init_fn(reduction_type, dtype)};",
            "}",
        ],
    )
    return code_buffer


def replace_acc_name(buffer: IndentedBuffer, name: str, new_name: str):
    for i, line in enumerate(buffer._lines):
        assert isinstance(
            line,
            (
                str,
                DeferredLine,
            ),
        )
        if isinstance(line, DeferredLine):
            line.line = re.sub(r"\b" + f"{name}" + r"\b", f"{new_name}", line.line)
        else:
            buffer._lines[i] = re.sub(r"\b" + f"{name}" + r"\b", f"{new_name}", line)


def replace_cascade_sum_with_add(buffer: IndentedBuffer):
    """
    Replaces `acc = cascade_sum_combine(value, ...)` with `acc = acc + value;`
    """

    pattern = r"(.*?)\s*=\s*cascade_sum_combine\(([^,]+),.*?\);"
    for i, line in enumerate(buffer._lines):
        assert isinstance(
            line,
            (
                str,
                DeferredLine,
            ),
        )
        content = line.line if isinstance(line, DeferredLine) else line
        match = re.search(pattern, content)
        if match:
            acc, value = match.groups()
            new_content = re.sub(pattern, f"{acc} = {acc} + {value};", content)
            if isinstance(line, DeferredLine):
                line.line = new_content
            else:
                buffer._lines[i] = new_content


@functools.lru_cache
def stride_at(index: sympy.Expr, var: sympy.Symbol):
    if not index.has(var):
        # see test_torchinductor_dynamic_shapes.py::test_full_boolean_dynamic_shapes_cpu
        # which has tmp0 = ops.index_expr(s0 >= 1024, torch.bool) and fails below calculation.
        # in this case, there is no dependencies between index and var.
        return sympy.S.Zero
    replacement = {var: var + 1}
    new_index = sympy_subs(index, replacement)  # type: ignore[arg-type]
    return sympy.simplify(new_index - index)


@functools.lru_cache
def simplify_index_in_vec_range(index: sympy.Expr, var: sympy.Expr, vec_length: int):
    """
    Simplifies the index expression within the range of a vectorized loop.
    Given a vectorized loop variable `var` in the range of a loop with `vec_length`,
    this function transforms the `index` into an equivalent form. It handles
    simplifications for cases where `var` can be expressed as `vec_length * a + b`,
    where `b` ranges from 0 to `vec_length - 1`. The function reduces occurrences
    of `FloorDiv` and `ModularIndexing` in the `index` with best-effort optimizations.

    NOTE:
    The simplified index expression is intended for analysis purposes only, not
    for code generation. It replaces `FloorDiv` and `ModularIndexing` with free variables
    which are not dependent on the loop variable `var` in the vectorized range. Check
    https://github.com/pytorch/pytorch/pull/117221#discussion_r1449746217 for more details.

    Examples:
    1. If `var` is `x3` and `vec_length` is 16, and `x3 = 16*a + b`, then
       `FloorDiv(x3, div)` or `ModularIndexing(x3, div, mod)` becomes a free variable
       when `div` is divisible by 16.
    2. `ModularIndexing(x3, 1, mod)` can be simplified to `x3 + c` where `c` is a free
       variable when `mod` is divisible by 16.
    """

    div_freevar_id = 0
    mod_freevar_id = 0

    def visit_indexing_div(divisor):
        nonlocal div_freevar_id
        result = FloorDiv(var, divisor)
        if sympy.gcd(divisor, vec_length) == vec_length:
            result = sympy.Symbol(f"{var}_div_c{div_freevar_id}")
            div_freevar_id += 1
        return result

    def visit_modular_indexing(divisor, modulus):
        nonlocal mod_freevar_id
        result = ModularIndexing(var, divisor, modulus)
        if sympy.gcd(divisor, vec_length) == vec_length:
            result = sympy.Symbol(f"{var}_mod_c{mod_freevar_id}")
            mod_freevar_id += 1
        elif divisor == 1 and sympy.gcd(modulus, vec_length) == vec_length:
            result = var + sympy.Symbol(f"{var}_mod_c{mod_freevar_id}")
            mod_freevar_id += 1
        return result

    original_index = index

    div = sympy.Wild("divisor", integer=True)
    if index.has(FloorDiv):
        index = index.replace(FloorDiv(var, div), visit_indexing_div)

    mod = sympy.Wild("modulus", integer=True)
    if index.has(ModularIndexing):
        index = index.replace(ModularIndexing(var, div, mod), visit_modular_indexing)

    index = sympy.simplify(index)
    if index != original_index:
        return simplify_index_in_vec_range(index, var, vec_length)

    return index


@functools.lru_cache
def stride_at_vec_range(
    index: sympy.Expr, var: sympy.Symbol, vec_length: Optional[int] = None
):
    if vec_length:
        index = simplify_index_in_vec_range(index, var, vec_length)
    return stride_at(index, var)


@dataclasses.dataclass
class ParallelDepth:
    """
    A class representing parallel depth.
    Includes the starting depth of parallelism and the depth of parallelism.
    """

    parallel_depth: int
    start_depth: int


class OuterLoopFusedSchedulerNode(FusedSchedulerNode):
    @classmethod
    def fuse(  # type: ignore[override]
        cls, node1: BaseSchedulerNode, node2: BaseSchedulerNode, outer_loop_fusion_depth
    ):
        assert node1.scheduler is node2.scheduler
        assert all(
            type(node)
            in (
                OuterLoopFusedSchedulerNode,
                SchedulerNode,
                FusedSchedulerNode,
            )
            for node in (node1, node2)
        )
        if any(type(node) is OuterLoopFusedSchedulerNode for node in (node1, node2)):
            return cls(
                node1.scheduler,
                # pyrefly: ignore [bad-argument-type]
                (
                    list(node1.get_outer_nodes())
                    if type(node1) is OuterLoopFusedSchedulerNode
                    else [
                        node1,
                    ]
                )
                + (
                    list(node2.get_outer_nodes())
                    if type(node2) is OuterLoopFusedSchedulerNode
                    else [
                        node2,
                    ]
                ),
                outer_loop_fusion_depth,
            )
        else:
            return cls(node1.scheduler, [node1, node2], outer_loop_fusion_depth)  # type: ignore[list-item]

    def __init__(
        self,
        scheduler: "Scheduler",
        outer_fused_nodes: list[Union[FusedSchedulerNode, SchedulerNode]],
        outer_loop_fusion_depth,
    ):
        self.outer_fused_nodes: list[Union[FusedSchedulerNode, SchedulerNode]] = (
            outer_fused_nodes
        )
        self.outer_loop_fusion_depth = outer_loop_fusion_depth
        flatten_snodes = []
        for _node in self.outer_fused_nodes:
            assert isinstance(_node, (SchedulerNode, FusedSchedulerNode))
            flatten_snodes.extend(list(_node.get_nodes()))
        super().__init__(scheduler, flatten_snodes)  # type: ignore[arg-type]

    def get_outer_nodes(self):
        return self.outer_fused_nodes

    def check_outer_fusion_loop_level_attr(
        self, cpp_kernel_proxy_list, outer_loop_fusion_depth
    ):
        # This function ensures that the same tiling split is applied at each loop level within the outer loop fusion depth.
        # In the fusion stage, we only examine nodes with same vars and reduce.
        # However, for nodes with same vars and reduce, the loops may still have different tile splits.
        # For example (test_expr_vec_non_contiguous in test_cpu_repro.py):
        #   * buf0 tiling along the 2nd loop level, buf1 tiling along the 3rd loop level.
        # If the check failed, we should fall back to standard loop codegen.
        def _inner(
            left_loop_nest: LoopNest,
            right_loop_nest: LoopNest,
            loop_fusion_depth: int,
            current_checking_depth: int,
        ) -> bool:
            assert left_loop_nest.loops
            assert right_loop_nest.loops
            left_loop_level = left_loop_nest.loops[current_checking_depth]
            right_loop_level = right_loop_nest.loops[current_checking_depth]
            # Check if same loop level attr
            outer_loops_attr_compare_list = [
                "var",
                "size",
                "offset",
                "steps",
            ]
            if not (
                all(
                    getattr(left_loop_level, attr_compare)
                    == getattr(right_loop_level, attr_compare)
                    for attr_compare in outer_loops_attr_compare_list
                )
            ):
                return False

            assert loop_fusion_depth >= 1
            if (loop_fusion_depth := loop_fusion_depth - 1) > 0:
                # Check next loop level attr
                current_checking_depth = current_checking_depth + 1
                assert current_checking_depth < len(left_loop_nest.loops)
                assert current_checking_depth < len(right_loop_nest.loops)
                if not _inner(
                    left_loop_nest,
                    right_loop_nest,
                    loop_fusion_depth,
                    current_checking_depth,
                ):
                    return False

            return True

        for idx in range(len(cpp_kernel_proxy_list) - 1):
            left_loop_nest = cpp_kernel_proxy_list[idx].loop_nest
            right_loop_nest = cpp_kernel_proxy_list[idx + 1].loop_nest
            if not _inner(
                left_loop_nest,
                right_loop_nest,
                outer_loop_fusion_depth,
                0,
            ):
                return False

        for cpp_kernel_proxy in cpp_kernel_proxy_list:
            outer_ranges = functools.reduce(
                operator.mul,
                cpp_kernel_proxy.ranges[:outer_loop_fusion_depth],
            )
            # When the range of the first inner loop is much larger than the range of
            # all outer loops, do not fuse outer loop and fallback to standard loop codegen,
            # so that the inner loops with larger range have a chance to be parallelized.
            # We set a conservative threshold here:
            # First inner loop range / all outer loops range > 300.
            if (
                len(cpp_kernel_proxy.ranges) > outer_loop_fusion_depth
                and isinstance(outer_ranges, sympy.Integer)
                and isinstance(
                    cpp_kernel_proxy.ranges[outer_loop_fusion_depth],
                    sympy.Integer,
                )
                and outer_ranges * 300
                < cpp_kernel_proxy.ranges[outer_loop_fusion_depth]
            ):
                return False

        return True

    def merge_outer_fusion_kernels(
        self,
        cpp_kernel_proxy_list,
    ):
        kernel_group = cpp_kernel_proxy_list[0].kernel_group
        outer_loop_fused_kernel = OuterLoopFusedKernel(kernel_group)
        outer_loop_fused_kernel.inner = [
            proxy.loop_nest.from_loop_level(self.outer_loop_fusion_depth)
            for proxy in cpp_kernel_proxy_list
        ]
        outer_fused_proxy = cpp_kernel_proxy_list[0]
        outer_fused_proxy.loop_nest.kernel = outer_loop_fused_kernel
        outer_fused_proxy.loop_nest.loops = outer_fused_proxy.loop_nest.loops[
            : self.outer_loop_fusion_depth
        ]
        return outer_fused_proxy


class RecordOptimizationContext:
    def __init__(self, func_name: str = ""):
        self.func_name = func_name
        self.current_node: Optional[torch.fx.Node] = None
        self.opt_ctx: Optional[OptimizationContext] = None

    def __enter__(self):
        assert V.interpreter
        assert V.interpreter.current_node

        self.current_node = V.interpreter.current_node
        assert self.current_node is not None
        if OptimizationContext.key in self.current_node.meta:
            self.opt_ctx = self.current_node.meta[OptimizationContext.key]
        else:
            self.opt_ctx = OptimizationContext()
        assert self.opt_ctx is not None
        self.opt_ctx.ops_name = self.func_name
        return self

    def __exit__(self, exc_type, exc_val, exc_tb):
        assert self.current_node
        assert self.opt_ctx
        self.current_node.meta[OptimizationContext.key] = self.opt_ctx

    def get_opt_ctx(self):
        return self.opt_ctx

    def get_fx_node(self):
        assert self.current_node
        return self.current_node


def decltype_promoted(*args):
    assert not any(isinstance(arg, CppCSEVariable) and arg.is_vec for arg in args), (
        "Promotion of vector types is not supported"
    )

    if (dt := get_promote_dtype(args)) is not None:
        return DTYPE_TO_CPP[dt]
    else:
        return f"decltype({args[0]})"


class CppOverrides(OpOverrides):
    """Map element-wise ops to C++"""

    @staticmethod
    def add(a, b):
        return f"{decltype_promoted(a, b)}({a} + {b})"

    @staticmethod
    def sub(a, b):
        return f"{decltype_promoted(a, b)}({a} - {b})"

    @staticmethod
    def mul(a, b):
        return f"{decltype_promoted(a, b)}({a} * {b})"

    @staticmethod
    def to_dtype(x, dtype, src_dtype=None, use_compute_types=True):
        assert isinstance(x, CppCSEVariable)
        if src_dtype is None:
            src_dtype = x.dtype
        expr = V.kernel.get_to_dtype_expr(x, dtype, src_dtype)
        csevar = V.kernel.cse.generate(V.kernel.compute, expr)
        csevar.update_on_args("to_dtype", (x, dtype), {"src_dtype": src_dtype})
        if dtype in DTYPE_LOWP_FP and src_dtype == torch.float:
            """
            https://github.com/pytorch/pytorch/issues/115260
            For FusedSchedulerNode[node1, node2], the node2 loads what node1 stores and the buffer is
            in low-precision floating point data type. When the output of node1 also serves as the output of the
            kernel, the result of nodes would be different from the case when output of node1 is not the output
            of the kernel (where we don't need to insert `to_dtype` for legalization). To address the problem, on
            storing the lowp node1 output, we also add the inverse dtype conversion to high precision data type
            to the cse cache.

            Example (pseudo code):
                node1_output = ...
                node1_output_lowp = to_dtype(node1_output, dtype=torch.bfloat16)
                store(buf, node1_output_lowp)
                node2_input_lowp = load(buf)
                node2_input = to_dtype(node2_input_lowp, dtype=torch.float)

            Without cse cache trick:
                node1_output = ...
                node1_output_lowp = to_dtype(node1_output, dtype=torch.bfloat16)
                store(buf, node1_output_lowp)
                node2_input_lowp = node_output_lowp # hit store cache
                node2_input = to_dtype(node2_input_lowp, dtype=torch.float)

            With cse cache trick:
                node1_output = ...
                node1_output_lowp = to_dtype(node1_output, dtype=torch.bfloat16)
                # also add `to_dtype(node1_input_lowp, dtype=torch.float)` -> `node1_output` to cse cache
                store(buf, node1_output_lowp)
                node2_input_lowp = node_output_lowp # hit store cache
                node2_input = node1_output # hit cse cache
            """
            V.kernel.cache_dtype_convert(x, src_dtype, csevar, dtype)
        return csevar

    @staticmethod
    def to_dtype_bitcast(x, dtype, src_dtype):
        assert dtype in DTYPE_TO_CPP, f"{dtype} missing from {__name__}.DTYPE_TO_CPP"
        return f"c10::bit_cast<{DTYPE_TO_CPP[dtype]}>({x})"

    @staticmethod
    def abs(x):
        return f"std::abs({x})"

    @staticmethod
    def sin(x):
        return f"std::sin({x})"

    @staticmethod
    def cos(x):
        return f"std::cos({x})"

    @staticmethod
    def neg(x):
        return f"decltype({x})(-{x})"

    @staticmethod
    def exp(x):
        # return f"Sleef_expf_u10({x})"
        return f"std::exp({x})"

    @staticmethod
    def exp2(x):
        return f"std::exp2({x})"

    @staticmethod
    def expm1(x):
        return f"std::expm1({x})"

    @staticmethod
    def erf(x):
        return f"std::erf({x})"

    @staticmethod
    def erfc(x):
        return f"std::erfc({x})"

    @staticmethod
    def erfinv(x):
        return f"calc_erfinv({x})"

    @staticmethod
    def sqrt(x):
        return f"std::sqrt({x})"

    @staticmethod
    def rsqrt(x):
        return f"1 / std::sqrt({x})"

    @staticmethod
    def log1p(x):
        bug = config.cpp.inject_log1p_bug_TESTING_ONLY
        if bug == "accuracy":
            return f"{x} + decltype({x})(1)"
        elif bug is None:
            return f"std::log1p({x})"
        else:
            raise AssertionError(
                f"unrecognized config cpp.inject_log1p_bug_TESTING_ONLY = {bug!r}"
            )

    @staticmethod
    def tan(x):
        return f"std::tan({x})"

    @staticmethod
    def tanh(x):
        return f"std::tanh({x})"

    @staticmethod
    def signbit(x):
        """
        On windows std::signbit only support float type.
        Ref: https://learn.microsoft.com/en-us/cpp/c-runtime-library/reference/signbit?view=msvc-170
        """
        return (
            f"std::signbit(static_cast<float>({x}))"
            if _IS_WINDOWS
            else f"std::signbit({x})"
        )

    @staticmethod
    def pow(a, b):
        return f"std::pow({a}, {b})"

    @staticmethod
    def log(x):
        return f"std::log({x})"

    @staticmethod
    def round(x):
        return f"std::nearbyint({x})"

    @staticmethod
    def floor(x):
        return f"std::floor({x})"

    @staticmethod
    def floordiv(a, b):
        # a and b are integer type
        quot = f"{a} / {b}"
        rem = f"{a} % {b}"
        return f"(({a} < 0) != ({b} < 0) ? ({rem} != 0 ? {quot} - 1 : {quot}) : {quot})"

    @staticmethod
    def ceil(x):
        return f"std::ceil({x})"

    @staticmethod
    def trunc(x):
        return f"std::trunc({x})"

    @staticmethod
    def truncdiv(a, b):
        # a and b are integer type
        return f"{a} / {b}"

    @staticmethod
    def fmod(a, b):
        return f"std::fmod({a}, {b})"

    @staticmethod
    def isinf(x):
        return f"std::isinf({x})"

    @staticmethod
    def isnan(x):
        return f"std::isnan({x})"

    @staticmethod
    def lgamma(x):
        return f"std::lgamma({x})"

    @staticmethod
    def acos(x):
        return f"std::acos({x})"

    @staticmethod
    def acosh(x):
        return f"std::acosh({x})"

    @staticmethod
    def cosh(x):
        return f"std::cosh({x})"

    @staticmethod
    def sinh(x):
        return f"std::sinh({x})"

    @staticmethod
    def asin(x):
        return f"std::asin({x})"

    @staticmethod
    def asinh(x):
        return f"std::asinh({x})"

    @staticmethod
    def atan2(x, y):
        return f"std::atan2({x}, {y})"

    @staticmethod
    def atan(x):
        return f"std::atan({x})"

    @staticmethod
    def atanh(x):
        return f"std::atanh({x})"

    @staticmethod
    def copysign(x, y):
        return f"std::copysign({x}, {y})"

    @staticmethod
    def frexp(x):
        cache_keys = f"frexp({x})[0]", f"frexp({x})[1]"
        if all(V.kernel.cse.try_get(cache_key) is not None for cache_key in cache_keys):
            return tuple(V.kernel.cse.try_get(cache_key) for cache_key in cache_keys)

        code = BracesBuffer()
        exponent = V.kernel.cse.newvar(dtype=torch.int32, shape=x.shape)
        mantissa = V.kernel.cse.newvar(dtype=x.dtype, shape=x.shape)
        code.writeline(f"int32_t {exponent};")
        code.writeline(f"auto {mantissa} = std::frexp({x}, &{exponent});")
        V.kernel.compute.splice(code)
        cse_vars = (mantissa, exponent)
        for cache_key, cse_var in zip(cache_keys, cse_vars):
            V.kernel.cse.put(cache_key, cse_var)
        return mantissa, exponent

    @staticmethod
    def hypot(x, y):
        return f"std::hypot({x}, {y})"

    @staticmethod
    def log10(x):
        return f"std::log10({x})"

    @staticmethod
    def log2(x):
        return f"std::log2({x})"

    @staticmethod
    def nextafter(x, y):
        return f"std::nextafter({x}, {y})"

    @staticmethod
    def relu(x):
        bug = config.cpp.inject_relu_bug_TESTING_ONLY
        if bug == "compile_error":
            return "compile error!"
        elif bug == "runtime_error":
            return f"{x}; throw 1"
        elif bug == "accuracy":
            return f"{x} + decltype({x})(1)"
        elif bug is None:
            return f"std::max({x}, decltype({x})(0))"
        else:
            raise AssertionError(
                f"unrecognized config cpp.inject_relu_bug_TESTING_ONLY = {bug!r}"
            )

    @staticmethod
    def minimum(a, b):
        return f"min_propagate_nan({a}, {b})"

    @staticmethod
    def maximum(a, b):
        return f"max_propagate_nan({a}, {b})"

    @staticmethod
    def where(a, b, c):
        return f"{a} ? {b} : {c}"

    @staticmethod
    def mod(a, b):
        return f"mod({a}, {b})"

    @staticmethod
    def constant(val, dtype):
        return value_to_cpp(val, DTYPE_TO_CPP[dtype])

    @staticmethod
    def index_expr(expr, dtype):
        idx_str = cexpr(V.kernel.rename_indexing(expr))
        var = V.kernel.cse.generate(
            V.kernel.compute, idx_str, bounds=get_bounds_index_expr(expr)
        )
        return ops.to_dtype(var, dtype)

    @staticmethod
    def masked(mask, body, other):
        code = BracesBuffer()

        # Write masked operation into a lambda
        body_var = V.kernel.cse.newvar()
        code.writeline(f"auto {body_var} = [&]")
        with V.kernel.swap_buffers(code), code.indent():
            result = body()
            code.writeline(f"return {result};")
        code.writeline(";")
        V.kernel.compute.splice(code)

        # Use the lambda's return type as the type of other
        other_code = value_to_cpp(other, f"decltype({body_var}())")
        return f"{mask} ? {body_var}() : {other_code}"

    @staticmethod
    def logical_and(a, b):
        return f"{a} && {b}"

    @staticmethod
    def logical_not(a):
        return f"!{a}"

    @staticmethod
    def logical_or(a, b):
        return f"{a} || {b}"

    @staticmethod
    def logical_xor(a, b):
        return f"{a} != {b}"

    @staticmethod
    def bitwise_and(a, b):
        return f"decltype({a})({a} & {b})"

    @staticmethod
    def bitwise_not(a):
        return f"decltype({a})(~{a})"

    @staticmethod
    def bitwise_or(a, b):
        return f"decltype({a})({a} | {b})"

    @staticmethod
    def bitwise_xor(a, b):
        return f"decltype({a})({a} ^ {b})"

    @staticmethod
    def bitwise_left_shift(a, b):
        code = BracesBuffer()
        code.writeline("[&]()")
        with code.indent():
            scalar_t = DTYPE_TO_CPP[a.dtype]
            code.writeline(
                f"constexpr decltype({b}) max_shift = sizeof({scalar_t}) * CHAR_BIT;"
            )
            code.writeline(
                f"if ((static_cast<std::make_signed_t<{scalar_t}>>({b}) < 0) || ({b} >= max_shift))"
            )
            with code.indent():
                code.writeline(f"return decltype({a})(0);")
            code.writeline(
                f"return decltype({a})(static_cast<std::make_unsigned_t<{scalar_t}>>({a}) << {b});"
            )
        code.writeline("()")
        return code

    @staticmethod
    def bitwise_right_shift(a, b):
        code = BracesBuffer()
        code.writeline("[&]()")
        with code.indent():
            scalar_t = DTYPE_TO_CPP[a.dtype]
            code.writeline(
                f"constexpr decltype({b}) max_shift = sizeof({scalar_t}) * CHAR_BIT - std::is_signed_v<{scalar_t}>;"
            )
            code.writeline(
                f"if ((static_cast<std::make_signed_t<{scalar_t}>>({b}) < 0) || ({b} >= max_shift))"
            )
            with code.indent():
                code.writeline(f"return decltype({a})({a} >> max_shift);")
            code.writeline(f"return decltype({a})({a} >> {b});")
        code.writeline("()")
        return code

    @staticmethod
    def rand(seed: sympy.Expr, offset: sympy.Expr):
        return f"normalized_rand_cpu({seed}, {offset})"

    @staticmethod
    def randn(seed: sympy.Expr, offset: sympy.Expr):
        return f"randn_cpu({seed}, {offset})"

    @staticmethod
    def randint64(seed: sympy.Expr, offset: sympy.Expr, low, high):
        return f"randint64_cpu({seed}, {offset}, {low}, {high})"

    @staticmethod
    def sigmoid(x):
        return f"decltype({x})(1) / (decltype({x})(1) + std::exp(-{x}))"

    @staticmethod
    def sign(x):
        code = BracesBuffer()
        scalar_zero = f"decltype({x})(0)"
        scalar_one = f"decltype({x})(1)"
        code.writeline("[&]()")
        with code.indent():
            code.writeline(f"auto left = {x} > 0 ? {scalar_one} : {scalar_zero};")
            code.writeline(f"auto right = {x} < 0 ? {scalar_one} : {scalar_zero};")
            code.writeline("return left - right;")
        code.writeline("()")
        return code

    def partial_accumulate(
        self,
        name: str,
        reduction_type: str,
        value: CSEVariable,
        extra_meta: dict[str, Any],
    ) -> None:
        raise NotImplementedError


CppOverrides._initialize_pointwise_overrides("cpp")


class CppVecOverrides(CppOverrides):
    """Map element-wise ops to aten vectorization C++"""

    def __new__(cls, *args, **kargs):
        self = super().__new__(cls)

        def wrap(func):
            # `CppVecKernel` generates both scalar ops and vector ops according to
            # whether the inputs are scalars or vectors while all ops in `CppVecOverrides`
            # (except for some ops explained below) assume the inputs are vectors. We wrap the ops in
            # `CppVecOverrides` to broadcast scalar inputs to vectors if needed or fallback to
            # `CppOverrides` when all inputs are scalars.
            #
            # Notes on ops handled separately in their own functions:
            # `ops.masked`:
            #     needs recursive handling of masked body.
            # `ops.index_expr`:
            #     needs to further analyze the dependency of the index expression on
            #     the tiling itervar.
            def wrapper(*args, **kwargs):
                scalars = [
                    arg
                    for arg in args
                    if isinstance(arg, (int, sympy.Expr))
                    or (isinstance(arg, CppCSEVariable) and not arg.is_vec)
                ]
                vectors = [
                    arg
                    for arg in args
                    if isinstance(arg, CppCSEVariable) and arg.is_vec
                ]
                new_args = list(args)
                if scalars and vectors:
                    new_args = []
                    for arg in args:
                        if isinstance(arg, (int, sympy.Expr)):
                            if isinstance(arg, sympy.Expr) and not arg.is_number:
                                arg = ops.index_expr(arg, torch.int64)
                            else:
                                arg = ops.constant(arg, torch.int64)
                            arg = arg.value if isinstance(arg, OpsValue) else arg
                        new_args.append(arg)

                # DType Promotion
                if vectors:
                    # We have saw several data type mismatch issues related with index_expr in
                    # the lowering phase of torch.int8. torch.int32, torch.int64.
                    # 1. int32 and int64 in test_torchinductor.py::test_max_pool2d_with_indices_backward3_cpu
                    # 2. int8 and int32 in test_torchinductor.py::test_max_pool2d5_cpu
                    # 3. int32 and fp32 in test_torchinductor_dynamic_shapes.py::test_avg_pool2d8_dynamic_shapes_cpu
                    if len(new_args) == 2:
                        new_args = promote_args(new_args)
                    elif func is CppVecOverrides.where:
                        new_args[1:] = promote_args(new_args[1:])

                # Broadcast scalar args to vector
                if scalars and vectors:
                    assert isinstance(V.kernel, CppVecKernel)
                    new_args = [
                        (
                            V.kernel.broadcast(new_arg)
                            if (
                                isinstance(new_arg, CppCSEVariable)
                                and not new_arg.is_vec
                                and func
                                not in [
                                    CppVecOverrides.rand,
                                    CppVecOverrides.randn,
                                    CppVecOverrides.randint64,
                                ]
                            )
                            else new_arg
                        )
                        for new_arg in new_args
                    ]

                if vectors:
                    return func(*new_args, **kwargs)
                else:
                    # fallback to scalar ops
                    scalar_ops = super(CppVecOverrides, self)
                    scalar_func = getattr(scalar_ops, func.__name__)
                    assert scalar_func is not None
                    return scalar_func(*args, **kwargs)

            return wrapper

        for name, method in vars(CppVecOverrides).items():
            if getattr(method, "__class__", None) is staticmethod and name not in [
                "masked",
                "index_expr",
            ]:
                setattr(self, name, wrap(method.__func__))

        return self

    @staticmethod
    def add(a, b):
        return f"{a} + {b}"

    @staticmethod
    def sub(a, b):
        return f"{a} - {b}"

    @staticmethod
    def mul(a, b):
        return f"{a} * {b}"

    @staticmethod
    def truediv(a, b):
        return f"{a} / {b}"

    @staticmethod
    def abs(x):
        return f"{x}.abs()"

    @staticmethod
    def sin(x):
        return f"{x}.sin()"

    @staticmethod
    def cos(x):
        return f"{x}.cos()"

    @staticmethod
    def exp(x):
        return f"{x}.exp()"

    @staticmethod
    def exp2(x):
        return f"{x}.exp2()"

    @staticmethod
    def expm1(x):
        # decompose for a better performance
        vec_one = f"decltype({x})(1)"
        return f"{x}.exp() - {vec_one}"

    @staticmethod
    def erf(x):
        return f"{x}.erf()"

    @staticmethod
    def erfc(x):
        return f"{x}.erfc()"

    @staticmethod
    def erfinv(x):
        return f"{x}.erfinv()"

    @staticmethod
    def sqrt(x):
        return f"{x}.sqrt()"

    @staticmethod
    def eq(x, y):
        assert isinstance(V.kernel, CppVecKernel)
        assert isinstance(x, CppCSEVariable)
        assert x.dtype is not None
        return f"{V.kernel._get_mask_type(x.dtype)}({x} == {y})"

    @staticmethod
    def ne(x, y):
        assert isinstance(V.kernel, CppVecKernel)
        assert isinstance(x, CppCSEVariable)
        if x.dtype == torch.bool:
            assert y.dtype == torch.bool
            x_cast, y_cast = unify_mask_base_type(V.kernel.compute, (x, y))
            return f"{x_cast} != {y_cast}"
        else:
            assert x.dtype is not None
            return f"{V.kernel._get_mask_type(x.dtype)}({x} != {y})"

    @staticmethod
    def lt(x, y):
        assert isinstance(V.kernel, CppVecKernel)
        assert isinstance(x, CppCSEVariable)
        assert x.dtype is not None
        return f"{V.kernel._get_mask_type(x.dtype)}({x} < {y})"

    @staticmethod
    def gt(x, y):
        assert isinstance(V.kernel, CppVecKernel)
        assert isinstance(x, CppCSEVariable)
        assert x.dtype is not None
        return f"{V.kernel._get_mask_type(x.dtype)}({x} > {y})"

    @staticmethod
    def le(x, y):
        assert isinstance(V.kernel, CppVecKernel)
        assert isinstance(x, CppCSEVariable)
        assert x.dtype is not None
        return f"{V.kernel._get_mask_type(x.dtype)}({x} <= {y})"

    @staticmethod
    def ge(x, y):
        assert isinstance(V.kernel, CppVecKernel)
        assert isinstance(x, CppCSEVariable)
        assert x.dtype is not None
        return f"{V.kernel._get_mask_type(x.dtype)}({x} >= {y})"

    @staticmethod
    def and_(x, y):
        return f"{x} & {y}"

    @staticmethod
    def rsqrt(x):
        return f"{x}.rsqrt()"

    @staticmethod
    def pow(a, b):
        return f"{a}.pow({b})"

    @staticmethod
    def log(x):
        return f"{x}.log()"

    @staticmethod
    def round(x):
        return f"{x}.round()"

    @staticmethod
    def floor(x):
        return f"{x}.floor()"

    @staticmethod
    def ceil(x):
        return f"{x}.ceil()"

    @staticmethod
    def trunc(x):
        return f"{x}.trunc()"

    @staticmethod
    def fmod(a, b):
        return f"{a}.fmod({b})"

    @staticmethod
    def lgamma(x):
        return f"{x}.lgamma()"

    @staticmethod
    def logical_and(a, b):
        a, b = may_unify_binary_op_mask_type(a, b)
        return f"{a} & {b}"

    @staticmethod
    def logical_not(a):
        return f"~{a}"

    @staticmethod
    def logical_or(a, b):
        a, b = may_unify_binary_op_mask_type(a, b)
        return f"{a} | {b}"

    @staticmethod
    def logical_xor(a, b):
        a, b = may_unify_binary_op_mask_type(a, b)
        return f"{a} ^ {b}"

    @staticmethod
    def bitwise_and(a, b):
        a, b = may_unify_binary_op_mask_type(a, b)
        return f"{a} & {b}"

    @staticmethod
    def bitwise_not(a):
        return f"~{a}"

    @staticmethod
    def bitwise_or(a, b):
        a, b = may_unify_binary_op_mask_type(a, b)
        return f"{a} | {b}"

    @staticmethod
    def bitwise_xor(a, b):
        a, b = may_unify_binary_op_mask_type(a, b)
        return f"{a} ^ {b}"

    @staticmethod
    def bitwise_left_shift(a, b):
        return f"{a} << {b}"

    @staticmethod
    def bitwise_right_shift(a, b):
        return f"{a} >> {b}"

    @staticmethod
    def load_seed(name, offset):
        assert isinstance(V.kernel, CppVecKernel)
        return f"{V.kernel.load(name, offset)}"

    @staticmethod
    def rand(seed, offset):
        assert isinstance(V.kernel, CppVecKernel)
        code = BracesBuffer()
        rand_function = (
            f"result[offset_idx] = normalized_rand_cpu({seed}, offset[offset_idx]);"
        )
        return codegen_rand(offset, code, rand_function)

    @staticmethod
    def randn(seed, offset):
        assert isinstance(V.kernel, CppVecKernel)
        code = BracesBuffer()
        rand_function = f"result[offset_idx] = randn_cpu({seed}, offset[offset_idx]);"
        return codegen_rand(offset, code, rand_function)

    @staticmethod
    def randint64(seed, offset, low, high):
        assert isinstance(V.kernel, CppVecKernel)
        code = BracesBuffer()
        rand_function = f"result[offset_idx] = randint64_cpu({seed}, offset[offset_idx], {low}, {high});"
        return codegen_rand(offset, code, rand_function, torch.int64)

    @staticmethod
    def remainder(a, b):
        assert a.dtype == b.dtype, (
            "remainder vec implementation expect the same inputs' dtype."
        )
        return f"{a} - ({CppVecOverrides.floordiv(a, b)}) * {b}"

    @staticmethod
    def tan(a):
        return f"{a}.tan()"

    @staticmethod
    def tanh(a):
        if config.cpp.use_decompose_tanh:
            vec_one = f"decltype({a})(1)"
            vec_two = f"decltype({a})(2)"
            vec_minus_two = f"decltype({a})(-2)"
            return (
                f"{vec_two} / ({vec_one} + ({vec_minus_two} * {a}).exp()) - {vec_one}"
            )
        else:
            return f"{a}.tanh()"

    @staticmethod
    def reciprocal(a):
        return f"{a}.reciprocal()"

    @staticmethod
    def atan(x):
        return f"{x}.atan()"

    @staticmethod
    def acos(x):
        return f"{x}.acos()"

    @staticmethod
    def asin(x):
        return f"{x}.asin()"

    @staticmethod
    def cosh(x):
        return f"{x}.cosh()"

    @staticmethod
    def sinh(x):
        return f"{x}.sinh()"

    @staticmethod
    def log10(x):
        return f"{x}.log10()"

    @staticmethod
    def log2(x):
        return f"{x}.log2()"

    @staticmethod
    def nextafter(x, y):
        return f"{x}.nextafter({y})"

    @staticmethod
    def copysign(a, b):
        return f"{a}.copysign({b})"

    @staticmethod
    def atan2(a, b):
        return f"{a}.atan2({b})"

    @staticmethod
    def hypot(a, b):
        return f"{a}.hypot({b})"

    @staticmethod
    def atanh(x):
        # For real x, atanh(x) = 1/2 * log((1+x)/(1-x))
        vec_one = f"decltype({x})(1)"
        vec_one_half = f"decltype({x})(0.5)"
        return f"{vec_one_half} * (({vec_one} + {x})/({vec_one} - {x})).log()"

    @staticmethod
    def asinh(x):
        return f"{x}.asinh()"

    @staticmethod
    def acosh(x):
        return f"{x}.acosh()"

    @staticmethod
    def relu(x):
        bug = config.cpp.inject_relu_bug_TESTING_ONLY
        if bug == "compile_error":
            return "compile error!"
        elif bug == "runtime_error":
            return f"{x}; throw 1"
        elif bug == "accuracy":
            return f"{x} + decltype({x})(1)"
        elif bug is None:
            return f"at::vec::clamp_min({x}, decltype({x})(0))"
        else:
            raise AssertionError(
                f"unrecognized config cpp.inject_relu_bug_TESTING_ONLY = {bug!r}"
            )

    # TODO: this seems to be dead
    @staticmethod
    def sigmoid(x):
        return f"decltype({x})(1)/(decltype({x})(1) + {x}.neg().exp())"

    @staticmethod
    def neg(x):
        return f"{x}.neg()"

    @staticmethod
    def floordiv(a, b):
        if is_float_dtype(a.dtype):
            assert a.dtype == b.dtype, (
                "div_floor_floating_vec implementation expect the same inputs' dtype."
            )
            return f"div_floor_floating_vec({a}, {b})"
        else:
            assert all(is_integer_dtype(item.dtype) for item in [a, b])
            # a and b are integer type
            _t = f"decltype({a})"
            if V.kernel._get_raw_num_vectors(b.dtype) < 1:
                # Doing blend to set the remaining bits of b to non-zero
                b = f"{_t}::blend<{(1 << V.kernel.tiling_factor) - 1}>({_t}(1), {b})"
            quot = f"{a} / {b}"
            has_rem = f"({a} % {b} != {_t}(0))"
            is_neg = f"(({a} < {_t}(0)) != ({b} < {_t}(0)))"
            return f"{_t}::blendv({quot}, {quot} - {_t}(1), {has_rem} & {is_neg})"

    @staticmethod
    def truncdiv(a, b):
        # a and b are integer type
        if V.kernel._get_raw_num_vectors(b.dtype) < 1:
            # Doing blend to set the remaining bits of b to non-zero
            _t = f"decltype({b})"
            b = f"{_t}::blend<{(1 << V.kernel.tiling_factor) - 1}>({_t}(1), {b})"
        return f"{a} / {b}"

    @staticmethod
    def minimum(a, b):
        if a.dtype == torch.bool:
            assert b.dtype == torch.bool
            a_cast, b_cast = unify_mask_base_type(V.kernel.compute, (a, b))
            return f"{a_cast} & {b_cast}"
        else:
            return f"at::vec::minimum({a}, {b})"

    @staticmethod
    def maximum(a, b):
        if a.dtype == torch.bool:
            assert b.dtype == torch.bool
            a_cast, b_cast = unify_mask_base_type(V.kernel.compute, (a, b))
            return f"{a_cast} | {b_cast}"
        else:
            return f"at::vec::maximum({a}, {b})"

    @staticmethod
    def square(a):
        return f"{a} * {a}"

    @staticmethod
    def where(a, b, c):
        assert isinstance(V.kernel, CppVecKernel)
        if b.dtype == torch.bool:
            assert c.dtype == torch.bool
            blendv_a, blendv_b, blendv_c = unify_mask_base_type(
                V.kernel.compute, (a, b, c)
            )
            return f"decltype({blendv_b})::blendv({blendv_c}, {blendv_b}, {blendv_a})"
        else:
            return f"decltype({b})::blendv({c}, {b}, {V.kernel._get_mask_cast(a, b.dtype)})"

    @staticmethod
    def sign(x):
        code = BracesBuffer()
        vec_zero = f"decltype({x})(0)"
        vec_one = f"decltype({x})(1)"
        blendv_l = f"decltype({x})::blendv({vec_zero}, {vec_one}, {vec_zero} < {x})"
        blendv_r = f"decltype({x})::blendv({vec_zero}, {vec_one}, {x} < {vec_zero})"
        code.writeline("[&]()")
        with code.indent():
            code.writeline(f"auto left = {blendv_l};")
            code.writeline(f"auto right = {blendv_r};")
            code.writeline("return left - right;")
        code.writeline("()")
        return code

    @staticmethod
    def to_dtype(x, dtype, src_dtype=None, use_compute_dtypes=True):
        assert dtype in [
            torch.bool,
            torch.float64,
            torch.float,
            torch.bfloat16,
            torch.float16,
            torch.uint8,
            torch.int8,
            torch.int32,
            torch.int64,
            torch.float8_e4m3fn,
            torch.float8_e5m2,
        ], f"{__name__} does not support {dtype}"
        assert isinstance(x, CppCSEVariable)
        src_dtype = x.dtype
        expr = V.kernel.get_to_dtype_expr(x, dtype, src_dtype)
        csevar = V.kernel.cse.generate(V.kernel.compute, expr)
        csevar.update_on_args("to_dtype", (x, dtype), {"src_dtype": src_dtype})
        if dtype in DTYPE_LOWP_FP and src_dtype == torch.float:
            V.kernel.cache_dtype_convert(x, src_dtype, csevar, dtype)
        return csevar

    @staticmethod
    def log1p(x):
        bug = config.cpp.inject_log1p_bug_TESTING_ONLY
        if bug == "accuracy":
            return f"{x} + decltype({x})(1)"
        elif bug is None:
            return f"{x}.log1p()"
        else:
            raise AssertionError(
                f"unrecognized config cpp.inject_log1p_bug_TESTING_ONLY = {bug!r}"
            )

    @staticmethod
    def masked(mask, body, other):
        assert isinstance(V.kernel, CppVecKernel)
        code = BracesBuffer()
        var = V.kernel.cse.newvar()
        with V.kernel.masked(mask) as new_mask:
            code.writeline(f"auto {var} = [&]")
            with V.kernel.swap_buffers(code), code.indent():
                result = body()
                code.writeline(f"return {result};")
        code.writeline(";")
        V.kernel.compute.splice(code)

        dtype = result.dtype
        body_code = f"{var}()"

        def maskify_or_vecify(code):
            return (
                f"{V.kernel._get_mask_type()}::from({code})"
                if dtype == torch.bool
                else f"{V.kernel._get_vec_type(dtype)}({code})"
            )

        if result.is_vec:
            body_code_vec = body_code
        else:
            body_code_vec = maskify_or_vecify(body_code)
        other_code = value_to_cpp(other, DTYPE_TO_CPP[dtype])
        # loading bool as VecMask<float, N>
        other_code_vec = maskify_or_vecify(other_code)
        assert isinstance(new_mask, CppCSEVariable), new_mask
        if new_mask.is_vec:
            code = BracesBuffer()
            code.writeline("[&]")
            with V.kernel.swap_buffers(code), code.indent():
                code.writeline(f"if ({new_mask}.all_zero())")
                with code.indent():
                    code.writeline(f"return {other_code_vec};")
                code.writeline("else")
                with code.indent():
                    # Create cse variable to reuse kernel.overrides.where
                    body_vec_var = V.kernel.cse.generate(
                        V.kernel.compute,
                        body_code_vec,
                    )
                    other_vec_var = V.kernel.cse.generate(
                        V.kernel.compute,
                        other_code_vec,
                    )
                    assert isinstance(body_vec_var, CppCSEVariable), body_vec_var
                    assert isinstance(other_vec_var, CppCSEVariable), other_vec_var
                    body_vec_var.dtype = dtype
                    other_vec_var.dtype = dtype
                    overrides: type[Union[CppOverrides, CppVecOverrides]] = (
                        # pyrefly: ignore [bad-assignment]
                        V.kernel.overrides
                    )  # type: ignore[has-type]
                    code.writeline(
                        f"return {overrides.where(new_mask, body_vec_var, other_vec_var)};"
                    )
            code.writeline("()")
            csevar = V.kernel.cse.generate(
                V.kernel.compute,
                code,
            )
        elif result.is_vec:
            csevar = V.kernel.cse.generate(
                V.kernel.compute, f"{mask} ? {body_code_vec} : {other_code_vec}"
            )
        else:
            csevar = V.kernel.cse.generate(
                V.kernel.compute, f"{mask} ? {body_code} : {other_code}"
            )
        # `result` is explicitly added to the args for correct propagation
        # of relevant itervars and vectorization status.
        csevar.update_on_args("masked", (mask, body, other, result), {})
        return csevar

    @staticmethod
    def index_expr(expr, dtype):
        assert isinstance(V.kernel, CppVecKernel)
        index = V.kernel.rename_indexing(expr)
        tiling_var = V.kernel.itervars[V.kernel.tiling_idx]
        stride = V.kernel._try_get_const_stride(index, tiling_var)
        if stride == 0:
            return CppOverrides.index_expr(expr, dtype)
        elif stride is not None:
            idx = V.kernel.cse.generate(
                V.kernel.compute, cexpr(index), bounds=get_bounds_index_expr(expr)
            )
            value = ops.to_dtype(idx, dtype)
            if isinstance(value, OpsValue):
                value = value.value
            csevar = V.kernel.arange(value, stride)
        else:
            csevar = V.kernel._load_or_store_non_contiguous(  # type: ignore[assignment]
                None, index, dtype, V.kernel.compute
            )
        # pyrefly: ignore [missing-attribute]
        csevar.update_on_args("index_expr", (expr, dtype), {})
        return csevar

    @staticmethod
    def frexp(x):
        cache_keys = f"frexp({x})[0]", f"frexp({x})[1]"
        if all(V.kernel.cse.try_get(cache_key) is not None for cache_key in cache_keys):
            return tuple(V.kernel.cse.try_get(cache_key) for cache_key in cache_keys)

        cdtype = DTYPE_TO_CPP[x.dtype]
        size = V.kernel.tail_size if V.kernel.tail_size else V.kernel.tiling_factor
        code = BracesBuffer()
        exponent = V.kernel.cse.newvar(dtype=torch.int32)
        mantissa = V.kernel.cse.newvar(dtype=x.dtype)
        exponent.update_on_args("frexp", (x,), kwargs={})
        mantissa.update_on_args("frexp", (x,), kwargs={})
        n_vec = V.kernel._get_num_vectors(x.dtype)
        mantissa_t = (
            f"at::vec::Vectorized<{cdtype}>"
            if n_vec == 1
            else f"at::vec::VectorizedN<{cdtype}, {n_vec}>"
        )
        code.writeline(
            f"at::vec::Vectorized<int32_t> {exponent};"
            if n_vec == 1
            else f"at::vec::VectorizedN<int32_t, {n_vec}> {exponent};"
        )
        code.writeline(f"{mantissa_t} {mantissa};")
        code.writeline("[&]()")
        with code.indent():
            code.writeline(
                f"__at_align__ std::array<{cdtype}, {V.kernel.tiling_factor}> tmpbuf;"
            )
            code.writeline(f"{x}.store(tmpbuf.data(), {cexpr_index(size)});")
            code.writeline(
                f"__at_align__ std::array<int32_t, {V.kernel.tiling_factor}> tmpbuf_exponent;"
            )
            code.writeline(
                f"__at_align__ std::array<{cdtype}, {V.kernel.tiling_factor}> tmpbuf_mantissa;"
            )
            code.writeline(f"for (int i = 0; i < {cexpr_index(size)}; i++)")
            with code.indent():
                code.writeline(
                    "tmpbuf_mantissa[i] = std::frexp(tmpbuf[i], &tmpbuf_exponent[i]);"
                )
            code.writeline(
                f"{exponent} = at::vec::Vectorized<int32_t>::loadu(tmpbuf_exponent.data(), {cexpr_index(size)});"
                if n_vec == 1
                else f"{exponent} = at::vec::VectorizedN<int32_t, {n_vec}>::loadu(tmpbuf_exponent.data(), {cexpr_index(size)});"
            )
            code.writeline(
                f"{mantissa} = {mantissa_t}::loadu(tmpbuf_mantissa.data(), {cexpr_index(size)});"
            )
        code.writeline("();")
        V.kernel.compute.splice(code)
        cse_vars = (mantissa, exponent)
        for cache_key, cse_var in zip(cache_keys, cse_vars):
            V.kernel.cse.put(cache_key, cse_var)
        return mantissa, exponent

    @classmethod
    def _scalarize(cls, scalar_func):
        def inner(*args, **kwargs):
            assert not kwargs
            kernel = V.kernel
            assert isinstance(kernel, CppVecKernel)
            code = BracesBuffer()
            code.writeline("[&]()")
            vec_dtype = args[0].dtype
            n_vec = kernel._get_num_vectors(vec_dtype)
            size = kernel.tail_size if kernel.tail_size else kernel.tiling_factor
            scalar_args = []
            cdtype = DTYPE_TO_CPP[vec_dtype]
            output_mask = scalar_func.__name__ in (
                "isinf",
                "isnan",
                "signbit",
            )
            octype = "bool" if output_mask else cdtype
            octype = (
                DTYPE_TO_CPP[args[-2]]
                if (scalar_func.__name__ == "to_dtype_bitcast")
                else octype
            )
            with code.indent():
                for argidx, arg in enumerate(args):
                    if isinstance(arg, CppCSEVariable):
                        assert arg.is_vec
                        assert arg.dtype == vec_dtype
                        code.writeline(
                            f"__at_align__ std::array<{cdtype}, {kernel.tiling_factor}> tmpbuf{argidx};"
                        )
                        code.writeline(
                            f"{arg}.store(tmpbuf{argidx}.data(), {cexpr_index(size)});"
                        )
                        scalar_args.append(f"tmpbuf{argidx}[i]")
                    else:
                        scalar_args.append(arg)
                code.writeline(
                    f"__at_align__ std::array<{octype}, {kernel.tiling_factor}> tmpbuf_out;"
                )
                res = scalar_func(*scalar_args)
                code.writeline(f"for (int i = 0; i < {cexpr_index(size)}; i++)")
                with code.indent():
                    code.writeline(f"tmpbuf_out[i] = {res};")
                if output_mask:
                    assert not kernel.tail_size
                    load_args = "tmpbuf_out.data()"
                    load_fn = f"at::vec::VecMask<{cdtype},{n_vec}>::from"
                else:
                    load_args = f"tmpbuf_out.data(), {cexpr_index(size)}"
                    if n_vec == 1:
                        load_fn = f"at::vec::Vectorized<{octype}>::loadu"
                    else:
                        load_fn = f" at::vec::VectorizedN<{octype}, {n_vec}>::loadu"
                code.writeline(f"return {load_fn}({load_args});")
            code.writeline("()")
            return code

        return inner

    @classmethod
    def _initialize_scalarize(cls):
        vec_vars = vars(CppVecOverrides)
        for name, method in vars(CppOverrides).items():
            if isinstance(method, staticmethod) and name not in vec_vars:
                func = cls._scalarize(method.__func__)
                func.__name__ = name
                setattr(cls, name, staticmethod(func))


CppVecOverrides._initialize_pointwise_overrides("cppvec")
CppVecOverrides._initialize_scalarize()


class CppTile2DOverrides(CppVecOverrides):
    @staticmethod
    def index_expr(expr, dtype):
        assert isinstance(V.kernel, CppTile2DKernel)
        expr = V.kernel.transform_indexing(expr)
        return CppVecOverrides.index_expr(expr, dtype)


class CppKernel(Kernel):
    """
    Base class for C++ kernel code generation in PyTorch Inductor.
    This class is responsible for generating C++ code from the intermediate representation.

    Args:
        args: Kernel arguments used for code generation
        num_threads: Number of threads for parallel execution
    """

    overrides = CppOverrides  # type: ignore[assignment]
    sexpr = cexpr
    newvar_prefix = "auto "
    suffix = ";"

    def __init__(self, args, num_threads):
        super().__init__(args)
        # Indicate when this kernel is active, for example
        # {x0, {24, 26}} -> this kernel is active when x0 >= 24 and x0 < 26
        self.active_ranges: dict[sympy.Expr, tuple[sympy.Expr, ...]] = {}
        # Indicate this kernel will be moved under the inner for-loop
        # See move_code_under_inner_loop
        self.inner_itervars: list[sympy.Symbol] = []
        self.call_ranges: Optional[tuple[sympy.Expr, ...]] = None
        self.ranges: list[sympy.Expr] = []
        self.itervars: list[sympy.Symbol] = []
        self.reduction_depth = None
        self.reduction_prefix = IndentedBuffer()
        # We need this because when we run "reduction" nodes here, we lack
        # "loop" information to decide whether we need a scalar init or an array init
        # in the reduction prefix. Meanwhile, we have other information like
        # reduction types and dtype to generate the reduction prefix. We record the information
        # with a callable lambda function, and when we have enough information to finalize
        # the reduction prefix, we can invoke the functions here with additional information.
        self.reduction_prefix_generators: list[Callable] = []  # type: ignore[type-arg]
        self.reduction_suffix = IndentedBuffer()
        self.parallel_reduction_prefix = IndentedBuffer()
        self.parallel_reduction_suffix = IndentedBuffer()
        self.local_reduction_init = IndentedBuffer()
        self.local_reduction_stores = IndentedBuffer()
        self.is_reduction = False
        self.non_parallel_reduction_prefix = IndentedBuffer()
        self.non_parallel_reduction_suffix = IndentedBuffer()
        self.reduction_cse = CSE(self.newvar_prefix, self.suffix, name_prefix="tmp_acc")
        self.welford_helper_cse = CSE(
            self.newvar_prefix, self.suffix, name_prefix="welford_helper"
        )
        self.cascade_helper_cse = CSE(
            self.newvar_prefix, self.suffix, name_prefix="cascade_helper"
        )
        self.preloads = IndentedBuffer()
        self.poststores = IndentedBuffer()
        self.num_threads = num_threads  # num_threads the kernel specialized for
        self.reduction_omp_dec: dict[tuple[str, str], str] = {}
        self.reduction_var_names: list[str] = []

    def _gen_parallel_reduction_buffers(
        self,
        acc,
        acc_type,
        reduction_type,
        dtype,
        reduction_combine_fn=reduction_combine,
        reduction_init_fn=reduction_init,
        use_helper=True,
    ):
        if config.cpp.dynamic_threads and not self.parallel_reduction_prefix:
            self.parallel_reduction_prefix.writeline(
                "int max_threads = omp_get_max_threads();"
            )
        acc_local = f"{acc}_local"
        num_threads = (
            "max_threads" if config.cpp.dynamic_threads else parallel_num_threads()
        )
        acc_local_in_array = f"{acc}_arr[tid]"
        self.local_reduction_init.writeline(
            f"{acc_type} {acc_local} = {reduction_init_fn(reduction_type, dtype)};"
        )
        self.parallel_reduction_prefix.splice(
            reduction_prefix_array(
                acc,
                acc_type,
                reduction_type,
                dtype,
                num_threads,
                reduction_init_fn,
            )
        )
        self.local_reduction_stores.writeline(f"{acc_local_in_array} = {acc_local};")
        reduction_combine_line = reduction_combine_fn(
            reduction_type,
            acc,
            acc_local_in_array,
            src_dtype=dtype,
            use_helper=use_helper,
        )
        self.parallel_reduction_suffix.writelines(
            [
                f"for (int tid = 0; tid < {num_threads}; tid++)",
                "{",
                f"    {acc} = {reduction_combine_line};",
                "}",
            ],
        )

    def update_stores_with_parallel_reduction(self):
        for var_name in self.reduction_var_names:
            replace_acc_name(self.stores, var_name, f"{var_name}_local")

    def gen_body(self, code: Optional[BracesBuffer] = None):
        assert code is None
        code = BracesBuffer()
        with contextlib.ExitStack() as stack:
            if hasattr(self, "codegen_inner_loops"):
                code.splice(self.preloads)
                self.codegen_inner_loops(code)
                stack.enter_context(code.indent())
            code.splice(self.loads)
            code.splice(self.compute)
            code.splice(self.stores)
        if hasattr(self, "codegen_inner_loops"):
            code.splice(self.poststores)

        if self.inner_itervars:
            for idx in self.inner_itervars:
                start, end = self.active_ranges[idx]
                code = move_code_under_inner_loop(code, idx, f"{idx}_tail", start, end)
        return code

    @contextlib.contextmanager
    def masked(self, mask):
        """Context manager to add an additional mask to loads and stores."""
        prior = self._load_mask
        if prior:
            mask = ops.and_(mask, prior)
            if isinstance(mask, OpsValue):
                mask = mask.value
                assert isinstance(mask, CppCSEVariable)
                # see NOTE [dtype of CppCSEVariable]
                # mask's dtype should be bool
                mask.dtype = torch.bool

        # pyrefly: ignore [bad-assignment]
        self._load_mask = mask
        try:
            yield mask
        finally:
            self._load_mask = prior

    def scale_index_with_offset(
        self, index: sympy.Expr, scale=1, itervar_idx=-1, offset=0
    ):
        var = self.itervars[itervar_idx]
        replacement = {var: var * scale + offset}
        new_index = sympy_subs(index, replacement)
        return new_index

    def index_to_str(self, index: sympy.Expr) -> str:
        """
        Convert an index expr to a string that can be used in cpp code.
        e.g. a sympy expression "s2" may actually appear as "ks1" in the cpp kernel.
        """
        return cexpr(self.rename_indexing(index))

    def index_indirect_depends_on(self, index: sympy.Expr, itervar: sympy.Symbol):
        """
        Check if an index has free symbol CppCSEVariable that depends on `itervar`.
        """
        return any(
            self.cse.varname_map[s.name].depends_on(itervar)  # type: ignore[attr-defined]
            for s in index.free_symbols
            if s.name in self.cse.varname_map  # type: ignore[attr-defined]
            and isinstance(self.cse.varname_map[s.name], CppCSEVariable)  # type: ignore[attr-defined]
        )

    def index_depends_on(self, index: sympy.Expr, itervar: sympy.Symbol):
        return itervar in index.free_symbols or self.index_indirect_depends_on(
            index, itervar
        )

    def var_ranges(self):
        return dict(zip(self.itervars, self.ranges))

    def check_bounds(
        self,
        expr: sympy.Expr,
        size: sympy.Expr,
        lower: bool,
        upper: bool,
    ):
        if not (lower or upper):
            return

        indirect = free_symbol_is_type(expr, SymT.TMP)
        if indirect:
            # indexing in compute
            csevar = ops.index_expr(expr, torch.int64).value
            buffer = V.kernel.compute
        else:
            # indexing in loads
            prior_compute = V.kernel.compute
            try:
                V.kernel.compute = self.loads
                csevar = ops.index_expr(expr, torch.int64).value
            finally:
                V.kernel.compute = prior_compute
            buffer = self.loads

        size_str = V.kernel.sexpr(self.rename_indexing(size)) if upper else None

        line = self.indirect_assert(
            csevar, "0" if lower else None, size_str, self._load_mask
        )
        self.cse.generate(buffer, line, assignment=False)

    def load(self, name: str, index: sympy.Expr):
        var = self.args.input(name)
        index = self.rename_indexing(index)
        line = f"{var}[{cexpr_index(index)}]"
        csevar = self.cse.generate(self.loads, line, dtype=V.graph.get_dtype(name))
        csevar.update_on_args("load", (self, name, index), {})
        return csevar

    def store(self, name, index, value, mode=None):
        assert "buf" in name
        var = self.args.output(name)
        index = self.rename_indexing(index)
        if mode is None:
            line = f"{var}[{cexpr_index(index)}] = {value};"
        elif mode == "atomic_add":
            if not config.cpp.dynamic_threads and self.num_threads == 1:
                line = f"{var}[{cexpr_index(index)}] += {value};"
            else:
                dtype = V.graph.get_dtype(name)
                # mirroring static_cast<float>(...) in load:
                value = f"static_cast<{DTYPE_TO_CPP[dtype]}>({value})"
                line = f"atomic_add(&{var}[{cexpr_index(index)}], {value});"
        else:
            raise NotImplementedError(f"store mode={mode}")
        self.stores.writeline(DeferredLine(name, line))

    def device_assert_async(self, cond, msg):
        self.compute.writeline(
            f'({cond} ? 0 : (throw std::runtime_error("{msg}"), 0));'
        )

    def _gen_reduction_prefix(
        self,
        acc: Union[CSEVariable, str],
        acc_type: str,
        rtype: str,
        dtype: torch.dtype,
        init_fn,
    ):
        # Generate reduction prefix
        # If size is None, we will define and initialize a single reduction variable
        # => float tmp_acc0 = 0;
        # Otherwise, we will define and initialize a reduction array
        # => float tmp_acc0_arr[size];
        # => for (int i = 0; i < size; i++) tmp_acc0_arr[i] = 0;
        def inner(size: Optional[int] = None):
            if size is None:
                return f"{acc_type} {acc} = {init_fn(rtype, dtype)};"
            else:
                return reduction_prefix_array(
                    acc,
                    acc_type,
                    rtype,
                    dtype,
                    size,
                    init_fn,
                )

        return inner

    def finalize_reduction_prefix(self, size: Optional[int] = None):
        for gen_fn in self.reduction_prefix_generators:
            self.reduction_prefix.splice(gen_fn(size))

    def need_use_acc_helper(self, reduction_type, dtype, reduction_size):
        # Check if we need accumulate helper for the reduction operation.
        # using accumulate helper generates the necessary code to improve precision for
        # sum and welford
        # Note: using helper has non-negligible impact on performance

        if reduction_type == "welford_reduce":
            return not reduction_size.is_number or reduction_size > 512

        # TODO add supports for more data types when needed
        if reduction_type == "sum" and dtype == torch.float:
            assert self.call_ranges is not None
<<<<<<< HEAD
            if config.cpp.dynamic_threads:
                # If dynamic threads, to be conservative,
                # use reduction_size as the range size
                rt_size = reduction_size
            else:
                rt_size = CeilDiv(reduction_size, parallel_num_threads())
=======
            reduction_size = functools.reduce(
                operator.mul, self.call_ranges[self.reduction_depth :]
            )
>>>>>>> 306b507b

            # chunk size to balance accuracy and performance
            chunk_size = 4096

            # use acc helper If cannot get size_hint
            try:
                reduction_size_hint = V.graph.sizevars.size_hint(reduction_size)
            except Exception:
                return True

            if reduction_size_hint > chunk_size:
                # use helper if the reduction size is too large
                V.graph.sizevars.check_lt(chunk_size, reduction_size)
                return True
            else:
                V.graph.sizevars.check_leq(reduction_size, chunk_size)
        return False

    def _acc_helper_init(
        self,
        reduction_type,
        helper_val,
        helper_range,
        dtype,
        num_threads=None,
        use_scalar=False,
    ):
        num_range_thread = (
            CeilDiv(helper_range, num_threads) if num_threads else helper_range
        )
        num_range_thread_expr = cexpr_index(num_range_thread)
        assert reduction_type in ["welford_reduce", "sum"]
        chunk_size = 4096
        num_chunks = CeilDiv(num_range_thread, chunk_size)
        helper_type = (
            "WelfordHelper"
            if reduction_type == "welford_reduce"
            else "CascadeSumHelper"
        )
        if use_scalar:
            h_type = DTYPE_TO_CPP[dtype]
        else:
            h_type = (
                self._get_vec_type(dtype)
                if hasattr(self, "_get_vec_type")
                else DTYPE_TO_CPP[dtype]
            )
        helper_init_line = (
            f"{helper_type}<{h_type}, {chunk_size}> {helper_val}"
            f"("
            f"{num_range_thread_expr}"
            f");"
        )
        if reduction_type == "sum":
            return helper_init_line
        if isinstance(num_chunks, sympy.Integer) and num_chunks <= 1:
            # When the number of chunks <= 1, there is no need to use cascade summation to improve
            # reduction accuracy. We can initialize a static WelfordHelper to improve performance.
            return f"static {helper_init_line}"
        else:
            return helper_init_line

    def _use_acc_helper(
        self, reduction_type, acc, helper_val, helper_range, dtype, use_scalar=False
    ):
        num_threads = (
            "max_threads" if config.cpp.dynamic_threads else parallel_num_threads()
        )
        self.non_parallel_reduction_prefix.writeline(
            self._acc_helper_init(
                reduction_type, helper_val, helper_range, dtype, None, use_scalar
            )
        )
        self.local_reduction_init.writeline(
            self._acc_helper_init(
                reduction_type, helper_val, helper_range, dtype, num_threads, use_scalar
            )
        )
        result = acc if use_scalar else f"{acc}_vec"
        if reduction_type == "welford_reduce":
            self.non_parallel_reduction_suffix.writeline(
                f"{result} = welford_combine({result}, &{helper_val});"
            )
            self.local_reduction_stores.writeline(
                f"{result}_local = welford_combine({result}_local, &{helper_val});"
            )
        else:
            self.non_parallel_reduction_suffix.writeline(
                f"{result} = cascade_sum_final(&{helper_val});"
            )
            self.local_reduction_stores.writeline(
                f"{result}_local = cascade_sum_final(&{helper_val});"
            )

    def reduction(self, dtype, src_dtype, reduction_type, value):
        argmax_or_argmin = reduction_type in ("argmax", "argmin")
        reduction_key = src_dtype, reduction_type, value
        if reduction_key in self.reduction_cse.reduction_cache:
            return self.reduction_cse.reduction_cache[reduction_key]

        acc = self.reduction_cse.generate(
            self.loads, f"reduction {reduction_key}", write=False
        )
        self.reduction_var_names.append(f"{acc}")
        self.is_reduction = True
        init_dtype = src_dtype if argmax_or_argmin else dtype
        acc_type = reduction_acc_type(reduction_type, init_dtype)
        self.reduction_prefix_generators.append(
            self._gen_reduction_prefix(
                acc, acc_type, reduction_type, init_dtype, reduction_init
            )
        )

        assert self.reduction_depth is not None
        reduction_size = functools.reduce(
            operator.mul, self.ranges[self.reduction_depth :]
        )
        use_acc_helper = self.need_use_acc_helper(reduction_type, dtype, reduction_size)
        if use_acc_helper:
            # use welford_helper/cascade_helper for vec kernel
            if reduction_type == "welford_reduce":
                helper_val = self.welford_helper_cse.generate(
                    self.compute, f"reduction {reduction_key}", write=False
                )
            else:
                helper_val = self.cascade_helper_cse.generate(
                    self.compute, f"reduction {reduction_key}", write=False
                )
            # rename the helper variable to distinguish it from vectorized version
            scalar_helper_val = f"scalar_{helper_val}"
            self._use_acc_helper(
                reduction_type,
                acc,
                scalar_helper_val,
                reduction_size,
                dtype,
                use_scalar=True,
            )
            self.stores.writeline(
                f"{acc} = {reduction_combine(reduction_type, acc, value, scalar_helper_val)};"
            )
        else:
            index = self.itervars[self.reduction_depth]
            for i in range(self.reduction_depth + 1, len(self.itervars)):
                index = index * self.ranges[i] + self.itervars[i]
            self.stores.writeline(
                f"{acc} = {reduction_combine(reduction_type, acc, value, index=index)};"
            )
            if reduction_type == "welford_reduce":
                self.reduction_suffix.writeline(
                    f"{acc} = welford_combine_final_out({acc});"
                )

        self._gen_parallel_reduction_buffers(
            acc, acc_type, reduction_type, init_dtype, use_helper=use_acc_helper
        )
        result = reduction_project(reduction_type, acc)
        self.reduction_cse.reduction_cache[reduction_key] = result
        return result

    def store_reduction(self, name, index, value):
        index = self.rename_indexing(index)
        var = self.args.output(name)
        self.reduction_suffix.writeline(
            DeferredLine(name, f"{var}[{cexpr_index(index)}] = {value};")
        )

    def set_ranges(self, lengths, reduction_lengths):
        if self.call_ranges:
            assert self.call_ranges == tuple(lengths) + tuple(reduction_lengths), (
                f"{self.call_ranges} == {tuple(lengths)} + {tuple(reduction_lengths)}"
            )
            assert self.reduction_depth == len(lengths)
        else:
            self.call_ranges = tuple(lengths) + tuple(reduction_lengths)
            self.ranges = [self.rename_indexing(x) for x in self.call_ranges]
            self.itervars = [
                sympy_index_symbol_with_prefix(SymT.XBLOCK, n)
                for n in range(len(self.ranges))
            ]
            # pyrefly: ignore [bad-assignment]
            self.reduction_depth = len(lengths)
        return (
            self.itervars[: self.reduction_depth],
            self.itervars[self.reduction_depth :],
        )

    def size_hint(self):
        assert self.call_ranges is not None
        return V.graph.sizevars.size_hint(
            sympy_product(self.call_ranges), fallback=8192
        )

    def codegen_loops_impl(self, loop_nest, code, worksharing):
        assert isinstance(self, CppKernelProxy)
        threads = parallel_num_threads()
        assert self.call_ranges is not None
        if isinstance(loop_nest.kernel, OuterLoopFusedKernel):
            par_depth = loop_nest.kernel.decide_parallel_depth(
                loop_nest.max_parallel_depth(), threads
            )
        else:
            par_depth = self.decide_parallel_depth(
                loop_nest.max_parallel_depth(), threads
            )

        is_reduction_loop = (
            loop_nest.loops is not None
            and loop_nest.loops[par_depth.start_depth].is_reduction
        )
        with contextlib.ExitStack() as stack:
            if par_depth.parallel_depth:
                if is_reduction_loop:
                    # need to close the worksharing scope to define reduction vars outside it
                    worksharing.close()
                else:
                    worksharing.parallel(threads)
                loop_nest.mark_parallel(par_depth)
            elif threads > 1:
                if worksharing.single():
                    stack.enter_context(code.indent())

            def gen_kernel(_loop_nest: LoopNest):
                def is_parallel_reduction():
                    assert _loop_nest.loops
                    root = _loop_nest.loops[par_depth.start_depth]
                    return root.is_reduction and root.parallel

                kernel = _loop_nest.get_kernel()
                if isinstance(kernel, OuterLoopFusedKernel):
                    for _loop_nest in kernel.inner:
                        gen_loop_nest(_loop_nest)
                else:
                    assert isinstance(kernel, CppKernelProxy)
                    if _loop_nest.loops is not None and is_parallel_reduction():
                        kernel.update_stores_with_parallel_reduction()
                    with contextlib.ExitStack() as stack:
                        stack.enter_context(code.indent())
                        kernel.gen_body(code)

            def get_reduction_prefix_suffix(kernel, parallel=False, is_suffix=False):
                if is_suffix:
                    suffix = kernel.reduction_suffix
                    if parallel:
                        suffix = kernel.parallel_reduction_suffix + suffix
                    else:
                        suffix = kernel.non_parallel_reduction_suffix + suffix
                    return suffix
                else:
                    prefix = kernel.reduction_prefix
                    if parallel:
                        prefix = prefix + kernel.parallel_reduction_prefix
                    else:
                        prefix = prefix + kernel.non_parallel_reduction_prefix
                    return prefix

            def gen_loop_with_reduction(
                _loop_nest: LoopNest, depth: int = 0, in_reduction=False
            ):
                kernel = _loop_nest.get_kernel()
                assert _loop_nest.loops
                loop = _loop_nest.loops[depth]
                with contextlib.ExitStack() as stack_outer:
                    if loop.is_reduction and not in_reduction:
                        reduction_prefix = get_reduction_prefix_suffix(
                            kernel, loop.parallel, is_suffix=False
                        )
                        if reduction_prefix:
                            stack_outer.enter_context(code.indent())
                        code.splice(reduction_prefix)
                    if is_reduction_loop and loop.parallel:
                        worksharing.parallel(threads)
                        if kernel.local_reduction_init:
                            assert kernel.local_reduction_stores
                            code.splice(kernel.local_reduction_init)

                    gen_loop_at(_loop_nest, depth)

                    if is_reduction_loop and loop.parallel:
                        if kernel.local_reduction_stores:
                            code.splice(kernel.local_reduction_stores)
                        worksharing.close()
                    if loop.is_reduction and not in_reduction:
                        code.splice(
                            get_reduction_prefix_suffix(
                                kernel, loop.parallel, is_suffix=True
                            )
                        )

            def gen_loop_at(_loop_nest: LoopNest, depth: int = 0):
                with contextlib.ExitStack() as stack:
                    assert _loop_nest.loops
                    loop = _loop_nest.loops[depth]
                    loop_lines = loop.lines()
                    if loop_lines is None:
                        return
                    code.writelines(loop_lines)
                    stack.enter_context(code.indent())
                    gen_loop_nest(_loop_nest, depth + 1, loop.is_reduction)

            def gen_loop_nest(
                _loop_nest: LoopNest,
                depth: int = 0,
                in_reduction: bool = False,
            ):
                if _loop_nest.loops is None or depth == len(_loop_nest.loops):  # type: ignore[arg-type]
                    gen_kernel(_loop_nest)
                else:
                    gen_loop_with_reduction(_loop_nest, depth, in_reduction)

            stack.enter_context(code.indent())

            if (
                isinstance(loop_nest.kernel, OuterLoopFusedKernel)
                and isinstance(V.local_buffer_context, LocalBufferContext)
                and V.local_buffer_context.local_buffers
            ):
                # Allocate local buffer
                local_buffers = V.local_buffer_context.local_buffers
                for local_buffer in local_buffers.values():
                    # For dynamic size, rename s to ks
                    local_buf_size = sympy_product(
                        [
                            self.rename_indexing(size_val)
                            for size_val in local_buffer.get_layout().size
                        ]
                    )
                    local_buf_dtype = DTYPE_TO_CPP[local_buffer.get_layout().dtype]
                    allocate = f"std::make_unique<{local_buf_dtype} []>({cexpr(local_buf_size)})"
                    local_buffer_name = local_buffer.get_name()
                    code.splice(
                        f"std::unique_ptr<{local_buf_dtype} []> buf_{local_buffer_name} = {allocate};"
                    )
                    code.splice(
                        f"{local_buf_dtype}* {local_buffer_name} = buf_{local_buffer_name}.get();"
                    )
            gen_loop_nest(loop_nest)

    def codegen_loops(self, code, worksharing):
        loop_nest = LoopNest.build(self)
        self.codegen_loops_impl(loop_nest, code, worksharing)

    @property
    def assert_function(self) -> str:
        if V.graph.aot_mode:
            return "AOTI_TORCH_CHECK"
        else:
            return "TORCH_CHECK"

    def decide_parallel_depth(self, max_parallel_depth, threads):
        assert self.call_ranges is not None
        ranges = self.call_ranges[
            max_parallel_depth.start_depth : (
                max_parallel_depth.start_depth + max_parallel_depth.parallel_depth
            )
        ]
        seq = self.size_hint()
        par = 1
        depth = 0
        for expr in ranges:
            hint = V.graph.sizevars.size_hint(expr, fallback=8192)
            if par >= 2 * threads or par == threads:
                break
            if seq // threads < config.cpp.min_chunk_size:
                # not enough work
                break
            depth += 1
            par *= hint
            seq /= hint
        # if we assume thread number is dynamic, make sure we
        # have at least one parallel scope and let OMP runtime
        # to manage the serial vs. parallel.
        if config.cpp.dynamic_threads and depth == 0 and len(ranges) > 0:
            depth = 1
        return ParallelDepth(
            parallel_depth=depth, start_depth=max_parallel_depth.start_depth
        )

    @contextlib.contextmanager
    def write_to_suffix(self):
        prior = (self.loads, self.compute, self.stores, self.cse)
        self.loads = IndentedBuffer()
        self.compute = IndentedBuffer()
        self.stores = IndentedBuffer()
        self.cse = self.cse.clone()
        yield
        self.reduction_suffix.splice(self.loads)
        self.reduction_suffix.splice(self.compute)
        self.reduction_suffix.splice(self.stores)
        (self.loads, self.compute, self.stores, self.cse) = prior

    def create_cse_var(self, *args, **kwargs):
        return CppCSEVariable(*args, **kwargs)

    def get_to_dtype_expr(self, src, dtype, src_dtype):
        return f"c10::convert<{DTYPE_TO_CPP[dtype]}>({src})"

    def cache_dtype_convert(self, dst, dst_dtype, src, src_dtype):
        expr = self.get_to_dtype_expr(src, dst_dtype, src_dtype)
        self.cse.put(expr, dst)

    def codegen_conditions(
        self,
        code: BracesBuffer,
        prefix: Optional[str] = None,
        var: Optional[sympy.Symbol] = None,
    ):
        if prefix is None:
            prefix = ""
        if not self.active_ranges:
            return True
        conditions = []

        def gen(start, end, var):
            if start == end:
                return False
            var_id = None
            for i, _var in enumerate(self.itervars):
                if var == _var:
                    var_id = i
                    break
            if (
                type(self) is CppKernel
                and var_id
                and start == 0
                and end == self.ranges[var_id]
            ):
                end = 1
            # pyrefly: ignore [bad-argument-type]
            conditions.append(f"{var} >= {cexpr_index(start)}")
            # pyrefly: ignore [bad-argument-type]
            conditions.append(f"{var} < {cexpr_index(end)}")
            return True

        if var is not None:
            assert var in self.active_ranges
            start, end = self.active_ranges[var]
            if not gen(start, end, var):
                return False
        else:
            for _var, _range in self.active_ranges.items():
                start, end = _range
                if not gen(start, end, _var):
                    return False
        joined_conditions = " && ".join(conditions)
        if joined_conditions:
            code.writeline(f"if({prefix}({joined_conditions}))")
            return True
        else:
            return False


class CppVecKernel(CppKernel):
    overrides = CppVecOverrides  # type: ignore[assignment]

    def __init__(
        self,
        args,
        num_threads,
        tiling_factor,
        tiling_idx,
        tail_size=None,
    ):
        super().__init__(args, num_threads)
        self.vec_isa = cpu_vec_isa.pick_vec_isa()
        assert self.vec_isa
        assert tiling_factor > 0, "Expect pass in Non-Zero tiling_factor explicitly"
        self.tiling_factor = tiling_factor
        self.tiling_idx = tiling_idx
        self.tail_size = tail_size
        self.num_elems = tail_size if tail_size else tiling_factor

    def _try_get_const_stride(self, index: sympy.Expr, itervar: sympy.Symbol):
        if self.index_indirect_depends_on(index, itervar):
            return None
        for indirect_var in (
            self.cse.varname_map[s.name]  # type: ignore[attr-defined]
            for s in index.free_symbols
            if symbol_is_type(s, SymT.TMP)
        ):
            assert isinstance(indirect_var, CppCSEVariable)
            if indirect_var.is_vec:
                return None
        stride = stride_at_vec_range(index, itervar, self.tiling_factor)
        return stride if stride.is_number else None

    def _get_num_vectors(self, dtype: torch.dtype) -> int:
        num_vectors = math.ceil(
            self.tiling_factor * dtype.itemsize * 8 / self.vec_isa.bit_width()
        )
        assert num_vectors >= 1
        return num_vectors

    def _get_raw_num_vectors(self, dtype: torch.dtype) -> float:
        # This utility function is used to check if the vector lanes has been
        # fully utilized. For example, uint8 will only use 1/4 of the vector lanes.
        return self.tiling_factor * dtype.itemsize * 8 / self.vec_isa.bit_width()

    def _get_vec_type(self, dtype: torch.dtype) -> str:
        num_vectors = self._get_num_vectors(dtype)
        if num_vectors == 1:
            return f"at::vec::Vectorized<{DTYPE_TO_CPP[dtype]}>"
        else:
            return f"at::vec::VectorizedN<{DTYPE_TO_CPP[dtype]},{num_vectors}>"

    def _get_mask_type(self, dtype: torch.dtype = torch.float) -> str:
        if dtype == torch.bool:
            return ""
        num_vectors = self._get_num_vectors(dtype)
        return f"at::vec::VecMask<{DTYPE_TO_CPP[dtype]},{num_vectors}>"

    def _get_mask_cast(self, mask: CppCSEVariable, dtype: torch.dtype) -> str:
        assert mask.dtype == torch.bool, repr(mask)
        num_vectors = self._get_num_vectors(dtype)
        return f"{mask}.template cast<{DTYPE_TO_CPP[dtype]},{num_vectors}>()"

    def _get_vec_load_line(
        self,
        var: str,
        index: sympy.Expr,
        dtype: torch.dtype,
        load_mask: Optional[CppCSEVariable] = None,
    ):
        """
        Get a load line str that loads a vector from `var` at `index` of type `dtype`.
        If `load_mask` is not None, we do a masked load accordingly.
        Notes on the `dtype`:
        1. We always load `self.tiling_factor` number of elements regardless of the `dtype`.
           It means we load half of the vector lanes for 16-bit data types and quarter of the
           vector lanes for 8-bit data types.
        2. `torch.bool` and `torch.uint8` could mean masks and we load them as float mask vectors.
        """
        cpp_type = DTYPE_TO_CPP[dtype]
        num_vectors = self._get_num_vectors(dtype)
        load_mask_str = None
        if load_mask:
            if not load_mask.is_vec:
                # TODO: avoid hard-code torch.float
                load_mask_str = f"{self._get_mask_type(torch.float)}::from({load_mask})"
            else:
                load_mask_str = f"{self._get_mask_cast(load_mask, torch.float)}"
        loadbuf = f"{var} + {cexpr_index(index)}" if index != 0 else var
        if dtype == torch.bool:
            # TODO: should we consider load mask here?
            line = f"{self._get_mask_type()}::from({loadbuf})"
        else:
            line = (
                f"{load_mask_str}.template loadu<{cpp_type},{num_vectors}>({loadbuf})"
                if load_mask_str
                else f"{self._get_vec_type(dtype)}::loadu({loadbuf}, {cexpr_index(self.num_elems)})"
            )
        return line

    def _load_or_store_non_contiguous(
        self,
        var: Optional[str],
        index: sympy.Expr,
        dtype: torch.dtype,
        buffer: Optional[IndentedBuffer] = None,
        store_value: Optional[Union[str, CppCSEVariable]] = None,
        accu_store: bool = False,
    ) -> Optional[CppCSEVariable]:
        """
        Load or store a vector in a non-contiguous way. The vector is initialized from an array that is
        filled in an inner loop over the tiling factor.
        :param var: buffer to load from or store to, i.e. `var[transformed(index)]`. If None, we load the index
                    as index expression, i.e. `transformed(index)`.
        :param index: index into the `var` or the index expression by its own if `var` is None.
                      The `index` could contain indirect indexing or the tiling itervar. When used in
                      the inner loop, the index is transformed as follows:
                      1. the index is linearized along the tiling dim.
                      2. the indirect indexing vector variables are transformed into arrays over the tiling dim.
        :param dtype: data type of `var` or `index` if `var` is None.
        :param buffer: the code buffer to write the generated code to. If None, we write to `self.loads`.
        :param store_value: the value to store. If None, we load the vector.
        :param accu_store: whether accumulate the store_value to store_ptr. If True, a store_value should be provided
        :return: a CppCSEVariable that represents the loaded vector or None if it is a store.
        """
        assert not store_value or var is not None, "store var must be provided"
        if accu_store:
            assert store_value
        if buffer is None:
            buffer = self.loads

        def get_result_size(dtype: torch.dtype) -> int:
            if dtype.itemsize < 4:
                return self.num_elems * (4 // dtype.itemsize)
            else:
                return self.num_elems

        def get_tiling_size(dtype: torch.dtype) -> int:
            if dtype.itemsize < 4:
                return self.tiling_factor * (4 // dtype.itemsize)
            else:
                return self.tiling_factor

        def vec_to_array(vec_var: CppCSEVariable) -> CppCSEVariable:
            assert vec_var.is_vec
            code = BracesBuffer()
            code.writeline("[&]")
            with code.indent():
                vec_dtype = vec_var.dtype
                assert vec_dtype is not None
                if vec_dtype == torch.bool:
                    vec_dtype = torch.float
                result_size = get_result_size(vec_dtype)
                tiling_size = get_tiling_size(vec_dtype)
                code.writeline(
                    f"__at_align__ std::array<{DTYPE_TO_CPP[vec_dtype]}, {tiling_size}> tmpbuf;"
                )
                line = f"{vec_var}.store(tmpbuf.data(), {cexpr_index(result_size)});"
                code.writeline(line)
                code.writeline("return tmpbuf;")
            code.writeline("()")
            csevar = self.cse.generate(buffer, code)
            assert isinstance(csevar, CppCSEVariable)
            return csevar

        code = BracesBuffer()
        code.writeline("[&]")
        with code.indent():
            result_size = get_result_size(dtype)
            tiling_size = get_tiling_size(dtype)
            result_declare = (
                f"__at_align__ std::array<{DTYPE_TO_CPP[dtype]}, {tiling_size}> tmpbuf;"
            )
            code.writeline(result_declare)
            if store_value:
                code.writeline(
                    f"{store_value}.store(tmpbuf.data(), {cexpr_index(result_size)});"
                )
            itervar_inner = sympy_index_symbol(
                f"{self.itervars[self.tiling_idx]}_inner"
            )
            replacements = {}
            for indirect_var in (
                self.cse.varname_map[s.name]  # type: ignore[attr-defined]
                for s in index.free_symbols
                if symbol_is_type(s, SymT.TMP)
            ):
                assert isinstance(indirect_var, CppCSEVariable)
                if indirect_var.is_vec:
                    array_var = vec_to_array(indirect_var)
                    replacements[indirect_var] = f"{array_var}[{itervar_inner}]"
            index = self.scale_index_with_offset(
                index, itervar_idx=self.tiling_idx, offset=itervar_inner
            )
            load_mask = None
            if self._load_mask is not None:
                assert not store_value, "unexpected store with load mask"
                assert isinstance(self._load_mask, CppCSEVariable), self._load_mask
                if self._load_mask.is_vec:
                    load_mask = f"{self._load_mask}.is_masked({itervar_inner})"
                else:
                    load_mask = f"{self._load_mask} != 0"
            if cpp_builder.is_gcc():
                code.writeline(f"#pragma GCC unroll {self.tiling_factor}")
            else:
                code.writeline(f"#pragma unroll {self.tiling_factor}")
            code.writeline(
                f"for (long {itervar_inner} = 0; "
                + f"{itervar_inner} < {cexpr_index(self.num_elems)}; "
                + f"{itervar_inner}++)"
            )
            with code.indent(), contextlib.ExitStack() as stack:
                index_c = cexpr_index(index)
                for indirect_var in replacements:
                    index_c = re.sub(
                        r"\b" + f"{indirect_var}" + r"\b",
                        replacements[indirect_var],
                        index_c,
                    )
                rhs = f"{var}[{index_c}]" if var is not None else f"{index_c}"
                if load_mask:
                    code.writeline(f"if ({load_mask})")
                    stack.enter_context(code.indent())
                if store_value:
                    conjunction = "+=" if accu_store else "="
                    code.writeline(f"{rhs} {conjunction} tmpbuf[{itervar_inner}];")
                else:
                    code.writeline(f"tmpbuf[{itervar_inner}] = {rhs};")
            if not store_value:
                load_line = self._get_vec_load_line("tmpbuf.data()", 0, dtype)  # type: ignore[arg-type]
                code.writeline(f"return {load_line};")
        code.writeline("()")
        if store_value:
            code.writeline(";")
            buffer.splice(code)
            return None
        else:
            csevar = self.cse.generate(buffer, code, dtype=dtype)
            assert isinstance(csevar, CppCSEVariable)
            csevar.is_vec = True
            return csevar

    def load(self, name: str, index: sympy.Expr):
        var = self.args.input(name)
        index = self.rename_indexing(index)
        dtype = V.graph.get_dtype(name)
        tiling_var = self.itervars[self.tiling_idx]
        stride = self._try_get_const_stride(index, tiling_var)
        if stride == 0:
            # load scalar and lazily broadcast it on demand
            return super().load(name, index)
        elif stride == 1:
            # load contiguously
            line = self._get_vec_load_line(var, index, dtype, self._load_mask)  # type: ignore[arg-type]
            csevar = self.cse.generate(self.loads, line, dtype=dtype)  # type: ignore[assignment]
        else:
            csevar = self._load_or_store_non_contiguous(var, index, dtype)  # type: ignore[assignment]
        assert isinstance(csevar, CppCSEVariable)
        csevar.update_on_args("load", (self, name, index), {})
        csevar.is_vec = True
        return csevar

    def _get_store_line(
        self,
        value: Union[str, CppCSEVariable],
        var: str,
        index: sympy.Expr,
        dtype: torch.dtype,
        accu_store: bool = False,
    ):
        """
        Get a store line buffer that stores `value` into `var` at `index` of `dtype`. It handles
        both contiguous and non-contiguous store cases.
        :param value: Vectorized type templaterized on `dtype`.
        :param var: buffer to store into.
        :index: index into the `var`.
        """
        # when value's type is str (e.g., welford reduction), caller should make sure
        # it is a vector
        assert isinstance(value, str) or (
            isinstance(value, CppCSEVariable) and value.is_vec
        ), value
        tiling_var = self.itervars[self.tiling_idx]
        var_expr = f"{var} + {cexpr_index(index)}"
        stride = self._try_get_const_stride(index, tiling_var)
        code = IndentedBuffer()
        if stride == 1:
            if accu_store:
                load = (
                    f"{self._get_vec_type(dtype)}::loadu({var_expr})"
                    if dtype == torch.float and self.tail_size is None
                    else f"{self._get_vec_type(dtype)}::loadu({var_expr}, {cexpr_index(self.num_elems)})"
                )
                value = f"({value} + {load})"
            if dtype == torch.float and self.tail_size is None:
                code.writeline(f"{value}.store({var_expr});")
            else:
                code.writeline(
                    f"{value}.store({var_expr}, {cexpr_index(self.num_elems)});"
                )
        else:
            self._load_or_store_non_contiguous(
                var, index, dtype, buffer=code, store_value=value, accu_store=accu_store
            )
        return code

    def store(self, name, index, value, mode=None):
        assert "buf" in name
        assert isinstance(value, CppCSEVariable), value
        if not value.is_vec:
            # this happens when we store a scalar into a vectorized buffer like "fill"
            value = self.broadcast(value)
        var = self.args.output(name)
        index = self.rename_indexing(index)
        dtype = V.graph.get_dtype(name)
        if mode is None:
            code = self._get_store_line(value, var, index, dtype)
            self.stores.splice(code.map(lambda x: DeferredLine(name, x)))
        elif mode == "atomic_add":
            if not config.cpp.dynamic_threads and self.num_threads == 1:
                code = self._get_store_line(
                    f"{value}",
                    var,
                    index,
                    dtype,
                    accu_store=True,
                )
                self.stores.splice(code.map(lambda x: DeferredLine(name, x)))
            else:
                n_src = self._get_num_vectors(dtype)
                n_idx = self._get_num_vectors(torch.int64)
                cdtype = DTYPE_TO_CPP[dtype]
                index = ops.index_expr(index, torch.int64).value
                assert isinstance(index, CppCSEVariable) and index.is_vec
                line = f"atomic_add_vec<{cdtype}, {n_idx}, {n_src}>({var}, {index}, {value});"
                self.stores.writeline(DeferredLine(name, line))
        else:
            raise NotImplementedError(f"store mode={mode}")

    def reduction(self, dtype, src_dtype, reduction_type, value):
        """
        Perform vectorized reduction operation.

        This method handles vectorized reduction for different reduction types.
        It manages special cases for low-precision floating point types and
        employs precision improvement techniques for certain reduction operations.

        Args:
            dtype: The output data type for the reduction result
            src_dtype: The source data type of the input value
            reduction_type: Type of reduction operation (sum, min, max, etc.)
            value: The input value to reduce

        Returns:
            The result of the reduction operation
        """
        # Note: For argmax and argmin on bool type, we always convert bool to float.
        # Fix issue: https://github.com/pytorch/pytorch/issues/143568
        assert reduction_type in VECTORIZABLE_RTYPES
        argmax_or_argmin = reduction_type in ("argmax", "argmin")
        horizontal_reduction = self.tiling_idx >= self.reduction_depth
        init_dtype = src_dtype if argmax_or_argmin else dtype
        assert isinstance(value, CppCSEVariable), value

        if not value.is_vec:
            value = self.broadcast(value)

        reduction_key = src_dtype, reduction_type, value
        if reduction_key in self.reduction_cse.reduction_cache:
            return self.reduction_cse.reduction_cache[reduction_key]

        vec_ns = "at::vec"
        vec = f"{vec_ns}::Vectorized<{DTYPE_TO_CPP[dtype]}>"
        acc_type = reduction_acc_type(reduction_type, init_dtype)
        acc_type_vec = self.reduction_acc_type_vec(reduction_type, init_dtype)

        acc = self.reduction_cse.generate(
            self.loads, f"reduction {reduction_key}", write=False
        )
        assert isinstance(acc, CppCSEVariable)
        acc_vec = f"{acc}_vec"
        masked_acc = f"masked_{acc}"
        masked_acc_vec = f"masked_{acc_vec}"
        self.reduction_var_names += [f"{acc}", acc_vec, masked_acc_vec]
        self.is_reduction = True
        self.reduction_prefix_generators.append(
            self._gen_reduction_prefix(
                acc, acc_type, reduction_type, init_dtype, reduction_init
            )
        )
        self.reduction_prefix_generators.append(
            self._gen_reduction_prefix(
                acc_vec,
                acc_type_vec,
                reduction_type,
                init_dtype,
                self.reduction_init_vec,
            )
        )

        assert self.reduction_depth is not None
        reduction_size = functools.reduce(
            operator.mul, self.ranges[self.reduction_depth :]
        )
        use_acc_helper = self.need_use_acc_helper(reduction_type, dtype, reduction_size)
        if use_acc_helper:
            # use masked acc_vec for tail vec kernel
            self.reduction_prefix_generators.append(
                self._gen_reduction_prefix(
                    masked_acc_vec,
                    acc_type_vec,
                    reduction_type,
                    dtype,
                    self.reduction_init_vec,
                )
            )

            # use welford_helper/cascade_helper for vec kernel
            if reduction_type == "welford_reduce":
                helper_val = self.welford_helper_cse.generate(
                    self.compute, f"reduction {reduction_key}", write=False
                )
            else:
                helper_val = self.cascade_helper_cse.generate(
                    self.compute, f"reduction {reduction_key}", write=False
                )
            masked_helper_val = f"masked_{helper_val}"
            helper_vec_range = (
                (
                    FloorDiv(reduction_size, self.ranges[self.tiling_idx])
                    * FloorDiv(self.ranges[self.tiling_idx], self.tiling_factor)
                    if self.tiling_idx >= self.reduction_depth
                    else reduction_size
                )
                if FloorDiv(self.ranges[self.tiling_idx], self.tiling_factor)
                else sympy.Integer(0)
            )
            masked_helper_vec_range = (
                (
                    FloorDiv(reduction_size, self.ranges[self.tiling_idx])
                    if self.tiling_idx >= self.reduction_depth
                    else reduction_size
                )
                if self.ranges[self.tiling_idx] % self.tiling_factor
                else sympy.Integer(0)
            )
            # scalar helper for scalar welford_reduce/sum is also needed when vec kernel is included
            scalar_helper_val = f"scalar_{helper_val}"
            self._use_acc_helper(
                reduction_type,
                acc,
                scalar_helper_val,
                reduction_size,
                dtype,
                use_scalar=True,
            )
            self._use_acc_helper(
                reduction_type, acc, helper_val, helper_vec_range, dtype
            )
            self._use_acc_helper(
                reduction_type,
                masked_acc,
                masked_helper_val,
                masked_helper_vec_range,
                dtype,
            )

            # use masked acc_vec for tail vec kernel
            acc_vec_ = masked_acc_vec if self.tail_size else acc_vec
            helper_val_ = masked_helper_val if self.tail_size else helper_val
            self.stores.writeline(
                f"{acc_vec_} = {self.reduction_combine_vec(reduction_type, acc_vec_, value, helper_val_)};"
            )
        else:
            index = self.itervars[self.reduction_depth]
            for i in range(self.reduction_depth + 1, len(self.itervars)):
                index = index * self.ranges[i] + self.itervars[i]
            kwargs = {
                "next_value": value,
                "index": index,
                "horizontal_reduction": horizontal_reduction,
                "src_dtype": src_dtype,
            }
            self.stores.writeline(
                f"{acc_vec} = {self.reduction_combine_vec(reduction_type, acc_vec, **kwargs)};"
            )
        self._gen_parallel_reduction_buffers(
            acc_vec,
            acc_type_vec,
            reduction_type,
            init_dtype,
            reduction_combine_fn=self.reduction_combine_vec,
            reduction_init_fn=self.reduction_init_vec,
            use_helper=use_acc_helper,
        )
        self._gen_parallel_reduction_buffers(
            acc,
            acc_type,
            reduction_type,
            init_dtype,
            reduction_combine_fn=reduction_combine,
            reduction_init_fn=reduction_init,
            use_helper=use_acc_helper,
        )
        if use_acc_helper:
            # use masked acc_vec for tail vec kernel
            self._gen_parallel_reduction_buffers(
                masked_acc_vec,
                acc_type_vec,
                reduction_type,
                dtype,
                reduction_combine_fn=self.reduction_combine_vec,
                reduction_init_fn=self.reduction_init_vec,
                use_helper=use_acc_helper,
            )
        tmpvar: Union[str, CSEVariable]
        is_bool = dtype == torch.bool
        if horizontal_reduction:
            # Horizontal reduction
            if is_welford_reduction(reduction_type):
                assert self._get_num_vectors(dtype) in [
                    1,
                    2,
                ], "Welford reduction does not support VectorizedN (N>2)"
                use_helper = "true" if use_acc_helper else "false"
                next_value = f"welford_vec_reduce_all({acc_vec}, {use_helper})"
                self.reduction_suffix.writeline(
                    f"{acc} = welford_combine({acc}, {next_value}, false, {use_helper});"
                )
                if use_acc_helper:
                    masked_next_value = (
                        f"welford_vec_reduce_all({masked_acc_vec}, {use_helper})"
                    )
                    self.reduction_suffix.writeline(
                        f"{acc} = welford_combine({acc}, {masked_next_value}, false, {use_helper});"
                    )
                else:
                    self.reduction_suffix.writeline(
                        f"{acc} = welford_combine_final_out({acc});"
                    )
            else:
                if argmax_or_argmin:
                    next_value = f"{reduction_type}_vec_reduce_all({acc_vec})"
                elif is_bool:
                    if reduction_type in (
                        "any",
                        "sum",
                        "max",
                    ):
                        next_value = f"!{acc_vec}.all_zero()"
                    else:
                        assert reduction_type == "min"
                        next_value = f"{acc_vec}.all_masked()"
                else:
                    reduce_all_body = (
                        "{ return "
                        + self.reduction_combine_vec(reduction_type, "x", "y")
                        + "; }"
                    )
                    is_bool = dtype == torch.bool
                    # we are using at::vec::VecMask<float, N> for bool
                    vec_dtype = torch.float if is_bool else dtype
                    vec = f"at::vec::Vectorized<{DTYPE_TO_CPP[vec_dtype]}>"
                    vec_reduce_all_func = f"at::vec::vec_reduce_all<{DTYPE_TO_CPP[vec_dtype]}, {self._get_num_vectors(vec_dtype)}>"
                    result_vec = f"{acc_vec}"
                    if use_acc_helper:
                        assert reduction_type == "sum"
                        result_vec = f"{acc_vec} + {masked_acc_vec}"
                    next_value = f"{vec_reduce_all_func}([]({vec}& x, {vec}& y) {reduce_all_body}, {result_vec})"

                self.reduction_suffix.writeline(
                    f"{acc} = {reduction_combine(reduction_type, acc, next_value, src_dtype=src_dtype)};"
                )
            tmpvar = acc
        else:
            tmpvar = acc_vec
            if use_acc_helper:
                masked_tmpvar = f"masked_{tmpvar}"
                if is_welford_reduction(reduction_type):
                    use_helper = "true" if use_acc_helper else "false"
                    self.reduction_suffix.writeline(
                        f"{tmpvar} = welford_combine({tmpvar}, {masked_tmpvar}, false, {use_helper});"
                    )
                else:
                    assert reduction_type == "sum"
                    self.reduction_suffix.writeline(
                        f"{tmpvar} = {tmpvar} + {masked_tmpvar};"
                    )
            else:
                if is_welford_reduction(reduction_type):
                    self.reduction_suffix.writeline(
                        f"{tmpvar} = welford_combine_final_out({tmpvar});"
                    )

        result = reduction_project(reduction_type, tmpvar)
        self.reduction_cse.reduction_cache[reduction_key] = result
        return result

    def store_reduction(self, name, index, value):
        index = self.rename_indexing(index)
        var = self.args.output(name)
        out_dtype = V.graph.get_dtype(name)
        if out_dtype.is_floating_point and out_dtype != torch.double:
            dtype = torch.float
        else:
            dtype = out_dtype
        out_num_vectors = V.kernel._get_num_vectors(out_dtype)
        src_num_vectors = V.kernel._get_num_vectors(dtype)
        code = IndentedBuffer()
        if self.tiling_idx >= self.reduction_depth:
            # Horizontal reduction
            code.writeline(
                f"{var}[{cexpr_index(index)}] = static_cast<{DTYPE_TO_CPP[out_dtype]}>({value});"
            )
        else:
            # Vertical reduction
            if out_dtype != dtype:
                converted_value = (
                    f"{DTYPE_TO_CPP[out_dtype].replace('::', '_')}_{value}"
                )
                if out_dtype == torch.bool:
                    convert = f"{value}.template cast<bool,{self._get_num_vectors(torch.bool)}>()"
                else:
                    if src_num_vectors == out_num_vectors == 1:
                        convert = (
                            f"at::vec::convert<{DTYPE_TO_CPP[out_dtype]}>({value})"
                        )
                    else:
                        convert = (
                            f"at::vec::convert<{DTYPE_TO_CPP[out_dtype]},"
                            f"{out_num_vectors},{DTYPE_TO_CPP[dtype]},{src_num_vectors}>({value})"
                        )
                code.writeline(f"auto {converted_value} = {convert};")
                value = converted_value
            code.splice(self._get_store_line(value, var, index, out_dtype))
        self.reduction_suffix.splice(code.map(lambda x: DeferredLine(name, x)))

    def broadcast(self, scalar_var: CppCSEVariable) -> CppCSEVariable:
        assert not scalar_var.is_vec
        if scalar_var.dtype == torch.bool:
            vec_var = self.cse.generate(
                self.compute, f"{self._get_mask_type()}::from({scalar_var.name})"
            )
        else:
            assert scalar_var.dtype is not None
            vec_var = self.cse.generate(
                self.compute,
                f"{self._get_vec_type(scalar_var.dtype)}({scalar_var.name})",
            )
        assert isinstance(vec_var, CppCSEVariable)
        vec_var.dtype = scalar_var.dtype
        vec_var.dependent_itervars = scalar_var.dependent_itervars
        vec_var.is_vec = True
        return vec_var

    def arange(self, index: CppCSEVariable, stride: sympy.Symbol) -> CppCSEVariable:
        assert not index.is_vec
        assert index.dtype is not None
        csevar = self.cse.generate(
            self.compute,
            f"{self._get_vec_type(index.dtype)}::arange({index}, {stride})",
        )
        assert isinstance(csevar, CppCSEVariable)
        csevar.dtype = index.dtype
        csevar.is_vec = True
        return csevar

    def reduction_init_vec(self, reduction_type, dtype):
        scalar_type = DTYPE_TO_COMPUTATION_DTYPE[dtype]
        vec_type = self._get_vec_type(scalar_type)

        if is_welford_reduction(reduction_type):
            return f"Welford<{vec_type}>()"

        if reduction_type in ("argmin", "argmax"):
            cdtype = DTYPE_TO_CPP[scalar_type]
            acc_type = self.reduction_acc_type_vec(reduction_type, dtype)
            if reduction_type == "argmin":
                val = (
                    f"std::numeric_limits<{cdtype}>::infinity()"
                    if is_float_dtype(dtype)
                    else f"std::numeric_limits<{cdtype}>::max()"
                )
            else:
                val = (
                    f"-std::numeric_limits<{cdtype}>::infinity()"
                    if is_float_dtype(dtype)
                    else f"std::numeric_limits<{cdtype}>::min()"
                )
            return f"{acc_type}({val})"

        if reduction_type == "any":
            return f"{self._get_mask_type()}::from(0)"

        scalar_init = reduction_init(reduction_type, dtype)
        vec_init = f"{vec_type}({scalar_init})"
        if dtype == torch.bool:
            assert reduction_type in ("min", "max", "sum")
            return f"{self._get_mask_type()}::from({scalar_init})"
        return vec_init

    def reduction_acc_type_vec(self, reduction_type, dtype):
        scalar_type = DTYPE_TO_COMPUTATION_DTYPE[dtype]
        vec_type = self._get_vec_type(scalar_type)
        if is_welford_reduction(reduction_type):
            return f"Welford<{vec_type}>"
        if reduction_type in ("argmin", "argmax"):
            n_src = self._get_num_vectors(scalar_type)
            n_idx = self._get_num_vectors(torch.int64)
            if dtype == torch.bool:
                return f"IndexValueVec<{DTYPE_TO_CPP[torch.float]}, {n_src}, {n_idx}>"
            return f"IndexValueVec<{DTYPE_TO_CPP[scalar_type]}, {n_src}, {n_idx}>"
        if dtype == torch.bool:
            assert reduction_type in ("min", "max", "any", "sum")
            return f"{self._get_mask_type()}"
        return vec_type

    def reduction_combine_vec(
        self,
        reduction_type,
        var,
        next_value,
        helper_val=None,
        index: Optional[sympy.Symbol] = None,
        horizontal_reduction: Optional[bool] = None,
        src_dtype: Optional[torch.dtype] = torch.float32,
        use_helper=True,
    ):
        is_bool = src_dtype == torch.bool
        if reduction_type == "max":
            if self.tail_size:
                return f"max_masked_reduce({var}, {next_value}, {cexpr_index(self.tail_size)})"
            else:
                return (
                    f"{var} | {next_value}"
                    if is_bool
                    else f"at::vec::maximum({var}, {next_value})"
                )
        elif reduction_type == "min":
            if self.tail_size:
                return f"min_masked_reduce({var}, {next_value}, {cexpr_index(self.tail_size)})"
            else:
                return (
                    f"{var} & {next_value}"
                    if is_bool
                    else f"at::vec::minimum({var}, {next_value})"
                )
        elif reduction_type == "sum":
            if helper_val:
                if self.tail_size:
                    return f"cascade_sum_combine({next_value}, {cexpr_index(self.tail_size)}, &{helper_val})"
                else:
                    return f"cascade_sum_combine({next_value}, &{helper_val})"
            else:
                if self.tail_size:
                    return f"sum_masked_reduce({var}, {next_value}, {cexpr_index(self.tail_size)})"
                else:
                    conjunction = "|" if is_bool else "+"
                    return f"{var} {conjunction} {next_value}"
        elif reduction_type == "prod":
            if self.tail_size:
                return f"prod_masked_reduce({var}, {next_value}, {cexpr_index(self.tail_size)})"
            else:
                return f"{var} * {next_value}"
        elif reduction_type == "xor_sum":
            if self.tail_size:
                return f"xor_sum_masked_reduce({var}, {next_value}, {cexpr_index(self.tail_size)})"
            else:
                return f"{var} ^ {next_value}"
        elif reduction_type == "welford_reduce":
            if helper_val:
                if self.tail_size:
                    return f"welford_combine({var}, {next_value}, {cexpr_index(self.tail_size)}, &{helper_val})"
                else:
                    return f"welford_combine({var}, {next_value}, &{helper_val})"
            else:
                if self.tail_size:
                    return f"welford_combine({var}, {next_value}, {cexpr_index(self.tail_size)})"
                else:
                    if use_helper:
                        return f"welford_combine({var}, {next_value})"
                    else:
                        return f"welford_combine({var}, {next_value}, false, false)"
        elif reduction_type == "welford_combine":
            if isinstance(next_value, tuple):
                # When reading a value from Inductor IR we have a tuple of variable names
                mean, m2, weight = next_value
            else:
                # When combining intermediate accumulators we have a Welford<T> struct
                mean, m2, weight = reduction_project(reduction_type, next_value)
            if self.tail_size:
                return f"welford_combine({var}, {{{mean}, {m2}, {weight}}}, {cexpr_index(self.tail_size)})"
            else:
                return f"welford_combine({var}, {{{mean}, {m2}, {weight}}})"
        elif reduction_type in ("argmin", "argmax"):
            assert src_dtype is not None
            cdtype = DTYPE_TO_CPP[src_dtype]
            if src_dtype == torch.bool:
                cdtype = DTYPE_TO_CPP[torch.float]
            n_src = self._get_num_vectors(src_dtype)
            n_idx = self._get_num_vectors(torch.int64)
            t_extra = ""
            arg_extra = ""
            if index is not None:
                assert horizontal_reduction is not None
                t_extra = f", {str(horizontal_reduction).lower()}"
                arg_extra = f", {index}"
            if self.tail_size:
                return (
                    f"{reduction_type}_combine_vec<{cdtype}, {n_src}, {n_idx}{t_extra}>"
                    f"({var}, {next_value}{arg_extra}, {cexpr_index(self.tail_size)})"
                )
            else:
                return f"{reduction_type}_combine_vec<{cdtype}, {n_src}, {n_idx}{t_extra}>({var}, {next_value}{arg_extra})"
        elif reduction_type == "any":
            if isinstance(next_value, CppCSEVariable):
                assert next_value.dtype == torch.bool
                (next_value,) = unify_mask_base_type(V.kernel.compute, (next_value,))
            return f"{var} | {next_value}"
        else:
            raise NotImplementedError

    def indirect_assert(self, var, lower, upper, mask=None):
        assert isinstance(var, CppCSEVariable)
        assert var.dtype is not None
        if not var.is_vec:
            if isinstance(mask, CppCSEVariable) and mask.is_vec:
                mask = f"({mask}).all_masked()"
            return super().indirect_assert(var, lower, upper, mask)
        lower_scalar = lower
        upper_scalar = upper
        if lower:
            lower = f"{self._get_vec_type(var.dtype)}({lower})"
        if upper:
            upper = f"{self._get_vec_type(var.dtype)}({upper})"
        if lower and upper:
            cond = f"({lower} <= {var}) & ({var} < {upper})"
            cond_print = f"{lower_scalar} <= {var} < {upper_scalar}"
        elif lower:
            cond = f"{lower} <= {var}"
            cond_print = f"{lower_scalar} <= {var}"
        else:
            assert upper
            cond = f"{var} < {upper}"
            cond_print = f"{var} < {upper_scalar}"
        cond = f"{self._get_mask_type(var.dtype)}({cond})"
        if mask:
            if not mask.is_vec:
                mask = f"{self._get_mask_type(var.dtype)}({mask})"
            # We need not check when the mask is False
            cond = f"({cond}) | ~({mask})"
        if self.tail_size:
            cond = (
                f"{self._get_mask_type(var.dtype)}::set({self._get_mask_type(var.dtype)}::from(1)"
                f", ({cond}), {cexpr_index(self.tail_size)})"
            )
        cond = f"({cond}).all_masked()"
        return f'{self.assert_function}({cond}, "index out of bounds: {cond_print}")'

    def get_to_dtype_expr(self, src, dtype, src_dtype):
        assert isinstance(src, CppCSEVariable)
        if not src.is_vec:
            return super().get_to_dtype_expr(src, dtype, src_dtype)
        src_cpp_type = DTYPE_TO_CPP[src_dtype]
        src_num_vectors = self._get_num_vectors(src_dtype)
        dst_cpp_type = DTYPE_TO_CPP[dtype]
        dst_num_vectors = self._get_num_vectors(dtype)
        expr = f"({src})"
        if src_dtype != torch.bool and dtype == torch.bool:
            expr = f"{self._get_mask_type(src_dtype)}::from<{src_cpp_type},{src_num_vectors}>({src})"
        elif src_dtype == torch.bool and dtype != torch.bool:
            expr = f"{src}.to<{dst_cpp_type},{dst_num_vectors}>()"
        elif src_dtype != dtype:
            if src_num_vectors == dst_num_vectors == 1:
                expr = f"at::vec::convert<{dst_cpp_type}>({src})"
            else:
                expr = f"at::vec::convert<{dst_cpp_type},{dst_num_vectors},{src_cpp_type},{src_num_vectors}>({src})"
        return expr


class CppTile2DKernel(CppVecKernel):
    """
    A vector kernel that handles the 2d tiles with the tile size defined in `tiling_factor` on
    the inner-most loop level and one of the outer loop level (`outer_tiling_idx`). When the data
    tile is accessed in a contiguous way from the outer loop axis, a transposition is applied on the
    tile to make the access contiguous from the inner-most loop axis. Then, the same vectorization
    logic from its parent `CppVecKernel` is leveraged for load/store/compute. The transposed tile load
    and store are generated into kernel.preloads and kernel.poststores buffers.

    The loop structure looks like below:
    for ...
      for i_outer ...
        for ...
          for inner_most ...
            // generated by CppTile2DKernel
            float tmp0[16*16]; at::vec::transpose_mxn<...>(tmp0, in_ptr0 + ..., ...); // into kernel.preloads
            float tmp1[16*16]; // into kernel.preloads
            for i_inner ... { // the kernel inner loop
              vectorized loads/compute/stores (e.g., load tmp0, store tmp1) // into kernel.loads/compute/stores
            }
            at::vec::transpose_mxn(out_ptr0 + ..., tmp1, ...) // into kernel.poststores
          for inner_most ... (tail)
            // generated by CppVecKernel
            ...
      for i_outer ... (tail)
        for ...
          for ...
            // generated by CppKernel
            ...
    """

    overrides = CppTile2DOverrides  # type: ignore[assignment]

    def __init__(
        self,
        args,
        num_threads,
        tiling_factor,
        tiling_indices,
        inner_tail_size=None,
        outer_tail_size=None,
    ):
        super().__init__(
            args,
            num_threads,
            tiling_factor,
            tiling_indices[1],
            inner_tail_size,
        )
        self.tiling_indices = tiling_indices
        self.inner_tail_size = inner_tail_size
        self.outer_tail_size = outer_tail_size
        self.inner_num_elems = inner_tail_size if inner_tail_size else tiling_factor
        self.outer_num_elems = outer_tail_size if outer_tail_size else tiling_factor
        self.inner_is_tiling_idx = True

    def inner_itervar(self):
        return sympy_index_symbol(f"{self.itervars[self.outer_idx]}_inner")

    def need_vec_transpose(self, index):
        outer_var = self.itervars[self.outer_idx]
        inner_var = self.itervars[self.tiling_idx]
        outer_stride = stride_at_vec_range(index, outer_var, self.tiling_factor)
        inner_stride = stride_at_vec_range(index, inner_var, self.tiling_factor)
        return (
            self._load_mask is None  # TODO: support transposition with mask
            and outer_stride == 1
            and index.has(inner_var)
            and not inner_stride.has(inner_var)
            and not inner_stride.has(outer_var)
        )

    def gen_transposed_tile_load_store(
        self, name, var, index, is_store, store_mode=None
    ):
        # transposed tile load/store outside the kernel inner loop
        dtype = V.graph.get_dtype(name)
        factor = self.tiling_factor
        src = f"{var} + {cexpr_index(index)}"
        dst = "__place_holder__"
        ld_src = f"{cexpr_index(stride_at_vec_range(index, self.itervars[self.tiling_idx], self.tiling_factor))}"
        ld_dst = f"{cexpr_index(self.num_elems)}"
        if is_store:
            src, dst = dst, src
            ld_src, ld_dst = ld_dst, ld_src

        need_define = True
        if self.inner_is_tiling_idx ^ is_store:
            M, N = self.inner_num_elems, self.outer_num_elems
        else:
            M, N = (
                self.outer_num_elems,
                self.inner_num_elems,
            )
        atomic_add = "true" if (is_store and (store_mode == "atomic_add")) else "false"
        if (isinstance(M, sympy.Expr) and not M.is_number) or (
            isinstance(N, sympy.Expr) and not N.is_number
        ):
            load_or_store = (
                f"transpose_mxn<{DTYPE_TO_CPP[dtype]},{atomic_add}>"
                f"({src}, {ld_src}, {dst}, {ld_dst}, {cexpr_index(M)}, {cexpr_index(N)});"
            )
        else:
            load_or_store = (
                f"transpose_mxn<{DTYPE_TO_CPP[dtype]},{cexpr_index(M)},{cexpr_index(N)},{atomic_add}>"
                f"({src}, {ld_src}, {dst}, {ld_dst});"
            )
        if is_store:
            tile_var = self.cse.newvar()
        elif not self.cse.contains(load_or_store):
            tile_var = self.cse.generate(self.preloads, load_or_store, write=False)
        else:
            need_define = False
            tile_var = self.cse.get(load_or_store)

        if need_define:
            cpp_dtype = DTYPE_TO_CPP[dtype]
            # tiling_factor might be smaller than the alignment of cpp_dtype, such as
            # with a vector that only holds 4 elements due to NEON 128-bit vectors and
            # cpp_dtype being a 64-bit integer.
            alignas = f"alignas(std::max(std::size_t({factor}), alignof({cpp_dtype})))"
            define_line = f"{alignas} {cpp_dtype} {tile_var}[{factor}*{factor}];"
            self.preloads.writeline(define_line)

        load_or_store = load_or_store.replace("__place_holder__", str(tile_var))
        if is_store:
            self.poststores.writeline(DeferredLine(name, load_or_store))
        else:
            self.preloads.writeline(load_or_store)

        return tile_var

    def load(self, name: str, index: sympy.Expr):
        var = self.args.input(name)
        index = self.rename_indexing(index)

        inner = self.inner_itervar()
        if self.need_vec_transpose(index):
            tile_var = self.gen_transposed_tile_load_store(
                name, var, index, is_store=False
            )
            # vector load inside the kernel inner loop
            loadbuf = f"{tile_var} + {cexpr_index(inner * self.num_elems)}"
            dtype = V.graph.get_dtype(name)
            line = self._get_vec_load_line(loadbuf, 0, dtype)  # type: ignore[arg-type]
            csevar = self.cse.generate(self.loads, line, dtype=dtype)
            csevar.update_on_args("load", (self, name, index), {})
            assert isinstance(csevar, CppCSEVariable)
            csevar.is_vec = True
            return csevar
        else:
            new_index = self.transform_indexing(index)
            return super().load(name, new_index)

    def store(self, name, index, value, mode=None):
        assert "buf" in name
        assert isinstance(value, CppCSEVariable), value
        if not value.is_vec:
            # this happens when we store a scalar into a vectorized buffer like "fill"
            value = self.broadcast(value)

        var = self.args.output(name)

        inner = self.inner_itervar()
        index = self.rename_indexing(index)
        if self.need_vec_transpose(index):
            tile_var = self.gen_transposed_tile_load_store(
                name, var, index, is_store=True, store_mode=mode
            )
            # vector store inside the kernel inner loop
            storebuf = f"{tile_var} + {cexpr_index(inner * self.num_elems)}"
            if self.tail_size or V.graph.get_dtype(name) in DTYPE_LOWP_FP + [
                torch.uint8,
                torch.int8,
                torch.float8_e4m3fn,
                torch.float8_e5m2,
            ]:
                line = f"{value}.store({storebuf}, {cexpr_index(self.num_elems)});"
            else:
                line = f"{value}.store({storebuf});"
            self.stores.writeline(DeferredLine(name, line))
        else:
            new_index = self.transform_indexing(index)
            super().store(name, new_index, value, mode)

    def codegen_inner_loops(self, code):
        inner = self.inner_itervar()
        if self.inner_is_tiling_idx:
            code.writeline(
                f"for (long {inner} = 0; {inner} < {cexpr_index(self.outer_num_elems)}; {inner}++)"
            )
        else:
            code.writeline(
                f"for (long {inner} = 0; {inner} < {cexpr_index(self.inner_num_elems)}; {inner}++)"
            )

    def set_ranges(self, group, reduction_group):
        vars = super().set_ranges(group, reduction_group)
        # do vertical reduction as the tail loop
        self.outer_idx, self.tiling_idx = (
            self.tiling_indices
            if self.tiling_indices[1] < self.reduction_depth
            else reversed(self.tiling_indices)
        )
        if self.tiling_idx == self.tiling_indices[0]:
            self.tail_size = self.outer_tail_size
            self.num_elems = self.outer_num_elems
            self.inner_is_tiling_idx = False
        else:
            self.tail_size = self.inner_tail_size
            self.num_elems = self.inner_num_elems
            self.inner_is_tiling_idx = True
        return vars

    def transform_indexing(self, index: sympy.Expr) -> sympy.Expr:
        return self.scale_index_with_offset(
            index,
            itervar_idx=self.outer_idx,
            offset=self.inner_itervar(),
        )


def get_loop_body_lowp_fp(_body: LoopBody) -> tuple[Optional[torch.dtype], bool]:
    """
    Returns the low precision data type (torch.float16/torch.bfloat16) contained in the nodes
    and if all the nodes can codegen with this data type without converting to float.
    Otherwise returns None and True.
    """
    sub_blocks = [_body.root_block] + list(_body.subblocks.values())

    _lowp_fp_type: Optional[torch.dtype] = None
    _use_fp32 = False
    for sub_block in sub_blocks:
        for _node in sub_block.graph.nodes:
            if _node.op == "placeholder" or _node.target in (
                "get_index",
                "index_expr",
            ):
                continue

            # Fast path if all operations can support bf16/fp16 without converting to fp32
            if _node.target not in [
                "load",
                "store",
                "abs",
                "neg",
                "output",
            ]:
                _use_fp32 = True

            if hasattr(_node, "meta") and _node.meta:
                assert OptimizationContext.key in _node.meta
                opt_ctx: OptimizationContext = _node.meta[OptimizationContext.key]
                if not opt_ctx.dtype or opt_ctx.dtype not in DTYPE_LOWP_FP:
                    _use_fp32 = True
                elif _lowp_fp_type is not None:
                    if _lowp_fp_type != opt_ctx.dtype:
                        warnings.warn("bf16 and fp16 are mixed in the scheduler node.")
                else:
                    _lowp_fp_type = opt_ctx.dtype
            else:
                _use_fp32 = True

    return _lowp_fp_type, _use_fp32


class TilingSelect:
    """
    Implement the heuristic to select the tiling factors and tiling indices.
    In the future, we can implement advanced heuristic in a subclass.
    """

    def select_tiling(
        self,
        fn_list,
        var_sizes_list,
    ) -> tuple[list[int], list[int]]:
        # TODO(jgong5): support alternative tiling factors and data types
        loop_bodies = _get_loop_body(fn_list)
        all_dtypes = _get_dtype_from_loopbodies(loop_bodies)
        assert all_dtypes
        if any(dtype not in VECTORIZABLE_DTYPES for dtype in all_dtypes):
            return [], []
        dtype = torch.float
        _lowp_fp_dtype = get_loop_body_lowp_fp(loop_bodies[0])[0]
        if _lowp_fp_dtype and all(
            (get_loop_body_lowp_fp(loop_body)[0] == _lowp_fp_dtype)
            for loop_body in loop_bodies[1:]
        ):
            dtype = _lowp_fp_dtype

        tiling_factor = cpu_vec_isa.pick_vec_isa().nelements(dtype=dtype)
        tiling_indices = self._select_tiling_indices(
            fn_list, var_sizes_list, tiling_factor
        )

        if tiling_indices:
            group, reduction_group = max(
                var_sizes_list, key=lambda sizes: len(sizes[1])
            )
            call_ranges = tuple(group) + tuple(reduction_group)

            if config.cpp.enable_tiling_heuristics:

                def _try_get_stride(
                    index,
                    itervars,
                    tiling_factor,
                    tiling_indices,
                ):
                    itervar = itervars[tiling_indices[0]]
                    stride = stride_at_vec_range(index, itervar, tiling_factor)
                    return stride if stride.is_number else None

                def _update_negative_op_count(
                    node_name, non_contig_indexing_op_counter
                ):
                    if node_name not in non_contig_indexing_op_counter:
                        non_contig_indexing_op_counter[node_name] = 1
                    else:
                        non_contig_indexing_op_counter[node_name] += 1

                def _is_valid_indices(
                    itervars,
                    tiling_indices,
                ):
                    return (
                        len(tiling_indices) == 1
                        and len(itervars) > 0
                        and (
                            tiling_indices[0]
                            if tiling_indices[0] >= 0
                            else tiling_indices[0] + len(itervars)
                        )
                        < len(itervars)
                    )

                itervars = [
                    sympy_index_symbol_with_prefix(SymT.XBLOCK, n)
                    for n in range(len(call_ranges))
                ]
                reduction_depth = len(group)
                vars, reduction_vars = (
                    itervars[:reduction_depth],
                    itervars[reduction_depth:],
                )
                op_counter: dict[str, int] = {}
                # ops may cause overhead with vectorization, like non-contiguous
                # index_expr, load, store
                non_contig_indexing_op_counter: dict[str, int] = {}
                for _body in loop_bodies:
                    sub_blocks = [_body.root_block] + list(_body.subblocks.values())
                    for sub_block in sub_blocks:
                        for _node in sub_block.graph.nodes:
                            if _node.target in ["index_expr", "load", "store"]:
                                # get the index and replace prefix from z to x
                                arg_idx = 1 if _node.target == "index_expr" else 2
                                index = sub_block.body.indexing_from_args(
                                    (vars, reduction_vars)
                                )[_node.args[arg_idx].args[0]]
                                if _is_valid_indices(itervars, tiling_indices):
                                    stride = _try_get_stride(
                                        index, itervars, tiling_factor, tiling_indices
                                    )
                                    if (
                                        stride is None
                                        if _node.target == "index_expr"
                                        else stride not in [0, 1]
                                    ):
                                        _update_negative_op_count(
                                            _node.target, non_contig_indexing_op_counter
                                        )
                            if isinstance(_node.target, str) and not (
                                _node.target.startswith("masked_subblock")
                                or _node.target
                                in ["ops", "output", "constant", "get_index"]
                            ):
                                if _node.target not in op_counter:
                                    op_counter[_node.target] = 1
                                else:
                                    op_counter[_node.target] += 1

                op_num = sum(op_counter.values())
                non_contig_indexing_op_num = sum(
                    non_contig_indexing_op_counter.values()
                )
                ratio_threshold = 0.12
                quantity_threshold = 35
                if non_contig_indexing_op_num >= quantity_threshold or (
                    op_num > 0
                    and non_contig_indexing_op_num / op_num >= ratio_threshold
                ):
                    # Too many non-contiguous load/store/index_expr which hurts the
                    # vectorization performance. Disable vectorization when exceeding
                    # the thresholds.
                    return [], []

                if (
                    not reduction_group
                    and group
                    and len(tiling_indices) == 1
                    and not has_free_symbols(
                        [
                            group[tiling_indices[0]],
                        ]
                    )
                    and group[tiling_indices[0]] < tiling_factor / 4
                    and op_num < 10
                ):
                    # We found that when the number of elements in the inner loop range is
                    # relatively small(< tiling_factor / 4) and the number of operations is
                    # not large(< 10), vectorization is not efficient.
                    # And found that `#pragma GCC ivdep` has better performance than
                    # `#pragma omp simd simdlen(8)` for these cases.
                    return [], []

            if dtype in DTYPE_LOWP_FP:
                # For lower precision data type, if the call_range is not long enough,
                # use tiling_factor // 2 for better performance
                factor_lowp = cpu_vec_isa.pick_vec_isa().nelements(dtype=dtype)
                for tiling_indice in tiling_indices:
                    if tiling_indice < 0:
                        tiling_indice = tiling_indice + len(call_ranges)
                    if tiling_indice < 0 or tiling_indice >= len(call_ranges):
                        continue
                    if has_free_symbols(call_ranges):
                        call_range = V.graph.sizevars.size_hint(
                            call_ranges[tiling_indice], fallback=0
                        )
                        if call_range < factor_lowp:
                            V.graph.sizevars.check_lt(call_range, factor_lowp)  # type: ignore[arg-type]
                            tiling_factor = factor_lowp // 2
                            break
                    elif call_ranges[tiling_indice] < factor_lowp:
                        tiling_factor = factor_lowp // 2
                        break

            if len(tiling_indices) == 1:
                return [tiling_factor], tiling_indices
            if len(tiling_indices) == 2:
                return [tiling_factor, tiling_factor], tiling_indices
        return [], []

    def _select_tiling_indices(
        self,
        fn_list,
        var_sizes_list,
        tiling_factor,
    ):
        all_index = []
        for fn, var_sizes in zip(fn_list, var_sizes_list):
            rw = dependencies.extract_read_writes(fn, *var_sizes)
            all_index += [dep.index for dep in itertools.chain(rw.reads, rw.writes)]
        contig_vars = OrderedSet[int]()
        contig_vars_list = []
        non_contig_stride_const = OrderedSet[int]()
        non_contig_stride_other = OrderedSet[int]()
        for index in all_index:
            for var in index.free_symbols:
                if not re.search(r"^d\d+$", var.name):
                    continue
                stride = stride_at_vec_range(index, var, tiling_factor)
                if stride == 0:
                    continue
                elif stride == 1:
                    contig_vars.add(int(var.name[1:]))
                    contig_vars_list.append(int(var.name[1:]))
                elif all(symbol_is_type(s, SymT.SIZE) for s in stride.free_symbols):
                    non_contig_stride_const.add(int(var.name[1:]))
                else:
                    non_contig_stride_other.add(int(var.name[1:]))
        contig_only = contig_vars - non_contig_stride_const - non_contig_stride_other
        group, reduction_group = max(var_sizes_list, key=lambda sizes: len(sizes[1]))
        num_itervars = len(group) + len(reduction_group)
        if len(contig_vars) == 0:
            # no contiguous vars
            return [num_itervars - 1]
        if contig_only:
            return sorted(contig_only)[-1:]
        contig_and_const_stride = (
            contig_vars & non_contig_stride_const
        ) - non_contig_stride_other
        contig_vars_sorted = sorted(contig_vars)
        if (
            len(contig_vars_sorted) == 2
            and contig_vars_sorted[-1] in contig_and_const_stride
            and contig_vars_sorted[-1] == num_itervars - 1
        ):
            return contig_vars_sorted
        return sorted(contig_vars_sorted, key=contig_vars_list.count)[-1:]


class CppKernelProxy(CppKernel):
    # Subclass CppKernel, CppVecKernel, etc., to customize code generation.
    # Override CppOverrides or CppVecOverrides to emit custom ops.
    # Earlier, this meant copying codegen_functions() to use your subclasses.
    # Now, use kernel_cls and vec_kernel_cls class attributes instead.
    # This lets CppKernelProxy subclasses inject custom behavior cleanly.
    # No need to duplicate codegen_functions() just to swap kernel classes.
    kernel_cls: type[CppKernel] = CppKernel
    vec_kernel_cls: type[CppVecKernel] = CppVecKernel
    tile2d_kernel_cls: type[CppTile2DKernel] = CppTile2DKernel

    def __init__(self, kernel_group):
        super().__init__(kernel_group.args, kernel_group.ws.num_threads)
        self.kernel_group = kernel_group
        self.loop_nest = None
        self.call_ranges = None
        self.picked_vec_isa: cpu_vec_isa.VecISA = cpu_vec_isa.pick_vec_isa()
        self.kernels: list[CppKernel] = []

    def data_type_propagation(self, nodes):
        for _node in nodes:
            assert isinstance(_node, SchedulerNode)
            DataTypePropagation.propagate_scheduler_node(_node)

    # Check if all the nodes of a given fx graph can support BF16/FP16
    def is_lowp_fp_scheduler(self, scheduler_node: SchedulerNode):
        if not isinstance(scheduler_node._body, LoopBody):
            return True
        # Propagate the dtype to check if all the fx node is bf16/fp16
        DataTypePropagation.propagate_scheduler_node(scheduler_node)
        return (
            get_loop_body_lowp_fp(scheduler_node._body)[0] is not None
            and not get_loop_body_lowp_fp(scheduler_node._body)[1]
        )

    def legalize_lowp_fp_dtype_loopbody(self, loop_body: LoopBody):
        def add_to_dtype(sub_graph: torch.fx.Graph):
            def get_input_dtype(node: torch.fx.Node) -> Optional[torch.dtype]:
                """Get input dtype for nodes that may consumes lowp fp dt"""
                if node.target == "store":
                    return V.graph.get_dtype(node.args[1])  # type: ignore[arg-type]
                elif node.target == "to_dtype_bitcast":
                    return node.args[-1]  # type: ignore[return-value]
                elif node.target == "to_dtype":
                    if len(node.args) > 3:
                        return node.args[3]  # type: ignore[return-value]
                    else:
                        return node.kwargs.get("src_dtype", None)  # type: ignore[return-value]
                else:
                    return None

            def get_output_dtype(node: torch.fx.Node) -> Optional[torch.dtype]:
                """Get output dtype for nodes that may produce lowp fp dt"""
                if node.target == "load":
                    assert len(node.args) == 3
                    return V.graph.get_dtype(node.args[1])  # type: ignore[arg-type]
                elif node.target in ["to_dtype", "constant", "index_expr"]:
                    return node.args[-1]  # type: ignore[return-value]
                elif node.target == "to_dtype_bitcast":
                    return node.args[2]  # type: ignore[return-value]
                else:
                    return None

            def is_lowp_fp_source(node: torch.fx.Node, dt: torch.dtype):
                """Check if the given node produces output with expected low precision floating point data type."""
                assert dt in DTYPE_LOWP_FP
                return get_output_dtype(node) == dt

            def is_lowp_fp_sink(node: torch.fx.Node, dt: torch.dtype):
                """Check if the given node accept input with expected low precision floating point data type."""
                assert dt in DTYPE_LOWP_FP
                if input_dtype := get_input_dtype(node):
                    return input_dtype == dt
                elif node.target == "to_dtype":
                    # The `src_dtype` of a `to_dtype` node might miss, in which case the node accept any input dtype.
                    return True
                else:
                    return False

            def is_lowp_fp_source_no_promote(node: torch.fx.Node, dt: torch.dtype):
                """Check if the node is a lowp fp sources which are all directly fed to ops that accepts lowp fp input
                thus no need to promote to float
                """
                return is_lowp_fp_source(node, dt) and all(
                    is_lowp_fp_sink(user, dt) for user in node.users
                )

            sub_graph_nodes = list(sub_graph.nodes)
            to_lowp_fp_legalized_nodes = []
            for _node in sub_graph_nodes:
                if (
                    _node.target in ["load", "index_expr"]
                    and (dt := get_output_dtype(_node)) in DTYPE_LOWP_FP
                ):
                    # No need to promote to float if all users are ops that accepts lowp fp input
                    # pyrefly: ignore [bad-argument-type]
                    if all(is_lowp_fp_sink(user, dt) for user in _node.users):
                        continue
                    ops = _node.args[0]
                    with sub_graph.inserting_after(_node):
                        to_type_node = sub_graph.call_method(
                            "to_dtype", args=(ops, _node, torch.float)
                        )
                        _node.replace_all_uses_with(
                            to_type_node, lambda n: n is not to_type_node
                        )
                        # pyrefly: ignore [bad-assignment]
                        metrics.cpp_to_dtype_count += 1
                elif (
                    _node.target == "store"
                    and (dt := get_input_dtype(_node)) in DTYPE_LOWP_FP
                ):
                    ops, name, _, value_var, _ = _node.args
                    # pyrefly: ignore [bad-argument-type]
                    if is_lowp_fp_source_no_promote(value_var, dt):
                        continue
                    dtype = V.graph.get_dtype(name)
                    with sub_graph.inserting_before(_node):
                        to_type_node = sub_graph.call_method(
                            "to_dtype", args=(ops, value_var, dtype)
                        )
                        _node.replace_input_with(value_var, to_type_node)
                        # pyrefly: ignore [bad-assignment]
                        metrics.cpp_to_dtype_count += 1
                elif _node.target == "reduction":
                    (
                        ops,
                        dtype,
                        src_dtype,
                        reduction_type,
                        value,
                    ) = _node.args
                    if src_dtype in DTYPE_LOWP_FP:
                        # Since we always convert the load/store value to float if the tensor is bfloat16/float16.
                        # Therefore, the reduction should never work with bfloat16/float16 value. Hence, we update
                        # the bfloat16/float16 reduction by
                        #     1) updating the src_dtype to float
                        # and 2) updating the dtype to float if it is bfloat16/float16.
                        assert dtype in [
                            torch.float,
                            torch.bfloat16,
                            torch.float16,
                            torch.int64,
                        ]
                        _node.args = (
                            ops,
                            torch.float if dtype in DTYPE_LOWP_FP else dtype,
                            torch.float,
                            reduction_type,
                            value,
                        )
                elif _node.target == "constant" and _node.args[-1] in DTYPE_LOWP_FP:
                    # No need to promote to float if all users are ops that accepts lowp fp input
                    (ops, value, dt) = _node.args
                    if all(is_lowp_fp_sink(user, dt) for user in _node.users):  # type: ignore[arg-type]
                        continue
                    _node.args = (ops, value, torch.float)
                elif _node.target == "to_dtype" and _node.args[-1] in DTYPE_LOWP_FP:
                    # No need to promote to float if all users are ops that accepts lowp fp input
                    (ops, x, dt) = _node.args
                    if all(is_lowp_fp_sink(user, dt) for user in _node.users):  # type: ignore[arg-type]
                        continue
                    # The legalization always loads the BF16/FP16 tensor as FP32 for computation
                    # and converts back to BF16/FP16 after the computation.
                    # Hence, there should be no computation w/ BF16/FP16.
                    # Therefore, we update the to_dtype by replacing the bf16/fp16 dtype with fp32.
                    # Save the legalized to_dtype node for the elimination(eliminate_to_dtype step):
                    #  1) Eliminate the redundant to_dtype node if we have a pattern as follows:
                    #     graph():
                    #       %lowp_fp_legalized = call_method[target=to_dtype](args = (%ops, %input, torch.float))
                    #       %to_dtype2 = call_method[target=to_dtype](args = (%ops, %lowp_fp_legalized, torch.bfloat16/float16))
                    # Regarding the first to_dtype, it is redundant because
                    # the second to_type also converts to the torch.bfloat16/torch.float16.
                    # Hence, we remove the first to_type.
                    to_lowp_fp_legalized_nodes.append(_node)
                    _node.args = (ops, x, torch.float)
                elif _node.target == "to_dtype_bitcast":
                    (ops, value_var, dtype, src_dtype) = _node.args

                    # to_dtype_bitcast act as a lowp fp sink:
                    # c10::bit_cast requires the source and target have the same bitwidth. Because the input tensor's
                    # dtype could be promoted, e.g. from float16 to float, we have to cast the tensor to its original
                    # source dtype before invoking bit_cast.
                    if src_dtype in DTYPE_LOWP_FP:
                        # No need to promote to float if it is a user of a lowp fp sources
                        # which are all directly fed to ops that accepts lowp fp input
                        if not is_lowp_fp_source_no_promote(value_var, src_dtype):
                            with sub_graph.inserting_before(_node):
                                to_type_node = sub_graph.call_method(
                                    "to_dtype", args=(ops, value_var, src_dtype)
                                )
                                _node.replace_input_with(value_var, to_type_node)
                                # pyrefly: ignore [bad-assignment]
                                metrics.cpp_to_dtype_count += 1

                    # to_dtype_bitcast act as a lowp fp source:
                    # We also need to convert the bit-casted tensor back to float to make sure we keep using higher
                    # precision values for the rest of the computation.
                    if dtype in DTYPE_LOWP_FP:
                        # No need to promote to float if all users are ops that accepts lowp fp input
                        if not (
                            all(is_lowp_fp_sink(user, dtype) for user in _node.users)
                        ):
                            ops = _node.args[0]
                            with sub_graph.inserting_after(_node):
                                to_type_node = sub_graph.call_method(
                                    "to_dtype", args=(ops, _node, torch.float)
                                )
                                _node.replace_all_uses_with(
                                    to_type_node, lambda n: n is not to_type_node
                                )
                                # pyrefly: ignore [bad-assignment]
                                metrics.cpp_to_dtype_count += 1

            def eliminate_to_dtype(sub_graph: torch.fx.Graph):
                def _eliminate_duplicate_to_node(sub_graph: torch.fx.Graph):
                    # Eliminate the redundant to_dtype node. Let's consider a pattern as follows:
                    #   graph():
                    #     %to_dtype1 = call_method[target=to_dtype](args = (%ops, %input, torch.float), kwargs = {})
                    #     %to_dtype2 = call_method[target=to_dtype](args = (%ops, %to_dtype1, torch.float), kwargs = {})
                    # Regarding the first to_dtype, it is redundant because the second to_type also converts to the
                    # torch.float. Hence, we remove the first to_type
                    def _used_by_to(to_node: torch.fx.Node):
                        return all(usr.target == "to_dtype" for usr in to_node.users)

                    all_to_nodes = [
                        node for node in sub_graph.nodes if node.target == "to_dtype"
                    ]
                    all_to_nodes_and_users = [
                        {node: node.users} for node in all_to_nodes if _used_by_to(node)
                    ]
                    for node_users in all_to_nodes_and_users:
                        for node, users in node_users.items():
                            if node in sub_graph.nodes and (
                                all(usr.args[-1] == node.args[-1] for usr in users)
                                or (
                                    node in to_lowp_fp_legalized_nodes
                                    and all(
                                        usr.args[-1] in DTYPE_LOWP_FP for usr in users
                                    )
                                )
                            ):
                                val_node = node.all_input_nodes[-1]
                                node.replace_all_uses_with(val_node)
                                sub_graph.erase_node(node)

                    # For debug mode, the graph of LoopBody will attach a new GraphModule as
                    # owning_module for debugging while the release mode will not. The lint will
                    # check whether the graph has owning_module to decide if it needs to check
                    # call_module. LoopBody might contain get_index as a module call. But it
                    # is just a function. Hence, it cannot pass the lint check for debug mode.
                    # We bypass the check if the owning_module is None. Eventually, we should call
                    # get_index via call_function but not call_module.
                    if sub_graph.owning_module is None:
                        sub_graph.lint()

                _eliminate_duplicate_to_node(sub_graph)

            eliminate_to_dtype(sub_graph)

        sub_blocks = [loop_body.root_block] + list(loop_body.subblocks.values())
        for sub_block in sub_blocks:
            add_to_dtype(sub_block.graph)

    def legalize_lowp_fp_dtype(self, nodes):
        if all(
            isinstance(_node, SchedulerNode) and self.is_lowp_fp_scheduler(_node)
            for _node in nodes
        ):
            # Mark the load node to load bf16/fp16
            for _node in nodes:
                sub_blocks = [_node._body.root_block] + list(
                    _node._body.subblocks.values()
                )
                for sub_block in sub_blocks:
                    for fx_node in sub_block.graph.nodes:
                        if fx_node.target in ["load", "store"]:
                            assert fx_node.meta
                            assert OptimizationContext.key in fx_node.meta
                            opt_ctx: OptimizationContext = fx_node.meta[
                                OptimizationContext.key
                            ]
                            assert opt_ctx.dtype in DTYPE_LOWP_FP

            # Bypass the legalization as the kernel can run with bf16/fp16 directly
            return

        for _node in nodes:
            assert isinstance(_node, SchedulerNode)
            assert isinstance(_node._body, LoopBody)
            body: LoopBody = _node._body
            if not body.is_memory_copy():
                self.legalize_lowp_fp_dtype_loopbody(body)

    def codegen_functions(self, fn_list, var_sizes_list):
        assert len(fn_list) == len(var_sizes_list)
        kernel_group = self.kernel_group
        group, reduction_group = max(var_sizes_list, key=lambda sizes: len(sizes[1]))

        self.set_ranges(group, reduction_group)

        def codegen_kernel(cls, *args):
            with kernel_group.new_kernel(cls, *args) as kernel:
                # Ugly hack to maintain the metrics kernel count since
                # we only count in CppKernelProxy, not those contained in it
                # pyrefly: ignore [bad-assignment]
                metrics.generated_kernel_count -= 1

                run(kernel)
                return kernel

        def run(kernel):
            vars, reduction_vars = kernel.set_ranges(group, reduction_group)
            in_suffix = False
            for fn, var_sizes in zip(fn_list, var_sizes_list):
                if var_sizes in [
                    (group, reduction_group),
                    (tuple(itertools.chain(group, reduction_group)), ()),
                ]:
                    assert not in_suffix
                    fn(vars, reduction_vars)
                else:
                    in_suffix = True
                    assert var_sizes == (
                        group,
                        (),
                    ), f"unexpected group: {var_sizes} != {group}, {reduction_group}"
                    # we can fuse in some extra pointwise into the suffix
                    with kernel.write_to_suffix():
                        fn(vars, ())

        scalar_kernel = codegen_kernel(self.kernel_cls)
        V.graph.removed_buffers |= scalar_kernel.removed_buffers
        V.graph.inplaced_to_remove |= scalar_kernel.inplaced_to_remove
        self.loop_nest = LoopNest.build(scalar_kernel)

        if not self.picked_vec_isa or not self.itervars:
            self.kernels = [scalar_kernel]
            self.aggregate_reduction_buffers(False, None)
            self.loop_nest.set_kernel(self)
            return

        # Kernels share the same global contexts like V.graph.wrapper_code, V.kernel.args.
        # But the generated scalar kernel has updated these global contexts. Hence, the other kernels
        # should not do this again to avoid context conflict. By now, we only control the
        # config.inplace_buffers. In the future, we could maintain more contexts.
        with torch._inductor.config.patch(inplace_buffers=False):
            tiling_select = TilingSelect()
            tiling_factors, tiling_indices = tiling_select.select_tiling(
                fn_list, var_sizes_list
            )
            assert len(tiling_factors) == len(tiling_indices)
            # <TODO> This should be removed after full support for vectorization is implemented.
            could_masked_vec = True
            all_dtypes = _get_dtype_from_loopbodies(_get_loop_body(fn_list))
            if any(dtype not in MASKED_VECTORIZABLE_DTYPES for dtype in all_dtypes):
                # can be removed after masked vectorizable dtype are same with vectorizable dtype
                could_masked_vec = False

            _inner_loop_reduction_outer_not = False
            _outer_loop = None
            if tiling_indices:
                inner_loop_reduction = False
                outer_loop_level = tiling_indices[0]
                inner_loop_level = outer_loop_level + 1
                if len(self.loop_nest.loops) > inner_loop_level:
                    inner_loop_reduction = self.loop_nest.loops[
                        inner_loop_level
                    ].is_reduction
                    outer_loop_reduction = self.loop_nest.loops[
                        outer_loop_level
                    ].is_reduction
                    _inner_loop_reduction_outer_not = (
                        inner_loop_reduction and not outer_loop_reduction
                    )

            if len(tiling_indices) == 1:
                # pyrefly: ignore [bad-assignment]
                metrics.generated_cpp_vec_kernel_count += 1
                loop = self.loop_nest.tile(tiling_indices[0], factor=tiling_factors[0])
                vec_kernel = codegen_kernel(
                    self.vec_kernel_cls, tiling_factors[0], tiling_indices[0]
                )
                tail_size = loop.size - loop.tiled_size
                vec_kernel.active_ranges = {loop.var: (0, loop.tiled_size)}
                if config.cpp.enable_loop_tail_vec and could_masked_vec:
                    tail_kernel = codegen_kernel(
                        self.vec_kernel_cls,
                        tiling_factors[0],
                        tiling_indices[0],
                        tail_size,
                    )
                else:
                    tail_kernel = scalar_kernel
                    scalar_kernel.inner_itervars = [loop.var]
                tail_kernel.active_ranges = {loop.var: (loop.tiled_size, loop.size)}
                self.kernels = [vec_kernel, tail_kernel]
                _outer_loop = loop
            elif len(tiling_indices) == 2:
                assert (
                    tiling_indices[1] == len(self.itervars) - 1
                    and tiling_factors[0] == tiling_factors[1]
                )

                # pyrefly: ignore [bad-assignment]
                metrics.generated_cpp_vec_kernel_count += 2
                outer_loop = self.loop_nest.tile(
                    tiling_indices[0], factor=tiling_factors[0]
                )
                outer_ranges = {
                    "main": (0, outer_loop.tiled_size),
                    "tail": (outer_loop.tiled_size, outer_loop.size),
                }
                outer_tail_size = outer_loop.size - outer_loop.tiled_size
                inner_loop = self.loop_nest.tile(
                    tiling_indices[1], factor=tiling_factors[0]
                )
                inner_ranges = {
                    "main": (0, inner_loop.tiled_size),
                    "tail": (inner_loop.tiled_size, inner_loop.size),
                }
                inner_tail_size = inner_loop.size - inner_loop.tiled_size
                tile2d_kernel = codegen_kernel(
                    self.tile2d_kernel_cls,
                    tiling_factors[0],
                    tiling_indices,
                )
                tile2d_kernel.active_ranges = {
                    outer_loop.var: outer_ranges["main"],
                    inner_loop.var: inner_ranges["main"],
                }
                tail_kernel = []
                if config.cpp.enable_loop_tail_vec and could_masked_vec:
                    for outer_r, inner_r in (
                        ("main", "tail"),
                        ("tail", "main"),
                        ("tail", "tail"),
                    ):
                        _inner_tail_size = (
                            inner_tail_size if inner_r == "tail" else None
                        )
                        _outer_tail_size = (
                            outer_tail_size if outer_r == "tail" else None
                        )
                        kernel = codegen_kernel(
                            self.tile2d_kernel_cls,
                            tiling_factors[0],
                            tiling_indices,
                            _inner_tail_size,
                            _outer_tail_size,
                        )
                        kernel.active_ranges = {
                            outer_loop.var: outer_ranges[outer_r],
                            inner_loop.var: inner_ranges[inner_r],
                        }
                        tail_kernel.append(kernel)
                else:
                    vec_kernel = codegen_kernel(
                        self.vec_kernel_cls, tiling_factors[0], tiling_indices[0]
                    )
                    vec_kernel.active_ranges = {
                        outer_loop.var: outer_ranges["main"],
                        inner_loop.var: inner_ranges["tail"],
                    }
                    vec_kernel.inner_itervars = [inner_loop.var]
                    tail_kernel.append(vec_kernel)
                    scalar_kernel.active_ranges = {
                        outer_loop.var: outer_ranges["tail"],
                        inner_loop.var: (0, inner_loop.size),
                    }
                    scalar_kernel.inner_itervars = [inner_loop.var, outer_loop.var]
                    tail_kernel.append(scalar_kernel)
                self.kernels = [tile2d_kernel] + tail_kernel
                _outer_loop = outer_loop
            else:
                self.kernels = [scalar_kernel]
            self.aggregate_reduction_buffers(
                _inner_loop_reduction_outer_not, _outer_loop
            )
            self.loop_nest.set_kernel(self)

    def codegen_loop_bodies(self, loop_bodies, var_sizes_list):
        for body in loop_bodies:
            self.legalize_lowp_fp_dtype_loopbody(body)
            DataTypePropagation.propagate_loopbody(body)
        self.codegen_functions(loop_bodies, var_sizes_list)

    def codegen_nodes(self, nodes: list[SchedulerNode]):
        # Legalize BF16 node by adding to_dtype explicitly
        self.legalize_lowp_fp_dtype(nodes)
        self.data_type_propagation(nodes)
        assert len(nodes) >= 1

        def fn(node, *index_vars):
            node.decide_inplace_update()
            node.mark_run()
            if isinstance(V.kernel, NullKernelHandler):
                return node._body(*index_vars)
            else:
                return node.codegen(index_vars)

        fn_list = [functools.partial(fn, node) for node in nodes]

        if (
            isinstance(V.local_buffer_context, LocalBufferContext)
            and V.local_buffer_context.local_buffers
        ):

            def wrap_fn(fn):
                wrapped_fn = V.local_buffer_context.localize_function(
                    fn,
                )
                wrapped_fn.original_fn = fn
                return wrapped_fn

            fn_list = [wrap_fn(fn) for fn in fn_list]

        var_sizes_list = [node.group[1] for node in nodes]
        self.codegen_functions(fn_list, var_sizes_list)

    def codegen_loops(self, code, worksharing):
        self.codegen_loops_impl(self.loop_nest, code, worksharing)

    def update_stores_with_parallel_reduction(self):
        for kernel in self.kernels:
            kernel.update_stores_with_parallel_reduction()

    def gen_body(self, code: Optional[BracesBuffer] = None):
        assert code is not None
        if_prefix = "C10_LIKELY"
        for kernel in self.kernels:
            with contextlib.ExitStack() as stack:
                if kernel.codegen_conditions(code, if_prefix):
                    if_prefix = "C10_UNLIKELY"
                    stack.enter_context(code.indent())
                    code.splice(kernel.gen_body())

    def aggregate_reduction_buffers(
        self, inner_loop_reduction_outer_not: bool, outer_loop: Optional["LoopLevel"]
    ):
        """
        CppKernel/CppVecKernel/CppTile2dKernel have reduction buffers themselves.
        Here, we decide how to aggregate them together and place new reduction buffers
        under CppKernelProxy.
        """

        def aggregate_reduction_prefix_suffix(outer_loop: "LoopLevel"):
            assert len(self.kernels) >= 2
            main_loop_kernel = self.kernels[0]
            tail_loop_kernel = self.kernels[-1]
            assert isinstance(main_loop_kernel, self.vec_kernel_cls)

            # Prefix
            if type(tail_loop_kernel) is self.kernel_cls:
                # if tail loop kernel is a scalar kernel, we need to extend tmp_acc -> tmp_acc_arr[] to
                # hold the temporary inner loop acc result for outer tail loop
                tail_loop_kernel.finalize_reduction_prefix(
                    main_loop_kernel.tiling_factor
                )
                main_loop_kernel.finalize_reduction_prefix()
                self.reduction_prefix.splice(
                    tail_loop_kernel.reduction_prefix
                    + main_loop_kernel.reduction_prefix
                )
            else:
                main_loop_kernel.finalize_reduction_prefix()
                self.reduction_prefix.splice(main_loop_kernel.reduction_prefix)

            # Suffix
            suffix_buf = BracesBuffer()
            with contextlib.ExitStack() as stack:
                if main_loop_kernel.codegen_conditions(
                    suffix_buf, "C10_LIKELY", outer_loop.var
                ):
                    stack.enter_context(suffix_buf.indent())
                    suffix_buf.splice(main_loop_kernel.reduction_suffix)
            with contextlib.ExitStack() as stack:
                if tail_loop_kernel.codegen_conditions(
                    suffix_buf, "C10_UNLIKELY", outer_loop.var
                ):
                    stack.enter_context(suffix_buf.indent())
                    if type(tail_loop_kernel) is self.kernel_cls:
                        reduction_vars = tail_loop_kernel.reduction_var_names
                        for name in reduction_vars:
                            new_name = f"{name}_arr[{outer_loop.var}_tail - {cexpr_index(outer_loop.tiled_size)}]"
                            replace_acc_name(tail_loop_kernel.stores, name, new_name)
                            replace_acc_name(
                                tail_loop_kernel.reduction_suffix, name, new_name
                            )
                        # If tail loop kernel is a scalar kernel, use direct sum instead of cascade_sum_combine
                        # as the reduction vars are extended: tmp_acc -> tmp_acc_arr[].
                        replace_cascade_sum_with_add(tail_loop_kernel.stores)
                        suffix_buf.splice(
                            move_code_under_inner_loop(
                                tail_loop_kernel.reduction_suffix,
                                outer_loop.var,
                                f"{outer_loop.var}_tail",
                                outer_loop.tiled_size,
                                outer_loop.size,
                            )
                        )
                    else:
                        suffix_buf.splice(tail_loop_kernel.reduction_suffix)
            self.reduction_suffix = suffix_buf

        main_kernel = self.kernels[0]
        if inner_loop_reduction_outer_not:
            assert outer_loop
            aggregate_reduction_prefix_suffix(outer_loop)
        else:
            main_kernel.finalize_reduction_prefix()
            self.reduction_prefix.splice(main_kernel.reduction_prefix)
            self.reduction_suffix.splice(main_kernel.reduction_suffix)
        self.parallel_reduction_prefix.splice(main_kernel.parallel_reduction_prefix)
        self.parallel_reduction_suffix.splice(main_kernel.parallel_reduction_suffix)
        self.local_reduction_init.splice(main_kernel.local_reduction_init)
        self.local_reduction_stores.splice(main_kernel.local_reduction_stores)
        self.non_parallel_reduction_prefix.splice(
            main_kernel.non_parallel_reduction_prefix
        )
        self.non_parallel_reduction_suffix.splice(
            main_kernel.non_parallel_reduction_suffix
        )


class OuterLoopFusedKernel(CppKernel):
    def __init__(self, kernel_group):
        super().__init__(kernel_group.args, kernel_group.ws.num_threads)
        self.inner: list[LoopNest] = []

    def decide_parallel_depth(self, max_parallel_depth, threads):
        kernels_parallel_depth = []
        nested_kernels: list[CppKernel] = [
            loop_nest.get_kernel() for loop_nest in self.inner
        ]
        # TODO(leslie-fang-intel): only enable parallel within all outer loop levels.
        for kernel in nested_kernels:
            # For any ScalarKernel, VecKernel, or Tile2DKernel,
            # they should all have the same call_ranges
            call_ranges = kernel.call_ranges
            assert call_ranges is not None
            kernels_parallel_depth.append(
                kernel.decide_parallel_depth(
                    ParallelDepth(
                        parallel_depth=(
                            len(call_ranges) - max_parallel_depth.start_depth
                        ),
                        start_depth=max_parallel_depth.start_depth,
                    ),
                    threads,
                ).parallel_depth
            )
        return ParallelDepth(
            parallel_depth=min(
                max_parallel_depth.parallel_depth, max(kernels_parallel_depth)
            ),
            start_depth=max_parallel_depth.start_depth,
        )


class ReasonFusedNodes(Enum):
    SAME_VARS_REDUCE = "same_vars_reduce"
    COMPATIBLE_REDUCTION = "compatible_reduction"
    COMPATIBLE_RANGES_NO_REDUCTION = "compatible_ranges_no_reduction"


class CppScheduling(BaseScheduling):
    # Subclass CppKernelProxy to customize codegen without copying codegen_node().
    # Use kernel_proxy_cls to inject custom proxies in CppScheduling subclasses.
    # Avoid duplicating codegen_node() just to swap in a custom kernel proxy class.
    kernel_proxy_cls: type[CppKernelProxy] = CppKernelProxy
    # ctypes limits the number of args to 1024, refer to:
    # https://github.com/python/cpython/commit/a285af7e626d1b81cf09f8b2bf7656f100bc1237
    # We set a conservative threshold here.
    MAX_FUSED_KERNEL_ARGS_NUM = 500
    backend_features = OrderedSet(
        [
            BackendFeature.INPLACE_BUFFERS,
            BackendFeature.REDUCE_TO_SINGLE_ELEMENT,
        ]
    )

    @classmethod
    def get_backend_features(cls, device: torch.device) -> OrderedSet[BackendFeature]:
        return cls.backend_features

    def __init__(self, scheduler):
        super().__init__(scheduler)
        if scheduler:
            self.reset_kernel_group()
        self._ready_to_flush = False

    def _set_flush_status(self, status: bool):
        self._ready_to_flush = status

    def group_fn(self, sizes):
        return tuple(tuple(map(V.graph.sizevars.simplify, s)) for s in sizes)

    def reset_kernel_group(self):
        self.kernel_group = KernelGroup()

    def fuse(self, node1, node2):
        if node1.is_foreach() or node2.is_foreach():
            return ForeachKernelSchedulerNode.fuse(node1, node2)
        elif node1.is_template():
            assert not node2.is_template()
            return FusedSchedulerNode.fuse(node1, node2)
        else:
            if (
                self._why_fuse_nodes(node1, node2)
                == ReasonFusedNodes.COMPATIBLE_RANGES_NO_REDUCTION
            ):
                assert isinstance(node1, (SchedulerNode, FusedSchedulerNode))
                assert isinstance(node2, (SchedulerNode, FusedSchedulerNode))

                _, (vars1, reduce1) = node1.group
                _, (vars2, reduce2) = node2.group
                assert reduce1 == () and reduce2 == (), (reduce1, reduce2)

                def get_indexing_ranges_exprs(node):
                    if isinstance(node, FusedSchedulerNode):
                        assert len(node.snodes) > 0, node.snodes
                        var_ranges = None
                        indexing_exprs = OrderedSet[Any]()
                        for snode in node.snodes:
                            v, exprs = get_indexing_ranges_exprs(snode)
                            if var_ranges is None:
                                var_ranges = v
                            assert var_ranges == v, (var_ranges, v, node.snodes)
                            indexing_exprs.update(exprs)
                        return var_ranges, list(indexing_exprs)
                    else:
                        assert isinstance(node, SchedulerNode)
                        comp_buffer = node.node
                        assert isinstance(comp_buffer, ir.ComputedBuffer)
                        _, body, _ = comp_buffer.get_default_sizes_body()
                        return body.var_ranges, list(body.indexing_exprs.values())

                node_to_recomp = node1 if len(vars1) < len(vars2) else node2
                assert isinstance(node_to_recomp, SchedulerNode)

                ref_node = node2 if len(vars1) < len(vars2) else node1

                ref_indexing_constraints = get_indexing_ranges_exprs(ref_node)

                node_to_recomp.recompute_size_and_body(
                    extra_indexing_constraints=ref_indexing_constraints
                )

                _, (vars1, _) = node1.group
                _, (vars2, _) = node2.group

                if vars1 == vars2:
                    return FusedSchedulerNode.fuse(node1, node2)

                # recompute ref_node if its ranges are also changed
                node_to_recomp_indexing_constraints = get_indexing_ranges_exprs(
                    node_to_recomp
                )
                if isinstance(ref_node, SchedulerNode):
                    ref_node.recompute_size_and_body(
                        extra_indexing_constraints=node_to_recomp_indexing_constraints
                    )
                else:
                    assert isinstance(ref_node, FusedSchedulerNode)
                    for snode in ref_node.snodes:
                        assert isinstance(snode, SchedulerNode)
                        snode.recompute_size_and_body(
                            extra_indexing_constraints=node_to_recomp_indexing_constraints
                        )
                    ref_node = FusedSchedulerNode(ref_node.scheduler, ref_node.snodes)

                _, (vars1, _) = node1.group
                _, (vars2, _) = node2.group
                assert vars1 == vars2, (vars1, vars2)
                return FusedSchedulerNode.fuse(node1, node2)
            elif self.can_fuse_vertical_outer_loop(node1, node2):
                return OuterLoopFusedSchedulerNode.fuse(
                    node1, node2, self._get_outer_loop_fusion_depth(node1, node2)
                )
            else:
                return FusedSchedulerNode.fuse(node1, node2)

    def _why_fuse_nodes(self, node1, node2) -> Optional[ReasonFusedNodes]:
        _, (vars1, reduce1) = node1.group
        _, (vars2, reduce2) = node2.group

        if vars1 == vars2 and reduce1 == reduce2:
            return ReasonFusedNodes.SAME_VARS_REDUCE
        if reduce1 == () and vars1 == vars2 + reduce2:
            return ReasonFusedNodes.COMPATIBLE_REDUCTION
        if self._can_fuse_nodes_with_compatible_ranges(node1, node2):
            return ReasonFusedNodes.COMPATIBLE_RANGES_NO_REDUCTION
        # TODO(jansel): allow fusion pointwise (vars1, ()) suffix?
        return None

    def _can_fuse_nodes_with_compatible_ranges(self, node1, node2):
        # Here we try to fuse SchedulerNode/FusedSchedulerNode with compatible ranges
        # e.g. (s0, s1, s2) and (s0 * s1 * s2)
        _, (vars1, reduce1) = node1.group
        _, (vars2, reduce2) = node2.group

        c1 = reduce1 == () and reduce2 == ()
        c2 = math.prod(vars1) == math.prod(vars2)
        c3 = len(vars1) == 1 or len(vars2) == 1
        if not (c1 and c2 and c3):
            return False

        node_to_recomp = node1 if len(vars1) < len(vars2) else node2
        ref_node = node2 if len(vars1) < len(vars2) else node1

        # We can not recompute sizes and body for nodes other than SchedulerNode
        # TODO: we can extend fusion support with compatible ranges for FusedSchedulerNode
        if isinstance(node_to_recomp, FusedSchedulerNode):
            return False

        # It may happen that node1 and node2 compatible number of elements
        # but different original ranges, for example:
        # {d0: s0, d1: s1, d2: s2} vs {d0: s0*s1*s2}
        # See https://github.com/pytorch/pytorch/pull/120077/files#r1500427848 for more details
        # TODO: we can fix if it allows us to CSE at least one of the variables

        assert isinstance(node_to_recomp, SchedulerNode)
        if isinstance(node_to_recomp.node, ir.TemplateBuffer):
            return False
        assert isinstance(node_to_recomp.node, ir.ComputedBuffer)
        # node.data.get_size() is a cheaper version of node.get_read_writes().var_ranges
        # but without variable name
        ranges2 = node_to_recomp.node.data.get_size()
        ranges1 = None
        if isinstance(ref_node, FusedSchedulerNode):
            ranges_set = OrderedSet[tuple[Any, ...]]()
            for snode in ref_node.snodes:
                if isinstance(snode.node, ir.TemplateBuffer):
                    break
                assert isinstance(snode.node, ir.ComputedBuffer)
                ranges_set.add(tuple(snode.node.data.get_size()))

            if len(ranges_set) != 1:
                return False

            ranges1 = list(next(iter(ranges_set)))
        else:
            assert isinstance(ref_node, SchedulerNode)
            assert isinstance(ref_node.node, ir.ComputedBuffer)
            ranges1 = ref_node.node.data.get_size()  # type: ignore[assignment]

        if ranges1 != ranges2:
            return False

        return True

    def _can_fuse_horizontal_impl(self, node1, node2):
        assert isinstance(node1, (FusedSchedulerNode, SchedulerNode))
        assert isinstance(node2, (FusedSchedulerNode, SchedulerNode))
        if any(
            isinstance(node, OuterLoopFusedSchedulerNode) for node in (node1, node2)
        ):
            return False
        return self._why_fuse_nodes(node1, node2) is not None

    def can_fuse_horizontal(self, node1, node2):
        if node1.is_template() or node2.is_template():
            return False
        if (
            len(node1.get_nodes()) + len(node2.get_nodes())
            > config.cpp.max_horizontal_fusion_size
        ):
            return False

        return self._can_fuse_horizontal_impl(node1, node2)

    def can_fuse_multi_outputs_template(
        self, node1: BaseSchedulerNode, node2: BaseSchedulerNode
    ) -> bool:
        if template_buf := node1.get_template_node():
            return (
                isinstance(template_buf.layout, ir.MultiOutputLayout)
                and isinstance(node2.node, ir.MultiOutput)
                and len(node2.node.inputs) == 1
                and node2.node.inputs[0].get_name() == template_buf.name  # type: ignore[union-attr]
            )
        return False

    def _get_outer_loop_fusion_depth(self, node1, node2):
        DISABLE_OUTER_LOOP_FUSION = 0
        if not all(
            type(node)
            in (OuterLoopFusedSchedulerNode, FusedSchedulerNode, SchedulerNode)
            for node in (node1, node2)
        ):
            return DISABLE_OUTER_LOOP_FUSION

        _node1 = (
            node1.get_outer_nodes()[-1]
            if isinstance(node1, OuterLoopFusedSchedulerNode)
            else node1
        )
        assert isinstance(_node1, (FusedSchedulerNode, SchedulerNode))
        _node2 = (
            node2.get_outer_nodes()[0]
            if isinstance(node2, OuterLoopFusedSchedulerNode)
            else node2
        )
        assert isinstance(_node2, (FusedSchedulerNode, SchedulerNode))

        _, (vars1, reduce1) = _node1.group
        _, (vars2, reduce2) = _node2.group
        if vars1 == () and vars2 == () and reduce1 != () and reduce2 != ():
            # Reduction only
            return DISABLE_OUTER_LOOP_FUSION
        if all(type(node) is OuterLoopFusedSchedulerNode for node in (node1, node2)):
            return (
                node1.outer_loop_fusion_depth
                if node1.outer_loop_fusion_depth == node2.outer_loop_fusion_depth
                else DISABLE_OUTER_LOOP_FUSION
            )
        outer_loop_fusion_depth = min(len(vars1), len(vars2))
        if (
            outer_loop_fusion_depth >= 1
            and vars1[:outer_loop_fusion_depth] == vars2[:outer_loop_fusion_depth]
        ):
            if any(
                type(node) is OuterLoopFusedSchedulerNode for node in (node1, node2)
            ):
                _compare_node = (
                    node1 if type(node1) is OuterLoopFusedSchedulerNode else node2
                )
                if _compare_node.outer_loop_fusion_depth == outer_loop_fusion_depth:
                    # Same outer loop fusion depth as prev nodes in OuterLoopFusedSchedulerNode
                    return outer_loop_fusion_depth
                else:
                    return DISABLE_OUTER_LOOP_FUSION
            else:
                # First 2 nodes to generate OuterLoopFusedSchedulerNode
                return outer_loop_fusion_depth
        return DISABLE_OUTER_LOOP_FUSION

    def can_fuse_vertical_outer_loop(self, node1, node2):
        return (
            not node1.is_template()
            and not node2.is_template()
            and node1.get_operation_names() & node2.ancestors
            and not (
                self._can_fuse_horizontal_impl(node1, node2)
                and not node1.is_reduction()
            )
            and self._get_outer_loop_fusion_depth(node1, node2) >= 1
        )

    def get_fusion_pair_priority(self, node1, node2):
        if self.can_fuse_vertical_outer_loop(node1, node2):
            # Outer loop fusion with lower priority
            return 1
        else:
            return 0

    def can_fuse_vertical(self, node1, node2):
        if node2.is_template():
            # TODO(jgong5): support pre-op fusion with template
            return False
        if node1.is_template():
            template_fusion_supported, _ = template_fusion_with_epilogues_supported(
                node1, [node2]
            )
            return not node2.is_reduction() and template_fusion_supported
        return (
            self._can_fuse_horizontal_impl(node1, node2) and not node1.is_reduction()
        ) or self.can_fuse_vertical_outer_loop(node1, node2)

    def try_loop_split(self, nodes: list[SchedulerNode]):
        """
        Apply loop split optimization.
        When one of the indexing_exprs contains a division, we eliminate the division by splitting the loop
        to avoid non-contiguous loads, subject to the following conditions:
            1. No reduction and no mudular index for all nodes.
            2. The indexing_exprs of all nodes contain only one (or more, but all the same) division,
               where the divisor is an integer and not too small (the divisor > 8), the dividend is
               one of the iter_vars, and this var, i.e. the dimension that needs to be split, is
               contiguous in all other indexing_exprs.

        For example, if the node's var_ranges: {z0: 2, z1: 9216, z2: 960} and indexing_exprs:
        {'index0': 8847360*z0 + 960*z1 + z2, 'index1': 32*z0 + (z2//30), 'index2': z2},
        we will split z2 -> 30*z2 + z3, then the node's var_ranges will be changed to
        {z0: 2, z1: 9216, z2: 32, z3: 30} and indexing_exprs will be changed to
        {'index0': 8847360*z0 + 960*z1 + 30*z2 + z3, 'index1': 32*z0 + z2, 'index2': 30*z2 + z3}.
        """

        # No reduction and no mudular
        if any(
            len(node.group[1][1]) != 0
            or any(
                expr.has(ModularIndexing) for expr in node._body.indexing_exprs.values()
            )
            for node in nodes
        ):
            return nodes

        split_var = None
        split_number = None
        num_div = 0
        div_expr_ = None
        match_div = False
        matched_node = None

        for node in nodes:
            assert isinstance(node.node, ir.ComputedBuffer)
            _, original_body, _ = node.node.get_default_sizes_body()
            for name, expr in original_body.indexing_exprs.items():
                if not isinstance(expr, sympy.Expr):
                    continue
                for div_expr in expr.find(FloorDiv):
                    if (
                        any(div_expr.has(var) for var in original_body.iter_vars)
                        and div_expr != div_expr_
                    ):
                        div_expr_ = div_expr
                        num_div += 1
                    if num_div > 1:
                        return nodes
                    if (
                        isinstance(div_expr.args[1], sympy.core.numbers.Integer)
                        and div_expr.args[0] in original_body.iter_vars
                        and name is not None
                        and all(
                            stride_at_vec_range(expr_, div_expr.args[0]) in (0, 1)
                            for name_, expr_ in original_body.indexing_exprs.items()
                            if name_ != name
                        )
                        and div_expr.args[1] > 8
                    ):
                        split_var = div_expr.args[0]
                        split_number = div_expr.args[1]
                        match_div = True
                        matched_node = node

        # Only one node contains a division, and the split dimension is contiguous in all other indexing_exprs.
        if not match_div:
            return nodes

        extra_indexing_constraints = None

        def loop_split(sizes, body, vars):
            index_size, reduce_size = sizes
            index_vars, reduce_vars = vars
            split_idx = index_vars.index(split_var)
            new_index_size = index_size.copy()
            new_index_size[split_idx] = index_size[split_idx] // split_number
            new_index_size.insert(split_idx + 1, split_number)
            (new_index_vars, _), var_ranges = dependencies.index_vars_no_squeeze(
                new_index_size, reduce_size, prefix="y"
            )
            iter_vars = new_index_vars.copy()
            divisor_var = iter_vars.pop(split_idx + 1)
            iter_vars[split_idx] = split_number * iter_vars[split_idx] + divisor_var
            body = ir.LoopBody(
                body, [iter_vars, reduce_vars], var_ranges, new_index_vars, reduce_vars
            )
            nonlocal extra_indexing_constraints
            if not extra_indexing_constraints:
                extra_indexing_constraints = (
                    body.var_ranges,
                    list(body.indexing_exprs.values()),
                )
            return (
                (new_index_size, reduce_size),
                body,
                (new_index_vars, reduce_vars),
            )

        # Here decide the final loop order
        for node in nodes:
            if node == matched_node:
                node.recompute_size_and_body(recompute_sizes_body_func=loop_split)
        for node in nodes:
            if node != matched_node:
                node.recompute_size_and_body(
                    extra_indexing_constraints=extra_indexing_constraints,
                    recompute_sizes_body_func=loop_split,
                )

        return nodes

    def codegen_outer_loop_node(
        self,
        node: OuterLoopFusedSchedulerNode,
    ):
        """
        Generate the code for the outer loop fused scheduler node.
        1. Codegen with fused outer loop: depends on the analysis of
            the outer loop fused scheduler node, with or without the local buffer.
        2. If failed, fallback to standard codegen.
        """
        kernel_group = self.kernel_group
        generated_cpp_vec_kernel_count = metrics.generated_cpp_vec_kernel_count
        cpp_kernel_proxy_list: list[self.kernel_proxy_cls] = []  # type: ignore[name-defined]
        nodes_list: list[list[SchedulerNode]] = []
        assert isinstance(node, OuterLoopFusedSchedulerNode)

        def try_outer_loop_fusion_with_local_buf(node: OuterLoopFusedSchedulerNode):
            """
            Codegen code with fused outer loop and local Buffer.
            """
            assert isinstance(node, OuterLoopFusedSchedulerNode)
            cpp_kernel_proxy_list.clear()
            nodes_list.clear()

            def get_call_ranges(node: BaseSchedulerNode):
                assert isinstance(node, (SchedulerNode, FusedSchedulerNode))
                nodes: list[SchedulerNode] = node.get_nodes()  # type: ignore[assignment]
                _, (group, reduction_group) = max(
                    nodes, key=lambda x: int(x.is_reduction())
                ).group
                call_ranges = tuple(group) + tuple(reduction_group)
                return call_ranges

            local_buffers: list[ir.Buffer] = []
            # Map local buffer name to a list of global buffers
            local_to_global_buffers: dict[str, list[ir.Buffer]] = {}
            if all(
                len(get_call_ranges(_node)) == node.outer_loop_fusion_depth + 1
                for _node in node.get_outer_nodes()
            ):
                # Ref to the typical case of local buffer in
                # https://github.com/pytorch/pytorch/blob/1115a25c36340554442f28f9570abd42f0aface2/aten/src/ATen/native/cpu/SoftMaxKernel.cpp#L159 # noqa: B950
                # where the buffer is with size of last dim and contiguous.
                # Only support this typical case at first.
                visited_scheduler_nodes: OrderedSet[str] = OrderedSet()
                for scheduler_node in node.get_nodes():
                    # all users inside same OuterLoopFusedSchedulerNode
                    assert isinstance(scheduler_node, SchedulerNode)
                    visited_scheduler_nodes.add(scheduler_node.get_name())
                    if (
                        scheduler_node.is_reduction()
                        or len(scheduler_node.get_outputs()) != 1
                    ):
                        continue

                    scheduler_buffer = scheduler_node.get_outputs()[0]
                    if all(
                        user.node in node.get_nodes() for user in scheduler_buffer.users
                    ):
                        global_buffer = scheduler_buffer.node
                        assert isinstance(global_buffer, ir.ComputedBuffer)
                        global_buffer_layout = global_buffer.get_layout()
                        size_offset = node.outer_loop_fusion_depth - len(
                            get_call_ranges(scheduler_node)
                        )

                        def is_all_write_read_contiguous():
                            contiguous_index_expr = 0
                            stride = 1
                            for var, range in reversed(
                                # pyrefly: ignore [missing-attribute]
                                scheduler_node._body.var_ranges.items()
                            ):
                                contiguous_index_expr += stride * var
                                stride *= range
                            # pyrefly: ignore [missing-attribute]
                            write_index_expr = scheduler_node._body.get_write_expr(
                                scheduler_buffer.get_name()
                            )

                            def is_contiguous_index(x):
                                return x == contiguous_index_expr

                            return is_contiguous_index(write_index_expr) and all(
                                isinstance(user.node, SchedulerNode)
                                and is_contiguous_index(
                                    user.node._body.get_read_expr(
                                        scheduler_buffer.get_name()
                                    ),
                                )
                                for user in scheduler_buffer.users
                            )

                        if not (
                            global_buffer_layout.is_contiguous()
                            and is_all_write_read_contiguous()
                        ):
                            continue
                        # Local Buffer is a view of global buffer
                        local_buffer_stride: list[int] = []
                        stride = global_buffer_layout.stride[-1]
                        local_buffer_size = get_call_ranges(scheduler_node)[
                            size_offset:
                        ]
                        for sz in reversed(local_buffer_size):
                            local_buffer_stride.insert(0, stride)
                            stride *= sz
                        local_buffer_layout = ir.FixedLayout(
                            global_buffer_layout.device,
                            global_buffer_layout.dtype,
                            local_buffer_size,
                            local_buffer_stride,
                        )

                        def try_share_local_buffer(local_buffer_layout, local_buffers):
                            for local_buf in local_buffers:
                                if local_buffer_layout == local_buf.layout and all(
                                    all(
                                        user.node.get_name() in visited_scheduler_nodes
                                        for user in V.graph.scheduler.name_to_buf[
                                            global_buffer.name
                                        ].users
                                    )
                                    for global_buffer in local_to_global_buffers[
                                        local_buf.name
                                    ]
                                    if global_buffer.name is not None
                                ):
                                    return local_buf
                            return None

                        local_buf_prefix = "local_buffer_data"
                        # Share existing local buffer
                        local_buffer_used = try_share_local_buffer(
                            local_buffer_layout, local_buffers
                        )
                        if not local_buffer_used:
                            # Create new local buffer
                            local_buffer_used = ir.Buffer(
                                name=f"{local_buf_prefix}_{len(local_buffers)}",
                                layout=local_buffer_layout,
                            )
                            local_buffers.append(local_buffer_used)
                            local_to_global_buffers[local_buffer_used.name] = []  # type: ignore[index]
                        # pyrefly: ignore [index-error]
                        local_to_global_buffers[local_buffer_used.name].append(
                            global_buffer,
                        )

            with LocalBufferContext(kernel_group.args) as scope:
                if len(local_buffers) > 0:
                    for local_buffer in local_buffers:
                        assert local_buffer.name is not None
                        scope.add_local_buffer(
                            local_buffer, local_to_global_buffers[local_buffer.name]
                        )
                for _node in node.get_outer_nodes():
                    assert isinstance(_node, (FusedSchedulerNode, SchedulerNode))
                    cpp_kernel_proxy = self.kernel_proxy_cls(kernel_group)
                    cpp_kernel_proxy.codegen_nodes(_node.get_nodes())  # type: ignore[arg-type]
                    cpp_kernel_proxy_list.append(cpp_kernel_proxy)
                    nodes_list.append(_node.get_nodes())  # type: ignore[arg-type]

                if not node.check_outer_fusion_loop_level_attr(
                    cpp_kernel_proxy_list, node.outer_loop_fusion_depth
                ):
                    for removed_buffer in scope.removed_buffers:
                        # Restore the removed buffers by this context before
                        # fallback to codegen without using Local Buffer
                        V.graph.removed_buffers.remove(removed_buffer)
                    return False
                metrics.cpp_outer_loop_fused_inner_counts.append(
                    metrics.CppOuterLoopFusedCount(
                        len(cpp_kernel_proxy_list),
                        local_buffer_number=len(scope.local_buffers),
                    )
                )
                outer_fusion_cpp_kernel_proxy = node.merge_outer_fusion_kernels(
                    cpp_kernel_proxy_list,
                )
                kernel_group.finalize_kernel(
                    outer_fusion_cpp_kernel_proxy,
                    [*itertools.chain.from_iterable(nodes_list)],
                )

            return True

        if not try_outer_loop_fusion_with_local_buf(node):
            # Reset generated_cpp_vec_kernel_count to codegen again
            metrics.generated_cpp_vec_kernel_count = generated_cpp_vec_kernel_count
            cpp_kernel_proxy_list.clear()
            nodes_list.clear()
            # Similar as comment in
            # https://github.com/pytorch/pytorch/blob/469383755fe416eb1c41fa724762ad3eaecdff07/torch/_inductor/codegen/cpp.py#L3269-L3272
            # Kernels share the same global contexts like V.graph.wrapper_code, V.kernel.args.
            with torch._inductor.config.patch(inplace_buffers=False):
                for _node in node.get_outer_nodes():
                    assert isinstance(_node, (FusedSchedulerNode, SchedulerNode))
                    _nodes: list[SchedulerNode] = _node.get_nodes()  # type: ignore[assignment]
                    cpp_kernel_proxy = self.kernel_proxy_cls(kernel_group)
                    cpp_kernel_proxy.codegen_nodes(_nodes)
                    kernel_group.finalize_kernel(cpp_kernel_proxy, _nodes)

    def codegen_node(
        self,
        node: Union[OuterLoopFusedSchedulerNode, FusedSchedulerNode, SchedulerNode],
    ):
        """
        Turn an set of pre-fused nodes into a C++ kernel.
        """
        kernel_group = self.kernel_group

        if isinstance(node, OuterLoopFusedSchedulerNode):
            self.codegen_outer_loop_node(node)
        else:
            nodes: list[SchedulerNode] = node.get_nodes()  # type: ignore[assignment]
            nodes = self.try_loop_split(nodes)
            cpp_kernel_proxy = self.kernel_proxy_cls(kernel_group)
            cpp_kernel_proxy.codegen_nodes(nodes)
            kernel_group.finalize_kernel(cpp_kernel_proxy, nodes)

        args_num = self._get_scheduled_num_args()
        if args_num > CppScheduling.MAX_FUSED_KERNEL_ARGS_NUM:
            self._set_flush_status(True)

    def is_cpp_template(self, node: BaseSchedulerNode) -> bool:
        return isinstance(node, SchedulerNode) and isinstance(
            node.node, ir.CppTemplateBuffer
        )

    def codegen_template(
        self,
        template_node: BaseSchedulerNode,
        epilogue_nodes: Sequence[BaseSchedulerNode],
        prologue_nodes: Sequence[BaseSchedulerNode],
    ):
        """
        Codegen a CPP template, possibly with fused epilogues
        """
        assert not prologue_nodes

        # remove MultiOutput from epilogue_nodes
        epilogue_nodes = [
            epilogue_node
            for epilogue_node in epilogue_nodes
            if isinstance(epilogue_node, (SchedulerNode, FusedSchedulerNode))
        ]
        # The counter cpp_templated_kernel_counter is used for verifying if a
        # a templated kernel was successfully compiled in a UT
        counters["inductor"]["cpp_templated_kernel_counter"] += 1
        counters["inductor"]["cpp_epilogue_fusion_counter"] += len(epilogue_nodes)
        assert self.is_cpp_template(template_node), (
            "Template node passed to CppScheduler.codegen_template must be a SchedulerNode that wraps a CppTemplateBuffer"
        )
        template_node = cast(SchedulerNode, template_node)
        _, (_, rnumel) = template_node.group
        assert rnumel == ()
        ctb: ir.CppTemplateBuffer = cast(ir.CppTemplateBuffer, template_node.node)
        epilogue_ir_nodes: list[Optional[ir.Operation]] = [
            n.node for n in epilogue_nodes
        ]
        assert all(isinstance(n, ir.ComputedBuffer) for n in epilogue_ir_nodes), (
            "Epilogue nodes must all be instances of ir.ComputedBuffer"
        )

        def template_buffer_has_other_users(
            template_buffer, outputs_by_name, epilogue_nodes
        ):
            if not epilogue_nodes:
                return False

            assert template_buffer.get_name() in outputs_by_name
            users = outputs_by_name[template_buffer.get_name()].users
            return not all(
                isinstance(user.node, BaseSchedulerNode)
                and user.node.node in epilogue_nodes
                for user in users
            )

        flag_template_buffer_has_other_users = template_buffer_has_other_users(
            ctb, template_node.outputs_by_name, epilogue_ir_nodes
        )
        kernel, render = ctb.make_kernel_render(  # type: ignore[misc]
            ctb,
            flag_template_buffer_has_other_users=flag_template_buffer_has_other_users,
            epilogue_nodes=epilogue_ir_nodes,
        )
        with kernel:
            if not is_multi_outputs_template(template_node.node):
                template_node.mark_run()  # type: ignore[attr-defined]
            for node in epilogue_nodes:
                node.mark_run()  # type: ignore[attr-defined]
            src_code = render()

        with V.set_kernel_handler(kernel):
            node_schedule = [template_node, *epilogue_nodes]
            kernel_name = self.define_kernel(src_code, node_schedule, kernel.args)

        if is_multi_outputs_template(template_node.node):
            # For multi outputs template, allocate buffers for each output after the epilogue
            # codegen to which determines if the buffer has been removed.
            assert len(template_node.outputs) == 1, (
                "Multi outputs template should be with 1 output template buffer of MultiOutputLayout"
            )
            for user in template_node.outputs[0].users:
                assert isinstance(user.node, ExternKernelSchedulerNode), (
                    "Multi outputs template should be with ExternKernelSchedulerNode"
                )
                assert isinstance(user.node.node, ir.MultiOutput), (
                    "Multi outputs template has multi users with MultiOutput"
                )
                user.node.mark_run()

        self.codegen_comment(node_schedule, kernel_name)
        kernel.call_kernel(kernel_name, ctb)
        V.graph.removed_buffers |= kernel.removed_buffers
        self.free_buffers_in_scheduler()

    def _get_scheduled_num_args(self):
        return self.kernel_group.get_num_args()

    def ready_to_flush(self):
        return self._ready_to_flush

    def codegen_sync(self):
        pass

    def define_kernel(self, src_code, nodes, kernel_args=None):
        wrapper = V.graph.wrapper_code
        if src_code in wrapper.src_to_kernel:
            kernel_name = wrapper.src_to_kernel[src_code]
        else:
            fused_name = (
                get_fused_kernel_name(nodes, config.cpp.descriptive_names)
                if config.cpp.descriptive_names
                else ""
            )
            kernel_name = "_".join(["cpp", fused_name, wrapper.next_kernel_suffix()])
            wrapper.src_to_kernel[src_code] = kernel_name
            kernel_decl_name = kernel_name if V.graph.cpp_wrapper else "kernel"
            src_code = src_code.replace(str(Placeholder.KERNEL_NAME), kernel_decl_name)
            src_code = src_code.replace(str(Placeholder.DESCRIPTIVE_NAME), kernel_name)
            # TODO(voz): Ostensibly, we should not need this. But there are cases where C++ codegen does
            # not use BracesBuffer, so we have no good indicator of a C++ buffer atm.
            src_code = src_code.replace("#pragma CMT", "//")

            # Get the lines in the source code representing the function definition,
            # excluding the first line including cpp_prefix.h.
            first_char = src_code.rfind('extern "C"')
            last_char = src_code.find(")", first_char)
            if _IS_WINDOWS:
                # get_export_declaration introduced one more ')' in Windows
                last_char = src_code.find(")", last_char + 1)
            kernel_definition = f"{src_code[first_char : last_char + 1]};\n"

            compile_wrapper = IndentedBuffer()
            args = self.kernel_group.args if kernel_args is None else kernel_args
            _, _, arg_types = args.cpp_argdefs()
            if not V.graph.cpp_wrapper:
                compile_wrapper.writeline(
                    f"async_compile.cpp_pybinding({arg_types!r}, r'''"
                )
            compile_wrapper.splice(src_code, strip=True)
            if not V.graph.cpp_wrapper:
                compile_wrapper.writeline("''')")
            wrapper.define_kernel(
                kernel_name,
                compile_wrapper.getvalue(),
                gpu=False,
                cpp_definition=kernel_definition,
            )
        return kernel_name

    def flush(self):
        src_code = self.kernel_group.codegen_group()
        if src_code:
            kernel_name = self.define_kernel(
                src_code, self.kernel_group.scheduled_nodes
            )
            self.codegen_comment(self.kernel_group.scheduled_nodes, kernel_name)
            if config.cpp.enable_kernel_profile:
                V.graph.wrapper_code.write_kernel_context_guard_begin()
                V.graph.wrapper_code.write_kernel_context_guard(
                    kernel_name,
                    self.kernel_group.scheduled_nodes,  # type: ignore[arg-type]
                )
            self.kernel_group.call_kernel(V.graph.wrapper_code, kernel_name)
            if config.cpp.enable_kernel_profile:
                V.graph.wrapper_code.write_kernel_context_guard_end()

        self.reset_kernel_group()
        self._set_flush_status(False)

    def codegen_comment(self, node_schedule, kernel_name=None):
        # below add provenance tracing info for cpu CppKernel types
        wrapper = V.graph.wrapper_code
        debug_handle = set_kernel_post_grad_provenance_tracing(
            node_schedule,  # type: ignore[arg-type]
            # pyrefly: ignore [bad-argument-type]
            kernel_name,
        )
        wrapper.write_provenance_debug_handle(kernel_name, debug_handle)


class KernelGroup:
    def __init__(self):
        super().__init__()
        self.args = KernelArgs()
        self.loops_code = BracesBuffer()
        self.ws = WorkSharing(self.loops_code)
        self.stack = contextlib.ExitStack()
        self.stack.enter_context(self.ws)
        self.scheduled_nodes = []

    def new_kernel(self, cls, *args):
        return cls(self.args, parallel_num_threads(), *args)

    def finalize_kernel(self, new_kernel, nodes):
        self.scheduled_nodes += nodes
        code = self.loops_code
        ws = self.ws
        new_kernel.codegen_loops(code, ws)

    def get_num_args(self):
        arg_defs, _call_args, _arg_types = self.args.cpp_argdefs()
        args_num = len(arg_defs)
        return args_num

    def codegen_group(self, name=None) -> str:
        self.stack.close()
        if not self.scheduled_nodes:
            return ""
        code = BracesBuffer()
        # 1. Include header files
        # TODO: support kernel profile on other platforms
        enable_kernel_profile = config.cpp.enable_kernel_profile and sys.platform in [
            "linux",
            "win32",
        ]
        if enable_kernel_profile:
            code.writelines(["#include <torch/csrc/inductor/aoti_runtime/utils.h>"])
        code.writeline("#include <torch/csrc/inductor/cpp_prefix.h>")

        # 2. Function definition
        kernel_decl_name = str(Placeholder.KERNEL_NAME) if name is None else name
        kernel_name = str(Placeholder.DESCRIPTIVE_NAME) if name is None else name
        arg_defs, _, _ = self.args.cpp_argdefs()
        arg_defs = ",\n".ljust(25).join(arg_defs)
        func_export_decl = get_export_declaration()
        inline_attr = (
            "C10_ALWAYS_INLINE_ATTRIBUTE" if config.cpp.force_inline_kernel else ""
        )
        code.writeline(
            f'extern "C" {func_export_decl} void {inline_attr} {kernel_decl_name}({arg_defs})'
        )

        # 3. Function body
        with code.indent():
            if enable_kernel_profile:
                graph_id = V.graph.graph_id
                prefix = "graph_" + str(graph_id) + "_" if graph_id is not None else ""
                code.writelines(
                    [
                        (
                            "torch::aot_inductor::RAIIAtenRecordFunctionHandle "
                            f'record_{prefix + kernel_name}_("{prefix + kernel_name}", nullptr);'
                        )
                    ]
                )
            for old, new in self.args.aliases():
                code.writeline(f"auto {old} = {new};")
            code.splice(self.loops_code)
        return code.getvalue()

    def call_kernel(self, wrapper, kernel_name):
        _, call_args, arg_types = self.args.cpp_argdefs()
        wrapper.generate_kernel_call(
            kernel_name,
            call_args,
            triton=False,
            arg_types=arg_types,
        )


class WorkSharing:
    def __init__(self, code):
        self.code = code
        self.in_parallel = False
        self.num_threads = None
        self.stack = contextlib.ExitStack()

    def parallel(self, threads):
        if self.in_parallel and threads != self.num_threads:
            # wrong number of threads
            self.close()
        if not self.in_parallel:
            self.num_threads = threads
            self.in_parallel = True
            if config.cpp.dynamic_threads:
                self.code.writeline("#pragma omp parallel")
            else:
                self.code.writeline(f"#pragma omp parallel num_threads({threads})")
            self.stack.enter_context(self.code.indent())
            self.code.writeline(
                "int tid = omp_get_thread_num();",
            )

    def single(self):
        if self.in_parallel:
            self.code.writeline("#pragma omp single")
        return self.in_parallel

    def close(self):
        self.stack.close()
        self.in_parallel = False

    def __enter__(self):
        self.stack.__enter__()
        return self

    def __exit__(self, exc_type, exc_val, exc_tb):
        self.stack.__exit__(exc_type, exc_val, exc_tb)


@dataclasses.dataclass
class LoopLevel:
    var: Optional[sympy.Expr] = None
    size: Optional[sympy.Expr] = None
    offset: sympy.Expr = sympy.S.Zero
    # Note [tiled_size]
    # We may do loop-tiling at this loop level.
    # When var is in [offset, tiled_size), we will perform the vectorization kernel.
    # When var is in [tiled_size, size), we will perform the scalar or masked vectorization kernel.
    # for (var = offset; var < size; var += steps) {
    #     if (var >= offset && var < tiled_size) vec_loop_body();
    #     if (var >= tiled_size && var < size) scalar_or_maskvec_loop_body();
    # }
    tiled_size: sympy.Expr = sympy.S.Zero
    steps: sympy.Expr = sympy.S.One
    parallel: int = 0
    simd_omp: bool = False
    simd_vec: bool = False
    collapsed: bool = False
    is_reduction: bool = False

    def __post_init__(self):
        # Regarding the C++/OpenMP backend, `cpu_vec_isa.pick_vec_isa()` to check
        # vectorization ISA is a time-consuming and one-shot operation. It leads
        # to taking a longer time to import `codegen.cpp` package because the
        # `LoopLevel` of the package is decorated by `@dataclasses.dataclass` while
        # the decorator will invoke `cpu_vec_isa.pick_vec_isa()` to initialize the
        # `simd_nelements` of the `LoopLevel`. It might introduce additional compilation
        # overhead to the Triton backend. Therefore, we moved the `simd_nelements` to
        # `__post_init__`
        picked_vec_isa: cpu_vec_isa.VecISA = cpu_vec_isa.pick_vec_isa()
        self.simd_nelements: int = picked_vec_isa.nelements() if picked_vec_isa else 0

    def tile(self, factor):
        sympy_factor = sympy.Integer(factor)
        loop = LoopLevel(self.var, self.size)
        loop.steps = sympy_factor
        loop.simd_vec = True
        loop.tiled_size = FloorDiv(loop.size, sympy_factor) * sympy_factor
        loop.parallel = self.parallel
        loop.collapsed = False
        loop.is_reduction = self.is_reduction
        return loop

    def lines(self):
        offset_expr = cexpr_index(self.offset)
        size_expr = cexpr_index(self.size)
        if config.cpp.no_redundant_loops and offset_expr == size_expr:
            return None
        simd = (
            f"simd simdlen({self.simd_nelements}) "
            if self.simd_omp and self.simd_nelements > 1
            else ""
        )
        if self.parallel:
            # TODO(jansel): look into chunk size and other schedules
            line1 = "#pragma omp for"
            if self.parallel > 1:
                line1 += f" collapse({self.parallel})"
            if self.simd_omp:
                line1 = line1.replace(" for ", f" for {simd}")
        elif self.simd_vec:
            line1 = ""
        elif self.simd_omp:
            line1 = f"#pragma omp {simd}"
        elif not self.is_reduction and cpp_builder.is_gcc():
            line1 = "#pragma GCC ivdep"
        else:
            line1 = ""
        offset_str = f"{INDEX_TYPE} {self.var}={offset_expr}"
        size_str = f"{self.var}<{size_expr}"
        if self.steps.is_number:
            steps_str = f"{self.var}+={cexpr_index(self.steps)}"
        else:
            # If the step size is 0, change it to 1 because a step size of 0
            # will cause floating point exception (core dump) during parallelization.
            steps_str = (
                f"{self.var}+=({cexpr_index(self.steps)} == 0 ? "
                f"1 : {cexpr_index(self.steps)})"
            )
        line2 = f"for({offset_str}; {size_str}; {steps_str})"
        if self.collapsed or not line1:
            return [line2]
        return [line1, line2]


@dataclasses.dataclass
class LoopNest:
    """
    A loop-nest-like structure. It is built with the `build` method
    as a loop nest and then will perform loop-tiling at some depth.

    A typical case is for vectorization, where we typically do loop-tiling
    at the innermost loop level. A more complicated case is when we do
    2D tiling at both the innermost and outer levels.
    """

    loops: Optional[list[LoopLevel]] = None
    kernel: Optional[CppKernel] = None

    @staticmethod
    def build(kernel: CppKernel):
        """Build a LoopNest with the given `kernel` as the leaf"""
        itervars = kernel.itervars
        ranges = kernel.ranges
        reduction_depth = kernel.reduction_depth
        assert reduction_depth is not None

        loops: Optional[list[LoopLevel]] = None
        for loop_idx, (var, size) in enumerate(zip(itervars, ranges)):
            loop = LoopLevel(var, size)
            if not loops:
                loops = [loop]
            else:
                loops.append(loop)
            if loop_idx >= reduction_depth:
                loop.is_reduction = kernel.is_reduction

        loop_nest = LoopNest(loops)
        return loop_nest

    def __bool__(self):
        return bool(self.loops)

    @cache_on_self
    def max_parallel_depth(self):
        """
        Maximal allowed depth for parallelism: All reduction or non-reduction levels.
        When the range of the first inner loop beyond the maximum parallel depth is much
        larger than the range of all outer loops within the maximum parallel depth,
        change the starting depth of parallelism to the first inner loop and recalculate
        the maximum parallel depth.
        """
        if self.loops is None:
            return ParallelDepth(parallel_depth=0, start_depth=0)

        start_depth = 0
        max_depth = 0
        is_reduction = self.loops[0].is_reduction
        num_steps = sympy.Integer(1)
        for loop in self.loops:
            if loop.is_reduction != is_reduction:
                break
            num_steps = num_steps * FloorDiv(loop.size, loop.steps)
            max_depth += 1

        def get_simd_vec_depth(loops):
            # Return the first loop level which is simd_vec
            for i, loop in enumerate(loops):
                if loop.simd_vec:
                    return i
            return None

        simd_vec_depth = get_simd_vec_depth(self.loops)

        def has_scalar_kernel(loop_nest: LoopNest):
            assert isinstance(loop_nest.kernel, CppKernelProxy)
            return any(
                not isinstance(kernel, CppVecKernel)
                for kernel in loop_nest.kernel.kernels
            )

        # When the number of steps of the first inner loop is much larger than the number of steps of
        # all outer loops, change `start_depth` to the first inner loop and recalculate `max_depth`.
        if (
            max_depth < len(self.loops)
            and isinstance(num_steps, sympy.Integer)
            and isinstance(self.loops[max_depth].size, sympy.Integer)
            and num_steps * 300
            < FloorDiv(self.loops[max_depth].size, self.loops[max_depth].steps)
            and not (
                # Disable parallel reduction under the vec loop
                simd_vec_depth is not None
                and max_depth > simd_vec_depth
                and self.loops[max_depth].is_reduction
                and has_scalar_kernel(self)
            )
        ):
            start_depth = max_depth
            max_depth = 0
            is_reduction = self.loops[start_depth].is_reduction
            for i in range(start_depth, len(self.loops)):
                if self.loops[i].is_reduction != is_reduction:
                    break
                max_depth += 1
        return ParallelDepth(parallel_depth=max_depth, start_depth=start_depth)

    def mark_parallel(self, par_depth):
        assert par_depth.parallel_depth <= self.max_parallel_depth().parallel_depth, (
            "Parallel depth cannot exceed the maximal allowed parallel depth"
        )
        assert self.loops is not None
        assert len(self.loops) >= par_depth.parallel_depth
        loop = self.loops[par_depth.start_depth]
        loop.parallel = par_depth.parallel_depth
        if loop.is_reduction:
            # pyrefly: ignore [bad-assignment]
            metrics.parallel_reduction_count += 1
        for i in range(par_depth.start_depth + 1, par_depth.parallel_depth):
            self.loops[i].collapsed = True

    def tile(self, depth, factor):
        """
        Do loop-tiling at the `depth` level with `factor`.
            for (x0 = 0; x0 < x0_end; x0++)
            ->
            for (x0 = 0; x0 < x0_end; x0 += factor)
        See details in Note [tiled_size].
        """
        assert self.loops
        self.loops[depth] = self.loops[depth].tile(factor)
        return self.loops[depth]

    def get_kernel(self) -> CppKernel:
        assert self.kernel
        return self.kernel

    def set_kernel(self, kernel):
        self.kernel = kernel

    def from_loop_level(self, level: int):
        assert self.loops
        assert len(self.loops) >= level
        loops = None if level == len(self.loops) else self.loops[level:]
        return LoopNest(loops, self.kernel)<|MERGE_RESOLUTION|>--- conflicted
+++ resolved
@@ -2215,18 +2215,6 @@
         # TODO add supports for more data types when needed
         if reduction_type == "sum" and dtype == torch.float:
             assert self.call_ranges is not None
-<<<<<<< HEAD
-            if config.cpp.dynamic_threads:
-                # If dynamic threads, to be conservative,
-                # use reduction_size as the range size
-                rt_size = reduction_size
-            else:
-                rt_size = CeilDiv(reduction_size, parallel_num_threads())
-=======
-            reduction_size = functools.reduce(
-                operator.mul, self.call_ranges[self.reduction_depth :]
-            )
->>>>>>> 306b507b
 
             # chunk size to balance accuracy and performance
             chunk_size = 4096
