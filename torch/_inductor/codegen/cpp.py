--- conflicted
+++ resolved
@@ -2557,37 +2557,29 @@
     ):
         is_bool = src_dtype == torch.bool
         if reduction_type == "max":
-<<<<<<< HEAD
-            return (
-                f"{var} | {next_value}"
-                if is_bool
-                else f"at::vec::maximum({var}, {next_value})"
-            )
-        elif reduction_type == "min":
-            return (
-                f"{var} & {next_value}"
-                if is_bool
-                else f"at::vec::minimum({var}, {next_value})"
-            )
-        elif reduction_type == "sum":
-            conjunction = "|" if is_bool else "+"
-            return f"{var} {conjunction} {next_value}"
-=======
             if self.tail_size:
                 return f"max_masked_reduce({var}, {next_value}, {self.tail_size})"
             else:
-                return f"at::vec::maximum({var}, {next_value})"
+                return (
+                    f"{var} | {next_value}"
+                    if is_bool
+                    else f"at::vec::maximum({var}, {next_value})"
+                )
         elif reduction_type == "min":
             if self.tail_size:
                 return f"min_masked_reduce({var}, {next_value}, {self.tail_size})"
             else:
-                return f"at::vec::minimum({var}, {next_value})"
+                return (
+                    f"{var} & {next_value}"
+                    if is_bool
+                    else f"at::vec::minimum({var}, {next_value})"
+                )
         elif reduction_type == "sum":
             if self.tail_size:
                 return f"sum_masked_reduce({var}, {next_value}, {self.tail_size})"
             else:
-                return f"{var} + {next_value}"
->>>>>>> e69f513f
+                conjunction = "|" if is_bool else "+"
+                return f"{var} {conjunction} {next_value}"
         elif reduction_type == "prod":
             if self.tail_size:
                 return f"prod_masked_reduce({var}, {next_value}, {self.tail_size})"
@@ -2972,29 +2964,10 @@
             return self.simd_vec
 
     def reduction(self, dtype, src_dtype, reduction_type, value):
-<<<<<<< HEAD
-        if reduction_type not in VECTORIZABLE_RTYPES:
-=======
-        argmin_argmax_vec = False
-        if reduction_type in ("argmin", "argmax") and src_dtype in (
-            torch.float,
-            torch.int64,
-        ):
-            assert dtype == torch.int64
-            argmin_argmax_vec = True
-
         if has_free_symbols(self.ranges):
             self.disable_masked_vec("Symbolic ranges not supported by masked reduction")
 
-        if not (
-            argmin_argmax_vec
-            or (src_dtype == torch.bool and reduction_type == "any")
-            or (dtype == torch.float and src_dtype == torch.float)
-            or (dtype == torch.double and src_dtype == torch.double)
-            or (dtype == torch.int64 and src_dtype == torch.int64)
-            and reduction_type in VECTORIZABLE_RTYPES
-        ):
->>>>>>> e69f513f
+        if reduction_type not in VECTORIZABLE_RTYPES:
             self.disable_vec(
                 f"reduction: dtype {dtype}, src_dtype {src_dtype}, reduction_type {reduction_type}"
             )
