--- conflicted
+++ resolved
@@ -2845,9 +2845,9 @@
             self.welford_helper_val = self.welford_helper_cse.generate(
                 self.compute, f"reduction {reduction_key}", write=False
             )
-            self.welford_helper_cse.reduction_cache[
-                reduction_key
-            ] = self.welford_helper_val
+            self.welford_helper_cse.reduction_cache[reduction_key] = (
+                self.welford_helper_val
+            )
             self.non_parallel_reduction_prefix.writeline(
                 self.welford_weight_reciprocal_vec(
                     dtype, self.welford_helper_vec_range, self.welford_helper_val
@@ -2878,33 +2878,14 @@
             self.masked_welford_helper_val = self.masked_welford_helper_cse.generate(
                 self.compute, f"reduction {reduction_key}", write=False
             )
-<<<<<<< HEAD
-            self.masked_welford_helper_cse.reduction_cache[
-                reduction_key
-            ] = self.masked_welford_helper_val
+            self.masked_welford_helper_cse.reduction_cache[reduction_key] = (
+                self.masked_welford_helper_val
+            )
             self.non_parallel_reduction_prefix.writeline(
                 self.welford_weight_reciprocal_vec(
                     dtype,
                     self.masked_welford_helper_vec_range,
                     self.masked_welford_helper_val,
-=======
-            self.weight_recp_vec_range = FloorDiv(reduction_size, reduction_factor)
-            if self.weight_recp_vec_range not in self.weight_recps_cse.reduction_cache:
-                self.weight_recps_val = self.weight_recps_cse.generate(
-                    self.compute, f"reduction {self.weight_recp_vec_range}", write=False
-                )
-                self.weight_recps_cse.reduction_cache[self.weight_recp_vec_range] = (
-                    self.weight_recps_val
-                )
-                self.non_parallel_reduction_prefix.writeline(
-                    self.welford_weight_reciprocal_vec(dtype)
-                )
-                # generate weight_recps for parallel reduction
-                num_threads = (
-                    "max_threads"
-                    if config.cpp.dynamic_threads
-                    else parallel_num_threads()
->>>>>>> 982b29f3
                 )
             )
             # generate welford_helper for parallel reduction
