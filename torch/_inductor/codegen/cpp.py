# mypy: allow-untyped-defs
import contextlib
import dataclasses
import functools
import itertools
import logging
import math
import re
import sys
from copy import copy, deepcopy
from enum import Enum
from typing import cast, Dict, List, Optional, Sequence, Set, Tuple, Union

import sympy

import torch
import torch.fx
from torch._inductor import dependencies
from torch._prims_common import is_float_dtype, is_integer_dtype
from torch.utils import _pytree as pytree
from torch.utils._sympy.functions import CeilDiv, FloorDiv, ModularIndexing
from torch.utils._sympy.symbol import free_symbol_is_type, symbol_is_type, SymT

from ..._dynamo.utils import counters
from .. import codecache, config, cpp_builder, cpu_vec_isa, ir, metrics
from ..codegen.wrapper import WrapperCodeGen
from ..scheduler import (
    BaseSchedulerNode,
    BaseScheduling,
    ForeachKernelSchedulerNode,
    FusedSchedulerNode,
    Scheduler,
    SchedulerNode,
)
from ..utils import (
    cache_on_self,
    get_bounds_index_expr,
    get_fused_kernel_name,
    has_free_symbols,
    is_welford_reduction,
    parallel_num_threads,
    Placeholder,
    sympy_index_symbol,
    sympy_index_symbol_with_prefix,
    sympy_product,
    sympy_subs,
)
from ..virtualized import NullKernelHandler, ops, OpsValue, V
from .common import (
    BackendFeature,
    BracesBuffer,
    CppWrapperKernelArgs,
    CSE,
    CSEVariable,
    DataTypePropagation,
    DeferredLine,
    DTYPE_TO_COMPUTATION_DTYPE,
    IndentedBuffer,
    Kernel,
    KernelArgs,
    OpOverrides,
    OptimizationContext,
)
from .cpp_utils import (
    cexpr,
    cexpr_index,
    codegen_rand,
    CppCSEVariable,
    DTYPE_TO_CPP,
    INDEX_TYPE,
    LocalBufferContext,
    promote_args,
    unify_mask_base_type,
    value_to_cpp,
)


_IS_WINDOWS = sys.platform == "win32"


def get_export_declaration():
    return "__declspec(dllexport)" if _IS_WINDOWS else ""


schedule_log = torch._logging.getArtifactLogger(__name__, "schedule")

NATIVE_OMP_RTYPES = {"+", "*", "^", "||", "min", "max"}
RTYPE_TO_CPP = {
    "sum": "+",
    "prod": "*",
    "xor_sum": "^",
    "min": "min",
    "max": "max",
    "argmin": "argmin",
    "argmax": "argmax",
    "any": "||",
    "welford_reduce": "welford",
    "welford_combine": "welford",
}
VECTORIZABLE_RTYPES = {
    "max",
    "min",
    "sum",
    "prod",
    "xor_sum",
    "welford_reduce",
    "welford_combine",
    "argmin",
    "argmax",
    "any",
}

PYTHON_TO_CPP = {
    "Tensor": "at::Tensor",
    "int": "long",
    "float": "double",
    "bool": "bool",
    "str": "std::string",
    "ScalarType": "c10::ScalarType",
    "MemoryFormat": "at::MemoryFormat",
    "Layout": "at::Layout",
    "Device": "at::Device",
    "number": "at::Scalar",
}

CONTAINER_PYTHON_TO_CPP = {
    "List": "std::vector",
    "Optional": "std::optional",
}

DTYPE_LOWP_FP = [
    torch.bfloat16,
    torch.float16,
]


def reduction_init(reduction_type, dtype):
    if dtype in DTYPE_LOWP_FP:
        # Since load promotes all half-precision inputs to float, the initial
        # constant for reduction must be promoted as well
        dtype = torch.float32
    if reduction_type in ("xor_sum", "sum", "any"):
        return 0
    if reduction_type == "prod":
        return 1
    if reduction_type in ("max", "argmax", "min", "argmin"):
        cdtype = DTYPE_TO_CPP[dtype]
        min_var = (
            f"-std::numeric_limits<{cdtype}>::infinity()"
            if is_float_dtype(dtype)
            else f"std::numeric_limits<{cdtype}>::min()"
        )
        max_var = (
            f"std::numeric_limits<{cdtype}>::infinity()"
            if is_float_dtype(dtype)
            else f"std::numeric_limits<{cdtype}>::max()"
        )
        init_var = min_var if reduction_type in ("max", "argmax") else max_var
        return (
            init_var
            if reduction_type in ("max", "min")
            else f"IndexValue<{cdtype}>{{0, {init_var}}}"
        )
    if is_welford_reduction(reduction_type):
        return f"Welford<{DTYPE_TO_CPP[dtype]}>()"
    raise AssertionError(reduction_type)


def reduction_acc_type(reduction_type, dtype):
    scalar_type = DTYPE_TO_CPP[DTYPE_TO_COMPUTATION_DTYPE[dtype]]
    if is_welford_reduction(reduction_type):
        return f"Welford<{scalar_type}>"
    if reduction_type in {"argmin", "argmax"}:
        return f"IndexValue<{scalar_type}>"
    return scalar_type


def reduction_combine(
    reduction_type,
    var,
    next_value,
    index: Optional[sympy.Symbol] = None,
    src_dtype=None,
):
    is_bool = src_dtype == torch.bool
    if reduction_type == "sum":
        conjunction = "|" if is_bool else "+"
        return f"{var} {conjunction} {next_value}"
    if reduction_type == "prod":
        return f"{var} * {next_value}"
    if reduction_type == "xor_sum":
        return f"{var} ^ {next_value}"
    if reduction_type == "any":
        return f"{var} || {next_value}"
    if reduction_type in ("min", "max"):
        return f"{reduction_type}_propagate_nan({var}, {next_value})"
    if reduction_type == "welford_reduce":
        return f"welford_combine({var}, {next_value})"
    if reduction_type == "welford_combine":
        if isinstance(next_value, tuple):
            mean, m2, weight = next_value
        else:
            mean, m2, weight = reduction_project(reduction_type, next_value)
        return f"welford_combine({var}, {{{mean}, {m2}, {weight}}})"
    if reduction_type in ("argmin", "argmax"):
        if index is not None:
            return f"{reduction_type}_combine({var}, {next_value}, {index})"
        else:
            return f"{reduction_type}_combine({var}, {next_value})"
    raise AssertionError(reduction_type)


def reduction_project(reduction_type, acc):
    if is_welford_reduction(reduction_type):
        return f"{acc}.mean", f"{acc}.m2", f"{acc}.weight"
    elif reduction_type in {"argmin", "argmax"}:
        return f"{acc}.index"
    return acc


@functools.lru_cache
def stride_at(index: sympy.Expr, var: sympy.Symbol):
    if not index.has(var):
        # see test_torchinductor_dynamic_shapes.py::test_full_boolean_dynamic_shapes_cpu
        # which has tmp0 = ops.index_expr(s0 >= 1024, torch.bool) and fails below calculation.
        # in this case, there is no dependencies between index and var.
        return sympy.Integer(0)
    replacement = {var: var + 1}
    new_index = sympy_subs(index, replacement)  # type: ignore[arg-type]
    return sympy.simplify(new_index - index)


@functools.lru_cache
def simplify_index_in_vec_range(index: sympy.Expr, var: sympy.Expr, vec_length: int):
    """
    Simplifies the index expression within the range of a vectorized loop.
    Given a vectorized loop variable `var` in the range of a loop with `vec_length`,
    this function transforms the `index` into an equivalent form. It handles
    simplifications for cases where `var` can be expressed as `vec_length * a + b`,
    where `b` ranges from 0 to `vec_length - 1`. The function reduces occurrences
    of `FloorDiv` and `ModularIndexing` in the `index` with best-effort optimizations.

    NOTE:
    The simplified index expression is intended for analysis purposes only, not
    for code generation. It replaces `FloorDiv` and `ModularIndexing` with free variables
    which are not dependent on the loop variable `var` in the vectorized range. Check
    https://github.com/pytorch/pytorch/pull/117221#discussion_r1449746217 for more details.

    Examples:
    1. If `var` is `x3` and `vec_length` is 16, and `x3 = 16*a + b`, then
       `FloorDiv(x3, div)` or `ModularIndexing(x3, div, mod)` becomes a free variable
       when `div` is divisible by 16.
    2. `ModularIndexing(x3, 1, mod)` can be simplified to `x3 + c` where `c` is a free
       variable when `mod` is divisible by 16.
    """

    div_freevar_id = 0
    mod_freevar_id = 0

    def visit_indexing_div(divisor):
        nonlocal div_freevar_id
        result = FloorDiv(var, divisor)
        if sympy.gcd(divisor, vec_length) == vec_length:
            result = sympy.Symbol(f"{var}_div_c{div_freevar_id}")
            div_freevar_id += 1
        return result

    def visit_modular_indexing(divisor, modulus):
        nonlocal mod_freevar_id
        result = ModularIndexing(var, divisor, modulus)
        if sympy.gcd(divisor, vec_length) == vec_length:
            result = sympy.Symbol(f"{var}_mod_c{mod_freevar_id}")
            mod_freevar_id += 1
        elif divisor == 1 and sympy.gcd(modulus, vec_length) == vec_length:
            result = var + sympy.Symbol(f"{var}_mod_c{mod_freevar_id}")
            mod_freevar_id += 1
        return result

    original_index = index

    div = sympy.Wild("divisor", integer=True)
    if index.has(FloorDiv):
        index = index.replace(FloorDiv(var, div), visit_indexing_div)

    mod = sympy.Wild("modulus", integer=True)
    if index.has(ModularIndexing):
        index = index.replace(ModularIndexing(var, div, mod), visit_modular_indexing)

    index = sympy.simplify(index)
    if index != original_index:
        return simplify_index_in_vec_range(index, var, vec_length)

    return index


@functools.lru_cache
def stride_at_vec_range(index: sympy.Expr, var: sympy.Symbol, vec_length: int):
    index_vec_simplified = simplify_index_in_vec_range(index, var, vec_length)
    return stride_at(index_vec_simplified, var)


class OuterLoopFusedSchedulerNode(FusedSchedulerNode):
    @classmethod
    def fuse(  # type: ignore[override]
        cls, node1: BaseSchedulerNode, node2: BaseSchedulerNode, outer_loop_fusion_depth
    ):
        assert node1.scheduler is node2.scheduler
        assert all(
            type(node)
            in (
                OuterLoopFusedSchedulerNode,
                SchedulerNode,
                FusedSchedulerNode,
            )
            for node in (node1, node2)
        )
        if any(type(node) is OuterLoopFusedSchedulerNode for node in (node1, node2)):
            return cls(
                node1.scheduler,
                (
                    list(node1.get_outer_nodes())
                    if type(node1) is OuterLoopFusedSchedulerNode
                    else [
                        node1,
                    ]
                )
                + (
                    list(node2.get_outer_nodes())
                    if type(node2) is OuterLoopFusedSchedulerNode
                    else [
                        node2,
                    ]
                ),
                outer_loop_fusion_depth,
            )
        else:
            return cls(node1.scheduler, [node1, node2], outer_loop_fusion_depth)  # type: ignore[list-item]

    def __init__(
        self,
        scheduler: "Scheduler",
        outer_fused_nodes: List[Union[FusedSchedulerNode, SchedulerNode]],
        outer_loop_fusion_depth,
    ):
        self.outer_fused_nodes: List[
            Union[FusedSchedulerNode, SchedulerNode]
        ] = outer_fused_nodes
        self.outer_loop_fusion_depth = outer_loop_fusion_depth
        flatten_snodes = []
        for _node in self.outer_fused_nodes:
            assert isinstance(_node, (SchedulerNode, FusedSchedulerNode))
            flatten_snodes.extend(list(_node.get_nodes()))
        super().__init__(scheduler, flatten_snodes)  # type: ignore[arg-type]

    def get_outer_nodes(self):
        return self.outer_fused_nodes

    def check_outer_fusion_loop_level_attr(
        self, cpp_kernel_proxy_list, outer_loop_fusion_depth
    ):
        # This function ensures that the same tiling split is applied at each loop level within the outer loop fusion depth.
        # In the fusion stage, we only examine nodes with same vars and reduce.
        # However, for nodes with same vars and reduce, the loops may still have different tile splits.
        # For example (test_expr_vec_non_contiguous in test_cpu_repro.py):
        #   * buf0 tiling along the 2nd loop level, buf1 tiling along the 3rd loop level.
        # If the check failed, we should fall back to standard loop codegen.
        def _inner(
            left_loop_level: LoopLevel,
            right_loop_level: LoopLevel,
            loop_fusion_depth: int,
        ) -> bool:
            # Check if same loop level attr
            outer_loops_attr_compare_list = [
                "var",
                "size",
                "offset",
                "steps",
            ]
            if not (
                all(
                    getattr(left_loop_level, attr_compare)
                    == getattr(right_loop_level, attr_compare)
                    for attr_compare in outer_loops_attr_compare_list
                )
            ):
                return False

            assert loop_fusion_depth >= 1
            if (loop_fusion_depth := loop_fusion_depth - 1) > 0:
                # If the next loop level is expected to undergo outer loop fusion,
                # there should be no kernel present at the current loop level.
                assert (
                    left_loop_level.kernel is None and right_loop_level.kernel is None
                )
                # Check next loop level attr
                if any(
                    # Assume no main/tail loop split at any outer loop fusion depth
                    # Given no clear performance benefit for this complex case
                    len(loop_level.inner) != 1
                    for loop_level in [left_loop_level, right_loop_level]
                ) or not _inner(
                    left_loop_level.inner[0],
                    right_loop_level.inner[0],
                    loop_fusion_depth,
                ):
                    return False

            return True

        for idx in range(len(cpp_kernel_proxy_list) - 1):
            left_loop_nest = cpp_kernel_proxy_list[idx].loop_nest
            right_loop_nest = cpp_kernel_proxy_list[idx + 1].loop_nest
            if any(
                # Assume no main/tail loop split at any outer loop fusion depth
                len(loop_nest.root) != 1
                for loop_nest in [left_loop_nest, right_loop_nest]
            ) or not _inner(
                left_loop_nest.root[0], right_loop_nest.root[0], outer_loop_fusion_depth
            ):
                return False

        return True

    def merge_outer_fusion_kernels(
        self,
        cpp_kernel_proxy_list,
    ):
        loop_nest_list: List[LoopNestWithSplit] = [
            kernel.loop_nest for kernel in cpp_kernel_proxy_list
        ]
        kernel_group = cpp_kernel_proxy_list[0].kernel_group

        def _merge_outer_fusion_loop_levels(
            loop_level_nested_list: List[List["LoopLevel"]],
            outer_loop_fusion_depth,
        ):
            assert outer_loop_fusion_depth >= 1
            # Assume no main/tail loop split at any outer loop fusion depth
            assert all(
                len(loop_level_list) == 1 for loop_level_list in loop_level_nested_list
            )
            if (outer_loop_fusion_depth := outer_loop_fusion_depth - 1) >= 1:
                # Further merge the next loop level
                next_loop_level_nested_list = [
                    loop_level_list[0].inner
                    for loop_level_list in loop_level_nested_list
                ]
                _merge_outer_fusion_loop_levels(
                    next_loop_level_nested_list,
                    outer_loop_fusion_depth,
                )
            else:
                outer_loop_fused_kernel = OuterLoopFusedKernel(kernel_group)
                loop_level_of_first_kernel = loop_level_nested_list[0][0]
                for kernel_idx in range(len(loop_level_nested_list)):
                    outer_loop_fused_kernel.inner.append(
                        deepcopy(loop_level_nested_list[kernel_idx][0]),
                    )
                loop_level_of_first_kernel.inner = []
                loop_level_of_first_kernel.kernel = outer_loop_fused_kernel

        # Merge the List[LoopNestWithSplit] from cpp_kernel_proxy_list
        # into cpp_kernel_proxy_list[0].loop_nest
        _merge_outer_fusion_loop_levels(
            [_loop_nest.root for _loop_nest in loop_nest_list],  # type: ignore[misc]
            self.outer_loop_fusion_depth,
        )
        return cpp_kernel_proxy_list[0]


class RecordOptimizationContext:
    def __init__(self, func_name: str = ""):
        self.func_name = func_name
        self.current_node: Optional[torch.fx.Node] = None
        self.opt_ctx: Optional[OptimizationContext] = None

    def __enter__(self):
        assert V.interpreter
        assert V.interpreter.current_node

        self.current_node = V.interpreter.current_node
        assert self.current_node is not None
        if OptimizationContext.key in self.current_node.meta:
            self.opt_ctx = self.current_node.meta[OptimizationContext.key]
        else:
            self.opt_ctx = OptimizationContext()
        assert self.opt_ctx is not None
        self.opt_ctx.ops_name = self.func_name
        return self

    def __exit__(self, exc_type, exc_val, exc_tb):
        assert self.current_node
        assert self.opt_ctx
        self.current_node.meta[OptimizationContext.key] = self.opt_ctx

    def get_opt_ctx(self):
        return self.opt_ctx

    def get_fx_node(self):
        assert self.current_node
        return self.current_node


class CppOverrides(OpOverrides):
    """Map element-wise ops to C++"""

    @staticmethod
    def add(a, b):
        return f"decltype({a})({a} + {b})"

    @staticmethod
    def sub(a, b):
        return f"decltype({a})({a} - {b})"

    @staticmethod
    def mul(a, b):
        return f"decltype({a})({a} * {b})"

    @staticmethod
    def to_dtype(x, dtype, src_dtype=None, use_compute_types=True):
        assert isinstance(x, CppCSEVariable)
        if src_dtype is None:
            src_dtype = x.dtype
        expr = V.kernel.get_to_dtype_expr(x, dtype, src_dtype)
        csevar = V.kernel.cse.generate(V.kernel.compute, expr)
        csevar.update_on_args("to_dtype", (x, dtype), {"src_dtype": src_dtype})
        if dtype in [torch.bfloat16, torch.float16] and src_dtype == torch.float:
            """
            https://github.com/pytorch/pytorch/issues/115260
            For FusedSchedulerNode[node1, node2], the node2 loads what node1 stores and the buffer is
            in low-precision floating point data type. When the output of node1 also serves as the output of the
            kernel, the result of nodes would be different from the case when output of node1 is not the output
            of the kernel (where we don't need to insert `to_dtype` for legalization). To address the problem, on
            storing the lowp node1 output, we also add the inverse dtype conversion to high precision data type
            to the cse cache.

            Example (pseudo code):
                node1_output = ...
                node1_output_lowp = to_dtype(node1_output, dtype=torch.bfloat16)
                store(buf, node1_output_lowp)
                node2_input_lowp = load(buf)
                node2_input = to_dtype(node2_input_lowp, dtype=torch.float)

            Without cse cache trick:
                node1_output = ...
                node1_output_lowp = to_dtype(node1_output, dtype=torch.bfloat16)
                store(buf, node1_output_lowp)
                node2_input_lowp = node_output_lowp # hit store cache
                node2_input = to_dtype(node2_input_lowp, dtype=torch.float)

            With cse cache trick:
                node1_output = ...
                node1_output_lowp = to_dtype(node1_output, dtype=torch.bfloat16)
                # also add `to_dtype(node1_input_lowp, dtype=torch.float)` -> `node1_output` to cse cache
                store(buf, node1_output_lowp)
                node2_input_lowp = node_output_lowp # hit store cache
                node2_input = node1_output # hit cse cache
            """
            V.kernel.cache_dtype_convert(x, src_dtype, csevar, dtype)
        return csevar

    @staticmethod
    def to_dtype_bitcast(x, dtype, src_dtype):
        assert dtype in DTYPE_TO_CPP, f"{dtype} missing from {__name__}.DTYPE_TO_CPP"
        if src_dtype in (torch.float16, torch.bfloat16):
            # c10::bit_cast requires the source and target have the bitwidth.
            # Because the input tensor's dtype could be promoted, e.g. from float16 to
            # float, we have to cast the tensor to its original source dtype before
            # invoking bit_cast. We also need to convert the bit-casted tensor
            # back to float to make sure we keep using higher precision values
            # for the rest of the computation.
            cast_x = f"c10::convert<{DTYPE_TO_CPP[src_dtype]}>({x})"
            cast_x = f"c10::bit_cast<{DTYPE_TO_CPP[dtype]}>({cast_x})"
            return f"c10::convert<{DTYPE_TO_CPP[torch.float32]}>({cast_x})"
        else:
            return f"c10::bit_cast<{DTYPE_TO_CPP[dtype]}>({x})"

    @staticmethod
    def abs(x):
        return f"std::abs({x})"

    @staticmethod
    def sin(x):
        return f"std::sin({x})"

    @staticmethod
    def cos(x):
        return f"std::cos({x})"

    @staticmethod
    def neg(x):
        return f"decltype({x})(-{x})"

    @staticmethod
    def exp(x):
        # return f"Sleef_expf_u10({x})"
        return f"std::exp({x})"

    @staticmethod
    def exp2(x):
        return f"std::exp2({x})"

    @staticmethod
    def expm1(x):
        return f"std::expm1({x})"

    @staticmethod
    def erf(x):
        return f"std::erf({x})"

    @staticmethod
    def erfc(x):
        return f"std::erfc({x})"

    @staticmethod
    def erfinv(x):
        return f"calc_erfinv({x})"

    @staticmethod
    def sqrt(x):
        return f"std::sqrt({x})"

    @staticmethod
    def rsqrt(x):
        return f"1 / std::sqrt({x})"

    @staticmethod
    def log1p(x):
        bug = config.cpp.inject_log1p_bug_TESTING_ONLY
        if bug == "accuracy":
            return f"{x} + decltype({x})(1)"
        elif bug is None:
            return f"std::log1p({x})"
        else:
            raise AssertionError(
                f"unrecognized config cpp.inject_log1p_bug_TESTING_ONLY = {bug!r}"
            )

    @staticmethod
    def tan(x):
        return f"std::tan({x})"

    @staticmethod
    def tanh(x):
        return f"std::tanh({x})"

    @staticmethod
    def signbit(x):
        return f"std::signbit({x})"

    @staticmethod
    def pow(a, b):
        return f"std::pow({a}, {b})"

    @staticmethod
    def log(x):
        return f"std::log({x})"

    @staticmethod
    def round(x):
        return f"std::nearbyint({x})"

    @staticmethod
    def floor(x):
        return f"std::floor({x})"

    @staticmethod
    def floordiv(a, b):
        # a and b are integer type
        quot = f"{a} / {b}"
        rem = f"{a} % {b}"
        return f"(({a} < 0) != ({b} < 0) ? ({rem} != 0 ? {quot} - 1 : {quot}) : {quot})"

    @staticmethod
    def ceil(x):
        return f"std::ceil({x})"

    @staticmethod
    def trunc(x):
        return f"std::trunc({x})"

    @staticmethod
    def truncdiv(a, b):
        # a and b are integer type
        return f"{a} / {b}"

    @staticmethod
    def fmod(a, b):
        return f"std::fmod({a}, {b})"

    @staticmethod
    def isinf(x):
        return f"std::isinf({x})"

    @staticmethod
    def isnan(x):
        return f"std::isnan({x})"

    @staticmethod
    def lgamma(x):
        return f"std::lgamma({x})"

    @staticmethod
    def acos(x):
        return f"std::acos({x})"

    @staticmethod
    def acosh(x):
        return f"std::acosh({x})"

    @staticmethod
    def cosh(x):
        return f"std::cosh({x})"

    @staticmethod
    def sinh(x):
        return f"std::sinh({x})"

    @staticmethod
    def asin(x):
        return f"std::asin({x})"

    @staticmethod
    def asinh(x):
        return f"std::asinh({x})"

    @staticmethod
    def atan2(x, y):
        return f"std::atan2({x}, {y})"

    @staticmethod
    def atan(x):
        return f"std::atan({x})"

    @staticmethod
    def atanh(x):
        return f"std::atanh({x})"

    @staticmethod
    def copysign(x, y):
        return f"std::copysign({x}, {y})"

    @staticmethod
    def frexp(x):
        cache_keys = f"frexp({x})[0]", f"frexp({x})[1]"
        if all(cache_key in V.kernel.cse.cache for cache_key in cache_keys):
            return tuple(V.kernel.cse.cache[cache_key] for cache_key in cache_keys)

        code = BracesBuffer()
        exponent = V.kernel.cse.newvar()
        mantissa = V.kernel.cse.newvar()
        code.writeline(f"int32_t {exponent};")
        code.writeline(f"auto {mantissa} = std::frexp({x}, &{exponent});")
        V.kernel.compute.splice(code)
        cse_vars = (mantissa, exponent)
        for cache_key, cse_var in zip(cache_keys, cse_vars):
            V.kernel.cse.cache[cache_key] = cse_var
        return mantissa, exponent

    @staticmethod
    def hypot(x, y):
        return f"std::hypot({x}, {y})"

    @staticmethod
    def log10(x):
        return f"std::log10({x})"

    @staticmethod
    def log2(x):
        return f"std::log2({x})"

    @staticmethod
    def nextafter(x, y):
        return f"std::nextafter({x}, {y})"

    @staticmethod
    def relu(x):
        bug = config.cpp.inject_relu_bug_TESTING_ONLY
        if bug == "compile_error":
            return "compile error!"
        elif bug == "runtime_error":
            return f"{x}; throw 1"
        elif bug == "accuracy":
            return f"{x} + decltype({x})(1)"
        elif bug is None:
            return f"std::max({x}, decltype({x})(0))"
        else:
            raise AssertionError(
                f"unrecognized config cpp.inject_relu_bug_TESTING_ONLY = {bug!r}"
            )

    @staticmethod
    def minimum(a, b):
        return f"min_propagate_nan({a}, {b})"

    @staticmethod
    def maximum(a, b):
        return f"max_propagate_nan({a}, {b})"

    @staticmethod
    def where(a, b, c):
        return f"{a} ? {b} : {c}"

    @staticmethod
    def mod(a, b):
        return f"mod({a}, {b})"

    @staticmethod
    def constant(val, dtype):
        if dtype in DTYPE_LOWP_FP:
            # Since load promotes all half-precision inputs to float, constants
            # must be promoted as well
            dtype = torch.float32
        return value_to_cpp(val, DTYPE_TO_CPP[dtype])

    @staticmethod
    def index_expr(expr, dtype):
        idx_str = cexpr(V.kernel.rename_indexing(expr))
        var = V.kernel.cse.generate(
            V.kernel.compute, idx_str, bounds=get_bounds_index_expr(expr)
        )
        return ops.to_dtype(var, dtype)

    @staticmethod
    def masked(mask, body, other):
        code = BracesBuffer()

        # Write masked operation into a lambda
        body_var = V.kernel.cse.newvar()
        code.writeline(f"auto {body_var} = [&]")
        with V.kernel.swap_buffers(code), code.indent():
            result = body()
            code.writeline(f"return {result};")
        code.writeline(";")
        V.kernel.compute.splice(code)

        # Use the lambda's return type as the type of other
        other_code = value_to_cpp(other, f"decltype({body_var}())")
        return f"{mask} ? {body_var}() : {other_code}"

    @staticmethod
    def logical_and(a, b):
        return f"{a} && {b}"

    @staticmethod
    def logical_not(a):
        return f"!{a}"

    @staticmethod
    def logical_or(a, b):
        return f"{a} || {b}"

    @staticmethod
    def logical_xor(a, b):
        return f"{a} != {b}"

    @staticmethod
    def bitwise_and(a, b):
        return f"decltype({a})({a} & {b})"

    @staticmethod
    def bitwise_not(a):
        return f"decltype({a})(~{a})"

    @staticmethod
    def bitwise_or(a, b):
        return f"decltype({a})({a} | {b})"

    @staticmethod
    def bitwise_xor(a, b):
        return f"decltype({a})({a} ^ {b})"

    @staticmethod
    def bitwise_left_shift(a, b):
        return f"decltype({a})({a} << {b})"

    @staticmethod
    def bitwise_right_shift(a, b):
        return f"decltype({a})({a} >> {b})"

    @staticmethod
    def rand(seed: sympy.Expr, offset: sympy.Expr):
        return f"normalized_rand_cpu({seed}, {offset})"

    @staticmethod
    def randn(seed: sympy.Expr, offset: sympy.Expr):
        return f"randn_cpu({seed}, {offset})"

    @staticmethod
    def randint64(seed: sympy.Expr, offset: sympy.Expr, low, high):
        return f"randint64_cpu({seed}, {offset}, {low}, {high})"

    @staticmethod
    def sigmoid(x):
        return f"decltype({x})(1) / (decltype({x})(1) + std::exp(-{x}))"

    @staticmethod
    def sign(x):
        code = BracesBuffer()
        scalar_zero = f"decltype({x})(0)"
        scalar_one = f"decltype({x})(1)"
        code.writeline("[&]()")
        with code.indent():
            code.writeline(f"auto left = {x} > 0 ? {scalar_one} : {scalar_zero};")
            code.writeline(f"auto right = {x} < 0 ? {scalar_one} : {scalar_zero};")
            code.writeline("return left - right;")
        code.writeline("()")
        return code


CppOverrides._initialize_pointwise_overrides("cpp")


class CppVecOverrides(CppOverrides):
    """Map element-wise ops to aten vectorization C++"""

    def __new__(cls, *args, **kargs):
        self = super().__new__(cls)

        def wrap(func):
            # `CppVecKernel` generates both scalar ops and vector ops according to
            # whether the inputs are scalars or vectors while all ops in `CppVecOverrides`
            # (except for some ops explained below) assume the inputs are vectors. We wrap the ops in
            # `CppVecOverrides` to broadcast scalar inputs to vectors if needed or fallback to
            # `CppOverrides` when all inputs are scalars.
            #
            # Notes on ops handled separately in their own functions:
            # `ops.masked`:
            #     needs recursive handling of masked body.
            # `ops.index_expr`:
            #     needs to further analyze the dependency of the index expression on
            #     the tiling itervar.
            def wrapper(*args, **kwargs):
                scalars = [
                    arg
                    for arg in args
                    if isinstance(arg, (int, sympy.Expr))
                    or (isinstance(arg, CppCSEVariable) and not arg.is_vec)
                ]
                vectors = [
                    arg
                    for arg in args
                    if isinstance(arg, CppCSEVariable) and arg.is_vec
                ]
                new_args = list(args)
                if scalars and vectors:
                    new_args = []
                    for arg in args:
                        if isinstance(arg, (int, sympy.Expr)):
                            if isinstance(arg, sympy.Expr) and not arg.is_number:
                                arg = ops.index_expr(arg, torch.int64)
                            else:
                                arg = ops.constant(arg, torch.int64)
                            arg = arg.value if isinstance(arg, OpsValue) else arg
                        new_args.append(arg)

                # DType Promotion
                if vectors:
                    # We have saw several data type mismatch issues related with index_expr in
                    # the lowering phase of torch.int8. torch.int32, torch.int64.
                    # 1. int32 and int64 in test_torchinductor.py::test_max_pool2d_with_indices_backward3_cpu
                    # 2. int8 and int32 in test_torchinductor.py::test_max_pool2d5_cpu
                    # 3. int32 and fp32 in test_torchinductor_dynamic_shapes.py::test_avg_pool2d8_dynamic_shapes_cpu
                    if len(new_args) == 2:
                        new_args = promote_args(new_args)
                    elif func == CppVecOverrides.where:
                        new_args[1:] = promote_args(new_args[1:])

                # Broadcast scalar args to vector
                if scalars and vectors:
                    assert isinstance(V.kernel, CppVecKernel)
                    new_args = [
                        V.kernel.broadcast(new_arg)
                        if (
                            isinstance(new_arg, CppCSEVariable)
                            and not new_arg.is_vec
                            and func
                            not in [
                                CppVecOverrides.rand,
                                CppVecOverrides.randn,
                                CppVecOverrides.randint64,
                            ]
                        )
                        else new_arg
                        for new_arg in new_args
                    ]

                if vectors:
                    return func(*new_args, **kwargs)
                else:
                    # fallback to scalar ops
                    scalar_ops = super(CppVecOverrides, self)
                    scalar_func = getattr(
                        scalar_ops, func.__name__, scalar_ops.__getattr__(func.__name__)  # type: ignore[attr-defined]
                    )
                    assert scalar_func is not None
                    return scalar_func(*args, **kwargs)

            return wrapper

        for name, method in vars(CppVecOverrides).items():
            if getattr(method, "__class__", None) == staticmethod and name not in [
                "masked",
                "index_expr",
            ]:
                setattr(self, name, wrap(method.__func__))
        return self

    @staticmethod
    def add(a, b):
        return f"{a} + {b}"

    @staticmethod
    def sub(a, b):
        return f"{a} - {b}"

    @staticmethod
    def mul(a, b):
        return f"{a} * {b}"

    @staticmethod
    def truediv(a, b):
        return f"{a} / {b}"

    @staticmethod
    def abs(x):
        return f"{x}.abs()"

    @staticmethod
    def sin(x):
        return f"{x}.sin()"

    @staticmethod
    def cos(x):
        return f"{x}.cos()"

    @staticmethod
    def exp(x):
        return f"{x}.exp()"

    @staticmethod
    def exp2(x):
        return f"{x}.exp2()"

    @staticmethod
    def expm1(x):
        # decompose for a better performance
        vec_one = f"decltype({x})(1)"
        return f"{x}.exp() - {vec_one}"

    @staticmethod
    def erf(x):
        return f"{x}.erf()"

    @staticmethod
    def erfc(x):
        return f"{x}.erfc()"

    @staticmethod
    def erfinv(x):
        return f"{x}.erfinv()"

    @staticmethod
    def sqrt(x):
        return f"{x}.sqrt()"

    @staticmethod
    def eq(x, y):
        assert isinstance(V.kernel, CppVecKernel)
        assert isinstance(x, CppCSEVariable)
        assert x.dtype is not None
        return f"{V.kernel._get_mask_type(x.dtype)}({x} == {y})"

    @staticmethod
    def ne(x, y):
        assert isinstance(V.kernel, CppVecKernel)
        assert isinstance(x, CppCSEVariable)
        if x.dtype == torch.bool:
            assert y.dtype == torch.bool
            x_cast, y_cast = unify_mask_base_type(V.kernel.compute, (x, y))
            return f"{x_cast} != {y_cast}"
        else:
            assert x.dtype is not None
            return f"{V.kernel._get_mask_type(x.dtype)}({x} != {y})"

    @staticmethod
    def lt(x, y):
        assert isinstance(V.kernel, CppVecKernel)
        assert isinstance(x, CppCSEVariable)
        assert x.dtype is not None
        return f"{V.kernel._get_mask_type(x.dtype)}({x} < {y})"

    @staticmethod
    def gt(x, y):
        assert isinstance(V.kernel, CppVecKernel)
        assert isinstance(x, CppCSEVariable)
        assert x.dtype is not None
        return f"{V.kernel._get_mask_type(x.dtype)}({x} > {y})"

    @staticmethod
    def le(x, y):
        assert isinstance(V.kernel, CppVecKernel)
        assert isinstance(x, CppCSEVariable)
        assert x.dtype is not None
        return f"{V.kernel._get_mask_type(x.dtype)}({x} <= {y})"

    @staticmethod
    def ge(x, y):
        assert isinstance(V.kernel, CppVecKernel)
        assert isinstance(x, CppCSEVariable)
        assert x.dtype is not None
        return f"{V.kernel._get_mask_type(x.dtype)}({x} >= {y})"

    @staticmethod
    def and_(x, y):
        return f"{x} & {y}"

    @staticmethod
    def rsqrt(x):
        return f"{x}.rsqrt()"

    @staticmethod
    def pow(a, b):
        return f"{a}.pow({b})"

    @staticmethod
    def log(x):
        return f"{x}.log()"

    @staticmethod
    def round(x):
        return f"{x}.round()"

    @staticmethod
    def floor(x):
        return f"{x}.floor()"

    @staticmethod
    def ceil(x):
        return f"{x}.ceil()"

    @staticmethod
    def trunc(x):
        return f"{x}.trunc()"

    @staticmethod
    def fmod(a, b):
        return f"{a}.fmod({b})"

    @staticmethod
    def lgamma(x):
        return f"{x}.lgamma()"

    @staticmethod
    def logical_and(a, b):
        return f"{a} & {b}"

    @staticmethod
    def logical_not(a):
        return f"~{a}"

    @staticmethod
    def logical_or(a, b):
        return f"{a} | {b}"

    @staticmethod
    def logical_xor(a, b):
        return f"{a} ^ {b}"

    @staticmethod
    def bitwise_and(a, b):
        return f"{a} & {b}"

    @staticmethod
    def bitwise_not(a):
        return f"~{a}"

    @staticmethod
    def bitwise_or(a, b):
        return f"{a} | {b}"

    @staticmethod
    def bitwise_xor(a, b):
        return f"{a} ^ {b}"

    @staticmethod
    def bitwise_left_shift(a, b):
        return f"{a} << {b}"

    @staticmethod
    def bitwise_right_shift(a, b):
        return f"{a} >> {b}"

    @staticmethod
<<<<<<< HEAD
    def remainder(a, b):
        assert (
            a.dtype == b.dtype
        ), "remainder vec implementation expect the same inputs' dtype."
        return f"{a} - ({CppVecOverrides.floordiv(a, b)}) * {b}"
=======
    def load_seed(name, offset):
        assert isinstance(V.kernel, CppVecKernel)
        return f"{V.kernel.load(name, offset)}"

    @staticmethod
    def rand(seed, offset):
        assert isinstance(V.kernel, CppVecKernel)
        code = BracesBuffer()
        rand_function = (
            f"result[offset_idx] = normalized_rand_cpu({seed}, offset[offset_idx]);"
        )
        return codegen_rand(offset, code, rand_function)

    @staticmethod
    def randn(seed, offset):
        assert isinstance(V.kernel, CppVecKernel)
        code = BracesBuffer()
        rand_function = f"result[offset_idx] = randn_cpu({seed}, offset[offset_idx]);"
        return codegen_rand(offset, code, rand_function)

    @staticmethod
    def randint64(seed, offset, low, high):
        assert isinstance(V.kernel, CppVecKernel)
        code = BracesBuffer()
        rand_function = f"result[offset_idx] = randint64_cpu({seed}, offset[offset_idx], {low}, {high});"
        return codegen_rand(offset, code, rand_function, torch.int64)
>>>>>>> 0ff9f1a7

    @staticmethod
    def tan(a):
        return f"{a}.tan()"

    @staticmethod
    def tanh(a):
        vec_one = f"decltype({a})(1)"
        vec_two = f"decltype({a})(2)"
        vec_minus_two = f"decltype({a})(-2)"
        return f"{vec_two} / ({vec_one} + ({vec_minus_two} * {a}).exp()) - {vec_one}"

    @staticmethod
    def reciprocal(a):
        return f"{a}.reciprocal()"

    @staticmethod
    def atan(x):
        return f"{x}.atan()"

    @staticmethod
    def acos(x):
        return f"{x}.acos()"

    @staticmethod
    def asin(x):
        return f"{x}.asin()"

    @staticmethod
    def cosh(x):
        return f"{x}.cosh()"

    @staticmethod
    def sinh(x):
        return f"{x}.sinh()"

    @staticmethod
    def log10(x):
        return f"{x}.log10()"

    @staticmethod
    def log2(x):
        return f"{x}.log2()"

    @staticmethod
    def nextafter(x, y):
        return f"{x}.nextafter({y})"

    @staticmethod
    def copysign(a, b):
        return f"{a}.copysign({b})"

    @staticmethod
    def atan2(a, b):
        return f"{a}.atan2({b})"

    @staticmethod
    def hypot(a, b):
        return f"{a}.hypot({b})"

    @staticmethod
    def atanh(x):
        # For real x, atanh(x) = 1/2 * log((1+x)/(1-x))
        vec_one = f"decltype({x})(1)"
        vec_one_half = f"decltype({x})(0.5)"
        return f"{vec_one_half} * (({vec_one} + {x})/({vec_one} - {x})).log()"

    @staticmethod
    def asinh(x):
        # For real x, asinh(x) = log(x + sqrt(1 + x**2))
        vec_one = f"decltype({x})(1)"
        return f"({x} + ({vec_one} + {x}*{x}).sqrt()).log()"

    @staticmethod
    def acosh(x):
        return f"{x}.acosh()"

    @staticmethod
    def relu(x):
        bug = config.cpp.inject_relu_bug_TESTING_ONLY
        if bug == "compile_error":
            return "compile error!"
        elif bug == "runtime_error":
            return f"{x}; throw 1"
        elif bug == "accuracy":
            return f"{x} + decltype({x})(1)"
        elif bug is None:
            return f"at::vec::clamp_min({x}, decltype({x})(0))"
        else:
            raise AssertionError(
                f"unrecognized config cpp.inject_relu_bug_TESTING_ONLY = {bug!r}"
            )

    # TODO: this seems to be dead
    @staticmethod
    def sigmoid(x):
        return f"decltype({x})(1)/(decltype({x})(1) + {x}.neg().exp())"

    @staticmethod
    def neg(x):
        return f"{x}.neg()"

    @staticmethod
    def floordiv(a, b):
        if is_float_dtype(a.dtype):
            assert (
                a.dtype == b.dtype
            ), "div_floor_floating_vec implementation expect the same inputs' dtype."
            return f"at::vec::div_floor_floating_vec({a}, {b})"
        else:
            assert all(is_integer_dtype(item.dtype) for item in [a, b])
            # a and b are integer type
            _t = f"decltype({a})"
            if V.kernel._get_raw_num_vectors(b.dtype) < 1:
                # Doing blend to set the remaining bits of b to non-zero
                b = f"{_t}::blend<{(1 << V.kernel.tiling_factor) - 1}>({_t}(1), {b})"
            quot = f"{a} / {b}"
            has_rem = f"({a} % {b} != {_t}(0))"
            is_neg = f"(({a} < {_t}(0)) != ({b} < {_t}(0)))"
            return f"{_t}::blendv({quot}, {quot} - {_t}(1), {has_rem} & {is_neg})"

    @staticmethod
    def truncdiv(a, b):
        # a and b are integer type
        if V.kernel._get_raw_num_vectors(b.dtype) < 1:
            # Doing blend to set the remaining bits of b to non-zero
            _t = f"decltype({b})"
            b = f"{_t}::blend<{(1 << V.kernel.tiling_factor) - 1}>({_t}(1), {b})"
        return f"{a} / {b}"

    @staticmethod
    def minimum(a, b):
        if a.dtype == torch.bool:
            assert b.dtype == torch.bool
            a_cast, b_cast = unify_mask_base_type(V.kernel.compute, (a, b))
            return f"{a_cast} & {b_cast}"
        else:
            return f"at::vec::minimum({a}, {b})"

    @staticmethod
    def maximum(a, b):
        if a.dtype == torch.bool:
            assert b.dtype == torch.bool
            a_cast, b_cast = unify_mask_base_type(V.kernel.compute, (a, b))
            return f"{a_cast} | {b_cast}"
        else:
            return f"at::vec::maximum({a}, {b})"

    @staticmethod
    def square(a):
        return f"{a} * {a}"

    @staticmethod
    def where(a, b, c):
        assert isinstance(V.kernel, CppVecKernel)
        if b.dtype == torch.bool:
            assert c.dtype == torch.bool
            blendv_a, blendv_b, blendv_c = unify_mask_base_type(
                V.kernel.compute, (a, b, c)
            )
            return f"decltype({blendv_b})::blendv({blendv_c}, {blendv_b}, {blendv_a})"
        else:
            return f"decltype({b})::blendv({c}, {b}, {V.kernel._get_mask_cast(a, b.dtype)})"

    @staticmethod
    def sign(x):
        code = BracesBuffer()
        vec_zero = f"decltype({x})(0)"
        vec_one = f"decltype({x})(1)"
        blendv_l = f"decltype({x})::blendv({vec_zero}, {vec_one}, {vec_zero} < {x})"
        blendv_r = f"decltype({x})::blendv({vec_zero}, {vec_one}, {x} < {vec_zero})"
        code.writeline("[&]()")
        with code.indent():
            code.writeline(f"auto left = {blendv_l};")
            code.writeline(f"auto right = {blendv_r};")
            code.writeline("return left - right;")
        code.writeline("()")
        return code

    @staticmethod
    def to_dtype(x, dtype, src_dtype=None, use_compute_dtypes=True):
        assert dtype in [
            torch.bool,
            torch.float64,
            torch.float,
            torch.bfloat16,
            torch.float16,
            torch.uint8,
            torch.int8,
            torch.int32,
            torch.int64,
        ], f"{__name__} does not support {dtype}"
        assert isinstance(x, CppCSEVariable)
        src_dtype = x.dtype
        expr = V.kernel.get_to_dtype_expr(x, dtype, src_dtype)
        csevar = V.kernel.cse.generate(V.kernel.compute, expr)
        csevar.update_on_args("to_dtype", (x, dtype), {"src_dtype": src_dtype})
        if dtype in [torch.bfloat16, torch.float16] and src_dtype == torch.float:
            V.kernel.cache_dtype_convert(x, src_dtype, csevar, dtype)
        return csevar

    @staticmethod
    def log1p(x):
        bug = config.cpp.inject_log1p_bug_TESTING_ONLY
        if bug == "accuracy":
            return f"{x} + decltype({x})(1)"
        elif bug is None:
            return f"{x}.log1p()"
        else:
            raise AssertionError(
                f"unrecognized config cpp.inject_log1p_bug_TESTING_ONLY = {bug!r}"
            )

    @staticmethod
    def masked(mask, body, other):
        assert isinstance(V.kernel, CppVecKernel)
        code = BracesBuffer()
        var = V.kernel.cse.newvar()
        with V.kernel.masked(mask) as new_mask:
            code.writeline(f"auto {var} = [&]")
            with V.kernel.swap_buffers(code), code.indent():
                result = body()
                code.writeline(f"return {result};")
        code.writeline(";")
        V.kernel.compute.splice(code)

        dtype = result.dtype
        body_code = f"{var}()"
        body_code_vec = (
            body_code
            if result.is_vec
            else f"{V.kernel._get_vec_type(dtype)}({body_code})"
        )
        other_code = value_to_cpp(other, DTYPE_TO_CPP[dtype])
        # loading bool as VecMask<float, N>
        other_code_vec = (
            f"{V.kernel._get_mask_type()}::from({other_code})"
            if dtype == torch.bool
            else f"{V.kernel._get_vec_type(dtype)}({other_code})"
        )
        assert isinstance(new_mask, CppCSEVariable), new_mask
        if new_mask.is_vec:
            code = BracesBuffer()
            code.writeline("[&]")
            with V.kernel.swap_buffers(code), code.indent():
                code.writeline(f"if ({new_mask}.all_zero())")
                with code.indent():
                    code.writeline(f"return {other_code_vec};")
                code.writeline("else")
                with code.indent():
                    # Create cse variable to reuse kernel.overrides.where
                    body_vec_var = V.kernel.cse.generate(
                        V.kernel.compute,
                        body_code_vec,
                    )
                    other_vec_var = V.kernel.cse.generate(
                        V.kernel.compute,
                        other_code_vec,
                    )
                    assert isinstance(body_vec_var, CppCSEVariable), body_vec_var
                    assert isinstance(other_vec_var, CppCSEVariable), other_vec_var
                    body_vec_var.dtype = dtype
                    other_vec_var.dtype = dtype
                    code.writeline(
                        f"return {V.kernel.overrides.where(new_mask, body_vec_var, other_vec_var)};"
                    )
            code.writeline("()")
            csevar = V.kernel.cse.generate(
                V.kernel.compute,
                code,
            )
        elif result.is_vec:
            csevar = V.kernel.cse.generate(
                V.kernel.compute, f"{mask} ? {body_code_vec} : {other_code_vec}"
            )
        else:
            csevar = V.kernel.cse.generate(
                V.kernel.compute, f"{mask} ? {body_code} : {other_code}"
            )
        # `result` is explicitly added to the args for correct propagation
        # of relevant itervars and vectorization status.
        csevar.update_on_args("masked", (mask, body, other, result), {})
        return csevar

    @staticmethod
    def index_expr(expr, dtype):
        assert isinstance(V.kernel, CppVecKernel)
        index = V.kernel.rename_indexing(expr)
        tiling_var = V.kernel.itervars[V.kernel.tiling_idx]
        stride = V.kernel._try_get_const_stride(index, tiling_var)
        if stride == 0:
            return CppOverrides.index_expr(expr, dtype)
        elif stride is not None:
            idx = V.kernel.cse.generate(
                V.kernel.compute, cexpr(index), bounds=get_bounds_index_expr(expr)
            )
            value = ops.to_dtype(idx, dtype)
            if isinstance(value, OpsValue):
                value = value.value
            csevar = V.kernel.arange(value, stride)
        else:
            csevar = V.kernel._load_or_store_non_contiguous(  # type: ignore[assignment]
                None, index, dtype, V.kernel.compute
            )
        csevar.update_on_args("index_expr", (expr, dtype), {})
        return csevar


CppVecOverrides._initialize_pointwise_overrides("cppvec")


class CppTile2DOverrides(CppVecOverrides):
    @staticmethod
    def index_expr(expr, dtype):
        assert isinstance(V.kernel, CppTile2DKernel)
        expr = V.kernel.transform_indexing(expr)
        return CppVecOverrides.index_expr(expr, dtype)


class CppKernel(Kernel):
    overrides = CppOverrides  # type: ignore[assignment]
    sexpr = cexpr
    newvar_prefix = "auto "
    suffix = ";"

    def __init__(self, args, num_threads):
        super().__init__(args)
        self.call_ranges: Optional[Tuple[sympy.Expr, ...]] = None
        self.ranges: List[sympy.Expr] = []
        self.itervars: List[sympy.Symbol] = []
        self.reduction_depth = None
        self.reduction_prefix = IndentedBuffer()
        self.reduction_suffix = IndentedBuffer()
        self.parallel_reduction_prefix = IndentedBuffer()
        self.parallel_reduction_suffix = IndentedBuffer()
        self.local_reduction_init = IndentedBuffer()
        self.local_reduction_stores = IndentedBuffer()
        self.is_reduction = False
        self.non_parallel_reduction_prefix = IndentedBuffer()
        self.reduction_cse = CSE(self.newvar_prefix, self.suffix, name_prefix="tmp_acc")
        self.weight_recps_cse = CSE(
            self.newvar_prefix, self.suffix, name_prefix="wrecps"
        )
        self.preloads = IndentedBuffer()
        self.poststores = IndentedBuffer()
        self.num_threads = num_threads  # num_threads the kernel specialized for
        self.reduction_omp_dec: Dict[Tuple[str, str], str] = {}

    def _gen_parallel_reduction_buffers(
        self,
        acc,
        acc_type,
        reduction_type,
        dtype,
        reduction_combine_fn=reduction_combine,
        reduction_init_fn=reduction_init,
        welford_weight_reciprocal_vec_fn=None,
    ):
        if config.cpp.dynamic_threads and not self.parallel_reduction_prefix:
            self.parallel_reduction_prefix.writeline(
                "int max_threads = omp_get_max_threads();"
            )
        acc_local = f"{acc}_local"
        num_threads = (
            "max_threads" if config.cpp.dynamic_threads else parallel_num_threads()
        )
        acc_per_thread = f"{acc}_arr[{num_threads}]"
        acc_local_in_array = acc_per_thread.replace(f"[{num_threads}]", "[tid]")
        self.local_reduction_init.writeline(
            f"{acc_type} {acc_local} = {reduction_init_fn(reduction_type, dtype)};"
        )
        self.parallel_reduction_prefix.writeline(f"{acc_type} {acc_per_thread};")
        self.parallel_reduction_prefix.writelines(
            [
                f"for (int tid = 0; tid < {num_threads}; tid++)",
                "{",
                f"    {acc_local_in_array} = {reduction_init_fn(reduction_type, dtype)};",
                "}",
            ],
        )
        self.local_reduction_stores.writelines(
            [
                f"{acc_local_in_array} = {acc_local};",
            ]
        )
        self.parallel_reduction_suffix.writelines(
            [
                f"for (int tid = 0; tid < {num_threads}; tid++)",
                "{",
                f"    {acc} = {reduction_combine_fn(reduction_type, acc, acc_local_in_array, src_dtype=dtype)};",
                "}",
            ],
        )

    def get_reduction_var_pattern(self, line: str):
        return re.search("tmp_acc[0-9]+", line)

    def update_stores_with_parallel_reduction(self):
        for i, line in enumerate(self.stores._lines):
            if isinstance(line, str):
                m = self.get_reduction_var_pattern(line)
                if m:
                    var_name = m.group(0)
                    self.stores._lines[i] = line.replace(var_name, f"{var_name}_local")

    @contextlib.contextmanager
    def masked(self, mask):
        """Context manager to add an additional mask to loads and stores."""
        prior = self._load_mask
        if prior:
            mask = ops.and_(mask, prior)
            if isinstance(mask, OpsValue):
                mask = mask.value
                assert isinstance(mask, CppCSEVariable)
                # see NOTE [dtype of CppCSEVariable]
                # mask's dtype should be bool
                mask.dtype = torch.bool

        self._load_mask = mask
        try:
            yield mask
        finally:
            self._load_mask = prior

    def scale_index_with_offset(
        self, index: sympy.Expr, scale=1, itervar_idx=-1, offset=0
    ):
        var = self.itervars[itervar_idx]
        replacement = {var: var * scale + offset}
        new_index = sympy_subs(index, replacement)
        return new_index

    def index_to_str(self, index: sympy.Expr) -> str:
        """
        Convert an index expr to a string that can be used in cpp code.
        e.g. a sympy expression "s2" may actually appear as "ks1" in the cpp kernel.
        """
        return cexpr(self.rename_indexing(index))

    def index_indirect_depends_on(self, index: sympy.Expr, itervar: sympy.Symbol):
        """
        Check if an index has free symbol CppCSEVariable that depends on `itervar`.
        """
        return any(
            self.cse.varname_map[s.name].depends_on(itervar)  # type: ignore[attr-defined]
            for s in index.free_symbols
            if s.name in self.cse.varname_map  # type: ignore[attr-defined]
            and isinstance(self.cse.varname_map[s.name], CppCSEVariable)  # type: ignore[attr-defined]
        )

    def index_depends_on(self, index: sympy.Expr, itervar: sympy.Symbol):
        return itervar in index.free_symbols or self.index_indirect_depends_on(
            index, itervar
        )

    def var_ranges(self):
        return dict(zip(self.itervars, self.ranges))

    def check_bounds(
        self,
        expr: sympy.Expr,
        size: sympy.Expr,
        lower: bool,
        upper: bool,
    ):
        if not (lower or upper):
            return

        indirect = free_symbol_is_type(expr, SymT.TMP)
        if indirect:
            # indexing in compute
            csevar = ops.index_expr(expr, torch.int64).value
            buffer = V.kernel.compute
        else:
            # indexing in loads
            prior_compute = V.kernel.compute
            try:
                V.kernel.compute = self.loads
                csevar = ops.index_expr(expr, torch.int64).value
            finally:
                V.kernel.compute = prior_compute
            buffer = self.loads

        size_str = V.kernel.sexpr(self.rename_indexing(size)) if upper else None

        line = self.indirect_assert(
            csevar, "0" if lower else None, size_str, self._load_mask
        )
        self.cse.generate(buffer, line, assignment=False)

    def load(self, name: str, index: sympy.Expr):
        var = self.args.input(name)
        index = self.rename_indexing(index)
        line = f"{var}[{cexpr_index(index)}]"
        csevar = self.cse.generate(self.loads, line)
        csevar.update_on_args("load", (self, name, index), {})
        return csevar

    def store(self, name, index, value, mode=None):
        assert "buf" in name
        var = self.args.output(name)
        index = self.rename_indexing(index)
        if mode is None:
            line = f"{var}[{cexpr_index(index)}] = {value};"
        elif mode == "atomic_add":
            if not config.cpp.dynamic_threads and self.num_threads == 1:
                line = f"{var}[{cexpr_index(index)}] += {value};"
            else:
                dtype = V.graph.get_dtype(name)
                # mirroring static_cast<float>(...) in load:
                value = f"static_cast<{DTYPE_TO_CPP[dtype]}>({value})"
                line = f"atomic_add(&{var}[{cexpr_index(index)}], {value});"
        else:
            raise NotImplementedError(f"store mode={mode}")
        self.stores.writeline(DeferredLine(name, line))

    def reduction(self, dtype, src_dtype, reduction_type, value):
        argmax_or_argmin = reduction_type in {"argmax", "argmin"}
        reduction_key = src_dtype, reduction_type, value
        if reduction_key in self.reduction_cse.reduction_cache:
            return self.reduction_cse.reduction_cache[reduction_key]

        acc = self.reduction_cse.generate(
            self.loads, f"reduction {reduction_key}", write=False
        )
        self.is_reduction = True
        init_dtype = src_dtype if argmax_or_argmin else dtype
        acc_type = reduction_acc_type(reduction_type, init_dtype)
        self.reduction_prefix.writeline(
            f"{acc_type} {acc} = {reduction_init(reduction_type, init_dtype)};"
        )
        assert self.reduction_depth is not None
        index = self.itervars[self.reduction_depth]
        for i in range(self.reduction_depth + 1, len(self.itervars)):
            index = index * self.ranges[i] + self.itervars[i]
        self.stores.writeline(
            f"{acc} = {reduction_combine(reduction_type, acc, value, index)};"
        )
        self._gen_parallel_reduction_buffers(acc, acc_type, reduction_type, init_dtype)
        result = reduction_project(reduction_type, acc)
        self.reduction_cse.reduction_cache[reduction_key] = result
        return result

    def store_reduction(self, name, index, value):
        index = self.rename_indexing(index)
        var = self.args.output(name)
        self.reduction_suffix.writeline(
            DeferredLine(name, f"{var}[{cexpr_index(index)}] = {value};")
        )

    def set_ranges(self, lengths, reduction_lengths):
        if self.call_ranges:
            assert self.call_ranges == tuple(lengths) + tuple(
                reduction_lengths
            ), f"{self.call_ranges} == {tuple(lengths)} + {tuple(reduction_lengths)}"
            assert self.reduction_depth == len(lengths)
        else:
            self.call_ranges = tuple(lengths) + tuple(reduction_lengths)
            self.ranges = [self.rename_indexing(x) for x in self.call_ranges]
            self.itervars = [
                sympy_index_symbol_with_prefix(SymT.XBLOCK, n)
                for n in range(len(self.ranges))
            ]
            self.reduction_depth = len(lengths)
        return (
            self.itervars[: self.reduction_depth],
            self.itervars[self.reduction_depth :],
        )

    def size_hint(self):
        return V.graph.sizevars.size_hint(
            sympy_product(self.call_ranges), fallback=8192
        )

    def codegen_loops_impl(self, loop_nest, code, worksharing):
        threads = parallel_num_threads()
        assert self.call_ranges is not None
        kernels = loop_nest.get_kernels()
        has_outer_loop_kernel = any(
            isinstance(kernel, OuterLoopFusedKernel) for kernel in kernels
        )
        if has_outer_loop_kernel:
            assert len(kernels) == 1
            assert isinstance(kernels[0], OuterLoopFusedKernel)
            par_depth = kernels[0].decide_parallel_depth(
                loop_nest.max_parallel_depth(), threads
            )
        else:
            par_depth = self.decide_parallel_depth(
                loop_nest.max_parallel_depth(), threads
            )

        with contextlib.ExitStack() as stack:
            if par_depth:
                if loop_nest.is_reduction_only():
                    # need to close the worksharing scope to define reduction vars outside it
                    worksharing.close()
                else:
                    worksharing.parallel(threads)
                loop_nest.mark_parallel(par_depth)
            elif threads > 1:
                if worksharing.single():
                    stack.enter_context(code.indent())

            def gen_loop_kernel(loop: LoopLevel):
                def is_parallel_reduction(loop):
                    root = loop.get_root()
                    return root.is_reduction and root.parallel

                kernels = loop.get_kernels()
                assert len(kernels) == 1
                if not isinstance(
                    kernels[0], OuterLoopFusedKernel
                ) and is_parallel_reduction(loop):
                    kernels[0].update_stores_with_parallel_reduction()
                gen_kernel(kernels[0])

            def gen_kernel(kernel):
                if isinstance(kernel, OuterLoopFusedKernel):
                    for loop in kernel.inner:
                        if loop.inner:
                            gen_loops(loop.inner, loop.is_reduction)
                        else:
                            with contextlib.ExitStack() as stack:
                                # If there is any kernel existing at the final outer loop fusion level,
                                # the kernel code should be placed within its respective indent to prevent
                                # the duplication of variable definitions.
                                stack.enter_context(code.indent())
                                gen_loop_kernel(loop)
                else:
                    with contextlib.ExitStack() as stack:
                        assert kernel
                        if hasattr(kernel, "codegen_inner_loops"):
                            code.splice(kernel.preloads)
                            kernel.codegen_inner_loops(code)
                            stack.enter_context(code.indent())
                        code.splice(kernel.loads)
                        code.splice(kernel.compute)
                        code.splice(kernel.stores)
                    if hasattr(kernel, "codegen_inner_loops"):
                        code.splice(kernel.poststores)

            def get_reduction_code_buffer(loops, buffer="prefix"):
                assert buffer in ("prefix", "suffix", "local")
                for loop in loops:
                    for kernel in loop.get_kernels():
                        if buffer == "local":
                            return (
                                kernel.local_reduction_init,
                                kernel.local_reduction_stores,
                            )
                        elif buffer == "suffix":
                            suffix = kernel.reduction_suffix
                            if loop.parallel:
                                suffix = kernel.parallel_reduction_suffix + suffix
                            return suffix
                        else:
                            prefix = kernel.reduction_prefix
                            if loop.parallel:
                                prefix = prefix + kernel.parallel_reduction_prefix
                            else:
                                prefix = prefix + kernel.non_parallel_reduction_prefix
                            return prefix

            def gen_loops(loops: List[LoopLevel], in_reduction=False):
                with contextlib.ExitStack() as stack_outer:
                    local_reduction_init = local_reduction_stores = None
                    if loops:
                        loop = loops[0]
                        if loop.is_reduction and not in_reduction:
                            reduction_prefix = get_reduction_code_buffer(loops)
                            if reduction_prefix:
                                stack_outer.enter_context(code.indent())
                            code.splice(reduction_prefix)
                        if loop_nest.is_reduction_only() and loop.parallel:
                            (
                                local_reduction_init,
                                local_reduction_stores,
                            ) = get_reduction_code_buffer(loops, "local")
                            worksharing.parallel(threads)
                            if local_reduction_init:
                                assert local_reduction_stores
                                code.splice(local_reduction_init)

                    for loop in loops:
                        gen_loop(loop)

                    if loops:
                        loop = loops[0]
                        if loop_nest.is_reduction_only() and loop.parallel:
                            if local_reduction_stores:
                                code.splice(local_reduction_stores)
                            worksharing.close()
                        if loop.is_reduction and not in_reduction:
                            code.splice(get_reduction_code_buffer(loops, "suffix"))

            def gen_loop(loop: LoopLevel):
                with contextlib.ExitStack() as stack:
                    loop_lines = loop.lines()
                    if loop_lines is None:
                        return
                    code.writelines(loop_lines)
                    stack.enter_context(code.indent())
                    # generate inner loops or loop body
                    if loop.inner:
                        gen_loops(loop.inner, loop.is_reduction)
                    else:
                        gen_loop_kernel(loop)

            stack.enter_context(code.indent())
            if loop_nest.root:
                if (
                    has_outer_loop_kernel
                    and isinstance(V.local_buffer_context, LocalBufferContext)
                    and V.local_buffer_context.local_buffers
                ):
                    # Allocate local buffer
                    local_buffers = V.local_buffer_context.local_buffers
                    for local_buffer in local_buffers.values():
                        # For dynamic size, rename s to ks
                        local_buf_size = sympy_product(
                            [
                                self.rename_indexing(size_val)
                                for size_val in local_buffer.get_layout().size
                            ]
                        )
                        local_buf_dtype = DTYPE_TO_CPP[local_buffer.get_layout().dtype]
                        allocate = f"std::make_unique<{local_buf_dtype} []>({cexpr(local_buf_size)})"
                        local_buffer_name = local_buffer.get_name()
                        code.splice(
                            f"std::unique_ptr<{local_buf_dtype} []> buf_{local_buffer_name} = {allocate};"
                        )
                        code.splice(
                            f"{local_buf_dtype}* {local_buffer_name} = buf_{local_buffer_name}.get();"
                        )
                gen_loops(loop_nest.root)
            else:
                gen_kernel(loop_nest.kernel)

    def codegen_loops(self, code, worksharing):
        loop_nest = LoopNestWithSplit.build(self)
        self.codegen_loops_impl(loop_nest, code, worksharing)

    @property
    def assert_function(self) -> str:
        if V.graph.aot_mode:
            # TODO: Using AOTI_TORCH_CHECK is causing performance drop for some models
            # compared with JIT Inductor which uses TORCH_CHECK
            return "AOTI_TORCH_CHECK"
        else:
            return "TORCH_CHECK"

    def decide_parallel_depth(self, max_parallel_depth, threads):
        assert self.call_ranges is not None
        ranges = self.call_ranges[:max_parallel_depth]
        seq = self.size_hint()
        par = 1
        depth = 0
        for expr in ranges:
            hint = V.graph.sizevars.size_hint(expr, fallback=8192)
            if par >= 2 * threads or par == threads:
                break
            if seq // threads < config.cpp.min_chunk_size:
                # not enough work
                break
            depth += 1
            par *= hint
            seq /= hint
        # if we assume thread number is dynamic, make sure we
        # have at least one parallel scope and let OMP runtime
        # to manage the serial vs. parallel.
        if config.cpp.dynamic_threads and depth == 0 and len(ranges) > 0:
            depth = 1
        return depth

    @contextlib.contextmanager
    def write_to_suffix(self):
        prior = (self.loads, self.compute, self.stores, self.cse)
        self.loads = IndentedBuffer()
        self.compute = IndentedBuffer()
        self.stores = IndentedBuffer()
        self.cse = self.cse.clone()
        yield
        self.reduction_suffix.splice(self.loads)
        self.reduction_suffix.splice(self.compute)
        self.reduction_suffix.splice(self.stores)
        (self.loads, self.compute, self.stores, self.cse) = prior

    def create_cse_var(self, *args, **kwargs):
        return CppCSEVariable(*args, **kwargs)

    def get_to_dtype_expr(self, src, dtype, src_dtype):
        return f"c10::convert<{DTYPE_TO_CPP[dtype]}>({src})"

    def cache_dtype_convert(self, dst, dst_dtype, src, src_dtype):
        expr = self.get_to_dtype_expr(src, dst_dtype, src_dtype)
        self.cse.cache[expr] = dst


class CppVecKernel(CppKernel):
    overrides = CppVecOverrides  # type: ignore[assignment]

    def __init__(
        self,
        args,
        num_threads,
        tiling_factor,
        tiling_idx,
        tail_size=None,
    ):
        super().__init__(args, num_threads)
        self.vec_isa = cpu_vec_isa.pick_vec_isa()
        assert self.vec_isa
        assert tiling_factor > 0, "Expect pass in Non-Zero tiling_factor explicitly"
        self.tiling_factor = tiling_factor
        self.tiling_idx = tiling_idx
        self.tail_size = tail_size
        self.num_elems = tail_size if tail_size else tiling_factor

    def _try_get_const_stride(self, index: sympy.Expr, itervar: sympy.Symbol):
        if self.index_indirect_depends_on(index, itervar):
            return None
        for indirect_var in (
            self.cse.varname_map[s.name]  # type: ignore[attr-defined]
            for s in index.free_symbols
            if symbol_is_type(s, SymT.TMP)
        ):
            assert isinstance(indirect_var, CppCSEVariable)
            if indirect_var.is_vec:
                return None
        stride = stride_at_vec_range(index, itervar, self.tiling_factor)
        return stride if stride.is_number else None

    def _get_num_vectors(self, dtype: torch.dtype) -> int:
        num_vectors = math.ceil(
            self.tiling_factor * dtype.itemsize * 8 / self.vec_isa.bit_width()
        )
        assert num_vectors >= 1
        return num_vectors

    def _get_raw_num_vectors(self, dtype: torch.dtype) -> float:
        # This utility function is used to check if the vector lanes has been
        # fully utilized. For example, uint8 will only use 1/4 of the vector lanes.
        return self.tiling_factor * dtype.itemsize * 8 / self.vec_isa.bit_width()

    def _get_vec_type(self, dtype: torch.dtype) -> str:
        num_vectors = self._get_num_vectors(dtype)
        if num_vectors == 1:
            return f"at::vec::Vectorized<{DTYPE_TO_CPP[dtype]}>"
        else:
            return f"at::vec::VectorizedN<{DTYPE_TO_CPP[dtype]},{num_vectors}>"

    def _get_mask_type(self, dtype: torch.dtype = torch.float) -> str:
        if dtype == torch.bool:
            return ""
        num_vectors = self._get_num_vectors(dtype)
        return f"at::vec::VecMask<{DTYPE_TO_CPP[dtype]},{num_vectors}>"

    def _get_mask_cast(self, mask: CppCSEVariable, dtype: torch.dtype) -> str:
        assert mask.dtype == torch.bool, repr(mask)
        num_vectors = self._get_num_vectors(dtype)
        return f"{mask}.template cast<{DTYPE_TO_CPP[dtype]},{num_vectors}>()"

    def get_reduction_var_pattern(self, line: str):
        return re.search("tmp_acc[0-9]+_vec", line)

    def _get_vec_load_line(
        self,
        var: str,
        index: sympy.Expr,
        dtype: torch.dtype,
        load_mask: Optional[CppCSEVariable] = None,
    ):
        """
        Get a load line str that loads a vector from `var` at `index` of type `dtype`.
        If `load_mask` is not None, we do a masked load accordingly.
        Notes on the `dtype`:
        1. We always load `self.tiling_factor` number of elements regardless of the `dtype`.
           It means we load half of the vector lanes for 16-bit data types and quarter of the
           vector lanes for 8-bit data types.
        2. `torch.bool` and `torch.uint8` could mean masks and we load them as float mask vectors.
        """
        cpp_type = DTYPE_TO_CPP[dtype]
        num_vectors = self._get_num_vectors(dtype)
        load_mask_str = None
        if load_mask:
            if not load_mask.is_vec:
                # TODO: avoid hard-code torch.float
                load_mask_str = f"{self._get_mask_type(torch.float)}::from({load_mask})"
            else:
                load_mask_str = f"{self._get_mask_cast(load_mask, torch.float)}"
        loadbuf = f"{var} + {cexpr_index(index)}" if index != 0 else var
        if dtype == torch.bool:
            # TODO: should we consider load mask here?
            line = f"{self._get_mask_type()}::from({loadbuf})"
        else:
            line = (
                f"{load_mask_str}.template loadu<{cpp_type},{num_vectors}>({loadbuf})"
                if load_mask_str
                else f"{self._get_vec_type(dtype)}::loadu({loadbuf}, {self.num_elems})"
            )
        return line

    def _load_or_store_non_contiguous(
        self,
        var: Optional[str],
        index: sympy.Expr,
        dtype: torch.dtype,
        buffer: Optional[IndentedBuffer] = None,
        store_value: Optional[Union[str, CppCSEVariable]] = None,
    ) -> Optional[CppCSEVariable]:
        """
        Load or store a vector in a non-contiguous way. The vector is initialized from an array that is
        filled in an inner loop over the tiling factor.
        :param var: buffer to load from or store to, i.e. `var[transformed(index)]`. If None, we load the index
                    as index expression, i.e. `transformed(index)`.
        :param index: index into the `var` or the index expression by its own if `var` is None.
                      The `index` could contain indirect indexing or the tiling itervar. When used in
                      the inner loop, the index is transformed as follows:
                      1. the index is linearized along the tiling dim.
                      2. the indirect indexing vector variables are transformed into arrays over the tiling dim.
        :param dtype: data type of `var` or `index` if `var` is None.
        :param buffer: the code buffer to write the generated code to. If None, we write to `self.loads`.
        :param store_value: the value to store. If None, we load the vector.
        :return: a CppCSEVariable that represents the loaded vector or None if it is a store.
        """
        assert not store_value or var is not None, "store var must be provided"

        if buffer is None:
            buffer = self.loads

        def get_result_size(dtype: torch.dtype) -> int:
            if dtype.itemsize < 4:
                return self.num_elems * (4 // dtype.itemsize)
            else:
                return self.num_elems

        def vec_to_array(vec_var: CppCSEVariable) -> CppCSEVariable:
            assert vec_var.is_vec
            code = BracesBuffer()
            code.writeline("[&]")
            with code.indent():
                vec_dtype = vec_var.dtype
                assert vec_dtype is not None
                if vec_dtype == torch.bool:
                    vec_dtype = torch.float
                result_size = get_result_size(vec_dtype)
                code.writeline(
                    f"__at_align__ std::array<{DTYPE_TO_CPP[vec_dtype]}, {result_size}> tmpbuf;"
                )
                line = f"{vec_var}.store(tmpbuf.data(), {result_size});"
                code.writeline(line)
                code.writeline("return tmpbuf;")
            code.writeline("()")
            csevar = self.cse.generate(buffer, code)
            assert isinstance(csevar, CppCSEVariable)
            return csevar

        code = BracesBuffer()
        code.writeline("[&]")
        with code.indent():
            result_size = get_result_size(dtype)
            result_declare = (
                f"__at_align__ std::array<{DTYPE_TO_CPP[dtype]}, {result_size}> tmpbuf;"
            )
            code.writeline(result_declare)
            if store_value:
                code.writeline(f"{store_value}.store(tmpbuf.data(), {result_size});")
            itervar_inner = sympy_index_symbol(
                f"{self.itervars[self.tiling_idx]}_inner"
            )
            replacements = {}
            for indirect_var in (
                self.cse.varname_map[s.name]  # type: ignore[attr-defined]
                for s in index.free_symbols
                if symbol_is_type(s, SymT.TMP)
            ):
                assert isinstance(indirect_var, CppCSEVariable)
                if indirect_var.is_vec:
                    array_var = vec_to_array(indirect_var)
                    replacements[indirect_var] = f"{array_var}[{itervar_inner}]"
            index = self.scale_index_with_offset(
                index, itervar_idx=self.tiling_idx, offset=itervar_inner
            )
            load_mask = None
            if self._load_mask is not None:
                assert not store_value, "unexpected store with load mask"
                assert isinstance(self._load_mask, CppCSEVariable), self._load_mask
                if self._load_mask.is_vec:
                    load_mask = f"{self._load_mask}.is_masked({itervar_inner})"
                else:
                    load_mask = f"{self._load_mask} != 0"
            if cpp_builder.is_gcc():
                code.writeline(f"#pragma GCC unroll {self.num_elems}")
            else:
                code.writeline(f"#pragma unroll {self.num_elems}")
            code.writeline(
                f"for (long {itervar_inner} = 0; "
                + f"{itervar_inner} < {self.num_elems}; "
                + f"{itervar_inner}++)"
            )
            with code.indent(), contextlib.ExitStack() as stack:
                index_c = cexpr_index(index)
                for indirect_var in replacements:
                    index_c = re.sub(
                        r"\b" + f"{indirect_var}" + r"\b",
                        replacements[indirect_var],
                        index_c,
                    )
                rhs = f"{var}[{index_c}]" if var is not None else f"{index_c}"
                if load_mask:
                    code.writeline(f"if ({load_mask})")
                    stack.enter_context(code.indent())
                if store_value:
                    code.writeline(f"{rhs} = tmpbuf[{itervar_inner}];")
                else:
                    code.writeline(f"tmpbuf[{itervar_inner}] = {rhs};")
            if not store_value:
                load_line = self._get_vec_load_line("tmpbuf.data()", 0, dtype)  # type: ignore[arg-type]
                code.writeline(f"return {load_line};")
        code.writeline("()")
        if store_value:
            code.writeline(";")
            buffer.splice(code)
            return None
        else:
            csevar = self.cse.generate(buffer, code)
            assert isinstance(csevar, CppCSEVariable)
            csevar.is_vec = True
            return csevar

    def load(self, name: str, index: sympy.Expr):
        var = self.args.input(name)
        index = self.rename_indexing(index)
        dtype = V.graph.get_dtype(name)
        tiling_var = self.itervars[self.tiling_idx]
        stride = self._try_get_const_stride(index, tiling_var)
        if stride == 0:
            # load scalar and lazily broadcast it on demand
            return super().load(name, index)
        elif stride == 1:
            # load contiguously
            line = self._get_vec_load_line(var, index, dtype, self._load_mask)
            csevar = self.cse.generate(self.loads, line)  # type: ignore[assignment]
        else:
            csevar = self._load_or_store_non_contiguous(var, index, dtype)  # type: ignore[assignment]
        assert isinstance(csevar, CppCSEVariable)
        csevar.update_on_args("load", (self, name, index), {})
        csevar.is_vec = True
        return csevar

    def _get_store_line(
        self,
        value: Union[str, CppCSEVariable],
        var: str,
        index: sympy.Expr,
        dtype: torch.dtype,
    ):
        """
        Get a store line buffer that stores `value` into `var` at `index` of `dtype`. It handles
        both contiguous and non-contiguous store cases.
        :param value: Vectorized type templaterized on `dtype`.
        :param var: buffer to store into.
        :index: index into the `var`.
        """
        # when value's type is str (e.g., welford reduction), caller should make sure
        # it is a vector
        assert isinstance(value, str) or (
            isinstance(value, CppCSEVariable) and value.is_vec
        ), value
        tiling_var = self.itervars[self.tiling_idx]
        var_expr = f"{var} + {cexpr_index(index)}"
        stride = self._try_get_const_stride(index, tiling_var)
        code = IndentedBuffer()
        if stride == 1:
            if dtype == torch.float and self.tail_size is None:
                code.writeline(f"{value}.store({var_expr});")
            else:
                code.writeline(f"{value}.store({var_expr}, {self.num_elems});")
        else:
            self._load_or_store_non_contiguous(
                var, index, dtype, buffer=code, store_value=value
            )
        return code

    def store(self, name, index, value, mode=None):
        assert "buf" in name
        assert mode is None
        assert isinstance(value, CppCSEVariable), value
        if not value.is_vec:
            # this happens when we store a scalar into a vectorized buffer like "fill"
            value = self.broadcast(value)
        var = self.args.output(name)
        index = self.rename_indexing(index)
        code = self._get_store_line(value, var, index, V.graph.get_dtype(name))
        self.stores.splice(code.map(lambda x: DeferredLine(name, x)))

    def reduction(self, dtype, src_dtype, reduction_type, value):
        assert reduction_type in VECTORIZABLE_RTYPES
        argmax_or_argmin = reduction_type in {"argmax", "argmin"}
        horizontal_reduction = self.tiling_idx >= self.reduction_depth
        init_dtype = src_dtype if argmax_or_argmin else dtype
        assert isinstance(value, CppCSEVariable), value

        if not value.is_vec:
            value = self.broadcast(value)

        reduction_key = src_dtype, reduction_type, value
        if reduction_key in self.reduction_cse.reduction_cache:
            return self.reduction_cse.reduction_cache[reduction_key]

        vec_ns = "at::vec"
        vec = f"{vec_ns}::Vectorized<{DTYPE_TO_CPP[dtype]}>"
        acc_type = reduction_acc_type(reduction_type, init_dtype)
        acc_type_vec = self.reduction_acc_type_vec(reduction_type, init_dtype)

        acc = self.reduction_cse.generate(
            self.loads, f"reduction {reduction_key}", write=False
        )
        acc_vec = f"{acc}_vec"
        self.is_reduction = True
        self.reduction_prefix.writeline(
            f"{acc_type} {acc} = {reduction_init(reduction_type, init_dtype)};"
        )
        self.reduction_prefix.writeline(
            f"{acc_type_vec} {acc_vec} = {self.reduction_init_vec(reduction_type, init_dtype)};"
        )
        if reduction_type == "welford_reduce":
            # save the reciprocal of weights for welford reduce
            assert self.reduction_depth is not None
            # use masked acc_vec for tail vec kernel
            self.reduction_prefix.writeline(
                f"{acc_type_vec} masked_{acc_vec} = {self.reduction_init_vec(reduction_type, dtype)};"
            )
            reduction_size = functools.reduce(
                lambda x, y: x * y, self.ranges[self.reduction_depth :]
            )
            reduction_factor = (
                self.tiling_factor if self.tiling_idx >= self.reduction_depth else 1
            )
            self.weight_recp_vec_range = FloorDiv(reduction_size, reduction_factor)
            if self.weight_recp_vec_range not in self.weight_recps_cse.reduction_cache:
                self.weight_recps_val = self.weight_recps_cse.generate(
                    self.compute, f"reduction {self.weight_recp_vec_range}", write=False
                )
                self.weight_recps_cse.reduction_cache[
                    self.weight_recp_vec_range
                ] = self.weight_recps_val
                self.non_parallel_reduction_prefix.writeline(
                    self.welford_weight_reciprocal_vec(dtype)
                )
                # generate weight_recps for parallel reduction
                num_threads = (
                    "max_threads"
                    if config.cpp.dynamic_threads
                    else parallel_num_threads()
                )
                self.local_reduction_init.writeline(
                    self.welford_weight_reciprocal_vec(dtype, num_threads)
                )
            else:
                self.weight_recps_val = self.weight_recps_cse.reduction_cache[
                    self.weight_recp_vec_range
                ]
            # use masked acc_vec for tail vec kernel
            acc_vec_ = f"masked_{acc_vec}" if self.tail_size else acc_vec
            self.stores.writeline(
                f"{acc_vec_} = {self.reduction_combine_vec(reduction_type, acc_vec_, value, True)};"
            )
        else:
            assert self.reduction_depth is not None
            index = self.itervars[self.reduction_depth]
            for i in range(self.reduction_depth + 1, len(self.itervars)):
                index = index * self.ranges[i] + self.itervars[i]
            combine = self.reduction_combine_vec(
                reduction_type,
                acc_vec,
                value,
                index=index,
                horizontal_reduction=horizontal_reduction,
                src_dtype=src_dtype,
            )
            self.stores.writeline(f"{acc_vec} = {combine};")
        self._gen_parallel_reduction_buffers(
            acc,
            acc_type,
            reduction_type,
            init_dtype,
        )
        self._gen_parallel_reduction_buffers(
            acc_vec,
            acc_type_vec,
            reduction_type,
            init_dtype,
            reduction_combine_fn=self.reduction_combine_vec,
            reduction_init_fn=self.reduction_init_vec,
        )
        if reduction_type == "welford_reduce":
            # use masked acc_vec for tail vec kernel
            self._gen_parallel_reduction_buffers(
                f"masked_{acc_vec}",
                acc_type_vec,
                reduction_type,
                dtype,
                reduction_combine_fn=self.reduction_combine_vec,
                reduction_init_fn=self.reduction_init_vec,
            )
        tmpvar: Union[str, CSEVariable]
        is_bool = dtype == torch.bool
        if horizontal_reduction:
            # Horizontal reduction
            if is_welford_reduction(reduction_type):
                assert self._get_num_vectors(dtype) in [
                    1,
                    2,
                ], "Welford reduction does not support VectorizedN (N>2)"
                next_value = f"welford_vec_reduce_all({acc_vec})"
                masked_next_value = f"welford_vec_reduce_all(masked_{acc_vec})"
                self.reduction_suffix.writeline(
                    f"{acc} = {reduction_combine(reduction_type, acc, masked_next_value)};"
                )
            elif argmax_or_argmin:
                next_value = f"{reduction_type}_vec_reduce_all({acc_vec})"
            elif is_bool:
                if reduction_type in (
                    "any",
                    "sum",
                    "max",
                ):
                    next_value = f"!{acc_vec}.all_zero()"
                else:
                    assert reduction_type == "min"
                    next_value = f"{acc_vec}.all_masked()"
            else:
                reduce_all_body = (
                    "{ return "
                    + self.reduction_combine_vec(reduction_type, "x", "y")
                    + "; }"
                )
                is_bool = dtype == torch.bool
                # we are using at::vec::VecMask<float, N> for bool
                vec_dtype = "float" if is_bool else DTYPE_TO_CPP[dtype]
                vec = f"at::vec::Vectorized<{vec_dtype}>"
                vec_reduce_all_func = f"at::vec::vec_reduce_all<{vec_dtype}>"
                next_value = f"{vec_reduce_all_func}([]({vec}& x, {vec}& y) {reduce_all_body}, {acc_vec})"

            self.reduction_suffix.writeline(
                f"{acc} = {reduction_combine(reduction_type, acc, next_value, src_dtype=src_dtype)};"
            )
            tmpvar = acc
        else:
            tmpvar = acc_vec
            if is_welford_reduction(reduction_type):
                masked_tmpvar = f"masked_{tmpvar}"
                self.reduction_suffix.writeline(
                    f"{tmpvar} = {reduction_combine(reduction_type, tmpvar, masked_tmpvar)};"
                )

        result = reduction_project(reduction_type, tmpvar)
        self.reduction_cse.reduction_cache[reduction_key] = result
        return result

    def store_reduction(self, name, index, value):
        index = self.rename_indexing(index)
        var = self.args.output(name)
        out_dtype = V.graph.get_dtype(name)
        dtype = (
            (out_dtype if out_dtype == torch.double else torch.float)
            if out_dtype.is_floating_point
            else torch.int64
        )
        code = IndentedBuffer()
        if self.tiling_idx >= self.reduction_depth:
            # Horizontal reduction
            code.writeline(
                f"{var}[{cexpr_index(index)}] = static_cast<{DTYPE_TO_CPP[out_dtype]}>({value});"
            )
        else:
            # Vertical reduction
            if out_dtype != dtype:
                converted_value = f"{DTYPE_TO_CPP[out_dtype]}_{value}"
                code.writeline(
                    f"auto {converted_value} = at::vec::convert<{DTYPE_TO_CPP[out_dtype]}>({value});"
                )
                value = converted_value
            code.splice(self._get_store_line(value, var, index, out_dtype))
        self.reduction_suffix.splice(code.map(lambda x: DeferredLine(name, x)))

    def broadcast(self, scalar_var: CppCSEVariable) -> CppCSEVariable:
        assert not scalar_var.is_vec
        if scalar_var.dtype == torch.bool:
            vec_var = self.cse.generate(
                self.compute, f"{self._get_mask_type()}::from({scalar_var.name})"
            )
        else:
            assert scalar_var.dtype is not None
            vec_var = self.cse.generate(
                self.compute,
                f"{self._get_vec_type(scalar_var.dtype)}({scalar_var.name})",
            )
        assert isinstance(vec_var, CppCSEVariable)
        vec_var.dtype = scalar_var.dtype
        vec_var.dependent_itervars = scalar_var.dependent_itervars
        vec_var.is_vec = True
        return vec_var

    def arange(self, index: CppCSEVariable, stride: sympy.Symbol) -> CppCSEVariable:
        assert not index.is_vec
        assert index.dtype is not None
        csevar = self.cse.generate(
            self.compute,
            f"{self._get_vec_type(index.dtype)}::arange({index}, {stride})",
        )
        assert isinstance(csevar, CppCSEVariable)
        csevar.dtype = index.dtype
        csevar.is_vec = True
        return csevar

    def reduction_init_vec(self, reduction_type, dtype):
        scalar_type = DTYPE_TO_COMPUTATION_DTYPE[dtype]
        vec_type = self._get_vec_type(scalar_type)

        if is_welford_reduction(reduction_type):
            return f"Welford<{vec_type}>()"

        if reduction_type in {"argmin", "argmax"}:
            cdtype = DTYPE_TO_CPP[scalar_type]
            acc_type = self.reduction_acc_type_vec(reduction_type, dtype)
            if reduction_type == "argmin":
                val = (
                    f"std::numeric_limits<{cdtype}>::infinity()"
                    if is_float_dtype(dtype)
                    else f"std::numeric_limits<{cdtype}>::max()"
                )
            else:
                val = (
                    f"-std::numeric_limits<{cdtype}>::infinity()"
                    if is_float_dtype(dtype)
                    else f"std::numeric_limits<{cdtype}>::min()"
                )
            return f"{acc_type}({val})"

        if reduction_type == "any":
            return f"{self._get_mask_type()}::from(0)"

        scalar_init = reduction_init(reduction_type, dtype)
        vec_init = f"{vec_type}({scalar_init})"
        if dtype == torch.bool:
            assert reduction_type in ("min", "max", "sum")
            return f"{self._get_mask_type()}::from({scalar_init})"
        return vec_init

    def reduction_acc_type_vec(self, reduction_type, dtype):
        scalar_type = DTYPE_TO_COMPUTATION_DTYPE[dtype]
        vec_type = self._get_vec_type(scalar_type)
        if is_welford_reduction(reduction_type):
            return f"Welford<{vec_type}>"
        if reduction_type in {"argmin", "argmax"}:
            n_src = self._get_num_vectors(scalar_type)
            n_idx = self._get_num_vectors(torch.int64)
            return f"IndexValueVec<{DTYPE_TO_CPP[scalar_type]}, {n_src}, {n_idx}>"
        if dtype == torch.bool:
            assert reduction_type in ("min", "max", "any", "sum")
            return f"{self._get_mask_type()}"
        return vec_type

    def welford_weight_reciprocal_vec(self, dtype, num_threads=None):
        vec_num_range_thread = (
            CeilDiv(self.weight_recp_vec_range, num_threads)
            if num_threads
            else self.weight_recp_vec_range
        )
        vec_num_range_thread_expr = cexpr_index(vec_num_range_thread)
        return (
            f"static WeightRecp<{self._get_vec_type(dtype)}> {self.weight_recps_val}"
            f"("
            f"{vec_num_range_thread_expr}"
            f");"
        )

    def reduction_combine_vec(
        self,
        reduction_type,
        var,
        next_value,
        use_weight_recps=False,
        index: Optional[sympy.Symbol] = None,
        horizontal_reduction: Optional[bool] = None,
        src_dtype: Optional[torch.dtype] = torch.float32,
    ):
        is_bool = src_dtype == torch.bool
        if reduction_type == "max":
            if self.tail_size:
                return f"max_masked_reduce({var}, {next_value}, {self.tail_size})"
            else:
                return (
                    f"{var} | {next_value}"
                    if is_bool
                    else f"at::vec::maximum({var}, {next_value})"
                )
        elif reduction_type == "min":
            if self.tail_size:
                return f"min_masked_reduce({var}, {next_value}, {self.tail_size})"
            else:
                return (
                    f"{var} & {next_value}"
                    if is_bool
                    else f"at::vec::minimum({var}, {next_value})"
                )
        elif reduction_type == "sum":
            if self.tail_size:
                return f"sum_masked_reduce({var}, {next_value}, {self.tail_size})"
            else:
                conjunction = "|" if is_bool else "+"
                return f"{var} {conjunction} {next_value}"
        elif reduction_type == "prod":
            if self.tail_size:
                return f"prod_masked_reduce({var}, {next_value}, {self.tail_size})"
            else:
                return f"{var} * {next_value}"
        elif reduction_type == "xor_sum":
            if self.tail_size:
                return f"xor_sum_masked_reduce({var}, {next_value}, {self.tail_size})"
            else:
                return f"{var} ^ {next_value}"
        elif reduction_type == "welford_reduce":
            if use_weight_recps:
                if self.tail_size:
                    return f"welford_combine({var}, {next_value}, {self.tail_size}, &{self.weight_recps_val})"
                else:
                    return f"welford_combine({var}, {next_value}, &{self.weight_recps_val})"
            else:
                if self.tail_size:
                    return f"welford_combine({var}, {next_value}, {self.tail_size})"
                else:
                    return f"welford_combine({var}, {next_value})"
        elif reduction_type == "welford_combine":
            if isinstance(next_value, tuple):
                # When reading a value from Inductor IR we have a tuple of variable names
                mean, m2, weight = next_value
            else:
                # When combining intermediate accumulators we have a Welford<T> struct
                mean, m2, weight = reduction_project(reduction_type, next_value)
            if self.tail_size:
                return f"welford_combine({var}, {{{mean}, {m2}, {weight}}}, {self.tail_size})"
            else:
                return f"welford_combine({var}, {{{mean}, {m2}, {weight}}})"
        elif reduction_type in ("argmin", "argmax"):
            assert src_dtype is not None
            cdtype = DTYPE_TO_CPP[src_dtype]
            n_src = self._get_num_vectors(src_dtype)
            n_idx = self._get_num_vectors(torch.int64)
            t_extra = ""
            arg_extra = ""
            if index is not None:
                assert horizontal_reduction is not None
                t_extra = f", {str(horizontal_reduction).lower()}"
                arg_extra = f", {index}"
            if self.tail_size:
                return (
                    f"{reduction_type}_combine_vec<{cdtype}, {n_src}, {n_idx}{t_extra}>"
                    f"({var}, {next_value}{arg_extra}, {self.tail_size})"
                )
            else:
                return f"{reduction_type}_combine_vec<{cdtype}, {n_src}, {n_idx}{t_extra}>({var}, {next_value}{arg_extra})"
        elif reduction_type == "any":
            return f"{var} | {next_value}"
        else:
            raise NotImplementedError

    def indirect_assert(self, var, lower, upper, mask=None):
        assert isinstance(var, CppCSEVariable)
        assert var.dtype is not None
        if not var.is_vec:
            if isinstance(mask, CppCSEVariable) and mask.is_vec:
                mask = f"({mask}).all_masked()"
            return super().indirect_assert(var, lower, upper, mask)
        lower_scalar = lower
        upper_scalar = upper
        if lower:
            lower = f"{self._get_vec_type(var.dtype)}({lower})"
        if upper:
            upper = f"{self._get_vec_type(var.dtype)}({upper})"
        if lower and upper:
            cond = f"({lower} <= {var}) & ({var} < {upper})"
            cond_print = f"{lower_scalar} <= {var} < {upper_scalar}"
        elif lower:
            cond = f"{lower} <= {var}"
            cond_print = f"{lower_scalar} <= {var}"
        else:
            assert upper
            cond = f"{var} < {upper}"
            cond_print = f"{var} < {upper_scalar}"
        cond = f"{self._get_mask_type(var.dtype)}({cond})"
        if mask:
            if not mask.is_vec:
                mask = f"{self._get_mask_type(var.dtype)}({mask})"
            # We need not check when the mask is False
            cond = f"({cond}) | ~({mask})"
        cond = f"({cond}).all_masked()"
        return f'{self.assert_function}({cond}, "index out of bounds: {cond_print}")'

    def get_to_dtype_expr(self, src, dtype, src_dtype):
        assert isinstance(src, CppCSEVariable)
        if not src.is_vec:
            return super().get_to_dtype_expr(src, dtype, src_dtype)
        src_cpp_type = DTYPE_TO_CPP[src_dtype]
        src_num_vectors = self._get_num_vectors(src_dtype)
        dst_cpp_type = DTYPE_TO_CPP[dtype]
        dst_num_vectors = self._get_num_vectors(dtype)
        expr = f"({src})"
        if src_dtype != torch.bool and dtype == torch.bool:
            expr = f"{self._get_mask_type(src_dtype)}::from<{src_cpp_type},{src_num_vectors}>({src})"
        elif src_dtype == torch.bool and dtype != torch.bool:
            expr = f"{src}.to<{dst_cpp_type},{dst_num_vectors}>()"
        elif src_dtype != dtype:
            if src_num_vectors == dst_num_vectors == 1:
                expr = f"at::vec::convert<{dst_cpp_type}>({src})"
            else:
                expr = f"at::vec::convert<{dst_cpp_type},{dst_num_vectors},{src_cpp_type},{src_num_vectors}>({src})"
        return expr


class CppTile2DKernel(CppVecKernel):
    """
    A vector kernel that handles the 2d tiles with the tile size defined in `tiling_factor` on
    the inner-most loop level and one of the outer loop level (`outer_tiling_idx`). When the data
    tile is accessed in a contiguous way from the outer loop axis, a transposition is applied on the
    tile to make the access contiguous from the inner-most loop axis. Then, the same vectorization
    logic from its parent `CppVecKernel` is leveraged for load/store/compute. The transposed tile load
    and store are generated into kernel.preloads and kernel.poststores buffers.

    The loop structure looks like below:
    for ...
      for i_outer ...
        for ...
          for inner_most ...
            // generated by CppTile2DKernel
            float tmp0[16*16]; at::vec::transpose_mxn<...>(tmp0, in_ptr0 + ..., ...); // into kernel.preloads
            float tmp1[16*16]; // into kernel.preloads
            for i_inner ... { // the kernel inner loop
              vectorized loads/compute/stores (e.g., load tmp0, store tmp1) // into kernel.loads/compute/stores
            }
            at::vec::transpose_mxn(out_ptr0 + ..., tmp1, ...) // into kernel.poststores
          for inner_most ... (tail)
            // generated by CppVecKernel
            ...
      for i_outer ... (tail)
        for ...
          for ...
            // generated by CppKernel
            ...
    """

    overrides = CppTile2DOverrides  # type: ignore[assignment]

    def __init__(
        self,
        args,
        num_threads,
        tiling_factor,
        tiling_indices,
        inner_tail_size=None,
        outer_tail_size=None,
    ):
        super().__init__(
            args,
            num_threads,
            tiling_factor,
            tiling_indices[1],
            inner_tail_size,
        )
        self.tiling_indices = tiling_indices
        self.inner_tail_size = inner_tail_size
        self.outer_tail_size = outer_tail_size
        self.inner_num_elems = inner_tail_size if inner_tail_size else tiling_factor
        self.outer_num_elems = outer_tail_size if outer_tail_size else tiling_factor
        self.inner_is_tiling_idx = True

    def inner_itervar(self):
        return sympy_index_symbol(f"{self.itervars[self.outer_idx]}_inner")

    def need_vec_transpose(self, index):
        outer_var = self.itervars[self.outer_idx]
        inner_var = self.itervars[self.tiling_idx]
        outer_stride = stride_at_vec_range(index, outer_var, self.tiling_factor)
        inner_stride = stride_at_vec_range(index, inner_var, self.tiling_factor)
        return (
            self._load_mask is None  # TODO: support transposition with mask
            and outer_stride == 1
            and index.has(inner_var)
            and not inner_stride.has(inner_var)
            and not inner_stride.has(outer_var)
        )

    def gen_transposed_tile_load_store(self, name, var, index, is_store):
        # transposed tile load/store outside the kernel inner loop
        dtype = V.graph.get_dtype(name)
        factor = self.tiling_factor
        src = f"{var} + {cexpr_index(index)}"
        dst = "__place_holder__"
        ld_src = f"{cexpr_index(stride_at_vec_range(index, self.itervars[self.tiling_idx], self.tiling_factor))}"
        ld_dst = f"{self.num_elems}"
        if is_store:
            src, dst = dst, src
            ld_src, ld_dst = ld_dst, ld_src

        need_define = True
        if self.inner_is_tiling_idx ^ is_store:
            load_or_store = (
                f"at::vec::transpose_mxn<{DTYPE_TO_CPP[dtype]},{self.inner_num_elems},{self.outer_num_elems}>"
                f"({src}, {ld_src}, {dst}, {ld_dst});"
            )
        else:
            load_or_store = (
                f"at::vec::transpose_mxn<{DTYPE_TO_CPP[dtype]},{self.outer_num_elems},{self.inner_num_elems}>"
                f"({src}, {ld_src}, {dst}, {ld_dst});"
            )
        if is_store:
            tile_var = self.cse.newvar()
        elif load_or_store not in self.cse.cache:
            tile_var = self.cse.generate(self.preloads, load_or_store, write=False)
        else:
            need_define = False
            tile_var = self.cse.cache[load_or_store]

        if need_define:
            define_line = f"alignas({factor}) {DTYPE_TO_CPP[dtype]} {tile_var}[{self.outer_num_elems}*{self.inner_num_elems}];"
            self.preloads.writeline(define_line)

        load_or_store = load_or_store.replace("__place_holder__", str(tile_var))
        if is_store:
            self.poststores.writeline(DeferredLine(name, load_or_store))
        else:
            self.preloads.writeline(load_or_store)

        return tile_var

    def load(self, name: str, index: sympy.Expr):
        var = self.args.input(name)
        index = self.rename_indexing(index)

        inner = self.inner_itervar()
        if self.need_vec_transpose(index):
            tile_var = self.gen_transposed_tile_load_store(
                name, var, index, is_store=False
            )
            # vector load inside the kernel inner loop
            loadbuf = f"{tile_var} + {cexpr_index(inner * self.num_elems)}"
            dtype = V.graph.get_dtype(name)
            line = self._get_vec_load_line(loadbuf, 0, dtype)  # type: ignore[arg-type]
            csevar = self.cse.generate(self.loads, line)
            csevar.update_on_args("load", (self, name, index), {})
            assert isinstance(csevar, CppCSEVariable)
            csevar.is_vec = True
            return csevar
        else:
            new_index = self.transform_indexing(index)
            return super().load(name, new_index)

    def store(self, name, index, value, mode=None):
        assert "buf" in name
        var = self.args.output(name)

        inner = self.inner_itervar()
        index = self.rename_indexing(index)
        assert mode is None
        if self.need_vec_transpose(index):
            tile_var = self.gen_transposed_tile_load_store(
                name, var, index, is_store=True
            )
            # vector store inside the kernel inner loop
            storebuf = f"{tile_var} + {cexpr_index(inner * self.num_elems)}"
            if self.tail_size or V.graph.get_dtype(name) in DTYPE_LOWP_FP + [
                torch.uint8,
                torch.int8,
            ]:
                line = f"{value}.store({storebuf}, {self.num_elems});"
            else:
                line = f"{value}.store({storebuf});"
            self.stores.writeline(DeferredLine(name, line))
        else:
            new_index = self.transform_indexing(index)
            super().store(name, new_index, value, mode)

    def codegen_inner_loops(self, code):
        inner = self.inner_itervar()
        if self.inner_is_tiling_idx:
            code.writeline(
                f"for (long {inner} = 0; {inner} < {self.outer_num_elems}; {inner}++)"
            )
        else:
            code.writeline(
                f"for (long {inner} = 0; {inner} < {self.inner_num_elems}; {inner}++)"
            )

    def set_ranges(self, group, reduction_group):
        vars = super().set_ranges(group, reduction_group)
        # do vertical reduction as the tail loop
        self.outer_idx, self.tiling_idx = (
            self.tiling_indices
            if self.tiling_indices[1] < self.reduction_depth
            else reversed(self.tiling_indices)
        )
        if self.tiling_idx == self.tiling_indices[0]:
            self.tail_size = self.outer_tail_size
            self.num_elems = self.outer_num_elems
            self.inner_is_tiling_idx = False
        else:
            self.tail_size = self.inner_tail_size
            self.num_elems = self.inner_num_elems
            self.inner_is_tiling_idx = True
        return vars

    def transform_indexing(self, index: sympy.Expr) -> sympy.Expr:
        return self.scale_index_with_offset(
            index,
            itervar_idx=self.outer_idx,
            offset=self.inner_itervar(),
        )


class CppVecKernelChecker(CppVecKernel):
    def __init__(self, args, num_threads, tiling_factor, tiling_idx=-1):
        super().__init__(args, num_threads, tiling_factor, tiling_idx)

        # Since this kernel is only for checker but does not generate any
        # code, so we need to decrease the kernel count.
        metrics.generated_kernel_count -= 1

        # Used to record the graph wrapper code as the wrapper_code status could be
        # changed during graph run.
        self._orig_wrapper_code = None

        self.simd_vec = True

        self.simd_masked_vec = True

        self.fast_vec_list = []
        for k, v in CppVecOverrides.__dict__.items():
            if isinstance(v, staticmethod):
                self.fast_vec_list.append(k)
        self.exit_stack = contextlib.ExitStack()

        # Cache all the load result
        self.supported_dtypes: List[torch.dtype] = [
            torch.float64,
            torch.float,
            torch.bfloat16,
            torch.float16,
            torch.bool,
            torch.uint8,
            torch.int8,
            torch.int32,
            torch.int64,
        ]

        # TODO: remove it after all data types support masked vectorization.
        self.supported_dtypes_for_masked_vec: List[torch.dtype] = [
            torch.float,
            torch.bfloat16,
            torch.float16,
            torch.uint8,
            torch.int8,
        ]

    def disable_vec(self, msg=None):
        if schedule_log.isEnabledFor(logging.DEBUG):
            schedule_log.debug("Disabled vectorization: %s", msg)
        self.simd_vec = False
        self.simd_masked_vec = False

    def disable_masked_vec(self, msg=None):
        if schedule_log.isEnabledFor(logging.DEBUG):
            schedule_log.debug("Disabled masked vectorization: %s", msg)
        self.simd_masked_vec = False

    def load(self, name: str, index: sympy.Expr):
        with RecordOptimizationContext(__name__) as node_ctx:
            load_dtype = V.graph.get_dtype(name)
            opt_ctx: OptimizationContext = node_ctx.get_opt_ctx()
            assert opt_ctx

            opt_ctx.dtype = load_dtype
            var = self.cse.newvar()

            if load_dtype not in self.supported_dtypes_for_masked_vec:
                self.disable_masked_vec(
                    f"{load_dtype} not supported by masked vectorization"
                )

            if has_free_symbols(self.ranges):
                self.disable_masked_vec("Symbolic ranges not supported by masked load")

            if len(self.itervars) == 0:
                self.disable_vec("not a loop")
                return var

            if load_dtype not in self.supported_dtypes and (
                index.has(self.itervars[self.tiling_idx])
                or free_symbol_is_type(index, SymT.TMP)
            ):
                self.disable_vec(f"{load_dtype} not supported by load")
                return var

            return var

    def store(self, name, index, value, mode=None):
        with RecordOptimizationContext(__name__) as node_ctx:
            store_dtype = V.graph.get_dtype(name)

            if store_dtype not in self.supported_dtypes_for_masked_vec:
                self.disable_masked_vec(
                    f"{store_dtype} not supported by masked vectorization"
                )

            if has_free_symbols(self.ranges):
                self.disable_masked_vec("Symbolic ranges not supported by masked store")

            if len(self.itervars) == 0:
                self.disable_vec("not a loop")
                return self.simd_vec

            opt_ctx: OptimizationContext = node_ctx.get_opt_ctx()
            assert opt_ctx
            opt_ctx.dtype = store_dtype

            if store_dtype not in self.supported_dtypes:
                self.disable_vec(f"{store_dtype} not supported by store")
                return self.simd_vec

            assert "buf" in name
            index = self.rename_indexing(index)

            if mode:
                self.disable_vec(f"store mode: {mode}")
                return self.simd_vec

            return self.simd_vec

    def reduction(self, dtype, src_dtype, reduction_type, value):
        if has_free_symbols(self.ranges):
            self.disable_masked_vec("Symbolic ranges not supported by masked reduction")

        if reduction_type not in VECTORIZABLE_RTYPES:
            self.disable_vec(
                f"reduction: dtype {dtype}, src_dtype {src_dtype}, reduction_type {reduction_type}"
            )
        if is_welford_reduction(reduction_type):
            return tuple([self.simd_vec] * 3)
        return self.simd_vec

    def check_bounds(
        self, expr: sympy.Expr, size: sympy.Expr, lower: bool, upper: bool
    ):
        return self.simd_vec

    def store_reduction(self, name, index, value):
        return self.simd_vec

    def __exit__(self, exc_type, exc_val, exc_tb):
        # Restore the wrapper_code
        V.graph.wrapper_code = self._orig_wrapper_code  # type: ignore[assignment]
        self.exit_stack.__exit__(exc_type, exc_val, exc_tb)

    def __enter__(self):
        # Record the graph wrapper code. The wrapper_code status could be
        # changed during graph run. Regarding this checker, we also need to
        # run the graph but we don't expect to change any status that would
        # impact the code generation. Hence, we record the graph wrapper code
        # and replace it with a dummy wrapper_code and then restore to the
        # original one as long as the checker is finished.
        self._orig_wrapper_code = V.graph.wrapper_code
        V.graph.wrapper_code = WrapperCodeGen()

        parent_handler = V.MockHandler()

        class VecCheckerProxy:
            @staticmethod
            def __getattr__(name):  # type: ignore[misc]
                def inner(*args, **kwargs):
                    if name not in self.fast_vec_list:
                        self.disable_vec(f"op: {name}")

                    parent_val = getattr(parent_handler, name)(*args, **kwargs)
                    return pytree.tree_map(lambda _: self.simd_vec, parent_val)

                return inner

            @staticmethod
            def load(name: str, index: sympy.Expr):
                return self.load(name, index)

            @staticmethod
            def store(name, index, value, mode=None):
                return self.store(name, index, value, mode=mode)

            @staticmethod
            def reduction(dtype, src_dtype, reduction_type, value):
                return self.reduction(dtype, src_dtype, reduction_type, value)

            @staticmethod
            def store_reduction(name, index, value):
                return self.store_reduction(name, index, value)

            @staticmethod
            def check_bounds(
                expr: sympy.Expr, size: sympy.Expr, lower: bool, upper: bool
            ):
                return self.check_bounds(expr, size, lower, upper)

            @staticmethod
            def constant(val, dtype):
                with RecordOptimizationContext(__name__) as node_ctx:
                    opt_ctx: OptimizationContext = node_ctx.get_opt_ctx()
                    assert opt_ctx

                    if opt_ctx.dtype not in self.supported_dtypes_for_masked_vec:
                        self.disable_masked_vec(
                            f"{opt_ctx.dtype} not supported by masked vectorization"
                        )

                    if opt_ctx.dtype not in self.supported_dtypes:
                        self.disable_vec(f"constant dtype: {opt_ctx.dtype}")
                    return val

            @staticmethod
            def index_expr(expr, dtype):
                return self.cse.newvar()

            @staticmethod
            def indirect_indexing(index_var, size, check=True, wrap_neg=True):
                return sympy_index_symbol(str(index_var))

            @staticmethod
            def masked(mask, body, other):
                body()
                return self.cse.newvar()

            @staticmethod
            def to_dtype(x, dtype, src_dtype=None, use_compute_types=True):
                if dtype not in self.supported_dtypes_for_masked_vec:
                    self.disable_masked_vec(
                        f"{dtype} not supported by masked vectorization"
                    )

                if dtype not in self.supported_dtypes:
                    self.disable_vec(f"to_dtype: {dtype}")
                return x

        self.exit_stack.enter_context(V.set_ops_handler(VecCheckerProxy()))
        self.exit_stack.enter_context(V.set_kernel_handler(self))
        return self


def get_loop_body_lowp_fp(_body: ir.LoopBody) -> Optional[torch.dtype]:
    """
    Returns the low precision float data type (torch.float16/torch.bfloat16) if all the
    nodes can codegen with this data type. Otherwise returns None.
    """
    sub_blocks = [_body.root_block] + list(_body.subblocks.values())

    _lowp_fp_type: Optional[torch.dtype] = None

    for sub_block in sub_blocks:
        for _node in sub_block.graph.nodes:
            if _node.op == "placeholder" or _node.target in (
                "get_index",
                "index_expr",
            ):
                continue

            # Fast path if all operations can support bf16/fp16 without converting to fp32
            if _node.target not in [
                "load",
                "store",
                "abs",
                "neg",
                "output",
            ]:
                return None

            if hasattr(_node, "meta") and _node.meta:
                assert OptimizationContext.key in _node.meta
                opt_ctx: OptimizationContext = _node.meta[OptimizationContext.key]
                if not opt_ctx.dtype or opt_ctx.dtype not in DTYPE_LOWP_FP:
                    return None
                if _lowp_fp_type:
                    assert (
                        _lowp_fp_type == opt_ctx.dtype
                    ), "do not support bf16/fp16 mix"
                else:
                    _lowp_fp_type = opt_ctx.dtype
            else:
                return None

    return _lowp_fp_type


class TilingSelect:
    """
    Implement the heuristic to select the tiling factors and tiling indices.
    In the future, we can implement advanced heuristic in a subclass.
    """

    def __init__(self):
        super().__init__()

    def select_tiling(
        self,
        fn_list,
        var_sizes_list,
    ) -> Tuple[List[int], List[int]]:
        # TODO(jgong5): support alternative tiling factors and data types
        loop_bodies = None
        if all(isinstance(fn, ir.LoopBody) for fn in fn_list):
            loop_bodies = fn_list
        else:
            if hasattr(fn_list[0], "original_fn"):
                # For the case of local buffer, we wrap the fn with localize_function
                assert all(hasattr(fn, "original_fn") for fn in fn_list)
                assert all(
                    isinstance(fn.original_fn.args[0]._body, ir.LoopBody)
                    for fn in fn_list
                )
                loop_bodies = [fn.original_fn.args[0]._body for fn in fn_list]
            else:
                assert all(isinstance(fn, functools.partial) for fn in fn_list)
                assert all(isinstance(fn.args[0]._body, ir.LoopBody) for fn in fn_list)
                loop_bodies = [fn.args[0]._body for fn in fn_list]
        assert loop_bodies is not None

        dtype = torch.float
        _lowp_fp_dtype = get_loop_body_lowp_fp(loop_bodies[0])
        if _lowp_fp_dtype and all(
            (get_loop_body_lowp_fp(loop_body) == _lowp_fp_dtype)
            for loop_body in loop_bodies[1:]
        ):
            dtype = _lowp_fp_dtype

        tiling_factor = cpu_vec_isa.pick_vec_isa().nelements(dtype=dtype)
        tiling_indices = self._select_tiling_indices(
            fn_list, var_sizes_list, tiling_factor
        )
        if tiling_indices:
            if config.cpp.enable_tiling_heuristics:

                def _try_get_stride(
                    index,
                    itervars,
                    tiling_factor,
                    tiling_indices,
                ):
                    itervar = itervars[tiling_indices[0]]
                    stride = stride_at_vec_range(index, itervar, tiling_factor)
                    return stride if stride.is_number else None

                def _update_negative_op_count(
                    node_name, non_contig_indexing_op_counter
                ):
                    if node_name not in non_contig_indexing_op_counter:
                        non_contig_indexing_op_counter[node_name] = 1
                    else:
                        non_contig_indexing_op_counter[node_name] += 1

                def _is_valid_indices(
                    itervars,
                    tiling_indices,
                ):
                    return (
                        len(tiling_indices) == 1
                        and len(itervars) > 0
                        and (
                            tiling_indices[0]
                            if tiling_indices[0] >= 0
                            else tiling_indices[0] + len(itervars)
                        )
                        < len(itervars)
                    )

                group, reduction_group = max(
                    var_sizes_list, key=lambda sizes: len(sizes[1])
                )
                call_ranges = tuple(group) + tuple(reduction_group)
                itervars = [
                    sympy_index_symbol_with_prefix(SymT.XBLOCK, n)
                    for n in range(len(call_ranges))
                ]
                reduction_depth = len(group)
                vars, reduction_vars = (
                    itervars[:reduction_depth],
                    itervars[reduction_depth:],
                )
                op_counter: Dict[str, int] = {}
                # ops may cause overhead with vectorization, like non-contiguous
                # index_expr, load, store
                non_contig_indexing_op_counter: Dict[str, int] = {}
                for _body in loop_bodies:
                    sub_blocks = [_body.root_block] + list(_body.subblocks.values())
                    for sub_block in sub_blocks:
                        for _node in sub_block.graph.nodes:
                            if _node.target in ["index_expr", "load", "store"]:
                                # get the index and replace prefix from z to x
                                index = sub_block.body.indexing_from_args(
                                    (vars, reduction_vars)
                                )[
                                    _node.args[
                                        1 if _node.target == "index_expr" else 2
                                    ].args[0]
                                ]
                                if _is_valid_indices(itervars, tiling_indices):
                                    stride = _try_get_stride(
                                        index, itervars, tiling_factor, tiling_indices
                                    )
                                    if (
                                        stride is None
                                        if _node.target == "index_expr"
                                        else stride not in [0, 1]
                                    ):
                                        _update_negative_op_count(
                                            _node.target, non_contig_indexing_op_counter
                                        )
                            if isinstance(_node.target, str) and not (
                                _node.target.startswith("masked_subblock")
                                or _node.target
                                in ["ops", "output", "constant", "get_index"]
                            ):
                                if _node.target not in op_counter:
                                    op_counter[_node.target] = 1
                                else:
                                    op_counter[_node.target] += 1

                op_num = sum(op_counter.values())
                non_contig_indexing_op_num = sum(
                    non_contig_indexing_op_counter.values()
                )
                threshold = 0.08
                if op_num > 0 and non_contig_indexing_op_num / op_num >= threshold:
                    # Too many non-contiguous load/store/index_expr which hurts the
                    # vectorization performance. Disable vectorization when exceeding
                    # the threshold.
                    return [], []

                if (
                    not reduction_group
                    and group
                    and len(tiling_indices) == 1
                    and not has_free_symbols(
                        [
                            group[tiling_indices[0]],
                        ]
                    )
                    and group[tiling_indices[0]] < tiling_factor / 2
                ):
                    # For case of Multi Thread AMP Static shape of pyhpc_isoneutral_mixing,
                    # the inner loop range doesn't have enough elements to do vectorization
                    # explicitly and found that `#pragma GCC ivdep` has better performance than
                    # `#pragma omp simd simdlen(8)`. Disable vectorization for this case.
                    # <TODO> Leslie: maybe we can always disable vectorization when loop range is less
                    # than tiling factor and enable `#pragma omp simd simdlen(8)` for scalar kernel
                    # when needed.
                    return [], []

            if len(tiling_indices) == 1:
                return [tiling_factor], tiling_indices
            if len(tiling_indices) == 2:
                return [tiling_factor, tiling_factor], tiling_indices
        return [], []

    def _select_tiling_indices(
        self,
        fn_list,
        var_sizes_list,
        tiling_factor,
    ):
        all_index = []
        for fn, var_sizes in zip(fn_list, var_sizes_list):
            rw = dependencies.extract_read_writes(fn, *var_sizes)
            all_index += [dep.index for dep in itertools.chain(rw.reads, rw.writes)]
        contig_vars = set()
        contig_vars_list = []
        non_contig_stride_const = set()
        non_contig_stride_other = set()
        for index in all_index:
            for var in index.free_symbols:
                if not re.search(r"^d\d+$", var.name):
                    continue
                stride = stride_at_vec_range(index, var, tiling_factor)
                if stride == 0:
                    continue
                elif stride == 1:
                    contig_vars.add(int(var.name[1:]))
                    contig_vars_list.append(int(var.name[1:]))
                elif all(symbol_is_type(s, SymT.SIZE) for s in stride.free_symbols):
                    non_contig_stride_const.add(int(var.name[1:]))
                else:
                    non_contig_stride_other.add(int(var.name[1:]))
        contig_only = contig_vars - non_contig_stride_const - non_contig_stride_other
        group, reduction_group = max(var_sizes_list, key=lambda sizes: len(sizes[1]))
        num_itervars = len(group) + len(reduction_group)
        if len(contig_vars) == 0:
            # no contiguous vars
            return [num_itervars - 1]
        if contig_only:
            return sorted(contig_only)[-1:]
        contig_and_const_stride = (
            contig_vars & non_contig_stride_const
        ) - non_contig_stride_other
        contig_vars_sorted = sorted(contig_vars)
        if (
            len(contig_vars_sorted) == 2
            and contig_vars_sorted[-1] in contig_and_const_stride
            and contig_vars_sorted[-1] == num_itervars - 1
        ):
            return contig_vars_sorted
        return sorted(contig_vars_sorted, key=contig_vars_list.count)[-1:]


class CppKernelProxy(CppKernel):
    def __init__(self, kernel_group):
        super().__init__(kernel_group.args, kernel_group.ws.num_threads)
        self.kernel_group = kernel_group
        self.loop_nest = None
        self.call_ranges = None
        self.picked_vec_isa: cpu_vec_isa.VecISA = cpu_vec_isa.pick_vec_isa()

    def data_type_propagation(self, nodes):
        for _node in nodes:
            assert isinstance(_node, SchedulerNode)
            DataTypePropagation.propagate_scheduler_node(_node)

    # Check if all the nodes of a given fx graph can support BF16/FP16
    def is_lowp_fp_scheduler(self, scheduler_node: SchedulerNode):
        if not isinstance(scheduler_node._body, ir.LoopBody):
            return True
        # Propagate the dtype to check if all the fx node is bf16/fp16
        DataTypePropagation.propagate_scheduler_node(scheduler_node)
        return get_loop_body_lowp_fp(scheduler_node._body) is not None

    def legalize_lowp_fp_dtype_loopbody(self, loop_body: ir.LoopBody):
        def add_to_dtype(sub_graph: torch.fx.Graph):
            def is_lowp_fp_load(node: torch.fx.Node):
                if node.target not in ["load"]:
                    return False
                assert len(node.args) == 3
                load_dtype = V.graph.get_dtype(node.args[1])  # type: ignore[arg-type]
                return load_dtype in DTYPE_LOWP_FP

            def is_lowp_fp_store(node: torch.fx.Node):
                if node.target != "store":
                    return False
                _, store_var, _, _, _ = node.args
                store_dtype = V.graph.get_dtype(store_var)  # type: ignore[arg-type]
                return store_dtype in DTYPE_LOWP_FP

            sub_graph_nodes = list(sub_graph.nodes)
            to_lowp_fp_legalized_nodes = []
            for _node in sub_graph_nodes:
                if is_lowp_fp_load(_node):
                    # No need to promote to float if all users are direct stores
                    if all(user.target == "store" for user in _node.users):
                        continue
                    ops = _node.args[0]
                    with sub_graph.inserting_after(_node):
                        to_type_node = sub_graph.call_method(
                            "to_dtype", args=(ops, _node, torch.float)
                        )
                        to_type_node_args = to_type_node.args
                        _node.replace_all_uses_with(to_type_node)
                        to_type_node.args = to_type_node_args
                        metrics.cpp_to_dtype_count += 1
                elif is_lowp_fp_store(_node):
                    ops, name, _, value_var, _ = _node.args
                    # No need to promote to float if it is a user of a load which are all directly stored
                    if value_var.target == "load" and all(
                        user.target == "store" for user in value_var.users
                    ):
                        continue
                    dtype = V.graph.get_dtype(name)
                    with sub_graph.inserting_before(_node):
                        to_type_node = sub_graph.call_method(
                            "to_dtype", args=(ops, value_var, dtype)
                        )
                        _node.replace_input_with(value_var, to_type_node)
                        metrics.cpp_to_dtype_count += 1
                elif _node.target == "reduction":
                    (
                        ops,
                        dtype,
                        src_dtype,
                        reduction_type,
                        value,
                    ) = _node.args
                    if src_dtype in DTYPE_LOWP_FP:
                        # Since we always convert the load/store value to float if the tensor is bfloat16/float16.
                        # Therefore, the reduction should never work with bfloat16/float16 value. Hence, we update
                        # the bfloat16/float16 reduction by
                        #     1) updating the src_dtype to float
                        # and 2) updating the dtype to float if it is bfloat16/float16.
                        assert dtype in [
                            torch.float,
                            torch.bfloat16,
                            torch.float16,
                            torch.int64,
                        ]
                        _node.args = (
                            ops,
                            torch.float if dtype in DTYPE_LOWP_FP else dtype,
                            torch.float,
                            reduction_type,
                            value,
                        )
                elif _node.target == "to_dtype" and _node.args[-1] in DTYPE_LOWP_FP:
                    (ops, x, _) = _node.args
                    # The legalization always loads the BF16/FP16 tensor as FP32 for computation
                    # and converts back to BF16/FP16 after the computation.
                    # Hence, there should be no computation w/ BF16/FP16.
                    # Therefore, we update the to_dtype by replacing the bf16/fp16 dtype with fp32.
                    # Save the legalized to_dtype node for the elimination(eliminate_to_dtype step):
                    #  1) Eliminate the redundant to_dtype node if we have a pattern as follows:
                    #     graph():
                    #       %lowp_fp_legalized = call_method[target=to_dtype](args = (%ops, %input, torch.float))
                    #       %to_dtype2 = call_method[target=to_dtype](args = (%ops, %lowp_fp_legalized, torch.bfloat16/float16))
                    # Regarding the first to_dtype, it is redundant because
                    # the second to_type also converts to the torch.bfloat16/torch.float16.
                    # Hence, we remove the first to_type.
                    to_lowp_fp_legalized_nodes.append(_node)
                    _node.args = (ops, x, torch.float)
                else:
                    pass

            def eliminate_to_dtype(sub_graph: torch.fx.Graph):
                def _eliminate_duplicate_to_node(sub_graph: torch.fx.Graph):
                    # Eliminate the redundant to_dtype node. Let's consider a pattern as follows:
                    #   graph():
                    #     %to_dtype1 = call_method[target=to_dtype](args = (%ops, %input, torch.float), kwargs = {})
                    #     %to_dtype2 = call_method[target=to_dtype](args = (%ops, %to_dtype1, torch.float), kwargs = {})
                    # Regarding the first to_dtype, it is redundant because the second to_type also converts to the
                    # torch.float. Hence, we remove the first to_type
                    def _used_by_to(to_node: torch.fx.Node):
                        return all(usr.target == "to_dtype" for usr in to_node.users)

                    all_to_nodes = [
                        node for node in sub_graph.nodes if node.target == "to_dtype"
                    ]
                    all_to_nodes_and_users = [
                        {node: node.users} for node in all_to_nodes if _used_by_to(node)
                    ]
                    for node_users in all_to_nodes_and_users:
                        for node, users in node_users.items():
                            if node in sub_graph.nodes and (
                                all(usr.args[-1] == node.args[-1] for usr in users)
                                or (
                                    node in to_lowp_fp_legalized_nodes
                                    and all(
                                        usr.args[-1] in DTYPE_LOWP_FP for usr in users
                                    )
                                )
                            ):
                                val_node = node.all_input_nodes[-1]
                                node.replace_all_uses_with(val_node)
                                sub_graph.erase_node(node)

                    # For debug mode, the graph of LoopBody will attach a new GraphModule as
                    # owning_module for debugging while the release mode will not. The lint will
                    # check whether the graph has owning_module to decide if it needs to check
                    # call_module. LoopBody might contain get_index as a module call. But it
                    # is just a function. Hence, it cannot pass the lint check for debug mode.
                    # We bypass the check if the owning_module is None. Eventually, we should call
                    # get_index via call_function but not call_module.
                    if sub_graph.owning_module is None:
                        sub_graph.lint()

                _eliminate_duplicate_to_node(sub_graph)

            eliminate_to_dtype(sub_graph)

        sub_blocks = [loop_body.root_block] + list(loop_body.subblocks.values())
        for sub_block in sub_blocks:
            add_to_dtype(sub_block.graph)

    def legalize_lowp_fp_dtype(self, nodes):
        if all(
            isinstance(_node, SchedulerNode) and self.is_lowp_fp_scheduler(_node)
            for _node in nodes
        ):
            # Mark the load node to load bf16/fp16
            for _node in nodes:
                sub_blocks = [_node._body.root_block] + list(
                    _node._body.subblocks.values()
                )
                for sub_block in sub_blocks:
                    for fx_node in sub_block.graph.nodes:
                        if fx_node.target in ["load", "store"]:
                            assert fx_node.meta
                            assert OptimizationContext.key in fx_node.meta
                            opt_ctx: OptimizationContext = fx_node.meta[
                                OptimizationContext.key
                            ]
                            assert opt_ctx.dtype in DTYPE_LOWP_FP

            # Bypass the legalization as the kernel can run with bf16/fp16 directly
            return

        for _node in nodes:
            assert isinstance(_node, SchedulerNode)
            assert isinstance(_node._body, ir.LoopBody)
            node: SchedulerNode = _node

            def is_memory_copy_scheduler_node(node: SchedulerNode):
                op_counts = node.read_writes.op_counts
                return (
                    len(op_counts) == 2 and "load" in op_counts and "store" in op_counts
                )

            should_legalize = not is_memory_copy_scheduler_node(node)
            if should_legalize:
                body: ir.LoopBody = node._body
                self.legalize_lowp_fp_dtype_loopbody(body)

    def codegen_functions(self, fn_list, var_sizes_list):
        assert len(fn_list) == len(var_sizes_list)
        kernel_group = self.kernel_group
        group, reduction_group = max(var_sizes_list, key=lambda sizes: len(sizes[1]))

        self.set_ranges(group, reduction_group)

        def codegen_kernel(cls, *args):
            with kernel_group.new_kernel(cls, *args) as kernel:
                # Ugly hack to maintain the metrics kernel count since
                # we only count in CppKernelProxy, not those contained in it
                metrics.generated_kernel_count -= 1

                run(kernel)
                return kernel

        def run(kernel):
            vars, reduction_vars = kernel.set_ranges(group, reduction_group)
            in_suffix = False
            for fn, var_sizes in zip(fn_list, var_sizes_list):
                if var_sizes in [
                    (group, reduction_group),
                    (tuple(itertools.chain(group, reduction_group)), ()),
                ]:
                    assert not in_suffix
                    fn(vars, reduction_vars)
                else:
                    in_suffix = True
                    assert var_sizes == (
                        group,
                        (),
                    ), f"unexpected group: {var_sizes} != {group}, {reduction_group}"
                    # we can fuse in some extra pointwise into the suffix
                    with kernel.write_to_suffix():
                        fn(vars, ())

        scalar_kernel = codegen_kernel(CppKernel)
        V.graph.removed_buffers |= scalar_kernel.removed_buffers
        V.graph.inplaced_to_remove |= scalar_kernel.inplaced_to_remove
        self.loop_nest = LoopNestWithSplit.build(scalar_kernel)

        if not self.picked_vec_isa:
            return

        # Kernels share the same global contexts like V.graph.wrapper_code, V.kernel.args.
        # But the generated scalar kernel has updated these global contexts. Hence, the other kernels
        # should not do this again to avoid context conflict. By now, we only control the
        # config.inplace_buffers. In the future, we could maintain more contexts.
        with torch._inductor.config.patch(inplace_buffers=False):
            tiling_select = TilingSelect()
            tiling_factors, tiling_indices = tiling_select.select_tiling(
                fn_list, var_sizes_list
            )
            assert len(tiling_factors) == len(tiling_indices)
            # <TODO> This should be removed after full support for vectorization is implemented.
            could_vec = True
            could_masked_vec = True
            if tiling_factors and tiling_indices:
                tiling_factor = tiling_factors[0]
                assert all(
                    _tiling_factor == tiling_factor for _tiling_factor in tiling_factors
                )
                for tiling_indice in tiling_indices:
                    with CppVecKernelChecker(
                        deepcopy(self.kernel_group.args),
                        parallel_num_threads(),
                        tiling_factor,
                        tiling_indice,
                    ) as vec_checker:
                        run(vec_checker)
                        could_vec = could_vec and vec_checker.simd_vec
                        could_masked_vec = (
                            could_masked_vec and vec_checker.simd_masked_vec
                        )
                        if not could_vec:
                            tiling_factors = []
                            tiling_indices = []
                            break

            if len(tiling_indices) == 1:
                vec_kernel = codegen_kernel(
                    CppVecKernel, tiling_factors[0], tiling_indices[0]
                )
                metrics.generated_cpp_vec_kernel_count += 1
                main_loop, tail_loop = self.loop_nest.split_with_tiling(
                    tiling_indices[0], factor=tiling_factors[0]
                )
                main_loop.set_kernel(vec_kernel)
                main_loop.simd_vec = True
                if could_masked_vec and (tail_loop.size - tail_loop.offset) >= 4:
                    tail_loop.steps = tail_loop.size - tail_loop.offset
                    masked_vec_kernel = codegen_kernel(
                        CppVecKernel,
                        tiling_factors[0],
                        tiling_indices[0],
                        tail_loop.steps,
                    )
                    tail_loop.set_kernel(masked_vec_kernel)
                    tail_loop.simd_vec = True
                else:
                    tail_loop.set_kernel(scalar_kernel)
                    tail_loop.simd_omp = True
                # We chop the loop into two cubes by the nelements - main loop and tail loop.
                # Regarding the main loop, it is straightforward that it could be vectorized with
                # nelements. But for the tail loop, it still could be vectorized. For example,
                # if the nelements is 8(256bits), then the tail loop still could be vectorized
                # as 4(128bits).
                tail_loop.simd_nelements = tiling_factors[0] // 2
            elif len(tiling_indices) == 2:
                assert (
                    tiling_indices[1] == len(self.itervars) - 1
                    and tiling_factors[0] == tiling_factors[1]
                )

                metrics.generated_cpp_vec_kernel_count += 2
                outer_main_loop, outer_tail_loop = self.loop_nest.split_with_tiling(
                    tiling_indices[0], factor=tiling_factors[0]
                )
                (
                    inner_main_loop,
                    inner_tail_loop,
                ) = outer_main_loop.split_with_tiling(
                    tiling_indices[1] - tiling_indices[0], factor=tiling_factors[0]
                )
                tile2d_kernel = codegen_kernel(
                    CppTile2DKernel, tiling_factors[0], tiling_indices
                )
                inner_main_loop.set_kernel(tile2d_kernel)

                if could_masked_vec:
                    (
                        inner_main_loop_of_outer_tail_loop,
                        inner_tail_loop_of_outer_tail_loop,
                    ) = outer_tail_loop.split_with_tiling(
                        tiling_indices[1] - tiling_indices[0], factor=tiling_factors[0]
                    )

                    for tail_loop in (
                        inner_tail_loop,
                        outer_tail_loop,
                        inner_tail_loop_of_outer_tail_loop,
                    ):
                        tail_loop.steps = tail_loop.size - tail_loop.offset

                    for tail_loop, inner_tail_size, outer_tail_size in (
                        (inner_tail_loop, inner_tail_loop.steps, None),
                        (
                            inner_main_loop_of_outer_tail_loop,
                            None,
                            outer_tail_loop.steps,
                        ),
                        (
                            inner_tail_loop_of_outer_tail_loop,
                            inner_tail_loop_of_outer_tail_loop.steps,
                            outer_tail_loop.steps,
                        ),
                    ):
                        masked_tile2d_kernel = codegen_kernel(
                            CppTile2DKernel,
                            tiling_factors[0],
                            tiling_indices,
                            inner_tail_size,
                            outer_tail_size,
                        )
                        tail_loop.set_kernel(masked_tile2d_kernel)
                else:
                    vec_kernel = codegen_kernel(
                        CppVecKernel, tiling_factors[0], tiling_indices[0]
                    )
                    inner_tail_loop.set_kernel(vec_kernel)

                    outer_tail_loop.set_kernel(scalar_kernel)

    def codegen_loop_bodies(self, loop_bodies, var_sizes_list):
        for body in loop_bodies:
            self.legalize_lowp_fp_dtype_loopbody(body)
            DataTypePropagation.propagate_loopbody(body)
        self.codegen_functions(loop_bodies, var_sizes_list)

    def codegen_nodes(self, nodes: List[SchedulerNode]):
        # Legalize BF16 node by adding to_dtype explicitly
        self.legalize_lowp_fp_dtype(nodes)
        self.data_type_propagation(nodes)
        assert len(nodes) >= 1

        def fn(node, *index_vars):
            node.decide_inplace_update()
            node.mark_run()
            if isinstance(V.kernel, NullKernelHandler):
                return node._body(*index_vars)
            else:
                return node.codegen(index_vars)

        fn_list = [functools.partial(fn, node) for node in nodes]

        if (
            isinstance(V.local_buffer_context, LocalBufferContext)
            and V.local_buffer_context.local_buffers
        ):

            def wrap_fn(fn):
                wrapped_fn = V.local_buffer_context.localize_function(
                    fn,
                )
                wrapped_fn.original_fn = fn
                return wrapped_fn

            fn_list = [wrap_fn(fn) for fn in fn_list]

        var_sizes_list = [node.group[1] for node in nodes]
        self.codegen_functions(fn_list, var_sizes_list)

    def codegen_loops(self, code, worksharing):
        self.codegen_loops_impl(self.loop_nest, code, worksharing)


class OuterLoopFusedKernel(CppKernel):
    def __init__(self, kernel_group):
        super().__init__(kernel_group.args, kernel_group.ws.num_threads)
        self.inner: List[LoopLevel] = []

    def decide_parallel_depth(self, max_parallel_depth, threads) -> int:
        kernels_parallel_depth = []
        nested_kernels: List[List[CppKernel]] = [
            loop.get_kernels() for loop in self.inner
        ]
        for kernels in nested_kernels:
            # For any ScalarKernel, VecKernel, or Tile2DKernel,
            # they should all have the same call_ranges
            call_ranges = kernels[0].call_ranges
            assert call_ranges is not None
            assert all(kernel.call_ranges == call_ranges for kernel in kernels)
            kernels_parallel_depth.append(
                kernels[0].decide_parallel_depth(len(call_ranges), threads)
            )
        return min(
            max_parallel_depth,
            max(kernels_parallel_depth),
        )


class ReasonFusedNodes(Enum):
    SAME_VARS_REDUCE = "same_vars_reduce"
    COMPATIBLE_REDUCTION = "compatible_reduction"
    COMPATIBLE_RANGES_NO_REDUCTION = "compatible_ranges_no_reduction"


class CppScheduling(BaseScheduling):
    # ctypes limits the number of args to 1024, refer to:
    # https://github.com/python/cpython/commit/a285af7e626d1b81cf09f8b2bf7656f100bc1237
    # We set a conservative threshold here.
    MAX_FUSED_KERNEL_ARGS_NUM = 500
    backend_features = dict.fromkeys(
        [
            BackendFeature.INPLACE_BUFFERS,
            BackendFeature.REDUCE_TO_SINGLE_ELEMENT,
        ]
    )

    @classmethod
    def get_backend_features(cls, device: torch.device):
        return cls.backend_features

    def __init__(self, scheduler):
        super().__init__()
        self.scheduler = scheduler
        if scheduler:
            self.reset_kernel_group()
        self._ready_to_flush = False

    def _set_flush_status(self, status: bool):
        self._ready_to_flush = status

    def group_fn(self, sizes):
        return tuple(tuple(map(V.graph.sizevars.simplify, s)) for s in sizes)

    def reset_kernel_group(self):
        from .cpp_wrapper_cpu import CppWrapperCpu

        self.kernel_group: Union[CppWrapperKernelGroup, KernelGroup]
        if isinstance(V.graph.wrapper_code, CppWrapperCpu):
            self.kernel_group = CppWrapperKernelGroup()
        else:
            self.kernel_group = KernelGroup()

    def fuse(self, node1, node2):
        if node1.is_foreach() or node2.is_foreach():
            return ForeachKernelSchedulerNode.fuse(node1, node2)
        elif node1.is_template():
            assert not node2.is_template()
            return FusedSchedulerNode.fuse(node1, node2)
        else:
            if (
                self._why_fuse_nodes(node1, node2)
                == ReasonFusedNodes.COMPATIBLE_RANGES_NO_REDUCTION
            ):
                assert isinstance(node1, (SchedulerNode, FusedSchedulerNode))
                assert isinstance(node2, (SchedulerNode, FusedSchedulerNode))

                _, (vars1, reduce1) = node1.group
                _, (vars2, reduce2) = node2.group
                assert reduce1 == () and reduce2 == (), (reduce1, reduce2)

                def get_indexing_ranges_exprs(node):
                    if isinstance(node, FusedSchedulerNode):
                        assert len(node.snodes) > 0, node.snodes
                        var_ranges = None
                        indexing_exprs = set()
                        for snode in node.snodes:
                            v, exprs = get_indexing_ranges_exprs(snode)
                            if var_ranges is None:
                                var_ranges = v
                            assert var_ranges == v, (var_ranges, v, node.snodes)
                            indexing_exprs.update(exprs)
                        return var_ranges, list(indexing_exprs)
                    else:
                        assert isinstance(node, SchedulerNode)
                        comp_buffer = node.node
                        assert isinstance(comp_buffer, ir.ComputedBuffer)
                        _, body, _ = comp_buffer.get_default_sizes_body()
                        return body.var_ranges, list(body.indexing_exprs.values())

                node_to_recomp = node1 if len(vars1) < len(vars2) else node2
                assert isinstance(node_to_recomp, SchedulerNode)

                ref_node = node2 if len(vars1) < len(vars2) else node1

                extra_indexing_constraints = get_indexing_ranges_exprs(ref_node)

                node_to_recomp.recompute_size_and_body(
                    extra_indexing_constraints=extra_indexing_constraints
                )

                _, (vars1, _) = node1.group
                _, (vars2, _) = node2.group
                assert vars1 == vars2, (vars1, vars2)
                return FusedSchedulerNode.fuse(node1, node2)
            elif self.can_fuse_vertical_outer_loop(node1, node2):
                return OuterLoopFusedSchedulerNode.fuse(
                    node1, node2, self._get_outer_loop_fusion_depth(node1, node2)
                )
            else:
                return FusedSchedulerNode.fuse(node1, node2)

    def _why_fuse_nodes(self, node1, node2) -> Optional[ReasonFusedNodes]:
        _, (vars1, reduce1) = node1.group
        _, (vars2, reduce2) = node2.group

        if vars1 == vars2 and reduce1 == reduce2:
            return ReasonFusedNodes.SAME_VARS_REDUCE
        if reduce1 == () and vars1 == vars2 + reduce2:
            return ReasonFusedNodes.COMPATIBLE_REDUCTION
        if self._can_fuse_nodes_with_compatible_ranges(node1, node2):
            return ReasonFusedNodes.COMPATIBLE_RANGES_NO_REDUCTION
        # TODO(jansel): allow fusion pointwise (vars1, ()) suffix?
        return None

    def _can_fuse_nodes_with_compatible_ranges(self, node1, node2):
        # Here we try to fuse SchedulerNode/FusedSchedulerNode with compatible ranges
        # e.g. (s0, s1, s2) and (s0 * s1 * s2)
        _, (vars1, reduce1) = node1.group
        _, (vars2, reduce2) = node2.group

        c1 = reduce1 == () and reduce2 == ()
        c2 = math.prod(vars1) == math.prod(vars2)
        c3 = len(vars1) == 1 or len(vars2) == 1
        if not (c1 and c2 and c3):
            return False

        node_to_recomp = node1 if len(vars1) < len(vars2) else node2
        ref_node = node2 if len(vars1) < len(vars2) else node1

        # We can not recompute sizes and body for nodes other than SchedulerNode
        # TODO: we can extend fusion support with compatible ranges for FusedSchedulerNode
        if isinstance(node_to_recomp, FusedSchedulerNode):
            return False

        # It may happen that node1 and node2 compatible number of elements
        # but different original ranges, for example:
        # {d0: s0, d1: s1, d2: s2} vs {d0: s0*s1*s2}
        # See https://github.com/pytorch/pytorch/pull/120077/files#r1500427848 for more details
        # TODO: we can fix if it allows us to CSE at least one of the variables

        assert isinstance(node_to_recomp, SchedulerNode)
        if isinstance(node_to_recomp.node, ir.TemplateBuffer):
            return False
        assert isinstance(node_to_recomp.node, ir.ComputedBuffer)
        # node.data.get_size() is a cheaper version of node.get_read_writes().var_ranges
        # but without variable name
        ranges2 = node_to_recomp.node.data.get_size()
        ranges1 = None
        if isinstance(ref_node, FusedSchedulerNode):
            ranges_set = set()
            for snode in ref_node.snodes:
                if isinstance(snode.node, ir.TemplateBuffer):
                    break
                assert isinstance(snode.node, ir.ComputedBuffer)
                ranges_set.add(tuple(snode.node.data.get_size()))

            if len(ranges_set) != 1:
                return False

            ranges1 = list(next(iter(ranges_set)))
        else:
            assert isinstance(ref_node, SchedulerNode)
            assert isinstance(ref_node.node, ir.ComputedBuffer)
            ranges1 = ref_node.node.data.get_size()

        if ranges1 != ranges2:
            return False

        return True

    def _can_fuse_horizontal_impl(self, node1, node2):
        assert isinstance(node1, (FusedSchedulerNode, SchedulerNode))
        assert isinstance(node2, (FusedSchedulerNode, SchedulerNode))
        if any(
            isinstance(node, OuterLoopFusedSchedulerNode) for node in (node1, node2)
        ):
            return False
        return self._why_fuse_nodes(node1, node2) is not None

    def can_fuse_horizontal(self, node1, node2):
        if node1.is_template() or node2.is_template():
            return False
        if (
            len(node1.get_nodes()) + len(node2.get_nodes())
            > config.cpp.max_horizontal_fusion_size
        ):
            return False

        return self._can_fuse_horizontal_impl(node1, node2)

    def _get_outer_loop_fusion_depth(self, node1, node2):
        DISABLE_OUTER_LOOP_FUSION = 0
        if not all(
            type(node)
            in (OuterLoopFusedSchedulerNode, FusedSchedulerNode, SchedulerNode)
            for node in (node1, node2)
        ):
            return DISABLE_OUTER_LOOP_FUSION

        _node1 = (
            node1.get_outer_nodes()[-1]
            if isinstance(node1, OuterLoopFusedSchedulerNode)
            else node1
        )
        assert isinstance(_node1, (FusedSchedulerNode, SchedulerNode))
        _node2 = (
            node2.get_outer_nodes()[0]
            if isinstance(node2, OuterLoopFusedSchedulerNode)
            else node2
        )
        assert isinstance(_node2, (FusedSchedulerNode, SchedulerNode))

        _, (vars1, reduce1) = _node1.group
        _, (vars2, reduce2) = _node2.group
        if vars1 == () and vars2 == () and reduce1 != () and reduce2 != ():
            # Reduction only
            return DISABLE_OUTER_LOOP_FUSION
        if all(type(node) is OuterLoopFusedSchedulerNode for node in (node1, node2)):
            return (
                node1.outer_loop_fusion_depth
                if node1.outer_loop_fusion_depth == node2.outer_loop_fusion_depth
                else DISABLE_OUTER_LOOP_FUSION
            )
        outer_loop_fusion_depth = min(len(vars1), len(vars2))
        if (
            outer_loop_fusion_depth >= 1
            and vars1[:outer_loop_fusion_depth] == vars2[:outer_loop_fusion_depth]
        ):
            if any(
                type(node) is OuterLoopFusedSchedulerNode for node in (node1, node2)
            ):
                _compare_node = (
                    node1 if type(node1) is OuterLoopFusedSchedulerNode else node2
                )
                if _compare_node.outer_loop_fusion_depth == outer_loop_fusion_depth:
                    # Same outer loop fusion depth as prev nodes in OuterLoopFusedSchedulerNode
                    return outer_loop_fusion_depth
                else:
                    return DISABLE_OUTER_LOOP_FUSION
            else:
                # First 2 nodes to generate OuterLoopFusedSchedulerNode
                return outer_loop_fusion_depth
        return DISABLE_OUTER_LOOP_FUSION

    def can_fuse_vertical_outer_loop(self, node1, node2):
        return (
            not node1.is_template()
            and not node2.is_template()
            and node1.get_operation_names() & node2.ancestors
            and not (
                self._can_fuse_horizontal_impl(node1, node2)
                and not node1.is_reduction()
            )
            and self._get_outer_loop_fusion_depth(node1, node2) >= 1
        )

    def get_fusion_pair_priority(self, node1, node2):
        if self.can_fuse_vertical_outer_loop(node1, node2):
            # Outer loop fusion with lower priority
            return 1
        else:
            return 0

    def can_fuse_vertical(self, node1, node2):
        if node2.is_template():
            # TODO(jgong5): support pre-op fusion with template
            return False
        if node1.is_template():
            return not node2.is_reduction()
        return (
            self._can_fuse_horizontal_impl(node1, node2) and not node1.is_reduction()
        ) or self.can_fuse_vertical_outer_loop(node1, node2)

    def codegen_outer_loop_node(
        self,
        node: OuterLoopFusedSchedulerNode,
    ):
        """
        Generate the code for the outer loop fused scheduler node.
        1. Codegen with fused outer loop: depends on the analysis of
            the outer loop fused scheduler node, with or without the local buffer.
        2. If failed, fallback to standard codegen.
        """
        kernel_group = self.kernel_group
        generated_cpp_vec_kernel_count = metrics.generated_cpp_vec_kernel_count
        cpp_kernel_proxy_list: List[CppKernelProxy] = []
        nodes_list: List[List[SchedulerNode]] = []
        assert isinstance(node, OuterLoopFusedSchedulerNode)

        def try_outer_loop_fusion_with_local_buf(node: OuterLoopFusedSchedulerNode):
            """
            Codegen code with fused outer loop and local Buffer.
            """
            assert isinstance(node, OuterLoopFusedSchedulerNode)
            cpp_kernel_proxy_list.clear()
            nodes_list.clear()

            def get_call_ranges(node: BaseSchedulerNode):
                assert isinstance(node, (SchedulerNode, FusedSchedulerNode))
                nodes: List[SchedulerNode] = node.get_nodes()  # type: ignore[assignment]
                _, (group, reduction_group) = max(
                    nodes, key=lambda x: int(x.is_reduction())
                ).group
                call_ranges = tuple(group) + tuple(reduction_group)
                return call_ranges

            local_buffers: List[ir.Buffer] = []
            # Map local buffer name to a list of global buffers
            local_to_global_buffers: Dict[str, List[ir.Buffer]] = {}
            if all(
                len(get_call_ranges(_node)) == node.outer_loop_fusion_depth + 1
                for _node in node.get_outer_nodes()
            ):
                # Ref to the typical case of local buffer
                # in https://github.com/pytorch/pytorch/blob/
                # 1115a25c36340554442f28f9570abd42f0aface2/aten/src/ATen/native/cpu/SoftMaxKernel.cpp#L159
                # where the buffer is with size of last dim and contiguous.
                # Only support this typical case at first.
                visited_scheduler_nodes: Set[str] = set()
                for scheduler_node in node.get_nodes():
                    # all users inside same OuterLoopFusedSchedulerNode
                    assert isinstance(scheduler_node, SchedulerNode)
                    visited_scheduler_nodes.add(scheduler_node.get_name())
                    if (
                        scheduler_node.is_reduction()
                        or len(scheduler_node.get_outputs()) != 1
                    ):
                        continue

                    scheduler_buffer = scheduler_node.get_outputs()[0]
                    if all(
                        user.node in node.get_nodes() for user in scheduler_buffer.users
                    ):
                        global_buffer = scheduler_buffer.node
                        assert isinstance(global_buffer, ir.ComputedBuffer)
                        global_buffer_layout = global_buffer.get_layout()
                        size_offset = node.outer_loop_fusion_depth - len(
                            get_call_ranges(scheduler_node)
                        )

                        def is_all_write_read_contiguous():
                            contiguous_index_expr = 0
                            stride = 1
                            for var, range in reversed(
                                scheduler_node._body.var_ranges.items()
                            ):
                                contiguous_index_expr += stride * var
                                stride *= range
                            write_index_expr = scheduler_node._body.writes_name2expr[
                                scheduler_buffer.get_name()
                            ]

                            def is_contiguous_index(x):
                                return x == contiguous_index_expr

                            return is_contiguous_index(write_index_expr) and all(
                                isinstance(user.node, SchedulerNode)
                                and is_contiguous_index(
                                    user.node._body.reads_name2expr[
                                        scheduler_buffer.get_name()
                                    ],
                                )
                                for user in scheduler_buffer.users
                            )

                        if not (
                            global_buffer_layout.is_contiguous()
                            and is_all_write_read_contiguous()
                        ):
                            continue
                        # Local Buffer is a view of global buffer
                        local_buffer_layout = ir.FixedLayout(
                            global_buffer_layout.device,
                            global_buffer_layout.dtype,
                            global_buffer_layout.size[size_offset:],
                            global_buffer_layout.stride[size_offset:],
                        )

                        def try_share_local_buffer(local_buffer_layout, local_buffers):
                            for local_buf in local_buffers:
                                if local_buffer_layout == local_buf.layout and all(
                                    all(
                                        user.node.get_name() in visited_scheduler_nodes
                                        for user in V.graph.scheduler.name_to_buf[
                                            global_buffer.name
                                        ].users
                                    )
                                    for global_buffer in local_to_global_buffers[
                                        local_buf.name
                                    ]
                                    if global_buffer.name is not None
                                ):
                                    return local_buf
                            return None

                        local_buf_prefix = "local_buffer_data"
                        # Share existing local buffer
                        local_buffer_used = try_share_local_buffer(
                            local_buffer_layout, local_buffers
                        )
                        if not local_buffer_used:
                            # Create new local buffer
                            local_buffer_used = ir.Buffer(
                                f"{local_buf_prefix}_{len(local_buffers)}",
                                local_buffer_layout,
                            )
                            local_buffers.append(local_buffer_used)
                            local_to_global_buffers[local_buffer_used.name] = []
                        local_to_global_buffers[local_buffer_used.name].append(
                            global_buffer,
                        )

            with LocalBufferContext(kernel_group.args) as scope:
                if len(local_buffers) > 0:
                    for local_buffer in local_buffers:
                        assert local_buffer.name is not None
                        scope.add_local_buffer(
                            local_buffer, local_to_global_buffers[local_buffer.name]
                        )
                for _node in node.get_outer_nodes():
                    assert isinstance(_node, (FusedSchedulerNode, SchedulerNode))
                    cpp_kernel_proxy = CppKernelProxy(kernel_group)
                    cpp_kernel_proxy.codegen_nodes(_node.get_nodes())  # type: ignore[arg-type]
                    cpp_kernel_proxy_list.append(cpp_kernel_proxy)
                    nodes_list.append(_node.get_nodes())  # type: ignore[arg-type]

                if not node.check_outer_fusion_loop_level_attr(
                    cpp_kernel_proxy_list, node.outer_loop_fusion_depth
                ):
                    return False
                metrics.cpp_outer_loop_fused_inner_counts.append(
                    metrics.CppOuterLoopFusedCount(
                        len(cpp_kernel_proxy_list),
                        local_buffer_number=len(scope.local_buffers),
                    )
                )
                outer_fusion_cpp_kernel_proxy = node.merge_outer_fusion_kernels(
                    cpp_kernel_proxy_list,
                )
                kernel_group.finalize_kernel(
                    outer_fusion_cpp_kernel_proxy,
                    [_node for _nodes in nodes_list for _node in _nodes],
                )

            return True

        if not try_outer_loop_fusion_with_local_buf(node):
            # Reset generated_cpp_vec_kernel_count to codegen again
            metrics.generated_cpp_vec_kernel_count = generated_cpp_vec_kernel_count
            cpp_kernel_proxy_list.clear()
            nodes_list.clear()
            # Similar as comment in
            # https://github.com/pytorch/pytorch/blob/469383755fe416eb1c41fa724762ad3eaecdff07/torch/_inductor/codegen/cpp.py#L3269-L3272
            # Kernels share the same global contexts like V.graph.wrapper_code, V.kernel.args.
            with torch._inductor.config.patch(inplace_buffers=False):
                for _node in node.get_outer_nodes():
                    assert isinstance(_node, (FusedSchedulerNode, SchedulerNode))
                    _nodes: List[SchedulerNode] = _node.get_nodes()  # type: ignore[assignment]
                    cpp_kernel_proxy = CppKernelProxy(kernel_group)
                    cpp_kernel_proxy.codegen_nodes(_nodes)
                    kernel_group.finalize_kernel(cpp_kernel_proxy, _nodes)

    def codegen_node(
        self,
        node: Union[OuterLoopFusedSchedulerNode, FusedSchedulerNode, SchedulerNode],
    ):
        """
        Turn an set of pre-fused nodes into a C++ kernel.
        """
        kernel_group = self.kernel_group

        if isinstance(node, OuterLoopFusedSchedulerNode):
            self.codegen_outer_loop_node(node)
        else:
            nodes: List[SchedulerNode] = node.get_nodes()  # type: ignore[assignment]
            cpp_kernel_proxy = CppKernelProxy(kernel_group)
            cpp_kernel_proxy.codegen_nodes(nodes)
            kernel_group.finalize_kernel(cpp_kernel_proxy, nodes)

        args_num = self._get_scheduled_num_args()
        if args_num > CppScheduling.MAX_FUSED_KERNEL_ARGS_NUM:
            self._set_flush_status(True)

    def is_cpp_template(self, node: BaseSchedulerNode) -> bool:
        return isinstance(node, SchedulerNode) and isinstance(
            node.node, ir.CppTemplateBuffer
        )

    def codegen_template(
        self,
        template_node: BaseSchedulerNode,
        epilogue_nodes: Sequence[BaseSchedulerNode],
    ):
        """
        Codegen a CPP template, possibly with fused epilogues
        """
        counters["inductor"]["cpp_epilogue_fusion_counter"] += len(epilogue_nodes)
        assert self.is_cpp_template(
            template_node
        ), "Template node passed to CppScheduler.codegen_template must be a SchedulerNode that wraps a CppTemplateBuffer"
        template_node = cast(SchedulerNode, template_node)
        _, (_, rnumel) = template_node.group
        assert rnumel == ()
        ctb: ir.CppTemplateBuffer = cast(ir.CppTemplateBuffer, template_node.node)
        epilogue_ir_nodes: List[Optional[ir.Operation]] = [
            n.node for n in epilogue_nodes
        ]
        assert all(
            isinstance(n, ir.ComputedBuffer) for n in epilogue_ir_nodes
        ), "Epilogue nodes must all be instances of ir.ComputedBuffer"

        def template_buffer_has_other_users(
            template_buffer, outputs_by_name, epilogue_nodes
        ):
            assert template_buffer.get_name() in outputs_by_name
            users = outputs_by_name[template_buffer.get_name()].users
            return not all(
                isinstance(user.node, BaseSchedulerNode)
                and user.node.node in epilogue_nodes
                for user in users
            )

        flag_template_buffer_has_other_users = template_buffer_has_other_users(
            ctb, template_node.outputs_by_name, epilogue_ir_nodes
        )
        kernel, render = ctb.make_kernel_render(
            ctb,
            flag_template_buffer_has_other_users=flag_template_buffer_has_other_users,
            epilogue_nodes=epilogue_ir_nodes,
        )
        with kernel:
            for node in [template_node, *epilogue_nodes]:
                node.mark_run()  # type: ignore[attr-defined]
            src_code = render()

        with V.set_kernel_handler(kernel):
            node_schedule = [template_node, *epilogue_nodes]
            kernel_name = self.define_kernel(src_code, node_schedule, kernel.args)
        kernel.call_kernel(kernel_name, ctb)
        V.graph.removed_buffers |= kernel.removed_buffers
        self.scheduler.free_buffers()

    def _get_scheduled_num_args(self):
        return self.kernel_group.get_num_args()

    def ready_to_flush(self):
        return self._ready_to_flush

    def codegen_sync(self):
        pass

    def define_kernel(self, src_code, nodes, kernel_args=None):
        wrapper = V.graph.wrapper_code
        fused_name = (
            get_fused_kernel_name(nodes, config.cpp.descriptive_names)
            if config.cpp.descriptive_names
            else ""
        )
        kernel_name = "_".join(["cpp", fused_name, wrapper.next_kernel_suffix()])
        kernel_decl_name = kernel_name if V.graph.cpp_wrapper else "kernel"
        src_code = src_code.replace(str(Placeholder.KERNEL_NAME), kernel_decl_name)
        src_code = src_code.replace(str(Placeholder.DESCRIPTIVE_NAME), kernel_name)
        # TODO(voz): Ostensibly, we should not need this. But there are cases where C++ codegen does
        # not use BracesBuffer, so we have no good indicator of a C++ buffer atm.
        src_code = src_code.replace("#pragma CMT", "//")

        compile_wrapper = IndentedBuffer()
        args = self.kernel_group.args if kernel_args is None else kernel_args
        _, _, arg_types = args.cpp_argdefs()
        if not V.graph.cpp_wrapper:
            compile_wrapper.writeline(f"async_compile.cpp_pybinding({arg_types!r}, '''")
        compile_wrapper.splice(src_code, strip=True)
        if not V.graph.cpp_wrapper:
            compile_wrapper.writeline("''')")
        wrapper.define_kernel(kernel_name, compile_wrapper.getvalue(), cuda=False)
        return kernel_name

    def flush(self):
        src_code = self.kernel_group.codegen_group()
        if src_code:
            kernel_name = self.define_kernel(
                src_code, self.kernel_group.scheduled_nodes
            )
            self.kernel_group.call_kernel(V.graph.wrapper_code, kernel_name)
        self.reset_kernel_group()
        self._set_flush_status(False)


class KernelGroup:
    def __init__(self):
        super().__init__()
        self.args = KernelArgs()
        self.loops_code = BracesBuffer()
        self.ws = WorkSharing(self.loops_code)
        self.stack = contextlib.ExitStack()
        self.stack.enter_context(self.ws)
        self.scheduled_nodes = []

    def new_kernel(self, cls, *args):
        return cls(self.args, parallel_num_threads(), *args)

    def finalize_kernel(self, new_kernel, nodes):
        self.scheduled_nodes += nodes
        code = self.loops_code
        ws = self.ws
        new_kernel.codegen_loops(code, ws)

    def get_num_args(self):
        arg_defs, call_args, arg_types = self.args.cpp_argdefs()
        args_num = len(arg_defs)
        return args_num

    def codegen_group(self, name=None) -> str:
        self.stack.close()
        if not self.scheduled_nodes:
            return ""
        code = BracesBuffer()
        # 1. Include header files
        # TODO: support kernel profile on other platforms
        enable_kernel_profile = config.cpp.enable_kernel_profile and sys.platform in [
            "linux",
            "win32",
        ]
        if enable_kernel_profile:
            code.writelines(["#include <ATen/record_function.h>"])
        code.writeline(codecache.cpp_prefix())

        # 2. Function definition
        kernel_decl_name = str(Placeholder.KERNEL_NAME) if name is None else name
        kernel_name = str(Placeholder.DESCRIPTIVE_NAME) if name is None else name
        arg_defs, _, _ = self.args.cpp_argdefs()
        arg_defs = ",\n".ljust(25).join(arg_defs)
        func_export_decl = get_export_declaration()
        code.writeline(
            f'extern "C" {func_export_decl} void {kernel_decl_name}({arg_defs})'
        )

        # 3. Function body
        with code.indent():
            if enable_kernel_profile:
                graph_id = V.graph.graph_id
                prefix = "graph_" + str(graph_id) + "_" if graph_id is not None else ""
                code.writelines(
                    [
                        f'RECORD_FUNCTION("{prefix + kernel_name}", c10::ArrayRef<c10::IValue>({{}}));'
                    ]
                )
            for old, new in self.args.aliases():
                code.writeline(f"auto {old} = {new};")
            code.splice(self.loops_code)
        return code.getvalue()

    def call_kernel(self, wrapper, kernel_name):
        _, call_args, arg_types = self.args.cpp_argdefs()
        wrapper.generate_kernel_call(
            kernel_name, call_args, cuda=False, arg_types=arg_types
        )


class CppWrapperKernelGroup(KernelGroup):
    def __init__(self):
        super().__init__()
        self.args = CppWrapperKernelArgs()


class WorkSharing:
    def __init__(self, code):
        self.code = code
        self.in_parallel = False
        self.num_threads = None
        self.stack = contextlib.ExitStack()

    def parallel(self, threads):
        if self.in_parallel and threads != self.num_threads:
            # wrong number of threads
            self.close()
        if not self.in_parallel:
            self.num_threads = threads
            self.in_parallel = True
            if config.cpp.dynamic_threads:
                self.code.writeline("#pragma omp parallel")
            else:
                self.code.writeline(f"#pragma omp parallel num_threads({threads})")
            self.stack.enter_context(self.code.indent())
            self.code.writeline(
                "int tid = omp_get_thread_num();",
            )

    def single(self):
        if self.in_parallel:
            self.code.writeline("#pragma omp single")
        return self.in_parallel

    def close(self):
        self.stack.close()
        self.in_parallel = False

    def __enter__(self):
        self.stack.__enter__()
        return self

    def __exit__(self, exc_type, exc_val, exc_tb):
        self.stack.__exit__(exc_type, exc_val, exc_tb)


@dataclasses.dataclass
class LoopLevel:
    var: Optional[sympy.Expr] = None
    size: Optional[sympy.Expr] = None
    offset: sympy.Expr = sympy.Integer(0)
    steps: sympy.Expr = sympy.Integer(1)
    parallel: int = 0
    simd_omp: bool = False
    simd_vec: bool = False
    collapsed: bool = False
    is_reduction: bool = False
    parent: Optional["LoopLevel"] = None
    # the next inner level of the loop, empty if it is inner-most
    # contains >1 LoopLevel if the inner level of loop is split
    inner: List["LoopLevel"] = dataclasses.field(default_factory=list)
    # kernel assigned to this loop level, only valid when it is a leaf
    kernel: Optional[CppKernel] = None

    def __post_init__(self):
        # Regarding the C++/OpenMP backend, `cpu_vec_isa.pick_vec_isa()` to check
        # vectorization ISA is a time-consuming and one-shot operation. It leads
        # to taking a longer time to import `codegen.cpp` package because the
        # `LoopLevel` of the package is decorated by `@dataclasses.dataclass` while
        # the decorator will invoke `cpu_vec_isa.pick_vec_isa()` to initialize the
        # `simd_nelements` of the `LoopLevel`. It might introduce additional compilation
        # overhead to the Triton backend. Therefore, we moved the `simd_nelements` to
        # `__post_init__`
        picked_vec_isa: cpu_vec_isa.VecISA = cpu_vec_isa.pick_vec_isa()
        self.simd_nelements: int = picked_vec_isa.nelements() if picked_vec_isa else 0

    def get_kernels(self) -> List[CppKernel]:
        """Get all kernel objects under this loop level"""
        if self.kernel:
            return [self.kernel]
        kernels = []
        for loop in self.inner:
            kernels += loop.get_kernels()
        return kernels

    def get_root(self):
        """Get all kernel objects under this loop level"""
        root = self
        while root.parent:
            root = root.parent
        return root

    def set_kernel(self, kernel: CppKernel):
        """
        Set the kernel under this loop level. No split is allowed under
        this loop level.
        """
        if not self.inner:
            self.kernel = kernel
            loop: Optional[LoopLevel] = self
            assert loop is not None
            return
        assert len(self.inner) == 1
        self.inner[0].set_kernel(kernel)

    def get_loops_at(self, depth) -> List["LoopLevel"]:
        if depth == 0:
            return [self]
        else:
            loops = []
            for loop in self.inner:
                loops += loop.get_loops_at(depth - 1)
            return loops

    def split_with_tiling(self, depth, factor):
        def clone_inner():
            inner = []
            if self.inner:
                for loop in self.inner:
                    inner.append(loop.clone())
            return inner

        def do_split_with_tiling():
            sympy_factor = sympy.Integer(factor)

            offset = FloorDiv(self.size, sympy_factor) * sympy_factor
            main_loop = LoopLevel(self.var, offset)
            main_loop.steps = sympy_factor
            main_loop.parallel = self.parallel
            main_loop.collapsed = False
            main_loop.is_reduction = self.is_reduction
            main_loop.inner = clone_inner()
            if main_loop.inner:
                for loop in main_loop.inner:
                    loop.parent = main_loop

            tail_loop = LoopLevel(self.var, self.size)
            tail_loop.offset = offset
            tail_loop.parallel = self.parallel
            tail_loop.collapsed = False
            tail_loop.is_reduction = self.is_reduction
            tail_loop.inner = clone_inner()
            if tail_loop.inner:
                for loop in tail_loop.inner:
                    loop.parent = tail_loop

            return main_loop, tail_loop

        if depth == 0:
            main_loop, tail_loop = do_split_with_tiling()
            parent = self.parent
            if parent:
                parent.inner = [main_loop, tail_loop]
                main_loop.parent = parent
                tail_loop.parent = parent
            return main_loop, tail_loop
        else:
            assert len(self.inner) == 1
            return self.inner[0].split_with_tiling(depth - 1, factor)

    def clone(self):
        loop = copy(self)
        loop.inner = []
        if self.inner:
            for inner_loop in self.inner:
                inner_loop_clone = inner_loop.clone()
                inner_loop_clone.parent = loop
                loop.inner.append(inner_loop_clone)
        loop.kernel = deepcopy(self.kernel)
        return loop

    def lines(self):
        offset_expr = cexpr_index(self.offset)
        size_expr = cexpr_index(self.size)
        if config.cpp.no_redundant_loops and offset_expr == size_expr:
            return None
        simd = (
            f"simd simdlen({self.simd_nelements}) "
            if self.simd_omp and self.simd_nelements > 1
            else ""
        )
        if self.parallel:
            # TODO(jansel): look into chunk size and other schedules
            line1 = "#pragma omp for"
            if self.parallel > 1:
                line1 += f" collapse({self.parallel})"
            if self.simd_omp:
                line1 = line1.replace(" for ", f" for {simd}")
        elif self.simd_vec:
            line1 = ""
        elif self.simd_omp:
            line1 = f"#pragma omp {simd}"
        elif not self.is_reduction and cpp_builder.is_gcc():
            line1 = "#pragma GCC ivdep"
        else:
            line1 = ""
        offset_str = f"{INDEX_TYPE} {self.var}={offset_expr}"
        size_str = f"{self.var}<{size_expr}"
        steps_str = f"{self.var}+={cexpr_index(self.steps)}"
        line2 = f"for({offset_str}; {size_str}; {steps_str})"
        if self.collapsed or not line1:
            return [line2]
        return [line1, line2]


@dataclasses.dataclass
class LoopNestWithSplit:
    """
    A loop-nest like structure but with some loop level split along
    the loop range into the main tiling loop and the tail. It is built
    with the `build` method as a loop nest and then split with
    `split_with_tiling` at some depth.

    A typical case is for vectorization where we typically split at the inner-most
    loop level. A more complicated case is 2D tiling where we split at
    both inner-most and outer levels.
    """

    root: Optional[List[LoopLevel]] = None
    kernel: Optional[CppKernel] = None

    @staticmethod
    def build(kernel: CppKernel):
        """Build a LoopNest with the given `kernel` as the leaf"""
        itervars = kernel.itervars
        ranges = kernel.ranges
        reduction_depth = kernel.reduction_depth
        assert reduction_depth is not None

        root: List[LoopLevel] = []
        levels: List[LoopLevel] = root
        loop: Optional[LoopLevel] = None
        for loop_idx, (var, size) in enumerate(zip(itervars, ranges)):
            loop = LoopLevel(var, size, parent=loop)
            if loop_idx >= reduction_depth:
                loop.is_reduction = kernel.is_reduction
            levels.append(loop)
            levels = loop.inner
        loop_nest = LoopNestWithSplit(root)
        if loop:
            loop.kernel = kernel
        else:
            loop_nest.kernel = kernel
        return loop_nest

    def __bool__(self):
        return bool(self.root)

    def get_loops_at(self, depth) -> List[LoopLevel]:
        """Get all the loop levels at the given `depth` (most outer loop has depth 0)"""
        loops: List[LoopLevel] = []
        assert self.root is not None
        for loop in self.root:
            loops += loop.get_loops_at(depth)
        return loops

    @cache_on_self
    def max_parallel_depth(self):
        """
        Maximal allowed depth for parallelism:
        1) Levels without splitting and
        2) All reduction or non-reduction levels
        When the loop is split at the top level, the max depth is 1.
        """
        max_depth = 0
        assert self.root is not None
        loops = self.root
        if len(loops) > 1:
            return 1
        is_reduction = loops[0].is_reduction if loops else False
        while len(loops) == 1 and loops[0].is_reduction == is_reduction:
            max_depth += 1
            loops = loops[0].inner
        return max_depth

    def is_reduction_only(self):
        """
        Whether all the loops are for reduction. Reduction loops
        are always the inner most ones.
        """
        return (
            self.root is not None and len(self.root) > 0 and self.root[0].is_reduction
        )

    def mark_parallel(self, par_depth):
        assert (
            par_depth <= self.max_parallel_depth()
        ), "Parallel depth cannot exceed the maximal allowed parallel depth"
        assert self.root is not None
        loops = self.root
        for loop in loops:
            loop.parallel = par_depth
        for i in range(1, par_depth):
            loops = loops[0].inner
            loops[0].collapsed = True

    def split_with_tiling(self, depth, factor):
        """
        Split the loop into main and tail loops at given `depth` so that the range
        of the main loop has range `floor_div(range, factor) * factor` and
        the tail loop handles the remainder. The main loop is tiled
        according to the `factor`.
        """
        loops = self.get_loops_at(depth)
        assert len(loops) == 1
        split_loops = loops[0].split_with_tiling(0, factor)
        if depth == 0:
            self.root = split_loops
        return split_loops

    def get_kernels(self) -> List[CppKernel]:
        """Get all kernel objects under this loop nest"""
        if self.kernel:
            return [self.kernel]
        kernels: List[CppKernel] = []
        assert self.root is not None
        for loop in self.root:
            kernels += loop.get_kernels()
        return kernels<|MERGE_RESOLUTION|>--- conflicted
+++ resolved
@@ -1192,40 +1192,39 @@
         return f"{a} >> {b}"
 
     @staticmethod
-<<<<<<< HEAD
+    def load_seed(name, offset):
+        assert isinstance(V.kernel, CppVecKernel)
+        return f"{V.kernel.load(name, offset)}"
+
+    @staticmethod
+    def rand(seed, offset):
+        assert isinstance(V.kernel, CppVecKernel)
+        code = BracesBuffer()
+        rand_function = (
+            f"result[offset_idx] = normalized_rand_cpu({seed}, offset[offset_idx]);"
+        )
+        return codegen_rand(offset, code, rand_function)
+
+    @staticmethod
+    def randn(seed, offset):
+        assert isinstance(V.kernel, CppVecKernel)
+        code = BracesBuffer()
+        rand_function = f"result[offset_idx] = randn_cpu({seed}, offset[offset_idx]);"
+        return codegen_rand(offset, code, rand_function)
+
+    @staticmethod
+    def randint64(seed, offset, low, high):
+        assert isinstance(V.kernel, CppVecKernel)
+        code = BracesBuffer()
+        rand_function = f"result[offset_idx] = randint64_cpu({seed}, offset[offset_idx], {low}, {high});"
+        return codegen_rand(offset, code, rand_function, torch.int64)
+
+    @staticmethod
     def remainder(a, b):
         assert (
             a.dtype == b.dtype
         ), "remainder vec implementation expect the same inputs' dtype."
         return f"{a} - ({CppVecOverrides.floordiv(a, b)}) * {b}"
-=======
-    def load_seed(name, offset):
-        assert isinstance(V.kernel, CppVecKernel)
-        return f"{V.kernel.load(name, offset)}"
-
-    @staticmethod
-    def rand(seed, offset):
-        assert isinstance(V.kernel, CppVecKernel)
-        code = BracesBuffer()
-        rand_function = (
-            f"result[offset_idx] = normalized_rand_cpu({seed}, offset[offset_idx]);"
-        )
-        return codegen_rand(offset, code, rand_function)
-
-    @staticmethod
-    def randn(seed, offset):
-        assert isinstance(V.kernel, CppVecKernel)
-        code = BracesBuffer()
-        rand_function = f"result[offset_idx] = randn_cpu({seed}, offset[offset_idx]);"
-        return codegen_rand(offset, code, rand_function)
-
-    @staticmethod
-    def randint64(seed, offset, low, high):
-        assert isinstance(V.kernel, CppVecKernel)
-        code = BracesBuffer()
-        rand_function = f"result[offset_idx] = randint64_cpu({seed}, offset[offset_idx], {low}, {high});"
-        return codegen_rand(offset, code, rand_function, torch.int64)
->>>>>>> 0ff9f1a7
 
     @staticmethod
     def tan(a):
@@ -1334,7 +1333,7 @@
             assert (
                 a.dtype == b.dtype
             ), "div_floor_floating_vec implementation expect the same inputs' dtype."
-            return f"at::vec::div_floor_floating_vec({a}, {b})"
+            return f"div_floor_floating_vec({a}, {b})"
         else:
             assert all(is_integer_dtype(item.dtype) for item in [a, b])
             # a and b are integer type
