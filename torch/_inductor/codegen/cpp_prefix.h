--- conflicted
+++ resolved
@@ -45,17 +45,6 @@
 #include <ATen/native/Math.h>
 #endif
 
-<<<<<<< HEAD
-=======
-typedef at::Half half;
-typedef at::BFloat16 bfloat16;
-
-typedef at::Float8_e4m3fn float8_e4m3fn;
-typedef at::Float8_e5m2 float8_e5m2;
-typedef at::Float8_e4m3fnuz float8_e4m3fnuz;
-typedef at::Float8_e5m2fnuz float8_e5m2fnuz;
-
->>>>>>> 5f666e3d
 template <typename T>
 struct Welford {
   T mean = T(0);
