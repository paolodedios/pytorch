# mypy: allow-untyped-defs
import functools
from typing import Union

import sympy

from torch._inductor import config
from torch._inductor.codegen.simd import IterationRangesRoot, prefix_is_reduction
from torch._inductor.codegen.triton import (
    triton_compute_type,
    TritonCSEVariable,
    TritonKernel,
)
from torch._inductor.runtime.triton_heuristics import SplitScanGrid
from torch.utils._ordered_set import OrderedSet
from torch.utils._sympy.functions import CeilDiv

from ..utils import sympy_product


class TritonSplitScanKernel(TritonKernel):
    """Generates a triton kernel that supports ops.scan calls while also splitting
    the reduction dimension over multiple triton programs.

    For this kernel, loop numels will always take the form ``(xdim, rdim)``
    and the grid has the shape ``(CeilDiv(rdim, RBLOCK), xdim)``. Communication
    between blocks occurs within a global memory workspace buffer, which
    must be zero-filled before launching the kernel.

    Note that generation for ``ops.reduction`` is not supported.

    For details of the communication strategy, see
    https://research.nvidia.com/publication/2016-03_single-pass-parallel-prefix-scan-decoupled-look-back

    """

    def __init__(
        self,
        tiling: dict[str, sympy.Expr],
        pid_cache=None,
        fixed_config=None,
        **kwargs,
    ) -> None:
        assert pid_cache is None, "not supported"
        assert fixed_config is None, "not supported"
        super().__init__(
            tiling,
            **kwargs,
        )
        self.no_x_dim = True

    def should_use_persistent_reduction(self) -> bool:
        return False

    def should_use_cooperative_reduction(self) -> bool:
        return False

    def initialize_range_tree(self, pid_cache):
        prefixes = ["y", "x", "r0_"]
        assert len(self.numels) <= len(prefixes), (
            "z dimension not supported for split scan"
        )
        active_prefixes = prefixes[len(prefixes) - len(self.numels) :]

        grid_dims = {"r0_": 0, "x": 1, "y": 2}
        for prefix in active_prefixes:
            numel = self.numels[prefix]
            tensor_dim = 0 if prefix_is_reduction(prefix) else None
            grid_dim = grid_dims[prefix]
            self.range_trees.append(
                IterationRangesRoot(
                    f"{prefix}index",
                    numel,
                    prefix,
                    grid_dim,
                    self,  # type: ignore[arg-type]
                    pid_cache=pid_cache,
                    is_loop=False,
                    tensor_dim=tensor_dim,
                    grid_dim=grid_dim,
                    has_zdim=False,
                )
            )

    def reduction(self, dtype, src_dtype, reduction_type, value):
        raise NotImplementedError("NYI TritonSplitDimKernel reductions")

    def scan(self, dtypes, combine_fn, values):
        """
        Perform an associative scan on 'values'.
        """
        import triton.language as tl

        (dtype,) = dtypes
        (value,) = values

        compute_type = triton_compute_type(dtype)
        compute_type_triton = getattr(tl, compute_type[3:])

        element_nbits = compute_type_triton.primitive_bitwidth

        scratch_type = "tl.uint32" if element_nbits <= 16 else "tl.uint64"
        scratch_type_triton = getattr(tl, scratch_type[3:])
        scratch_elems_per_block = 3 if element_nbits == 64 else 1
        scratch_nbytes_per_block = scratch_elems_per_block * (
            scratch_type_triton.primitive_bitwidth // 8
        )

        cse_load = functools.partial(self.cse.generate, self.loads, dtype=dtype)
        cse_compute = functools.partial(self.cse.generate, self.compute)

        assert len(self.numels) == 2, "Unexpected tiling"
        min_rblock = config.triton.min_split_scan_rblock
        reduction_numel = sympy_product(
            numel
            for prefix, numel in self.numels.items()
            if prefix_is_reduction(prefix)
        )
        pointwise_numel = sympy_product(
            numel
            for prefix, numel in self.numels.items()
            if not prefix_is_reduction(prefix)
        )
        max_blocks = pointwise_numel * CeilDiv(reduction_numel, min_rblock)
        nbytes = scratch_nbytes_per_block * max_blocks
        scratch_base: Union[str, TritonCSEVariable]
<<<<<<< HEAD
        scratch_base, offset = self.args.workspace(nelem=nbytes, zero_fill=True)
=======
        scratch_base, _, offset = self.args.workspace(nelem=nbytes, zero_fill=True)
>>>>>>> 4afa6c5e
        if offset != 0:
            scratch_base = cse_load(
                f"{scratch_base} + {self.index_to_str(offset)}", shape=()
            )
        runtime_rblocks = cse_load(
            f"tl.num_programs({self.range_trees[-1].index})", shape=()
        )
        scratch_base = cse_load(
            f"{scratch_base}.to(tl.pointer_type({scratch_type})) + xoffset * "
            f"{scratch_elems_per_block} * {runtime_rblocks}",
            shape=(),
        )

        masks = OrderedSet(f"{tree.prefix}mask" for tree in self.range_trees)
        self.filter_masks(masks)
        assert not self._load_mask, "ops.scan not supported inside ops.masked"

        value = cse_compute(
            f"{value}.to({compute_type})",
            dtype=dtype,
            shape=value.shape,
        )
        value = cse_compute(
            f"tl.broadcast_to({value}, {self.dense_size_str()})",
            dtype=dtype,
            shape=self.dense_size_list(),
        )

        combine_helper_fn = self._lift_helper(combine_fn, (value,), (dtype,))
        dim = self.triton_tensor_ndim() - 1
        assert dim == 0, ""
        shape = list(self.dense_size_list())
        del shape[dim]

        block_sum = cse_compute(
            f"tl.reduce({value}, {dim}, {combine_helper_fn})",
            dtype=dtype,
            shape=shape,
        )
        exclusive_prefix = self.cse.newvar(
            dtype=dtype,
            shape=shape,
        )
        if element_nbits == 64:
            self.compute.splice(
                f"""
                {exclusive_prefix} = triton_helpers.exclusive_scan_decoupled_lookback_64(
                    {scratch_base},
                    {block_sum},
                    {self.iteration_ranges_get_pid(self.range_trees[-1])},
                    {combine_helper_fn},
                )
                """,
                strip=True,
            )

        else:
            assert element_nbits <= 32
            value_as_uint_dtype = f"tl.uint{element_nbits}"

            self.compute.splice(
                f"""
                {exclusive_prefix} = triton_helpers.exclusive_scan_decoupled_lookback(
                    {scratch_base},
                    {block_sum},
                    {self.iteration_ranges_get_pid(self.range_trees[-1])},
                    {combine_helper_fn},
                    DTYPE_VALUE_AS_UINT={value_as_uint_dtype},
                    DTYPE_PACK={scratch_type},
                )
                """,
                strip=True,
            )
        # Compute final cumsum
        block_scan = cse_compute(
            f"tl.associative_scan({value}, {dim}, {combine_helper_fn})",
            dtype=dtype,
            shape=shape,
        )
        combined_result = cse_compute(
            f"{combine_helper_fn}({exclusive_prefix}, {block_scan})",
            dtype=dtype,
            shape=shape,
        )
        return (
            cse_compute(
                f"tl.where(roffset == 0, {block_scan}, {combined_result})",
                dtype=dtype,
                shape=block_scan.shape,
            ),
        )

    def _get_heuristic(self):
        return "split_scan"

    def _get_grid_type(self) -> type[SplitScanGrid]:
        return SplitScanGrid<|MERGE_RESOLUTION|>--- conflicted
+++ resolved
@@ -124,11 +124,7 @@
         max_blocks = pointwise_numel * CeilDiv(reduction_numel, min_rblock)
         nbytes = scratch_nbytes_per_block * max_blocks
         scratch_base: Union[str, TritonCSEVariable]
-<<<<<<< HEAD
-        scratch_base, offset = self.args.workspace(nelem=nbytes, zero_fill=True)
-=======
         scratch_base, _, offset = self.args.workspace(nelem=nbytes, zero_fill=True)
->>>>>>> 4afa6c5e
         if offset != 0:
             scratch_base = cse_load(
                 f"{scratch_base} + {self.index_to_str(offset)}", shape=()
