--- conflicted
+++ resolved
@@ -20,11 +20,8 @@
     Iterator,
     List,
     Optional,
-<<<<<<< HEAD
-=======
     Sequence,
     Set,
->>>>>>> e29dabbd
     Tuple,
     TYPE_CHECKING,
     Union,
@@ -42,7 +39,6 @@
 from torch._inductor.runtime.runtime_utils import cache_dir
 from torch.fx.experimental.symbolic_shapes import ConvertIntKey, DivideByKey, SymTypes
 from torch.fx.node import _get_qualified_name
-from torch.utils._ordered_set import OrderedSet
 from torch.utils._sympy.singleton_int import SingletonInt
 from torch.utils._sympy.symbol import symbol_is_type, SymT
 
@@ -229,7 +225,7 @@
         else:
             assert len(grids) > 1
             assert len(grids) == len(configs)
-            seen = OrderedSet[str]()
+            seen = set()
             for grid, c in zip(grids, configs):
                 guards = [f"meta['{name}'] == {val}" for name, val in c.kwargs.items()]
                 guards = " and ".join(guards)
@@ -624,11 +620,11 @@
         self.kernel_autotune_defs = IndentedBuffer()
         self.kernel_autotune_calls = IndentedBuffer()
         self.subgraph_definitions = IndentedBuffer()
-        self.kernel_autotune_names: OrderedSet[str] = OrderedSet()
+        self.kernel_autotune_names: Set[str] = set()
         # If the generated source code is exactly the same, reuse the
         # pre-existing kernel for it
         self.src_to_kernel: Dict[str, str] = {}
-        self.kernel_numel_expr: OrderedSet[Tuple[str, GraphLowering]] = OrderedSet()
+        self.kernel_numel_expr: Set[Tuple[str, GraphLowering]] = set()
         self.lines: List[Union[MemoryPlanningLine, LineContext]] = []
         self.declare = ""
         self.declare_maybe_reference = ""
@@ -646,10 +642,8 @@
         self.supports_intermediate_hooks = True
         self.expr_printer: Callable[[Any], str] = pexpr
         self.user_defined_kernel_cache: Dict[Tuple[Any, ...], Tuple[str, Any]] = {}
-        self.unbacked_symbol_decls: OrderedSet[
-            str
-        ] = OrderedSet()  # str of sympy.Symbol
-        self.computed_sizes: OrderedSet[sympy.Symbol] = OrderedSet()
+        self.unbacked_symbol_decls: Set[str] = set()  # str of sympy.Symbol
+        self.computed_sizes: Set[sympy.Symbol] = set()
         self.launcher_fn_name = None
         # This function can be overridden to change the launcher name
         self.set_launcher_fn_name()
@@ -670,8 +664,8 @@
                 # include a hash so our code cache puts different constants into different files
                 self.write_constant(name, hashed)
 
-        self.allocated: OrderedSet[BufferName] = OrderedSet()
-        self.freed: OrderedSet[BufferName] = OrderedSet()
+        self.allocated: Set[BufferName] = set()
+        self.freed: Set[BufferName] = set()
 
         # maps from reusing buffer to reused buffer
         self.reuses: Dict[BufferName, BufferName] = {}
@@ -688,9 +682,9 @@
 
         self.add_import_once = add_import_once
         self._metas: Dict[str, str] = {}
-        self._meta_vars: OrderedSet[str] = OrderedSet()
+        self._meta_vars: Set[str] = set()
         self.multi_kernel_state = MultiKernelState()
-        self.already_codegened_subgraphs: OrderedSet[str] = OrderedSet()
+        self.already_codegened_subgraphs: Set[str] = set()
         self.allocated_workspaces: Dict[str, Any] = {}
 
         # intermediate tensor value printing utility
@@ -1259,7 +1253,7 @@
             return f"{name}_stride"
 
         # Assign all symbolic shapes needed to local variables
-        bound_vars: OrderedSet[sympy.Symbol] = OrderedSet()
+        bound_vars: Set[sympy.Symbol] = set()
 
         def is_expr(x):
             return isinstance(x[1], sympy.Expr)
@@ -1658,83 +1652,9 @@
             @triton.jit
             """
         )
-<<<<<<< HEAD
-        compile_wrapper.splice(kernel.src, strip=True)
-
-        # Also include any possible kernel being called indirectly
-        from triton import JITFunction  # type: ignore[name-defined, attr-defined]
-        from triton.language import constexpr  # type: ignore[name-defined]
-
-        # global constexpr vars handled above
-        symbols_included = OrderedSet([original_name])
-
-        def traverse(cur_kernel):
-            # here we extract the unqualified names (i.e., not attributes and
-            # without prepended module name) loaded in the kernel code, which
-            # are matched with the co_names and __globals__ below to codegen
-            # the respective imports necessary for the kernel compilation
-            unqualified_loads = OrderedSet(
-                [
-                    inst.argval
-                    for inst in dis.Bytecode(cur_kernel.fn)
-                    if inst.opname == "LOAD_GLOBAL"
-                ]
-            )
-            global_annotations = cur_kernel.fn.__globals__.get("__annotations__", {})
-            for symbol_name in cur_kernel.fn.__code__.co_names:
-                if symbol_name in symbols_included:
-                    continue
-                if symbol_name in cur_kernel.fn.__globals__:
-                    symbol = cur_kernel.fn.__globals__[symbol_name]
-                    if isinstance(symbol, JITFunction):
-                        compile_wrapper.newline()
-                        compile_wrapper.writeline("@triton.jit")
-                        compile_wrapper.splice(symbol.src, strip=True)
-                        symbols_included.add(symbol_name)
-                        traverse(symbol)
-                    elif isinstance(symbol, (int, str, bool, constexpr)):
-                        compile_wrapper.newline()
-                        if isinstance(symbol, constexpr):
-                            symbol_str = f"tl.constexpr({symbol.value!r})"
-                        else:
-                            symbol_str = f"{symbol!r}"
-                        if annotation := global_annotations.get(symbol_name):
-                            annotion_code = ""
-                            if isinstance(annotation, type):
-                                annotation_code = (
-                                    f": {annotation.__module__}.{annotation.__name__}"
-                                )
-                            else:
-                                annotation_code = f": {annotation!r}"
-                            compile_wrapper.writeline(
-                                f"{symbol_name}{annotation_code} = {symbol_str}"
-                            )
-                        else:
-                            compile_wrapper.writeline(f"{symbol_name} = {symbol_str}")
-                        symbols_included.add(symbol_name)
-                    elif (
-                        symbol_name in unqualified_loads
-                        and symbol_name != "tl"  # already imported
-                        and hasattr(symbol, "__module__")
-                        # only codegen imports from triton; JITFunctions
-                        # imported from other modules will be codegened
-                        # in the separate branch above
-                        and symbol.__module__.startswith("triton")
-                    ):
-                        # a global symbol imported from triton is referenced
-                        # without module qualification (i.e., `store` instead
-                        # of `tl.store`): need to codegen an import
-                        compile_wrapper.writeline(
-                            f"from {symbol.__module__} import {symbol.__name__} as {symbol_name}"
-                        )
-                        symbols_included.add(symbol_name)
-
-        traverse(kernel)
-=======
         compile_wrapper.splice(
             user_defined_triton_kernel_transitive_closure_source_code(kernel)
         )
->>>>>>> e29dabbd
 
         current_device = V.graph.get_current_device_or_throw()
         compile_wrapper.writeline(f"''', device_str='{current_device.type}')")
