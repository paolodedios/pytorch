--- conflicted
+++ resolved
@@ -2009,24 +2009,10 @@
             self.prefix.writeline("\n")
         return super().generate()
 
-<<<<<<< HEAD
     @functools.lru_cache(None)
     def generate_load_kernel_once(
         self, name: str, mangled_name: str, cubin_path: str, shared_mem: int
     ):
-        self.writeline(f"if ({name} == nullptr) {{")
-=======
-    def generate_load_kernel(self, name, params):
-        mangled_name = params.get("mangled_name", None)
-        assert mangled_name is not None, "missing mangled_name"
-        cubin_path = params.get("cubin_path", None)
-        assert os.path.exists(
-            cubin_path
-        ), f"cubin file should already exist at this moment: {cubin_path}"
-
-        shared_mem = params.get("shared_mem", 0)
-
->>>>>>> 8d2f56ff
         if V.graph.aot_mode:
             self.writeline(f"if (kernels.{name} == nullptr) {{")
             self.writeline(
