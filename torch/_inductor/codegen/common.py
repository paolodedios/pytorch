--- conflicted
+++ resolved
@@ -2784,10 +2784,7 @@
     def device_assert_async(self, cond: CSEVariable, msg: str) -> None:
         self.kernel.device_assert_async(cond, msg)
 
-<<<<<<< HEAD
-=======
     # pyrefly: ignore [bad-override]
->>>>>>> b2a0f905
     def partial_accumulate(self, *args: Any) -> None:
         self.kernel.partial_accumulate(*args)
 
