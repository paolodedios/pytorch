# mypy: allow-untyped-defs
import hashlib
import logging
from collections.abc import Sequence
from typing import cast

from torch._inductor.utils import Placeholder
from torch.utils._ordered_set import OrderedSet

from ...._dynamo.utils import counters
from ...codecache import code_hash, get_path
<<<<<<< HEAD
from ...ir import CUDATemplateBuffer
from ...scheduler import BaseSchedulerNode, BaseScheduling, SchedulerNode
from ...utils import get_kernel_metadata, sympy_product
=======
from ...ir import Buffer, ComputedBuffer, CUDATemplateBuffer, Pointwise
from ...scheduler import (
    BaseSchedulerNode,
    BaseScheduling,
    FusedSchedulerNode,
    SchedulerNode,
    WhyNoFuse,
)
from ...utils import get_fused_kernel_name, get_kernel_metadata, sympy_product
>>>>>>> 04517604
from ...virtualized import V
from ..common import BackendFeature, IndentedBuffer


log = logging.getLogger(__name__)


class WhyNoFuseNames(WhyNoFuse):
    def __init__(self, name1: str, name2: str) -> None:
        self.name1 = name1
        self.name2 = name2


class CUDACPPScheduling(BaseScheduling):
    """
    Partial Scheduling implementation for CUDA C++ Kernels.
    This class is intended to be used in combination with TritonScheduling,
    and delegated to by CUDACombinedScheduling.

    It handles fusion decisions and CUDA C++ specific template code generation.
    """

    @classmethod
    def get_backend_features(cls, device) -> OrderedSet[BackendFeature]:
        return OrderedSet()

    def group_fn(self, sizes):
        return tuple(V.graph.sizevars.simplify(sympy_product(s)) for s in sizes)

    @staticmethod
    def is_cuda_cpp_template(node: BaseSchedulerNode) -> bool:
        return isinstance(node, SchedulerNode) and isinstance(
            node.node, CUDATemplateBuffer
        )

    def is_cuda_cpp_fused_template(self, node: BaseSchedulerNode) -> bool:
        return isinstance(node, FusedSchedulerNode) and self.is_cuda_cpp_template(node)

    def can_fuse_vertical(
        self, node1: BaseSchedulerNode, node2: BaseSchedulerNode
    ) -> bool:
        if self.is_cuda_cpp_template(node1) and isinstance(node2, SchedulerNode):
            assert node1.node, "node1.node should not be None"
            assert node2.node, "node2.node should not be None"
            return self._can_fuse_epilogue_impl(
                cast(CUDATemplateBuffer, node1.node),
                [],
                node2,  # type: ignore[arg-type]
            )
        elif self.is_cuda_cpp_fused_template(node1) and isinstance(
            node2, SchedulerNode
        ):
            assert node1.node, "node1.node should not be None"
            assert node2.node, "node2.node should not be None"
            fnode1 = cast(FusedSchedulerNode, node1)
            return self._can_fuse_epilogue_impl(
                fnode1.get_template_node(),  # type: ignore[arg-type]
                self._unwrap_epilogue_nodes(fnode1),
                node2,  # type: ignore[arg-type]
            )

        return False

    def define_kernel(self, src_code: str, node_schedule) -> str:
        wrapper = V.graph.wrapper_code
        if src_code in wrapper.src_to_kernel:
            kernel_name = wrapper.src_to_kernel[src_code]
        else:
            # use the original src_code as the key
            kernel_hash = hashlib.sha256(src_code.encode("utf-8")).hexdigest()[:8]
            kernel_name = f"cutlass_{kernel_hash}"
            wrapper.src_to_kernel[src_code] = kernel_name
            src_code = src_code.replace(str(Placeholder.KERNEL_NAME), kernel_name)

            _, _, kernel_path = get_path(code_hash(src_code), "py")

            compile_wrapper = IndentedBuffer()
            compile_wrapper.writeline("async_compile.cuda(r'''")
            compile_wrapper.splice(src_code, strip=True)
            compile_wrapper.writeline(
                f"''', 'so', aot_compile={str(V.graph.aot_mode)})"
            )

            metadata_comment = f"# kernel path: {kernel_path}"
            origins, detailed_origins = get_kernel_metadata(node_schedule, wrapper)
            metadata_comment += "\n" + origins + "\n" + detailed_origins
            wrapper.define_kernel(
                kernel_name, compile_wrapper.getvalue(), metadata_comment
            )
        return kernel_name

    def codegen_template(
        self,
        template_node: BaseSchedulerNode,
        epilogue_nodes: Sequence[BaseSchedulerNode],
        prologue_nodes: Sequence[BaseSchedulerNode],
    ):
        """
        Codegen a CUDA template, possibly with fused epilogues
        """
        counters["inductor"]["cuda_epilogue_fusion_counter"] += len(epilogue_nodes)
        assert self.is_cuda_cpp_template(template_node), (
            "Template node passed to CUDAScheduler.codegen_template must be a SchedulerNode that wraps a CUDATemplateBuffer"
        )
        template_node = cast(SchedulerNode, template_node)
        _, (_numel, rnumel) = template_node.group
        assert rnumel == 1
        ctb: CUDATemplateBuffer = cast(CUDATemplateBuffer, template_node.node)
        epilogue_ir_nodes: list[Buffer] = [n.node for n in epilogue_nodes]  # type: ignore[misc]
        assert all(isinstance(n, ComputedBuffer) for n in epilogue_ir_nodes), (
            "Epilogue nodes must all be instances of ir.ComputedBuffer"
        )
        kernel, render = ctb.make_kernel_render(ctb, epilogue_nodes=epilogue_nodes)

        with kernel:
            for node in [template_node, *epilogue_nodes]:
                node.mark_run()
            src_code = render()

        with V.set_kernel_handler(kernel):
            node_schedule = [template_node, *epilogue_nodes]
            kernel_name = self.define_kernel(src_code, node_schedule)

        # debug printing values of intermediate tensors
        _, call_args, arg_signatures, _ = kernel.args.python_argdefs()
        debug_printer_manager = V.graph.wrapper_code.debug_printer
        debug_printer_manager.set_printer_args(
            call_args, kernel_name, arg_signatures, kernel
        )
        with debug_printer_manager:
            kernel.call_kernel(kernel_name, ctb)

        V.graph.removed_buffers |= kernel.removed_buffers
        self.free_buffers_in_scheduler()

    @staticmethod
    def _unwrap_epilogue_nodes(
        fused_node: FusedSchedulerNode,
    ) -> list[BaseSchedulerNode]:
        nodes = fused_node.get_nodes()
        template_node = fused_node.get_template_node()
        assert all(n.node is not None for n in nodes), (
            "All epilogue nodes should have an IRNode"
        )
        return cast(
            list[BaseSchedulerNode], [n for n in nodes if n.node is not template_node]
        )

    def _can_fuse_epilogue_impl(
        self,
        cuda_template_buffer: CUDATemplateBuffer,
        existing_epilogue_nodes: list[BaseSchedulerNode],
        node_to_fuse: BaseSchedulerNode,
    ) -> bool:
        """
        Check if the given node can be fused with the epilogue. At the moment, Kernels
        support fusion with Pointwise operations, wrapped in (named) ComputedBuffer nodes.

        Args:
            cuda_template_buffer : A CUDATemplateBuffer object representing the CUDA template and it's result buffer
            existing_epilogue_nodes : List[SchedulerNode]: The list of already fused epilogue nodes.
            node_to_fuse: The SchedulerNode node to be checked if it can be fused with the epilogue.
        Returns:
        - bool: True if the given node can be fused with the epilogue, False otherwise.

        """

        why = WhyNoFuseNames(cuda_template_buffer.get_name(), node_to_fuse.get_name())

        ir_node_to_fuse = node_to_fuse.node
        # for typing
        assert ir_node_to_fuse

        assert isinstance(cuda_template_buffer, CUDATemplateBuffer)
        if not isinstance(ir_node_to_fuse, ComputedBuffer):
            return False
        if not isinstance(ir_node_to_fuse.data, Pointwise):
            return False
        # We can fuse a Pointwise op that depends on the last fused epilogue node
        # if any. If there is no epilogue node yet, it needs to depend on the template
        # node
        node_name = ir_node_to_fuse.get_computed_buffer_name()  # type: ignore[attr-defined]
        if node_name is None:
            return False

        assert (
            len(existing_epilogue_nodes)
            or cuda_template_buffer.get_name() in ir_node_to_fuse.get_read_names()
        ), "First epilogue node must read from cuda template buffer"

        # dtype can differ, and strides can differ as long as they are broadcastable
        if ir_node_to_fuse.get_size() != cuda_template_buffer.get_size():
            why(
                f"{cuda_template_buffer.get_name()}'s size: {cuda_template_buffer.get_size()} \
differs from {node_name}'s size: {ir_node_to_fuse.get_size()}"
            )
            return False
        elif node_to_fuse.has_aliasing_or_mutation():
            why(f"{node_name} has aliasing or mutation")
            return False
        elif node_to_fuse.is_reduction():
            why(f"{node_name} is a reduction which is not yet supported by EVT")
            return False
        elif not config.epilogue_fusion:
            why("epilogue fusion is not enabled")
            return False

        try:
            from torch._inductor.codegen.cuda.cutlass_python_evt import (
                CutlassEVTCodegen,
            )

            CutlassEVTCodegen.ir_to_evt_python_code(
                cuda_template_buffer.get_name(),
                existing_epilogue_nodes + [node_to_fuse],
            )

        except NotImplementedError as e:
            not_implemented_op = str(e)
            if not_implemented_op.startswith("_op_"):
                not_implemented_op = not_implemented_op[4:]
                why(
                    f"Cannot fuse epilogue node {node_to_fuse} into {cuda_template_buffer.name}, \
likely due to unsupported operation: {not_implemented_op}"  # noqa: G004, B950
                )
                return False
            else:  # Likely due to unsupported dtype.
                why(
                    f"Cannot fuse epilogue node {node_to_fuse} into {cuda_template_buffer.name}. \
Reason: {not_implemented_op}"  # noqa: G004, B950
                )
                return False

        return True<|MERGE_RESOLUTION|>--- conflicted
+++ resolved
@@ -8,12 +8,8 @@
 from torch.utils._ordered_set import OrderedSet
 
 from ...._dynamo.utils import counters
+from ... import config
 from ...codecache import code_hash, get_path
-<<<<<<< HEAD
-from ...ir import CUDATemplateBuffer
-from ...scheduler import BaseSchedulerNode, BaseScheduling, SchedulerNode
-from ...utils import get_kernel_metadata, sympy_product
-=======
 from ...ir import Buffer, ComputedBuffer, CUDATemplateBuffer, Pointwise
 from ...scheduler import (
     BaseSchedulerNode,
@@ -22,8 +18,7 @@
     SchedulerNode,
     WhyNoFuse,
 )
-from ...utils import get_fused_kernel_name, get_kernel_metadata, sympy_product
->>>>>>> 04517604
+from ...utils import get_kernel_metadata, sympy_product
 from ...virtualized import V
 from ..common import BackendFeature, IndentedBuffer
 
