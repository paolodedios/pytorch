# mypy: allow-untyped-defs
import atexit
import functools
import logging
import os
import shutil
import sys
import time
from dataclasses import dataclass
from pathlib import Path
from typing import Any, Optional

import sympy

import torch
from torch._inductor.utils import clear_on_fresh_cache

from ... import config
from ...ir import Layout
from ...runtime.runtime_utils import cache_dir
from ...virtualized import V
from ..cpp_utils import DTYPE_TO_CPP
from .cuda_env import get_cuda_arch, get_cuda_version


log = logging.getLogger(__name__)

CUTLASS_OPERATION_KIND: str = "gemm"


@atexit.register
def move_cutlass_compiled_cache() -> None:
    """Move CUTLASS compiled cache file to the cache directory if it exists."""
    if "cutlass" not in sys.modules:
        return

    import python_cutlass  # type: ignore[import-not-found]

    if not os.path.exists(python_cutlass.CACHE_FILE):
        return

    try:
        filename = os.path.basename(python_cutlass.CACHE_FILE)
        shutil.move(python_cutlass.CACHE_FILE, os.path.join(cache_dir(), filename))
        log.debug("Moved CUTLASS compiled cache file to %s", cache_dir())
    except OSError as e:
        log.warning("Failed to move CUTLASS compiled cache file: %s", str(e))


def _rename_cutlass_import(content: str, cutlass_modules: list[str]) -> str:
    for cutlass_module in cutlass_modules:
        content = content.replace(
            f"from {cutlass_module} import ",
            f"from cutlass_library.{cutlass_module} import ",
        )
    return content


@functools.cache
def try_import_cutlass() -> bool:
    """
    We want to support three ways of passing in CUTLASS:
    1. fbcode, handled by the internal build system.
    2. pip install nvidia-cutlass, which provides the cutlass_library package
       and the header files in the cutlass_library/source directory.
    3. User specifies cutlass_dir. The default is ../third_party/cutlass/,
       which is the directory when developers build from source.
    """
    if config.is_fbcode():
        try:
            import python_cutlass  # type: ignore[import-not-found]
            import cutlass_library  # type: ignore[import-not-found]
        except ImportError as e:
            log.warning(
                "Failed to import CUTLASS packages in fbcode: %s, ignoring the CUTLASS backend.",
                str(e),
            )
            return False

        return True

    # Copy CUTLASS python scripts to a temp dir and add the temp dir to Python search path.
    # This is a temporary hack to avoid CUTLASS module naming conflicts.
    # TODO(ipiszy): remove this hack when CUTLASS solves Python scripts packaging structure issues.

    # TODO(mlazos): epilogue visitor tree currently lives in python/cutlass,
    # but will be moved to python/cutlass_library in the future (later 2025)
    def path_join(path0, path1):
        return os.path.abspath(os.path.join(path0, path1))

    # contains both cutlass and cutlass_library
    # we need cutlass for eVT
    cutlass_python_path = path_join(config.cuda.cutlass_dir, "python")
    torch_root = os.path.abspath(os.path.dirname(torch.__file__))
    mock_src_path = os.path.join(
        torch_root,
        "_inductor",
        "codegen",
        "cuda",
        "cutlass_lib_extensions",
        "cutlass_mock_imports",
    )

    cutlass_library_src_path = path_join(cutlass_python_path, "cutlass_library")
    cutlass_src_path = path_join(cutlass_python_path, "cutlass")
    pycute_src_path = path_join(cutlass_python_path, "pycute")

    tmp_cutlass_full_path = os.path.abspath(os.path.join(cache_dir(), "torch_cutlass"))

    dst_link_library = path_join(tmp_cutlass_full_path, "cutlass_library")
    dst_link_cutlass = path_join(tmp_cutlass_full_path, "python_cutlass")
    dst_link_pycute = path_join(tmp_cutlass_full_path, "pycute")

    # mock modules to import cutlass
    mock_modules = ["cuda", "scipy", "pydot"]

    if os.path.isdir(cutlass_python_path):
        if tmp_cutlass_full_path not in sys.path:

            def link_and_append(dst_link, src_path, parent_dir):
                if os.path.exists(dst_link):
                    assert os.path.islink(dst_link), (
                        f"{dst_link} is not a symlink. Try to remove {dst_link} manually and try again."
                    )
                    assert os.path.realpath(os.readlink(dst_link)) == os.path.realpath(
                        src_path,
                    ), f"Symlink at {dst_link} does not point to {src_path}"
                else:
                    os.makedirs(parent_dir, exist_ok=True)
                    os.symlink(src_path, dst_link)

                if parent_dir not in sys.path:
                    sys.path.append(parent_dir)

            link_and_append(
                dst_link_library, cutlass_library_src_path, tmp_cutlass_full_path
            )
            link_and_append(dst_link_cutlass, cutlass_src_path, tmp_cutlass_full_path)
            link_and_append(dst_link_pycute, pycute_src_path, tmp_cutlass_full_path)

            for module in mock_modules:
                link_and_append(
                    path_join(tmp_cutlass_full_path, module),  # dst_link
                    path_join(mock_src_path, module),  # src_path
                    tmp_cutlass_full_path,  # parent
                )

        try:
<<<<<<< HEAD
            import python_cutlass  # noqa: F401
=======
            import cutlass  # noqa: F401, F811
>>>>>>> 8805f21f
            import cutlass_library.generator  # noqa: F401
            import cutlass_library.library  # noqa: F401
            import cutlass_library.manifest  # noqa: F401
            import pycute  # type: ignore[import-not-found]  # noqa: F401

            return True
        except ImportError as e:
            log.debug(
                "Failed to import CUTLASS packages: %s, ignoring the CUTLASS backend.",
                str(e),
            )
    else:
        log.debug(
            "Failed to import CUTLASS packages: CUTLASS repo does not exist: %s",
            cutlass_python_path,
        )
    return False


@functools.lru_cache(8)
def _normalize_cuda_arch(arch: str) -> str:
    if int(arch) >= 100:
        log.warning(
            "Detected CUDA architecture >= 100: %s. We will generate operations with "
            "GenerateSM100 (if available) and GenerateSM90. Please file an "
            "issue for any problems and feedback. ",
            arch,
        )

    if int(arch) >= 100:
        return "100"
    elif int(arch) >= 90:
        return "90"
    elif int(arch) >= 80:
        return "80"
    elif int(arch) >= 75:
        return "75"
    elif int(arch) >= 70:
        return "70"
    else:
        raise NotImplementedError(f"Unsupported cuda arch: {arch}")


@dataclass
class CUTLASSArgs:
    """
    CUTLASS args used to initialize a CUTLASS Manifest.
    """

    architectures: Optional[str] = None
    cuda_version: Optional[str] = None
    instantiation_level: Optional[str] = None
    operations: Optional[str] = None

    build_dir = ""
    curr_build_dir = ""
    generator_target = ""
    kernels = "all"
    ignore_kernels = ""
    exclude_kernels = ""
    # TODO: these three look dead?
    kernel_filter_file: None = None
    selected_kernel_list: None = None
    interface_dir: None = None
    filter_by_cc = True
    disable_full_archs_compilation = False

    def __post_init__(self):
        if self.architectures is None or self.cuda_version is None:
            raise RuntimeError(
                f"{self.architectures=} or {self.cuda_version=} is None!"
            )
        self.architectures = _normalize_cuda_arch(self.architectures)


@clear_on_fresh_cache
@functools.cache
def _gen_ops_cached(arch, version) -> dict[Any, Any]:
    # Note: Cache needs to be specific for cuda architecture and version

    # Import cutlass python scripts.
    assert try_import_cutlass()
    import cutlass_library.generator as cutlass_generator
    import cutlass_library.manifest as cutlass_manifest

    if arch is None or version is None:
        log.error(
            "Cannot detect cuda arch %s or cuda version %s. "
            "Will discard all cutlass ops. "
            "Please consider setting _inductor.cuda.arch and _inductor.cuda.version configs.",
            arch,
            version,
        )
        return {}
    arch = _normalize_cuda_arch(arch)
    instantiation_level: str = config.cuda.cutlass_instantiation_level
    args = CUTLASSArgs(
        architectures=arch,
        cuda_version=version,
        instantiation_level=instantiation_level,
        operations=CUTLASS_OPERATION_KIND,
    )
    manifest = cutlass_manifest.Manifest(args)

    start_time = time.time()
    if arch == "100":
        if hasattr(cutlass_generator, "GenerateSM100"):
            cutlass_generator.GenerateSM100(manifest, args.cuda_version)
        cutlass_generator.GenerateSM90(manifest, args.cuda_version)
    else:
        try:
            func = getattr(cutlass_generator, "GenerateSM" + arch)
            func(manifest, args.cuda_version)
        except AttributeError as e:
            raise NotImplementedError(
                "Arch " + arch + " is not supported by current cutlass lib."
            ) from e

    log.info(
        "CUTLASS library generated a dict of %d operation kinds in %.2f seconds",
        len(manifest.operations),
        time.time() - start_time,
    )
    return manifest.operations


def gen_ops() -> dict[Any, Any]:
    """
    Generates all supported CUTLASS operations.
    """
    arch = get_cuda_arch()
    version = get_cuda_version()
    return _gen_ops_cached(arch, version)


DTYPE_TO_CUTLASS_TYPE = {
    **DTYPE_TO_CPP,
    torch.float16: "__half",
    torch.bfloat16: "__nv_bfloat16",
    torch.float8_e4m3fn: "__nv_fp8_e4m3",
}


@functools.lru_cache(32)
def torch_dtype_to_cutlass_type(
    torch_dtype: torch.dtype,
) -> "cutlass_library.library.DataType":  # type: ignore[name-defined] # noqa: F821
    # Import cutlass python scripts.
    assert try_import_cutlass()
    import cutlass_library  # type: ignore[import]

    if torch_dtype == torch.float:
        return cutlass_library.library.DataType.f32
    elif torch_dtype == torch.half:
        return cutlass_library.library.DataType.f16
    elif torch_dtype == torch.bfloat16:
        return cutlass_library.library.DataType.bf16
    else:
        raise NotImplementedError(f"Unsupported data type: {torch_dtype=}")


@functools.lru_cache(32)
def dtype_match(
    torch_dtype: Optional[torch.dtype],
    cutlass_dtype: "cutlass_library.library.DataType",  # type: ignore[name-defined]  # noqa: F821
) -> bool:
    # Import cutlass python scripts.
    assert try_import_cutlass()
    import cutlass_library

    if torch_dtype == torch.float:
        return (
            cutlass_dtype == cutlass_library.library.DataType.f32
            or cutlass_dtype == cutlass_library.library.DataType.tf32
        )
    elif torch_dtype == torch.half:
        return cutlass_dtype == cutlass_library.library.DataType.f16
    elif torch_dtype == torch.bfloat16:
        return cutlass_dtype == cutlass_library.library.DataType.bf16
    elif torch_dtype == torch.int8:
        return cutlass_dtype == cutlass_library.library.DataType.s8
    elif torch_dtype == torch.uint8:
        return cutlass_dtype == cutlass_library.library.DataType.u8
    elif torch_dtype == torch.int32:
        return cutlass_dtype == cutlass_library.library.DataType.s32
    elif torch_dtype == torch.float8_e4m3fn:
        return cutlass_dtype == cutlass_library.library.DataType.e4m3
    else:
        return False


def get_accumulator_dtype(
    input_torch_dtypes: list[torch.dtype],
) -> Optional[torch.dtype]:
    """
    Given a pair of input torch dtypes, returns the inferred accumulator torch dtype.
    """

    if len(input_torch_dtypes) != 2:
        return None

    torch_dtype = None
    if input_torch_dtypes[0] == input_torch_dtypes[1]:
        torch_dtype = input_torch_dtypes[0]
    else:
        size0 = torch.tensor([], dtype=input_torch_dtypes[0]).element_size()
        size1 = torch.tensor([], dtype=input_torch_dtypes[1]).element_size()
        if size0 > size1:
            dtype0, dtype1 = input_torch_dtypes
        else:
            dtype1, dtype0 = input_torch_dtypes
        if dtype0 in [torch.half, torch.bfloat16] and dtype1 in [
            torch.int8,
            torch.uint8,
        ]:
            torch_dtype = dtype0

    if torch_dtype in (torch.float16, torch.bfloat16, torch.float, torch.float8_e4m3fn):
        return torch.float
    if torch_dtype == torch.int8:
        return torch.int32
    raise NotImplementedError(f"Unsupported data types: {input_torch_dtypes=}")


@functools.lru_cache(32)
def get_alignments(torch_dtype: torch.dtype) -> list[int]:
    """
    Returns all possible valid CUTLASS alignments in terms of the number of elements for a given dtype.
    CUTLASS gemm / conv SM80 APIs support 16 bytes max alignment, and 2 bytes min alignment.
    """

    if torch_dtype in (torch.half, torch.bfloat16):
        return [8, 4, 2, 1]
    elif torch_dtype == torch.float:
        return [4, 2, 1]
    elif torch_dtype in (torch.uint8, torch.int8, torch.float8_e4m3fn):
        return [16, 8, 4, 2]
    elif torch_dtype == torch.int32:
        return [4, 2, 1]
    else:
        raise NotImplementedError(f"unsupported {torch_dtype=} for alignments")


def get_max_alignment(inductor_layout: Layout) -> int:
    """
    Returns the max alignment (in terms of number of elements) for a given Inductor Layout.
    """

    dtype = inductor_layout.dtype
    size = inductor_layout.size
    offset = inductor_layout.offset

    def is_static_int(number):
        return isinstance(number, (int, sympy.Integer))

    def a_factor_of(x, alignment):
        if is_static_int(x) and is_static_int(alignment):
            return x % alignment == 0
        rem = sympy.Mod(x, alignment)
        return V.graph.sizevars.evaluate_expr(sympy.Eq(rem, 0))

    try:
        contiguous_dim = inductor_layout.stride.index(1)
    except ValueError:
        # No dim with stride 1 found, return 1
        return 1
    alignments = get_alignments(dtype)
    for alignment in alignments:
        if not a_factor_of(size[contiguous_dim], alignment) or not a_factor_of(
            offset, alignment
        ):
            continue
        if all(
            (dim == contiguous_dim)
            or a_factor_of(inductor_layout.stride[dim], alignment)
            for dim in range(len(size))
        ):
            return alignment
    return 1


class CUDACompileSourceCapturingContext:
    # Helper class for Benchmarking and Testing CUTLASS Kernels in isolation.
    # Can be used to capture the sourcecode passed to CUDACodeCache.compile

    def __init__(self):
        self.sources = []
        self._compile_patch = None

    def __enter__(self, *args, **kwargs):
        import unittest.mock as mock

        import torch._inductor.codecache

        _compile_method_orig = torch._inductor.codecache.CUDACodeCache.compile

        def my_compile(source_code, dst_file_ext):
            self.sources.append(source_code)
            return _compile_method_orig(source_code, dst_file_ext)

        self._compile_patch = mock.patch(
            "torch._inductor.codecache.CUDACodeCache.compile", my_compile
        )
        self._compile_patch.__enter__(*args, **kwargs)  # type: ignore[union-attr]
        return self

    def __exit__(self, *args, **kwargs):
        self._compile_patch.__exit__(*args, **kwargs)  # type: ignore[union-attr]


def cuda_standalone_runner_compile_command(srcpath: Path, exepath: Path):
    # returns command string to compile a (captured) CUDA GEMM Kernel source to a standalone executable that's ready to run
    # Passes the correct preprocessor define to nvcc to ensure the standalone runner is enabled.
    from torch._inductor.codecache import cuda_compile_command

    extra_args = ["-DGENERATE_STANDALONE_RUNNER=1", "-DCUTLASS_DEBUG_TRACE_LEVEL=1"]
    compile_command = cuda_compile_command(
        [str(srcpath)], str(exepath), "exe", extra_args=extra_args
    )
    return compile_command<|MERGE_RESOLUTION|>--- conflicted
+++ resolved
@@ -31,7 +31,7 @@
 @atexit.register
 def move_cutlass_compiled_cache() -> None:
     """Move CUTLASS compiled cache file to the cache directory if it exists."""
-    if "cutlass" not in sys.modules:
+    if "python_cutlass" not in sys.modules:
         return
 
     import python_cutlass  # type: ignore[import-not-found]
@@ -68,8 +68,8 @@
     """
     if config.is_fbcode():
         try:
+            import cutlass_library  # type: ignore[import-not-found]
             import python_cutlass  # type: ignore[import-not-found]
-            import cutlass_library  # type: ignore[import-not-found]
         except ImportError as e:
             log.warning(
                 "Failed to import CUTLASS packages in fbcode: %s, ignoring the CUTLASS backend.",
@@ -146,15 +146,11 @@
                 )
 
         try:
-<<<<<<< HEAD
-            import python_cutlass  # noqa: F401
-=======
-            import cutlass  # noqa: F401, F811
->>>>>>> 8805f21f
             import cutlass_library.generator  # noqa: F401
             import cutlass_library.library  # noqa: F401
             import cutlass_library.manifest  # noqa: F401
             import pycute  # type: ignore[import-not-found]  # noqa: F401
+            import python_cutlass  # noqa: F401, F811
 
             return True
         except ImportError as e:
