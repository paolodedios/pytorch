# mypy: allow-untyped-defs
import logging
from dataclasses import dataclass
from typing import Any, Callable, Literal, Optional, TYPE_CHECKING, Union

from sympy import Expr, symbols

from torch import dtype as torch_dtype
from torch._inductor.codegen.cpp_wrapper_cpu import CppWrapperCpu


if TYPE_CHECKING:
    from .cuda_template import ArgInfo

from ...autotune_process import CUDABenchmarkRequest
from ...ir import (
    Buffer,
    ChoiceCaller,
    CUDATemplateBuffer,
    IRNode,
    Layout,
    PrimitiveInfoType,
    TensorBox,
)
from ...utils import sympy_product
from ...virtualized import V
from ..common import (
    IndentedBuffer,
    Kernel,
    OpOverrides,
    WorkspaceArg,
    WorkspaceZeroMode,
)
from ..cpp_utils import CppPrinter, DTYPE_TO_CPP


if TYPE_CHECKING:
    from torch._inductor.codegen.cuda.cuda_template import CUDATemplate

log = logging.getLogger(__name__)

cexpr = CppPrinter().doprint


def _normalize_idx(index: int, total_length: int) -> int:
    return index if index >= 0 else index + total_length


ValidLayoutSymbols = Literal["M", "N", "K", "lda", "ldb", "ldc", "ldd"]
ValidLayoutAttrs = Literal["size", "stride"]


@dataclass(frozen=True)
class LayoutArg:
    node: IRNode
    symbol: ValidLayoutSymbols
    attr: ValidLayoutAttrs
    dim: int

    def matches(self, node, attr, dim) -> bool:
        return self.node == node and self.attr == attr and self.dim == dim


class CUDAKernel(Kernel):
    """
    Baseclass for CUDA / Cutlass based Kernels
    """

    overrides = OpOverrides  # type: ignore[assignment]

    def __init__(self, *args, **kwargs) -> None:
        super().__init__(*args, **kwargs)
        self.layout_args: dict[str, LayoutArg] = {}
        # Mapping from arg name to IRNode.
        self.named_nodes: dict[str, IRNode] = {}

    def find_symbol(
        self, node: IRNode, attr: ValidLayoutAttrs, dim: int
    ) -> Optional[str]:
        arg = self.find_layout_arg(node, attr, dim)
        return arg.symbol if arg else None

    def find_layout_arg(
        self, node: IRNode, attr: ValidLayoutAttrs, dim: int
    ) -> Optional[LayoutArg]:
        matches = [
            arg for arg in self.layout_args.values() if arg.matches(node, attr, dim)
        ]
        if len(matches) >= 1:
            # Verify all matches have the same node, attribute, and dimension
            # And if they come from the same node, whichever symbol we use is fine.
            # if in runtime the logic changes, this would trigger guard
            first_match = matches[0]
            if not all(
                match.node == first_match.node
                and match.attr == first_match.attr
                and match.dim == first_match.dim
                for match in matches
            ):
                raise AssertionError("All matching layout args should be identical")
            return first_match
        return None

    def add_layout_arg(
        self, symbol: ValidLayoutSymbols, node: IRNode, attr: ValidLayoutAttrs, dim: int
    ):
        arg = LayoutArg(node, symbol, attr, dim)
        self.layout_args.setdefault(symbol, arg)

    def init_layout_args(self) -> None:
        X = self.named_nodes["X"]
        W = self.named_nodes["W"]
        Y = self.named_nodes["Y"]
        Bias = self.named_nodes.get("Bias", None)
        mdim = _normalize_idx(-2, len(X.get_size()))
        ndim = _normalize_idx(-1, len(W.get_size()))
        kdim = _normalize_idx(-1, len(X.get_size()))
        self.add_layout_arg("M", X, "size", mdim)
        self.add_layout_arg("N", W, "size", ndim)
        self.add_layout_arg("K", X, "size", kdim)

        lda_dim = self.find_ld_idx(X)
        ldb_dim = self.find_ld_idx(W)
        ldc_dim = self.find_ld_idx(Bias) if Bias else None
        ldd_dim = self.find_ld_idx(Y)
        self.add_layout_arg("lda", X, "stride", lda_dim)
        self.add_layout_arg("ldb", W, "stride", ldb_dim)
        if Bias is not None and ldc_dim is not None:
            self.add_layout_arg("ldc", Bias, "stride", ldc_dim)
        self.add_layout_arg("ldd", Y, "stride", ldd_dim)

    def get_layout_args(self) -> tuple[Union[Expr, int], ...]:
        X = self.named_nodes["X"]
        W = self.named_nodes["W"]
        Y = self.named_nodes["Y"]
        Bias = self.named_nodes.get("Bias", None)
        mdim = _normalize_idx(-2, len(X.get_size()))
        ndim = _normalize_idx(-1, len(W.get_size()))
        kdim = _normalize_idx(-1, len(X.get_size()))

        def get_ld(node) -> Union[Expr, int]:
            dim = self.find_ld_idx(node)
            return node.get_stride()[dim]

        M = X.get_size()[mdim]
        N = W.get_size()[ndim]
        K = X.get_size()[kdim]
        LDA = get_ld(X)
        LDB = get_ld(W)
        LDC = get_ld(Bias) if Bias else 0
        LDD = get_ld(Y)
        return (M, N, K, LDA, LDB, LDC, LDD)

    @staticmethod
    def find_ld_idx(node: IRNode) -> int:
        strides = node.get_stride()
        # Handle 1D tensor case
        if V.graph.sizevars.statically_known_equals(strides[-1], 1):
            return _normalize_idx(-2, len(strides))

        assert V.graph.sizevars.statically_known_equals(strides[-2], 1), strides[-2]
        return _normalize_idx(-1, len(strides))


class CUDATemplateKernel(CUDAKernel):
    """
    Template kernels defined by CUDA / Cutlass in C++.
    """

    _EXTRA_CPP_ARGS = "size_t* workspace_size, uint8_t* workspace, cudaStream_t stream"

    def __init__(
        self,
        kernel_name: str,
        runtime_arg_info: list["ArgInfo"],
        runtime_arg_values: list[Any],
    ) -> None:
        """
        Initializes a new instance of the CUDATemplateKernel class.

        Args:
            kernel_name (str): The name of the kernel.
        """
        super().__init__()
        self.kernel_name = kernel_name
        self.runtime_arg_info = runtime_arg_info
        self.runtime_arg_values = runtime_arg_values

    def check_not_null(self, node: IRNode) -> str:
        """
        Generates code to check that a node is not null.
        """
        if node is None:
            return ""

        size_str = self.size(node, 0, -1)
        name_str = self.arg_name(node)
        if name_str is None:
            return ""

        res = IndentedBuffer(initial_indent=2)
        res.tabwidth = 1
        res.splice(
            f"""
            {{
              if (!{name_str}) {{
                int64_t {name_str}_size = {size_str};
                if ({name_str}_size > 0) {{
                  throw std::runtime_error("input {name_str} is null but size is not 0!");
                }}
              }}
            }}
            """
        )
        return res.getvalue()

    def get_signature(self) -> str:
        return self.signature

    def def_kernel(
        self,
        inputs: list[IRNode],
        outputs: list[IRNode],
        epilogue_inputs: list[IRNode],
        epilogue_outputs: list[IRNode],
        names_str: str = "",
        input_reorder: Optional[list[int]] = None,
        dtype_to_cpp_type: Optional[dict[torch_dtype, str]] = None,
    ) -> str:
        """
        Hook called from template code to generate function definition and
        needed args.

        Args:
            inputs: List of input IRNodes
            outputs: List of output IRNodes
            names_str: Comma separated list of input + output argument names.
            input_reorder: The actual order of input nodes.
                           e.g. The template might have input argument defined as [X, W, Bias],
                           and the actual input passed into this template could be [Bias, X, W].
                           In this case, the `input_reorder` would be [2, 0, 1].
        """
        names = [x.strip() for x in names_str.strip().split(",")]
        if len(inputs) + len(outputs) != len(names):
            raise RuntimeError(
                f"{len(inputs) + len(outputs)=} != {len(names)=}, {inputs=}, {outputs=}, {names=}"
            )

        if input_reorder is not None:
            assert len(inputs) == len(input_reorder)
        else:
            input_reorder = list(range(len(inputs)))

        for idx in input_reorder:
            name = names[idx]
            node = inputs[idx]
            if node is not None:
                self.named_nodes[name] = node
                self.args.input_buffers[node.get_name()] = name

        for epilogue_input in epilogue_inputs:
            if epilogue_input is not None:
                self.named_nodes[epilogue_input.get_name()] = epilogue_input
                self.args.input_buffers[epilogue_input.get_name()] = epilogue_input.get_name()

        for name, node in zip(names[len(inputs) : len(inputs) + len(outputs)], outputs):
            if node is not None:
                self.named_nodes[name] = node
                self.args.output_buffers[node.get_name()] = name

<<<<<<< HEAD
        for epilogue_output in epilogue_outputs:
            if epilogue_output is not None:
                self.named_nodes[epilogue_output.get_name()] = epilogue_output
                self.args.output_buffers[epilogue_output.get_name()] = epilogue_output.get_name()

        arg_defs, *_ = self.args.cpp_argdefs()
=======
        arg_defs, *_ = self.args.cpp_argdefs(dtype_to_cpp_type)
>>>>>>> 7460d17e

        self.init_layout_args()
        size_args = [
            f"const int {s}" for s in ("M", "N", "K", "lda", "ldb", "ldc", "ldd")
        ]

        runtime_arg_decls = ",".join(
            [f"{arg.ty} {arg.name}" for arg in self.runtime_arg_info]
        )
        if runtime_arg_decls:
            runtime_arg_decls += ", "

        signature = f"int {self.kernel_name}({', '.join(arg_defs + size_args)}, {runtime_arg_decls}{self._EXTRA_CPP_ARGS})"
        self.signature = signature
        return signature

    def call_kernel(
        self,
        name: str,
        node: "CUDATemplateBuffer",  # type: ignore[name-defined]
    ) -> None:
        """
        Generates code to call the kernel through V.graph.wrapper_code.
        used from within torch._inductor.wrapper.PythonWrapperCodegen

        name: Name of kernel function.
        node: The CUDATemplateBuffer node which contains information about the kernel, it's fused epilogue nodes
        as well as all required inputs and outputs.
        """
        wrapper = V.graph.wrapper_code

        arg_types: list[Any]
        if V.graph.cpp_wrapper:
            # Make sure we initialize these kernels since they're exported as
            # C-style symbol names.
            assert isinstance(wrapper, CppWrapperCpu)
            wrapper.initialized_kernels[name] = self
            # We always originally initialize name with "KERNEL_NAME". So, we
            # we replace with the real kernel name passed as an arg to this function.
            self.signature = self.signature.replace("KERNEL_NAME", name)
            _, call_args, arg_types = self.args.cpp_argdefs()
        else:
            _, call_args, _, arg_types = self.args.python_argdefs()

        layout_args = self.get_layout_args()
        call_args.extend(layout_args)  # type: ignore[arg-type]
        for arg in self.runtime_arg_values:
            call_args.append(arg)
        arg_types.extend("int" for a in layout_args)
        for arg in self.runtime_arg_info:
            arg_types.append(arg.ty)
        # dynamo wraps unspec variable as 0d CPU tensor, need convert to scalar
        for i in range(len(call_args)):
            if V.graph.is_unspec_arg(call_args[i]):
                call_args[i] = call_args[i] + ".item()"
            elif isinstance(arg_types[i], torch_dtype):
                call_args[i] = (
                    call_args[i]
                    if V.graph.cpp_wrapper
                    else f"c_void_p({call_args[i]}.data_ptr())"
                )

        # workspace_size ptr is NULL to mark this call is not intended for retrieving workspace_size.
        # workspace_size should have already been retrieved prior to this call.
        # workspace_size is here.
        call_args.append("nullptr" if V.graph.cpp_wrapper else "None")
        if V.graph.cpp_wrapper:
            arg_types.append("size_t*")

        if node.get_workspace_size() > 0:
            ws = WorkspaceArg(
                count=node.get_workspace_size(),
                device=V.graph.get_current_device_or_throw(),
                zero_mode=WorkspaceZeroMode.UNINITIALIZED,
                outer_name=WorkspaceArg.unique_name(),
            )
            wrapper.generate_workspace_allocation(ws)
            workspace = str(ws.outer_name)
            call_args.append(
                workspace
                if V.graph.cpp_wrapper
                else f"c_void_p({workspace}.data_ptr())"
            )
        else:
            ws = None
            call_args.append("nullptr" if V.graph.cpp_wrapper else "None")
        if V.graph.cpp_wrapper:
            arg_types.append("uint8_t*")

        wrapper.generate_kernel_call(
            name,
            call_args,
            triton=False,
            arg_types=arg_types,
        )
        if ws:
            wrapper.generate_workspace_deallocation(ws)

    def dtype(self, node: IRNode) -> Optional[str]:
        """
        Generates code which represents dtype of a given node.
        """

        if node is None:
            return "void"
        return DTYPE_TO_CPP.get(node.get_layout().dtype)

    def cutlass_dtype(self, node: IRNode, default_dtype="void") -> Optional[str]:
        # Helper method, called into from CUTLASSGemmTemplate
        if node is None:
            return default_dtype
        from torch._inductor.codegen.cuda.cuda_template import CUTLASSTemplate

        return CUTLASSTemplate._DTYPE_TO_CUTLASS[node.get_layout().dtype]

    def max_valid_index(self, node: IRNode, default=-1):
        # Helper method, called into from CUTLASSGemmTemplate
        if node is None:
            return default
        max_valid_offset = 0
        for i in range(len(node.get_size())):
            max_valid_offset += (node.get_size()[i] - 1) * node.get_stride()[i]
        return max_valid_offset

    def offset(self, node: IRNode) -> str:
        """
        Generates code which represents offset of a given node.
        """

        if node is None:
            return "0"
        return str(node.get_layout().offset)  # type: ignore[union-attr]

    def ptr(self, node: IRNode) -> str:
        """
        Generates code which represents pointer of a given node.
        """

        if node is None:
            return "nullptr"
        arg_name = self.arg_name(node)
        if arg_name is None:
            return "nullptr"
        offset = self.offset(node)
        return arg_name if offset == "0" else f"{arg_name} + {offset}"

    def size(
        self,
        node: IRNode,
        start_index: int,
        end_index: Optional[int] = None,
        default_value: int = 0,
    ) -> str:
        """
        Hook called from template code to get the size of an arg.
        Generates code which represents size of a given node in [start_index, end_index).
        If node is None, returns default_value.

        TODO: Will add needed args to pass it in if it is dynamic.
        """

        if node is None:
            return str(default_value)

        start_index = _normalize_idx(start_index, len(node.get_size()))
        if end_index is None:
            end_index = start_index
        end_index = _normalize_idx(end_index, len(node.get_size()))
        sizes = [
            self.find_symbol(node, "size", dim=i) or node.get_size()[i]
            for i in range(start_index, end_index + 1)
        ]
        if len(sizes) == 0:
            return str(default_value)

        sizes = [symbols(v) if isinstance(v, str) else v for v in sizes]
        val = sympy_product(sizes)
        return val

    def stride(self, node: IRNode, index: int, default_value: int = 0) -> str:
        """
        Hook called from template code to get the stride of an arg.
        Generates code which represents stride of a given node at index.
        If node is None, returns default_value.

        TODO: Will add needed args to pass it in if it is dynamic.
        """

        if node is None:
            return str(default_value)

        index = _normalize_idx(index, len(node.get_size()))
        if index < 0:
            return str(default_value)

        stride = node.get_stride()[index]
        if V.graph.sizevars.statically_known_leq(stride, 1):
            return str(stride)
        return self.find_symbol(node, "stride", dim=index) or str(stride)

    def row_or_column_stride(self, node: IRNode, default_value: int = 0) -> str:
        """
        Hook called from template code to get the row or column stride of an arg.
        This is required by some CUTLASS 2.X APIs.
        If the node is in row_major, it returns stride[-2].
        If the node is in column_major, it returns stride[-1].

        TODO: Will add needed args to pass it in if it is dynamic.
        """

        if node is None or len(node.get_stride()) < 2:
            return str(default_value)

        stride0 = node.get_stride()[-1]
        stride1 = node.get_stride()[-2]
        if stride0 == 1:
            return cexpr(self.rename_indexing(stride1))
        elif stride1 == 1:
            return cexpr(self.rename_indexing(stride0))
        else:
            raise RuntimeError(
                f"At least 1 stride should be 1. Strides: {node.get_stride()=}"
            )


class CUDATemplateCaller(ChoiceCaller):
    """
    CUDATemplateCaller

    This class represents a caller for CUDA template kernels. It is a subclass of ChoiceCaller.
    Attributes:
        name (str): The name of the caller.
        category (str): The category of the caller.
        bmreq (CUDABenchmarkRequest): The benchmark request for the caller.
        template_buffer (CUDATemplateBuffer): The template buffer for the caller.
    """

    def __init__(
        self,
        name: str,
        category: str,
        input_nodes: list[Buffer],
        layout: Layout,
        make_kernel_render: Callable[[CUDATemplateBuffer, Optional[list[IRNode]]], str],
        bmreq: CUDABenchmarkRequest,
        template: "CUDATemplate",  # type: ignore[name-defined]
        info_kwargs: Optional[
            dict[str, Union[PrimitiveInfoType, list[PrimitiveInfoType]]]
        ],  # type: ignore[type-arg]
        description: str,
    ) -> None:
        super().__init__(name, input_nodes, layout, description)
        self.category = category
        self.make_kernel_render = make_kernel_render
        self.bmreq = bmreq
        self.template = template
        self.info_kwargs = info_kwargs

    def precompile(self) -> None:
        assert self.bmreq is not None
        self.bmreq.precompile()

    def benchmark(self, *args, out) -> float:
        assert self.bmreq is not None
        return self.bmreq.benchmark(
            *args, output_tensor=out
        )  # @TODO: Hack for ensuring that Cutlass Kernel is preferred

    def __str__(self) -> str:
        return f"CUDATemplateCaller(source_file={self.bmreq.source_file})"

    def call_name(self) -> str:
        return f"cuda_template_kernels.{self.name}"

    def hash_key(self) -> str:
        return "-".join(
            [
                self.category,
                self.bmreq.hash_key,
            ]
        )

    def info_dict(self) -> dict[str, Union[PrimitiveInfoType, list[PrimitiveInfoType]]]:
        """Information returned here is logged to the autotune log file when that is enabled."""
        if self.info_kwargs is not None and "op" in self.info_kwargs:
            op: Any = self.info_kwargs["op"]
            return {
                "backend": "CUDA",
                "op_type": type(op).__name__,
                "op_conf_name": str(op.configuration_name()),
                "op_arch": str(op.arch),
                "tile_shape": str(op.tile_description.tile_shape),
                "epilogue_schedule": str(op.epilogue_schedule),
                "kernel_schedule": str(op.kernel_schedule),
                "element_accumulator": str(op.accumulator_type()),
                "op_name": str(op.procedural_name()),
                "instruction_shape": str(
                    op.tile_description.math_instruction.instruction_shape
                ),
            }
        else:
            return {"backend": "CUDA", "op_type": "unknown"}

    def output_node(self) -> TensorBox:
        self.bmreq.update_workspace_size()
        return TensorBox.create(
            CUDATemplateBuffer(
                layout=self.layout,
                inputs=self.input_nodes,
                make_kernel_render=self.make_kernel_render,
                workspace_size=self.bmreq.workspace_size,
                template=self.template,
            )
        )<|MERGE_RESOLUTION|>--- conflicted
+++ resolved
@@ -261,23 +261,23 @@
         for epilogue_input in epilogue_inputs:
             if epilogue_input is not None:
                 self.named_nodes[epilogue_input.get_name()] = epilogue_input
-                self.args.input_buffers[epilogue_input.get_name()] = epilogue_input.get_name()
+                self.args.input_buffers[epilogue_input.get_name()] = (
+                    epilogue_input.get_name()
+                )
 
         for name, node in zip(names[len(inputs) : len(inputs) + len(outputs)], outputs):
             if node is not None:
                 self.named_nodes[name] = node
                 self.args.output_buffers[node.get_name()] = name
 
-<<<<<<< HEAD
         for epilogue_output in epilogue_outputs:
             if epilogue_output is not None:
                 self.named_nodes[epilogue_output.get_name()] = epilogue_output
-                self.args.output_buffers[epilogue_output.get_name()] = epilogue_output.get_name()
-
-        arg_defs, *_ = self.args.cpp_argdefs()
-=======
+                self.args.output_buffers[epilogue_output.get_name()] = (
+                    epilogue_output.get_name()
+                )
+
         arg_defs, *_ = self.args.cpp_argdefs(dtype_to_cpp_type)
->>>>>>> 7460d17e
 
         self.init_layout_args()
         size_args = [
