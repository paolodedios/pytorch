--- conflicted
+++ resolved
@@ -255,17 +255,8 @@
         return f"c10::metal::log_gamma({x})"
 
     @staticmethod
-<<<<<<< HEAD
     def polygamma(x: CSEVariable, y: CSEVariable) -> str:
-        # polygamma's API takes order as first argument
-        # and the input tensor as second, while the
-        # metal shader has these inverted.
-        # TODO (dcci): make this more uniform.
-        return f"c10::metal::polygamma({y}, {x})"
-=======
-    def polygamma(n: CSEVariable, x: CSEVariable) -> str:
-        return f"c10::metal::polygamma({n}, {x})"
->>>>>>> 87a63a98
+        return f"c10::metal::polygamma({x}, {y})"
 
     @staticmethod
     def digamma(x: CSEVariable) -> str:
