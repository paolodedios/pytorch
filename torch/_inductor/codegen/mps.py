# This is not a feature-complete compiler backend
# Just an early prototype that shows that one can compile elementwise ops into a Metal shader
from __future__ import annotations

import functools
import itertools
import logging
import math
from pathlib import Path
from typing import Any, Optional, TYPE_CHECKING

import sympy
from sympy.printing.precedence import PRECEDENCE

import torch
from torch.utils._cpp_embed_headers import _embed_headers
from torch.utils._ordered_set import OrderedSet
from torch.utils._sympy.printers import CppPrinter, ExprPrinter as ExprPrinter_
from torch.utils._sympy.value_ranges import ValueRanges

from ..utils import ceildiv, get_bounds_index_expr, get_kernel_metadata
from ..virtualized import ops, OpsWrapper, V
from .common import (
    CSEVariable,
    DeferredLine,
    DTYPE_TO_COMPUTATION_DTYPE,
    IndentedBuffer,
    OpOverrides,
    PythonPrinter,
)
from .simd import IterationRangesEntry, SIMDKernel, SIMDScheduling


if TYPE_CHECKING:
    from typing import Union

    from ..ops_handler import ReductionType, StoreMode
    from ..scheduler import Scheduler, SchedulerNode
    from .common import OpVarT

log = logging.getLogger(__name__)

DTYPE_TO_METAL = {
    torch.bool: "bool",
    torch.int8: "char",
    torch.int16: "short",
    torch.int32: "int",
    torch.int64: "long",
    torch.uint8: "uchar",
    torch.float: "float",
    torch.half: "half",
    torch.bfloat16: "bfloat",
}


def value_to_metal(val: Union[float, int, bool, str, CSEVariable]) -> str:
    if isinstance(val, float):
        if val == torch.inf:
            return "HUGE_VALF"
        elif val == -torch.inf:
            return "-HUGE_VALF"
        elif val != val:  # Only float that not equal to self is nan
            return "NAN"
        return str(val)
    elif isinstance(val, bool):
        return "true" if val else "false"
    return str(val)


class MetalExprPrinter(ExprPrinter_):
    """Converts sympy expression to Metal code snippet"""

    def _print_FloorDiv(self, expr: sympy.Expr) -> str:
        x, div = expr.args
        x = self.doprint(x)
        div = self.doprint(div)
        if expr.is_integer:
            return f"c10::metal::floor_divide({x}, {div})"
        return f"metal::floor({x}) / ({div})"

    def _print_ModularIndexing(self, expr: sympy.Expr) -> str:
        x, div, mod = expr.args
        x = self.doprint(x)
        if div != 1:
            div = self.doprint(div)
            if expr.is_integer:
                x = f"({x}) / ({div})"
            else:
                x = f"metal::floor({x}) / ({div})"
        mod = self.doprint(mod)
        return f"({x}) % ({mod})"

    def _print_Min(self, expr: sympy.Expr) -> str:
        if len(expr.args) != 2:
            raise RuntimeError("metal::min only supported for 2 args")
        a, b = map(self._print, expr.args)
        typecast_a = f"static_cast<decltype({a}+{b})>({a})"
        typecast_b = f"static_cast<decltype({a}+{b})>({b})"
        return f"metal::min({typecast_a}, {typecast_b})"

    def _print_Max(self, expr: sympy.Expr) -> str:
        if len(expr.args) != 2:
            raise RuntimeError("metal::max only supported for 2 args")
        a, b = map(self._print, expr.args)
        typecast_a = f"static_cast<decltype({a}+{b})>({a})"
        typecast_b = f"static_cast<decltype({a}+{b})>({b})"
        return f"metal::max({typecast_a}, {typecast_b})"

    def _print_Abs(self, expr: sympy.Expr) -> str:
        assert len(expr.args) == 1
        return f"metal::abs({self._print(expr.args[0])})"

    def _print_RoundToInt(self, expr: sympy.Expr) -> str:
        assert len(expr.args) == 1
        return f"static_cast<long>(metal::rint({self._print(expr.args[0])}))"

    def _print_RoundDecimal(self, expr: sympy.Expr) -> str:
        assert len(expr.args) == 2
        number, ndigits = expr.args
        if number.is_integer:
            # ndigits < 0 should have been filtered by the sympy function
            assert ndigits < 0
            raise ValueError(
                f"For integer inputs, only non-negative ndigits are currently supported, but got {ndigits}."
            )
        number_str = self.parenthesize(number, PRECEDENCE["Mul"])
        return f"static_cast<float>(metal::rint(1e{ndigits} * {number_str}) * 1e{-ndigits})"

    def _print_IntTrueDiv(self, expr: sympy.Expr) -> str:
        lhs, rhs = expr.args
        # TODO: This is only accurate up to 2**23
        return f"static_cast<float>({self._print(lhs)}) / static_cast<float>({self._print(rhs)})"

    def _print_PowByNatural(self, expr: sympy.Expr) -> str:
        assert len(expr.args) == 2
        x, y = map(self.doprint, expr.args)
        return f"metal::pow(static_cast<float>({x}), static_cast<float>({y}))"

    def _print_ToFloat(self, expr: sympy.Expr) -> str:
        assert len(expr.args) == 1
        x = self.doprint(expr.args[0])
        return f"static_cast<float>({x})"

    def _print_Float(self, expr: sympy.Expr) -> str:
        if expr.is_integer:
            # sympy considers 0.0 to be integer, but Metal doesn't.
            # this workaround prints the float as an integer
            # xref: https://github.com/sympy/sympy/issues/26620
            return str(int(expr))
        else:
            return str(expr)

    def _print_FloorToInt(self, expr: sympy.Expr) -> str:
        assert len(expr.args) == 1
        x = self.doprint(expr.args[0])
        return f"static_cast<int>(metal::floor(static_cast<float>({x})))"

    _print_floor = _print_FloorToInt

    def _print_TruncToInt(self, expr: sympy.Expr) -> str:
        assert len(expr.args) == 1
        x = self.doprint(expr.args[0])
        return f"static_cast<int>(metal::trunc({x}))"

    def _print_OpaqueUnaryFn_log2(self, expr: sympy.Expr) -> str:
        assert len(expr.args) == 1
        x = self.doprint(expr.args[0])
        return f"metal::log2({x})"

    def _print_Where(self, expr: sympy.Expr) -> str:
        c, p, q = (
            self.parenthesize(arg, PRECEDENCE["Atom"] - 0.5) for arg in expr.args
        )
        return f"{c} ? {p} : {q}"


class MetalOverrides(OpOverrides):
    """Implements Metal-specific overrides for ops. Base class emits Python-friendly overrides."""

    @staticmethod
    def to_dtype(
        x: CSEVariable,
        dtype: torch.dtype,
        src_dtype: Optional[torch.dtype] = None,
        use_compute_types: bool = True,
    ) -> str:
        if dtype == torch.double:
            log.warning(
                "float64 cast requested, probably from tensorify_python_scalars"
            )
            return f"static_cast<float>({x})"
        return f"static_cast<{DTYPE_TO_METAL[dtype]}>({x})"

    @staticmethod
    def to_dtype_bitcast(
        x: CSEVariable, dtype: torch.dtype, src_dtype: torch.dtype
    ) -> str:
        return f"as_type<{DTYPE_TO_METAL[dtype]}>(static_cast<{DTYPE_TO_METAL[src_dtype]}>({x}))"

    @staticmethod
    def constant(val: Union[bool, float, int], dtype: torch.dtype) -> str:
        return value_to_metal(val)

    @staticmethod
    def index_expr(expr: sympy.Expr, dtype: torch.dtype) -> str:
        idx_str = V.kernel.index_to_str(V.kernel.prepare_indexing(expr))
        var = V.kernel.cse.generate(
            V.kernel.compute, idx_str, bounds=get_bounds_index_expr(expr)
        )
        return ops.to_dtype(var, dtype)

    @staticmethod
    def masked(mask: CSEVariable, body: sympy.Expr, other: CSEVariable) -> str:
        # TODO: Type annotation for other is wrong, it's often float or int
        with V.kernel.mask_loads(mask, other):
            return body()

    @staticmethod
    def where(a: OpVarT, b: OpVarT, c: OpVarT) -> str:
        return f"{a} ? {b} : {value_to_metal(c)}"

    @staticmethod
    def remainder(a: OpVarT, b: OpVarT) -> str:
        return f"c10::metal::remainder({a}, {b})"

    @staticmethod
    def maximum(a: CSEVariable, b: CSEVariable) -> str:
        typecast_a = f"static_cast<decltype({a}+{b})>({a})"
        typecast_b = f"static_cast<decltype({a}+{b})>({b})"
        return f"c10::metal::max({typecast_a}, {typecast_b})"

    @staticmethod
    def minimum(a: CSEVariable, b: CSEVariable) -> str:
        typecast_a = f"static_cast<decltype({a}+{b})>({a})"
        typecast_b = f"static_cast<decltype({a}+{b})>({b})"
        return f"c10::metal::min({typecast_a}, {typecast_b})"

    @staticmethod
    def logical_or(a: CSEVariable, b: CSEVariable) -> str:
        return f"{a} || {b}"

    @staticmethod
    def logical_and(a: CSEVariable, b: CSEVariable) -> str:
        return f"{a} && {b}"

    @staticmethod
    def isnan(x: CSEVariable) -> str:
        return f"metal::isnan({x})"

    @staticmethod
    def isinf(x: CSEVariable) -> str:
        return f"metal::isinf({x})"

    @staticmethod
    def log(x: CSEVariable) -> str:
        return f"metal::log({x})"

    @staticmethod
    def exp(x: CSEVariable) -> str:
        return f"metal::exp({x})"

    @staticmethod
    def abs(x: CSEVariable) -> str:
        return f"metal::abs({x})"

    @staticmethod
    def signbit(x: CSEVariable) -> str:
        return f"metal::signbit({x})"

    @staticmethod
    def sin(x: CSEVariable) -> str:
        return f"metal::precise::sin({x})"

    @staticmethod
    def sinc(x: CSEVariable) -> str:
        return f"c10::metal::sinc({x})"

    @staticmethod
    def cos(x: CSEVariable) -> str:
        return f"metal::precise::cos({x})"

    @staticmethod
    def tan(x: CSEVariable) -> str:
        return f"metal::tan({x})"

    @staticmethod
    def asin(x: CSEVariable) -> str:
        return f"metal::asin({x})"

    @staticmethod
    def acos(x: CSEVariable) -> str:
        return f"metal::acos({x})"

    @staticmethod
    def atan(x: CSEVariable) -> str:
        return f"metal::atan({x})"

    @staticmethod
    def atan2(x: CSEVariable, y: CSEVariable) -> str:
        return f"::metal::atan2({x}, {y})"

    @staticmethod
    def sqrt(x: CSEVariable) -> str:
        return f"metal::sqrt({x})"

    @staticmethod
    def neg(x: CSEVariable) -> str:
        # TODO: Does it rely on undefined behavior?
        # If so, add special logic for unsigned types
        return f"static_cast<decltype({x})>(-{x})"

    @staticmethod
    def rsqrt(x: CSEVariable) -> str:
        return f"metal::rsqrt({x})"

    @staticmethod
    def tanh(x: CSEVariable) -> str:
        return f"metal::tanh({x})"

    @staticmethod
    def atanh(x: CSEVariable) -> str:
        return f"metal::atanh({x})"

    @staticmethod
    def floordiv(a: CSEVariable, b: CSEVariable) -> str:
        # a and b must be of integer type
        return f"c10::metal::floor_divide({a}, {b})"

    @staticmethod
    def floor(x: CSEVariable) -> str:
        return f"metal::floor({x})"

    @staticmethod
    def sign(x: CSEVariable) -> str:
        return f"metal::sign({x})"

    @staticmethod
    def fmod(a: CSEVariable, b: CSEVariable) -> str:
        typecast_a = f"static_cast<decltype({a}+{b})>({a})"
        typecast_b = f"static_cast<decltype({a}+{b})>({b})"
        return f"metal::fmod({typecast_a}, {typecast_b})"

    @staticmethod
    def trunc(x: CSEVariable) -> str:
        return f"metal::trunc({x})"

    @staticmethod
    def truncdiv(a: CSEVariable, b: CSEVariable) -> str:
        quot = f"{a} / {b}"
        if (a.dtype is not None and a.dtype.is_floating_point) or (
            b.dtype is not None and b.dtype.is_floating_point
        ):
            return f"metal::trunc({quot})"
        return quot

    @staticmethod
    def ceil(x: CSEVariable) -> str:
        return f"metal::ceil({x})"

    @staticmethod
    def rand(seed: CSEVariable, offset: CSEVariable) -> str:
        V.kernel.headers.add("random")
        return f"c10::metal::rand({seed}, {offset})"

    @staticmethod
    def randn(seed: CSEVariable, offset: CSEVariable) -> str:
        V.kernel.headers.add("random")
        return f"c10::metal::randn({seed}, {offset})"

    @staticmethod
    def randint64(
        seed: CSEVariable, offset: CSEVariable, low: CSEVariable, high: CSEVariable
    ) -> str:
        V.kernel.headers.add("random")
        return f"c10::metal::randint64({seed}, {offset}, {low}, {high})"

    @staticmethod
    def round(x: CSEVariable) -> str:
        return f"metal::rint({x})"

    @staticmethod
    def pow(a: CSEVariable, b: CSEVariable) -> str:
        cast_a = f"static_cast<decltype({a}+{b})>({a})"
        cast_b = f"static_cast<decltype({a}+{b})>({b})"
        return f"metal::pow({cast_a}, {cast_b})"

    def _special_unary(self, a: CSEVariable, name: str) -> str:
        V.kernel.headers.add("special_math")
        return f"c10::metal::{name}({a})"

    def _special_binary(self, a: CSEVariable, b: CSEVariable, name: str) -> str:
        V.kernel.headers.add("special_math")
        return f"c10::metal::{name}({a}, {b})"

    @classmethod
    def _initialize_special_ops(cls) -> None:
        # Unary special ops
        for name in [
            "erf",
            "erfinv",
            "i0",
            "i0e",
            "i1",
            "i1e",
            "digamma",
            "spherical_bessel_j0",
        ]:
            setattr(cls, name, functools.partialmethod(cls._special_unary, name=name))

        cls.lgamma = functools.partialmethod(cls._special_unary, name="log_gamma")  # type: ignore[assignment]

        # Unary special ops with forward in method name
        for name in [
            "bessel_j0",
            "bessel_j1",
            "bessel_y0",
            "bessel_y1",
            "modified_bessel_i0",
            "modified_bessel_i1",
            "modified_bessel_k0",
            "modified_bessel_k1",
            "scaled_modified_bessel_k0",
            "scaled_modified_bessel_k1",
        ]:
            setattr(
                cls,
                name,
                functools.partialmethod(cls._special_unary, name=name + "_forward"),
            )

        # Binary special ops
        for name in [
            "polygamma",
            "igamma",
            "igammac",
            "zeta",
        ]:
            setattr(cls, name, functools.partialmethod(cls._special_binary, name=name))

        # Binary special ops with forward in method name
        for name in [
            "chebyshev_polynomial_t",
            "chebyshev_polynomial_u",
            "chebyshev_polynomial_v",
            "chebyshev_polynomial_w",
            "hermite_polynomial_h",
            "hermite_polynomial_he",
            "shifted_chebyshev_polynomial_t",
            "shifted_chebyshev_polynomial_u",
            "shifted_chebyshev_polynomial_v",
            "shifted_chebyshev_polynomial_w",
        ]:
            setattr(
                cls,
                name,
                functools.partialmethod(cls._special_binary, name=name + "_forward"),
            )


MetalOverrides._initialize_pointwise_overrides("mps")
MetalOverrides._initialize_special_ops()


class MetalKernel(SIMDKernel):
    """Implement Metal codegen based on the SIMDKernel abstraction"""

    overrides = MetalOverrides  # type: ignore[assignment]
    suffix = ";"
    newvar_prefix = "auto "
    max_threadgroup_size = 1024
    simd_group_size = 32
    pexpr = PythonPrinter().doprint
    cexpr = CppPrinter().doprint
    sexpr = MetalExprPrinter().doprint
    kexpr = sexpr
    headers: OrderedSet[str] = OrderedSet(["utils"])
    multistage_reduction_entry: list[IterationRangesEntry] = []

    def __init__(
        self,
        tiling: dict[str, sympy.Expr],
        **kwargs: Any,
    ) -> None:
        super().__init__(tiling, **kwargs)
        self.acc_var_ids = itertools.count()

    def dtype_to_str(self, dtype: torch.dtype) -> str:
        return DTYPE_TO_METAL[dtype]

    def load(self, name: str, index: sympy.Expr) -> CSEVariable:
        """Codegen a load from an InputBuffer"""
        var = self.args.input(name)
        index = self.prepare_indexing(index)
        dtype = V.graph.get_dtype(name)
        line = f"{var}[{self.index_to_str(index)}]"
        if self._load_mask and self._load_other:
            line = f"{self._load_mask} ? {line} : {value_to_metal(self._load_other)}"
        if dtype in [torch.float16, torch.bfloat16]:
            # TODO(NS): Figure out the right balance between optype casts
            # op_math_t for half-precision floats should be float32
            # Otherwise it can lead to a correctness issues with eager
            line = f"static_cast<float>({line})"
            dtype = torch.float32
        return self.cse.generate(self.loads, line, dtype=dtype)

    def store(
        self, name: str, index: sympy.Expr, value: CSEVariable, mode: StoreMode = None
    ) -> None:
        var = self.args.output(name)
        index = self.prepare_indexing(index)
        dtype_str = self.dtype_to_str(V.graph.get_dtype(name))
        cast_val = f"static_cast<{dtype_str}>({value})"
        if mode is None:
            line = f"{var}[{self.index_to_str(index)}] = {cast_val};"
        elif mode == "atomic_add":
            self.headers.add("atomic")
            atomic_type = f"c10::metal::AtomicType<{dtype_str}>"
            cast_var = f"reinterpret_cast<device {atomic_type}::type *>({var})"
            line = f"{atomic_type}::atomic_add({cast_var}, {self.index_to_str(index)}, {cast_val});"
        else:
            raise RuntimeError(f"Unimplemented store mode {mode}")
        if self.inside_reduction:
            self.compute.writeline(DeferredLine(name, line))
        else:
            self.stores.writeline(DeferredLine(name, line))

    def store_reduction(self, name: str, index: sympy.Expr, value: CSEVariable) -> None:
        var = self.args.output(name)
        index = self.prepare_indexing(index)
        dtype_str = self.dtype_to_str(V.graph.get_dtype(name))
        # pyrefly: ignore [missing-argument]
        reduction_dim = next(t for t in self.range_trees if t.is_reduction)
        # Only one thread in the reduction group needs to store the results
        line = f"{var}[{self.index_to_str(index)}] = static_cast<{dtype_str}>({value});"
        line = f"if ({reduction_dim.name} == 0) {line}"
        self.stores.writeline(DeferredLine(name, line))

    def _new_idxvar(
        self,
        dtype: Union[str | torch.dtype],
        elem_count: Optional[int] = None,
        default_value: Optional[Any] = None,
        is_threadgroup: bool = True,
        bounds: ValueRanges[Any] = ValueRanges.unknown(),
    ) -> CSEVariable:
        if isinstance(dtype, torch.dtype):
            dtype = self.dtype_to_str(dtype)
        var_name = f"tmp_acc_{next(self.acc_var_ids)}"
        var = V.kernel.create_cse_var(var_name, bounds, dtype)
        var_def = "threadgroup " if is_threadgroup else ""
        var_def += f"{dtype} {var_name}"
        if elem_count:
            var_def += f"[{self.sexpr(elem_count)}]"
        if default_value is not None:
            assert not is_threadgroup, "Thread group var can not have default value"
            var_def += f" = {default_value}"
        self.indexing_code.writeline(var_def + self.suffix)
        return var

    def reduction(
        self,
        dtype: torch.dtype,
        src_dtype: torch.dtype,
        reduction_type: ReductionType,
        value: Union[CSEVariable, tuple[CSEVariable, ...]],
    ) -> Union[CSEVariable, tuple[CSEVariable, ...]]:
        "Caching wrapper around _reduction_nocache"
        cache_key = (src_dtype, reduction_type, value)
        # Return cached reduction
        if cache_key in self.cse.reduction_cache:
            return self.cse.reduction_cache[cache_key]
        result = self._reduction_nocache(dtype, src_dtype, reduction_type, value)
        self.cse.reduction_cache[cache_key] = result  # type: ignore[assignment]
        return result

    def _reduction_nocache(
        self,
        dtype: torch.dtype,
        src_dtype: torch.dtype,
        reduction_type: ReductionType,
        value: Union[CSEVariable, tuple[CSEVariable, ...]],
    ) -> Union[CSEVariable, tuple[CSEVariable, ...]]:
        """Codegen a reduction operation.
        Only sum and prod operations are somewhat reasonable optimized"""
        assert self.inside_reduction
        assert not self._load_mask

        def _unwrap_helper(res3: CSEVariable) -> tuple[CSEVariable, ...]:
            # Uwraps vec3 dtype into individual components
            return OpsWrapper._unwrap(
                [CSEVariable(f"{res3}.{t}", res3.bounds, res3.dtype) for t in "xyz"]
            )

        # Establish reduction buffer size and index expression
        reduction_idx = ""
        acc_buf_size = 1
        for rd in self.range_trees:
            # pyrefly: ignore [missing-argument]
            if not rd.is_reduction:
                continue
            if reduction_idx:
                reduction_idx += " + "
            reduction_idx += f"{rd.name} * {acc_buf_size}"

            if isinstance(rd.numel, sympy.Integer):
                acc_buf_size *= rd.numel
            else:
                acc_buf_size *= sympy.Symbol(
                    f"{rd.prefix}numel", integer=True, positive=True
                )

        acc_buf_size = sympy.Min(acc_buf_size, self.max_threadgroup_size)
        acc_buf_size_str = self.sexpr(acc_buf_size)
        shmem_buf_size = (
            ceildiv(acc_buf_size, self.simd_group_size)
            if isinstance(acc_buf_size, sympy.Integer)
            else self.simd_group_size
        )

        if reduction_type == "any":
            acc = self._new_idxvar(dtype)
            self.indexing_code.writeline(f"{acc} = false;")
            self.indexing_code.writeline(
                "threadgroup_barrier(metal::mem_flags::mem_threadgroup);"
            )
            self.compute.splice(
                f"""
                if ({value}) {{
                    {acc} = true;
                }}
            """
            )
            self.stores.writeline(
                "threadgroup_barrier(metal::mem_flags::mem_threadgroup);"
            )
            return acc

        self.headers.add("reduction_utils")

        if reduction_type in ["prod", "sum"]:
            acc_dtype = DTYPE_TO_COMPUTATION_DTYPE[src_dtype]
            acc_buf = self._new_idxvar(acc_dtype, shmem_buf_size)
            if not self.multistage_reduction_entry:
                val = value
            else:
                default_val, reduction_op = (
                    (0, "+") if reduction_type == "sum" else (1, "*")
                )
                val = self._new_idxvar(
                    acc_dtype, default_value=default_val, is_threadgroup=False
                )
                self.compute.splice(f"{val} {reduction_op}= {value};")

            return self.cse.generate(
                self.stores,
                f"c10::metal::threadgroup_{reduction_type}({acc_buf}, {val}, {reduction_idx}, {acc_buf_size_str})",
                dtype=DTYPE_TO_COMPUTATION_DTYPE[dtype],
            )
        if reduction_type in ["max", "min"]:
            acc_buf = self._new_idxvar(src_dtype, shmem_buf_size)
            src_metal_type = DTYPE_TO_METAL[src_dtype]
            cast_value = f"static_cast<{src_metal_type}>({value})"
            if not self.multistage_reduction_entry:
                val = cast_value  # type: ignore[assignment]
            else:
                lim_fn = "lowest" if reduction_type.endswith("max") else "max"
                limit_val = f"::metal::numeric_limits<{src_metal_type}>::{lim_fn}()"
                val = self._new_idxvar(
                    src_dtype, default_value=limit_val, is_threadgroup=False
                )
                self.compute.splice(
                    f"{val} = ::c10::metal::{reduction_type}({val}, {cast_value});"
                )
            return self.cse.generate(
                self.stores,
                f"c10::metal::threadgroup_{reduction_type}({acc_buf}, {val}, {reduction_idx}, {acc_buf_size_str})",
                dtype=DTYPE_TO_COMPUTATION_DTYPE[dtype],
            )
        if reduction_type in ["argmin", "argmax"]:
            data_acc_buf = self._new_idxvar(src_dtype, shmem_buf_size)
            idx_acc_buf = self._new_idxvar(dtype, shmem_buf_size)
            src_metal_type = DTYPE_TO_METAL[src_dtype]
            cast_value = f"static_cast<{src_metal_type}>({value})"
            if not self.multistage_reduction_entry:
                val = cast_value  # type: ignore[assignment]
                idx_val = f"static_cast<{DTYPE_TO_METAL[dtype]}>({reduction_idx})"
            else:
                lim_fn = "lowest" if reduction_type.endswith("max") else "max"
                limit_val = f"::metal::numeric_limits<{src_metal_type}>::{lim_fn}()"
                val = self._new_idxvar(
                    src_dtype, default_value=limit_val, is_threadgroup=False
                )
                idx_val = self._new_idxvar(dtype, default_value=0, is_threadgroup=False)  # type: ignore[assignment]
                idx_var = next(
                    t
                    for t in self.range_tree_nodes.values()
                    # pyrefly: ignore [missing-argument]
                    if t.is_reduction
                )
                cmp_op = ">" if reduction_type == "argmax" else "<"
                nan_suffix = (
                    f" || ::metal::isnan({value}) "
                    if src_dtype.is_floating_point
                    else ""
                )
                self.compute.splice(f"""
                if ({value} {cmp_op} {val}{nan_suffix}) {{
                    {val} = {value};
                    {idx_val} = {idx_var.name};
                }}
                """)
            return self.cse.generate(
                self.stores,
                f"c10::metal::threadgroup_{reduction_type}({data_acc_buf}, {idx_acc_buf}, "
                f"{val}, {idx_val}, {reduction_idx}, {acc_buf_size_str})",
                dtype=dtype,
            )
        if reduction_type == "welford_reduce":
            if not self.multistage_reduction_entry:
                acc_buf = self._new_idxvar(src_dtype, acc_buf_size)
                self.compute.splice(f"{acc_buf}[{reduction_idx}] = {value};")
                wf_res = self.cse.generate(
                    self.compute,
                    f"c10::metal::threadgroup_{reduction_type}({acc_buf}, {acc_buf_size_str})",
                    dtype=torch.float32,
                )
                return _unwrap_helper(wf_res)
            acc_buf = self._new_idxvar("float3", acc_buf_size)
            acc_thread_var = f"{acc_buf}[{reduction_idx}]"
            self.indexing_code.splice(f"{acc_thread_var} = 0.0;")
            self.compute.writeline(
                f"{acc_thread_var} = ::c10::metal::welford_combine({acc_thread_var}, float3({value}, 0.0, 1.0));"
            )
            wf_res = self.cse.generate(
                self.stores,
                f"c10::metal::threadgroup_welford_combine({acc_buf}, {acc_buf_size})",
                dtype=torch.float32,
            )
            return _unwrap_helper(wf_res)
        if reduction_type == "welford_combine":
            assert isinstance(value, tuple), "Input to welford combine must be tuple"
            acc_buf = self._new_idxvar("float3", acc_buf_size)
            acc_thread_var = f"{acc_buf}[{reduction_idx}]"
            inp_value = f"float3({value[0]}, {value[1]}, {value[2]})"
            self.indexing_code.splice(f"{acc_thread_var} = 0.0;")
            if self.multistage_reduction_entry:
                self.indexing_code.splice(f"{acc_thread_var} = 0.0;")
                self.compute.writeline(
                    f"{acc_thread_var} = ::c10::metal::welford_combine({acc_thread_var}, {inp_value});"
                )
            else:
                self.compute.writeline(f"{acc_thread_var} = {inp_value};")
            wf_res = self.cse.generate(
                self.stores if self.multistage_reduction_entry else self.compute,
                f"c10::metal::threadgroup_{reduction_type}({acc_buf}, {acc_buf_size_str})",
                dtype=torch.float32,
            )
            return _unwrap_helper(wf_res)
        raise NotImplementedError(reduction_type)

    def codegen_iteration_ranges_entry(self, entry: IterationRangesEntry) -> None:
        index_expr = self.rename_indexing(entry.expr)
        index_str = self.sexpr(index_expr)  # type: ignore[misc]

        # pyrefly: ignore [missing-argument]
        if not entry.is_reduction or (
            isinstance(entry.root.numel, sympy.Integer)
            and entry.root.numel <= self.max_threadgroup_size
        ):
            self.indexing_code.writeline(
                f"{self.index_dtype} {entry.name} = {index_str};"
            )
            return

        acc_size = (
            entry.root.numel
            if isinstance(entry.root.numel, sympy.Integer)
            else sympy.Symbol(f"{entry.root.prefix}numel", integer=True, positive=True)
        )

        self.multistage_reduction_entry.append(entry)
        # When reducing the tensor whose size exceeds max threadgroup size
        # loop over extra indices per reduction thread and perform part of the operation
        # using values in the shared memory

        # Use floats so that it doesn't do integer division
        loop_size = (acc_size + float(self.max_threadgroup_size - 1)) // float(
            self.max_threadgroup_size
        )
        loop_size_str = self.sexpr(loop_size)

        self.body.writeline(
            f"for(auto {entry.name}_cnt = 0; {entry.name}_cnt < {loop_size_str}; ++{entry.name}_cnt) {{"
        )
        with self.body.indent():
            if isinstance(acc_size, sympy.Symbol):
                self.body.writeline(
                    f"{self.index_dtype} {entry.name} = {self.max_threadgroup_size} * {entry.name}_cnt + {index_str};"
                )
            else:
                self.body.writeline(
                    f"{self.index_dtype} {entry.name} = {loop_size_str} * {index_str} + {entry.name}_cnt;"
                )

            # Check that reduction is performed only within tensor boundary
            if (
                isinstance(acc_size, sympy.Symbol)
                or loop_size * self.max_threadgroup_size != acc_size
            ):
                self.body.writeline(f"if ({entry.name} >= {acc_size}) break;")

    def codegen_body(self) -> None:
        """
        Concat output code from index_code, loads, compute, stores,
        suffix into self.body.

        For pointwise kernels, this is called just once at the end.

        For reduction kernels, this generates a loop over the reduction
        axis.
        """
        if self.multistage_reduction_entry:
            with self.body.indent():
                self.body.splice(self.loads)
                self.body.splice(self.compute)
            self.body.writeline("}" * len(self.multistage_reduction_entry))
            # Invalidate variables instantiated inside loop
            # But results of reduction alive. Reduction cache values can be
            # either CSEVariable or tuple of CSEVariables, in which case all
            # variables in the tuple must be preserved
            self.cse.invalidate(
                OrderedSet(
                    v
                    for item in self.cse.reduction_cache.values()
                    for v in (item if isinstance(item, tuple) else (item,))
                )
            )
            # And loop codegen
            while self.multistage_reduction_entry:
                self.multistage_reduction_entry.pop().cache_clear()
        else:
            self.body.splice(self.loads)
            self.body.splice(self.compute)
        self.body.splice(self.stores)
        self.loads.clear()
        self.compute.clear()
        self.stores.clear()

    def codegen_kernel(self, name: Optional[str] = None) -> str:
        """Called at the end to generate a final kernel string"""
        self.codegen_body()
        code = IndentedBuffer()

        if V.graph.cpp_wrapper:
            code.writeline('(R"MTL(')
        else:
            code.writeline("compile_mps_shader('''")

        idx_vars = self.active_range_trees()
        with code.indent():
            if not V.graph.cpp_wrapper:
                for header in self.headers:
                    code.writeline(f"#include <c10/metal/{header}.h>")
            else:
                headers = [
                    f"#include <c10/metal/{header}.h>" for header in self.headers
                ]
                header_contents = _embed_headers(
                    headers,
                    [Path(__file__).parent.parent.parent / "include"],
                    OrderedSet(),  # type: ignore[arg-type]
                )
                code.writeline(header_contents)

            if self.inside_reduction:
                total_reduction_size = math.prod(
                    t.numel
                    for t in self.range_trees
                    # pyrefly: ignore [missing-argument]
                    if t.is_reduction
                )
                # If using dynamic shapes, set the threadgroup size to be the
                # max possible size
                threadgroup_size = (
                    min(total_reduction_size, self.max_threadgroup_size)
                    if isinstance(total_reduction_size, sympy.Integer)
                    else self.max_threadgroup_size
                )
                code.writeline(
                    f"[[max_total_threads_per_threadgroup({threadgroup_size})]]"
                )
            code.writeline("kernel void generated_kernel(")
            with code.indent():
                for outer, inner in self.args.output_buffers.items():
                    if outer in self.removed_buffers:
                        continue
                    dtype_str = self.dtype_to_str(V.graph.get_dtype(outer))
                    code.writeline(f"device {dtype_str}* {inner},")
                for outer, inner in self.args.input_buffers.items():
                    dtype = V.graph.get_dtype(outer)
                    # MPS does not support float64, but scalar inputs are fine
                    if dtype == torch.float64:
                        outer_buf = V.graph.try_get_buffer(outer)
                        if outer_buf is None or outer_buf.get_size() != []:
                            raise RuntimeError("float64 is not supported by MPS")
                        dtype_str = "float"
                    else:
                        dtype_str = self.dtype_to_str(dtype)
                    code.writeline(f"constant {dtype_str}* {inner},")
                for inner in self.args.sizevars.values():
                    code.writeline(f"constant long& {inner},")

                # Write dynamic values as inputs
                for idx_var in idx_vars:
                    if isinstance(idx_var.numel, sympy.Integer):
                        pass
                    else:
                        code.writeline(f"constant long& {idx_var.prefix}numel,")

                assert len(idx_vars) < 4, "Up to 3 index variables are supported"
                thread_pos_dtype = (
                    f"uint{len(idx_vars)}" if len(idx_vars) > 1 else "uint"
                )
                thread_pos_var_name = (
                    idx_vars[0].name if len(idx_vars) == 1 else "thread_pos"
                )
                thread_pos_suffix = "," if self.inside_reduction else ""
                code.writeline(
                    f"{thread_pos_dtype} {thread_pos_var_name} [[thread_position_in_grid]]{thread_pos_suffix}"
                )
                if self.inside_reduction:
                    code.writeline(
                        f"{thread_pos_dtype} group_pos [[thread_position_in_threadgroup]]"
                    )
            code.writeline(") {")
            with code.indent():
                if len(idx_vars) > 1:
                    for idx, var in enumerate(idx_vars):
                        code.writeline(
                            f"auto {var.name} = thread_pos.{chr(120 + idx)};"
                        )
                code.splice(self.indexing_code)
                code.splice(self.body)
            code.writeline("}")

        if V.graph.cpp_wrapper:
            code.writeline(')MTL");')
        else:
            code.writeline("''')")

        return code.getvalue()

    def call_kernel(
        self, name: str, node: Any = None, deallocate_ws: bool = True
    ) -> None:
        """
        Codegens a call to this kernel
        """
        wrapper = V.graph.wrapper_code
        # Make sure sizevars has been computed
        for v in self.args.sizevars:
            wrapper.ensure_size_computed(v)

        _, call_args, _, arg_types = self.args.python_argdefs()
        arg_name_to_type = {
            str(call_arg): arg_type for call_arg, arg_type in zip(call_args, arg_types)
        }

        args = [*self.args.output_buffers.keys(), *self.args.input_buffers.keys()]
        args = [arg for arg in args if arg not in self.removed_buffers]
        args += [str(v) for v in self.args.sizevars]
        arg_types = [arg_name_to_type[arg] for arg in args]

        # Add any dynamic ints as inputs
        for tree in self.range_trees:
            if isinstance(tree.numel, (sympy.Integer, int)):
                # Don't need to pass in integers as inputs
                continue
            elif isinstance(tree.numel, sympy.Symbol):
                expr = tree.numel
            else:
                expr = V.graph.wrapper_code.generate_numel_expr(name, tree).inner

            # pyrefly: ignore [missing-argument]
            if not tree.is_reduction or self.inside_reduction:
                args.append(str(expr))
                arg_types.append(int)

        expr_printer = self.cexpr if V.graph.cpp_wrapper else self.pexpr

        def format_threads(threads: list[str], kwarg: str) -> str:
            if V.graph.cpp_wrapper:
                threads = [f"static_cast<uint64_t>({t})" for t in threads]
                return f"{{{', '.join(threads)}}}"
            else:
                return f"{kwarg}=[{', '.join(threads)}]"

        # For reduction kernels, limit the maximum size over reduction dimensions to
        # a maximum threadgroup size
        if len(self.active_range_trees()) > 0:
            threads = [
                expr_printer(
                    sympy.Min(v.numel, self.max_threadgroup_size)  # type: ignore[misc]
                    # pyrefly: ignore [missing-argument]
                    if v.is_reduction
                    else v.numel
                )
                for v in self.active_range_trees()
            ]

            args.append(format_threads(threads, "threads"))
            arg_types.append(list)
        else:
            if V.graph.cpp_wrapper:
                raise RuntimeError("We should always have threads?")

        if self.inside_reduction:
            threads = [
                expr_printer(sympy.Min(v.numel, self.max_threadgroup_size))  # type: ignore[misc]
                # pyrefly: ignore [missing-argument]
                if v.is_reduction
                else "1"
                for v in self.active_range_trees()
            ]
            args.append(format_threads(threads, "group_size"))
            arg_types.append(list)
        else:
            if V.graph.cpp_wrapper:
                # Add a None so that we always have a group_size in the
                # arguments. We won't use it if the value is None.
                args += [None]  # type: ignore[list-item]
                arg_types.append(None)

        wrapper.generate_kernel_call(
            name,
            args,
            device=torch.device("mps"),
            triton=False,
            arg_types=arg_types,
        )

    def check_bounds(
        self, expr: sympy.Expr, size: sympy.Expr, lower: bool, upper: bool
    ) -> None:
        if not (lower or upper):
            return
        # TODO(malfet): support asserts
        # See https://github.com/pytorch/pytorch/issues/144634
        expr_str = self.index_to_str(expr)
        lower_expr = f"{expr_str} < 0" if lower else ""
        # TODO(malfet): Is upper bound inclusive or exclusive?
        upper_expr = f"{expr_str} > {self.index_to_str(size)}" if upper else ""
        if lower and upper:
            line = f"if (({lower_expr}) && ({upper_expr})) return"
        else:
<<<<<<< HEAD
            condition = f"{expr_str} >= {size_str}"

        if self._load_mask:
            condition = f"{condition} && {self._load_mask}"

        # Generate error reporting code
        self.compute.splice(f"""if ({condition}) {{
    TORCH_REPORT_ERROR(error_buf, "Index ", {expr_str}, " out of range [0, ", {size_str}, ")");
    return;
}}""")
=======
            line = f"if ({lower_expr}{upper_expr}) return"
        self.cse.generate(self.compute, line, assignment=False)
>>>>>>> aa8c5078


class MetalScheduling(SIMDScheduling):
    kernel_type = MetalKernel  # type: ignore[assignment]

    def __init__(self, scheduler: Optional[Scheduler]) -> None:
        super().__init__(scheduler)
        wrapper = V.graph.wrapper_code
        if wrapper is not None:
            if not V.graph.cpp_wrapper:
                wrapper.header.splice(
                    "from torch._inductor.runtime.runtime_utils import compile_mps_shader"
                )

    def define_kernel(
        self, src_code: str, node_schedule: list[SchedulerNode], kernel: MetalKernel
    ) -> str:
        wrapper = V.graph.wrapper_code
        if src_code in wrapper.src_to_kernel:
            kernel_name = wrapper.src_to_kernel[src_code]
        else:
            # TODO: Merge multiple kernels into a single library
            # Either using MultiKernel concept or overriding SIMDScheduling.codegen_node_scheduling
            mps_lib_name = f"mps_lib_{wrapper.next_kernel_suffix()}"

            kernel_name = f"{mps_lib_name}"
            wrapper.src_to_kernel[src_code] = kernel_name

            if V.graph.cpp_wrapper:
                # For shimified version, generate source constant instead of direct instantiation
                src_code = f"const char* {mps_lib_name}_source = " + src_code

            origins, detailed_origins = get_kernel_metadata(node_schedule, wrapper)
            metadata_comment = f"{origins}\n{detailed_origins}"
            wrapper.define_kernel(mps_lib_name, src_code, metadata_comment, gpu=False)

        return kernel_name<|MERGE_RESOLUTION|>--- conflicted
+++ resolved
@@ -1047,27 +1047,21 @@
         # TODO(malfet): support asserts
         # See https://github.com/pytorch/pytorch/issues/144634
         expr_str = self.index_to_str(expr)
-        lower_expr = f"{expr_str} < 0" if lower else ""
+        size_str = self.index_to_str(size)
+
         # TODO(malfet): Is upper bound inclusive or exclusive?
-        upper_expr = f"{expr_str} > {self.index_to_str(size)}" if upper else ""
         if lower and upper:
-            line = f"if (({lower_expr}) && ({upper_expr})) return"
+            # Check both lower and upper bounds
+            condition = f"({expr_str} < 0 || {expr_str} >= {size_str})"
+        elif lower:
+            condition = f"{expr_str} < 0"
         else:
-<<<<<<< HEAD
             condition = f"{expr_str} >= {size_str}"
 
         if self._load_mask:
             condition = f"{condition} && {self._load_mask}"
 
-        # Generate error reporting code
-        self.compute.splice(f"""if ({condition}) {{
-    TORCH_REPORT_ERROR(error_buf, "Index ", {expr_str}, " out of range [0, ", {size_str}, ")");
-    return;
-}}""")
-=======
-            line = f"if ({lower_expr}{upper_expr}) return"
-        self.cse.generate(self.compute, line, assignment=False)
->>>>>>> aa8c5078
+        self.cse.generate(self.compute, f"if ({condition}) return", assignment=False)
 
 
 class MetalScheduling(SIMDScheduling):
