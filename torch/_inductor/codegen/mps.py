# This is not a feature-complete compiler backend
# Just an early prototype that shows that one can compile elementwise ops into a Metal shader
from __future__ import annotations

import itertools
from typing import Any, Optional, TYPE_CHECKING

from sympy.printing.precedence import PRECEDENCE

import torch
from torch.utils._sympy.printers import ExprPrinter as ExprPrinter_
from torch.utils._sympy.value_ranges import ValueRanges

from ..utils import get_bounds_index_expr, get_kernel_metadata
from ..virtualized import ops, V
from .common import (
    CSEVariable,
    DeferredLine,
    IndentedBuffer,
    OpOverrides,
    PythonPrinter,
)
from .simd import IterationRangesEntry, SIMDKernel, SIMDScheduling


if TYPE_CHECKING:
    from typing import Union

    import sympy

<<<<<<< HEAD
    from ..ops_handler import StoreMode
=======
    from ..ops_handler import OpsHandler, ReductionType, StoreMode
>>>>>>> 9281e9d7
    from ..scheduler import Scheduler, SchedulerNode
    from .common import OpVarT


DTYPE_TO_METAL = {
    torch.bool: "bool",
    torch.int8: "char",
    torch.int16: "short",
    torch.int32: "int",
    torch.int64: "long",
    torch.uint8: "uchar",
    torch.float: "float",
    torch.half: "half",
    torch.bfloat16: "bfloat",
}


def value_to_metal(val: Union[float, int, bool, str, CSEVariable]) -> str:
    if isinstance(val, float):
        if val == torch.inf:
            return "HUGE_VALF"
        elif val == -torch.inf:
            return "-HUGE_VALF"
        elif val != val:  # Only float that not equal to self is nan
            return "NAN"
        return str(val)
    elif isinstance(val, bool):
        return "true" if val else "false"
    return str(val)


class MetalExprPrinter(ExprPrinter_):
    def _print_FloorDiv(self, expr: sympy.Expr) -> str:
        x, div = expr.args
        x = self.doprint(x)
        div = self.doprint(div)
        if expr.is_integer:
            return f"({x}) / ({div})"
        return f"metal::floor({x}) / ({div})"

    def _print_ModularIndexing(self, expr: sympy.Expr) -> str:
        x, div, mod = expr.args
        x = self.doprint(x)
        if div != 1:
            div = self.doprint(div)
            if expr.is_integer:
                x = f"({x}) / ({div})"
            else:
                x = f"metal::floor({x}) / ({div})"
        mod = self.doprint(mod)
        return f"({x}) % ({mod})"

    def _print_Min(self, expr: sympy.Expr) -> str:
        if len(expr.args) != 2:
            raise RuntimeError("metal::min only supported for 2 args")
        return f"metal::min({', '.join(map(self._print, expr.args))})"

    def _print_Max(self, expr: sympy.Expr) -> str:
        if len(expr.args) != 2:
            raise RuntimeError("metal::max only supported for 2 args")
        return f"metal::max({', '.join(map(self._print, expr.args))})"

    def _print_Abs(self, expr: sympy.Expr) -> str:
        assert len(expr.args) == 1
        return f"metal::abs({self._print(expr.args[0])})"

    def _print_RoundToInt(self, expr: sympy.Expr) -> str:
        assert len(expr.args) == 1
        return f"static_cast<long>(metal::rint({self._print(expr.args[0])}))"

    def _print_RoundDecimal(self, expr: sympy.Expr) -> str:
        assert len(expr.args) == 2
        number, ndigits = expr.args
        if number.is_integer:
            # ndigits < 0 should have been filtered by the sympy function
            assert ndigits < 0
            raise ValueError(
                f"For integer inputs, only non-negative ndigits are currently supported, but got {ndigits}."
            )
        number_str = self.parenthesize(number, PRECEDENCE["Mul"])
        return f"static_cast<float>(metal::rint(1e{ndigits} * {number_str}) * 1e{-ndigits})"

    def _print_IntTrueDiv(self, expr: sympy.Expr) -> str:
        lhs, rhs = expr.args
        # TODO: This is only accurate up to 2**23
        return f"static_cast<float>({self._print(lhs)}) / static_cast<float>({self._print(rhs)})"


class MetalOverrides(OpOverrides):
    @staticmethod
    def to_dtype(
        x: CSEVariable,
        dtype: torch.dtype,
        src_dtype: Optional[torch.dtype] = None,
        use_compute_types: bool = True,
    ) -> str:
        return f"static_cast<{DTYPE_TO_METAL[dtype]}>({x})"

    @staticmethod
    def to_dtype_bitcast(
        x: CSEVariable, dtype: torch.dtype, src_dtype: torch.dtype
    ) -> str:
        return f"*reinterpret_cast<thread {DTYPE_TO_METAL[dtype]}*>(&{x})"

    @staticmethod
    def constant(val: Union[bool, float, int], dtype: torch.dtype) -> str:
        return value_to_metal(val)

    @staticmethod
    def index_expr(expr: sympy.Expr, dtype: torch.dtype) -> str:
        idx_str = V.kernel.index_to_str(V.kernel.prepare_indexing(expr))
        var = V.kernel.cse.generate(
            V.kernel.compute, idx_str, bounds=get_bounds_index_expr(expr)
        )
        return ops.to_dtype(var, dtype)

    @staticmethod
    def masked(mask: CSEVariable, body: sympy.Expr, other: CSEVariable) -> str:
        # TODO: Type annotation for other is wrong, it's often float or int
        with V.kernel.mask_loads(mask, other) as new_mask:
            result = body()

        if result.bounds.is_bool:
            other = bool(other)  # type: ignore[assignment]

        return ops.where(new_mask, result, other)

    @staticmethod
    def where(a: OpVarT, b: OpVarT, c: OpVarT) -> str:
        return f"{a} ? {b} : {value_to_metal(c)}"

    @staticmethod
    def remainder(a: OpVarT, b: OpVarT) -> str:
        if (
            isinstance(b, CSEVariable)
            and b.dtype is not None
            and not b.dtype.is_floating_point
        ):
            return f"{a} % {b}"
        # Upcast to float otherwise results of remainder op are wrong for half
        float_a = (
            f"static_cast<float>({a})"
            if isinstance(a, CSEVariable) and a.dtype != torch.float
            else a
        )
        float_b = (
            f"static_cast<float>({b})"
            if isinstance(b, CSEVariable) and b.dtype != torch.float
            else b
        )
        return f"{float_a} - {float_b} * metal::floor({float_a} / {float_b})"

    @staticmethod
    def maximum(a: CSEVariable, b: CSEVariable) -> str:
        typecast_a = f"static_cast<decltype({a}+{b})>({a})"
        typecast_b = f"static_cast<decltype({a}+{b})>({b})"
        return f"c10::metal::max({typecast_a}, {typecast_b})"

    @staticmethod
    def minimum(a: CSEVariable, b: CSEVariable) -> str:
        typecast_a = f"static_cast<decltype({a}+{b})>({a})"
        typecast_b = f"static_cast<decltype({a}+{b})>({b})"
        return f"c10::metal::min({typecast_a}, {typecast_b})"

    @staticmethod
    def logical_or(a: CSEVariable, b: CSEVariable) -> str:
        return f"{a} || {b}"

    @staticmethod
    def logical_and(a: CSEVariable, b: CSEVariable) -> str:
        return f"{a} && {b}"

    @staticmethod
    def isnan(x: CSEVariable) -> str:
        return f"metal::isnan({x})"

    @staticmethod
    def isinf(x: CSEVariable) -> str:
        return f"metal::isinf({x})"

    @staticmethod
    def log(x: CSEVariable) -> str:
        return f"metal::log({x})"

    @staticmethod
    def exp(x: CSEVariable) -> str:
        return f"metal::exp({x})"

    @staticmethod
    def abs(x: CSEVariable) -> str:
        return f"metal::abs({x})"

    @staticmethod
    def signbit(x: CSEVariable) -> str:
        return f"metal::signbit({x})"

    @staticmethod
    def sin(x: CSEVariable) -> str:
        return f"metal::precise::sin({x})"

    @staticmethod
    def cos(x: CSEVariable) -> str:
        return f"metal::precise::cos({x})"

    @staticmethod
    def i0(x: CSEVariable) -> str:
        return f"c10::metal::i0({x})"

    @staticmethod
    def i1(x: CSEVariable) -> str:
        return f"c10::metal::i1({x})"

    @staticmethod
    def erf(x: CSEVariable) -> str:
        return f"c10::metal::erf({x})"

    @staticmethod
    def erfinv(x: CSEVariable) -> str:
        return f"c10::metal::erfinv({x})"

    @staticmethod
    def lgamma(x: CSEVariable) -> str:
        return f"c10::metal::log_gamma({x})"

    @staticmethod
    def polygamma(x: CSEVariable, y: CSEVariable) -> str:
        # polygamma's API takes order as first argument
        # and the input tensor as second, while the
        # metal shader has these inverted.
        # TODO (dcci): make this more uniform.
        return f"c10::metal::polygamma({y}, {x})"

    @staticmethod
    def digamma(x: CSEVariable) -> str:
        return f"c10::metal::digamma({x})"

    @staticmethod
    def tan(x: CSEVariable) -> str:
        return f"metal::tan({x})"

    @staticmethod
    def asin(x: CSEVariable) -> str:
        return f"metal::asin({x})"

    @staticmethod
    def acos(x: CSEVariable) -> str:
        return f"metal::acos({x})"

    @staticmethod
    def atan(x: CSEVariable) -> str:
        return f"metal::atan({x})"

    @staticmethod
    def sqrt(x: CSEVariable) -> str:
        return f"metal::sqrt({x})"

    @staticmethod
    def rsqrt(x: CSEVariable) -> str:
        return f"metal::rsqrt({x})"

    @staticmethod
    def tanh(x: CSEVariable) -> str:
        return f"metal::tanh({x})"

    @staticmethod
    def atanh(x: CSEVariable) -> str:
        return f"metal::atanh({x})"

    @staticmethod
    def floordiv(a: CSEVariable, b: CSEVariable) -> str:
        # a and b are integer type
        quot = f"{a} / {b}"
        rem = f"{a} % {b}"
        return f"(({a} < 0) != ({b} < 0) ? ({rem} != 0 ? {quot} - 1 : {quot}) : {quot})"

    @staticmethod
    def floor(x: CSEVariable) -> str:
        return f"metal::floor({x})"

    @staticmethod
    def sign(x: CSEVariable) -> str:
        return f"metal::sign({x})"

    @staticmethod
    def fmod(a: CSEVariable, b: CSEVariable) -> str:
        typecast_a = f"static_cast<decltype({a}+{b})>({a})"
        typecast_b = f"static_cast<decltype({a}+{b})>({b})"
        return f"metal::fmod({typecast_a}, {typecast_b})"

    @staticmethod
    def trunc(x: CSEVariable) -> str:
        return f"metal::trunc({x})"

    @staticmethod
    def truncdiv(a: CSEVariable, b: CSEVariable) -> str:
        # Upcast to float otherwise the generated code doesn't typecheck.
        # TODO (dcci): remove this workaround
        float_a = f"static_cast<float>({a})" if a.dtype != torch.float else a
        float_b = f"static_cast<float>({b})" if b.dtype != torch.float else b
        return f"metal::trunc({float_a}/{float_b})"

    @staticmethod
    def ceil(x: CSEVariable) -> str:
        return f"metal::ceil({x})"

    @staticmethod
    def rand(seed: CSEVariable, offset: CSEVariable) -> str:
        return f"c10::metal::rand({seed}, {offset})"

    @staticmethod
    def randn(seed: CSEVariable, offset: CSEVariable) -> str:
        return f"c10::metal::randn({seed}, {offset})"

    @staticmethod
    def randint64(
        seed: CSEVariable, offset: CSEVariable, low: CSEVariable, high: CSEVariable
    ) -> str:
        return f"c10::metal::randint64({seed}, {offset}, {low}, {high})"

    @staticmethod
    def round(x: CSEVariable) -> str:
        return f"metal::round({x})"

    @staticmethod
    def pow(a: CSEVariable, b: CSEVariable) -> str:
        cast_a = f"static_cast<decltype({a}+{b})>({a})"
        cast_b = f"static_cast<decltype({a}+{b})>({b})"
        return f"metal::pow({cast_a}, {cast_b})"


MetalOverrides._initialize_pointwise_overrides("mps")


class MetalKernel(SIMDKernel):
    overrides = MetalOverrides  # type: ignore[assignment]
    suffix = ";"
    newvar_prefix = "auto "
    pexpr = PythonPrinter().doprint
    sexpr = MetalExprPrinter().doprint
    kexpr = sexpr

    def __init__(
        self,
        tiling: dict[str, sympy.Expr],
        **kwargs: Any,
    ) -> None:
        super().__init__(tiling, **kwargs)
        self.compute = self.body
        self.acc_var_ids = itertools.count()

    def dtype_to_str(self, dtype: torch.dtype) -> str:
        return DTYPE_TO_METAL[dtype]

    def load(self, name: str, index: sympy.Expr) -> CSEVariable:
        """Codegen a load from an InputBuffer"""
        var = self.args.input(name)
        index = self.prepare_indexing(index)
        line = f"{var}[{self.index_to_str(index)}]"
        return self.cse.generate(self.loads, line, dtype=V.graph.get_dtype(name))

    def store(
        self, name: str, index: sympy.Expr, value: CSEVariable, mode: StoreMode = None
    ) -> None:
        var = self.args.output(name)
        index = self.prepare_indexing(index)
        dtype_str = self.dtype_to_str(V.graph.get_dtype(name))
        line = f"{var}[{self.index_to_str(index)}] = static_cast<{dtype_str}>({value});"
        self.stores.writeline(DeferredLine(name, line))

    def _new_accvar(
        self,
        dtype: torch.dtype,
        elem_count: Optional[int] = None,
        bounds: ValueRanges[Any] = ValueRanges.unknown(),
    ) -> CSEVariable:
        var_name = f"tmp_acc_{next(self.acc_var_ids)}"
        var = V.kernel.create_cse_var(var_name, bounds, dtype)
        if elem_count:
            self.loads.writeline(
                f"threadgroup {self.dtype_to_str(dtype)} {var_name}[{elem_count}];"
            )
        else:
            self.loads.writeline(f"threadgroup {self.dtype_to_str(dtype)} {var_name};")
        return var

    def reduction(
        self,
        dtype: torch.dtype,
        src_dtype: torch.dtype,
        reduction_type: ReductionType,
        value: Union[CSEVariable, tuple[CSEVariable, ...]],
    ) -> Union[CSEVariable, tuple[CSEVariable, ...]]:
        """Codegen a reduction operation"""
        if reduction_type == "any":
            acc = self._new_accvar(dtype)
            self.loads.writeline(f"{acc} = false;")
            self.body.splice(
                f"""
                if ({value}) {{
                    {acc} = true;
                }}
            """
            )
            return acc
        raise NotImplementedError

    def codegen_iteration_ranges_entry(self, entry: IterationRangesEntry) -> None:
        index_expr = self.rename_indexing(entry.expr)
        index_str = self.sexpr(index_expr)  # type: ignore[misc]
        self.loads.writeline(f"{self.index_dtype} {entry.name} = {index_str};")

    def codegen_kernel(self, name: Optional[str] = None) -> str:
        """Called at the end to generate a final kernel string"""
        code = IndentedBuffer()
        code.writeline('compile_mps_shader("""')
        idx_var_names = [v.name for v in self.active_range_trees()]
        with code.indent():
            code.splice(
                """
            #include <c10/metal/random.h>
            #include <c10/metal/special_math.h>
            #include <c10/metal/utils.h>
            """,
                strip=True,
            )
            code.writeline("kernel void generated_kernel(")
            with code.indent():
                for outer, inner in self.args.output_buffers.items():
                    if outer in self.removed_buffers:
                        continue
                    dtype_str = self.dtype_to_str(V.graph.get_dtype(outer))
                    code.writeline(f"device {dtype_str}* {inner},")
                for outer, inner in self.args.input_buffers.items():
                    dtype_str = self.dtype_to_str(V.graph.get_dtype(outer))
                    code.writeline(f"constant {dtype_str}* {inner},")
                for outer, inner in self.args.sizevars.items():
                    code.writeline(f"constant long& {inner},")
                assert len(idx_var_names) < 4, "Up to 3 index variables are supported"
                thread_pos_dtype = (
                    f"uint{len(idx_var_names)}" if len(idx_var_names) > 1 else "uint"
                )
                thread_pos_var_name = (
                    idx_var_names[0] if len(idx_var_names) == 1 else "thread_pos"
                )
                thread_pos_suffix = "," if self.inside_reduction else ""
                code.writeline(
                    f"{thread_pos_dtype} {thread_pos_var_name} [[thread_position_in_grid]]{thread_pos_suffix}"
                )
                if self.inside_reduction:
                    code.writeline(
                        f"{thread_pos_dtype} group_pos [[thread_position_in_threadgroup]]"
                    )
            code.writeline(") {")
            with code.indent():
                if len(idx_var_names) > 1:
                    for idx, name in enumerate(idx_var_names):
                        code.writeline(f"auto {name} = thread_pos.{chr(120 + idx)};")
                code.splice(self.loads)
                if self.inside_reduction:
                    code.writeline(
                        "threadgroup_barrier(metal::mem_flags::mem_threadgroup);"
                    )
                code.splice(self.body)
                if self.inside_reduction:
                    code.writeline(
                        "threadgroup_barrier(metal::mem_flags::mem_threadgroup);"
                    )
                code.splice(self.stores)
            code.writeline("}")
        code.writeline('""")')

        return code.getvalue()

    def call_kernel(self, name: str, node: Any = None) -> None:
        """Codegen a call to this kernel"""
        wrapper = V.graph.wrapper_code
        args = [*self.args.output_buffers.keys(), *self.args.input_buffers.keys()]
        args = [arg for arg in args if arg not in self.removed_buffers]
        args += [str(v) for v in self.args.sizevars.keys()]
        if len(self.active_range_trees()) > 0:
            threads = [self.pexpr(v.numel) for v in self.active_range_trees()]  # type: ignore[misc]
            args += [f"threads=[{', '.join(threads)}]"]
        if self.inside_reduction:
            threads = [self.pexpr(v.numel) if v.is_reduction else "1" for v in self.active_range_trees()]  # type: ignore[misc]
            args += [f"group_size=[{', '.join(threads)}]"]

        wrapper.generate_kernel_call(
            name,
            args,
            gpu=False,  # TODO: Fix me, MPS does not expose streams now
            triton=False,
        )

    def check_bounds(
        self, expr: sympy.Expr, size: sympy.Expr, lower: bool, upper: bool
    ) -> None:
        if not (lower or upper):
            return
        # TODO(malfet): support asserts
        # See https://github.com/pytorch/pytorch/issues/144634
        expr_str = self.index_to_str(expr)
        lower_expr = f"{expr_str} < 0" if lower else ""
        upper_expr = f"{expr_str} >= {self.index_to_str(size)}" if upper else ""
        if lower and upper:
            line = f"if (({lower_expr}) && ({upper_expr})) return"
        else:
            line = f"if ({lower_expr}{upper_expr}) return"
        self.cse.generate(self.body, line, assignment=False)


class MetalScheduling(SIMDScheduling):
    kernel_type = MetalKernel  # type: ignore[assignment]

    def __init__(self, scheduler: Optional[Scheduler]) -> None:
        super().__init__(scheduler)
        wrapper = V.graph.wrapper_code
        if wrapper is not None:
            wrapper.header.splice(
                "from torch._inductor.runtime.runtime_utils import compile_mps_shader"
            )

    def define_kernel(
        self, src_code: str, node_schedule: list[SchedulerNode], kernel: MetalKernel
    ) -> str:
        wrapper = V.graph.wrapper_code
        if src_code in wrapper.src_to_kernel:
            kernel_name = wrapper.src_to_kernel[src_code]
        else:
            # TODO: Merge multiple kernels into a single library
            # Either using MultiKernel concept or overriding SIMDScheduling.codegen_node_scheduling
            mps_lib_name = f"mps_lib_{wrapper.next_kernel_suffix()}"
            kernel_name = f"{mps_lib_name}.generated_kernel"
            wrapper.src_to_kernel[src_code] = kernel_name
            origins, detailed_origins = get_kernel_metadata(node_schedule, wrapper)
            metadata_comment = f"{origins}\n{detailed_origins}"
            wrapper.define_kernel(mps_lib_name, src_code, metadata_comment)

        return kernel_name<|MERGE_RESOLUTION|>--- conflicted
+++ resolved
@@ -28,11 +28,7 @@
 
     import sympy
 
-<<<<<<< HEAD
-    from ..ops_handler import StoreMode
-=======
-    from ..ops_handler import OpsHandler, ReductionType, StoreMode
->>>>>>> 9281e9d7
+    from ..ops_handler import ReductionType, StoreMode
     from ..scheduler import Scheduler, SchedulerNode
     from .common import OpVarT
 
