# This is not a feature-complete compiler backend
# Just an early prototype that shows that one can compile elementwise ops into a Metal shader
from __future__ import annotations

import functools
import itertools
import logging
import math
from pathlib import Path
from typing import Any, Optional, TYPE_CHECKING

import sympy
from sympy.printing.precedence import PRECEDENCE

import torch
from torch.utils._cpp_embed_headers import _embed_headers
from torch.utils._ordered_set import OrderedSet
from torch.utils._sympy.printers import CppPrinter, ExprPrinter as ExprPrinter_
from torch.utils._sympy.value_ranges import ValueRanges

from ..utils import ceildiv, get_bounds_index_expr, get_kernel_metadata
from ..virtualized import ops, OpsWrapper, V
from .common import (
    CSEVariable,
    DeferredLine,
    DTYPE_TO_COMPUTATION_DTYPE,
    IndentedBuffer,
    OpOverrides,
    PythonPrinter,
)
from .simd import IterationRangesEntry, SIMDKernel, SIMDScheduling


if TYPE_CHECKING:
    from typing import Union

    from ..ops_handler import ReductionType, StoreMode
    from ..scheduler import Scheduler, SchedulerNode
    from .common import OpVarT

log = logging.getLogger(__name__)

DTYPE_TO_METAL = {
    torch.bool: "bool",
    torch.int8: "char",
    torch.int16: "short",
    torch.int32: "int",
    torch.int64: "long",
    torch.uint8: "uchar",
    torch.float: "float",
    torch.half: "half",
    torch.bfloat16: "bfloat",
}


def value_to_metal(val: Union[float, int, bool, str, CSEVariable]) -> str:
    if isinstance(val, float):
        if val == torch.inf:
            return "HUGE_VALF"
        elif val == -torch.inf:
            return "-HUGE_VALF"
        elif val != val:  # Only float that not equal to self is nan
            return "NAN"
        return str(val)
    elif isinstance(val, bool):
        return "true" if val else "false"
    return str(val)


class MetalExprPrinter(ExprPrinter_):
    """Converts sympy expression to Metal code snippet"""

    def _print_FloorDiv(self, expr: sympy.Expr) -> str:
        x, div = expr.args
        x = self.doprint(x)
        div = self.doprint(div)
        if expr.is_integer:
            return f"c10::metal::floor_divide({x}, {div})"
        return f"metal::floor({x}) / ({div})"

    def _print_ModularIndexing(self, expr: sympy.Expr) -> str:
        x, div, mod = expr.args
        x = self.doprint(x)
        if div != 1:
            div = self.doprint(div)
            if expr.is_integer:
                x = f"({x}) / ({div})"
            else:
                x = f"metal::floor({x}) / ({div})"
        mod = self.doprint(mod)
        return f"({x}) % ({mod})"

    def _print_Min(self, expr: sympy.Expr) -> str:
        if len(expr.args) != 2:
            raise RuntimeError("metal::min only supported for 2 args")
        a, b = map(self._print, expr.args)
        typecast_a = f"static_cast<decltype({a}+{b})>({a})"
        typecast_b = f"static_cast<decltype({a}+{b})>({b})"
        return f"metal::min({typecast_a}, {typecast_b})"

    def _print_Max(self, expr: sympy.Expr) -> str:
        if len(expr.args) != 2:
            raise RuntimeError("metal::max only supported for 2 args")
        a, b = map(self._print, expr.args)
        typecast_a = f"static_cast<decltype({a}+{b})>({a})"
        typecast_b = f"static_cast<decltype({a}+{b})>({b})"
        return f"metal::max({typecast_a}, {typecast_b})"

    def _print_Abs(self, expr: sympy.Expr) -> str:
        assert len(expr.args) == 1
        return f"metal::abs({self._print(expr.args[0])})"

    def _print_RoundToInt(self, expr: sympy.Expr) -> str:
        assert len(expr.args) == 1
        return f"static_cast<long>(metal::rint({self._print(expr.args[0])}))"

    def _print_RoundDecimal(self, expr: sympy.Expr) -> str:
        assert len(expr.args) == 2
        number, ndigits = expr.args
        if number.is_integer:
            # ndigits < 0 should have been filtered by the sympy function
            assert ndigits < 0
            raise ValueError(
                f"For integer inputs, only non-negative ndigits are currently supported, but got {ndigits}."
            )
        number_str = self.parenthesize(number, PRECEDENCE["Mul"])
        return f"static_cast<float>(metal::rint(1e{ndigits} * {number_str}) * 1e{-ndigits})"

    def _print_IntTrueDiv(self, expr: sympy.Expr) -> str:
        lhs, rhs = expr.args
        # TODO: This is only accurate up to 2**23
        return f"static_cast<float>({self._print(lhs)}) / static_cast<float>({self._print(rhs)})"

    def _print_PowByNatural(self, expr: sympy.Expr) -> str:
        assert len(expr.args) == 2
        x, y = map(self.doprint, expr.args)
        return f"metal::pow(static_cast<float>({x}), static_cast<float>({y}))"

    def _print_ToFloat(self, expr: sympy.Expr) -> str:
        assert len(expr.args) == 1
        x = self.doprint(expr.args[0])
        return f"static_cast<float>({x})"

    def _print_Float(self, expr: sympy.Expr) -> str:
        if expr.is_integer:
            # sympy considers 0.0 to be integer, but Metal doesn't.
            # this workaround prints the float as an integer
            # xref: https://github.com/sympy/sympy/issues/26620
            return str(int(expr))
        else:
            return str(expr)

    def _print_FloorToInt(self, expr: sympy.Expr) -> str:
        assert len(expr.args) == 1
        x = self.doprint(expr.args[0])
        return f"static_cast<int>(metal::floor(static_cast<float>({x})))"

    _print_floor = _print_FloorToInt

    def _print_TruncToInt(self, expr: sympy.Expr) -> str:
        assert len(expr.args) == 1
        x = self.doprint(expr.args[0])
        return f"static_cast<int>(metal::trunc({x}))"

    def _print_OpaqueUnaryFn_log2(self, expr: sympy.Expr) -> str:
        assert len(expr.args) == 1
        x = self.doprint(expr.args[0])
        return f"metal::log2({x})"

    def _print_Where(self, expr: sympy.Expr) -> str:
        c, p, q = (
            self.parenthesize(arg, PRECEDENCE["Atom"] - 0.5) for arg in expr.args
        )
        return f"{c} ? {p} : {q}"


class MetalOverrides(OpOverrides):
    """Implements Metal-specific overrides for ops. Base class emits Python-friendly overrides."""

    @staticmethod
    def to_dtype(
        x: CSEVariable,
        dtype: torch.dtype,
        src_dtype: Optional[torch.dtype] = None,
        use_compute_types: bool = True,
    ) -> str:
        if dtype == torch.double:
            log.warning(
                "float64 cast requested, probably from tensorify_python_scalars"
            )
            return f"static_cast<float>({x})"
        return f"static_cast<{DTYPE_TO_METAL[dtype]}>({x})"

    @staticmethod
    def to_dtype_bitcast(
        x: CSEVariable, dtype: torch.dtype, src_dtype: torch.dtype
    ) -> str:
        return f"as_type<{DTYPE_TO_METAL[dtype]}>(static_cast<{DTYPE_TO_METAL[src_dtype]}>({x}))"

    @staticmethod
    def constant(val: Union[bool, float, int], dtype: torch.dtype) -> str:
        return value_to_metal(val)

    @staticmethod
    def index_expr(expr: sympy.Expr, dtype: torch.dtype) -> str:
        idx_str = V.kernel.index_to_str(V.kernel.prepare_indexing(expr))
        var = V.kernel.cse.generate(
            V.kernel.compute, idx_str, bounds=get_bounds_index_expr(expr)
        )
        return ops.to_dtype(var, dtype)

    @staticmethod
    def masked(mask: CSEVariable, body: sympy.Expr, other: CSEVariable) -> str:
        # TODO: Type annotation for other is wrong, it's often float or int
        with V.kernel.mask_loads(mask, other):
            return body()

    @staticmethod
    def where(a: OpVarT, b: OpVarT, c: OpVarT) -> str:
        return f"{a} ? {b} : {value_to_metal(c)}"

    @staticmethod
    def remainder(a: OpVarT, b: OpVarT) -> str:
        return f"c10::metal::remainder({a}, {b})"

    @staticmethod
    def maximum(a: CSEVariable, b: CSEVariable) -> str:
        typecast_a = f"static_cast<decltype({a}+{b})>({a})"
        typecast_b = f"static_cast<decltype({a}+{b})>({b})"
        return f"c10::metal::max({typecast_a}, {typecast_b})"

    @staticmethod
    def minimum(a: CSEVariable, b: CSEVariable) -> str:
        typecast_a = f"static_cast<decltype({a}+{b})>({a})"
        typecast_b = f"static_cast<decltype({a}+{b})>({b})"
        return f"c10::metal::min({typecast_a}, {typecast_b})"

    @staticmethod
    def logical_or(a: CSEVariable, b: CSEVariable) -> str:
        return f"{a} || {b}"

    @staticmethod
    def logical_and(a: CSEVariable, b: CSEVariable) -> str:
        return f"{a} && {b}"

    @staticmethod
    def isnan(x: CSEVariable) -> str:
        return f"metal::isnan({x})"

    @staticmethod
    def isinf(x: CSEVariable) -> str:
        return f"metal::isinf({x})"

    @staticmethod
    def log(x: CSEVariable) -> str:
        return f"metal::log({x})"

    @staticmethod
    def exp(x: CSEVariable) -> str:
        return f"metal::exp({x})"

    @staticmethod
    def abs(x: CSEVariable) -> str:
        return f"metal::abs({x})"

    @staticmethod
    def signbit(x: CSEVariable) -> str:
        return f"metal::signbit({x})"

    @staticmethod
    def sin(x: CSEVariable) -> str:
        return f"metal::precise::sin({x})"

    @staticmethod
    def sinc(x: CSEVariable) -> str:
        return f"c10::metal::sinc({x})"

    @staticmethod
    def cos(x: CSEVariable) -> str:
        return f"metal::precise::cos({x})"

    @staticmethod
    def tan(x: CSEVariable) -> str:
        return f"metal::tan({x})"

    @staticmethod
    def asin(x: CSEVariable) -> str:
        return f"metal::asin({x})"

    @staticmethod
    def acos(x: CSEVariable) -> str:
        return f"metal::acos({x})"

    @staticmethod
    def atan(x: CSEVariable) -> str:
        return f"metal::atan({x})"

    @staticmethod
    def atan2(x: CSEVariable, y: CSEVariable) -> str:
        return f"::metal::atan2({x}, {y})"

    @staticmethod
    def sqrt(x: CSEVariable) -> str:
        return f"metal::sqrt({x})"

    @staticmethod
    def neg(x: CSEVariable) -> str:
        # TODO: Does it rely on undefined behavior?
        # If so, add special logic for unsigned types
        return f"static_cast<decltype({x})>(-{x})"

    @staticmethod
    def rsqrt(x: CSEVariable) -> str:
        return f"metal::rsqrt({x})"

    @staticmethod
    def tanh(x: CSEVariable) -> str:
        return f"metal::tanh({x})"

    @staticmethod
    def atanh(x: CSEVariable) -> str:
        return f"metal::atanh({x})"

    @staticmethod
    def floordiv(a: CSEVariable, b: CSEVariable) -> str:
        # a and b must be of integer type
        return f"c10::metal::floor_divide({a}, {b})"

    @staticmethod
    def floor(x: CSEVariable) -> str:
        return f"metal::floor({x})"

    @staticmethod
    def sign(x: CSEVariable) -> str:
        return f"metal::sign({x})"

    @staticmethod
    def fmod(a: CSEVariable, b: CSEVariable) -> str:
        typecast_a = f"static_cast<decltype({a}+{b})>({a})"
        typecast_b = f"static_cast<decltype({a}+{b})>({b})"
        return f"metal::fmod({typecast_a}, {typecast_b})"

    @staticmethod
    def trunc(x: CSEVariable) -> str:
        return f"metal::trunc({x})"

    @staticmethod
    def truncdiv(a: CSEVariable, b: CSEVariable) -> str:
        quot = f"{a} / {b}"
        if (a.dtype is not None and a.dtype.is_floating_point) or (
            b.dtype is not None and b.dtype.is_floating_point
        ):
            return f"metal::trunc({quot})"
        return quot

    @staticmethod
    def ceil(x: CSEVariable) -> str:
        return f"metal::ceil({x})"

    @staticmethod
    def rand(seed: CSEVariable, offset: CSEVariable) -> str:
        V.kernel.headers.add("random")
        return f"c10::metal::rand({seed}, {offset})"

    @staticmethod
    def randn(seed: CSEVariable, offset: CSEVariable) -> str:
        V.kernel.headers.add("random")
        return f"c10::metal::randn({seed}, {offset})"

    @staticmethod
    def randint64(
        seed: CSEVariable, offset: CSEVariable, low: CSEVariable, high: CSEVariable
    ) -> str:
        V.kernel.headers.add("random")
        return f"c10::metal::randint64({seed}, {offset}, {low}, {high})"

    @staticmethod
    def round(x: CSEVariable) -> str:
        return f"metal::rint({x})"

    @staticmethod
    def pow(a: CSEVariable, b: CSEVariable) -> str:
        cast_a = f"static_cast<decltype({a}+{b})>({a})"
        cast_b = f"static_cast<decltype({a}+{b})>({b})"
        return f"metal::pow({cast_a}, {cast_b})"

    def _special_unary(self, a: CSEVariable, name: str) -> str:
        V.kernel.headers.add("special_math")
        return f"c10::metal::{name}({a})"

    def _special_binary(self, a: CSEVariable, b: CSEVariable, name: str) -> str:
        V.kernel.headers.add("special_math")
        return f"c10::metal::{name}({a}, {b})"

    @classmethod
    def _initialize_special_ops(cls) -> None:
        # Unary special ops
        for name in [
            "erf",
            "erfinv",
            "i0",
            "i0e",
            "i1",
            "i1e",
            "digamma",
            "spherical_bessel_j0",
        ]:
            setattr(cls, name, functools.partialmethod(cls._special_unary, name=name))

        cls.lgamma = functools.partialmethod(cls._special_unary, name="log_gamma")  # type: ignore[assignment]

        # Unary special ops with forward in method name
        for name in [
            "bessel_j0",
            "bessel_j1",
            "bessel_y0",
            "bessel_y1",
            "modified_bessel_i0",
            "modified_bessel_i1",
            "modified_bessel_k0",
            "modified_bessel_k1",
            "scaled_modified_bessel_k0",
            "scaled_modified_bessel_k1",
        ]:
            setattr(
                cls,
                name,
                functools.partialmethod(cls._special_unary, name=name + "_forward"),
            )

        # Binary special ops
        for name in [
            "polygamma",
            "igamma",
            "igammac",
            "zeta",
        ]:
            setattr(cls, name, functools.partialmethod(cls._special_binary, name=name))

        # Binary special ops with forward in method name
        for name in [
            "chebyshev_polynomial_t",
            "chebyshev_polynomial_u",
            "chebyshev_polynomial_v",
            "chebyshev_polynomial_w",
            "hermite_polynomial_h",
            "hermite_polynomial_he",
            "shifted_chebyshev_polynomial_t",
            "shifted_chebyshev_polynomial_u",
            "shifted_chebyshev_polynomial_v",
            "shifted_chebyshev_polynomial_w",
        ]:
            setattr(
                cls,
                name,
                functools.partialmethod(cls._special_binary, name=name + "_forward"),
            )


MetalOverrides._initialize_pointwise_overrides("mps")
MetalOverrides._initialize_special_ops()


class MetalKernel(SIMDKernel):
    """Implement Metal codegen based on the SIMDKernel abstraction"""

    overrides = MetalOverrides  # type: ignore[assignment]
    suffix = ";"
    newvar_prefix = "auto "
    max_threadgroup_size = 1024
    simd_group_size = 32
    pexpr = PythonPrinter().doprint
    cexpr = CppPrinter().doprint
    sexpr = MetalExprPrinter().doprint
    kexpr = sexpr
    headers: OrderedSet[str] = OrderedSet(["utils"])
    multistage_reduction_entry: list[IterationRangesEntry] = []

    def __init__(
        self,
        tiling: dict[str, sympy.Expr],
        **kwargs: Any,
    ) -> None:
        super().__init__(tiling, **kwargs)
        self.acc_var_ids = itertools.count()

    def dtype_to_str(self, dtype: torch.dtype) -> str:
        return DTYPE_TO_METAL[dtype]

    def load(self, name: str, index: sympy.Expr) -> CSEVariable:
        """Codegen a load from an InputBuffer"""
        var = self.args.input(name)
        index = self.prepare_indexing(index)
        dtype = V.graph.get_dtype(name)
        line = f"{var}[{self.index_to_str(index)}]"
        if self._load_mask and self._load_other:
            line = f"{self._load_mask} ? {line} : {value_to_metal(self._load_other)}"
        if dtype in [torch.float16, torch.bfloat16]:
            # TODO(NS): Figure out the right balance between optype casts
            # op_math_t for half-precision floats should be float32
            # Otherwise it can lead to a correctness issues with eager
            line = f"static_cast<float>({line})"
            dtype = torch.float32
        return self.cse.generate(self.loads, line, dtype=dtype)

    def store(
        self, name: str, index: sympy.Expr, value: CSEVariable, mode: StoreMode = None
    ) -> None:
        var = self.args.output(name)
        index = self.prepare_indexing(index)
        dtype_str = self.dtype_to_str(V.graph.get_dtype(name))
        cast_val = f"static_cast<{dtype_str}>({value})"
        if mode is None:
            line = f"{var}[{self.index_to_str(index)}] = {cast_val};"
        elif mode == "atomic_add":
            self.headers.add("atomic")
            atomic_type = f"c10::metal::AtomicType<{dtype_str}>"
            cast_var = f"reinterpret_cast<device {atomic_type}::type *>({var})"
            line = f"{atomic_type}::atomic_add({cast_var}, {self.index_to_str(index)}, {cast_val});"
        else:
            raise RuntimeError(f"Unimplemented store mode {mode}")
        if self.inside_reduction:
            self.compute.writeline(DeferredLine(name, line))
        else:
            self.stores.writeline(DeferredLine(name, line))

    def store_reduction(self, name: str, index: sympy.Expr, value: CSEVariable) -> None:
        var = self.args.output(name)
        index = self.prepare_indexing(index)
        dtype_str = self.dtype_to_str(V.graph.get_dtype(name))
        # pyrefly: ignore [missing-argument]
        reduction_dim = next(t for t in self.range_trees if t.is_reduction)
        # Only one thread in the reduction group needs to store the results
        line = f"{var}[{self.index_to_str(index)}] = static_cast<{dtype_str}>({value});"
        line = f"if ({reduction_dim.name} == 0) {line}"
        self.stores.writeline(DeferredLine(name, line))

    def _new_idxvar(
        self,
        dtype: Union[str | torch.dtype],
        elem_count: Optional[int] = None,
        default_value: Optional[Any] = None,
        is_threadgroup: bool = True,
        bounds: ValueRanges[Any] = ValueRanges.unknown(),
    ) -> CSEVariable:
        if isinstance(dtype, torch.dtype):
            dtype = self.dtype_to_str(dtype)
        var_name = f"tmp_acc_{next(self.acc_var_ids)}"
        var = V.kernel.create_cse_var(var_name, bounds, dtype)
        var_def = "threadgroup " if is_threadgroup else ""
        var_def += f"{dtype} {var_name}"
        if elem_count:
            var_def += f"[{self.sexpr(elem_count)}]"
        if default_value is not None:
            assert not is_threadgroup, "Thread group var can not have default value"
            var_def += f" = {default_value}"
        self.indexing_code.writeline(var_def + self.suffix)
        return var

    def reduction(
        self,
        dtype: torch.dtype,
        src_dtype: torch.dtype,
        reduction_type: ReductionType,
        value: Union[CSEVariable, tuple[CSEVariable, ...]],
    ) -> Union[CSEVariable, tuple[CSEVariable, ...]]:
        "Caching wrapper around _reduction_nocache"
        cache_key = (src_dtype, reduction_type, value)
        # Return cached reduction
        if cache_key in self.cse.reduction_cache:
            return self.cse.reduction_cache[cache_key]
        result = self._reduction_nocache(dtype, src_dtype, reduction_type, value)
        self.cse.reduction_cache[cache_key] = result  # type: ignore[assignment]
        return result

    def _reduction_nocache(
        self,
        dtype: torch.dtype,
        src_dtype: torch.dtype,
        reduction_type: ReductionType,
        value: Union[CSEVariable, tuple[CSEVariable, ...]],
    ) -> Union[CSEVariable, tuple[CSEVariable, ...]]:
        """Codegen a reduction operation.
        Only sum and prod operations are somewhat reasonable optimized"""
        assert self.inside_reduction
        assert not self._load_mask

        def _unwrap_helper(res3: CSEVariable) -> tuple[CSEVariable, ...]:
            # Uwraps vec3 dtype into individual components
            return OpsWrapper._unwrap(
                [CSEVariable(f"{res3}.{t}", res3.bounds, res3.dtype) for t in "xyz"]
            )

        # Establish reduction buffer size and index expression
        reduction_idx = ""
        acc_buf_size = 1
        for rd in self.range_trees:
            # pyrefly: ignore [missing-argument]
            if not rd.is_reduction:
                continue
            if reduction_idx:
                reduction_idx += " + "
            reduction_idx += f"{rd.name} * {acc_buf_size}"

            if isinstance(rd.numel, sympy.Integer):
                acc_buf_size *= rd.numel
            else:
                acc_buf_size *= sympy.Symbol(
                    f"{rd.prefix}numel", integer=True, positive=True
                )

        acc_buf_size = sympy.Min(acc_buf_size, self.max_threadgroup_size)
        acc_buf_size_str = self.sexpr(acc_buf_size)
        shmem_buf_size = (
            ceildiv(acc_buf_size, self.simd_group_size)
            if isinstance(acc_buf_size, sympy.Integer)
            else self.simd_group_size
        )

        if reduction_type == "any":
            acc = self._new_idxvar(dtype)
            self.indexing_code.writeline(f"{acc} = false;")
            self.indexing_code.writeline(
                "threadgroup_barrier(metal::mem_flags::mem_threadgroup);"
            )
            self.compute.splice(
                f"""
                if ({value}) {{
                    {acc} = true;
                }}
            """
            )
            self.stores.writeline(
                "threadgroup_barrier(metal::mem_flags::mem_threadgroup);"
            )
            return acc

        self.headers.add("reduction_utils")

        if reduction_type in ["prod", "sum"]:
            acc_dtype = DTYPE_TO_COMPUTATION_DTYPE[src_dtype]
            acc_buf = self._new_idxvar(acc_dtype, shmem_buf_size)
            if not self.multistage_reduction_entry:
                val = value
            else:
                default_val, reduction_op = (
                    (0, "+") if reduction_type == "sum" else (1, "*")
                )
                val = self._new_idxvar(
                    acc_dtype, default_value=default_val, is_threadgroup=False
                )
                self.compute.splice(f"{val} {reduction_op}= {value};")

            return self.cse.generate(
                self.stores,
                f"c10::metal::threadgroup_{reduction_type}({acc_buf}, {val}, {reduction_idx}, {acc_buf_size_str})",
                dtype=DTYPE_TO_COMPUTATION_DTYPE[dtype],
            )
        if reduction_type in ["max", "min"]:
            acc_buf = self._new_idxvar(src_dtype, shmem_buf_size)
            src_metal_type = DTYPE_TO_METAL[src_dtype]
            cast_value = f"static_cast<{src_metal_type}>({value})"
            if not self.multistage_reduction_entry:
                val = cast_value  # type: ignore[assignment]
            else:
                lim_fn = "lowest" if reduction_type.endswith("max") else "max"
                limit_val = f"::metal::numeric_limits<{src_metal_type}>::{lim_fn}()"
                val = self._new_idxvar(
                    src_dtype, default_value=limit_val, is_threadgroup=False
                )
                self.compute.splice(
                    f"{val} = ::c10::metal::{reduction_type}({val}, {cast_value});"
                )
            return self.cse.generate(
                self.stores,
                f"c10::metal::threadgroup_{reduction_type}({acc_buf}, {val}, {reduction_idx}, {acc_buf_size_str})",
                dtype=DTYPE_TO_COMPUTATION_DTYPE[dtype],
            )
        if reduction_type in ["argmin", "argmax"]:
            data_acc_buf = self._new_idxvar(src_dtype, shmem_buf_size)
            idx_acc_buf = self._new_idxvar(dtype, shmem_buf_size)
            src_metal_type = DTYPE_TO_METAL[src_dtype]
            cast_value = f"static_cast<{src_metal_type}>({value})"
            if not self.multistage_reduction_entry:
                val = cast_value  # type: ignore[assignment]
                idx_val = f"static_cast<{DTYPE_TO_METAL[dtype]}>({reduction_idx})"
            else:
                lim_fn = "lowest" if reduction_type.endswith("max") else "max"
                limit_val = f"::metal::numeric_limits<{src_metal_type}>::{lim_fn}()"
                val = self._new_idxvar(
                    src_dtype, default_value=limit_val, is_threadgroup=False
                )
                idx_val = self._new_idxvar(dtype, default_value=0, is_threadgroup=False)  # type: ignore[assignment]
                idx_var = next(
                    t
                    for t in self.range_tree_nodes.values()
                    # pyrefly: ignore [missing-argument]
                    if t.is_reduction
                )
                cmp_op = ">" if reduction_type == "argmax" else "<"
                nan_suffix = (
                    f" || ::metal::isnan({value}) "
                    if src_dtype.is_floating_point
                    else ""
                )
                self.compute.splice(f"""
                if ({value} {cmp_op} {val}{nan_suffix}) {{
                    {val} = {value};
                    {idx_val} = {idx_var.name};
                }}
                """)
            return self.cse.generate(
                self.stores,
                f"c10::metal::threadgroup_{reduction_type}({data_acc_buf}, {idx_acc_buf}, "
                f"{val}, {idx_val}, {reduction_idx}, {acc_buf_size_str})",
                dtype=dtype,
            )
        if reduction_type == "welford_reduce":
            if not self.multistage_reduction_entry:
                acc_buf = self._new_idxvar(src_dtype, acc_buf_size)
                self.compute.splice(f"{acc_buf}[{reduction_idx}] = {value};")
                wf_res = self.cse.generate(
                    self.compute,
                    f"c10::metal::threadgroup_{reduction_type}({acc_buf}, {acc_buf_size_str})",
                    dtype=torch.float32,
                )
                return _unwrap_helper(wf_res)
            acc_buf = self._new_idxvar("float3", acc_buf_size)
            acc_thread_var = f"{acc_buf}[{reduction_idx}]"
            self.indexing_code.splice(f"{acc_thread_var} = 0.0;")
            self.compute.writeline(
                f"{acc_thread_var} = ::c10::metal::welford_combine({acc_thread_var}, float3({value}, 0.0, 1.0));"
            )
            wf_res = self.cse.generate(
                self.stores,
                f"c10::metal::threadgroup_welford_combine({acc_buf}, {acc_buf_size})",
                dtype=torch.float32,
            )
            return _unwrap_helper(wf_res)
        if reduction_type == "welford_combine":
            assert isinstance(value, tuple), "Input to welford combine must be tuple"
            acc_buf = self._new_idxvar("float3", acc_buf_size)
            acc_thread_var = f"{acc_buf}[{reduction_idx}]"
            inp_value = f"float3({value[0]}, {value[1]}, {value[2]})"
            self.indexing_code.splice(f"{acc_thread_var} = 0.0;")
            if self.multistage_reduction_entry:
                self.indexing_code.splice(f"{acc_thread_var} = 0.0;")
                self.compute.writeline(
                    f"{acc_thread_var} = ::c10::metal::welford_combine({acc_thread_var}, {inp_value});"
                )
            else:
                self.compute.writeline(f"{acc_thread_var} = {inp_value};")
            wf_res = self.cse.generate(
                self.stores if self.multistage_reduction_entry else self.compute,
                f"c10::metal::threadgroup_{reduction_type}({acc_buf}, {acc_buf_size_str})",
                dtype=torch.float32,
            )
            return _unwrap_helper(wf_res)
        raise NotImplementedError(reduction_type)

    def codegen_iteration_ranges_entry(self, entry: IterationRangesEntry) -> None:
        index_expr = self.rename_indexing(entry.expr)
        index_str = self.sexpr(index_expr)  # type: ignore[misc]

        # pyrefly: ignore [missing-argument]
        if not entry.is_reduction or (
            isinstance(entry.root.numel, sympy.Integer)
            and entry.root.numel <= self.max_threadgroup_size
        ):
            self.indexing_code.writeline(
                f"{self.index_dtype} {entry.name} = {index_str};"
            )
            return

        acc_size = (
            entry.root.numel
            if isinstance(entry.root.numel, sympy.Integer)
            else sympy.Symbol(f"{entry.root.prefix}numel", integer=True, positive=True)
        )

        self.multistage_reduction_entry.append(entry)
        # When reducing the tensor whose size exceeds max threadgroup size
        # loop over extra indices per reduction thread and perform part of the operation
        # using values in the shared memory

        # Use floats so that it doesn't do integer division
        loop_size = (acc_size + float(self.max_threadgroup_size - 1)) // float(
            self.max_threadgroup_size
        )
        loop_size_str = self.sexpr(loop_size)

        self.body.writeline(
            f"for(auto {entry.name}_cnt = 0; {entry.name}_cnt < {loop_size_str}; ++{entry.name}_cnt) {{"
        )
        with self.body.indent():
            if isinstance(acc_size, sympy.Symbol):
                self.body.writeline(
                    f"{self.index_dtype} {entry.name} = {self.max_threadgroup_size} * {entry.name}_cnt + {index_str};"
                )
            else:
                self.body.writeline(
                    f"{self.index_dtype} {entry.name} = {loop_size_str} * {index_str} + {entry.name}_cnt;"
                )

            # Check that reduction is performed only within tensor boundary
            if (
                isinstance(acc_size, sympy.Symbol)
                or loop_size * self.max_threadgroup_size != acc_size
            ):
                self.body.writeline(f"if ({entry.name} >= {acc_size}) break;")

    def codegen_body(self) -> None:
        """
        Concat output code from index_code, loads, compute, stores,
        suffix into self.body.

        For pointwise kernels, this is called just once at the end.

        For reduction kernels, this generates a loop over the reduction
        axis.
        """
        if self.multistage_reduction_entry:
            with self.body.indent():
                self.body.splice(self.loads)
                self.body.splice(self.compute)
            self.body.writeline("}" * len(self.multistage_reduction_entry))
            # Invalidate variables instantiated inside loop
            # But results of reduction alive. Reduction cache values can be
            # either CSEVariable or tuple of CSEVariables, in which case all
            # variables in the tuple must be preserved
            self.cse.invalidate(
                OrderedSet(
                    v
                    for item in self.cse.reduction_cache.values()
                    for v in (item if isinstance(item, tuple) else (item,))
                )
            )
            # And loop codegen
            while self.multistage_reduction_entry:
                self.multistage_reduction_entry.pop().cache_clear()
        else:
            self.body.splice(self.loads)
            self.body.splice(self.compute)
        self.body.splice(self.stores)
        self.loads.clear()
        self.compute.clear()
        self.stores.clear()

    def codegen_kernel(self, name: Optional[str] = None) -> str:
        """Called at the end to generate a final kernel string"""
        self.codegen_body()
        code = IndentedBuffer()

        if V.graph.cpp_wrapper:
            code.writeline('(R"MTL(')
        else:
            code.writeline("compile_mps_shader('''")

        idx_vars = self.active_range_trees()
        with code.indent():
            if not V.graph.cpp_wrapper:
                for header in self.headers:
                    code.writeline(f"#include <c10/metal/{header}.h>")
            else:
                headers = [
                    f"#include <c10/metal/{header}.h>" for header in self.headers
                ]
                header_contents = _embed_headers(
                    headers,
                    [Path(__file__).parent.parent.parent / "include"],
                    OrderedSet(),  # type: ignore[arg-type]
                )
                code.writeline(header_contents)

            if self.inside_reduction:
                total_reduction_size = math.prod(
                    t.numel
                    for t in self.range_trees
                    # pyrefly: ignore [missing-argument]
                    if t.is_reduction
                )
                # If using dynamic shapes, set the threadgroup size to be the
                # max possible size
                threadgroup_size = (
                    min(total_reduction_size, self.max_threadgroup_size)
                    if isinstance(total_reduction_size, sympy.Integer)
                    else self.max_threadgroup_size
                )
                code.writeline(
                    f"[[max_total_threads_per_threadgroup({threadgroup_size})]]"
                )
            code.writeline("kernel void generated_kernel(")
            with code.indent():
                for outer, inner in self.args.output_buffers.items():
                    if outer in self.removed_buffers:
                        continue
                    dtype_str = self.dtype_to_str(V.graph.get_dtype(outer))
                    code.writeline(f"device {dtype_str}* {inner},")
                for outer, inner in self.args.input_buffers.items():
                    dtype = V.graph.get_dtype(outer)
                    # MPS does not support float64, but scalar inputs are fine
                    if dtype == torch.float64:
                        outer_buf = V.graph.try_get_buffer(outer)
                        if outer_buf is None or outer_buf.get_size() != []:
                            raise RuntimeError("float64 is not supported by MPS")
                        dtype_str = "float"
                    else:
                        dtype_str = self.dtype_to_str(dtype)
                    code.writeline(f"constant {dtype_str}* {inner},")
                for inner in self.args.sizevars.values():
                    code.writeline(f"constant long& {inner},")

                # Write dynamic values as inputs
                for idx_var in idx_vars:
                    if isinstance(idx_var.numel, sympy.Integer):
                        pass
                    else:
                        code.writeline(f"constant long& {idx_var.prefix}numel,")

                # Add error buffer parameter if error header is used
                if "error" in self.headers:
                    code.writeline("device c10::metal::ErrorMessages* error_buf,")

                assert len(idx_vars) < 4, "Up to 3 index variables are supported"
                thread_pos_dtype = (
                    f"uint{len(idx_vars)}" if len(idx_vars) > 1 else "uint"
                )
                thread_pos_var_name = (
                    idx_vars[0].name if len(idx_vars) == 1 else "thread_pos"
                )
                thread_pos_suffix = "," if self.inside_reduction else ""
                code.writeline(
                    f"{thread_pos_dtype} {thread_pos_var_name} [[thread_position_in_grid]]{thread_pos_suffix}"
                )
                if self.inside_reduction:
                    code.writeline(
                        f"{thread_pos_dtype} group_pos [[thread_position_in_threadgroup]]"
                    )
            code.writeline(") {")
            with code.indent():
                if len(idx_vars) > 1:
                    for idx, var in enumerate(idx_vars):
                        code.writeline(
                            f"auto {var.name} = thread_pos.{chr(120 + idx)};"
                        )
                code.splice(self.indexing_code)
                code.splice(self.body)
            code.writeline("}")

        if V.graph.cpp_wrapper:
            code.writeline(')MTL");')
        else:
            code.writeline("''')")

        return code.getvalue()

    def call_kernel(
        self, name: str, node: Any = None, deallocate_ws: bool = True
    ) -> None:
        """
        Codegens a call to this kernel
        """
        wrapper = V.graph.wrapper_code
        # Make sure sizevars has been computed
        for v in self.args.sizevars:
            wrapper.ensure_size_computed(v)

        _, call_args, _, arg_types = self.args.python_argdefs()
        arg_name_to_type = {
            str(call_arg): arg_type for call_arg, arg_type in zip(call_args, arg_types)
        }

        args = [*self.args.output_buffers.keys(), *self.args.input_buffers.keys()]
        args = [arg for arg in args if arg not in self.removed_buffers]
        args += [str(v) for v in self.args.sizevars]
        arg_types = [arg_name_to_type[arg] for arg in args]

        # Add any dynamic ints as inputs
        for tree in self.range_trees:
            if isinstance(tree.numel, (sympy.Integer, int)):
                # Don't need to pass in integers as inputs
                continue
            elif isinstance(tree.numel, sympy.Symbol):
                expr = tree.numel
            else:
                expr = V.graph.wrapper_code.generate_numel_expr(name, tree).inner

            # pyrefly: ignore [missing-argument]
            if not tree.is_reduction or self.inside_reduction:
                args.append(str(expr))
                arg_types.append(int)

        expr_printer = self.cexpr if V.graph.cpp_wrapper else self.pexpr

        def format_threads(threads: list[str], kwarg: str) -> str:
            if V.graph.cpp_wrapper:
                threads = [f"static_cast<uint64_t>({t})" for t in threads]
                return f"{{{', '.join(threads)}}}"
            else:
                return f"{kwarg}=[{', '.join(threads)}]"

        # For reduction kernels, limit the maximum size over reduction dimensions to
        # a maximum threadgroup size
        if len(self.active_range_trees()) > 0:
            threads = [
                expr_printer(
                    sympy.Min(v.numel, self.max_threadgroup_size)  # type: ignore[misc]
                    # pyrefly: ignore [missing-argument]
                    if v.is_reduction
                    else v.numel
                )
                for v in self.active_range_trees()
            ]

            args.append(format_threads(threads, "threads"))
            arg_types.append(list)
        else:
            if V.graph.cpp_wrapper:
                raise RuntimeError("We should always have threads?")

        if self.inside_reduction:
            threads = [
                expr_printer(sympy.Min(v.numel, self.max_threadgroup_size))  # type: ignore[misc]
                # pyrefly: ignore [missing-argument]
                if v.is_reduction
                else "1"
                for v in self.active_range_trees()
            ]
            args.append(format_threads(threads, "group_size"))
            arg_types.append(list)
        else:
            if V.graph.cpp_wrapper:
                # Add a None so that we always have a group_size in the
                # arguments. We won't use it if the value is None.
                args += [None]  # type: ignore[list-item]
                arg_types.append(None)

        # Add error buffer index if error reporting is used
        # TODO(malfet) Figure out how to do it for aoti
        if "error" in self.headers and not V.graph.cpp_wrapper:
            args.append(
                f"error_buf_idx={len([arg for arg in args if arg is not None and '=' not in arg])}"
            )

        wrapper.generate_kernel_call(
            name,
            args,
            device=torch.device("mps"),
            triton=False,
            arg_types=arg_types,
        )

    def check_bounds(
        self, expr: sympy.Expr, size: sympy.Expr, lower: bool, upper: bool
    ) -> None:
        if not (lower or upper):
            return
        # Add error header for error reporting
        self.headers.add("error")

        expr_str = self.index_to_str(expr)
        size_str = self.index_to_str(size)

<<<<<<< HEAD
        # Generate bounds checking with error reporting
=======
>>>>>>> f73cb1a6
        # TODO(malfet): Is upper bound inclusive or exclusive?
        if lower and upper:
            # Check both lower and upper bounds
            condition = f"({expr_str} < 0 || {expr_str} >= {size_str})"
        elif lower:
            condition = f"{expr_str} < 0"
        else:
            condition = f"{expr_str} >= {size_str}"

<<<<<<< HEAD
        # Generate error reporting code
        self.compute.splice(f"""if ({condition}) {{
    TORCH_REPORT_ERROR(error_buf, "Index ", {expr_str}, " out of range [0, ", {size_str}, ")");
    return;
}}""")
=======
        if self._load_mask:
            condition = f"{condition} && {self._load_mask}"

        self.cse.generate(self.compute, f"if ({condition}) return", assignment=False)
>>>>>>> f73cb1a6


class MetalScheduling(SIMDScheduling):
    kernel_type = MetalKernel  # type: ignore[assignment]

    def __init__(self, scheduler: Optional[Scheduler]) -> None:
        super().__init__(scheduler)
        wrapper = V.graph.wrapper_code
        if wrapper is not None:
            if not V.graph.cpp_wrapper:
                wrapper.header.splice(
                    "from torch._inductor.runtime.runtime_utils import compile_mps_shader"
                )

    def define_kernel(
        self, src_code: str, node_schedule: list[SchedulerNode], kernel: MetalKernel
    ) -> str:
        wrapper = V.graph.wrapper_code
        if src_code in wrapper.src_to_kernel:
            kernel_name = wrapper.src_to_kernel[src_code]
        else:
            # TODO: Merge multiple kernels into a single library
            # Either using MultiKernel concept or overriding SIMDScheduling.codegen_node_scheduling
            mps_lib_name = f"mps_lib_{wrapper.next_kernel_suffix()}"

            kernel_name = f"{mps_lib_name}"
            wrapper.src_to_kernel[src_code] = kernel_name

            if V.graph.cpp_wrapper:
                # For shimified version, generate source constant instead of direct instantiation
                src_code = f"const char* {mps_lib_name}_source = " + src_code

            origins, detailed_origins = get_kernel_metadata(node_schedule, wrapper)
            metadata_comment = f"{origins}\n{detailed_origins}"
            wrapper.define_kernel(mps_lib_name, src_code, metadata_comment, gpu=False)

        return kernel_name<|MERGE_RESOLUTION|>--- conflicted
+++ resolved
@@ -1061,10 +1061,7 @@
         expr_str = self.index_to_str(expr)
         size_str = self.index_to_str(size)
 
-<<<<<<< HEAD
         # Generate bounds checking with error reporting
-=======
->>>>>>> f73cb1a6
         # TODO(malfet): Is upper bound inclusive or exclusive?
         if lower and upper:
             # Check both lower and upper bounds
@@ -1074,18 +1071,14 @@
         else:
             condition = f"{expr_str} >= {size_str}"
 
-<<<<<<< HEAD
+        if self._load_mask:
+            condition = f"{condition} && {self._load_mask}"
+
         # Generate error reporting code
         self.compute.splice(f"""if ({condition}) {{
     TORCH_REPORT_ERROR(error_buf, "Index ", {expr_str}, " out of range [0, ", {size_str}, ")");
     return;
 }}""")
-=======
-        if self._load_mask:
-            condition = f"{condition} && {self._load_mask}"
-
-        self.cse.generate(self.compute, f"if ({condition}) return", assignment=False)
->>>>>>> f73cb1a6
 
 
 class MetalScheduling(SIMDScheduling):
