# mypy: allow-untyped-defs
import copy
import enum
import functools
import logging
import re
import time
from abc import ABC, abstractmethod
from typing import Any, Optional, Union

import torch
import torch.utils._pytree as pytree
from torch._inductor.autotune_process import TensorMeta
from torch._inductor.codegen.cutlass.cache import maybe_fetch_ops
from torch._inductor.codegen.wrapper import PythonWrapperCodegen
from torch._inductor.runtime.runtime_utils import dynamo_timed
from torch._inductor.scheduler import BaseSchedulerNode
from torch._inductor.select_algorithm import create_inputs_key
from torch._inductor.utils import clear_on_fresh_cache

from ... import ir
from ...config import cutlass as inductor_cutlass_config
from ...ir import (
    Buffer,
    ChoiceCaller,
    CUDATemplateBuffer,
    FixedLayout,
    IRNode,
    Layout,
    ReinterpretView,
)
from ...utils import is_dynamic, Placeholder
from ...virtualized import V
from ..common import IndentedBuffer
from . import utils as cutlass_utils
from .cuda_kernel import CUDATemplateKernel
<<<<<<< HEAD
from .presets import gen_cutlass_presets
=======
from .cuda_template import CUTLASSTemplate
from .cutlass_python_evt import CutlassEVTCodegen, scaled_mm_evt
from .cutlass_utils import (
>>>>>>> 87efe7a7
from .python_evt import CutlassEVTCodegen, scaled_mm_evt
from .template import CUTLASSTemplate
from .utils import (
    ACCUMULATOR_DTYPES,
    dtype_match,
    torch_dtype_to_cutlass_type,
    XW_DTYPES,
)


GemmOperation = Any
EVTArgRenames = Any

log = logging.getLogger(__name__)

# Jinja template for GEMM Kernel, used by the CUTLASSGemm3xTemplate class below.
GEMM_TEMPLATE_CUTLASS_3X = r"""
{{template.header().getvalue()}}
{{template.globals().getvalue()}}
{{epilogue_visitor_tree}}
{{instance_definition}}
// When workspace_size is not a nullptr, populates requested workspace_size and returns.
// Otherwise, computes the Gemm kernel using the given workspace ptr.
extern "C" {
PT_EXPORT {{kernel_call_signature}} {
  try {
  using ElementComputeEpilogue = {{instance_type}}::ElementAccumulator;
  using coord_t = cutlass::gemm::GemmCoord::Index;
  static cutlass::KernelHardwareInfo hw_info;
  if (hw_info.sm_count == 0) {
    hw_info.sm_count = cutlass::KernelHardwareInfo::query_device_multiprocessor_count(0);
    CUTLASS_TRACE_HOST("Query result for SM count per device: " << hw_info.sm_count);
  }
  {{instance_type}}::Arguments arguments;
  {{template.render_gemm_arguments(argument_template, epilogue_template, should_swap_xw,
                                    X, W, Bias, Y, alpha, beta, kernel, epilogue_args)}}
  {{instance_type}} gemm_op;
  if (workspace_size) {
    *workspace_size = gemm_op.get_workspace_size(arguments);
    return 0;
  }
  // check for null pointers after workspace size, since querying workspace size doesn't require valid data pointers
#ifndef CUTLASS_BACKEND_DISABLE_CHECKS
  {
    auto status = gemm_op.can_implement(arguments);
    CUTLASS_CHECK(status);
  }
#endif
#ifdef CUTLASS_DEBUG_TRACE_LEVEL
#if CUTLASS_DEBUG_TRACE_LEVEL == 1
  {
    // Print the maximum number of active blocks per SM for the kernel if CUTLASS_DEBUG_TRACE_LEVEL == 1
    // we don't need a print statement, it's happening inside the function.
    gemm_op.maximum_active_blocks();
  }
#endif
#endif
  {
    auto status = gemm_op.initialize(arguments, workspace, stream);
    CUTLASS_CHECK(status);
  }
  {
    auto status = gemm_op(stream);
    CUTLASS_CHECK(status);
  }
  }
  catch (std::exception& e) {
    std::cerr << "Runtime error: " << e.what() << std::endl;
    return -1;
  }
  catch (...) {
    return -1;
  }
  return 0;
}
}

// configuration name: {{op_conf_name}}
"""

# Jinja template for Cutlass 3.x GEMM Kernel arguments, used by the CUTLASSGemmTemplate class below.
GEMM_ARGS_CUTLASS_3X = r"""
  // Initialize GemmUniversal3xInstance arguments.
  arguments = {
    {{template.gemm_mode()}},  // GemmUniversalMode mode
    {
      static_cast<coord_t>({{M}}),
      static_cast<coord_t>({{N}}),
      static_cast<coord_t>(K),
      static_cast<coord_t>(B)
    }, // ProblemShape problem_shape
    {
      {{template.cutlass_type_cast(X, kernel.ptr(X))}},  // ElementA const* ptr_A
      {
        {{template.cute_int(kernel.stride(X, -2), "stride_x0")}},
        {{template.cute_int(kernel.stride(X, -1), "stride_x1")}},
        {{template.cute_int(kernel.batch_stride(X), "batch_stride_x")}}
      },  // StrideA dA
      {{template.cutlass_type_cast(W, kernel.ptr(W))}},  // ElementB const* ptr_B
      {
        {{template.cute_int(kernel.stride(W, -1), "stride_w1")}},
        {{template.cute_int(kernel.stride(W, -2), "stride_w0")}},
        {{template.cute_int(kernel.batch_stride(W), "batch_stride_w")}}
      },  // StrideB dB
    },  // MainloopArguments mainloop
    {{epilogue_arguments}},
    hw_info
  };
  arguments.scheduler.max_swizzle_size = swizzle;
"""

# Jinja template for Cutlass 3.x GEMM Kernel arguments if epilogue fusion is applied,
# used by the CUTLASSGemmTemplate class below.
GEMM_ARGS_CUTLASS_3X_EPILOGUE = r"""
    // see https://tinyurl.com/4rk89z48
    {
      {{epilogue_args}},  // thread, typename FusionCallbacks::Arguments ( EVT ) or ThreadEpilogueOp::Params (non-EVT )
      {{template.cutlass_type_cast(Bias, kernel.ptr(Bias))}},  // ElementC const* ptr_C
      {
        {{template.cute_int(kernel.stride(Bias, -2, 1), "stride_bias0")}},
        {{template.cute_int(kernel.stride(Bias, -1, 1), "stride_bias1")}},
        {{template.cute_int(kernel.batch_stride(Bias), "batch_stride_bias")}}
      },  // StrideC dC
      {{template.cutlass_type_cast(Y, kernel.ptr(Y))}},  // ElementD const* ptr_D
      {
        {{template.cute_int(kernel.stride(Y, -2), "stride_y0")}},
        {{template.cute_int(kernel.stride(Y, -1), "stride_y1")}},
        {{template.cute_int(kernel.batch_stride(Y), "batch_stride_y")}}
      },  // StrideD dD
    },  // EpilogueArguments epilogue
"""

# Jinja template for GEMM Kernel, used by the CUTLASS2xGemmTemplate class below.
GEMM_TEMPLATE_CUTLASS_2X = r"""
{{template.header().getvalue()}}
{{template.globals().getvalue()}}
{{instance_definition}}
// When workspace_size is not a nullptr, populates requested workspace_size and returns.
// Otherwise, computes the Gemm kernel using the given workspace ptr.
extern "C" {
PT_EXPORT {{kernel_call_signature}} {
  try {
  int B = {{kernel.size(Y, 0, -3, default_value=1)}};
  using ElementComputeEpilogue = {{instance_type}}::ElementAccumulator;
  using coord_t = cutlass::gemm::GemmCoord::Index;
  static cutlass::KernelHardwareInfo hw_info;
  if (hw_info.sm_count == 0) {
    hw_info.sm_count = cutlass::KernelHardwareInfo::query_device_multiprocessor_count(0);
    CUTLASS_TRACE_HOST("Query result for SM count per device: " << hw_info.sm_count);
  }
  {{instance_type}}::Arguments arguments;
  {{template.render_gemm_arguments(instance_type, argument_template, epilogue_template, should_swap_xw,
                                    X, W, Bias, Meta, Y, alpha, beta, kernel, epilogue_args)}}
  {{instance_type}} gemm_op;
  if (workspace_size) {
    *workspace_size = gemm_op.get_workspace_size(arguments);
    return 0;
  }

  // check for null pointers after workspace size, since querying workspace size doesn't require valid data pointers
#ifndef CUTLASS_BACKEND_DISABLE_CHECKS
  {
    auto status = gemm_op.can_implement(arguments);
    CUTLASS_CHECK(status);
  }
#endif
#ifdef CUTLASS_DEBUG_TRACE_LEVEL
#if CUTLASS_DEBUG_TRACE_LEVEL == 1
  {
    // Print the maximum number of active blocks per SM for the kernel if CUTLASS_DEBUG_TRACE_LEVEL == 1
    // we don't need a print statement, it's happening inside the function.
    gemm_op.maximum_active_blocks();
  }
#endif
#endif

  {
    auto status = gemm_op.initialize(arguments, workspace, stream);
    CUTLASS_CHECK(status);
  }
  {
    auto status = gemm_op(stream);
    CUTLASS_CHECK(status);
  }
  }
  catch (std::exception& e) {
    std::cerr << "Runtime error: " << e.what() << std::endl;
    return -1;
  }
  catch (...) {
    return -1;
  }
  return 0;
}
}
"""

# Jinja template for Cutlass 2.x GEMM Kernel arguments, used by the CUTLASS2xGemmTemplate class below.
GEMM_ARGS_CUTLASS_2X = r"""
  int64_t batch_stride_x = {{kernel.stride(X, -3)}};
  int64_t row_stride_x = {{kernel.row_or_column_stride(X)}};
  int64_t batch_stride_w = {{kernel.stride(W, -3)}};
  int64_t row_stride_w = {{kernel.row_or_column_stride(W)}};
  int64_t batch_stride_bias = {{kernel.stride(Bias, -3)}};
  int64_t row_stride_bias = {{kernel.row_or_column_stride(Bias)}};
  int64_t batch_stride_y = {{kernel.stride(Y, -3)}};
  int64_t row_stride_y = {{kernel.row_or_column_stride(Y)}};
  // Initialize GemmUniversalInstance arguments.
  arguments = {
    {{template.gemm_mode()}},  // GemmUniversalMode mode
    {
      static_cast<coord_t>(M),
      static_cast<coord_t>(N),
      static_cast<coord_t>(K)
    },  // GemmCoord problem_size
    {{split_k if split_k > 1 else 'B'}},  // int batch_count
    {ElementComputeEpilogue({{alpha}}), ElementComputeEpilogue({{beta}})},  // typename EpilogueOutputOp::Params epilogue
    {{template.cutlass_type_cast(X, kernel.ptr(X))}},  // void const * ptr_A
    {{template.cutlass_type_cast(W, kernel.ptr(W))}},  // void const * ptr_B
    {{template.cutlass_type_cast(Bias, kernel.ptr(Bias))}},  // void const * ptr_C
    {{template.cutlass_type_cast(Y, kernel.ptr(Y))}},  // void * ptr_D
    batch_stride_x,  // int64_t batch_stride_A
    batch_stride_w,  // int64_t batch_stride_B
    batch_stride_bias,  // int64_t batch_stride_C
    batch_stride_y,  // int64_t batch_stride_D
    row_stride_x,  // typename LayoutA::Stride::LongIndex lda
    row_stride_w,  // typename LayoutB::Stride::LongIndex ldb
    row_stride_bias,  // typename LayoutC::Stride::LongIndex ldc
    row_stride_y,  // typename LayoutC::Stride::LongIndex ldd
  };
"""

GEMM_ARGS_SPARSE_CUTLASS_2X = r"""
  using TensorRefA = cutlass::TensorRef<{{instance_type}}::ElementA,
                                        {{instance_type}}::LayoutA>;
  using TensorRefB = cutlass::TensorRef<{{instance_type}}::ElementB,
                                        {{instance_type}}::LayoutB>;
  using TensorRefC = cutlass::TensorRef<{{instance_type}}::ElementC,
                                        {{instance_type}}::LayoutC>;
  using TensorRefE = cutlass::TensorRef<{{instance_type}}::ElementE,
                                        {{instance_type}}::LayoutE>;
  // Note that "X" and "W" names may be misleading here.  Namely, for
  // sparse GEMM, the first argument is always sparse, while typically
  // weight matrix, implied by name "W" will be sparse in
  // applications.  Thus, just remember that here: "X" refers to first
  // argument, that is sparse, and "W" to second, that is dense.
  TensorRefA X_ref({{template.cutlass_type_cast(X, kernel.ptr(X))}}, {{kernel.row_or_column_stride(X)}});
  TensorRefB W_ref({{template.cutlass_type_cast(W, kernel.ptr(W))}}, {{kernel.row_or_column_stride(W)}});
  TensorRefC Y_ref({{template.cutlass_type_cast(Y, kernel.ptr(Y))}}, {{kernel.row_or_column_stride(Y)}});
  TensorRefE Meta_ref({{template.cutlass_sparse_meta_type_cast(Meta, kernel.ptr(Meta))}},
                      TensorRefE::Layout::packed({ {{kernel.size(Meta, 0)}}, {{kernel.size(Meta, 1)}} }));
  // Initialize GemmSparse arguments.
  arguments = {
    {
      static_cast<coord_t>(M),
      static_cast<coord_t>(N),
      static_cast<coord_t>(2 * K),
    },  // GemmCoord problem_size
    X_ref,  // TensorRef<ElementA const, LayoutA> ref_A
    W_ref,  // TensorRef<ElementB const, LayoutB> ref_B
    Y_ref,  // TensorRef<ElementC const, LayoutC> ref_C
    Y_ref,  // TensorRef<ElementC, LayoutC> ref_D
    Meta_ref,  // TensorRef<ElementE const, LayoutE> ref_E
    {ElementComputeEpilogue({{alpha}}), ElementComputeEpilogue({{beta}})},  // typename EpilogueOutputOp::Params epilogue,
  };
"""

# Additional includes which are necessary if the standalone test / debug runner is generated as well
GEMM_STANDALONE_RUNNER_ADDITIONAL_INCLUDES = r"""
#ifdef GENERATE_STANDALONE_RUNNER
#include "cutlass/util/distribution.h"
#include "cutlass/util/host_tensor.h"
#include "cutlass/util/packed_stride.hpp"
#include "cutlass/util/tensor_view_io.h"
#include "cutlass/util/reference/device/gemm_complex.h"
#include "cutlass/util/reference/device/tensor_compare.h"
#include "cutlass/util/reference/device/tensor_fill.h"
#include <iostream>
#endif
"""

# Jinja template for the standalone runner that may be generated as part of the code.
GEMM_STANDALONE_RUNNER_TEMPLATE = r"""
#ifdef GENERATE_STANDALONE_RUNNER
/// Helper to initialize a block of device data
template <class Element>
bool initialize_block(
  cutlass::DeviceAllocation<Element>& block,
  uint64_t seed, float max=1.0, float min=-1.0) {
  if (block.size()<=0) return false;
  Element scope_max(static_cast<Element>(max)), scope_min(static_cast<Element>(min));
  cutlass::reference::device::BlockFillRandomUniform(
    (Element*)block.get(), block.size(), seed, scope_max, scope_min);

  return true;
}

{% if Meta is defined and Meta is not none %}
template <class Element>
bool initialize_block_meta(
  cutlass::DeviceAllocation<Element>& block,
  uint64_t seed) {
  if (block.size()<=0) return false;
  cutlass::reference::device::BlockFillRandomSparseMeta(
    (Element*)block.get(), block.size(), seed, {{instance_type}}::kMetaSizeInBits);
  return true;
}
{% endif %}

extern "C" int run_standalone(uint64_t seed, int repetitions) {
    std::cout << "Starting GEMM Standalone test run with seed " << seed << std::endl;
    size_t workspace_size = 0;
    size_t* workspace_size_ptr = &workspace_size;

    int M = {{kernel.get_layout_args()[0]}};
    int N = {{kernel.get_layout_args()[1]}};
    int K = {{kernel.get_layout_args()[2]}};
    int B = {{kernel.get_layout_args()[3]}};
    int lda = {{kernel.get_layout_args()[4]}};
    int ldb = {{kernel.get_layout_args()[5]}};
    int ldc = {{kernel.get_layout_args()[6]}};
    int ldd = {{kernel.get_layout_args()[7]}};
    uint8_t swizzle = {{kernel.runtime_arg_values[0]}};

    using ElementA = {{kernel.cutlass_dtype(X)}};
    using ElementB = {{kernel.cutlass_dtype(W)}};
    using ElementC = {{kernel.cutlass_dtype(Bias, default_dtype='uint8_t')}}; // may not be void
    using ElementD = {{kernel.cutlass_dtype(Y)}};
    {% if Meta is defined and Meta is not none %}
    using ElementE = {{kernel.cutlass_dtype(Meta)}};
    {% endif %}

    cutlass::DeviceAllocation<ElementA> X_data({{kernel.max_valid_index(X)+1}});
    initialize_block(X_data, seed++);
    cutlass::DeviceAllocation<ElementB> W_data({{kernel.max_valid_index(W)+1}});
    initialize_block(W_data, seed++);
    cutlass::DeviceAllocation<ElementC> Bias_data({{kernel.max_valid_index(Bias)+1}});
    initialize_block(Bias_data, seed++);
    cutlass::DeviceAllocation<ElementD> Y_data({{kernel.max_valid_index(Y)+1}});
    {% if Meta is defined and Meta is not none %}
    cutlass::DeviceAllocation<ElementE> Meta_data({{kernel.max_valid_index(Meta)+1}});
    initialize_block_meta(Meta_data, seed++);
    {% endif %}

    cutlass::DeviceAllocation<uint8_t> workspace_data;
    // Call once with workspace_size_ptr set to get workspace size

    std::cout << "Calling once to get workspace size" << std::endl;
    {{test_call_statement}};
    // Allocate workspace if necessary
    if (workspace_size > 0) {
        workspace_data.reset(workspace_size);
        std::cout << "Allocated workspace size of " << workspace_size << " bytes" << std::endl;
    }
    std::cout << "Calling Kernel as {{test_call_statement}};" << std::endl;
    workspace_size_ptr = nullptr;
    for (int i=0; i<repetitions; i++) {
        {{test_call_statement}};
    }
    cudaError_t result = cudaDeviceSynchronize();
    if (result != cudaSuccess) {
      std::cerr << "Device synchronize failed with error "
        << cudaGetErrorString(result) << std::endl;
      return result;
    }
    return 0;
}

int main(int argc, char** argv) {
    // warmup
    run_standalone(1, 2);
    // repeat
    return run_standalone(2, 10);
}

#endif
"""  # noqa: B950


@clear_on_fresh_cache
class CUTLASSGemmTemplate(CUTLASSTemplate, ABC):
    """
    CUTLASS GEMM Template, which is used to generate CUTLASS GEMM kernels
    including those which allow flexible fusions with epilogues.
    """

    filtered_ops_cache: dict[str, list[Any]] = {}
    cache_clear = staticmethod(filtered_ops_cache.clear)

    def __init__(
        self,
        input_nodes: list[Buffer],
        layout: Layout,
        alpha: float,
        beta: float,
        input_reorder: Optional[list[int]] = None,
        use_fast_accum: Optional[bool] = None,
    ) -> None:
        """
        Args:
            input_nodes (List[Buffer]): List of input nodes of the GEMM kernel.
            layout (Layout): Layout type of the resulting output node.
            alpha (float): The scaling factor for the product of the inputs in the GEMM operation.
            beta (float): The scaling factor applied to the output matrix.
            input_reorder (Optional[List[int]]): Specifies the reordering of the input nodes. If not provided,
                            no reordering is performed. Defaults to None.
        """
        super().__init__(
            str(Placeholder.KERNEL_NAME), input_nodes, layout, input_reorder
        )
        self.alpha = alpha
        self.beta = beta
        self.use_fast_accum = use_fast_accum
        assert 2 <= len(input_nodes) <= 5
        assert self._are_inputs_layout_compatible(
            [node.get_layout() for node in input_nodes]
        )

        self.cache_key: str = create_inputs_key(self.input_nodes)

    @staticmethod
    @abstractmethod
    def add_cutlass_gemm_choices(
        choices: list[ChoiceCaller],
        layout: ir.Layout,
        input_nodes: list[Buffer],
        alpha: Union[float, int] = 1,
        beta: Union[float, int] = 0,
        input_reorder: Optional[list[int]] = None,
        use_fast_accum: Optional[bool] = None,
        **extra_kwargs,
    ) -> None:
        raise NotImplementedError

    @staticmethod
    @abstractmethod
    def _get_supported_ops() -> "list[cutlass_library.gemm_operation.GemmOperation]":  # type: ignore[name-defined]  # noqa: F821
        raise NotImplementedError

    @staticmethod
    @abstractmethod
    def _has_tma_epilogue(self) -> bool:
        raise NotImplementedError

    @abstractmethod
    def _get_template(self) -> str:
        raise NotImplementedError

    @abstractmethod
    def _get_template_args(
        self,
        op: "cutlass_library.gemm_op.GemmOperation",  # type: ignore[name-defined]  # noqa: F821
    ) -> tuple[str, Optional[str]]:
        raise NotImplementedError

    @abstractmethod
    def _are_inputs_layout_compatible(self, layouts: list[Layout]) -> bool:
        raise NotImplementedError

    @abstractmethod
    def _shape_match(
        self,
        op: "cutlass_library.gemm_op.GemmOperation",  # type: ignore[name-defined]  # noqa: F821
    ) -> bool:
        raise NotImplementedError

    @abstractmethod
    def _alignment_match(
        self,
        op: "cutlass_library.gemm_op.GemmOperation",  # type: ignore[name-defined]  # noqa: F821
    ) -> bool:
        raise NotImplementedError

    @abstractmethod
    def _set_bias_layout_and_alignment(
        self,
        op: "cutlass_library.gemm_op.GemmOperation",  # type: ignore[name-defined]  # noqa: F821
    ) -> bool:
        raise NotImplementedError

    @abstractmethod
    def _define_gemm_instance(
        self,
        op: GemmOperation,
        evt_name: Optional[str] = None,
    ) -> tuple[str, str]:
        raise NotImplementedError

    @abstractmethod
    def _get_extra_inputs_and_names(
        self,
        op: "cutlass_gemm_op.GemmOperation" = None,  # type: ignore[name-defined]  # noqa: F821
    ) -> tuple[Optional[Buffer], list[Optional[Buffer]], list[str]]:
        raise NotImplementedError

    @abstractmethod
    def _update_arg_names_for_test_call_statement(
        self,
        arg_names: list[str],
        input_nodes: list[Buffer],
    ) -> list[str]:
        raise NotImplementedError

    def _add_cutlass_gemm_choices(
        self,
        choices: list[ChoiceCaller],
        layout: ir.Layout,
        input_nodes: list[Buffer],
        alpha: Union[float, int] = 1,
        beta: Union[float, int] = 0,
        input_reorder: Optional[list[int]] = None,
        **extra_kwargs,
    ) -> None:
        """
        Adds Cutlass GEMM configurations choices to the auto-tuning list.

        This function mutates the passed list of choices by appending the choices for Cutlass GEMM configs to it.

        Args:
            choices (list): The list to which choices are appended.
            layout (ir.Layout): The layout configuration.
            input_nodes (list): The list of input nodes.
            alpha (float,int): Scaling factor, defaults to 1.
            beta (float,int): Offset, defaults to 0.
            input_reorder (list, optional): Order of the inputs, defaults to None.
            **extra_kwargs: Additional keyword arguments.

        """

        ops = self.gen_ops()

        # pre-computation
        layout_repr: str = str(layout)
        input_tensor_meta: Union[TensorMeta, list[TensorMeta]] = (
            TensorMeta.from_irnodes(self.input_nodes)
        )
        output_tensor_meta: Union[TensorMeta, list[TensorMeta]] = (
            TensorMeta.from_irnodes(self.output_node)
        )

        with dynamo_timed("CUTLASSGemmTemplate.maybe_append_choice"):
            for name, op in ops:
                for (
                    swizzle
                ) in inductor_cutlass_config.cutlass_max_profiling_swizzle_options:
                    description = f"{name} swizzle={swizzle}"
                    self.maybe_append_choice(
                        choices,
                        op=op,
                        name=name,
                        description=description,
                        input_key=self.cache_key,
                        layout_repr=layout_repr,
                        input_tensor_meta=input_tensor_meta,
                        output_tensor_meta=output_tensor_meta,
                        swizzle=swizzle,
                    )

        if len(ops) == 0:
            log.info(
                "No suitable Cutlass GEMM configs found, fallbacks used "
                "( len(ops)=%d, output_layout=%s, input_layouts=%s, input_strides=%s )",
                len(ops),
                layout,
                [node.get_layout() for node in input_nodes],
                [node.get_stride() for node in input_nodes],
            )
        log.debug(
            "Added %d Cutlass gemm configs.",
            len(ops),
        )

    def header(self) -> IndentedBuffer:
        """
        Returns a buffer containing CUDA C++ code for the header section of the CUTLASS GEMM template.
        This section primarily includes the necessary header files.

        Returns:
            IndentedBuffer: An instance of IndentedBuffer that contains the generated CUDA C++ header code.
        """
        res = super().header()
        res.splice(
            """
                #include "cutlass/gemm/gemm.h"
                #include "cutlass/gemm/device/gemm_universal.h"
                #include "cutlass/gemm/device/gemm_universal_adapter.h"
                #include "cutlass/gemm/kernel/gemm_universal.hpp"
                #include "cutlass/gemm/device/gemm_sparse.h"
                #include "cutlass/gemm/collective/collective_builder.hpp"
                #include "cutlass/epilogue/collective/collective_builder.hpp"
                #include "cutlass/epilogue/collective/default_epilogue.hpp"
                #include "cutlass/epilogue/thread/linear_combination.h"
                #include "cutlass/epilogue/thread/activation.h"
                #include "cutlass/gemm/dispatch_policy.hpp"
                #include "cutlass/gemm/kernel/tile_scheduler.hpp"
                #include "cutlass/tensor_ref.h"
                #include "cutlass/util/distribution.h"
                #include "cutlass/util/packed_stride.hpp"
                #include "cutlass/util/tensor_view_io.h"
            """
        )
        if inductor_cutlass_config.generate_test_runner and not is_dynamic(
            *self.input_nodes, self.output_node
        ):
            res.splice(GEMM_STANDALONE_RUNNER_ADDITIONAL_INCLUDES)
        return res

    @staticmethod
    def cutlass_layout(torch_layout: ir.Layout) -> "Optional[cutlass_lib.LayoutType]":  # type: ignore[name-defined]  # noqa: F821
        """
        Converts an ir.Layout instance into the corresponding cutlass_library.LayoutType enum value
        (RowMajor, ColumnMajor, or None if no matching value is found ).

        Args:
            torch_layout (ir.Layout): The layout that needs to be looked up.

        Returns:
            cutlass_lib.LayoutType: The converted layout corresponding to the `torch_layout` or None if no matching
            value is found.
        """
        assert cutlass_utils.try_import_cutlass()
        import cutlass_library.library as cutlass_lib

        if V.graph.sizevars.statically_known_equals(torch_layout.stride[-1], 1):
            return cutlass_lib.LayoutType.RowMajor
        elif V.graph.sizevars.statically_known_equals(torch_layout.stride[-2], 1):
            return cutlass_lib.LayoutType.ColumnMajor
        else:
            return None

    @staticmethod
    def flip_cutlass_layout(
        cutlass_layout: "cutlass_lib.LayoutType",  # type: ignore[name-defined]  # noqa: F821
    ) -> "cutlass_lib.LayoutType":  # type: ignore[name-defined]  # noqa: F821
        """Helper method: Flips a given cutlass layout (cutlass_lib.LayoutType) from RowMajor
        to ColumnMajor or vice versa"""
        assert cutlass_utils.try_import_cutlass()
        import cutlass_library.library as cutlass_lib

        if cutlass_layout == cutlass_lib.LayoutType.RowMajor:
            return cutlass_lib.LayoutType.ColumnMajor
        else:
            return cutlass_lib.LayoutType.RowMajor

    @staticmethod
    @functools.lru_cache(32)
    def layout_match(
        torch_layout: ir.Layout,
        cutlass_layout: "cutlass_lib.LayoutType",  # type: ignore[name-defined] # noqa: F821
    ) -> bool:
        """Helper Method: Determines whether a given torch layout matches a given Cutlass layout"""
        return CUTLASSGemmTemplate.cutlass_layout(torch_layout) == cutlass_layout

    @staticmethod
    def set_layout(tensor_desc: "TensorDescription", torch_layout: ir.Layout) -> None:  # type: ignore[name-defined]  # noqa: F821
        """
        Helper method: Sets the layout of a given tensor description to match the given torch layout
        """
        if CUTLASSGemmTemplate.layout_match(torch_layout, tensor_desc.layout):
            return
        tensor_desc.layout = CUTLASSGemmTemplate.cutlass_layout(torch_layout)

    @staticmethod
    def set_alignment(torch_layout, op_element) -> bool:
        """
        Helper method to update the alignment of a given CUTLASS GEMM op operand's element.

        This method modifies the alignment of the given Cutlass GEMM op operand's element to match the
        layout of the corresponding ir.Buffer node.

        Args:
            torch_layout: The layout of the corresponding ir.Buffer node.
            op_element: The Cutlass GEMM op operand's element whose alignment is to be updated.

        Returns:
            bool: True if the alignment was successfully updated, False otherwise.
        """
        alignment = cutlass_utils.get_max_alignment(torch_layout)
        cuda_arch = cutlass_utils.get_cuda_arch()
        if cuda_arch and int(cuda_arch) >= 90 and alignment < op_element.alignment:
            return False
        else:
            op_element.alignment = alignment
            return True

    @staticmethod
    def should_swap_XW(
        bias: IRNode,
    ) -> bool:
        """
        Helper method to determine whether we should do an explicit transpose by switching the order of the
        matmul operands. This might be necessary when we can't otherwise arrive at the right memory
        layout for the given Bias operand.

        Note: This method is a workaround for CUDA Errors that seemingly non-deterministically
        occurred in practice in some CUTLASS GEMM Kernels with Linear epilogues that have a bias term.
        it might make sense to check on newer Cutlass releases whether it makes sense to keep
        returning True in certain cases or whether it becomes unnecessary.
        """
        # If bias is row major, swap all M and N dimensions
        if (
            bias is not None
            and len(bias.get_stride()) >= 2
            and bias.get_stride()[-1] in (0, 1)
        ):
            log.debug("GEMM Layout swapped X and W -> explicit transpose")
            return True
        return False

    @staticmethod
    def swap_XW(
        op: "cutlass_library.gemm_op.GemmOperation",  # type: ignore[name-defined]  # noqa: F821
    ) -> "cutlass_library.gemm_op.GemmOperation":  # type: ignore[name-defined]  # noqa: F821
        """
        Swap operands X and W (aka operans A and B) of the GEMM operation. This
        requires transposing the operands, which is done by swapping the strides.
        Note that we don't change the apparent external layout, just the operand layout.
        this is intentional.
        """
        new_op = copy.deepcopy(op)
        new_op.A.layout = CUTLASSGemmTemplate.flip_cutlass_layout(new_op.A.layout)
        new_op.B.layout = CUTLASSGemmTemplate.flip_cutlass_layout(new_op.B.layout)
        new_op.A, new_op.B = new_op.B, new_op.A
        new_op.C.layout = CUTLASSGemmTemplate.flip_cutlass_layout(new_op.C.layout)
        new_op.D.layout = CUTLASSGemmTemplate.flip_cutlass_layout(new_op.D.layout)
        return new_op

    def fix_op_layout(
        self,
        op: "cutlass_library.gemm_op.GemmOperation",  # type: ignore[name-defined] # noqa: F821
        X: Buffer,
        W: Buffer,
        Bias: Optional[Buffer],
        Y: Union[Buffer, ReinterpretView],
    ) -> "cutlass_library.gemm_op.GemmOperation":  # type: ignore[name-defined]  # noqa: F821
        # This is a workaround to deal with cases where the input layouts have changed
        # between autotuning and rendering. This happens if the inputs layout
        # are FlexibleLayout instances. In this case, we need to update the
        # op's input layouts. It is a hack, because now the op
        # we benchmarked is not the same as the op we render,
        # but there is no simple way to fix this in the autotuner, since that would
        # potentially disable other optimizations.
        a_layout = X.get_layout()
        b_layout = W.get_layout()
        c_layout = Bias.get_layout() if Bias is not None else None

        d_layout = copy.deepcopy(Y.get_layout())
        match_list = [
            CUTLASSGemmTemplate.layout_match(buf.get_layout(), op_layout)
            for buf, op_layout in zip(
                (X, W, Bias, Y),
                (op.A.layout, op.B.layout, op.C.layout, op.D.layout),
            )
            if buf is not None
        ]
        all_match = all(match_list)
        if all_match:
            return op
        log.warning(
            f"Cutlass GEMM Layout change: Input and/or output layouts have changed between autotuning/retuning and call to render on {self}. Applying workaround. This can lead to suboptimal performance. Match List: {match_list}"  # noqa: G004, B950
        )
        new_op = copy.deepcopy(op)

        if a_layout is not None:
            new_op.A.layout = CUTLASSGemmTemplate.cutlass_layout(a_layout)
        if b_layout is not None:
            new_op.B.layout = CUTLASSGemmTemplate.cutlass_layout(b_layout)
        if c_layout is not None:
            new_op.C.layout = CUTLASSGemmTemplate.cutlass_layout(c_layout)
            new_op.C.element = cutlass_utils.torch_dtype_to_cutlass_type(c_layout.dtype)
        if d_layout is not None:
            new_op.D.layout = CUTLASSGemmTemplate.cutlass_layout(d_layout)
        return new_op

    def _dtype_match(
        self,
        op: "cutlass_library.gemm_op.GemmOperation",  # type: ignore[name-defined]  # noqa: F821
    ) -> bool:
        """
        Checking dtypes of A, B, acc, D here.

        Empirically speaking, CUTLASS2x ops have same dtype for C and D.
        """
        X = self.input_nodes[0]
        W = self.input_nodes[1]

        accumulator_torch_dtype = cutlass_utils.get_accumulator_dtype(
            [X.get_dtype(), W.get_dtype()],
        )
        if not (
            cutlass_utils.dtype_match(X.get_dtype(), op.A.element)
            and cutlass_utils.dtype_match(W.get_dtype(), op.B.element)
            and cutlass_utils.dtype_match(
                self.output_node.get_layout().dtype, op.D.element
            )
            and cutlass_utils.dtype_match(
                accumulator_torch_dtype, op.accumulator_type()
            )
        ):
            return False

        return True

    @classmethod
    def global_filter_ops(
        cls,
        ops: list["cutlass_library.gemm_op.GemmOperation"],  # type: ignore[name-defined]  # noqa: F821
    ) -> list["cutlass_library.gemm_op.GemmOperation"]:  # type: ignore[name-defined]  # noqa: F821
        """
        Filter ops without using information about the torch op, input nodes and output node.
        """
        assert cutlass_utils.try_import_cutlass()
        import cutlass_library.library as cutlass_lib  # type: ignore[import]

        # Skip simt kernels
        ops = [
            op
            for op in ops
            if op.tile_description.math_instruction.opcode_class
            != cutlass_lib.OpcodeClass.Simt
        ]

        # only keep the set of row x column ops
        # for other layout, we modify in place in filter_op, after deepcopy
        ops = [
            op
            for op in ops
            if op.A.layout.name == "RowMajor" and op.B.layout.name == "ColumnMajor"
        ]

        # filter by supported accumulator types
        ops = [
            op
            for op in ops
            if any(
                dtype_match(torch_dtype, op.accumulator_type())
                for torch_dtype in ACCUMULATOR_DTYPES
            )
        ]

        # check if dtypes of A and B are supported
        ops = [
            op
            for op in ops
            if any(dtype_match(torch_dtype, op.A.element) for torch_dtype in XW_DTYPES)
            and any(dtype_match(torch_dtype, op.B.element) for torch_dtype in XW_DTYPES)
        ]

        return ops

    def filter_op(
        self,
        op: "cutlass_library.gemm_op.GemmOperation",  # type: ignore[name-defined]  # noqa: F821
    ) -> "cutlass_library.gemm_op.GemmOperation":  # type: ignore[name-defined]  # noqa: F821
        """
        Helper method:

        Determines whether a given Cutlass GEMM op definition is suitable for the current
        input / output of the operation that this template is supposed to implement.

        Takes memory layout, dtype and support for EVT operations into account,
        and filters potentially problematic ops.

        Returns None if the op is not suitable, otherwise returns the op to be used, which might
        have been mutated.
        """

        if op.gemm_kind not in self._get_supported_ops():
            return None

        X = self.input_nodes[0]
        W = self.input_nodes[1]

        # Filter ops according to the shape match.
        if not self._shape_match(op):
            return None

        # Filter ops by dtypes.
        if not self._dtype_match(op):
            return None

        # Filter ops by alignment.
        if not self._alignment_match(op):
            log.debug(
                "Skipping due to alignment mismatch. op: %s", op.configuration_name()
            )
            return None

        # only use stream k for static shape
        if op.tile_scheduler.name == "StreamK":
            static_shape = PythonWrapperCodegen.statically_known_list_of_ints_or_none(
                tuple(X.get_size()) + tuple(W.get_size())
            )
            if not static_shape:
                return None

        # Update op.
        op = copy.deepcopy(op)

        # set layouts for X and W
        self.set_layout(op.A, X.get_layout())
        self.set_layout(op.B, W.get_layout())

        # Set output layout.
        op.D.layout = CUTLASSGemmTemplate.cutlass_layout(self.output_node.get_layout())

        # Filter ops by alignments and set alignments.
        status = (
            self.set_alignment(X.get_layout(), op.A)
            and self.set_alignment(W.get_layout(), op.B)
            and self.set_alignment(self.output_node.get_layout(), op.D)
        )
        if not status:
            log.debug(
                "Skipping due to alignment setting failure. op: %s",
                op.configuration_name(),
            )
            return None

        if inductor_cutlass_config.cutlass_tma_only and not self._has_tma_epilogue(op):
            return None

        # Set epilogue.
        # TODO: update epilogue functor according to epilogues.
        op.element_epilogue = op.accumulator_type()

        if self.use_fast_accum is not None:
            is_op_fast_accum = "fastaccum" in op.configuration_name()
            if self.use_fast_accum ^ is_op_fast_accum:
                return None

        # Set bias layout and alignment.
        status = self._set_bias_layout_and_alignment(op)
        if not status:
            log.debug(
                "Skipping due to bias layout and alignment setting failure. op: %s",
                op.configuration_name(),
            )
            return None

        # Apply regex filters at the end when configuration name doesn't change anymore
        if inductor_cutlass_config.cutlass_op_allowlist_regex:
            if not re.search(
                inductor_cutlass_config.cutlass_op_allowlist_regex,
                op.configuration_name(),
            ):
                return None
        if inductor_cutlass_config.cutlass_op_denylist_regex is not None:
            if re.search(
                inductor_cutlass_config.cutlass_op_denylist_regex,
                op.configuration_name(),
            ):
                return None

        return op

    def gen_ops(self) -> "list[tuple[str, cutlass_gemm_op.GemmOperation]]":  # type: ignore[name-defined]  # noqa: F821
        """
        Creates a list of Cutlass GemmOperation instances that match the operation this template is designed to represent.
        The matching is carried out with respect to the input and output specifications of the operation.

        No function arguments.

        Returns:
            List[Tuple[str, cutlass_gemm_op.GemmOperation]]: A list of (cutlass_name, GemmOperation)
            tuples that are compatible with the operation requirements of this template.
        """
        assert cutlass_utils.try_import_cutlass()
        import cutlass_library.gemm_operation as cutlass_gemm_op

        if self.cache_key in self.filtered_ops_cache:
            log.debug("Using cached ops for %s", self.cache_key)
            return self.filtered_ops_cache[self.cache_key]

        with dynamo_timed("CUTLASSGemmTemplate.maybe_fetch_ops"):
            maybe_ops = maybe_fetch_ops()
        if maybe_ops is None:
            log.debug("Cannot fetch ops from cache, generating ops from scratch")
            full_ops = cutlass_utils.gen_ops()
            ops = pytree.tree_flatten(full_ops)[0]
        else:
            log.debug("Using cached ops from cache")
            ops = maybe_ops

        ops = self.global_filter_ops(ops)

        res: dict[str, cutlass_gemm_op.GemmOperation] = {}
        start_time = time.time()
        for op in ops:
            # if changed, need to also change CUTLASS_OPERATION_KIND
            assert isinstance(op, cutlass_gemm_op.GemmOperation)
            filter_res = self.filter_op(op)
            if (
                filter_res is not None
                and res.get(filter_res.configuration_name(), None) is None
            ):
                res[filter_res.configuration_name()] = filter_res
        log.info(
            "Got cutlass configs: total number of ops: %d. Filtering took %.2f seconds",
            len(res),
            time.time() - start_time,
        )
        sorted_res = sorted(res.items())
        ret_res = sorted_res[: inductor_cutlass_config.cutlass_max_profiling_configs]
        if len(self.filtered_ops_cache) < 50:
            self.filtered_ops_cache[self.cache_key] = ret_res
        else:
            log.debug("Not caching ops since filtered_ops_cache has reached size 50.")
        return ret_res

    def gemm_mode(self) -> str:
        """
        Returns a Cutlass GEMM mode string for the current operation, dependent on whether this op implements
        a batched GEMM or a simple GEMM without batch dimension.

        Returns:
        str: A string indicating the Cutlass GEMM mode. If the output node has more than two dimensions,
            "cutlass::gemm::GemmUniversalMode::kBatched" is returned, otherwise
            "cutlass::gemm::GemmUniversalMode::kGemm" is returned.
        """
        sizes = self.output_node.get_size()
        if len(sizes) > 2:
            return "cutlass::gemm::GemmUniversalMode::kBatched"
        else:
            return "cutlass::gemm::GemmUniversalMode::kGemm"

    def render(  # type: ignore[override]
        self,
        kernel: CUDATemplateKernel,
        op: "cutlass_gemm_op.GemmOperation" = None,  # type: ignore[name-defined]  # noqa: F821
        template_buffer_node: Optional[CUDATemplateBuffer] = None,
        epilogue_nodes: Optional[list[BaseSchedulerNode]] = None,
        **kwargs,
    ) -> str:
        """
        The primary entry point for the code rendering process used in this template.
        Renders the Cutlass based CUDA C++ code for the GEMM Kernel that this template is designed to implement,
        including potentially fused epilogues.

        Args:
            kernel (CUDATemplateKernel): The kernel to be rendered.
            op (cutlass_gemm_op.GemmOperation, optional): A GEMM operation that is required to be compatible with the
                input and output definitions as well as a possible epilogue. Defaults to None.
            **kwargs: Additional keyword arguments. Currently unused.

        Returns:
            str: Cutlass based CUDA C++ code fragment as a string, to be used by the current
            CUDATemplateKernel or autotuning code.

        Note:
            All inputs and their corresponding buffer addresses and names take precedence over previously
            passed inputs to the template at construction time. However, they should be layout compatible.
        """
        assert cutlass_utils.try_import_cutlass()
        import cutlass_library.gemm_operation as cutlass_gemm_op
        import cutlass_library.library as cutlass_lib

        assert isinstance(op, cutlass_gemm_op.GemmOperation), (
            "op argument is required and has to be an instance of GemmOperation"
        )

        if epilogue_nodes and not self._has_tma_epilogue(op):
            raise NotImplementedError(
                "Non-TMA epilogue visitor tree is not supported in Cutlass."
            )

        assert len(self.input_nodes) >= 2 and self.output_node is not None
        X, W = self.input_nodes[0], self.input_nodes[1]
        for input_node in self.input_nodes:
            if not isinstance(X.layout, FixedLayout):
                input_node.freeze_layout()

        Y = self.output_node
        if template_buffer_node is not None:
            Y = template_buffer_node

        Bias, extra_inputs, extra_names = self._get_extra_inputs_and_names(op)

        # Define Kernel call signature
        # Important: This step also populates Kernel name to node mapping data structures,
        # which are required further below ( for example by the template renderer )
        inputs = [X, W, Bias, *extra_inputs]
        names = ["X", "W", "Bias", *extra_names] + ["Y"]
        names_str = ",".join(names)
        if self.input_reorder is not None:
            input_reorder = self.input_reorder
        else:
            input_reorder = None

        # The layouts might have changed between autotuning and this call if they were FlexibleLayout
        # we need to adapt, which might lead to suboptimal performance.
        op = self.fix_op_layout(op, X, W, Bias, Y)

        # to make op mutable without affecting others
        op = copy.deepcopy(op)
        is_scaled_mm = len(self.input_nodes) in (4, 5)
        if Bias is not None and not is_scaled_mm:
            assert Bias.get_dtype() == X.get_dtype()
            # This might have been set to void during filtering, when the assumption was still that there's no C
            # operand
            op.C.element = op.A.element

            assert op.C.element == op.D.element, (
                f"Expect C and D to have the same dtype, found {op.C.element} and {op.D.element}"
            )

        argument_template, epilogue_template = self._get_template_args(op)
        should_swap_xw: bool = False
        if Bias is not None and self._has_tma_epilogue(op):
            if (
                op.epilogue_schedule
                != cutlass_lib.EpilogueScheduleType.EpilogueTransposed
                and self.should_swap_XW(Bias)
            ):
                # TMA epilogue requires bias vector in column major to get best perf.
                op = self.swap_XW(op)
                should_swap_xw = True

        name_to_buffer = {node.get_name(): node for node in self.input_nodes}
        # handle the fake output buffer during lowering
        name_to_buffer[Y.get_name()] = Y  # type: ignore[assignment]

        if epilogue_nodes or is_scaled_mm:
            if epilogue_nodes:
                (
                    input_names,
                    output_names,
                    var_name_to_buffer_name,
                    evt_py_code,
                ) = CutlassEVTCodegen.ir_to_evt_python_code(
                    Y.get_name(), epilogue_nodes, V.kernel.removed_buffers
                )

                # TODO: mlazos remove this by returning buffer metadata from
                # ir_to_evt_python code
                for name, buf in (
                    V.graph.name_to_buffer | V.graph.graph_inputs
                ).items():
                    if name not in name_to_buffer:
                        name_to_buffer[name] = buf  # type: ignore[assignment]

                D_output_name = var_name_to_buffer_name["D"]
                D_output_buffer = name_to_buffer[D_output_name]
                Y = D_output_buffer  # type: ignore[assignment]
                # Interestingly, I don't think the rest of the layout matters here since we
                # use the properties of the Y buffer to fill in D's properties in the epilogue
                # args. This is needed though because it defines types expected in the epilogue args.
                op.D.element = cutlass_utils.torch_dtype_to_cutlass_type(
                    D_output_buffer.get_dtype()
                )

                assert output_names, "There should be at least one write"

                epilogue_inputs = [name_to_buffer[name] for name in input_names]
                outputs = [name_to_buffer[name] for name in output_names]
            else:  # Scaled MM, we read the two scale matrices (and optional bias) and write a single output
                bias = None if len(self.input_nodes) < 5 else self.input_nodes[4]
                bias_name = bias.get_name() if bias else None

                (
                    evt_read_names,
                    var_name_to_buffer_name,
                    evt_py_code,
                ) = scaled_mm_evt(
                    self.input_nodes[2].get_name(),  # scale_A
                    self.input_nodes[3].get_name(),  # scale_B
                    bias_name,
                    Y.get_name(),
                )

                input_names = list(evt_read_names)
                output_names = []  # We only need Y
                epilogue_inputs = [self.input_nodes[2], self.input_nodes[3]]
                if bias:
                    epilogue_inputs.append(bias)
                outputs = []

            acc_dtype = cutlass_utils.get_accumulator_dtype(
                [X.get_dtype(), W.get_dtype()]
            )
            assert acc_dtype, "Could not determine accumulator dtype"

            evt_name, evt_args, evt_code, evt_arg_renames = self._render_evt(
                op,
                evt_py_code,
                var_name_to_buffer_name,
                name_to_buffer,
                Y.get_dtype(),
                acc_dtype,
            )

            inputs = [
                X,
                W,
                Bias,
                *epilogue_inputs,  # type: ignore[list-item]
                Y,
                *extra_inputs,
            ]
            input_names = [evt_arg_renames.get(name) for name in input_names]
            output_names = [evt_arg_renames.get(name) for name in output_names]

            names_str = ",".join(
                ["X", "W", "Bias", *input_names, "Y", *output_names, *extra_names]
            )
        else:
            evt_name = None
            outputs = [Y]
            evt_args = f"{{ElementComputeEpilogue({self.alpha}), ElementComputeEpilogue({self.beta})}}"
            evt_code = ""

        kernel_call_signature = kernel.def_kernel(
            inputs=inputs,  # type: ignore[arg-type]
            outputs=outputs,  # type: ignore[arg-type]
            names_str=names_str,
            input_reorder=input_reorder,
        )

        test_call_statement = self.test_call_statement(kernel, inputs, names_str)

        instance_definition, instance_type = self._define_gemm_instance(op, evt_name)

        options = {
            "alpha": self.alpha,
            "beta": self.beta,
            "X": X,
            "W": W,
            "Y": Y,
            "kernel_call_signature": kernel_call_signature,
            "Bias": Bias,
            "epilogue_template": epilogue_template,
            "argument_template": argument_template,
            "should_swap_xw": should_swap_xw,
            "template": self,
            "kernel": kernel,
            "instance_definition": instance_definition,
            "instance_type": instance_type,
            "input_reorder": self.input_reorder,
            "epilogue_args": evt_args,
            "test_call_statement": test_call_statement,
            "op_conf_name": op.configuration_name(),
            "epilogue_visitor_tree": evt_code,
        }
        options.update(dict(zip(extra_names, extra_inputs)))
        res = self._template_from_string(self._get_template()).render(**options)
        if inductor_cutlass_config.generate_test_runner and not is_dynamic(
            X, W, Y, Bias
        ):
            test_runner_code = self._template_from_string(
                GEMM_STANDALONE_RUNNER_TEMPLATE
            ).render(**options)
            res += "\n\n" + test_runner_code

        # splice to remove trailing spaces in each line
        buf = IndentedBuffer()
        buf.splice(res)
        return buf.getvalue()

    def test_call_statement(
        self,
        kernel,
        input_nodes,
        names_str: str = "",
    ) -> str:
        """
        Helper method to render the Cutlass CUDA C++ code required for calling the GEMM operation in the standalone
        test runner that might also be generated along with the rest of the code, if the corresponding config is
        enabled.

        Returns a C++ statement that calls the GEMM operation with the correct arguments.
        """
        _, __, arg_types = kernel.args.cpp_argdefs(cutlass_utils.DTYPE_TO_CUTLASS_TYPE)
        arg_names = [name.strip() for name in names_str.strip().split(",")]
        arg_names = self._update_arg_names_for_test_call_statement(
            arg_names, input_nodes
        )
        arguments = [
            f"(({arg_type}){arg_name}_data.get())"
            for arg_type, arg_name in zip(arg_types, arg_names)
        ]
        return f"{kernel.kernel_name}({', '.join(arguments)}, M, N, K, B, lda, ldb, ldc, ldd, 0, 0, 0, swizzle, workspace_size_ptr, (uint8_t*)workspace_data.get(), 0);"  # noqa: B950

    def _render_evt(
        self,
        op: GemmOperation,
        evt_py_code: str,
        buffer_renames: dict[str, str],
        name_to_buffer: dict[str, Buffer],
        output_dtype: torch.dtype,
        accumulator_dtype: torch.dtype,
    ) -> tuple[str, str, str, EVTArgRenames]:  # type: ignore[name-defined]  # noqa: F821
        raise NotImplementedError("_render_evt in CUTLASSGemmTemplate not implemented")


class CUTLASS3xGemmTemplate(CUTLASSGemmTemplate):
    """
    CUTLASS 3x GEMM Template, which is used to generate CUTLASS GEMM kernels
    including those which allow flexible fusions with epilogues.
    """

    def __init__(
        self,
        input_nodes: list[Buffer],
        layout: Layout,
        alpha: float,
        beta: float,
        input_reorder: Optional[list[int]] = None,
        use_fast_accum: Optional[bool] = None,
    ):
        super().__init__(
            input_nodes, layout, alpha, beta, input_reorder, use_fast_accum
        )

    @staticmethod
    def add_cutlass_gemm_choices(
        choices: list[ChoiceCaller],
        layout: ir.Layout,
        input_nodes: list[Buffer],
        alpha: Union[float, int] = 1,
        beta: Union[float, int] = 0,
        input_reorder: Optional[list[int]] = None,
        use_fast_accum: Optional[bool] = None,
        **extra_kwargs,
    ) -> None:
        template = CUTLASS3xGemmTemplate(
            input_nodes,
            layout,
            alpha,
            beta,
            input_reorder,
            use_fast_accum,
        )
        template._add_cutlass_gemm_choices(
            choices, layout, input_nodes, alpha, beta, input_reorder, **extra_kwargs
        )

    @staticmethod
    @functools.lru_cache(1)
    def _get_supported_ops() -> "list[cutlass_library.gemm_operation.GemmOperation]":  # type: ignore[name-defined]  # noqa: F821
        import cutlass_library.library as cutlass_lib

        return [cutlass_lib.GemmKind.Universal3x]

    def _get_template(self) -> str:
        return GEMM_TEMPLATE_CUTLASS_3X

    def _get_template_args(
        self,
        op: "cutlass_library.gemm_op.GemmOperation",  # type: ignore[name-defined]  # noqa: F821
    ) -> tuple[str, Optional[str]]:
        return (GEMM_ARGS_CUTLASS_3X, GEMM_ARGS_CUTLASS_3X_EPILOGUE)

    @staticmethod
    def _has_tma_epilogue(  # noqa: F821 # type: ignore[arg-type,name-defined]
        op: "cutlass_library.gemm_op.GemmOperation",  # type: ignore[name-defined,arg-type] # noqa: F821
    ) -> bool:  # type: ignore[name-defined]
        """Helper method: Determine whether a given Cutlass GEMM op has a TMA Epilogue"""
        assert cutlass_utils.try_import_cutlass()
        import cutlass_library.library as cutlass_lib

        result = False
        if op.gemm_kind == cutlass_lib.GemmKind.Universal3x:
            epilogue_schedule_str = str(op.epilogue_schedule).split(".")[-1]
            result = epilogue_schedule_str.lower().startswith("tma")
        return result

    @staticmethod
    def supports_epilogue_fusion(op: GemmOperation) -> bool:
        return CUTLASS3xGemmTemplate._has_tma_epilogue(op)

    def _are_inputs_layout_compatible(self, layouts: list[Layout]) -> bool:
        """
        Evaluates whether input layouts are compatible for General Matrix Multiply (GEMM).

        This function checks compatibility of A, B, and possibly C operand layouts for
        a General Matrix Multiply (GEMM) operation, expressed as 'alpha * matmul(A, B) + beta * C'.
        It verifies requirements such as matching data types, minimum rank, and suitability
        for broadcasting, as defined by PyTorch operations like `torch.matmul`, `torch.aten.mm`,
        `addmm`, `bmm`, `baddbmm`, etc.

        Args:
            layouts (List[Layout]): List containing 2 or 3 Layout objects representing
                                    the input matrices A, B, and possibly C.

        Returns:
            bool: True if layouts are GEMM compatible, otherwise False.
        """
        assert 2 <= len(layouts) <= 5
        # Check if A and B are compatible
        A_layout, B_layout = layouts[:2]
        if len(A_layout.size) < 1:
            return False
        if len(B_layout.size) < 1:
            return False
        A_size = list(V.graph.sizevars.size_hints(A_layout.size))
        B_size = list(V.graph.sizevars.size_hints(B_layout.size))
        if len(A_size) < 2:
            A_size.insert(0, 1)
        if len(B_size) < 2:
            A_size.insert(1, 1)
        # Are batch dims broadcastable?
        while len(A_size) < len(B_size):
            A_size.insert(0, 1)
        while len(B_size) < len(A_size):
            B_size.insert(0, 1)
        K = max(A_size[-1], B_size[-2])
        M = A_size[-2]
        N = B_size[-1]
        if K != A_size[-1] and A_size[-1] != 1:
            return False
        if K != B_size[-2] and B_size[-1] != 1:
            return False
        # check batch dim broadcastable
        for i in range(len(A_size) - 2):
            if A_size[i] != B_size[i] and A_size[i] != 1 and B_size[i] != 1:
                return False
        if len(layouts) == 3:
            C_layout = layouts[2]
            C_size = [V.graph.sizevars.size_hint(i) for i in C_layout.size]
            while len(C_size) < len(A_size):
                C_size.insert(0, 1)
            # check batch dims
            for i in range(len(A_size) - 2):
                bd = max(A_size[i], B_size[i])
                if bd != C_size[i] and C_size[i] != 1:
                    return False
            if len(C_size) > len(A_size):
                # This may happen if the last elements of C are contiguous and
                # their multiplied size equals the last dim size of B
                if M != C_size[len(A_size) - 2] and C_size[len(A_size) - 2] != 1:
                    return False
                remaining_size = 1
                for i in range(len(A_size) - 1, len(C_size)):
                    remaining_size *= C_size[i]
                if N != remaining_size and remaining_size != 1:
                    return False
                return True
            assert len(C_size) == len(A_size)
            if M != C_size[-2] and C_size[-2] != 1:
                return False
            if N != C_size[-1] and C_size[-1] != 1:
                return False
        return True

    def _render_evt(
        self,
        op: GemmOperation,
        evt_py_code: str,
        var_name_to_buffer_name: dict[str, str],
        name_to_buffer: dict[str, Buffer],
        output_dtype: torch.dtype,
        accumulator_dtype: torch.dtype,
    ) -> tuple[str, str, str, EVTArgRenames]:
        from .lib_extensions.evt_extensions import create_example_tensors, trace

        acc_dtype = torch_dtype_to_cutlass_type(accumulator_dtype)
        output_dtype = torch_dtype_to_cutlass_type(output_dtype)

        examples = create_example_tensors(
            var_name_to_buffer_name,
            name_to_buffer,  # type: ignore[arg-type]
            V.graph.sizevars.size_hint,
        )
        evt_name, evt_args, evt_code, arg_renames = trace(
            evt_py_code,
            examples,
            acc_dtype,
            output_dtype,
            op.tile_description,  # type: ignore[attr-defined]
            op.epilogue_schedule,  # type: ignore[attr-defined]
            {k: name_to_buffer[v] for k, v in var_name_to_buffer_name.items()},  # type: ignore[arg-type,misc]
            V.graph.sizevars.size_hint,
        )

        return (
            evt_name,
            evt_args,
            evt_code,
            arg_renames,
        )

    def _shape_match(
        self,
        op: "cutlass_library.gemm_op.GemmOperation",  # type: ignore[name-defined]  # noqa: F821
    ) -> bool:
        return True

    def _alignment_match(
        self,
        op: "cutlass_library.gemm_op.GemmOperation",  # type: ignore[name-defined]  # noqa: F821
    ) -> bool:
        return True

    def _set_bias_layout_and_alignment(
        self,
        op: "cutlass_library.gemm_op.GemmOperation",  # type: ignore[name-defined]  # noqa: F821
    ) -> bool:
        import cutlass_library.library as cutlass_lib

        has_bias = len(self.input_nodes) == 3 and self.input_nodes[2] is not None
        if has_bias:
            Bias = self.input_nodes[2]
            # bias dtype
            op.C.element = cutlass_utils.torch_dtype_to_cutlass_type(
                Bias.get_layout().dtype
            )

            # Bias layout
            bias_layout = CUTLASSGemmTemplate.cutlass_layout(Bias.get_layout())
            op.C.layout = bias_layout

            # Bias alignment
            status = self.set_alignment(Bias.get_layout(), op.C)
            if not status:
                return False
        else:
            op.C.element = cutlass_lib.DataType.void
        return True

    def _define_gemm_instance(
        self,
        op: GemmOperation,
        evt_name: Optional[str] = None,
    ) -> tuple[str, str]:
        """Defines and renders the Cutlass / CUDA C++ code for a given GEMM operation instance.

        This function uses the Cutlass library to generate key parts of the codegen process. General Matrix Multiply
        forms a core part of a number of scientific applications, so this efficient and adaptable implementation is
        crucial.

        Args:
            op (cutlass_library.gemm_op.GemmOperation): This is the core GEMM operation that we are defining and rendering.

        Returns:
            Tuple[str, str]: A tuple where the first part is a string that constitutes the defined GEMM operation in C++
                             code (render) and the second part is the string that specifies the operation type.
        """
        assert cutlass_utils.try_import_cutlass()
        import cutlass_library.library as cutlass_lib

        from .lib_extensions import gemm_operation_extensions as gemm_extensions

        emitter = gemm_extensions.EmitGemmUniversal3xInstanceWithEVT(evt_name=evt_name)  # type: ignore[call-arg]

        if not hasattr(op, "epilogue_functor") or not isinstance(
            op.epilogue_functor, enum.Enum
        ):
            op = copy.deepcopy(op)
            op.epilogue_functor = cutlass_lib.EpilogueFunctor.LinearCombination

        op_def = emitter.emit(op)
        pattern = re.compile(r"\s*struct\s(.*?)\s:")
        decl = [line for line in op_def.split("\n") if "struct " in line][-1]

        match = pattern.match(decl)
        if match is None:
            raise RuntimeError("Invalid Gemm config: \n" + op_def)
        op_type = match.groups()[0]
        if op.gemm_kind == cutlass_lib.GemmKind.Universal3x:
            op_def += f"\n  using {op_type}_device_type = cutlass::gemm::device::GemmUniversalAdapter<{op_type}>;\n"
            op_type = f"{op_type}_device_type"

        return op_def, op_type

    def _get_extra_inputs_and_names(
        self,
        op: "cutlass_gemm_op.GemmOperation" = None,  # type: ignore[name-defined]  # noqa: F821
    ) -> tuple[Optional[Buffer], list[Optional[Buffer]], list[str]]:
        Bias = self.input_nodes[2] if len(self.input_nodes) == 3 else None
        inputs: list[Optional[Buffer]] = []
        names: list[str] = []
        return (Bias, inputs, names)

    def _update_arg_names_for_test_call_statement(
        self,
        arg_names: list[str],
        input_nodes: list[Buffer],
    ) -> list[str]:
        if input_nodes[2] is None:
            del arg_names[2]
        else:
            # Reorder them as Bias, A, B
            if self.input_reorder is not None:
                arg_names[0 : len(self.input_reorder)] = [
                    arg_names[i] for i in self.input_reorder
                ]
        return arg_names

    def render_gemm_arguments(
        self,
        argument_template: str,
        epilogue_template: str,
        should_swap_xw: bool,
        X: IRNode,
        W: IRNode,
        Bias: IRNode,
        Y: IRNode,
        alpha: float,
        beta: float,
        kernel: CUDATemplateKernel,
        epilogue_args,
    ) -> str:
        """
        Render the Cutlass CUDA C++ code required for passing arguments to the GEMM operation.

        Args:
            argument_template (str): Template for the GEMM operation arguments.
            epilogue_template (str): Template for the epilogue arguments.
            should_swap_xw (bool): Determines whether X, W operands should be swapped. If True, applies an explicit
            transpose operation to X and W.
            X (IRNode): The X input tensor.
            W (IRNode): The W input tensor.
            Bias (IRNode): The bias tensor.
            Y (IRNode): The output tensor.
            alpha (float): Scaling factor for the product of the inputs.
            beta (float): Scaling factor for the output tensor.
            kernel (CUDATemplateKernel): CUDA Template kernel for the operation.
            epilogue_args (any): Additional arguments for the epilogue state.

        Returns:
            str: A block of CUDA C++ code as a string, ready to be used as arguments for the GEMM operation.

        Note: If `should_swap_xw` is True, a transpose operation will be applied to the X, W, Bias, and Y
        tensors. This operation also implies the M and N dimensions of Bias and GEMM output to be swapped
        before the function call.
        """
        options = {
            "alpha": alpha,
            "beta": beta,
            "X": X,
            "W": W,
            "Y": Y,
            "Bias": Bias,
            "template": self,
            "kernel": kernel,
            "M": "M",
            "N": "N",
            "epilogue_args": epilogue_args,
        }
        assert epilogue_template is not None

        if should_swap_xw:
            # Swap
            def clone_with_transposed_stride(node: IRNode) -> IRNode:
                old_layout = node.get_layout()
                new_stride = list(old_layout.stride)  # type: ignore[union-attr]
                new_stride[-2], new_stride[-1] = new_stride[-1], new_stride[-2]
                assert old_layout.device is not None
                new_layout = FixedLayout(
                    old_layout.device,
                    old_layout.dtype,
                    list(old_layout.size),  # type: ignore[union-attr]
                    new_stride,
                    old_layout.offset,  # type: ignore[union-attr]
                )
                return Buffer(name=node.get_name(), layout=new_layout)

            new_X = clone_with_transposed_stride(X)
            new_W = clone_with_transposed_stride(W)
            new_Bias = clone_with_transposed_stride(Bias)
            new_Y = clone_with_transposed_stride(Y)
            options["X"], options["W"], options["Bias"], options["Y"] = (
                new_W,
                new_X,
                new_Bias,
                new_Y,
            )
            options["M"], options["N"] = "N", "M"

        epilogue_arguments = self._template_from_string(epilogue_template).render(
            **options
        )
        arguments = self._template_from_string(argument_template).render(
            epilogue_arguments=epilogue_arguments, **options
        )

        return arguments


class CUTLASS2xGemmTemplate(CUTLASSGemmTemplate):
    """CUTLASS 2x GEMM Template, which is used to generate CUTLASS GEMM kernels"""

    def __init__(
        self,
        input_nodes: list[Buffer],
        layout: Layout,
        alpha: float,
        beta: float,
        input_reorder: Optional[list[int]] = None,
    ):
        super().__init__(input_nodes, layout, alpha, beta, input_reorder)

    @staticmethod
    def add_cutlass_gemm_choices(
        choices: list[ChoiceCaller],
        layout: ir.Layout,
        input_nodes: list[Buffer],
        alpha: Union[float, int] = 1,
        beta: Union[float, int] = 0,
        input_reorder: Optional[list[int]] = None,
        use_fast_accum: Optional[bool] = False,
        **extra_kwargs,
    ) -> None:
        template = CUTLASS2xGemmTemplate(
            input_nodes, layout, alpha, beta, input_reorder
        )
        template._add_cutlass_gemm_choices(
            choices, layout, input_nodes, alpha, beta, input_reorder, **extra_kwargs
        )

    @staticmethod
    def _get_supported_ops() -> "list[cutlass_library.gemm_operation.GemmOperation]":  # type: ignore[name-defined]  # noqa: F821
        import cutlass_library.library as cutlass_lib

        return [cutlass_lib.GemmKind.Universal, cutlass_lib.GemmKind.Sparse]

    @staticmethod
    def _has_tma_epilogue(self) -> bool:
        return False

    def _get_template(self) -> str:
        return GEMM_TEMPLATE_CUTLASS_2X

    def _get_template_args(
        self,
        op: "cutlass_library.gemm_op.GemmOperation",  # type: ignore[name-defined]  # noqa: F821
    ) -> tuple[str, Optional[str]]:
        import cutlass_library.library as cutlass_lib

        if op.gemm_kind == cutlass_lib.GemmKind.Sparse:
            return (GEMM_ARGS_SPARSE_CUTLASS_2X, None)

        return (GEMM_ARGS_CUTLASS_2X, None)

    def _are_inputs_layout_compatible(self, layouts: list[Layout]) -> bool:
        """
        Evaluates whether input layouts are compatible for set of operations supported by this class.

        Args:
            layouts (List[Layout]): List containing Layout objects representing
                                    the input matrices.

        Returns:
            bool: True if layouts are GEMM compatible, otherwise False.
        """
        assert len(layouts) == 2 or len(layouts) == 3
        # Check if A and B are compatible
        A_layout, B_layout = layouts[:2]
        if len(A_layout.size) != 2:
            return False
        if len(B_layout.size) != 2:
            return False
        A_size = [int(i) for i in A_layout.size]
        B_size = [int(i) for i in B_layout.size]
        K = max(A_size[1], B_size[0])
        return (K == A_size[1] or K == 2 * A_size[1]) and K == B_size[0]

    def _shape_match(
        self,
        op: "cutlass_library.gemm_op.GemmOperation",  # type: ignore[name-defined]  # noqa: F821
    ) -> bool:
        import cutlass_library.library as cutlass_lib

        X, W = self.input_nodes[0], self.input_nodes[1]

        if op.gemm_kind == cutlass_lib.GemmKind.Sparse:
            return X.get_size()[1] * 2 == W.get_size()[0]

        return X.get_size()[1] == W.get_size()[0]

    def _alignment_match(
        self,
        op: "cutlass_library.gemm_op.GemmOperation",  # type: ignore[name-defined]  # noqa: F821
    ) -> bool:
        import cutlass_library.library as cutlass_lib

        if op.gemm_kind != cutlass_lib.GemmKind.Sparse:
            return True

        # SparseGemm in CUTLASS has specific alignment check that for
        # small k could make some of the choices throw kMisalignedOperand
        # CUTLASS error when run, see:
        # https://github.com/NVIDIA/cutlass/blob/e01b9b5029b7caca5a43c29f7d2714d7cf1dcae8/include/cutlass/gemm/kernel/sparse_gemm.h#L198-L200  # noqa: B950
        # So, let's skip these choices if that would be the case.
        X = self.input_nodes[0]
        return (X.get_size()[1] * 2) % op.tile_description.tile_shape[2] == 0

    def _set_bias_layout_and_alignment(
        self,
        op: "cutlass_library.gemm_op.GemmOperation",  # type: ignore[name-defined]  # noqa: F821
    ) -> bool:
        import cutlass_library.library as cutlass_lib

        if op.gemm_kind == cutlass_lib.GemmKind.Sparse:
            op.C.layout = op.D.layout
            return True

        if len(self.input_nodes) >= 3 and self.input_nodes[2] is not None:
            Bias = self.input_nodes[2]
            bias_layout = CUTLASSGemmTemplate.cutlass_layout(Bias.get_layout())
            if bias_layout != op.D.layout:
                # For cutlass2, bias and output layout must match
                return False
            if not self.set_alignment(Bias.get_layout(), op.C):
                return False
        else:
            op.C.layout = op.D.layout
        return True

    def _define_gemm_instance(
        self,
        op: GemmOperation,
        evt_name: Optional[str] = None,
    ) -> tuple[str, str]:
        """Defines and renders the Cutlass / CUDA C++ code for a given GEMM operation instance.

        This function uses the Cutlass library to generate key parts of the codegen process. General Matrix Multiply
        forms a core part of a number of scientific applications, so this efficient and adaptable implementation is
        crucial.

        Args:
            op (cutlass_library.gemm_op.GemmOperation): This is the core GEMM operation that we are defining and rendering.

        Returns:
            Tuple[str, str]: A tuple where the first part is a string that constitutes the defined GEMM operation in C++
                             code (render) and the second part is the string that specifies the operation type.
        """
        assert cutlass_utils.try_import_cutlass()
        import cutlass_library.gemm_operation as cutlass_gemm_op
        import cutlass_library.library as cutlass_lib

        if op.gemm_kind == cutlass_lib.GemmKind.Sparse:
            emitter = cutlass_gemm_op.EmitSparseGemmInstance()
        else:
            emitter = cutlass_gemm_op.EmitGemmInstance()
        op_def = emitter.emit(op)
        op_def = op_def.replace(
            "cutlass::gemm::device::Gemm", "cutlass::gemm::device::GemmUniversal"
        )
        if op.gemm_kind != cutlass_lib.GemmKind.Sparse:
            op_def = op_def.replace("false,", "")
        pattern = re.compile(r"\s*using\s(.*?)\s=")
        decl = op_def.split("\n")[2]

        match = pattern.match(decl)
        if match is None:
            raise RuntimeError("Invalid Gemm config: \n" + op_def)
        op_type = match.groups()[0]
        return op_def, op_type

    def _get_extra_inputs_and_names(
        self,
        op: "cutlass_gemm_op.GemmOperation" = None,  # type: ignore[name-defined]  # noqa: F821
    ) -> tuple[Optional[Buffer], list[Optional[Buffer]], list[str]]:
        import cutlass_library.library as cutlass_lib

        if op.gemm_kind == cutlass_lib.GemmKind.Sparse:
            Bias = None
            Meta = self.input_nodes[2]
        else:
            Bias = None if len(self.input_nodes) == 2 else self.input_nodes[2]
            Meta = None
        inputs = [Meta]
        names = ["Meta"]
        return (Bias, inputs, names)

    def _update_arg_names_for_test_call_statement(
        self,
        arg_names: list[str],
        input_nodes: list[Buffer],
    ) -> list[str]:
        if input_nodes[3] is None:
            del arg_names[3]
        if input_nodes[2] is None:
            del arg_names[2]
        return arg_names

    def render_gemm_arguments(
        self,
        instance_type: str,
        argument_template: str,
        epilogue_template: str,
        should_swap_xw: bool,
        X: IRNode,
        W: IRNode,
        Bias: IRNode,
        Meta: IRNode,
        Y: IRNode,
        alpha: float,
        beta: float,
        kernel: CUDATemplateKernel,
        epilogue_args,
    ) -> str:
        """
        Render the Cutlass CUDA C++ code required for passing arguments to the GEMM operation.

        Args:
            instance_type (str): GEMM instance type.
            argument_template (str): Template for the GEMM operation arguments.
            epilogue_template (str): Template for the epilogue arguments.
            should_swap_xw (bool): Determines whether X, W operands should be swapped. If True, applies an explicit
            transpose operation to X and W.
            X (IRNode): The X input tensor.
            W (IRNode): The W input tensor.
            Bias (IRNode): The bias tensor.
            Meta (IRNode): The meta tensor.
            Y (IRNode): The output tensor.
            alpha (float): Scaling factor for the product of the inputs.
            beta (float): Scaling factor for the output tensor.
            kernel (CUDATemplateKernel): CUDA Template kernel for the operation.
            epilogue_args (any): Additional arguments for the epilogue state.

        Returns:
            str: A block of CUDA C++ code as a string, ready to be used as arguments for the GEMM operation.

        Note: If `should_swap_xw` is True, a transpose operation will be applied to the X, W, Bias, and Y
        tensors. This operation also implies the M and N dimensions of Bias and GEMM output to be swapped
        before the function call.
        """
        options = {
            "instance_type": instance_type,
            "alpha": alpha,
            "beta": beta,
            "X": X,
            "W": W,
            "Y": Y,
            "Bias": Bias,
            "Meta": Meta,
            "template": self,
            "kernel": kernel,
            "M": "M",
            "N": "N",
            "epilogue_args": epilogue_args,
        }

        if epilogue_template is None:
            arguments = self._template_from_string(argument_template).render(
                split_k=1, **options
            )
            return arguments

        epilogue_arguments = self._template_from_string(epilogue_template).render(
            **options
        )
        arguments = self._template_from_string(argument_template).render(
            epilogue_arguments=epilogue_arguments, **options
        )

        return arguments<|MERGE_RESOLUTION|>--- conflicted
+++ resolved
@@ -34,13 +34,9 @@
 from ..common import IndentedBuffer
 from . import utils as cutlass_utils
 from .cuda_kernel import CUDATemplateKernel
-<<<<<<< HEAD
-from .presets import gen_cutlass_presets
-=======
 from .cuda_template import CUTLASSTemplate
 from .cutlass_python_evt import CutlassEVTCodegen, scaled_mm_evt
 from .cutlass_utils import (
->>>>>>> 87efe7a7
 from .python_evt import CutlassEVTCodegen, scaled_mm_evt
 from .template import CUTLASSTemplate
 from .utils import (
