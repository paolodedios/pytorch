--- conflicted
+++ resolved
@@ -33,12 +33,7 @@
 from ...virtualized import V
 from ..common import IndentedBuffer
 from . import utils as cutlass_utils
-<<<<<<< HEAD
 from .kernel import CUTLASSTemplateKernel
-from .python_evt import CutlassEVTCodegen, scaled_mm_evt
-=======
-from .cuda_kernel import CUDATemplateKernel
->>>>>>> bd13ad01
 from .template import CUTLASSTemplate
 from .python_evt import CutlassEVTCodegen, scaled_mm_evt
 from .utils import (
