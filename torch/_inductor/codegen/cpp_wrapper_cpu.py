# mypy: allow-untyped-defs
from __future__ import annotations

import ctypes
import functools
import math
import os
import sys
import textwrap
from itertools import chain, count
from typing import Any, Callable, Optional, Protocol, TYPE_CHECKING, Union

import sympy

import torch
import torch._higher_order_ops.torchbind
import torch._inductor.async_compile  # noqa: F401 required to warm up AsyncCompile pools
import torch._ops
from torch._inductor.runtime.runtime_utils import dynamo_timed
from torch.fx.experimental.symbolic_shapes import ConvertIntKey, DivideByKey, SymTypes
from torch.utils._ordered_set import OrderedSet
from torch.utils._sympy.symbol import symbol_is_type, SymT

from .. import config, cpp_builder, ir
from ..debug import set_kernel_post_grad_provenance_tracing
from ..utils import _align, DeferredLineBase, LineContext, normalize_name
from ..virtualized import V
from .aoti_hipify_utils import maybe_hipify_code_wrapper
from .common import get_device_op_overrides, IndentedBuffer, Kernel
from .cpp_utils import cexpr, DEVICE_TO_ATEN, DEVICE_TO_INT, DTYPE_TO_ATEN, DTYPE_TO_CPP
from .wrapper import (
    EnterSubgraphLine,
    ExitSubgraphLine,
    PythonWrapperCodegen,
    SymbolicCallArg,
)


if TYPE_CHECKING:
    from collections.abc import Sequence

    from ..graph import GraphLowering

    # At most, the list nesting can go one layer deep.
    _OUTPUT_ARGS_TYPE = list[Union[Optional[str], list[Optional[str]]]]


class HasWriteLine(Protocol):
    def writeline(self, line: Union[LineContext, DeferredLineBase, str]) -> None: ...


class CppWrapperCpu(PythonWrapperCodegen):
    """
    Generates cpp wrapper for running on CPU and calls cpp kernels
    """

    def __init__(self):
        if not hasattr(self, "device"):
            self.device = "cpu"
        # must be initialized prior to calling super().__init__()
        self.included_devices: OrderedSet[str] = OrderedSet()
        self.model_class_name_suffix = (
            config.aot_inductor.model_name_for_generated_files
            if config.aot_inductor.compile_standalone
            else ""
        )
        self.aoti_model_class_name = f"AOTInductorModel{self.model_class_name_suffix}"

        super().__init__()

        self.declare = "auto "
        self.declare_maybe_reference = "decltype(auto) "
        self.ending = ";"
        self.comment = "//"
        self.none_str = "nullptr"
        self.supports_intermediate_hooks = False
        self.kernel_callsite_id = count()
        self.int_array_id = count()  # for int array local variable declarations
        self.declared_int_array_vars: OrderedSet[str] = OrderedSet()
        self.tmp_tensor_id = count()  # for tmp tensor local variable declarations
        self.arg_var_id = count()
        self.used_cached_devices: OrderedSet[str] = OrderedSet()
        self.used_cached_dtypes: OrderedSet[str] = OrderedSet()
        self.used_cached_layouts: OrderedSet[str] = OrderedSet()
        self.used_cached_memory_formats: OrderedSet[str] = OrderedSet()
        self.used_cond_predicate: OrderedSet[str] = OrderedSet()
        self.cached_output_id = count()
        self.scalar_to_tensor_id = count()
        self.custom_op_wrapper_loaded = False
        # For GEMM kernels that must be initialized and are resolved at linking.
        self.initialized_kernels: dict[str, Kernel] = {}
        self.device_codegen = get_device_op_overrides(self.device)
        # only need to include each header once
        self.include_extra_header = functools.lru_cache(None)(  # type: ignore[method-assign]
            self._include_extra_header
        )

    @staticmethod
    def create(
        is_subgraph: bool,
        subgraph_name: Optional[str],
        parent_wrapper: Optional[PythonWrapperCodegen],
        partition_signatures: Optional[ir.GraphPartitionSignature] = None,
    ):
        # TODO - support subgraph codegen by lifting functions. Check the
        # comment at CppWrapperCpu `codegen_subgraph` function.
        return CppWrapperCpu()

    @staticmethod
    def _generate_temporary_array_pointer(
        c_type: str, elements: Sequence[str], *, force_mutable: bool = False
    ) -> str:
        """Get a pointer to an array that only exists for the duration of the C++
        statement it's used in."""
        # If the c_type is already a pointer, return a mutable pointer to the array.
        # Otherwise, return a const pointer.  In the C-shim API, pointer types are only
        # const-qualified with respect to the underlying value, not any nested pointers.
        # e.g. const double** is possible, but not const double* const*.  This means
        # that an array containing pointers must _already_ be properly const-qualified
        # by the c_type, and not add additional const-ness.
        # MSVC does not support implicitly converting a const iterator to a const pointer.
        ptr_call = (
            "data()"
            if force_mutable or c_type.endswith("*") or cpp_builder.is_msvc_cl()
            else "cbegin()"
        )
        return (
            f"std::array<{c_type}, {len(elements)}>{{{', '.join(elements)}}}.{ptr_call}"
        )

    def _generate_kernel_call_helper(
        self,
        kernel_name: str,
        call_args,
        *,
        device=None,
        triton=True,
        arg_types=None,
        raw_keys=None,
        raw_args=None,
        triton_meta=None,
        graph_name="",
        original_fxnode_name=None,
    ):
        """
        Generates kernel call code.

        triton: Defines whether the GPU backend uses Triton for codegen.
                Otherwise it uses the CUDA language for codegen.
                Only valid when cuda == True.
        """
        assert arg_types is not None and len(call_args) == len(arg_types), (
            "Mismatch call_args and arg_types in generate_kernel_call:\n"
            f"call_args: {call_args}\n"
            f"arg_types: {arg_types}"
        )
        new_args = []
        for idx, arg in enumerate(call_args):
            if "*" in arg_types[idx]:
                new_args.append(f"({arg_types[idx]})({arg}.data_ptr())")
            else:
                # arg is a scalar
                new_args.append(arg)
        # debug printer related logic for cpp kernel type.
        debug_printer_manager = V.graph.wrapper_code.debug_printer
        debug_printer_manager.set_printer_args(
            call_args,
            kernel_name,
            None,
            None,
            "cpp",
        )
        with debug_printer_manager:
            self.writeline(self.wrap_kernel_call(kernel_name, new_args))

    def write_constant(self, name, hashed):
        # include a hash so our code cache gives different constants different files
        self.header.writeline(f"// {name} {hashed}")

    @staticmethod
    def get_device_include_path(device: str) -> str:
        if V.graph.aot_mode:
            return f"#include <torch/csrc/inductor/aoti_include/{device}.h>"
        return f"#include <torch/csrc/inductor/cpp_wrapper/{device}.h>"

    def add_device_include(self, device: str) -> None:
        if device in self.included_devices:
            return

        self.included_devices.add(device)

        # Add the default header for this device, plus any C-shim extensions that are
        # present.
        self.header.splice(self.get_device_include_path(device))
        extend_aoti_c_shim_include = (
            f"torch/csrc/inductor/aoti_torch/generated/extend/c_shim_{self.device}.h"
        )
        extend_aoti_c_shim_path = os.path.join(
            os.path.dirname(torch.__file__),
            "include",
            extend_aoti_c_shim_include,
        )
        if os.path.exists(extend_aoti_c_shim_path):
            self.header.splice(f"#include <{extend_aoti_c_shim_include}>")

    def write_header(self):
        if V.graph.is_const_graph:
            # We do not write header for constant graph, it will be written by main module.
            return

        if not V.graph.aot_mode:
            self.header.splice(
                """
                import torch
                from torch._inductor.codecache import CppWrapperCodeCache

                cpp_wrapper_src = (
                r'''
                """
            )

        self.add_device_include(self.device)

        if V.graph.aot_mode:
            if not config.aot_inductor.compile_standalone:
                with open(
                    os.path.join(
                        os.path.dirname(__file__), "aoti_runtime", "interface.cpp"
                    )
                ) as f:
                    self.header.splice(f.read())
            else:
                # we produce a separate model header for each model in static linkage
                self.header.splice(f"""#include \"{self.model_class_name_suffix}.h\"""")
            self.header.splice("\n")

    def _include_extra_header(self, header: str):
        # This is needed for cpp to python dtype conversion
        self.header.splice(f"#include <{header}>")

    def mark_output_type(self):
        # mark output type to unwrap tensor back to python scalar
        from ..ir import ShapeAsConstantBuffer

        output_is_tensor = {}
        for idx, x in enumerate(V.graph.graph_outputs):
            if isinstance(x, ShapeAsConstantBuffer):
                output_is_tensor[idx] = False
            else:
                output_is_tensor[idx] = True

        self.output_is_tensor = output_is_tensor

    def write_prefix(self):
        if V.graph.is_const_graph:
            # We do not write prefix for constant graph, it will be written by main module.
            return
        if config.aot_inductor.custom_ops_to_c_shims:
            # custom_ops_to_c_shims contains declaration of custom ops with C shim.
            # TODO: this could be auto-generated from a passed-in custom op schema
            custom_c_shims = list(
                chain(*config.aot_inductor.custom_ops_to_c_shims.values())
            )
            declarations = "\n".join(
                [f"extern {textwrap.dedent(shim)};" for shim in custom_c_shims]
            )
            self.prefix.splice(
                f"""
                extern "C" {{
                    {declarations}
                }}
                """
            )
        if V.graph.aot_mode:
            self.prefix.writeline("namespace torch::aot_inductor {")

    def write_input_output_info(
        self,
        info_kind: str,
        idx: int,
        name: str,
    ):
        self.prefix.writeline(f"""{info_kind}[{idx}].name = "{name}";""")

    def codegen_input_symbol_assignment(
        self,
        name: str,
        value: ir.TensorBox,
        bound_vars: OrderedSet[sympy.Symbol],
    ):
        code = self.prefix

        @functools.cache
        def sizeof(name):
            self.codegen_input_size_var_decl(code, name)
            return f"{name}_size"

        @functools.cache
        def strideof(name):
            self.codegen_input_stride_var_decl(code, name)
            return f"{name}_stride"

        def codegen_symbol(
            sym_or_exp: Union[sympy.Symbol, sympy.Expr],
            base_name: str,
            name_fn: Callable[[str], str],
            dim: int,
        ):
            if isinstance(sym_or_exp, sympy.Symbol):
                if sym_or_exp in bound_vars:
                    return
                code.writeline(f"int64_t {sym_or_exp} = {name_fn(base_name)}[{dim}];")
                bound_vars.add(sym_or_exp)
            elif isinstance(sym_or_exp, sympy.Expr):
                undefined_symbols = [
                    sym for sym in sym_or_exp.free_symbols if sym not in bound_vars
                ]
                if len(undefined_symbols) != 1:
                    # Skip if expression contains no symbols or if multiple
                    # symbols exists since we assume each base symbol is defined
                    # by other codegen_symbol calls.
                    return

                from torch.utils._sympy.solve import try_solve

                free_symbol = undefined_symbols.pop()
                base_name = name_fn(base_name)
                # Use a size symbol to solve the free symbol
                size_symbol = sympy.Symbol(f"{base_name}_{dim}", integer=True)
                code.writeline(f"int64_t {size_symbol} = {base_name}[{dim}];")
                solution = try_solve(sympy.Eq(sym_or_exp, size_symbol), free_symbol)
                if solution is not None:
                    code.writeline(f"int64_t {free_symbol} = {cexpr(solution[1])};")
                    bound_vars.add(free_symbol)
                else:
                    raise AssertionError(
                        str(sympy.Eq(sym_or_exp, size_symbol)) + " is not solvable"
                    )

        if isinstance(value, sympy.Expr):
            if not isinstance(value, sympy.Symbol) or value in bound_vars:
                return
            if value.is_integer:
                decl = "int64_t"
            elif value.is_float:
                decl = "double"
            else:
                raise AssertionError("Unexpected symbol type")
            code.writeline(f"{decl} {value} = {name};")
            bound_vars.add(value)
        elif isinstance(value, ir.TensorBox):
            for dim, size in enumerate(value.get_size()):
                codegen_symbol(size, name, sizeof, dim)
            for dim, stride in enumerate(value.get_stride()):
                codegen_symbol(stride, name, strideof, dim)
        elif isinstance(value, ir.TorchBindObject):
            # torchbind objects are loaded in proxy executor
            pass
        else:
            raise AssertionError(f"Unknown value type: {type(value)}")

    def generate_input_output_runtime_checks(self):
        """
        In debug_compile mode, we generate checks to ensure the dtype/shape/stride/device of each
        real input/output tensor match ones provided at compile time via sample
        input/output.
        """

        def gen_check(handle_kind, idx, name, tensor):
            # Wrap AtenTensorHandle with ConstantHandle for cleaner utility function access
            self.prefix.writeline(
                f"ConstantHandle {name} = ConstantHandle({handle_kind}[{idx}]);"
            )
            self.codegen_tensor_dtype_var_decl(self.prefix, name)
            expected_dtype_name = DTYPE_TO_ATEN[tensor.dtype]
            dtype_str = str(tensor.dtype).split(".")[-1]
            self.prefix.splice(
                f"""
                    int32_t {name}_expected_dtype = aoti_torch_dtype_{dtype_str}();
                    if ({name}_expected_dtype != {name}_dtype) {{
                        std::stringstream ss;
                        ss << "{handle_kind}[{idx}]: unmatched dtype, "
                           << "expected: " << {name}_expected_dtype << "({expected_dtype_name}), "
                           << "but got: " << {name}_dtype << "\\n";
                        throw std::runtime_error(ss.str());
                    }}
                """
            )
            self.codegen_input_size_var_decl(self.prefix, name)
            for dim_idx, d in enumerate(tensor.get_size()):
                if isinstance(d, (int, sympy.Integer)):
                    self.prefix.splice(
                        f"""
                            if ({d} != {name}_size[{dim_idx}]) {{
                                std::stringstream ss;
                                ss << "{handle_kind}[{idx}]: unmatched dim value at {dim_idx}, "
                                   << "expected: {d}, " << "but got: " << {name}_size[{dim_idx}]
                                   << "\\n";
                                throw std::runtime_error(ss.str());
                            }}
                        """
                    )
                else:
                    from torch.utils._sympy.value_ranges import bound_sympy

                    sym_range = bound_sympy(d, V.graph.sizevars.shape_env.var_to_range)
                    if not math.isinf(sym_range.lower):
                        self.prefix.splice(
                            f"""
                                if ({name}_size[{dim_idx}] < {sym_range.lower}) {{
                                    std::stringstream ss;
                                    ss << "{handle_kind}[{idx}]: dim value is too small at {dim_idx}, "
                                       << "expected it to be >= {sym_range.lower}, " << "but got: "
                                       << {name}_size[{dim_idx}] << "\\n";
                                    throw std::runtime_error(ss.str());
                                }}
                            """
                        )
                    if not math.isinf(sym_range.upper):
                        # Limit upper bound to max C long long value (2^63 - 1)
                        max_long_long = ctypes.c_longlong(2**63 - 1).value
                        upper_bound = min(sym_range.upper, max_long_long)
                        self.prefix.splice(
                            f"""
                                if ({name}_size[{dim_idx}] > {upper_bound}) {{
                                    std::stringstream ss;
                                    ss << "{handle_kind}[{idx}]: dim value is too large at {dim_idx}, "
                                       << "expected to be <= {upper_bound}, " << "but got: "
                                       << {name}_size[{dim_idx}] << "\\n";
                                    throw std::runtime_error(ss.str());
                                }}
                            """
                        )

            self.codegen_input_stride_var_decl(self.prefix, name)
            for stride_idx, s in enumerate(tensor.get_stride()):
                if not isinstance(s, (int, sympy.Integer)):
                    continue
                self.prefix.splice(
                    f"""
                        if ({s} != {name}_stride[{stride_idx}]) {{
                            std::stringstream ss;
                            ss << "{handle_kind}[{idx}]: unmatched stride value at {stride_idx}, "
                               << "expected: {s}, " << "but got: " << {name}_stride[{stride_idx}]
                               << "\\n";
                            throw std::runtime_error(ss.str());
                        }}
                    """
                )

            # check input device type
            if isinstance(tensor, ir.TensorBox):
                tensor_device = tensor.get_device()
                if tensor_device is not None:
                    expected_device_type = DEVICE_TO_INT.get(tensor_device.type)
                    if expected_device_type is not None:
                        self.codegen_input_device_type_var_decl(self.prefix, name)
                        device_type_str = str(tensor_device.type)
                        self.prefix.splice(
                            f"""
                                int32_t {name}_expected_device_type = {expected_device_type};
                                if ({name}_expected_device_type != {name}_device_type) {{
                                    std::stringstream ss;
                                    ss << "{handle_kind}[{idx}]: unmatched device type, "
                                    << "expected: " << {name}_expected_device_type << "{expected_device_type}({device_type_str}), "
                                    << "but got: " << {name}_device_type << "\\n";
                                    throw std::runtime_error(ss.str());
                                }}
                            """
                        )

        # Create a separate function for each input check to avoid "too big to optimize" error
        for idx, (name, tensor) in enumerate(V.graph.graph_inputs.items()):
            self.prefix.splice(
                f"""
                AOTI_NOINLINE static void check_input_{idx}(
                    AtenTensorHandle* input_handles
                ) {{
                """
            )
            with self.prefix.indent():
                gen_check("input_handles", idx, name, tensor)
            self.prefix.writeline("}")

        # force noinline to avoid any potential compilation slowdown due to aggressive
        # inline done by the host compiler
        self.prefix.splice(
            """
            static bool _check_aoti_runtime_check_inputs_env() {
                const static char* env_var_value = getenv("AOTI_RUNTIME_CHECK_INPUTS");
                const static bool result = env_var_value != nullptr && env_var_value[0] != '0';
                return result;
            }

            AOTI_NOINLINE static void __check_inputs_outputs(
                AtenTensorHandle* input_handles,
                AtenTensorHandle* output_handles) {
                if (!_check_aoti_runtime_check_inputs_env()){
                    return;
                }
            """
        )
        with self.prefix.indent():
            for idx in range(len(V.graph.graph_inputs)):
                self.prefix.writeline(f"check_input_{idx}(input_handles);")
        self.prefix.writeline("}")

    def write_wrapper_decl(self):
        inputs_len = len(V.graph.graph_inputs.keys())
        if V.graph.aot_mode:
            self.codegen_additional_funcs()

            if V.graph.const_module:
                self.header.splice(V.graph.const_module.wrapper_code.header)

                assert V.graph.const_wrapper_code is not None
                self.prefix.splice(V.graph.const_wrapper_code)

                assert V.graph.const_kernel_code is not None
                self.kernel_declarations.splice(V.graph.const_kernel_code)

            if V.graph.is_const_graph:
                self.prefix.splice(
                    f"""
                    void {self.aoti_model_class_name}::_const_run_impl(
                        std::vector<AtenTensorHandle>& output_handles,
                        DeviceStreamType stream,
                        AOTIProxyExecutorHandle proxy_executor
                    ) {{
                    """
                )
            else:
                if not config.aot_inductor.use_runtime_constant_folding:
                    # If we do not split the constant graph, we'll just create
                    # an empty implementation when wrapping the main module.
                    self.prefix.splice(
                        f"""
                        void {self.aoti_model_class_name}::_const_run_impl(
                            std::vector<AtenTensorHandle>& output_handles,
                            DeviceStreamType stream,
                            AOTIProxyExecutorHandle proxy_executor
                        ) {{}}

                        """
                    )

                run_impl_proto = f"""
                    void {self.aoti_model_class_name}::run_impl(
                        AtenTensorHandle*
                            input_handles, // array of input AtenTensorHandle; handles
                                            // are stolen; the array itself is borrowed
                        AtenTensorHandle*
                            output_handles, // array for writing output AtenTensorHandle; handles
                                            // will be stolen by the caller; the array itself is
                                            // borrowed
                        DeviceStreamType stream,
                        AOTIProxyExecutorHandle proxy_executor
                    ) {{
                        __check_inputs_outputs(input_handles, output_handles);
                    """

                self.generate_input_output_runtime_checks()
                self.prefix.splice(run_impl_proto)
        else:
            # cpp entry function for JIT with cpp wrapper
            self.prefix.splice(
                """
                void inductor_entry_impl(
                    AtenTensorHandle*
                        input_handles, // array of input AtenTensorHandle; handles
                                        // are stolen; the array itself is borrowed
                    AtenTensorHandle*
                        output_handles  // array for writing output AtenTensorHandle; handles
                                        // will be stolen by the caller; the array itself is
                                        // borrowed)
                ) {
                """
            )
        with self.prefix.indent():
            # assign inputs and outputs in both cases so the later codegen can be simplified
            if not V.graph.is_const_graph:
                if V.graph.aot_mode:
                    num_args = len(V.graph.graph_inputs)
                else:
                    # Weights are promoted in the JIT mode
                    num_args = len(V.graph.graph_inputs) + len(V.graph.constants)
                    # release GIL to support multiple instances inference (in different threads of the same process)
                    self.prefix.splice("py::gil_scoped_release_simple release;")

                self.prefix.splice(
                    f"""
                        auto inputs = steal_from_raw_handles_to_raii_handles(input_handles, {num_args});
                    """
                )

            if inputs_len != 0:
                for idx, input_key in enumerate(V.graph.graph_inputs.keys()):
                    # unwrap input tensor back to scalar
                    if isinstance(V.graph.graph_inputs[input_key], sympy.Expr):
                        from ..graph import may_get_constant_buffer_dtype

                        dtype = may_get_constant_buffer_dtype(
                            V.graph.graph_inputs[input_key]  # type: ignore[arg-type]
                        )
                        assert dtype is not None, (
                            "Fails to get the dtype of the sympy.Expr"
                        )
                        self.codegen_tensor_item(
                            dtype, f"inputs[{idx}]", input_key, self.prefix
                        )
                    else:
                        self.prefix.writeline(
                            f"auto {input_key} = std::move(inputs[{idx}]);"
                        )
                # debug printing for all input args to AOTI model
                debug_printer_manager = V.graph.wrapper_code.debug_printer
                debug_printer_manager.codegen_model_inputs_value_print(
                    input_args_to_print=[
                        input_key
                        for input_key in V.graph.graph_inputs.keys()
                        if input_key.startswith("arg")
                    ]
                )

            assert all(
                isinstance(v, torch.Tensor) for v in list(V.graph.constants.values())
            ), "Expect all constants to be Tensor"
            for idx, constants_key in enumerate(V.graph.constants.keys()):
                if V.graph.aot_mode:
                    # Weights are stored in constants_ and owned by ConstantHandle there.
                    # Don't call std::move here because it will cause constants_ to lose the ownership.
                    self.prefix.writeline(
                        f"""[[maybe_unused]] auto& {constants_key} = constants_->at({idx});"""
                    )
                else:
                    # Append constants as inputs to the graph
                    constants_idx = inputs_len + idx
                    self.prefix.writeline(
                        f"[[maybe_unused]] auto {constants_key} = std::move(inputs[{constants_idx}]);"
                    )

            self.codegen_inputs()

            if V.graph.aot_mode:
                if not V.graph.is_const_graph:
                    self.prefix.writeline("inputs.clear();")
                self.prefix.writeline(
                    "[[maybe_unused]] auto& kernels = static_cast<AOTInductorModelKernels&>(*this->kernels_.get());"
                )

    def codegen_tensor_dtype_var_decl(self, code: IndentedBuffer, name):
        code.writeline(f"int32_t {name}_dtype;")
        code.writeline(
            f"AOTI_TORCH_ERROR_CODE_CHECK(aoti_torch_get_dtype({name}, &{name}_dtype));"
        )

    def codegen_input_size_var_decl(self, code: IndentedBuffer, name):
        code.writeline(f"auto {name}_size = {name}.sizes();")

    def codegen_input_stride_var_decl(self, code: IndentedBuffer, name):
        code.writeline(f"auto {name}_stride = {name}.strides();")

    def codegen_input_device_type_var_decl(self, code: IndentedBuffer, name):
        code.writeline(f"int32_t {name}_device_type;")
        code.writeline(
            f"AOTI_TORCH_ERROR_CODE_CHECK(aoti_torch_get_device_type({name}, &{name}_device_type));"
        )

    def codegen_additional_funcs(self):
        pass

    def codegen_model_kernels(self):
        self.prefix.writeline("namespace {")

        # Tell compiler we need to link with the non-mangled symbols
        for kernel in self.initialized_kernels.values():
            assert hasattr(kernel, "get_signature"), (
                f"{kernel} must have get_signature implemented"
            )
            signature = kernel.get_signature()
            self.prefix.writeline(f'extern "C" {signature};')

        self.prefix.writeline(
            "class AOTInductorModelKernels : public AOTInductorModelKernelsBase {"
        )
        self.prefix.writeline("  public:")
        declare_kernel = OrderedSet(self.src_to_kernel.values()) - OrderedSet(
            self.initialized_kernels.keys()
        )
        declare_kernel.update(
            entry[0] for entry in self.user_defined_kernel_cache.values()
        )
        if V.graph.const_module:
            declare_kernel.update(
                V.graph.const_module.wrapper_code.src_to_kernel.values()
            )
        for kernel in sorted(declare_kernel):
            self.prefix.writeline(
                maybe_hipify_code_wrapper(
                    f"    {self.device_codegen.cpp_kernel_type()} {kernel}{{nullptr}};"
                )
            )
        for name, kernel in self.initialized_kernels.items():
            assert hasattr(kernel, "get_signature"), (
                f"{kernel} must have get_signature implemented"
            )
            kernel_ptr = f"(*{name})"
            signature = kernel.get_signature().replace(name, kernel_ptr)
            self.prefix.writeline(f"    {signature} = torch::aot_inductor::{name};")
        self.prefix.writeline("};")
        self.prefix.writeline("}  // namespace\n\n")

        if config.aot_inductor.embed_kernel_binary:
            self.prefix.writeline('extern "C" {')
            for name in sorted(declare_kernel):
                self.prefix.writeline(
                    f"    extern const unsigned char __{name}_start[];"
                )
                if torch.xpu.is_available():
                    self.prefix.writeline(
                        f"    extern const unsigned char __{name}_end[];"
                    )
            self.prefix.writeline("}")

    # MSVC string was longer than the limit of 16380 single-byte characters.
    # https://learn.microsoft.com/en-us/cpp/error-messages/compiler-errors-1/compiler-error-c2026
    MSVC_C2026_MAX_STRING_LENGTH = 16000

    def codegen_write_arg_with_large_length_string(
        self,
        arg_name: str,
        arg_str_val: str,
        max_truncate_length: int = MSVC_C2026_MAX_STRING_LENGTH,
    ):
        def truncate_string(s: str, length: int) -> list[str]:
            return [s[i : i + length] for i in range(0, len(s), length)]

        if len(arg_str_val) > max_truncate_length:
            truncated_strs = truncate_string(arg_str_val, max_truncate_length)
            self.prefix.writeline(f"{arg_name} =")
            for truncate_str in truncated_strs:
                self.prefix.writeline(f'R"({truncate_str})"')
            self.prefix.writeline(";")
        else:
            self.prefix.writeline(f'{arg_name} = R"({arg_str_val})";')

    def codegen_model_constructor(self):
        """
        // Generated code example
        AOTInductorModel::AOTInductorModel()
            : AOTInductorModelBase(4, 1) {
        inputs_info_[0].name = "input0";
        inputs_info_[0].dtype = "torch.float16";
        ...
        constants_info_[0].name = "L__self___weight";
        constants_info_[0].dtype = at::kFloat;
        constants_info_[0].offset = 0;
        constants_info_[0].data_size = 8192;
        constants_info_[0].shape = {64, 32};
        constants_info_[0].stride = {32, 1};
        ...
        outputs_info_[0].name = "output0";
        outputs_info_[0].dtype = "torch.float16";
        }
        """

        num_inputs = len(V.graph.graph_inputs)
        num_outputs = len(V.graph.graph_outputs)
        num_constants = len(V.graph.constants)
        include_weights = (
            "true" if config.aot_inductor.package_constants_in_so else "false"
        )
        self.prefix.splice(
            f"""
            {self.aoti_model_class_name}::{self.aoti_model_class_name}(std::shared_ptr<ConstantMap> constants_map,
                                               std::shared_ptr<std::vector<ConstantHandle>> constants_array,
                                               const std::string& device_str,
                                               std::optional<std::string> cubin_dir)
                : AOTInductorModelBase({num_inputs},
                                       {num_outputs},
                                       {num_constants},
                                       device_str,
                                       std::move(cubin_dir),
                                       {include_weights}) {{
            """
        )

        with self.prefix.indent():
            for idx, (name, inp) in enumerate(V.graph.graph_inputs.items()):
                assert not isinstance(inp, sympy.Expr), (
                    f"input {name=} cannot be symbolic"
                )
                self.write_input_output_info("inputs_info_", idx, name)

            all_cuda = all(
                V.graph.get_original_value_of_constant(name).is_cuda
                for name in V.graph.constants.keys()
                if name not in V.graph.folded_constants
            )
            for idx, name in enumerate(V.graph.constants.keys()):
                tensor = V.graph.get_original_value_of_constant(name)
                assert isinstance(tensor, torch.Tensor)
                self.prefix.writeline(f"""constants_info_[{idx}].name = "{name}";""")
                self.prefix.writeline(
                    f"constants_info_[{idx}].dtype = static_cast<int32_t>({self.codegen_dtype(tensor.dtype)});"
                )
                self.prefix.writeline(
                    f"constants_info_[{idx}].offset = {tensor.storage_offset()};"
                )

                # If constants to serialize contain cpu tensors, we always align data_size it to 64.
                # When loading the constants, the valid data will depends on the size
                # not the data_size so there won't be correctness issue.
                data_size = (
                    torch.ops.mkldnn._nbytes(tensor)
                    if tensor.is_mkldnn
                    else tensor.untyped_storage().nbytes()
                )
                self.prefix.writeline(
                    f"constants_info_[{idx}].data_size = {data_size if all_cuda else _align(data_size)};"
                )

                from_folded = "true" if name in V.graph.folded_constants else "false"
                self.prefix.writeline(
                    f"constants_info_[{idx}].from_folded = {from_folded};"
                )

                if name in V.graph.folded_constants:
                    constant_type_str = "FoldedConstant"
                elif name.startswith("_tensor_constant"):
                    constant_type_str = "TensorConstant"
                elif any(
                    name == normalize_name(parameter_name)
                    for parameter_name in V.graph.named_parameters
                ):
                    constant_type_str = "Parameter"
                elif any(
                    name == normalize_name(buffer_name)
                    for buffer_name in V.graph.named_buffers
                ):
                    constant_type_str = "Buffer"
                else:
                    constant_type_str = "Unknown"
                self.prefix.writeline(
                    f"constants_info_[{idx}].type = static_cast<int32_t>(torch::aot_inductor::ConstantType::{constant_type_str});"
                )

                size_str = ", ".join([str(s) for s in tensor.size()])
                self.prefix.writeline(f"constants_info_[{idx}].shape = {{{size_str}}};")

                stride_str = ", ".join([str(s) for s in tensor.stride()])
                self.prefix.writeline(
                    f"constants_info_[{idx}].stride = {{{stride_str}}};"
                )
                self.prefix.writeline(
                    f"constants_info_[{idx}].layout = static_cast<int32_t>({self.codegen_layout(tensor.layout)});"
                )

                if tensor.is_mkldnn:
                    opaque_metadata_tensor = torch.ops.mkldnn._get_mkldnn_serialized_md(
                        tensor
                    )
                    assert opaque_metadata_tensor.dim() == 1, (
                        "Expect opaque_metadata_tensor to be 1-D"
                    )

                    opaque_metadata_list = opaque_metadata_tensor.tolist()
                    opaque_metadata_str = self.codegen_shape_tuple(opaque_metadata_list)
                    self.prefix.writeline(
                        f"constants_info_[{idx}].opaque_metadata = {opaque_metadata_str};"
                    )
                if name in V.graph.dynamo_flat_name_to_original_fqn:
                    original_fqn = V.graph.dynamo_flat_name_to_original_fqn.get(
                        name, name
                    )
                elif name in V.graph.allocated_constant_name:
                    original_fqn = V.graph.allocated_constant_name[name]
                else:
                    raise AssertionError("original_fqn must be set for constant")
                self.prefix.writeline(
                    f"""constants_info_[{idx}].original_fqn = "{original_fqn}";"""
                )
            self.prefix.writeline("update_constants_map(std::move(constants_map));")
            self.prefix.writeline("update_constants_array(std::move(constants_array));")

            def escape_string(x):
                return (
                    x.replace("\\", "\\\\")
                    .replace('"', '\\"')
                    .replace("\n", "\\n")
                    .replace("\t", "\\t")
                )

            # Origin code: self.prefix.writeline(f'in_spec_ = R"({config.aot_inductor.serialized_in_spec})";')
            # Fix msvc C2026 error via codegen_write_arg_with_large_length_string
            self.codegen_write_arg_with_large_length_string(
                arg_name="in_spec_", arg_str_val=config.aot_inductor.serialized_in_spec
            )
            # Origin code: self.prefix.writeline(f'out_spec_ = R"({config.aot_inductor.serialized_out_spec})";')
            # Fix msvc C2026 error via codegen_write_arg_with_large_length_string
            self.codegen_write_arg_with_large_length_string(
                arg_name="out_spec_",
                arg_str_val=config.aot_inductor.serialized_out_spec,
            )

            for idx, output in enumerate(V.graph.graph_outputs):
                assert not isinstance(output, sympy.Expr), (
                    f"output {name=} cannot be symbolic"
                )
                name = f"output{idx}"
                self.write_input_output_info("outputs_info_", idx, name)

            self.prefix.writeline(
                "this->kernels_ = std::make_unique<AOTInductorModelKernels>();"
            )

        self.prefix.writeline("}")

    def codegen_const_run_driver(self):
        """
        // Generated code example
        std::unordered_map<std::string, AtenTensorHandle> AOTInductorModel::const_run_impl(
            DeviceStreamType stream,
            AOTIProxyExecutorHandle proxy_executor,
            bool initialization
        ) {
            std::unordered_map<std::string, AtenTensorHandle> folded_constants_map;
            std::vector<AtenTensorHandle> output_handles;
            // build up output_handles over here.
            _const_run_impl(output_handles, stream, proxy_executor);
            // build up folded_constants_map
            return folded_constants_map;
        }
        """

        self.prefix.splice(
            f"""
            std::unordered_map<std::string, AtenTensorHandle> {self.aoti_model_class_name}::const_run_impl(
                DeviceStreamType stream,
                AOTIProxyExecutorHandle proxy_executor,
                bool initialization
            ) {{
            """
        )
        if not config.aot_inductor.use_runtime_constant_folding:
            self.prefix.splice(
                """
                    if (!initialization) {
                        std::cerr << "[WARNING] Calling constant_folding in model, but compiled with config: "
                                  << "aot_inductor.use_runtime_constant_folding=False\\n";
                    }
                    return {};
                }
                """
            )
            return

        with self.prefix.indent():
            # This is a mapping to the index of constant folding graph's output
            const_index_mapping: list[Optional[tuple[int, str]]] = [None] * len(
                V.graph.const_output_index
            )
            for idx, (name, _) in enumerate(V.graph.constants.items()):
                if name in V.graph.const_output_index:
                    const_index_mapping[V.graph.const_output_index[name]] = (idx, name)  # type: ignore[call-overload]
            assert None not in const_index_mapping, (
                "Not all constant gets mapped for constant folding graph."
            )

            self.prefix.writeline(
                f"""
                std::unordered_map<std::string, AtenTensorHandle> folded_constants_map;
                folded_constants_map.reserve({len(const_index_mapping)});
                std::vector<AtenTensorHandle> output_handles({len(const_index_mapping)});
                """
            )

            self.prefix.splice(
                """
                // The below assignment of output_handles to constants is not used directly.
                // It's only used to memo the correspondence of handle and constants.
                """
            )

            for output_idx, (const_idx, _) in enumerate(const_index_mapping):  # type: ignore[misc]
                self.prefix.writeline(
                    f"output_handles[{output_idx}] = constants_->at({const_idx});"
                )

            self.prefix.writeline(
                "_const_run_impl(output_handles, stream, proxy_executor);"
            )

            for output_idx, (_, const_name) in enumerate(const_index_mapping):  # type: ignore[misc]
                self.prefix.writeline(
                    f'folded_constants_map["{const_name}"] = output_handles[{output_idx}];'
                )
            self.prefix.writeline("return folded_constants_map;")

        self.prefix.writeline("}")

    def generate(self, is_inference):
        with dynamo_timed("CppWrapperCpu.generate", log_pt2_compile_event=True):
            self.write_wrapper_decl()
            return super().generate(is_inference)

    def finalize_prefix(self):
        prior = self.prefix
        self.prefix = aot_mode_decls = IndentedBuffer()
        if V.graph.aot_mode and not V.graph.is_const_graph:
            aot_mode_decls.writeline("namespace torch::aot_inductor {")
            self.codegen_model_kernels()
            self.codegen_model_constructor()
            self.codegen_const_run_driver()
            aot_mode_decls.writeline("} // namespace torch::aot_inductor")
            aot_mode_decls.writeline("using namespace torch::aot_inductor;")

        self.prefix = cache_decls = IndentedBuffer()
        for dtype in self.used_cached_dtypes:
            cache_decls.writeline(f"CACHE_TORCH_DTYPE({dtype});")
        for device in self.used_cached_devices:
            cache_decls.writeline(f"CACHE_TORCH_DEVICE({device});")
        for layout in self.used_cached_layouts:
            cache_decls.writeline(f"CACHE_TORCH_LAYOUT({layout});")
        for memory_format in self.used_cached_memory_formats:
            cache_decls.writeline(f"CACHE_TORCH_MEMORY_FORMAT({memory_format});")

        self.prefix.splice(aot_mode_decls)
        self.prefix.splice(prior)

    def _define_kernel_helper(
        self,
        kernel_name: str,
        kernel_body: str,
        metadata: Optional[str] = None,
        gpu: bool = False,
        cpp_definition: Optional[str] = None,
    ):
        if cpp_definition is not None:
            self.header.splice(cpp_definition)
            self.kernel_declarations.splice(f"\n{kernel_body}\n")
        else:
            self.header.splice(f"\n{kernel_body}\n")

    def codegen_scalar_to_tensor(self, output: str):
        name = f"scalar_to_tensor_{next(self.scalar_to_tensor_id)}"
        self.wrapper_call.writeline(
            f"RAIIAtenTensorHandle {name} = scalar_to_tensor_handle({output});"
        )
        return name

    def codegen_tensor_item(
        self, dtype: torch.dtype, tensor: str, scalar: str, indented_buffer=None
    ):
        dtype_str = str(dtype).split(".")[-1]
        writer = indented_buffer or self

        if dtype == torch.float16 or dtype == torch.bfloat16:
            scalar_tmp = f"{scalar}_tmp"
            writer.writeline(f"{DTYPE_TO_CPP[dtype]} {scalar_tmp};")
            writer.writeline(
                f"AOTI_TORCH_ERROR_CODE_CHECK(aoti_torch_item_{dtype_str}({tensor}, &{scalar_tmp}));"
            )
            writer.writeline(f"float {scalar} = float({scalar_tmp});")
        else:
            writer.writeline(f"{DTYPE_TO_CPP[dtype]} {scalar};")
            writer.writeline(
                f"AOTI_TORCH_ERROR_CODE_CHECK(aoti_torch_item_{dtype_str}({tensor}, &{scalar}));"
            )

    def generate_return(self, output_refs: list[str]):
        cst_names = V.graph.constants.keys()
        output2idx: dict[str, int] = {}

        # If any output ref represents an rvalue tensor, materialize it to an lvalue
        # RAIIAtenTensorHandle first.  This prevents situations where the code for the
        # rvalue tensor references tensor handles whose contents are modified below.
        output_refs = [
            self.create_tmp_raii_handle_var_if_needed(o, self.wrapper_call)
            for o in output_refs
        ]

        for idx, output in enumerate(output_refs):
            if output == "nullptr":
                continue

            is_constant_buffer = output in cst_names
            output_buffer = V.graph.graph_outputs[idx]
            if isinstance(output_buffer, ir.BaseView):
                output_storage = output_buffer.unwrap_view()
                assert isinstance(output_storage, (ir.BaseView, ir.MutableBox))
                if isinstance(output_storage.data, ir.ConstantBuffer):
                    is_constant_buffer = True

            if isinstance(output_buffer, ir.ShapeAsConstantBuffer):
                # Need to wrap scalar into tensor as the main function returns a vector of tensors
                output_tensor = self.codegen_scalar_to_tensor(output)
                self.wrapper_call.writeline(
                    f"output_handles[{idx}] = {output_tensor}.release();"
                )
                continue

            if is_constant_buffer:
                # See NOTE(return_constant) above.
                self.wrapper_call.writeline(
                    f"aoti_torch_clone({output}, &output_handles[{idx}]);"
                )
            else:
                if output in output2idx:
                    src_idx = output2idx[output]
                    self.wrapper_call.writeline(
                        f"output_handles[{idx}] = output_handles[{src_idx}];"
                    )
                else:
                    self.wrapper_call.writeline(
                        f"output_handles[{idx}] = {output}.release();"
                    )

            if output not in output2idx:
                output2idx[output] = idx

    def generate_before_suffix(self, result):
        if not V.graph.is_const_graph:
            if V.graph.aot_mode:
                result.writeline(f"}} // {self.aoti_model_class_name}::run_impl")
            else:
                result.writeline("} // inductor_entry_impl")

    def generate_end(self, result):
        """Generates the end of the code block, and any code needed to call it."""
        if V.graph.aot_mode:
            if V.graph.is_const_graph:
                result.writeline(f"}} // {self.aoti_model_class_name}::_const_run_impl")
            else:
                result.writeline("} // namespace torch::aot_inductor\n\n\n")
            return

        if config.cpp_wrapper_build_separate:
            # Close the wrapper code block, then write any kernel definitions.
            result.splice("'''\n)")
            if self.kernel_declarations:
                result.splice("\nkernel_src = (\nr'''")
                result.splice(self.kernel_declarations.getvalue())
                result.splice("'''\n)")
            else:
                result.splice(
                    """
                    kernel_src = ''
                    """
                )
        else:
            # Merge main code and kernel code
            result.splice(self.kernel_declarations.getvalue())
            self.kernel_declarations.clear()
            # Close the wrapper code block
            result.splice("'''\n)")

        kernel_code = "kernel_src" if config.cpp_wrapper_build_separate else "None"
        # Cpp entry function for JIT with cpp wrapper
        result.splice(
            f"""
            inductor_entry = CppWrapperCodeCache.load_pybinding(
                argtypes=["std::vector<AtenTensorHandle>"],
                main_code=cpp_wrapper_src,
                device_type="{self.device}",
                num_outputs={len(V.graph.graph_outputs)},
                kernel_code={kernel_code},
            )
            """
        )

        wrapper_body = "input_tensors = [arg if isinstance(arg, torch.Tensor) else torch.tensor(arg) for arg in args]"
        if V.graph.constants:
            # Append constants to the input args for cpp wrapper.
            # Python wrapper directly gets the value inside the wrapper call
            # as a global variable passed when calling exec(code, mod.__dict__, mod.__dict__).
            # For cpp wrapper, we need to pass this python value to the inductor_entry_impl function explicitly.
            assert all(
                isinstance(v, torch.Tensor) for v in list(V.graph.constants.values())
            ), "Expect all constants to be Tensor"
            constants_str = f"[{', '.join(V.graph.constants.keys())}]"
            wrapper_body += f"""
                    constants_tensor = {constants_str}
                    input_tensors.extend(constants_tensor)
            """
        # Convert vector of at::Tensor to vector of AtenTensorHandle.
        # If we pass at::Tensor, the compilation will be too slow.
        wrapper_body += """
                    input_handles = torch._C._aoti.unsafe_alloc_void_ptrs_from_tensors(input_tensors)
        """
        # Release the inputs for memory reuse.
        wrapper_body += """
                    args.clear()
                    del input_tensors
        """

        # unwrap output tensor back to python scalar
        if all(x for x in self.output_is_tensor.values()):
            # If no ShapeAsConstantBuffer in the output, directly return the output as tensors
            outputs_str = "output_tensors"
        else:
            outputs = [
                (
                    f"output_tensors[{i}]"
                    if self.output_is_tensor[i]
                    else f"output_tensors[{i}].item()"
                )
                for i in range(len(V.graph.graph_outputs))
            ]
            outputs_str = f"[{', '.join(outputs)}]"
        wrapper_body += f"""
                    output_handles = f(input_handles)
                    output_tensors = torch._C._aoti.alloc_tensors_by_stealing_from_void_ptrs(output_handles)
                    return {outputs_str}
        """

        # Wrap the func to support setting result._boxed_call = True
        result.splice(
            f"""
            def _wrap_func(f):
                def g(args):
                    {wrapper_body}
                return g

            call = _wrap_func(inductor_entry)
            """
        )

    @staticmethod
    def get_c_shim_func_name(kernel: str, device: str) -> str:
        if kernel.startswith("aoti_torch_"):
            return kernel

        assert "::" in kernel, "Cpp kernel name: " + kernel + " does not contain '::'"
        kernel_tokens = kernel.split("::")
        kernel_suffix = kernel_tokens[-1]
        if kernel_suffix == "call":
            kernel_suffix = kernel_tokens[-2]

        shim_fn = f"aoti_torch_{device}_{kernel_suffix}"
        return shim_fn

    def generate_c_shim_extern_kernel_call(
        self,
        kernel: str,
        args: list[str],
        device: str,
        *,
        debug_args: Optional[list[str]] = None,
        debug_handle: Optional[int] = None,
    ) -> None:
        """debug_args kwarg allows CppWrapperCpuArrayRef to pass in wrapped arguments in
        place of args while preserving debug printer output."""
        # We can do this unconditionally, since we cache this call.
        self.add_device_include(device)

        debug_printer_manager = V.graph.wrapper_code.debug_printer
        debug_printer_manager.set_printer_args(
            debug_args if debug_args is not None else args, kernel, None, None, "extern"
        )
        enable_kernel_profile = config.cpp.enable_kernel_profile and sys.platform in [
            "linux",
            "win32",
        ]
        with debug_printer_manager:
            shim_fn = self.get_c_shim_func_name(kernel, device)
            self.write_provenance_debug_handle(shim_fn, debug_handle)
            shim_fn_codes = (
                f"AOTI_TORCH_ERROR_CODE_CHECK({shim_fn}({', '.join(args)}));"
            )
            if enable_kernel_profile:
                debug_handle_str = "" if debug_handle is None else f":{debug_handle}"
                shim_fn_codes = textwrap.dedent(
                    f"""
                    {{
<<<<<<< HEAD
                      RAIIAtenRecordFunctionHandle record_{shim_fn}_("{shim_fn}", nullptr);
=======
                      RAIIAtenRecordFunctionHandle record_{shim_fn}_("{shim_fn}{debug_handle_str}", nullptr);
>>>>>>> ab5086a7
                      {shim_fn_codes}
                    }}
                    """
                )
            self.writeline(shim_fn_codes)

    def generate_c_shim_extern_kernel_alloc(
        self, extern_kernel: ir.ExternKernelAlloc, args: list[str]
    ) -> None:
        # registered output buffer name
        name = extern_kernel.name
        output_handle_name = f"{name}_handle"
        is_inplace = (
            isinstance(extern_kernel.op_overload, torch._ops.OpOverload)
            and torch.Tag.inplace_view in extern_kernel.op_overload.tags
        )

        if not is_inplace:
            self.writeline(f"AtenTensorHandle {output_handle_name};")
            args = [*args, f"&{output_handle_name}"]

        device = d.type if (d := extern_kernel.get_device()) else self.device

        debug_handle = None
        if config.trace.provenance_tracking_level != 0:
            debug_handle = set_kernel_post_grad_provenance_tracing(
                extern_kernel, extern_kernel.get_kernel_name(), is_extern=True
            )

        self.generate_c_shim_extern_kernel_call(
            extern_kernel.get_kernel_name(), args, device, debug_handle=debug_handle
        )

        if extern_kernel.python_kernel_name in (
            "torch.ops._c10d_functional.all_reduce_.default",
            "torch.ops._c10d_functional.wait_tensor.default",
        ):
            # all_reduce_ is an inplace op and its returned tensor is not used anywhere.
            # wait_tensor returns its input without any modification and the returned tensor is not used anywhere.
            # In both cases, we can immediately delete the returned AtenTensorHandle to reduce its lifetime.
            self.writeline(
                f"AOTI_TORCH_ERROR_CODE_CHECK(aoti_torch_delete_tensor_object({output_handle_name}));"
            )
        elif not is_inplace:
            self.writeline(f"RAIIAtenTensorHandle {name}({output_handle_name});")

    def _generate_extern_kernel_alloc_helper(self, extern_kernel, args):
        if getattr(extern_kernel, "outputs", None):
            # ir.ExternKernelAlloc may have outputs if it returns a tuple
            self.generate_c_shim_fallback_kernel(extern_kernel, args)
        else:
            self.generate_c_shim_extern_kernel_alloc(extern_kernel, args)

    def generate_c_shim_fallback_kernel(
        self, fallback_kernel: ir.FallbackKernel, args: list[str]
    ) -> None:
        output_args = []
        output_raii_handles = []
        output_name_base = fallback_kernel.get_name()
        for idx, output in enumerate(fallback_kernel.outputs):
            if isinstance(output, ir.MultiOutput):
                # TODO: handle integer output (e.g., as in attention)
                name = f"{output.get_name()}"
                output_handle_name = f"{name}_handle"
                if output.indices:
                    assert output.indices[0][1] == idx, (
                        f"expected {output.indices[0][1]=} == {idx=} for {output_name_base=}"
                    )
                self.writeline(f"AtenTensorHandle {output_handle_name};")
                output_args.append(f"&{output_handle_name}")
                output_raii_handles.append(
                    f"RAIIAtenTensorHandle {name}({output_handle_name});"
                )
            elif isinstance(output, int):
                output_name = f"{output_name_base}_{idx}"
                self.writeline(f"int64_t {output_name} = {output};")
                output_args.append(f"&{output_name}")
            elif isinstance(output, sympy.Expr):
                output_name = f"{output_name_base}_{idx}"
                self.writeline(f"auto {output_name} = {cexpr(output)};")
                output_args.append(f"&{output_name}")
            elif output is None:
                output_args.append("nullptr")
            else:
                raise NotImplementedError(f"unsupported type of {output=}")
        args = args + output_args
        device = d.type if (d := fallback_kernel.get_device()) else self.device

        debug_handle = None
        if config.trace.provenance_tracking_level != 0:
            shim_fn = self.get_c_shim_func_name(fallback_kernel.cpp_kernel_name, device)  # type: ignore[arg-type]
            debug_handle = set_kernel_post_grad_provenance_tracing(
                fallback_kernel,
                shim_fn,
                is_extern=True,
            )
        self.generate_c_shim_extern_kernel_call(
            fallback_kernel.cpp_kernel_name,  # type: ignore[arg-type]
            args,
            device,
            debug_handle=debug_handle,
        )
        for raii_handle in output_raii_handles:
            self.writeline(raii_handle)

    def _generate_extern_kernel_out_helper(
        self,
        kernel: str,
        out: str,
        out_view: Optional[str],
        args: list[str],
        device: str,
        debug_handle: Optional[int] = None,
    ) -> None:
        if out_view:
            out_name = f"{out}_as_strided"
            self.writeline(f"auto {out_name} = {out_view};")
            args.insert(0, out_name)
        else:
            args.insert(0, out)

        self.generate_c_shim_extern_kernel_call(
            kernel, args, device, debug_handle=debug_handle
        )

    def _get_scatter_reduce_enum(self, reduce):
        # Follow aten/src/ATen/native/ReductionType.h:get_operator_enum
        get_operator_enum = {"add": "sum", "multiply": "prod"}
        if reduce in get_operator_enum:
            reduce = get_operator_enum[reduce]

        return reduce

    def _generate_scatter_fallback(
        self,
        output,
        inputs,
        cpp_kernel_name,
        python_kernel_name,
        src_is_tensor,
        reduce,
        kwargs,
    ):
        reduce = self._get_scatter_reduce_enum(reduce)

        # call the ABI shim function instead of the ATen one
        cpp_kernel_name = self.get_c_shim_func_name(cpp_kernel_name, self.device)
        # TODO: consider remove "_out" and add missing inplace variants to fallback_ops.py
        cpp_kernel_name = cpp_kernel_name.replace("__", "_") + "_out"
        inputs_wrapped = [str(x) for x in inputs]
        line = f"{cpp_kernel_name}({output}, {','.join(inputs_wrapped)}"

        if python_kernel_name.startswith("aten.scatter_reduce"):
            line += f", {','.join(kwargs)}"
        else:
            if src_is_tensor:
                if reduce:
                    line += f", {V.graph.wrapper_code.val_to_arg_str(reduce)}"
            else:
                assert reduce is None, (
                    "Expect reduce to be None for aten.scatter_ with scalar src"
                )
        line += ");"
        self.writeline(line)

    def _generate_index_put_fallback(self, kernel, x, indices, values, accumulate):
        # TODO: update aoti_torch_index_put_out in ir.py to use autogen out version
        # See the comment in codegen_reinterpret_view about why having something like
        # RAIIAtenTensorHandle(tmp_tensor_handle_2) in a tmp array can cause the corresponding
        # tensor prematurely deallocated, thus the temporary array trick here.
        indices_str = self._generate_temporary_array_pointer(
            "AtenTensorHandle", indices
        )
        args = [
            x,
            indices_str,
            str(len(indices)),
            values,
            accumulate,
        ]
        args.insert(0, x)  # set x as the output tensor, this fallback mutates x.
        self.writeline(self.wrap_kernel_call(kernel, args))

    def add_benchmark_harness(self, output):
        if V.graph.aot_mode:
            return
        super().add_benchmark_harness(output)

    def codegen_cpp_sizevar(self, x: sympy.Expr, *, simplify: bool = True) -> str:
        return cexpr(V.graph.sizevars.simplify(x) if simplify else x)

    def codegen_sizevar(self, x: sympy.Expr) -> str:
        return self.codegen_cpp_sizevar(x)

    def codegen_tuple_access(self, basename: str, name: str, index: str) -> str:
        # in the abi_compatible mode, outputs are returned via arguments
        return name

    def codegen_shape_tuple(self, shape: Sequence[sympy.Expr]) -> str:
        parts = [*map(self.codegen_sizevar, shape)]
        if len(parts) == 0:
            return "{}"
        if len(parts) == 1:
            return f"{{{parts[0]}, }}"
        return f"{{{', '.join(parts)}}}"

    def ensure_size_computed(self, sym: sympy.Symbol):
        if isinstance(sym, sympy.Symbol) and symbol_is_type(sym, SymT.PRECOMPUTED_SIZE):
            if sym in self.computed_sizes:
                return
            self.computed_sizes.add(sym)
            expr = V.graph.sizevars.inv_precomputed_replacements[sym]
            self.writeline(f"int64_t {sym} = {cexpr(expr)};")

    def _generate_symbolic_call_arg_helper(
        self, arg: SymbolicCallArg, graph: GraphLowering
    ) -> None:
        if (arg.inner, graph) not in self.kernel_numel_expr:
            # declare expr once in each graph (scope)
            self.kernel_numel_expr.add((arg.inner, graph))
            self.writeline(f"int64_t {arg.inner} = {cexpr(arg.inner_expr)};")
        else:
            self.writeline(f"{arg.inner} = {cexpr(arg.inner_expr)};")

    def codegen_dynamic_scalar(self, node):
        (data,) = (t.codegen_reference() for t in node.inputs)
        self.codegen_tensor_item(node.inputs[0].get_dtype(), data, f"{node.sym}_raw")

        if len(node.keypath) == 0:
            self.writeline(f"auto {node.sym} = {node.sym}_raw;")
        elif len(node.keypath) == 1 and isinstance(node.keypath[0], ConvertIntKey):
            self.writeline(f"int64_t {node.sym} = {node.sym}_raw ? 1 : 0;")
        elif len(node.keypath) == 1 and isinstance(node.keypath[0], DivideByKey):
            # TODO: assert divisibility here
            self.writeline(
                f"int64_t {node.sym} = {node.sym}_raw / {node.keypath[0].divisor};"
            )
        else:
            raise AssertionError(f"unrecognized keypath {node.keypath}")

        # record in unbacked_symbol_decls so we won't generate a declaration of the symbol again
        self.unbacked_symbol_decls.add(str(node.sym))

    def codegen_dynamic_select_index(self, node):
        index_cpp_str = self.val_to_arg_str_for_prim_type(node.index, int)

        index_compute_str = (
            f"{index_cpp_str} < 0 ? {index_cpp_str} + "
            f"{self.val_to_arg_str_for_prim_type(node.size, int)}:  {index_cpp_str}"
        )
        self.writeline(
            f"auto {node.unbacked_offset_symbol} = {self.val_to_arg_str_for_prim_type(node.base_offset, int)} + "
            f"{self.val_to_arg_str_for_prim_type(node.base_dim_stride, int)} * ({index_compute_str});"
        )
        # record in unbacked_symbol_decls so we won't generate a declaration of the symbol again
        self.unbacked_symbol_decls.add(str(node.unbacked_offset_symbol))

    def make_buffer_free(self, buffer):
        return (
            ""
            if isinstance(buffer.get_output_spec(), ir.MultiOutputLayout)
            or isinstance(buffer, ir.TMADescriptor)
            else f"{buffer.get_name()}.reset();"
        )

    def make_free_by_names(self, names_to_del: list[str]):
        return " ".join(f"{name}.reset();" for name in names_to_del)

    def codegen_exact_buffer_reuse(self, old_name: str, new_name: str, del_line: str):
        return f"auto {new_name} = std::move({old_name});  // reuse"

    def generate_profiler_mark_wrapper_call(self, stack):
        self.wrapper_call.writeline(
            'RAIIAtenRecordFunctionHandle record_inductor_wrapper_call_("inductor_wrapper_call", nullptr);'
        )

    def generate_start_graph(self):
        pass

    def generate_end_graph(self):
        pass

    def generate_inf_and_nan_checker(self, nodes):
        for buf in nodes.get_names():
            # TODO: Add buf name directly into check_inf_and_nan.
            self.writeline(
                f"AOTI_TORCH_ERROR_CODE_CHECK(aoti_torch_check_inf_and_nan({buf}));"
            )

    def codegen_device(self, device):
        assert device.type in DEVICE_TO_ATEN, (
            device.type + " not found in DEVICE_TO_ATEN"
        )
        device_str = DEVICE_TO_ATEN[device.type][5:].lower()  # remove "at::k"
        self.used_cached_devices.add(device_str)
        return f"cached_torch_device_type_{device_str}, {device.index if device.index else 0}"

    def codegen_dtype(self, dtype):
        dtype_str = str(dtype).split(".")[-1]
        self.used_cached_dtypes.add(dtype_str)
        return f"cached_torch_dtype_{dtype_str}"

    def codegen_layout(self, layout):
        layout_str = str(layout).split(".")[-1]
        self.used_cached_layouts.add(layout_str)
        return f"cached_torch_layout_{layout_str}"

    def codegen_memory_format(self, memory_format):
        memory_format_str = str(memory_format).split(".")[-1]
        self.used_cached_memory_formats.add(memory_format_str)
        return f"cached_torch_memory_format_{memory_format_str}"

    @functools.cache  # noqa: B019
    def codegen_int_array_var(
        self,
        int_array: str,
        writeline: Callable[..., None],
        known_statically=False,
        graph=None,  # for per-graph caching
    ):
        # Used for size/stride declaration
        #
        # Because the memory planning is done in two passes (see the implementation
        # of self.generate), the writeline behavior is different in the two passes.
        # As a result, the emitted int array declarations may appear in a later
        # position of the generated code, so the second pass codegen should not
        # reuse int array declarations generated in the first pass.
        # This is why writeline needs to explicitly passed in as a parameter.
        var = f"int_array_{next(self.int_array_id)}"
        ctype = "int64_t"
        if int_array == "{}":
            #  An array of unknown bound cannot be initialized with {}.
            if known_statically:
                if config.cpp.use_constexpr_for_int_array:
                    writeline(f"static constexpr {ctype} *{var}=nullptr;")
                else:
                    writeline(f"static const {ctype} *{var}=nullptr;")
            else:
                writeline(f"const {ctype} *{var}=nullptr;")
        else:
            if var not in self.declared_int_array_vars:
                self.declared_int_array_vars.add(var)
                if known_statically:
                    if config.cpp.use_constexpr_for_int_array:
                        writeline(f"static constexpr {ctype} {var}[] = {int_array};")
                    else:
                        writeline(f"static const {ctype} {var}[] = {int_array};")
                else:
                    writeline(f"const {ctype} {var}[] = {int_array};")
        return var

    def make_buffer_allocation(self, buffer):
        return self.make_allocation(
            buffer.get_name(),
            buffer.get_device(),
            buffer.get_dtype(),
            buffer.get_size(),
            buffer.get_stride(),
            V.graph.get_allocation_size(buffer),
            buffer.get_is_pinned(),
        )

    def make_allocation(
        self, name, device, dtype, shape, stride, allocation_shape=None, is_pinned=False
    ):
        if allocation_shape is None:
            allocation_shape = shape

        orig_stride = stride
        device_str = self.codegen_device(device)
        dtype_code = self.codegen_dtype(dtype)
        size = self.codegen_shape_tuple(shape)
        allocation_size = self.codegen_shape_tuple(allocation_shape)
        stride = self.codegen_shape_tuple(orig_stride)

        size_array_var = self.codegen_int_array_var(
            size,
            self.wrapper_call.writeline,
            known_statically=self.is_statically_known_list_of_ints(shape),
            graph=self.get_codegened_graph(),
        )

        if allocation_size != size:
            allocation_size_array_var = self.codegen_int_array_var(
                allocation_size,
                self.wrapper_call.writeline,
                known_statically=self.is_statically_known_list_of_ints(
                    allocation_shape
                ),
                graph=self.get_codegened_graph(),
            )
        else:
            allocation_size_array_var = size_array_var

        stride_array_var = self.codegen_int_array_var(
            stride,
            self.wrapper_call.writeline,
            known_statically=self.is_statically_known_list_of_ints(orig_stride),
            graph=self.get_codegened_graph(),
        )
        device_type, device_id = device_str.split(",")
        device_idx = "this->device_idx_" if V.graph.aot_mode else device_id

        handle_name = f"{name}_handle"
        args = [
            str(len(shape)),
            allocation_size_array_var,
            stride_array_var,
            dtype_code,
            device_type,
            device_idx,
            f"&{handle_name}",
        ]

        self.wrapper_call.writeline(f"AtenTensorHandle {handle_name};")
        pinned_str = "_pinned" if is_pinned else ""
        self.wrapper_call.writeline(
            f"AOTI_TORCH_ERROR_CODE_CHECK(aoti_torch_empty_strided{pinned_str}({', '.join(args)}));"
        )

        if allocation_size != size:
            old_handle_name, handle_name = handle_name, f"{name}_handle_restrided"
            self.wrapper_call.writeline(f"AtenTensorHandle {handle_name};")
            args = [
                old_handle_name,
                size_array_var,
                stride_array_var,
                f"&{handle_name}",
            ]
            self.wrapper_call.writeline(
                f"AOTI_TORCH_ERROR_CODE_CHECK(aoti_torch_as_strided({', '.join(args)}));"
            )
            self.wrapper_call.writeline(
                f"wrap_with_raii_handle_if_needed({old_handle_name});"
            )

        return f"RAIIAtenTensorHandle {name}({handle_name});"

    def codegen_alloc_from_pool(
        self, name, offset, dtype, shape, stride
    ) -> tuple[str, list[str]]:
        size = self.codegen_shape_tuple(shape)
        stride = self.codegen_shape_tuple(stride)
        tmp_name = f"tmp_tensor_handle_{next(self.tmp_tensor_id)}"
        args = [
            name,
            cexpr(offset),  # bytes not numel
            self.codegen_dtype(dtype),
            str(len(shape)),
            self.codegen_int_array_var(
                size, self.wrapper_call.writeline, graph=self.get_codegened_graph()
            ),
            self.codegen_int_array_var(
                stride, self.wrapper_call.writeline, graph=self.get_codegened_graph()
            ),
            f"&{tmp_name}",
        ]
        # We return the lines instead of writing here because writing here is bug prune.
        # If you write aoti_torch__alloc_from_pool lines, you must write the RAIIAtenTensorHandle
        # as well, otherwise you get memory leaks
        allocations_to_write = [
            f"AtenTensorHandle {tmp_name};",
            f"AOTI_TORCH_ERROR_CODE_CHECK(aoti_torch__alloc_from_pool({', '.join(args)}));",
        ]
        return f"RAIIAtenTensorHandle({tmp_name})", allocations_to_write

    def codegen_reinterpret_view(
        self,
        data,
        size,
        stride,
        offset,
        writeline: Callable[..., None],
        dtype=None,
    ) -> str:
        """Returns a newly-created, temporary RAII tensor handle containing the
        reinterpreted tensor data.  Callers of this function are responsible for saving
        the handle if persistent access is needed."""
        dim = str(len(size))
        original_offset = offset
        offset = self.codegen_sizevar(offset)
        call_strs = []
        final_tensor_str = None

        def create_reinterpret_call() -> str:
            args = [
                f"{data.get_name()}",
                dim,
                self.codegen_int_array_var(
                    self.codegen_shape_tuple(size),
                    writeline,
                    known_statically=self.is_statically_known_list_of_ints(size),
                    graph=self.get_codegened_graph(),
                ),
                self.codegen_int_array_var(
                    self.codegen_shape_tuple(stride),
                    writeline,
                    known_statically=self.is_statically_known_list_of_ints(stride),
                    graph=self.get_codegened_graph(),
                ),
                offset,
            ]
            return f"wrap_with_raii_handle_if_needed(reinterpret_tensor_wrapper({', '.join(args)}))"

        def create_dtypeview_call(reinterpret_call: str) -> tuple[str, list[str]]:
            tmp_AtenTensorHandle = f"tmp_{data.get_name()}_{next(self.tmp_tensor_id)}"
            tmp_call_strs = [f"AtenTensorHandle {tmp_AtenTensorHandle};"]
            device_name = data.layout.device.type
            dtypeview_function = f"aoti_torch_{device_name}_view_dtype"
            tmp_call_strs.append(
                f"AOTI_TORCH_ERROR_CODE_CHECK({dtypeview_function}"
                f"({reinterpret_call}, {self.codegen_dtype(dtype)}, &{tmp_AtenTensorHandle}));"
            )
            return f"RAIIAtenTensorHandle({tmp_AtenTensorHandle})", tmp_call_strs

        def create_new_tensor_handle() -> tuple[str, list[str]]:
            tmp_AtenTensorHandle = f"tmp_{data.get_name()}_{next(self.tmp_tensor_id)}"
            tmp_call_strs = [
                f"AtenTensorHandle {tmp_AtenTensorHandle};",
                f"AOTI_TORCH_ERROR_CODE_CHECK(aoti_torch_new_tensor_handle({data.get_name()}, &{tmp_AtenTensorHandle}));",
            ]
            return f"RAIIAtenTensorHandle({tmp_AtenTensorHandle})", tmp_call_strs

        if (
            size == data.layout.size
            and stride == data.layout.stride
            and original_offset == data.layout.offset
        ):
            # pure dtypeview
            if dtype is not None and dtype != data.dtype:
                final_tensor_str, tmp_call_strs = create_dtypeview_call(data.get_name())
            else:
                final_tensor_str, tmp_call_strs = create_new_tensor_handle()
            call_strs.extend(tmp_call_strs)
        else:
            # firstly create reinterpretview
            final_tensor_str = create_reinterpret_call()

            if dtype is not None and dtype != data.dtype:
                # wrap it with dtypeview
                final_tensor_str, tmp_call_strs = create_dtypeview_call(
                    final_tensor_str
                )
                call_strs.extend(tmp_call_strs)

        for line in call_strs:
            writeline(line)

        # NB, the return handle here represents a temporary tensor, which will be automatically
        # released.
        # Here's a sample usage in the cpp wrapper code:
        # ```
        # aoti_torch_addmm_out(
        #     buf1,
        #     arg1_1,
        #     RAIIAtenTensorHandle(tmp_tensor_handle_0),
        #     buf0,
        #     1L,
        #     1L));
        # ```
        # RAIIAtenTensorHandle(tmp_tensor_handle_0) will be released after the call to addmm_out.
        # This could be problematic when it's used in a different pattern, for example:
        # ````
        # AtenTensorHandle tensor_args[] = {RAIIAtenTensorHandle(tmp_tensor_handle_2), buf5, buf6};
        # aoti_torch_proxy_executor_call_function(..., tensor_args);
        # ````
        # RAIIAtenTensorHandle(tmp_tensor_handle_2) will be invalid when it's used in the latter
        # kernel call.
        #
        # This is solved by updating the proxy_executor invocation to
        # ```
        # aoti_torch_proxy_executor_call_function(...,
        #     std::array<AtenTensorHandle, 3>{
        #         RAIIAtenTensorHandle(tmp_tensor_handle_2), buf5, buf6
        #     }.cbegin()
        # );
        # ```
        return final_tensor_str

    def codegen_device_copy(self, src, dst, non_blocking: Union[bool, str]):
        """This function is overridden by cpp_wrapper_cpu_array_ref, so we don't need to
        handle cases where dst is not an AtenTensorHandle."""
        self.writeline(
            f"AOTI_TORCH_ERROR_CODE_CHECK(aoti_torch_copy_({dst}, {src}, {non_blocking}));"
        )

    def codegen_multi_output(self, node: ir.MultiOutput):
        # in the abi_compatible mode, outputs are retrieved by passing
        # output pointers, so we skip its codegen here.
        pass

    def codegen_subgraph_prefix(self, subgraph, outer_inputs, outer_outputs):
        assert len(subgraph.graph.graph_inputs) == len(outer_inputs)

        for (inner_input, inner_input_val), outer_input in zip(
            subgraph.graph.graph_inputs.items(), outer_inputs
        ):
            if not isinstance(inner_input_val, ir.TensorBox):
                continue

            # in ABI-compatible mode, we copy the underlying at::Tensor of the conditional
            # input (outer_input) into another at::Tensor to be used as a subgraph input
            # (inner_input) in the nested scope. we can't std::move here, as the codegened
            # outer input may be an expression / rvalue (e.g., reinterpret_view(x)), so we
            # can't necessarily std::move it back to the origin (x).
            self.writeline(f"AtenTensorHandle {inner_input}_handle;")
            self.writeline(
                f"AOTI_TORCH_ERROR_CODE_CHECK(aoti_torch_assign_tensors_out({outer_input}, &{inner_input}_handle));"
            )
            self.writeline(f"RAIIAtenTensorHandle {inner_input}({inner_input}_handle);")

    def codegen_subgraph_suffix(self, subgraph, outer_inputs, outer_outputs):
        for inner_output, outer_output in zip(
            subgraph.graph.graph_outputs, outer_outputs
        ):
            src = inner_output.codegen_reference()
            if not isinstance(inner_output, ir.ShapeAsConstantBuffer):
                # in ABI-compatible mode, we need to std::move subgraph output (inner_output)
                # to the conditional output (outer_output), as RAIIAtenTensorHandle's copy
                # constructor is deleted.
                src = f"std::move({src})"
                # in case the outer_output carried a value
                # before (e.g., in the while_loop codegen)
                self.writeline(f"{outer_output}.reset();")
            self.writeline(f"{outer_output} = {src};")

    def codegen_invoke_subgraph(self, invoke_subgraph):
        raise NotImplementedError(
            "codegen invoke_subgraph is not implemented for cpp wrapper"
        )

    def codegen_conditional(self, conditional):
        outer_inputs = [f"{buf.codegen_reference()}" for buf in conditional.operands]
        outer_outputs = []
        for out in conditional.outputs:
            # in ABI-compatible mode, ir.MultiOutput is not codegened,
            # hence pre-declare output variables directly and separately
            self.writeline(f"RAIIAtenTensorHandle {out.get_name()};")
            outer_outputs.append(out.get_name())

        if not isinstance(conditional.predicate, ir.ShapeAsConstantBuffer):
            # in ABI-compatible mode, we need to use the ABI shim function
            # to extract a C++ bool from the underlying scalar bool Tensor
            predicate = f"{conditional.predicate.get_name()}_scalar"
            if predicate not in self.used_cond_predicate:
                self.codegen_tensor_item(
                    torch.bool,
                    conditional.predicate.codegen_reference(),
                    predicate,
                )
                self.used_cond_predicate.add(predicate)
        else:
            # the predicate is not a Tensor: SymBool or Python bool
            predicate = conditional.predicate.codegen_reference()

        self.writeline(f"if ({predicate}) {{")
        self.writeline(EnterSubgraphLine(self, conditional.true_subgraph.graph))
        self.codegen_subgraph(conditional.true_subgraph, outer_inputs, outer_outputs)
        self.writeline(ExitSubgraphLine(self))
        self.writeline("} else {")
        self.writeline(EnterSubgraphLine(self, conditional.false_subgraph.graph))
        self.codegen_subgraph(conditional.false_subgraph, outer_inputs, outer_outputs)
        self.writeline(ExitSubgraphLine(self))
        self.writeline("}")

    def codegen_subgraph(self, subgraph, outer_inputs, outer_outputs):
        # TODO (desertfire) - This function is the old way of supporting
        # subgraph codegen by inlining subgraphs in the output code. For python
        # wrapper, we have moved to lifting subgraphs as functions, supported by
        # PythonWrapperCode `codegen_subgraph` function. We should perhaps
        # support lifting of subgraphs as functions for cpp wrapper as well.
        try:
            self.push_codegened_graph(subgraph.graph)
            self.writeline(f"// subgraph: {subgraph.name}")
            self.codegen_subgraph_prefix(subgraph, outer_inputs, outer_outputs)
            parent_graph = V.graph
            with V.set_graph_handler(subgraph.graph):
                subgraph.graph.codegen_subgraph(
                    parent_graph=parent_graph,
                )
            self.codegen_subgraph_suffix(subgraph, outer_inputs, outer_outputs)
        finally:
            self.pop_codegened_graph()

    def codegen_while_loop(self, while_loop, stack_output=False):
        if stack_output:
            raise NotImplementedError("NYI cpp wrapper for while_loop_stack_output")
        is_bool_pred = isinstance(
            while_loop.cond_subgraph.graph.graph_outputs[0], ir.ShapeAsConstantBuffer
        )
        name = while_loop.get_name()
        outer_carried_inputs = [
            buf.codegen_reference() for buf in while_loop.carried_inputs
        ]
        outer_additional_inputs = [
            buf.codegen_reference() for buf in while_loop.additional_inputs
        ]
        cond_result_name = f"{name}_cond_result"
        if is_bool_pred:
            self.writeline(f"bool {cond_result_name};")
        else:
            self.writeline(f"RAIIAtenTensorHandle {cond_result_name};")

        cond_outer_inputs = []
        for inp, out in zip(outer_carried_inputs, while_loop.outputs):
            # in ABI-compatible mode, the carried inputs are codegened
            # as buffers outside the while loop and set to the initial
            # values. at the end of each while_loop iteration, they
            # will be assigned the carried values.
            out_name = out.get_name()
            self.writeline(f"AtenTensorHandle {out_name}_handle;")
            self.writeline(
                f"AOTI_TORCH_ERROR_CODE_CHECK(aoti_torch_assign_tensors_out({inp}, &{out_name}_handle));"
            )
            self.writeline(f"RAIIAtenTensorHandle {out_name}({out_name}_handle);")
            cond_outer_inputs.append(out_name)

        # additional inputs will be assigned within the while_loop
        # iteration directly from the corresponding outer graph buffers
        cond_outer_inputs.extend(outer_additional_inputs)

        cond_outer_outputs = [cond_result_name]
        body_outer_inputs = list(cond_outer_inputs)
        body_outer_outputs = body_outer_inputs[: len(outer_carried_inputs)]

        self.writeline("while (1) {")
        self.writeline(EnterSubgraphLine(self, while_loop.cond_subgraph.graph))
        self.codegen_subgraph(
            while_loop.cond_subgraph, cond_outer_inputs, cond_outer_outputs
        )

        if is_bool_pred:
            cond_result = f"{cond_result_name}"
        else:
            cond_result = f"{cond_result_name}_scalar"
            self.codegen_tensor_item(torch.bool, cond_result_name, cond_result)
        self.writeline(f"if (!{cond_result}) break;")

        self.writeline(ExitSubgraphLine(self))
        self.writeline(EnterSubgraphLine(self, while_loop.body_subgraph.graph))
        self.codegen_subgraph(
            while_loop.body_subgraph, body_outer_inputs, body_outer_outputs
        )
        self.writeline(ExitSubgraphLine(self))
        self.writeline("}")

    def generate_extern_kernel_args_decl_if_needed(
        self,
        op_overload: Union[torch._ops.OpOverload, torch._ops.HigherOrderOperator],
        raw_args: Sequence[Any],
        output_args: _OUTPUT_ARGS_TYPE,
        raw_outputs: Sequence[ir.Buffer],
    ):
        """
        Generates declarations for external kernel arguments if needed, based on the provided
        operator and its arguments. It processes both input and output arguments, categorizing
        them into tensor and integer arguments for further code generation.
        """
        schema = None
        if isinstance(op_overload, torch._higher_order_ops.torchbind.CallTorchBind):
            obj = raw_args[0]
            method = raw_args[1]
            schema = op_overload.schema(obj, method)
        else:
            assert isinstance(op_overload, torch._ops.OpOverload), type(op_overload)
            schema = op_overload._schema
        assert schema is not None
        arg_types = [x.real_type for x in schema.arguments]
        return_types = [x.type for x in schema.returns]

        new_tensor_args = []
        new_int_args = []

        def fill_args(arg, arg_type):
            static_arg_types = (
                torch.FloatType,
                torch.BoolType,
                torch.StringType,
                torch.Type,
                torch.DeviceObjType,
            )
            inductor_tensor_buffers = (
                ir.Buffer,
                ir.ReinterpretView,
            )

            if isinstance(arg_type, torch.TensorType):
                assert isinstance(arg, inductor_tensor_buffers), f"got {type(arg)}"
                new_tensor_args.append(f"{arg.codegen_reference()}")
            elif isinstance(arg_type, torch.IntType):
                # int
                new_int_args.append(str(arg))
            elif isinstance(arg_type, torch.SymIntType):
                # SymInt
                expr = arg.node.expr if isinstance(arg, torch.SymInt) else arg
                new_int_args.append(cexpr(expr))
            elif isinstance(arg_type, torch.NumberType):
                # Scalar of type int
                assert isinstance(arg, (int, float, bool))
                # Only treat int Scalar as dynamic
                if isinstance(arg, int):
                    new_int_args.append(str(arg))
            elif isinstance(arg, ir.TorchBindObject):
                # torchbind objects are loaded in proxy executor
                pass
            elif isinstance(arg_type, torch.ListType):
                assert isinstance(arg, (list, tuple))

                # List[Tensor]
                if isinstance(arg_type.getElementType(), torch.TensorType):
                    new_tensor_args.extend([f"{a.codegen_reference()}" for a in arg])
                # List[Optional[Tensor]]
                elif isinstance(
                    arg_type.getElementType(), torch.OptionalType
                ) and isinstance(
                    arg_type.getElementType().getElementType(), torch.TensorType
                ):
                    new_tensor_args.extend(
                        [f"{a.codegen_reference()}" for a in arg if a is not None]
                    )
                # List[int]
                elif isinstance(arg_type.getElementType(), torch.IntType):
                    new_int_args.extend([str(a) for a in arg])
                # List[SymInt]
                elif isinstance(arg_type.getElementType(), torch.SymIntType):
                    expressions = [
                        a.node.expr if isinstance(a, torch.SymInt) else a for a in arg
                    ]
                    new_int_args.extend([cexpr(expr) for expr in expressions])
                # List[Scalar]
                elif isinstance(arg_type.getElementType(), torch.NumberType):
                    # Only treat int Scalar as dynamic
                    is_int_type = [isinstance(a, int) for a in arg]
                    if any(is_int_type):
                        assert all(is_int_type), (
                            "AOTInductor only supports int scalars of the same type"
                        )
                        new_int_args.extend([str(a) for a in arg])
                else:
                    assert isinstance(
                        arg_type.getElementType(),
                        static_arg_types,  # type: ignore[arg-type]
                    ), (
                        f"Fall through arguments must be one of static_arg_types, got {type(arg_type)}"
                    )
            else:
                assert isinstance(
                    arg_type,
                    static_arg_types,  # type: ignore[arg-type]
                ), (
                    f"Fall through arguments must be one of static_arg_types, got {type(arg_type)}"
                )

        for arg, arg_type in zip(raw_args, arg_types):
            if arg is not None:
                if isinstance(arg_type, torch.OptionalType):
                    fill_args(arg, arg_type.getElementType())
                else:
                    fill_args(arg, arg_type)

        def fill_output_arg(
            arg: str, return_type: torch.JitType, is_mutated_output: bool
        ) -> None:
            if isinstance(return_type, torch.TensorType):
                if not is_mutated_output:
                    self.writeline(f"AtenTensorHandle {arg}_handle;  // output buffer")
                    self.writeline(
                        f"AOTI_TORCH_ERROR_CODE_CHECK(aoti_torch_new_uninitialized_tensor(&{arg}_handle));"
                    )
                    self.writeline(f"RAIIAtenTensorHandle {arg}({arg}_handle);")
                new_tensor_args.append(f"{arg}")
            elif isinstance(return_type, torch.SymIntType):
                raise NotImplementedError("NYI support for return type: SymInt")
            elif isinstance(return_type, torch.ListType) and isinstance(
                return_type.getElementType(), torch.SymIntType
            ):
                raise NotImplementedError("NYI support for return type: List[SymInt]")
            else:
                raise AssertionError(f"Unsupported return type found: {return_type}")

        # TODO: Only support None and tensor(s) returns for now, SymInt is not implemented yet
        for return_type in return_types:
            if isinstance(
                return_type, (torch.TensorType, torch.NoneType, torch.IntType)
            ):
                pass
            elif isinstance(return_type, torch.OptionalType):
                assert isinstance(return_type.getElementType(), torch.TensorType)
            elif isinstance(return_type, torch.ListType):
                assert isinstance(return_type.getElementType(), torch.TensorType)
            else:
                raise NotImplementedError(
                    f"return type {return_type} is not yet supported."
                )

        for output_arg, raw_output_arg in zip(output_args, raw_outputs):  # type: ignore[arg-type]
            # None output is supported, but Optional return types are not yet supported
            if output_arg is None:
                continue
            elif isinstance(raw_output_arg, int):
                new_int_args.append(str(raw_output_arg))
            elif isinstance(output_arg, list):
                for out in output_arg:
                    assert out is not None, out
                    fill_output_arg(
                        out,
                        torch.TensorType.get(),
                        isinstance(raw_output_arg, ir.MutationOutput),
                    )
            else:
                fill_output_arg(
                    output_arg,
                    torch.TensorType.get(),
                    isinstance(raw_output_arg, ir.MutationOutput),
                )

        return new_tensor_args, new_int_args

    @staticmethod
    def _compatible_with_stableivalue(op: torch._ops.OpOverload) -> bool:
        """Returns true if op_overload._schema only utilizes types supported by the AOT
        C-shim *internal* function to_ivalue.  to_ivalue is an implementation detail, so
        these types are not guaranteed to be supported long-term.  When generating code
        for cpp_wrapper mode, we don't have to be forward-compatible, so changing this
        function's implementation in future is fine."""
        supported_types = (
            torch.BoolType,
            torch.DeviceObjType,
            torch.FloatType,
            # ScalarTypeType, LayoutType, and MemoryFormatType are seen as IntType
            # when queried via torch.JitType.type.
            torch.IntType,
            torch.TensorType,
        )

        def type_supported(t: torch.JitType) -> bool:
            if isinstance(t, torch.OptionalType):
                return type_supported(t.getElementType())
            return isinstance(t, supported_types)

        return all(
            type_supported(a.type)
            for a in chain(op._schema.arguments, op._schema.returns)
        )

    def generate_fallback_kernel_with_runtime_lookup(
        self,
        buf_name: str,
        python_kernel_name: str,
        get_args: Callable[[], Sequence[str]],
        op_overload: Union[torch._ops.OpOverload, torch._ops.HigherOrderOperator],
        raw_args: Sequence[Any],
        outputs: Sequence[ir.Buffer],
    ) -> None:
        """Generate a call to a kernel not contained in the C-shim.  This results in
        different code paths for AOT Inductor vs cpp_wrapper Inductor mode."""

        def extract_output_name(
            out: Optional[Union[ir.Buffer, Sequence[ir.Buffer]]],
        ) -> Union[Optional[str], _OUTPUT_ARGS_TYPE]:
            if out is None:
                return None
            if isinstance(out, (ir.MultiOutput, ir._CollectiveKernel)):
                return out.get_name()
            if isinstance(out, ir.MutationOutput):
                mutated_buf_names = out.get_mutation_names()
                assert (
                    isinstance(mutated_buf_names, list) and len(mutated_buf_names) == 1
                ), "Expect only one mutated buffer in MutationOutput"
                return mutated_buf_names[0]
            if isinstance(out, (list, tuple)):
                return [extract_output_name(o) for o in out]  # type: ignore[misc]
            if isinstance(out, int):
                return str(out)
            raise AssertionError(f"Unexpected output: {type(out)}")

        if isinstance(op_overload, torch._ops.HigherOrderOperator):
            assert isinstance(
                op_overload, torch._higher_order_ops.torchbind.CallTorchBind
            ), type(op_overload)
            assert len(raw_args) > 1
            obj = raw_args[0]
            method = raw_args[1]
            return_schema = op_overload.schema(obj, method).returns
        else:
            return_schema = op_overload._schema.returns

        # output_args has the same pytree structure as outputs
        if not return_schema:
            # kernel does not return a value
            output_args: _OUTPUT_ARGS_TYPE = []
        elif isinstance(output_name := extract_output_name(outputs), str):
            output_args = [output_name]
        else:
            # If the schema indicates a return value, we should have a non-None value by
            # this point.
            assert isinstance(output_name, list), type(output_name)
            output_args = output_name

        # In AOT mode, we use a ProxyExecutor to run fallback kernels.
        if V.graph.aot_mode:
            self.generate_fallback_kernel_with_runtime_lookup_aot(
                op_overload,
                raw_args,
                output_args,
                outputs,
            )
            return

        assert isinstance(op_overload, torch._ops.OpOverload), type(op_overload)
        for output in output_args:
            assert output is None or isinstance(output, str), (
                "fallback kernels with runtime lookup currently only support tensor "
                "returns, not more complicated types (such as list-of-list-of-tensor)"
            )

        # In non-AOT mode, we use aoti_torch_call_dispatcher if all the inputs and
        # outputs of the op can be represented with StableIValue.  This avoids the
        # overhead of calling back into Python, and covers most remaining fallback ops.
        if self._compatible_with_stableivalue(op_overload):
            self.generate_fallback_kernel_with_runtime_lookup_nopython(
                get_args,
                op_overload,
                output_args,  # type: ignore[arg-type]
                outputs,
            )
            return

        # Otherwise, we call back into Python, which has some extra runtime overhead,
        # but handles situations like list[Tensor] (currently unrepresentable via
        # StableIValue).
        self.generate_fallback_kernel_with_runtime_lookup_python(
            buf_name,
            python_kernel_name,
            op_overload,
            raw_args,
            output_args,  # type: ignore[arg-type]
            outputs,
        )

    def generate_scoped_gil_acquire(self, declarations_before_scope, lines_in_scope):
        scoped_lines = IndentedBuffer()
        for declaration in declarations_before_scope:
            scoped_lines.writeline(declaration)

        scoped_lines.writeline("{")
        with scoped_lines.indent():
            scoped_lines.writeline("py::gil_scoped_acquire_simple acquire;")
            scoped_lines.writelines(lines_in_scope.split("\n"))
        scoped_lines.writelines("}")
        return scoped_lines._lines

    def load_custom_op_wrapper(self):
        # TODO: need to support control flow
        if self.custom_op_wrapper_loaded:
            return

        lines = """
RAIIPyObject codecache_module(PyImport_ImportModule("torch._inductor.codecache"));
if (!codecache_module) {
    throw std::runtime_error("Failed to load torch._inductor.codecache");
}
custom_op_wrapper = PyObject_GetAttrString(codecache_module, "custom_op_wrapper");
if (!custom_op_wrapper) {
    throw std::runtime_error("Failed to load torch._inductor.codecache.custom_op_wrapper");
}"""

        declarations_before_scope = ["RAIIPyObject custom_op_wrapper;"]
        scope_gil_acquire = self.generate_scoped_gil_acquire(
            declarations_before_scope, lines
        )
        self.writelines(scope_gil_acquire)

        self.custom_op_wrapper_loaded = True

    def generate_float_value(self, val):
        assert isinstance(val, float)
        if val == float("inf"):
            return "std::numeric_limits<double>::infinity()"
        elif val == float("-inf"):
            return "-std::numeric_limits<double>::infinity()"
        elif math.isnan(val):
            return "std::numeric_limits<double>::quiet_NaN()"
        else:
            return f"{val}"

    def generate_py_arg(self, py_args_var, idx, raw_arg, arg_type):
        def generate_py_arg_inner(lines, raw_arg, arg_type):
            def handle_scalar(scalar):
                if isinstance(scalar, int):
                    return f"PyLong_FromLongLong({scalar})"
                if isinstance(scalar, float):
                    return f"PyFloat_FromDouble({self.generate_float_value(scalar)})"
                if isinstance(scalar, bool):
                    return f"PyBool_FromLong({1 if scalar else 0})"
                if isinstance(scalar, complex):
                    real = self.generate_float_value(scalar.real)
                    imag = self.generate_float_value(scalar.imag)
                    return f"PyComplex_FromDoubles({real}, {imag})"
                if isinstance(scalar, SymTypes):
                    scalar_var = cexpr(scalar.node.expr)
                    if isinstance(scalar, torch.SymBool):
                        return f"PyBool_FromLong({scalar_var})"
                    if isinstance(scalar, torch.SymFloat):
                        return f"PyFloat_FromDouble({scalar_var})"
                    return f"PyLong_FromLongLong({scalar_var})"
                raise NotImplementedError(
                    f"scalar {scalar}, {type(scalar)} cannot be handled by handle_scalar"
                )

            if raw_arg is None:
                # Py_None is a singleton, so we have to explicitly incref it here
                lines.append("Py_INCREF(Py_None);\n")
                return "Py_None"
            elif isinstance(arg_type, torch.TensorType):
                # In some cases, scalar arguments may be passed in place of tensors.
                if not hasattr(raw_arg, "codegen_reference"):
                    return handle_scalar(raw_arg)

                # Store AtenTensorHandle as void*.  All Python args are constructed in a
                # nested scope, so this handle will self-destruct after the function
                # call.
                base_handle = self.create_tmp_raii_handle_var_if_needed(
                    raw_arg.codegen_reference(), lines
                )
                return f"PyCapsule_New(reinterpret_cast<void*>({base_handle}.get()), NULL, NULL)"
            elif isinstance(arg_type, torch.OptionalType):
                return generate_py_arg_inner(lines, raw_arg, arg_type.getElementType())
            elif isinstance(arg_type, torch.IntType):
                # int
                return f"PyLong_FromLongLong({raw_arg})"
            elif isinstance(arg_type, torch.SymIntType):
                # SymInt
                expr = (
                    raw_arg.node.expr if isinstance(raw_arg, torch.SymInt) else raw_arg
                )
                return f"PyLong_FromLongLong({cexpr(expr)})"
            elif isinstance(arg_type, torch.FloatType):
                return f"PyFloat_FromDouble({self.generate_float_value(raw_arg)})"
            elif isinstance(arg_type, torch.BoolType):
                return f"PyBool_FromLong({1 if raw_arg else 0})"
            elif isinstance(arg_type, torch.StringType):
                return f'PyUnicode_FromString("{raw_arg}")'
            elif isinstance(arg_type, torch.NumberType):
                # Union[bool, int, float, complex]
                # torch/_prims_common/__init__.py
                return handle_scalar(raw_arg)
            elif isinstance(raw_arg, torch.device):
                device_str, device_index = self.codegen_device(raw_arg).split(", ")
                return f"THPDevice_New(c10::Device(static_cast<c10::DeviceType>({device_str}), {device_index}))"
            elif isinstance(raw_arg, torch.dtype):
                return f"Py_NewRef(torch::getTHPDtype(static_cast<c10::ScalarType>({self.codegen_dtype(raw_arg)})))"
            elif isinstance(raw_arg, torch.layout):
                return f"Py_NewRef(torch::getTHPLayout(static_cast<c10::Layout>({self.codegen_layout(raw_arg)})))"
            elif isinstance(raw_arg, torch.memory_format):
                return (
                    "Py_NewRef(torch::utils::getTHPMemoryFormat(static_cast<c10::MemoryFormat>("
                    f"{self.codegen_memory_format(raw_arg)})))"
                )
            else:
                raise NotImplementedError(
                    f"arg type {arg_type} is not yet supported by custom_op_wrapper"
                )

        lines = []
        if isinstance(arg_type, torch.ListType):
            assert isinstance(raw_arg, (list, tuple)), str(raw_arg) + " is not a list"
            lines.append(
                f"PyObject* {py_args_var}_{idx} = PyList_New({len(raw_arg)});\n"
            )
            for i, elem in enumerate(raw_arg):
                lines.append(
                    f"PyList_SetItem({py_args_var}_{idx}, {i}, {generate_py_arg_inner(lines, elem, arg_type.getElementType())});\n"
                )
            lines.append(
                f"PyTuple_SetItem({py_args_var}, {idx}, {py_args_var}_{idx});\n"
            )
        else:
            lines.append(
                f"PyTuple_SetItem({py_args_var}, {idx}, {generate_py_arg_inner(lines, raw_arg, arg_type)});\n"
            )
        return "".join(lines)

    def generate_fallback_kernel_with_runtime_lookup_nopython(
        self,
        get_args: Callable[[], Sequence[str]],
        op_overload: torch._ops.OpOverload,
        output_args: Sequence[Optional[str]],
        raw_outputs: Sequence[ir.Buffer],
    ) -> None:
        """Generate fallback kernel calls with runtime (non-AOT) dispatch.  This can
        only be called in cpp_wrapper mode, and assumes that the input is a non-None
        OpOverload.

        In the future, we may switch over to directly calling c10::Dispatcher if we need
        to support more datatypes."""
        if raw_outputs:
            declarations_before_scope = [
                f"RAIIAtenTensorHandle {output_arg};"
                for output_arg, raw_output_arg in zip(output_args, raw_outputs)  # type: ignore[arg-type]
                if output_arg is not None
                and not isinstance(raw_output_arg, ir.MutationOutput)
            ]
        else:
            declarations_before_scope = [
                f"RAIIAtenTensorHandle {output_arg};"
                for output_arg in output_args  # type: ignore[arg-type]
                if output_arg is not None
            ]

        dispatch_lines = IndentedBuffer()
        dispatch_lines.writelines(declarations_before_scope)
        dispatch_lines.writeline("{")

        with dispatch_lines.indent():
            tmp_var_number = count()

            def parse_arg(arg_type: torch.JitType, codegen_arg: str) -> str:
                # Strip off any temporary references; we're in an indented context, so
                # any saved-off variables will be auto-destroyed.
                new_codegen_arg = codegen_arg.removeprefix("&temporary_reference(")
                if new_codegen_arg != codegen_arg:
                    # If we removed temporary_reference, there's a good chance the
                    # variable ends with get() (which would retrieve an ATenTensorHandle
                    # from a temporary RAII handle).  Strip that off too, since we're
                    # going to save this in a temporary RAII handle.
                    if codegen_arg.endswith(".get())"):
                        codegen_arg = new_codegen_arg.removesuffix(".get())")
                    else:
                        codegen_arg = new_codegen_arg.removesuffix(")")

                if isinstance(arg_type, torch.OptionalType):
                    # If we have a pointer to a variable, strip it off and let
                    # from<std::optional> handle any internal pointers.
                    codegen_arg = codegen_arg.removeprefix("&")

                    if codegen_arg == "nullptr":
                        return "from(std::nullopt)"

                    var_name = f"tmp_var_{next(tmp_var_number)}"
                    dispatch_lines.writeline(
                        f"std::optional {var_name}{{{parse_arg(arg_type.getElementType(), codegen_arg)}}};"
                    )
                    return f"from({var_name})"

                raii_var = self.create_tmp_raii_handle_var_if_needed(
                    codegen_arg, dispatch_lines
                )
                temp_handle = raii_var != codegen_arg

                if isinstance(arg_type, torch.TensorType):
                    if not temp_handle:
                        # If the RAII tensor being referenced _isn't_ a temporary,
                        # scoped to this fallback call, then create a new handle
                        # referencing it which from<AtenTensorHandle> can steal.
                        var_name = f"tmp_var_{next(tmp_var_number)}"
                        dispatch_lines.writeline(f"AtenTensorHandle {var_name};")
                        dispatch_lines.writeline(
                            f"aoti_torch_new_tensor_handle({raii_var}, &{var_name});"
                        )
                        return f"from({var_name})"
                    # If the RAII tensor _is_ a temporary scoped to this fallback call,
                    # simply release and steal the handle.
                    return f"from({raii_var}.release())"
                return f"from({codegen_arg})"

            codegen_args = get_args()
            ivalue_args = (
                parse_arg(a.type, c)
                for a, c in zip(op_overload._schema.arguments, codegen_args)
            )
            array_len = max(len(codegen_args), len(output_args))
            dispatch_lines.writeline(
                f"std::array<StableIValue, {array_len}> dispatch_vars{{{', '.join(ivalue_args)}}};"
            )
            dispatch_lines.writeline("AOTI_TORCH_ERROR_CODE_CHECK(")
            with dispatch_lines.indent():
                dispatch_lines.writeline(
                    f'aoti_torch_call_dispatcher("{op_overload._schema.name}", "{op_overload._schema.overload_name}", dispatch_vars.data())'  # noqa: B950
                )
            dispatch_lines.writeline(");")

            if len(output_args) == 1 and (output := output_args[0]) is not None:
                # result is a single tensor
                dispatch_lines.writeline(
                    f"{output} = to<AtenTensorHandle>(dispatch_vars[0]);"
                )
            else:
                # result is a tuple of tensors
                for idx, output_arg in enumerate(output_args):
                    if output_arg is None:
                        continue
                    dispatch_lines.writeline(
                        f"{output_arg} = to<AtenTensorHandle>(dispatch_vars[{idx}]);"
                    )

        dispatch_lines.writeline("}")
        self.writelines(dispatch_lines.getvalue().splitlines())

    def generate_fallback_kernel_with_runtime_lookup_python(
        self,
        buf_name: str,
        python_kernel_name: str,
        op_overload: torch._ops.OpOverload,
        raw_args: Sequence[Any],
        output_args: Sequence[Optional[str]],
        raw_outputs: Sequence[ir.Buffer],
    ) -> None:
        """Generate fallback kernel calls with runtime (non-AOT) dispatch.  This can
        only be called in cpp_wrapper mode, and assumes that the input is a non-None
        OpOverload.

        This function calls into Python to dispatch, which allows it to handle datatypes
        that cannot be contained in StableIValue, at the cost of some performance."""
        self.load_custom_op_wrapper()

        num_args = len(raw_args)
        py_args_var = f"py_args_{next(self.arg_var_id)}"
        # First arg is always the python op name
        lines = textwrap.dedent(
            f"""
            RAIIPyObject {py_args_var}(PyTuple_New({num_args + 1}));
            if (!{py_args_var}) {{
                throw std::runtime_error("PyTuple_New {py_args_var} failed");
            }}
            PyTuple_SetItem({py_args_var}, 0, PyUnicode_FromString("{python_kernel_name}"));
            """
        )

        for idx, (raw_arg, schema_arg) in enumerate(
            zip(raw_args, op_overload._schema.arguments)
        ):
            lines += self.generate_py_arg(
                py_args_var, idx + 1, raw_arg, schema_arg.real_type
            )

        lines += textwrap.dedent(
            f"""
            // Call the custom op in Python
            RAIIPyObject py_{buf_name}(PyObject_CallObject(custom_op_wrapper, {py_args_var}));
            if (!py_{buf_name}) {{
                if (PyErr_Occurred()) {{
                    return;
                }}
                throw std::runtime_error("PyObject_CallObject {python_kernel_name} failed");
            }}
            """
        )

        if len(output_args) == 1 and (output := output_args[0]) is not None:
            # result is a single tensor
            lines += f"{output} = reinterpret_cast<AtenTensorHandle>(PyCapsule_GetPointer(py_{buf_name}.get(), NULL));\n"
        else:
            # result is a tuple of tensors
            for idx, output_arg in enumerate(output_args):
                if output_arg is None:
                    continue
                lines += f"{output_arg} = reinterpret_cast<AtenTensorHandle>(PyCapsule_GetPointer(PyList_GET_ITEM(py_{buf_name}.get(), {idx}), NULL));\n"  # noqa: B950

        if raw_outputs:
            declarations_before_scope = [
                f"RAIIAtenTensorHandle {output_arg};"
                for output_arg, raw_output_arg in zip(output_args, raw_outputs)  # type: ignore[arg-type]
                if output_arg is not None
                and not isinstance(raw_output_arg, ir.MutationOutput)
            ]
        else:
            declarations_before_scope = [
                f"RAIIAtenTensorHandle {output_arg};"
                for output_arg in output_args  # type: ignore[arg-type]
                if output_arg is not None
            ]
        scope_gil_acquire = self.generate_scoped_gil_acquire(
            declarations_before_scope, lines
        )
        self.writelines(scope_gil_acquire)

    def generate_fallback_kernel_with_runtime_lookup_aot(
        self,
        op_overload: Union[torch._ops.OpOverload, torch._ops.HigherOrderOperator],
        raw_args: Sequence[Any],
        output_args: _OUTPUT_ARGS_TYPE,
        raw_outputs: Sequence[ir.Buffer],
    ) -> None:
        (
            tensor_call_args,
            int_call_args,
        ) = self.generate_extern_kernel_args_decl_if_needed(
            op_overload,
            raw_args,
            output_args,
            raw_outputs,
        )
        # force both temporary arrays to generate mutable data pointers, since the proxy
        # executor signature requires that datatype
        int_call_str = self._generate_temporary_array_pointer(
            "int64_t", int_call_args, force_mutable=True
        )
        tensor_call_str = self._generate_temporary_array_pointer(
            "AtenTensorHandle", tensor_call_args, force_mutable=True
        )

        extern_kernel_node_index = len(V.extern_kernel_nodes) - 1
        self.writeline(
            f"aoti_torch_proxy_executor_call_function(proxy_executor, "
            f"{extern_kernel_node_index}, "
            f"{len(int_call_args)}, "
            f"{int_call_str}, "
            f"{len(tensor_call_args)}, "
            f"{tensor_call_str});"
        )

    def generate_reset_kernel_saved_flags(self):
        pass

    def generate_save_uncompiled_kernels(self):
        pass

    def c_type_for_prim_type(self, val, type_) -> str:
        if isinstance(type_, torch.OptionalType):
            return f"{self.c_type_for_prim_type(val, type_.getElementType())}*"
        elif isinstance(type_, torch.TensorType):
            return "AtenTensorHandle"
        elif isinstance(type_, (torch.IntType, torch.SymIntType)):
            return "int64_t"
        elif isinstance(
            type_, (torch.BoolType, torch.SymBoolType, torch.EnumType)
        ) or repr(type_) in ("Layout", "MemoryFormat", "ScalarType"):
            return "int32_t"
        elif isinstance(type_, torch.FloatType):
            return "double"
        elif isinstance(type_, torch.NumberType):
            if isinstance(val, bool):
                return "int32_t"
            elif isinstance(val, (int, float)):
                return "double"
            elif val is None:
                # This could happen when val is an optional value
                return "double"
            else:
                raise AssertionError(
                    f"Unexpected type in c_type_for_prim_type: {type_=}"
                )
        elif isinstance(type_, torch.StringType):
            return "const char*"
        else:
            raise AssertionError(f"Unexpected type in c_type_for_prim_type: {type_=}")

    def val_to_arg_str_for_prim_type(self, val, type_) -> str:
        # TODO: not using type_ as the first step of refactoring. Will update this later.
        if isinstance(val, bool):
            return "1" if val else "0"
        elif isinstance(val, int):
            # uint64_t is long on Linux, but long long on MacOS and Windows
            return f"{val}LL" if sys.platform in ["darwin", "win32"] else f"{val}L"
        elif isinstance(val, complex):
            return f"c10::complex<double>{{ {self.generate_float_value(val.real)}, {self.generate_float_value(val.imag)} }}"
        elif isinstance(val, str):
            return f'"{val}"'
        elif isinstance(
            val, (ir.Buffer, ir.ReinterpretView, ir.StorageBox, ir.TensorBox)
        ):
            return val.codegen_reference()
        elif isinstance(val, torch.device):
            return self.codegen_device(val)
        elif isinstance(val, torch.dtype):
            return self.codegen_dtype(val)
        elif isinstance(val, torch.layout):
            return self.codegen_layout(val)
        elif isinstance(val, torch.memory_format):
            return self.codegen_memory_format(val)
        elif isinstance(val, float):
            return self.generate_float_value(val)
        elif isinstance(val, (list, tuple)):
            # FIXME: This happens because type_ is not always properly set to torch.ListType
            return f"{{{', '.join(self.val_to_arg_str(x, None) for x in val)}}}"
        elif isinstance(val, SymTypes):
            return cexpr(val.node.expr)
        elif isinstance(val, sympy.Expr):
            return cexpr(val)
        else:
            return repr(val)

    def val_to_arg_str(self, val, type_=None) -> str:
        if val is None:
            # None needs special care. It either represent nullopt or an empty tensor
            if type_ is None or isinstance(type_, torch.OptionalType):
                if type_ is not None and isinstance(
                    type_.getElementType(),
                    (
                        torch.DeviceObjType,
                        torch.ListType,
                        torch.TupleType,
                    ),
                ):
                    return "nullptr, 0"
                return "nullptr"

            if isinstance(type_, torch.TensorType):
                # create an empty tensor, the equivalent of at::Tensor()
                var_name = f"var_{next(self.arg_var_id)}"
                self.writeline(f"AtenTensorHandle {var_name}_handle;")
                self.writeline(
                    f"AOTI_TORCH_ERROR_CODE_CHECK(aoti_torch_new_uninitialized_tensor(&{var_name}_handle));"
                )
                self.writeline(f"RAIIAtenTensorHandle {var_name}({var_name}_handle);")
                return var_name

            raise AssertionError("Can not map None to a known data type")

        if isinstance(type_, torch.OptionalType):
            element_type = type_.getElementType()
            arg_str = self.val_to_arg_str(val, element_type)
            # Handle optional iterables as a special case.  Utilize the
            # temporary_reference function to avoid saving them off and increasing
            # memory usage.
            if isinstance(element_type, (torch.ListType, torch.TupleType)):
                main_value, aux = arg_str.rsplit(", ", maxsplit=1)
                return f"&temporary_reference({main_value}), {aux}"

            # Handle optional tensors as a special case, as above.
            if isinstance(element_type, torch.TensorType):
                base_handle = self.val_to_arg_str(val, element_type)
                return f"&temporary_reference({base_handle}.get())"

            var_name = f"var_{next(self.arg_var_id)}"
            if isinstance(element_type, torch.DeviceObjType):
                main_value, aux = arg_str.rsplit(", ", maxsplit=1)
                self.writeline(f"auto {var_name} = {main_value};")
                return f"&{var_name}, {aux}"

            self.writeline(
                f"{self.c_type_for_prim_type(val, element_type)} {var_name} = {arg_str};"
            )
            return f"&{var_name}"

        if isinstance(type_, (torch.ListType, torch.TupleType)):
            assert isinstance(val, (list, tuple)), (
                f"{val} does not match with arg type {type_}"
            )
            element_type = type_.getElementType()

            if len(val) == 0:
                # Zero-size array is not supported in the C or C++ standard, so return a
                # nullptr.
                return "nullptr, 0"

            result = [self.val_to_arg_str(x, element_type) for x in val]
            if isinstance(element_type, torch.TensorType):
                result = [f"{t}.get()" for t in result]

            c_type = self.c_type_for_prim_type(val[0], element_type)
            # see the comment in self._generate_temporary_array_pointer for an
            # explanation of why this c_type gets modified
            if isinstance(element_type, torch.OptionalType) and not c_type.startswith(
                "const"
            ):
                c_type = f"const {c_type}"

            # need to pass the array length, because we can't use the std::array member
            # function
            return (
                f"{self._generate_temporary_array_pointer(c_type, result)}, {len(val)}"
            )

        val_is_scalar = isinstance(val, (bool, complex, float, int, *SymTypes))
        if isinstance(type_, torch.TensorType) and val_is_scalar:
            val_str = self.val_to_arg_str_for_prim_type(val, None)
            return self.codegen_scalar_to_tensor(val_str)

        return self.val_to_arg_str_for_prim_type(val, type_)

    def create_tmp_raii_handle_var_if_needed(
        self, handle: str, writer: Optional[Union[HasWriteLine, list[str]]] = None
    ) -> str:
        """If the input handle is an rvalue RAII tensor, creates an lvalue variable for
        it in writer.  Returns a variable name that can be used to access handle."""
        if not handle.startswith(
            (
                "borrow_arrayref_tensor_as_tensor(",
                "copy_arrayref_tensor_to_tensor(",
                "wrap_with_raii_handle_if_needed(",
                "RAIIAtenTensorHandle(",
            )
        ):
            return handle

        tmp_var_name = f"var_{next(self.arg_var_id)}"
        call_str = f"auto {tmp_var_name} = {handle};"

        writer = writer if writer is not None else self
        if isinstance(writer, list):
            writer.append(call_str)
        else:
            writer.writeline(call_str)

        return tmp_var_name<|MERGE_RESOLUTION|>--- conflicted
+++ resolved
@@ -1273,11 +1273,7 @@
                 shim_fn_codes = textwrap.dedent(
                     f"""
                     {{
-<<<<<<< HEAD
-                      RAIIAtenRecordFunctionHandle record_{shim_fn}_("{shim_fn}", nullptr);
-=======
                       RAIIAtenRecordFunctionHandle record_{shim_fn}_("{shim_fn}{debug_handle_str}", nullptr);
->>>>>>> ab5086a7
                       {shim_fn_codes}
                     }}
                     """
