# mypy: allow-untyped-defs
import functools
import os
from itertools import chain, count
from typing import Any, Callable, List, Optional, Tuple, TYPE_CHECKING

import sympy

from torch import dtype as torch_dtype
from torch._inductor.codecache import get_cpp_wrapper_cubin_path_name
from torch._inductor.runtime.triton_heuristics import grid as default_grid

from .. import config
from ..codecache import CudaKernelParamCache
from ..utils import DeferredLineBase
from ..virtualized import V
from .aoti_hipify_utils import maybe_hipify_code_wrapper
from .codegen_device_driver import cuda_kernel_driver, cuda_kernel_header
from .cpp_utils import cexpr, DTYPE_TO_CPP
from .cpp_wrapper_cpu import CppWrapperCpu
from .wrapper import SymbolicCallArg


if TYPE_CHECKING:
    from ..graph import GraphLowering


class DeferredCudaKernelLine(DeferredLineBase):
    """
    When using cpp wrapper, CUDA kernel load and launch needs to wait for Triton kernels
    to be tuned and stored as cubin files, so use a deferred line to backfill those information
    """

    def __init__(
        self,
        kernel_name: str,
        line_template: str,
        keys: Tuple[str, ...],
    ):
        super().__init__(line_template)
        assert not isinstance(line_template, DeferredLineBase)
        self.kernel_name = kernel_name
        self.line_template = line_template
        self.keys = keys

    def __call__(self):
        params = CudaKernelParamCache.get(self.kernel_name)
        assert (
            params is not None
        ), f"{self.kernel_name} not found in CudaKernelParamCache"
        for key in self.keys:
            assert (
                key in params
            ), f"{key} not found in CudaKernelParamCache[{self.kernel_name}]"
            if key == get_cpp_wrapper_cubin_path_name():
                assert os.path.exists(params[key]), f"{params[key]} does not exist"

        return self.line_template % tuple(params[key] for key in self.keys)

    def _new_line(self, line):
        return DeferredCudaKernelLine(self.kernel_name, line, self.keys)


class DeferredCudaDefaultGrid:
    """
    A marker to
    """

    def __init__(
        self,
        kernel_name: str,
        grid,
        grid_callable: Optional[Callable[..., Any]] = None,
        **grid_extra_kwargs,
    ):
        self.kernel_name = kernel_name
        self.grid = grid
        self.grid_callable = grid_callable
        self.grid_extra_kwargs = grid_extra_kwargs

    def __call__(self):
        grid = self.grid
        assert isinstance(grid, (list, tuple)), f"expected {grid=} to be a list"
        grid = [e.inner_expr if isinstance(e, SymbolicCallArg) else e for e in grid]
        grid_callable = self.grid_callable or default_grid
        if not self.grid_extra_kwargs:
            grid_fn = grid_callable(*grid)
        else:
            grid_fn = grid_callable(*grid, **self.grid_extra_kwargs)

        params = CudaKernelParamCache.get(self.kernel_name)
        assert (
            params is not None
        ), f"{self.kernel_name} not found in CudaKernelParamCache"
        block_cfg = {
            "XBLOCK": params["x_block"],
            "YBLOCK": params["y_block"],
            "ZBLOCK": params["z_block"],
        }
        return grid_fn(block_cfg)


class DeferredCudaGridLine(DeferredLineBase):
    """
    When using cpp wrapper, CUDA kernel load and launch needs to wait for Triton kernels
    to be tuned and stored as cubin files, so use a deferred line to backfill those information
    """

    def __init__(
        self,
        kernel_name: str,
        grid_var: str,
        grid,
        autotune_configs,
    ):
        super().__init__("")
        self.kernel_name = kernel_name
        self.grid_var = grid_var
        self.grid = grid
        self.autotune_configs = autotune_configs

    def __call__(self):
        params = CudaKernelParamCache.get(self.kernel_name)
        assert (
            params is not None
        ), f"{self.kernel_name} not found in CudaKernelParamCache"

        if self.autotune_configs is not None:
            # This indicates the Triton kernel is a user-defined one.
            grid = None
            if len(self.grid) == 1:
                grid = self.grid[0]
            else:
                for i, c in enumerate(self.autotune_configs):
                    if all(arg == params["meta"][key] for key, arg in c.kwargs.items()):
                        grid = self.grid[i]
                        break
            assert grid is not None
        elif isinstance(self.grid, DeferredCudaDefaultGrid):
            grid = self.grid()
        else:
            grid = self.grid

        assert len(grid) != 0, "Grid can't be empty"
        grid_args_str = ", ".join(
            [cexpr(V.graph.sizevars.simplify(item)) for item in grid]
        )
        return f"Grid {self.grid_var} = Grid({grid_args_str});"

    def _new_line(self, line):
        return DeferredCudaGridLine(
            self.kernel_name, self.grid_var, self.grid, self.autotune_configs
        )


class CppWrapperCuda(CppWrapperCpu):
    """
    Generates cpp wrapper for running on GPU and calls CUDA kernels
    """

    def __init__(self) -> None:
        self.device = "cuda"
        super().__init__()
        self.grid_id = count()
        self.cuda = True

    def write_header(self):
        if V.graph.is_const_graph:
            # We do not write header for constant graph, it will be written by main module.
            return

        super().write_header()

        self.header.splice("#include <filesystem>")
        if config.abi_compatible:
            self.header.splice(
                "#include <torch/csrc/inductor/aoti_runtime/utils_cuda.h>"
            )
        else:
            self.header.splice(maybe_hipify_code_wrapper(cuda_kernel_header()))
        self.header.splice(maybe_hipify_code_wrapper(cuda_kernel_driver()))

    def write_get_raw_stream(self, index, graph=None):
        name = f"stream{index}"
        self.writeline(maybe_hipify_code_wrapper(f"cudaStream_t {name};"))
        self.writeline(
            f"AOTI_TORCH_ERROR_CODE_CHECK(aoti_torch_get_current_cuda_stream({index}, (void**)&{name}));"
        )
        return name

    def define_kernel(
        self, name: str, kernel: str, metadata: Optional[str] = None, cuda=True
    ):
        if not cuda:
            return super().define_kernel(name, kernel, metadata, cuda)

    def generate(self, is_inference):
        self.prefix.writeline("\n")
        if not V.graph.aot_mode:
            for kernel in chain(
                sorted(self.src_to_kernel.values()),
                sorted([entry[0] for entry in self.user_defined_kernel_cache.values()]),
            ):
                self.prefix.writeline(
                    maybe_hipify_code_wrapper(f"static CUfunction {kernel} = nullptr;")
                )
            self.prefix.writeline("\n")
        return super().generate(is_inference)

    def generate_user_defined_triton_kernel(
        self,
        kernel_name: str,
        raw_args: List[Any],
        grid: List[Any],
        configs,
        triton_meta,
        constexprs,
    ):
        # in C++ wrapper, we don't pass constexpr args, as they don't
        # get added as parameters to the PTX code compiled from the
        # user-defined Triton kernel (only non-constexpr args do)
        raw_args = [
            raw_arg for i, raw_arg in enumerate(raw_args) if i not in constexprs
        ]
        args = [self.val_to_arg_str(v) for v in raw_args]
        arg_types = [
            arg.get_dtype() if hasattr(arg, "get_dtype") else type(arg)
            for arg in raw_args
        ]
        self.generate_kernel_call(
            kernel_name,
            args,
            arg_types=arg_types,
            raw_args=raw_args,
            grid=grid,
            cuda=True,
            triton=True,
            triton_meta=triton_meta,
            autotune_configs=configs,
        )

    @functools.lru_cache(None)  # noqa: B019
    def generate_load_kernel_once(
        self,
        kernel_name: str,
        graph: "GraphLowering",  # for per-graph caching
    ):
        keys = (get_cpp_wrapper_cubin_path_name(), "mangled_name", "shared_mem")
        kernel_var_name = f"kernels.{kernel_name}" if V.graph.aot_mode else kernel_name
        self.writeline(f"if ({kernel_var_name} == nullptr) {{")
        self.writeline(
            DeferredCudaKernelLine(
                kernel_name,
                kernel_var_name + """ = loadKernel("%s", "%s", %s, this->cubin_dir_);"""
                if V.graph.aot_mode
                else kernel_var_name + """ = loadKernel("%s", "%s", %s);""",
                keys,
            )
        )
        self.writeline("}")
        return kernel_var_name

    def generate_args_decl(self, call_args, arg_types):
        new_args = []
        for arg, arg_type in zip(call_args, arg_types):
            var_name = f"var_{next(self.arg_var_id)}"
            if isinstance(arg_type, torch_dtype):
                if arg.endswith(".item()"):
                    # Need to declare a scalar in this case
                    ctype = DTYPE_TO_CPP[arg_type]
                    arg = arg[:-7]
                    if config.abi_compatible:
                        self.codegen_tensor_item(
                            arg_type,
                            arg,
                            var_name,
                        )
                    else:
                        from torch import bfloat16, float16

                        if arg_type in (float16, bfloat16):
                            var_name_tmp = f"{var_name}_tmp"
                            self.writeline(
                                f"{ctype} {var_name_tmp} = {arg}.item<{ctype}>();"
                            )
                            self.writeline(f"float {var_name} = float({var_name_tmp});")
                        else:
                            self.writeline(
                                f"{ctype} {var_name} = {arg}.item<{ctype}>();"
                            )
                else:
                    if config.abi_compatible:
                        self.writeline(
                            maybe_hipify_code_wrapper(f"CUdeviceptr {var_name};")
                        )
                        self.writeline(
                            f"AOTI_TORCH_ERROR_CODE_CHECK(aoti_torch_get_data_ptr({arg}, reinterpret_cast<void**>(&{var_name})));"
                        )
                    else:
                        self.writeline(
                            maybe_hipify_code_wrapper(
                                f"CUdeviceptr {var_name} = reinterpret_cast<CUdeviceptr>({arg}.data_ptr());"
                            )
                        )
            elif arg_type in (sympy.Integer, int):
                self.writeline(f"int {var_name} = {self.expr_printer(arg)};")
            elif arg_type in (sympy.Float, float):
                self.writeline(f"float {var_name} = {self.expr_printer(arg)};")
            else:
                self.writeline(f"auto {var_name} = {self.expr_printer(arg)};")
            new_args.append(f"&{var_name}")

        return ", ".join(new_args)

    def generate_default_grid(
        self,
        kernel_name: str,
        grid: List[Any],
        cuda: bool = True,
        grid_callable: Optional[Callable[..., Any]] = None,
        **grid_extra_kwargs,
    ):
        """
        Generate grid configs for launching a CUDA kernel using the grid
        function from triton_heuristics. Because its computation needs
        to read kernel config after autotune, it is done in a deferred way
        using DeferredCudaDefaultGrid.
        """
        if not cuda:
            return grid
        return DeferredCudaDefaultGrid(
            kernel_name, grid, grid_callable, **grid_extra_kwargs
        )

    def generate_kernel_call(
        self,
        kernel_name: str,
        call_args,
        grid=None,
        device_index=None,
        cuda=True,
        triton=True,
        arg_types=None,
        raw_args=None,
        grid_fn: str = "grid",
        triton_meta=None,
        autotune_configs=None,
        grid_extra_kwargs="",
    ):
        assert arg_types is not None and len(call_args) == len(
            arg_types
        ), "call_args and arg_types do not match"
        if not cuda:
            # Even in CppWrapperCuda, we may see cpp kernels
            return super().generate_kernel_call(
                kernel_name,
                call_args,
                grid,
                device_index,
                cuda,
                triton,
                arg_types,
                raw_args,
                grid_fn,
                triton_meta,
                autotune_configs,
                grid_extra_kwargs,
            )

        device_index, call_args = self.prepare_triton_kernel_call(
            device_index, call_args
        )
        kernel_var_name = self.generate_load_kernel_once(kernel_name, V.graph)

        # args with value 1 are added into equal_to_1 and constants
        # in triton_meta (in the Python codegen) which makes them
        # inlined in the PTX and compiled CUBIN
        if (
            triton_meta is not None
            and "configs" in triton_meta
            and triton_meta["configs"]
        ):
            equal_to_1 = triton_meta["configs"][0].equal_to_1
            call_args = [arg for i, arg in enumerate(call_args) if i not in equal_to_1]
            arg_types = [t for i, t in enumerate(arg_types) if i not in equal_to_1]

        call_args = self.generate_args_decl(call_args, arg_types)
        kernel_args_var = f"kernel_args_var_{next(self.kernel_callsite_id)}"
        self.writeline(f"void* {kernel_args_var}[] = {{{call_args}}};")
        stream = (
            "stream"
            if V.graph.aot_mode
            else self.write_get_raw_stream(device_index, V.graph)
        )

        grid_var = f"{kernel_name}_grid_{next(self.grid_id)}"
        self.writeline(
            DeferredCudaGridLine(kernel_name, grid_var, grid, autotune_configs)
        )

        kernel_var_name = f"kernels.{kernel_name}" if V.graph.aot_mode else kernel_name
        self.writeline(f"if ({grid_var}.is_non_zero()) {{")
        self.writeline(
            DeferredCudaKernelLine(
                kernel_name,
                r"launchKernel({}, {}, {}, {}, %s, %s, {}, {});".format(
                    kernel_var_name,
<<<<<<< HEAD
                    f"{grid_var}.grid_x",
                    f"{grid_var}.grid_y",
                    f"{grid_var}.grid_z",
                )
                + "%s, %s,"
                + f"{kernel_args_var}, {stream});",
=======
                    f"{grid_name}.grid_x",
                    f"{grid_name}.grid_y",
                    f"{grid_name}.grid_z",
                    kernel_args_var,
                    stream,
                ),
>>>>>>> 7cee7d9b
                ("num_warps", "shared_mem"),
            ),
        )
        self.writeline("}")<|MERGE_RESOLUTION|>--- conflicted
+++ resolved
@@ -405,21 +405,12 @@
                 kernel_name,
                 r"launchKernel({}, {}, {}, {}, %s, %s, {}, {});".format(
                     kernel_var_name,
-<<<<<<< HEAD
-                    f"{grid_var}.grid_x",
-                    f"{grid_var}.grid_y",
-                    f"{grid_var}.grid_z",
-                )
-                + "%s, %s,"
-                + f"{kernel_args_var}, {stream});",
-=======
                     f"{grid_name}.grid_x",
                     f"{grid_name}.grid_y",
                     f"{grid_name}.grid_z",
                     kernel_args_var,
                     stream,
                 ),
->>>>>>> 7cee7d9b
                 ("num_warps", "shared_mem"),
             ),
         )
