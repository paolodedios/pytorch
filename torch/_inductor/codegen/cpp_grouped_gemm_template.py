--- conflicted
+++ resolved
@@ -418,13 +418,8 @@
             )
 
         assert (
-<<<<<<< HEAD
             not self.epilogue_creator
-        ), "Epilogue fusion is not implemented yet in Group GEMM Template"
-=======
-            not self.epilogue_creator and not epilogue_nodes
-        ), "Epilogue fusion is not implemented yet in Grouped GEMM Template"
->>>>>>> 2d1c540e
+        ), "epilogue_creator is not supported yet in Grouped GEMM Template"
 
         kernel_args = {}
         for x_idx in range(wgt_start_idx):
