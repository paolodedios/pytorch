--- conflicted
+++ resolved
@@ -1,13 +1,11 @@
 # mypy: allow-untyped-defs
+from __future__ import annotations
+
 import contextlib
 import logging
 import math
 from functools import lru_cache
-<<<<<<< HEAD
-from typing import Any, Callable, cast, Optional, Union
-=======
-from typing import Any, Callable, cast, Dict, List, Optional, Set, Union
->>>>>>> d166c588
+from typing import Any, Callable, cast
 from unittest.mock import patch
 
 import torch
@@ -302,9 +300,7 @@
     return (n + block_n - 1) // block_n * block_n
 
 
-def transpose_w(
-    W: Union[ir.IRNode, torch.Tensor], trans_w: bool
-) -> Union[ir.IRNode, torch.Tensor]:
+def transpose_w(W: ir.IRNode | torch.Tensor, trans_w: bool) -> ir.IRNode | torch.Tensor:
     """
     Transpose W based on the trans_w flag.
     """
@@ -321,8 +317,8 @@
 
 
 def expand_bias(
-    B: Union[ir.IRNode, torch.Tensor, None], X: Union[ir.IRNode, torch.Tensor]
-) -> Optional[Union[ir.IRNode, torch.Tensor]]:
+    B: ir.IRNode | torch.Tensor | None, X: ir.IRNode | torch.Tensor
+) -> ir.IRNode | torch.Tensor | None:
     """
     Expand Bias to the same size of X.
     """
@@ -339,69 +335,7 @@
     return B
 
 
-<<<<<<< HEAD
-def pack_w(
-    W: Union[ir.IRNode, torch.Tensor],
-    padded_n: int,
-    block_n: int,
-    k: int,
-    n: int,
-    micro_gemm: CppMicroGemm,
-) -> Union[ir.IRNode, torch.Tensor]:
-    """
-    Pack W into block format of [padded_n // block_n, k, block_n] and VNNI Layout.
-    """
-    blocked_w: Union[ir.IRNode, torch.Tensor] = W
-    if isinstance(W, ir.IRNode):
-        new_size = [padded_n // block_n, k, block_n]
-        blocked_w = ir.Buffer(
-            name=W.get_name(),  # Borrow the registered buffer name
-            layout=ir.FixedLayout(
-                W.get_device_or_error(),
-                W.get_dtype(),
-                new_size,
-                ir.FlexibleLayout.contiguous_strides(new_size),
-                0,
-            ),
-        )
-    else:
-        blocked_w = (
-            torch.nn.functional.pad(W, (0, padded_n - n))
-            .reshape(k, padded_n // block_n, block_n)
-            .transpose(0, 1)
-            .contiguous()
-        )
-        if micro_gemm.get_b_layout() != LayoutType.NORMAL:
-            layout_str = (
-                "VNNI4" if micro_gemm.get_b_layout() == LayoutType.VNNI4 else "VNNI2"
-            )
-            assert micro_gemm.get_b_layout() in [
-                LayoutType.VNNI2,
-                LayoutType.VNNI4,
-            ], f"We only support {layout_str} for now"
-            vnni_size = 4 if micro_gemm.get_b_layout() == LayoutType.VNNI4 else 2
-            assert (
-                k % vnni_size == 0
-            ), f"k should be divisible by vnni_size for {layout_str} layout"
-            blocked_w = (
-                blocked_w.view(padded_n // block_n, k // vnni_size, vnni_size, block_n)
-                .transpose(-1, -2)
-                .contiguous()
-                .view(padded_n // block_n, k, block_n)
-            )
-        # normalize stride to be "contiguous_strides" per size
-        # this avoids the problems in L.view during template codegen
-        new_stride = [1]
-        for sz in reversed(blocked_w.shape[1:]):
-            new_stride.insert(0, new_stride[0] * sz)
-        blocked_w = blocked_w.as_strided(blocked_w.shape, new_stride)
-    return blocked_w
-
-
 def prune_tensors(input_nodes: list[ir.TensorBox], new_input_nodes: list[ir.TensorBox]):
-=======
-def prune_tensors(input_nodes: List[ir.TensorBox], new_input_nodes: List[ir.TensorBox]):
->>>>>>> d166c588
     """
     Prune unused tensors from `V.graph` since the GEMM Template use new packed weight.
     """
@@ -473,17 +407,12 @@
 def gen_2d_view_of_epilogue_buf(
     Y: ir.Buffer,
     template_buffer: ir.Buffer,
-<<<<<<< HEAD
     epilogue_nodes: list[ir.IRNode],
-    reindexers: list[Optional[Callable[[list[Any]], list[Any]]]],
-=======
-    epilogue_nodes: List[ir.IRNode],
-    reindexers: List[Optional[Callable[[List[Any]], List[Any]]]],
-    default_reindexers: List[Optional[Callable[[List[Any]], List[Any]]]],
->>>>>>> d166c588
+    reindexers: list[Callable[[list[Any]], list[Any]] | None],
+    default_reindexers: list[Callable[[list[Any]], list[Any]] | None],
 ) -> tuple[
-    Union[ir.Buffer, ir.ReinterpretView],
-    list[Optional[Callable[[list[Any]], list[Any]]]],
+    ir.Buffer | ir.ReinterpretView,
+    list[Callable[[list[Any]], list[Any]] | None],
 ]:
     """
     The dimension and the indexing could be different between the GEMM output, i.e. `template_buffer`, which is
@@ -493,7 +422,7 @@
     In this function, we return a 2D buffer (`Y_2d`) according to GEMM output (reinterpreted from `Y` if needed) and
     build a reindexer that converts the indexing of `Y` into `Y_2d`.
     """
-    Y_2d: Union[ir.Buffer, ir.ReinterpretView] = Y
+    Y_2d: ir.Buffer | ir.ReinterpretView = Y
     if (
         Y.get_size() == template_buffer.get_size()
         and Y.get_stride() == template_buffer.get_stride()
@@ -569,7 +498,7 @@
         beta=1,
         alpha=1,
         has_bias=False,
-        epilogue_creator: Optional[Callable[[ir.Buffer], ir.Pointwise]] = None,
+        epilogue_creator: Callable[[ir.Buffer], ir.Pointwise] | None = None,
         should_block_weights: bool = True,
         name="packed_gemm",
     ) -> None:
@@ -595,7 +524,7 @@
         self.cache_blocking = self.make_cache_blocking_cache()
 
     def make_thread_blocking_cache(self):
-        cache = lru_cache()(self._thread_blocking)
+        cache = lru_cache(self._thread_blocking)
 
         def thread_blocking(num_threads: int) -> GemmBlocking:
             return cache(num_threads)
@@ -706,7 +635,7 @@
         return best_blocking
 
     def make_cache_blocking_cache(self):
-        cache = lru_cache()(self._cache_blocking)
+        cache = lru_cache(self._cache_blocking)
 
         def cache_blocking(num_threads: int) -> GemmBlocking:
             return cache(num_threads)
@@ -867,7 +796,7 @@
         has_bias=False,
         trans_w=False,
         input_indices=None,
-        epilogue_creator: Optional[Callable[[ir.Buffer], ir.Pointwise]] = None,
+        epilogue_creator: Callable[[ir.Buffer], ir.Pointwise] | None = None,
     ):
         if input_indices is None:
             input_indices = list(range(len(input_nodes)))
@@ -1200,16 +1129,10 @@
     def get_options(
         self,
         kernel: CppTemplateKernel,
-        template_buffer_node: Optional[ir.CppTemplateBuffer] = None,
-        flag_template_buffer_has_other_users: Optional[bool] = None,
-<<<<<<< HEAD
-        epilogue_nodes: Optional[list[ir.IRNode]] = None,
-        **kwargs,
-    ) -> str:
-=======
-        epilogue_nodes: Optional[List[ir.IRNode]] = None,
-    ) -> Dict[str, Any]:
->>>>>>> d166c588
+        template_buffer_node: ir.CppTemplateBuffer | None = None,
+        flag_template_buffer_has_other_users: bool | None = None,
+        epilogue_nodes: list[ir.IRNode] | None = None,
+    ) -> dict[str, Any]:
         assert len(self.input_nodes) >= 2
 
         int8_gemm = self.input_nodes[0].get_dtype() == torch.uint8
@@ -1245,7 +1168,7 @@
         gemm_output_buffer = template_buffer
 
         epilogues: list[ir.IRNode] = []
-        reindexers: list[Optional[Callable[[list[Any]], list[Any]]]] = []
+        reindexers: list[Callable[[list[Any]], list[Any]] | None] = []
         epilogue_creators: list[Callable[[ir.Buffer], ir.Pointwise]] = []
         fake_buffers: list[ir.Buffer] = []
         Y_aliases: set[str] = set()
@@ -1353,7 +1276,7 @@
                         name=buffer_name, layout=template_buffer.layout
                     )
 
-        Y_2d: Union[ir.Buffer, ir.ReinterpretView] = Y
+        Y_2d: ir.Buffer | ir.ReinterpretView = Y
 
         if epilogue_nodes:
             if not template_buffer_has_other_users:
@@ -1437,9 +1360,9 @@
     def render(  # type: ignore[override, return]
         self,
         kernel: CppTemplateKernel,
-        template_buffer_node: Optional[ir.CppTemplateBuffer] = None,
-        flag_template_buffer_has_other_users: Optional[bool] = None,
-        epilogue_nodes: Optional[List[ir.IRNode]] = None,
+        template_buffer_node: ir.CppTemplateBuffer | None = None,
+        flag_template_buffer_has_other_users: bool | None = None,
+        epilogue_nodes: list[ir.IRNode] | None = None,
         **kwargs,
     ) -> str:
         options = self.get_options(
