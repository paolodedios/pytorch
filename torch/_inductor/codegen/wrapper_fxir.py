import dataclasses
import functools
import logging
import operator
import textwrap
from collections import Counter
from typing import Any, Callable, Optional, Union

import sympy

import torch
from torch._export.passes._node_metadata_hook import (
    _node_metadata_hook,
    _set_node_metadata_hook,
)
from torch._export.utils import _detect_fake_mode_from_gm
from torch._higher_order_ops.triton_kernel_wrap import (
    TraceableTritonKernelWrapper,
    tracing_triton_hopifier_singleton,
    triton_kernel_wrapper_mutation,
)
from torch._inductor.codecache import PyCodeCache
from torch._inductor.runtime.triton_heuristics import CachingAutotuner
from torch._inductor.select_algorithm import extern_kernels  # noqa: F401
from torch._inductor.utils import sympy_product, sympy_subs
from torch._inductor.virtualized import V
from torch._library.triton import wrap_triton
from torch.fx import GraphModule
from torch.utils import _pytree as pytree
from torch.utils._sympy.functions import CeilDiv

from .. import config, ir
from ..utils import convert_shape_to_symint, convert_to_symint, LineContext
from .common import (
    CodegenSymbol,
    FileBackedGraphModule,
    WorkspaceArg,
    WorkspaceZeroMode,
)
from .wrapper import (
    AllocateLine,
    BufferLike,
    CommBufferAllocateLine,
    CommBufferFreeLine,
    CommentLine,
    EnterDeviceContextManagerLine,
    EnterSubgraphLine,
    ExitDeviceContextManagerLine,
    ExitSubgraphLine,
    ExternKernelAllocLine,
    ExternKernelOutLine,
    FreeIfNotReusedLine,
    FreeLine,
    KernelCallLine,
    KernelDefinitionLine,
    Line,
    MultiOutputLine,
    NullLine,
    PythonWrapperCodegen,
    ReinterpretLine,
    ReuseLine,
    SymbolicCallArg,
    SymbolicCallArgLine,
    WrapperLine,
)


aten = torch.ops.aten
log = logging.getLogger(__name__)


@dataclasses.dataclass
class SymbolBuffer(CodegenSymbol):
    """
    Represents a sympy.Symbol graph input.
    """

    symbol: sympy.Symbol

    def get_name(self) -> str:
        return str(self.symbol)

    def get_example(self) -> Union[torch.Tensor, sympy.Symbol]:
        return self.symbol


CodegenBuffer = Union[BufferLike, SymbolBuffer]


@dataclasses.dataclass
class TritonKernel:
    """
    Stores metadata about Triton kernels for use in FX.
    """

    tuner: CachingAutotuner
    wrapped: TraceableTritonKernelWrapper


class WrapperFxCodegen(PythonWrapperCodegen):
    """
    Backend to generate wrapper code as an FX IR graph.
    """

    supports_caching = False

    def _generate(self, is_inference: bool) -> tuple[FileBackedGraphModule, None]:
        self.run_wrapper_ir_passes(is_inference)

        prologue = "\n".join(
            [
                self.imports.getvalue(),
                self.header.getvalue(),
            ]
        )
        gm = FxConverter(lines=self.lines, prologue=prologue).generate()
        compiled_fn = self.compile_graph(gm)

        return FileBackedGraphModule(gm, compiled_fn), None

    def compile_graph(self, gm: GraphModule) -> Callable[..., Any]:
        """
        Converts the graph module into a runnable function. The default implementation
        is simply an interpreter calling kernels in eager mode. Derived backends can
        override this to do further compilation.
        """
        return gm.forward

    @classmethod
    def create(
        cls,
        is_subgraph: bool,
        subgraph_name: Optional[str],
        parent_wrapper: Optional[PythonWrapperCodegen],
        partition_signatures: Optional[ir.GraphPartitionSignature] = None,
    ) -> "WrapperFxCodegen":
        if is_subgraph:
            raise NotImplementedError(
                "Subgraphs are not yet supported by FX conversion"
            )

        # For derived backends, this could be a subclass.
        return cls()


@dataclasses.dataclass
class FxConverter:
    """
    Generates FX IR from Wrapper IR. As each instance is only meant to be used once, the
    input and output code are stored as attributes.
    """

    lines: list[Line]
    prologue: str = ""

    def __post_init__(self) -> None:
        graph = torch.fx.Graph()
        self.gm = GraphModule({}, graph)  # Wrapper FX IR.
        self.buffer_to_node: dict[
            Optional[str], torch.fx.Node
        ] = {}  # Symbol table for codegen.
        self.kernels: dict[str, TritonKernel] = {}  # Table to store Triton kernels.
        self.symbolic_arg_defs: dict[
            sympy.Symbol, sympy.Expr
        ] = {}  # Call arg definitions.
        self._unique_symbol_ids: Counter[str] = Counter()

    def _import_kernel(self, code: str, kernel_name: str) -> CachingAutotuner:
        """
        Imports a kernel from source, possibly autotuning block parameters.
        """
        module_code = "\n".join([self.prologue, code])
        mod = PyCodeCache.load(module_code)
        kernel = getattr(mod, kernel_name)

        if not isinstance(kernel, CachingAutotuner):
            raise NotImplementedError(
                textwrap.dedent(f"""
                Unsupported type for kernel {kernel_name}: {type(kernel)}.
                FX conversion only supports Triton kernels.
            """)
            )

        return kernel

    def _fake_tensor(
        self,
        size: tuple[Any, ...],
        stride: tuple[Any, ...],
        dtype: Optional[torch.dtype] = None,
        device: Optional[torch.device] = None,
    ) -> torch.Tensor:
        with V.fake_mode:
            return torch.empty_strided(
                convert_shape_to_symint(size),
                convert_shape_to_symint(stride),
                dtype=dtype,
                device=device,
            )

<<<<<<< HEAD
    def _create_meta_from_buffer(
        self, node: torch.fx.Node, buffer: CodegenBuffer
    ) -> None:
        name = buffer.get_name()
        assert name
        node.name = name
        node.meta["val"] = buffer.get_example()

=======
>>>>>>> 332fa5b3
    def _create_as_strided(
        self,
        input_node: torch.fx.Node,
        size: tuple[Any, ...],
        stride: tuple[Any, ...],
        offset: Union[int, sympy.Expr],
    ) -> torch.fx.Node:
        return self.gm.graph.call_function(
            torch.as_strided,
            args=(
                input_node,
                convert_shape_to_symint(size),
                convert_shape_to_symint(stride),
                convert_to_symint(offset),
            ),
        )

    def _record_allocation(self, buffer: CodegenBuffer, node: torch.fx.Node) -> None:
        """
        Updates the symbol table to record that an Inductor buffer maps to the result of
        an FX node.
        """
        assert node not in self.buffer_to_node
        self.buffer_to_node[buffer.get_name()] = node

    def _free(self, buffer: Union[CodegenBuffer, ir.TorchBindObject]) -> None:
        """
        Removes the buffer from the symbol table.
        """
        name = buffer.get_name()
        del self.buffer_to_node[name]

    def _lookup_args(self, args: tuple[Any, ...]) -> tuple[Any, ...]:
        """
        Maps call args back to FX nodes.
        """
        return tuple(
            self.buffer_to_node[arg]
            if isinstance(arg, str)
            else arg.inner_expr
            if isinstance(arg, SymbolicCallArg)
            else arg
            for arg in args
        )

    def _get_buffer(self, node: ir.IRNode) -> CodegenBuffer:
        """
        Extract buffer data from an IR node.
        """
        if isinstance(node, (ir.Buffer, WorkspaceArg)):
            return node
        elif isinstance(node, (ir.BaseView, ir.MutableBox)):
            return self._get_buffer(node.data)
        elif isinstance(node, sympy.Symbol):
            return SymbolBuffer(node)
        else:
            raise NotImplementedError(f"Unable to extract buffer from node: {node}")

    def _generate_graph_inputs(self) -> None:
        """
        Converts graph inputs to FX placeholders.
        """
<<<<<<< HEAD
        for name, ir_node in V.graph.graph_inputs.items():
            # Introduce a new symbol for constant inputs.
            buffer = (
                SymbolBuffer(sympy.Symbol(name, is_integer=True))
                if isinstance(ir_node, (int, float, sympy.Integer, sympy.Float))
                else self._get_buffer(ir_node)
            )
            node = self.gm.graph.placeholder(buffer.get_name())
            self._create_meta_from_buffer(node, buffer)
            self._record_allocation(buffer, node)
=======

        for node in V.graph.module.graph.find_nodes(op="placeholder"):  # type: ignore[operator, union-attr]
            name = node.name
            if name in V.graph.graph_inputs:
                ir_node = V.graph.graph_inputs[name]

                # Introduce a new symbol for constant inputs.
                buffer = (
                    SymbolBuffer(sympy.Symbol(name, is_integer=True))
                    if isinstance(ir_node, (int, float, sympy.Integer, sympy.Float))
                    else self._get_buffer(ir_node)
                )
                placeholder_node = self.gm.graph.placeholder(buffer.get_name())
                placeholder_node.meta["val"] = buffer.get_example()
                self._record_allocation(buffer, placeholder_node)

            elif V.aot_compilation:
                # Create dummy input nodes to match the input signature
                self.gm.graph.placeholder(name)

    def _generate_graph_input_shapes(self) -> None:
        """
        Generate nodes creating symints that are part of graph input
        shape/strides.
        """

        def _codegen_symbol(
            sym_or_exp: Union[sympy.Symbol, sympy.Expr],
            base_node: torch.fx.Node,
            target: torch._ops.OpOverload,
            dim: int,
        ) -> None:
            if isinstance(sym_or_exp, sympy.Symbol):
                if sym_or_exp in self.expr_to_proxy:
                    return

                size_node = self.gm.graph.call_function(target, (base_node, dim))
                size_proxy = torch.fx.Proxy(size_node, tracer=self.tracer)

                self.expr_to_proxy[sym_or_exp] = size_proxy

            elif isinstance(sym_or_exp, sympy.Integer):
                return

            elif isinstance(sym_or_exp, sympy.Expr):
                self._sympy_interp(sym_or_exp)

        for node in V.graph.module.graph.find_nodes(op="placeholder"):  # type: ignore[operator, union-attr]
            name = node.name
            if name in V.graph.graph_inputs:
                ir_node = V.graph.graph_inputs[name]
                if isinstance(ir_node, ir.TensorBox):
                    buffer = self._get_buffer(ir_node)
                    placeholder_node = self.buffer_to_node[buffer.get_name()]

                    for dim, size in enumerate(ir_node.get_size()):
                        _codegen_symbol(
                            size, placeholder_node, torch.ops.aten.sym_size.int, dim
                        )
                    for dim, stride in enumerate(ir_node.get_stride()):
                        _codegen_symbol(
                            stride, placeholder_node, torch.ops.aten.sym_stride.int, dim
                        )

    def _generate_graph_constants(self) -> None:
        for name, value in V.graph.constants.items():
            node = self.gm.graph.get_attr(name)
            node.meta["val"] = value
            setattr(self.gm, name, value)
            self.buffer_to_node[name] = node
>>>>>>> 332fa5b3

    def _generate_buffer(self, node: ir.IRNode) -> Optional[torch.fx.Node]:
        """
        Generates FX IR for transformations on a buffer, such as ReinterpretView.
        Does nothing if no such transformations are present.
        """

        def generate_to_buffer(node: ir.IRNode) -> Optional[BufferLike]:
            if isinstance(node, (ir.Buffer, WorkspaceArg)):
                return node
            elif isinstance(node, ir.NoneAsConstantBuffer):
                return None
            elif isinstance(node, ir.MutableBox):
                return generate_to_buffer(node.data)
            elif isinstance(node, ir.ReinterpretView):
                # We need to introduce a new symbol if the output is a ReinterpretView.
                # Use a WorkspaceArg for this.
                buffer = self._get_buffer(node.data)
                assert isinstance(buffer, (ir.Buffer, WorkspaceArg))
                unique_name = self.gm.graph._graph_namespace.create_name(
                    f"{buffer.get_name()}_view", None
                )
                device = buffer.get_device()
                assert device
                reused_as = WorkspaceArg(
                    count=buffer.get_size(),
                    zero_mode=WorkspaceZeroMode.UNINITIALIZED,
                    device=device,
                    outer_name=unique_name,
                    dtype=buffer.get_dtype(),
                )

                # Generate FX IR for the view.
                self._generate_reinterpret_helper(buffer, reused_as, node.layout)

                return reused_as
            else:
                raise NotImplementedError(f"Unrecognized buffer/view node: {node}")

        buffer = generate_to_buffer(node)
        return self.buffer_to_node[buffer.get_name()] if buffer is not None else None

    def _generate_output(self) -> None:
        """
        Generate FX IR for graph outputs.
        """
        output_nodes = [
            self._generate_buffer(node)
            for idx, node in enumerate(V.graph.graph_outputs)
        ]

        # Single return elements don't use a tuple.
        output_value = output_nodes[0] if len(output_nodes) == 1 else output_nodes

        self.gm.graph.output(output_value)

    def generate(self) -> torch.fx.GraphModule:
        """
        Main entrypoint for FX codegen.
        """
        self._generate_graph_inputs()

        fake_mode = _detect_fake_mode_from_gm(self.gm)

        with _set_node_metadata_hook(
            self.gm,
            functools.partial(_node_metadata_hook, fake_mode=fake_mode),
        ):
            self._generate_graph_input_shapes()

            # Generate FX IR from Wrapper IR lines.
            for line in self.lines:
                if isinstance(line, WrapperLine):
                    line.codegen_fx(self)(line)
                elif isinstance(line, LineContext):
                    # Ignore line context in FX IR.
                    pass
                else:
                    raise NotImplementedError(
                        textwrap.dedent(
                            f"""
                        Found line of unrecognized type '{type(line)}':
                            '{line}'

                        FX conversion only supports Wrapper IR lines.
                        """
                        )
                    )

        self._generate_output()
        self.gm.recompile()
        return self.gm

    def _generate_allocate(self, line: WrapperLine) -> None:
        assert isinstance(line, AllocateLine)
        buffer = line.node
        name = buffer.get_name()
        assert name not in V.graph.removed_buffers

        device = buffer.get_device()
        dtype = buffer.get_dtype()
        shape = convert_shape_to_symint(buffer.get_size())
        stride = convert_shape_to_symint(buffer.get_stride())

        node = self.gm.graph.call_function(
            torch.empty_strided,
            args=(shape, stride),
            kwargs={"dtype": dtype, "device": device},
        )
        assert name
        node.name = name
        self._record_allocation(buffer, node)

    def _generate_comment(self, line: WrapperLine) -> None:
        assert isinstance(line, CommentLine)
        # We ignore comments in FX IR.

    def _generate_enter_device_context_manager(self, line: WrapperLine) -> None:
        assert isinstance(line, EnterDeviceContextManagerLine)
        # We ignore the device context in FX IR.

    def _generate_exit_device_context_manager(self, line: WrapperLine) -> None:
        assert isinstance(line, ExitDeviceContextManagerLine)
        # We ignore the device context in FX IR.

    def _generate_enter_subgraph(self, line: WrapperLine) -> None:
        assert isinstance(line, EnterSubgraphLine)
        raise NotImplementedError("Subgraphs are not yet supported by FX conversion")

    def _generate_exit_subgraph(self, line: WrapperLine) -> None:
        assert isinstance(line, ExitSubgraphLine)
        raise NotImplementedError("Subgraphs are not yet supported by FX conversion")

    def _generate_free(self, line: WrapperLine) -> None:
        assert isinstance(line, FreeLine)

        buf = line.node

        # No need to free placeholders.
        if self.buffer_to_node[buf.get_name()].op == "placeholder":
            return

        self._free(buf)

    def _generate_free_if_not_reused(self, line: WrapperLine) -> None:
        assert isinstance(line, FreeIfNotReusedLine)
        buf = line.node
        assert buf.get_name() not in V.graph.removed_buffers
        if not line.is_reused:
            self._free(buf)

    def _generate_line_context(self, line: WrapperLine) -> None:
        assert isinstance(line, LineContext)
        # We ignore line context in FX IR.

    def _generate_reinterpret(self, line: WrapperLine) -> None:
        assert isinstance(line, ReinterpretLine)
        self._generate_reinterpret_helper(line.node, line.reused_as, line.layout)

    def _generate_reinterpret_helper(
        self, input_buffer: BufferLike, result_buffer: BufferLike, layout: ir.Layout
    ) -> None:
        input_node = self.buffer_to_node[input_buffer.get_name()]

        # Look up output metadata.
        name = result_buffer.get_name()
        assert name
        size = tuple(layout.size)
        stride = tuple(layout.stride)
        if isinstance(layout, ir.NonOwningLayout):
            # Look up the view's layout.
            view = layout.view
            assert isinstance(view, ir.ReinterpretView), (
                f"unexpected type: {type(view)}"
            )
            layout = view.layout
        offset = input_buffer.get_offset() + layout.offset

        # Map ReinterpretView to as_strided.
        result_node = self._create_as_strided(input_node, size, stride, offset)
        result_node.name = name
        self._record_allocation(result_buffer, result_node)

    def _generate_reuse(self, line: WrapperLine) -> None:
        assert isinstance(line, ReuseLine)
        old = line.node
        new = line.reused_as
        assert not any(buf.get_name() in V.graph.removed_buffers for buf in (old, new))
        assert old.get_dtype() == new.get_dtype()

        old_node = self.buffer_to_node[old.get_name()]
        result_node = old_node

        # Change shape and stride.
        size = tuple(new.get_size())
        stride = tuple(new.get_stride())
        offset = new.get_offset()
        if (
            tuple(old.get_size()) != size
            or tuple(old.get_stride()) != stride
            or old.get_offset() != offset
        ):
            result_node = self._create_as_strided(old_node, size, stride, offset)

        self._record_allocation(new, result_node)

        # Free the old buffer, if we allocated a new tensor.
        if (
            old.get_name() not in V.graph.get_output_names()
            and line.delete_old
            and result_node is not old_node
        ):
            self._free(old)

    def _generate_multi_output(self, line: WrapperLine) -> None:
        assert isinstance(line, MultiOutputLine)

        arg_node = self.buffer_to_node[line.arg_name]

        # For non-tuple / non-list outputs, map the
        # output to the same node as the input.
        if len(line.indices) == 0:
            self.buffer_to_node[line.result_name] = arg_node
            return

        # Extract the index for tuple access.
        inds = line.indices[0][1:]
        assert len(inds) == 1, f"Cannot convert {inds} to an index."
        idx = inds[0]

        node = self.gm.graph.call_function(operator.getitem, args=(arg_node, idx))
        node.name = line.result_name
        self.buffer_to_node[line.result_name] = node

    def _generate_null(self, line: WrapperLine) -> None:
        assert isinstance(line, NullLine)
        # Does nothing.

    def _generate_comm_buffer_allocate(self, line: WrapperLine) -> None:
        assert isinstance(line, CommBufferAllocateLine)
        raise NotImplementedError("Comm buffer allocation is not yet supported")

    def _generate_comm_buffer_free(self, line: WrapperLine) -> None:
        assert isinstance(line, CommBufferFreeLine)
        self._free(line.node)

    def _generate_triton_call(self, line: WrapperLine) -> None:
        assert isinstance(line, KernelCallLine)

        # Collect all kwargs, including autotuned block sizes.
        call_args = self._lookup_args(line.call_args)
        kernel = self.kernels[line.kernel_name]
        tuner = kernel.tuner

        # Optionally autotune the kernels.
        # The FX backend currently only supports compile-time tuning.
        kernel_name = tuner.fn.__name__
        if config.triton.autotune_at_compile_time:
            from triton.runtime import driver

            log.info("Autotuning Triton kernel %s at compile time.", kernel_name)
            device = driver.active.get_current_device()
            stream = driver.active.get_current_stream(device)

            def node_to_tuning_arg(arg: Any) -> Any:
                """
                Create real tensors for autotuning arguments, substituting size hints
                for dynamic shapes.
                """
                to_size_hint = functools.partial(
                    pytree.tree_map, V.graph.sizevars.size_hint
                )
                if not isinstance(arg, torch.fx.Node):
                    return to_size_hint(arg)

                fake = arg.meta["val"]
                return torch.empty_strided(
                    to_size_hint(fake.shape),
                    to_size_hint(fake.stride()),
                    device=device,
                ).zero_()

            arg_values = [node_to_tuning_arg(arg) for arg in call_args]
            tuner.run(*arg_values, stream=stream)
        else:
            log.info(
                "Skipping autotuning for kernel %s. Set config.triton.autotune_at_compile_time = True to enable.",
                kernel_name,
            )

        kernel_config = tuner.compile_results[0].config
        call_args, grid = tuner._interpret_args_grid(call_args, kernel_config)
        call_kwargs = dict(zip(tuner.triton_meta["signature"], call_args))
        call_kwargs.update(kernel_config.kwargs)

        def replace_floor_div(expr: sympy.Expr) -> sympy.Expr:
            """
            Converts floor(x / c) to x // c.
            """
            if isinstance(expr, sympy.core.mul.Mul) and isinstance(
                expr.args[0], sympy.Rational
            ):
                # Only the first argument of a Mul can be a Rational.
                frac = expr.args[0]
                numerator = sympy_product(expr.args[1:]) * frac.numerator
                denominator = frac.denominator

                # Sanity check the results.
                new_expr = numerator / denominator
                assert V.graph.sizevars.statically_known_equals(new_expr, expr), (
                    f"Unsound replacement: '{new_expr}' != '{expr}'"
                )
                # Undo the python division trick and replace with explicit CeilDiv
                return -CeilDiv(-numerator, denominator)
            else:
                return sympy.floor(expr)

        def expr_to_symint(
            expr: Union[int, torch.fx.Node, sympy.Expr],
        ) -> Union[int, torch.fx.Node, sympy.Expr]:
            if not isinstance(expr, sympy.Expr):
                return expr

            expr = expr.replace(sympy.floor, replace_floor_div)
            expr = sympy_subs(expr, self.symbolic_arg_defs)
            return convert_to_symint(expr)

        # Convert sympy expressions to symints.
        # Use FloorDiv over sympy.floor, so we can get nicer Python code from FX.
        wrapper_grid = [tuple(expr_to_symint(dim) for dim in grid)]
        call_kwargs = {name: expr_to_symint(val) for name, val in call_kwargs.items()}

        # Store non-graphable kwargs in the side table.
        (
            call_kwargs,
            constant_args_idx,
        ) = tracing_triton_hopifier_singleton.store_non_graphable_args(call_kwargs)

        self.gm.graph.call_function(
            triton_kernel_wrapper_mutation,
            kwargs={
                "kernel_idx": kernel.wrapped.kernel_idx,
                "constant_args_idx": constant_args_idx,
                "grid": wrapper_grid,
                "tma_descriptor_metadata": {},
                "kwargs": call_kwargs,
            },
        )

    def _generate_extern_kernel_alloc(self, line: WrapperLine) -> None:
        assert isinstance(line, ExternKernelAllocLine)
        node = line.node
        self._generate_extern_kernel_common(node, node)

    def _generate_extern_kernel_out(
        self,
        line: WrapperLine,
    ) -> None:
        assert isinstance(line, ExternKernelOutLine)
        node = line.node
        out_node = node.output_view if node.output_view else node
        self._generate_extern_kernel_common(node, out_node)

    def _generate_extern_kernel_common(
        self, kernel: ir.ExternKernel, out_ir_node: ir.IRNode
    ) -> None:
        """
        Generates FX IR from either ExternKernelAlloc or ExternKernelOut.
        """

        # Get FX nodes corresponding to the call args.
        assert ir.is_node_sequence(kernel.inputs)
        tensor_nodes = tuple(self._generate_buffer(arg) for arg in kernel.inputs)
        args = tensor_nodes + tuple(kernel.constant_args)

        # Get the result buffer.
        # Some kernels write to a pre-existing output tensor via the "out" kwarg.
        kwargs = kernel.kwargs.copy()
        result_buffer: Optional[str] = None
        if isinstance(kernel, ir.ExternKernelOut):
            kwargs["out"] = self.buffer_to_node[out_ir_node.codegen_reference()]
        elif isinstance(kernel.layout, (ir.Layout, ir.MultiOutputLayout)):
            result_buffer = kernel.get_name()
        elif isinstance(kernel.layout, ir.NoneLayout):
            pass
        else:
            raise NotImplementedError(f"Unrecognized output layout: {kernel.layout}")

        fx_node = self.gm.graph.call_function(
            kernel.op_overload,  # type: ignore[arg-type]
            args=args,
            kwargs=kwargs,
        )

        # Assign the result to the given name.
        if result_buffer:
            assert "out" not in kwargs, (
                f"Extern kernel '{kernel}' has both result and out kwarg. Expected only one."
            )
            fx_node.name = result_buffer
            self.buffer_to_node[result_buffer] = fx_node

    def _generate_kernel_call(self, line: WrapperLine) -> None:
        assert isinstance(line, KernelCallLine)
        if not line.triton:
            raise NotImplementedError("FX conversion only supports Triton kernels.")

        self._generate_triton_call(line)

    def _generate_kernel_definition(self, line: WrapperLine) -> None:
        assert isinstance(line, KernelDefinitionLine)

        # Generate code for the kernel.
        kernel_code = PythonWrapperCodegen._format_kernel_definition(
            line.kernel_name, line.kernel_body, metadata=line.metadata
        )

        # Import the module and store the JIT kernel.
        tuner = self._import_kernel(kernel_code, line.kernel_name)
        wrapped = wrap_triton(tuner.fn)
        self.kernels[line.kernel_name] = TritonKernel(tuner, wrapped)

    def _generate_symbolic_call_arg(self, line: WrapperLine) -> None:
        assert isinstance(line, SymbolicCallArgLine)
        # Store the arg: expr mapping for later use.
        arg = line.arg
        self.symbolic_arg_defs[arg.inner] = arg.inner_expr<|MERGE_RESOLUTION|>--- conflicted
+++ resolved
@@ -4,6 +4,7 @@
 import operator
 import textwrap
 from collections import Counter
+from collections.abc import Sequence
 from typing import Any, Callable, Optional, Union
 
 import sympy
@@ -19,18 +20,20 @@
     tracing_triton_hopifier_singleton,
     triton_kernel_wrapper_mutation,
 )
-from torch._inductor.codecache import PyCodeCache
+from torch._inductor.codecache import LambdaFuture, PyCodeCache
 from torch._inductor.runtime.triton_heuristics import CachingAutotuner
 from torch._inductor.select_algorithm import extern_kernels  # noqa: F401
-from torch._inductor.utils import sympy_product, sympy_subs
+from torch._inductor.utils import convert_shape_to_symint, sympy_product
 from torch._inductor.virtualized import V
 from torch._library.triton import wrap_triton
 from torch.fx import GraphModule
 from torch.utils import _pytree as pytree
 from torch.utils._sympy.functions import CeilDiv
+from torch.utils._sympy.interp import _run_sympy_handler, sympy_interp
+from torch.utils._sympy.reference import OptimizedPythonReferenceAnalysis
 
 from .. import config, ir
-from ..utils import convert_shape_to_symint, convert_to_symint, LineContext
+from ..utils import LineContext
 from .common import (
     CodegenSymbol,
     FileBackedGraphModule,
@@ -160,10 +163,9 @@
             Optional[str], torch.fx.Node
         ] = {}  # Symbol table for codegen.
         self.kernels: dict[str, TritonKernel] = {}  # Table to store Triton kernels.
-        self.symbolic_arg_defs: dict[
-            sympy.Symbol, sympy.Expr
-        ] = {}  # Call arg definitions.
         self._unique_symbol_ids: Counter[str] = Counter()
+        self.tracer = torch.fx.proxy.GraphAppendingTracer(graph)
+        self.expr_to_proxy: dict[sympy.Expr, torch.fx.Proxy] = {}
 
     def _import_kernel(self, code: str, kernel_name: str) -> CachingAutotuner:
         """
@@ -172,6 +174,9 @@
         module_code = "\n".join([self.prologue, code])
         mod = PyCodeCache.load(module_code)
         kernel = getattr(mod, kernel_name)
+
+        if isinstance(kernel, LambdaFuture):
+            kernel = kernel.result()
 
         if not isinstance(kernel, CachingAutotuner):
             raise NotImplementedError(
@@ -198,17 +203,6 @@
                 device=device,
             )
 
-<<<<<<< HEAD
-    def _create_meta_from_buffer(
-        self, node: torch.fx.Node, buffer: CodegenBuffer
-    ) -> None:
-        name = buffer.get_name()
-        assert name
-        node.name = name
-        node.meta["val"] = buffer.get_example()
-
-=======
->>>>>>> 332fa5b3
     def _create_as_strided(
         self,
         input_node: torch.fx.Node,
@@ -220,9 +214,9 @@
             torch.as_strided,
             args=(
                 input_node,
-                convert_shape_to_symint(size),
-                convert_shape_to_symint(stride),
-                convert_to_symint(offset),
+                self._generate_sym_nodes(size),
+                self._generate_sym_nodes(stride),
+                self._generate_sym_node(offset),
             ),
         )
 
@@ -271,18 +265,6 @@
         """
         Converts graph inputs to FX placeholders.
         """
-<<<<<<< HEAD
-        for name, ir_node in V.graph.graph_inputs.items():
-            # Introduce a new symbol for constant inputs.
-            buffer = (
-                SymbolBuffer(sympy.Symbol(name, is_integer=True))
-                if isinstance(ir_node, (int, float, sympy.Integer, sympy.Float))
-                else self._get_buffer(ir_node)
-            )
-            node = self.gm.graph.placeholder(buffer.get_name())
-            self._create_meta_from_buffer(node, buffer)
-            self._record_allocation(buffer, node)
-=======
 
         for node in V.graph.module.graph.find_nodes(op="placeholder"):  # type: ignore[operator, union-attr]
             name = node.name
@@ -353,7 +335,6 @@
             node.meta["val"] = value
             setattr(self.gm, name, value)
             self.buffer_to_node[name] = node
->>>>>>> 332fa5b3
 
     def _generate_buffer(self, node: ir.IRNode) -> Optional[torch.fx.Node]:
         """
@@ -415,6 +396,7 @@
         Main entrypoint for FX codegen.
         """
         self._generate_graph_inputs()
+        self._generate_graph_constants()
 
         fake_mode = _detect_fake_mode_from_gm(self.gm)
 
@@ -447,6 +429,80 @@
         self.gm.recompile()
         return self.gm
 
+    def _sympy_interp(self, expr: sympy.Expr) -> torch.fx.Proxy:
+        # hash cons
+        if expr in self.expr_to_proxy:
+            return self.expr_to_proxy[expr]
+        # base cases, don't cache
+        if isinstance(
+            expr,
+            (
+                sympy.Integer,
+                sympy.Number,
+                sympy.Symbol,
+                sympy.logic.boolalg.BooleanAtom,
+            ),
+        ):
+            return sympy_interp(
+                OptimizedPythonReferenceAnalysis, self.expr_to_proxy, expr
+            )
+
+        # hash cons on arguments, run expr handler
+        self.expr_to_proxy[expr] = _run_sympy_handler(
+            OptimizedPythonReferenceAnalysis,
+            [self._sympy_interp(arg) for arg in expr.args],
+            expr,
+        )
+        return self.expr_to_proxy[expr]
+
+    def _generate_sym_node(
+        self, s: Union[int, sympy.Expr]
+    ) -> Union[int, torch.fx.Node]:
+        if isinstance(s, (int, sympy.Integer)):
+            return int(s)
+        elif isinstance(s, sympy.Symbol):
+            assert s in self.expr_to_proxy, (
+                f"Could not find a node corresponding to the symbol {s}"
+            )
+            return self.expr_to_proxy[s].node
+        elif isinstance(s, sympy.Expr):
+
+            def replace_floor_div(expr: sympy.Expr) -> sympy.Expr:
+                """
+                Converts floor(x / c) to x // c.
+                """
+                if isinstance(expr, sympy.core.mul.Mul) and isinstance(
+                    expr.args[0], sympy.Rational
+                ):
+                    # Only the first argument of a Mul can be a Rational.
+                    frac = expr.args[0]
+                    numerator = sympy_product(expr.args[1:]) * frac.numerator
+                    denominator = frac.denominator
+
+                    # Sanity check the results.
+                    new_expr = numerator / denominator
+                    assert V.graph.sizevars.statically_known_equals(new_expr, expr), (
+                        f"Unsound replacement: '{new_expr}' != '{expr}'"
+                    )
+                    # Undo the python division trick and replace with explicit CeilDiv
+                    return -CeilDiv(-numerator, denominator)
+                else:
+                    return sympy.floor(expr)
+
+            s = s.replace(sympy.floor, replace_floor_div)
+            return self._sympy_interp(s).node
+
+        elif isinstance(s, torch.fx.Node):
+            return s
+
+        else:
+            raise ValueError(f"{s} of type {type(s)} is not a valid input")
+
+    def _generate_sym_nodes(
+        self, shape: Sequence[sympy.Expr]
+    ) -> list[Union[int, torch.fx.Node]]:
+        return [self._generate_sym_node(s) for s in shape]
+
     def _generate_allocate(self, line: WrapperLine) -> None:
         assert isinstance(line, AllocateLine)
         buffer = line.node
@@ -455,8 +511,8 @@
 
         device = buffer.get_device()
         dtype = buffer.get_dtype()
-        shape = convert_shape_to_symint(buffer.get_size())
-        stride = convert_shape_to_symint(buffer.get_stride())
+        shape = self._generate_sym_nodes(buffer.get_size())
+        stride = self._generate_sym_nodes(buffer.get_stride())
 
         node = self.gm.graph.call_function(
             torch.empty_strided,
@@ -649,42 +705,10 @@
         call_kwargs = dict(zip(tuner.triton_meta["signature"], call_args))
         call_kwargs.update(kernel_config.kwargs)
 
-        def replace_floor_div(expr: sympy.Expr) -> sympy.Expr:
-            """
-            Converts floor(x / c) to x // c.
-            """
-            if isinstance(expr, sympy.core.mul.Mul) and isinstance(
-                expr.args[0], sympy.Rational
-            ):
-                # Only the first argument of a Mul can be a Rational.
-                frac = expr.args[0]
-                numerator = sympy_product(expr.args[1:]) * frac.numerator
-                denominator = frac.denominator
-
-                # Sanity check the results.
-                new_expr = numerator / denominator
-                assert V.graph.sizevars.statically_known_equals(new_expr, expr), (
-                    f"Unsound replacement: '{new_expr}' != '{expr}'"
-                )
-                # Undo the python division trick and replace with explicit CeilDiv
-                return -CeilDiv(-numerator, denominator)
-            else:
-                return sympy.floor(expr)
-
-        def expr_to_symint(
-            expr: Union[int, torch.fx.Node, sympy.Expr],
-        ) -> Union[int, torch.fx.Node, sympy.Expr]:
-            if not isinstance(expr, sympy.Expr):
-                return expr
-
-            expr = expr.replace(sympy.floor, replace_floor_div)
-            expr = sympy_subs(expr, self.symbolic_arg_defs)
-            return convert_to_symint(expr)
-
-        # Convert sympy expressions to symints.
-        # Use FloorDiv over sympy.floor, so we can get nicer Python code from FX.
-        wrapper_grid = [tuple(expr_to_symint(dim) for dim in grid)]
-        call_kwargs = {name: expr_to_symint(val) for name, val in call_kwargs.items()}
+        wrapper_grid = [tuple(self._generate_sym_nodes(grid))]
+        call_kwargs = {
+            name: self._generate_sym_node(val) for name, val in call_kwargs.items()
+        }
 
         # Store non-graphable kwargs in the side table.
         (
@@ -780,4 +804,6 @@
         assert isinstance(line, SymbolicCallArgLine)
         # Store the arg: expr mapping for later use.
         arg = line.arg
-        self.symbolic_arg_defs[arg.inner] = arg.inner_expr+
+        inner_expr_proxy = self._sympy_interp(arg.inner_expr)
+        self.expr_to_proxy[arg.inner] = inner_expr_proxy