--- conflicted
+++ resolved
@@ -224,11 +224,8 @@
 extern "C"
 {{kernel.def_kernel(inputs=kernel_args, outputs={"output": output}, extra_sizevars=template.extra_sizevars)}}
 {
-<<<<<<< HEAD
+  {{ kernel.maybe_codegen_profile() }}
   int64_t qBlockSize = {{qBlockSize}};
-=======
-  {{ kernel.maybe_codegen_profile() }}
->>>>>>> b4343220
   int64_t kvBlockSize = {{kvBlockSize}};
   kvBlockSize = kvBlockSize>{{kernel.size(key, 1)}} ? {{kernel.size(key, 1)}}
                                                     : kvBlockSize;
@@ -357,58 +354,23 @@
   {{template.codegen_allocate_buffer("transpose_buffer_ptr", "scalar_t", "num_thread*kvSplitSize*headSize")}}
   {{template.codegen_allocate_buffer("query_padding_ptr", "scalar_t", "num_thread*qSplitSize*eheadSize")}}
 
-<<<<<<< HEAD
-  // Reorder K, V and transpose K
-  at::parallel_for(0, batchSize * num_head * kvSlice, 1, [&](int64_t begin, int64_t end) {
-    int ompIdx = at::get_thread_num();
-    int64_t i = 0, j = 0, l = 0, n = 0;
-    scalar_t* transpose_ptr = need_pack? transpose_buffer_ptr + ompIdx * kvSplitSize * headSize : nullptr;
-    at::native::data_index_init(begin, i, batchSize, j, num_head, l, kvSlice);
-    for ([[maybe_unused]] auto z : c10::irange(begin, end)) {
-      n = l * kvSplitSize;
-      int64_t cur_kvSplitSize = std::min(kvSplitSize, kvSize - n);
-      auto i_kv = is_broadcast_bs_kv ? i/bs_shards : i;
-      auto j_kv = is_broadcast_head_kv ? j/gqa_shards : j;
-
-      auto k_addr =
-            k_data + i_kv * kStrideB + j_kv * kStrideH + n * kStrideN;
-      auto v_addr =
-            v_data + i_kv * vStrideB + j_kv * vStrideH + n * vStrideN;
-
-      if (need_pack) {
-=======
   if (need_pack) {
-    // Pack K, V
+    // Pack K, V 
     at::parallel_for(0, batchSize * num_head * kvSlice, 1, [&](int64_t begin, int64_t end) {
       int ompIdx = at::get_thread_num();
       int64_t i = 0, j = 0, l = 0, n = 0;
-      scalar_t* transpose_ptr = transpose_buffer_ptr + ompIdx * kvSplitSize * headSize;
+      scalar_t* transpose_ptr = need_pack? transpose_buffer_ptr + ompIdx * kvSplitSize * headSize : nullptr;
       at::native::data_index_init(begin, i, batchSize, j, num_head, l, kvSlice);
       for ([[maybe_unused]] auto z : c10::irange(begin, end)) {
         n = l * kvSplitSize;
         int64_t cur_kvSplitSize = std::min(kvSplitSize, kvSize - n);
         auto i_kv = is_broadcast_bs_kv ? i/bs_shards : i;
         auto j_kv = is_broadcast_head_kv ? j/gqa_shards : j;
-        auto kv_block_num = n / cur_kvSplitSize;
-        auto kv_block_offset = n - kv_block_num * cur_kvSplitSize;
-        // getting kv indices by [BS, Head, 1, kv_block_num]
-        auto i_kvi = is_broadcast_bs_kvi ? i/bs_shards_kvi : i;
-        auto j_kvi = is_broadcast_head_kvi ? j/gqa_shards_kvi : j;
-        auto kv_logical_data = kv_indices_data + i_kvi * kviStrideB +
-                                j_kvi * kviStrideH + kv_block_num;
+
         auto k_addr =
               k_data + i_kv * kStrideB + j_kv * kStrideH + n * kStrideN;
         auto v_addr =
               v_data + i_kv * vStrideB + j_kv * vStrideH + n * vStrideN;
-        if (use_kv_indice) {
-            k_addr =
-                k_data + i_kv * kStrideB + j_kv * kStrideH +
-                (*kv_logical_data * cur_kvSplitSize + kv_block_offset) * kStrideN;
-            v_addr =
-                v_data + i_kv * vStrideB + j_kv * vStrideH +
-                (*kv_logical_data * cur_kvSplitSize + kv_block_offset) * vStrideN;
-        }
->>>>>>> b4343220
         // transpose [cur_kvSplitSize, headSize] -> [headSize, cur_kvSplitSize]
         at::native::utils::transpose<uint16_t>(
           cur_kvSplitSize,
@@ -557,23 +519,6 @@
         {{kernel.kernel_name}}_mul_scale_kernel<accum_t>(qk_data, scaling_factor, cur_qSplitSize*cur_kvSplitSize);
 
 {%- if score_mod and mask_mod %}
-<<<<<<< HEAD
-        // TODO: vectorization optimization for below score and mask codegen functions
-        // apply score mod function
-        for (int64_t row = 0; row < cur_qSplitSize; ++row) {
-          for (int64_t col = 0; col < cur_kvSplitSize; col++) {
-            std::vector<int64_t> b_idx = {i};
-            std::vector<int64_t> h_idx = {j};
-            std::vector<int64_t> q_idx = {m+row};
-            int64_t phisical_kv_idx = n+col;
-
-            std::vector<int64_t> kv_idx = {phisical_kv_idx};
-            accum_t* in_ptr0 = qk_data + row * cur_kvSplitSize + col;
-            auto in_ptr1 = b_idx.data();
-            auto in_ptr2 = h_idx.data();
-            auto in_ptr3 = q_idx.data();
-            auto in_ptr4 = kv_idx.data();
-=======
         // TODO: reduce the number of calls of q_idx and kv_idx initialization
         std::vector<int64_t> q_idx(cur_qSplitSize);
         for (int64_t i = 0; i < cur_qSplitSize; ++i) {
@@ -601,45 +546,18 @@
 
         // apply score mod function
         {
->>>>>>> b4343220
             {{ template.generate_other_buffer("score_others", 0, "len_score_other", kernel.args) }}
             accum_t* out_ptr{{score_buf_idx}} = in_ptr0;
             {{ template.modification(score_mod, score_buf_name, score_buf_idx)|indent(12, false) }}
         }
-<<<<<<< HEAD
 {%- if has_full_kv_block %}
         if ((std::find(full_kv_ind_mask_list.begin(), full_kv_ind_mask_list.end(), cur_n) != full_kv_ind_mask_list.end()) ){
           // Apply block mask, fill unused with -inf
-          for (int64_t row = 0; row < cur_qSplitSize; ++row) {
-            for (int64_t col = 0; col < cur_kvSplitSize; col++) {
-              std::vector<int64_t> b_idx = {i};
-              std::vector<int64_t> h_idx = {j};
-              std::vector<int64_t> q_idx = {m+row};
-              int64_t phisical_kv_idx = n+col;
-
-              std::vector<int64_t> kv_idx = {phisical_kv_idx};
-              accum_t* qk_block = qk_data + row * cur_kvSplitSize + col;
-              auto in_ptr1 = b_idx.data();
-              auto in_ptr2 = h_idx.data();
-              auto in_ptr3 = q_idx.data();
-              auto in_ptr4 = kv_idx.data();
+          {
               {{ template.generate_other_buffer("mask_others", -1, "len_mask_other", kernel.args) }}
-              std::vector<int64_t> temp = {0};
-              int64_t* out_ptr{{mask_buf_idx}} = temp.data();
-              {{ template.modification(mask_mod, mask_buf_name, mask_buf_idx) }}
-              *qk_block = *out_ptr{{mask_buf_idx}} != 0
-                              ? *qk_block
-                              : -std::numeric_limits<accum_t>::infinity();
-            }
+              accum_t* out_ptr{{mask_buf_idx}} = in_ptr0;
+              {{ template.modification(mask_mod, mask_buf_name, mask_buf_idx)|indent(12, false) }}
           }
-=======
-
-        // Apply block mask, fill unused with -inf
-        {
-            {{ template.generate_other_buffer("mask_others", -1, "len_mask_other", kernel.args) }}
-            accum_t* out_ptr{{mask_buf_idx}} = in_ptr0;
-            {{ template.modification(mask_mod, mask_buf_name, mask_buf_idx)|indent(12, false) }}
->>>>>>> b4343220
         }
 
 {%- endif %}
@@ -1057,14 +975,9 @@
             score_mod_other_buffers=self.score_mod_other_buffers,
             mask_mod_other_buffers=self.mask_mod_other_buffers,
             scale=self.scale,
-<<<<<<< HEAD
             has_full_kv_block=not self.no_full_kv_block,
-            accumulate_dtype=torch.float,
-            query_dtype=query.layout.dtype,
-=======
             accumulate_dtype=self.accumulate_dtype,
             query_dtype=self.input_dtype,
->>>>>>> b4343220
             kvBlockSize=self.kv_block_size,
             qBlockSize=self.q_block_size,
             template=self,
