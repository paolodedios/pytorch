# mypy: allow-untyped-defs
import itertools
from collections.abc import Iterable
from typing import Any, Callable, Optional, Union

import sympy
from sympy.parsing.sympy_parser import parse_expr

import torch
from torch.utils._ordered_set import OrderedSet
from torch.utils._sympy.symbol import SymT

from .. import config, cpp_builder, ir, lowering as L
from ..autotune_process import CppBenchmarkRequest
from ..loop_body import LoopBody
from ..select_algorithm import PartialRender
from ..utils import sympy_index_symbol, sympy_index_symbol_with_prefix
from ..virtualized import V
from .common import CppWrapperKernelArgs
from .cpp import CppKernel, CppKernelProxy, KernelGroup
from .cpp_utils import cexpr_index, DTYPE_TO_CPP, LocalBufferContext
from .cpp_wrapper_cpu import CppWrapperCpu


def parse_expr_with_index_symbols(expr):
    if isinstance(expr, sympy.Expr):
        return expr
    elif isinstance(expr, (list, tuple)):
        return [parse_expr_with_index_symbols(e) for e in expr]
    else:
        expr = parse_expr(str(expr))
        int_symbols = {sym: sympy_index_symbol(sym.name) for sym in expr.free_symbols}
        return expr.subs(int_symbols)


def wrap_with_tensorbox(node) -> ir.TensorBox:
    return (
        ir.TensorBox.create(node) if isinstance(node, ir.Buffer) else ir.TensorBox(node)
    )


class CppTemplateKernel(CppKernel):
    def __init__(self, kernel_name, num_threads):
        super().__init__(None, num_threads)
        self.kernel_name = kernel_name
        self.render_hooks = {}
        self.local_buffers = {}
        if isinstance(V.graph.wrapper_code, CppWrapperCpu):
            self.args = CppWrapperKernelArgs()

    def render(self, template, **kwargs):
        return PartialRender(
            template.render(kernel=self, **kwargs), self.render_hooks
        ).finalize_all()

    def def_kernel(
        self,
        inputs: dict[str, ir.Buffer],
        outputs: dict[str, ir.Buffer],
        aliases: Optional[dict[str, str]] = None,
        function_name: str = "",
        extra_sizevars: Optional[list[sympy.Expr]] = None,
        placeholder: str = "<DEF_KERNEL>",
    ) -> str:
        if len(function_name) == 0:
            function_name = str(self.kernel_name)
        for name, inp in inputs.items():
            if inp is not None:
                self.args.input_buffers[inp.get_name()] = name
        for name, out in outputs.items():
            self.args.output_buffers[out.get_name()] = name
        if aliases is not None:
            for alias, orig in aliases.items():
                if orig in self.args.input_buffers:
                    self.args.input_buffers[alias] = self.args.input_buffers[orig]
                if orig in self.args.output_buffers:
                    self.args.output_buffers[alias] = self.args.output_buffers[orig]

        unique_sizevars = OrderedSet(
            s
            for input in inputs.values()
            if input is not None
            for sym in itertools.chain(input.get_size(), input.get_stride())
            if isinstance(sym, sympy.Expr)
            for s in sym.free_symbols
        )
        unique_sizevars.update(
            s
            for sym in extra_sizevars or []
            if isinstance(sym, sympy.Expr)
            for s in sym.free_symbols
        )
        unique_sizevars.update(
            s
            for output in outputs.values()
            for sym in itertools.chain(output.get_size(), output.get_stride())
            if isinstance(sym, sympy.Expr)
            for s in sym.free_symbols
        )
        sizevars = sorted(unique_sizevars, key=str)
        for sizevar in sizevars:
            self.args.sizevars[sizevar] = f"k{sizevar}"

        def hook():
            # remove all aliases before generate function definition
            if aliases is not None:
                for alias in aliases:
                    if alias in self.args.input_buffers:
                        self.args.input_buffers[alias] = "REMOVED"
                    if alias in self.args.output_buffers:
                        self.args.output_buffers[alias] = "REMOVED"
            cpp_argdefs, _, _ = self.args.cpp_argdefs()
            return f"void {function_name}({', '.join(cpp_argdefs)})"

        assert placeholder not in self.render_hooks
        self.render_hooks[placeholder] = hook
        return placeholder

    def call_kernel(self, name: str, node: ir.CppTemplateBuffer):
        wrapper = V.graph.wrapper_code
        _, call_args, arg_types = self.args.cpp_argdefs()
        wrapper.generate_kernel_call(
            name, call_args, triton=False, gpu=False, arg_types=arg_types
        )

    def dtype(self, node: ir.Buffer) -> str:
        return DTYPE_TO_CPP[node.get_dtype()]

    def acc_dtype(self, node: ir.Buffer) -> str:
        if node.get_dtype() in [torch.float32, torch.bfloat16, torch.half]:
            return "float"
        else:
            raise NotImplementedError(f"Unsupported dtype: {node.get_dtype()}")

    def size(self, node: ir.Buffer, dim: int) -> str:
        return cexpr_index(self.rename_indexing(node.get_size()[dim]))

    def stride(self, node: ir.Buffer, dim: int) -> str:
        return cexpr_index(self.rename_indexing(node.get_stride()[dim]))

    def index(self, node: ir.Buffer, indices: list[Any]) -> str:
        indexer = node.get_layout().as_fixed().make_indexer()
        index = indexer(parse_expr_with_index_symbols(indices))
        index = self.rename_indexing(index)
        outer_name = node.get_name()
        inner_name = (
            outer_name
            if outer_name in self.local_buffers
            else self.args.input(node.get_name())
        )
        return f"{inner_name}[{cexpr_index(index)}]"

    def slice_nd(self, node, ranges: list[tuple[Any, Any]]) -> ir.ReinterpretView:
        """
        Slice the given node with a list of ranges (start and end) corresponding to its dims.
        The dim is not sliced if the corresponding range is empty.
        """
        assert len(ranges) == len(node.get_size()), f"{ranges=}, {node=}"
        sliced = wrap_with_tensorbox(node)
        for dim, _range in enumerate(ranges):
            if len(_range) == 0:
                continue
            assert len(_range) == 2
            start, end = parse_expr_with_index_symbols(_range)
            sliced = L.slice_(sliced, dim, start, end, clamp=False)
        assert isinstance(sliced.data, ir.ReinterpretView), sliced.data
        return sliced.data

    def select(self, node, dim: int, idx: int) -> ir.ReinterpretView:
        # We avoid using L.select here because we need clamp=False so the dim after slicing
        # is 1 instead of a sympy expression of symbol - dim_size.
        node = wrap_with_tensorbox(node)
        idx = ir.View.handle_negative_index(idx, node.get_size()[dim])
        sliced = L.squeeze(L.slice_(node, dim, idx, idx + 1, clamp=False), dim)
        assert isinstance(sliced.data, ir.ReinterpretView), sliced.data
        return sliced.data

    def view(self, node, sizes: list[Any]) -> ir.View:
        node = wrap_with_tensorbox(node)
        sizes = parse_expr_with_index_symbols(sizes)
        return L.view(node, sizes).data

    def permute(self, node, dims):
        node = wrap_with_tensorbox(node)
        permuted = L.permute(node, dims).data
        assert isinstance(permuted, ir.ReinterpretView)
        return permuted

    def maybe_codegen_profile(self) -> str:
        if config.cpp.enable_kernel_profile:
            graph_id = V.graph.graph_id
            prefix = "graph_" + str(graph_id) + "_" if graph_id is not None else ""
            return f'RECORD_FUNCTION("{prefix}{self.kernel_name}", c10::ArrayRef<c10::IValue>({{}}));'
        else:
            return ""

    def unroll_pragma(self, unroll):
        if cpp_builder.is_gcc():
            return f"#pragma GCC unroll {unroll}"
        else:
            return f"#pragma unroll {unroll}"

    def define_buffer(self, name, sizes: list[Any], dtype=torch.float) -> str:
        """Define kernel local buffer"""
        sizes = parse_expr_with_index_symbols(sizes)
        buf = ir.Buffer(
            name=name, layout=ir.FixedLayout(torch.device("cpu"), dtype, sizes)
        )
        self.local_buffers[name] = buf
        ctype = f"{DTYPE_TO_CPP[dtype]}"
        numel = f"{cexpr_index(buf.get_numel())}"
        return f"auto _{name} = std::make_unique<{ctype}[]>({numel}); auto {name} = _{name}.get();"

    def reinit_buffer_if_null(self, name):
        """Reinit the previously defined local buffer if it is null"""
        assert name in self.local_buffers
        buf = self.local_buffers[name]
        ctype = f"{DTYPE_TO_CPP[buf.layout.dtype]}"
        numel = f"{cexpr_index(buf.get_numel())}"
        return f"if (_{name} == nullptr) {{ _{name} = std::make_unique<{ctype}[]>({numel}); {name} = _{name}.get(); }}"

    def release_buffer(self, name):
        """Codegen the code to release the ownership of a local buffer to others"""
        assert name in self.local_buffers
        return f"_{name}.release()"

    def store_pointwise_nodes(
        self,
        dst: ir.Buffer,
        nodes: list[ir.IRNode],
        offsets: Optional[list[sympy.Expr]] = None,
        reindexers: Optional[list[Optional[Callable[[list[Any]], list[Any]]]]] = None,
    ) -> str:
        var_sizes = (tuple(dst.get_size()), ())
        var_ranges = {
            sympy_index_symbol_with_prefix(SymT.INDEX, i): sz
            for i, sz in enumerate(var_sizes[0])
        }
        if not offsets:
            offsets = [sympy.S.Zero] * len(var_sizes[0])
        if not reindexers:
            reindexers = [None] * len(nodes)
        assert len(offsets) == len(var_sizes[0])
        output_index = dst.get_layout().make_indexer()([*var_ranges.keys()])
        kernel_group = KernelGroup()
        kernel_group.args = self.args
        cpp_kernel_proxy = CppKernelProxy(kernel_group)
        bodies = []
        var_sizes_list = []
        for i, node in enumerate(nodes):
            output_name = node.get_name() if i < len(nodes) - 1 else dst.get_name()
            node = node.data if isinstance(node, ir.ComputedBuffer) else node
            assert isinstance(node, ir.Pointwise), node

            def fn(*args):
                assert len(args) == 2
                assert len(args[0]) == len(var_sizes[0])
                assert len(args[1]) == 0
                new_args = [arg + offset for arg, offset in zip(args[0], offsets)]  # type: ignore[arg-type]
                if reindexers[i] is not None:
                    new_args = reindexers[i](new_args)  # type: ignore[misc]
                V.ops.store(
                    output_name,
                    output_index,
                    node.make_loader()(new_args).value,
                )

            body = LoopBody(
                fn,
                (list(var_ranges.keys()), ()),
                var_ranges,
                list(var_ranges.keys()),
                tuple(),
            )
            bodies.append(body)
            var_sizes_list.append(var_sizes)

        cpp_kernel_proxy.codegen_loop_bodies(bodies, var_sizes_list)
        kernel_group.finalize_kernel(cpp_kernel_proxy, [])
        return kernel_group.loops_code.getvalue()

    def store_grouped_gemm_pointwise_nodes(
        self,
        dst: tuple[ir.Buffer],
        nodes: list[ir.IRNode],
        offsets: list[sympy.Expr],
        reindexers: list[Optional[Callable[[list[Any]], list[Any]]]],
        output_names: list[str],
    ) -> str:
        ref_dst = dst[0]
        var_sizes = (tuple(ref_dst.get_size()), ())
        var_ranges = {
            sympy_index_symbol_with_prefix(SymT.INDEX, i): sz
            for i, sz in enumerate(var_sizes[0])
        }
        assert offsets, "offsets should be set outside"
        assert all(len(offset) == len(var_sizes[0]) for offset in offsets)
        output_index = ref_dst.get_layout().make_indexer()([*var_ranges.keys()])
        kernel_group = KernelGroup()
        kernel_group.args = self.args
        cpp_kernel_proxy = CppKernelProxy(kernel_group)
        bodies = []
        var_sizes_list = []
        for i, node in enumerate(nodes):
            output_name = output_names[i]
            node = node.data if isinstance(node, ir.ComputedBuffer) else node
            assert isinstance(node, ir.Pointwise), node

            def fn(*args):
                assert len(args) == 2
                assert len(args[0]) == len(var_sizes[0])
                assert len(args[1]) == 0
                new_args = [arg + offset for arg, offset in zip(args[0], offsets[i])]  # type: ignore[arg-type]
                if reindexers[i] is not None:
                    new_args = reindexers[i](new_args)  # type: ignore[misc]
                V.ops.store(
                    output_name,
                    output_index,
                    node.make_loader()(new_args).value,
                )

            body = LoopBody(
                fn,
                (list(var_ranges.keys()), ()),
                var_ranges,
                list(var_ranges.keys()),
                tuple(),
            )
            bodies.append(body)
            var_sizes_list.append(var_sizes)

        cpp_kernel_proxy.codegen_loop_bodies(bodies, var_sizes_list)
        kernel_group.finalize_kernel(cpp_kernel_proxy, [])
        return kernel_group.loops_code.getvalue()

    def store_output(
        self,
        dst: ir.Buffer,
        src: ir.Buffer,
        orig_src: Optional[ir.Buffer] = None,
        epilogue_nodes: Optional[list[ir.IRNode]] = None,
        offsets: Optional[list[Any]] = None,
        reindexers: Optional[list[Optional[Callable[[list[Any]], list[Any]]]]] = None,
    ):
        """
        Store the `src` buffer to the `dst` buffer. The size of `src` and `dst` should match.
        If `epilogue_nodes` is provided, the `src` buffer is firstly computed with the epilogues
        before stored to `dst`. The `epilogues_nodes` are all pointwise.

        Notes:
        1. `src` and `dst` buffer could be the same buffer in which case we are doing in-place compute
           and stores. In case `epilogue_nodes` are not provided, we do nothing.
        2. The `epilogue_nodes`, if exist, have computations on `src` before storing to `dst` but since
           they come form the original Inductor IR, they might need to be adjusted before working with
           `src` and `dst` as outlined below:
           a) `src` or `dst` buffer could be a sub-slice of the ranges the `epilogue_nodes`work on.
              In this case, the `offsets` could be provided to adjust the indices passed to
              `epilogue_nodes` during codegen and the data ranges are also configured according to
              the sizes of `src` and `dst`.
           b) `dst` might be indexed in a different way as the `epilogue_nodes`, hence a `reindexer` is
              needed on the indices to `epilogue_nodes` to match the indexing of `dst`.
           c) If `src` is local, we need to add a local buffer for it and localize the `orig_src` buffer
              in `epilogue_nodes` with `src`.
        """
        assert isinstance(dst, (ir.Buffer, ir.ReinterpretView))
        assert dst.get_size() == src.get_size(), f"{dst=}, {src=}"
        if offsets:
            offsets = parse_expr_with_index_symbols(offsets)
        if epilogue_nodes:
            with LocalBufferContext(self.args) as scope:
                assert orig_src is not None
                if orig_src.get_name() != src.get_name():
                    scope.add_local_buffer(
                        src,
                        [
                            orig_src,
                        ],
                    )
                    epilogue_nodes = scope.localize_nodes(epilogue_nodes)
                return self.store_pointwise_nodes(
                    dst, epilogue_nodes, offsets, reindexers  # type: ignore[arg-type]
                )
        else:
            if dst.get_name() != src.get_name():
                # src is local
                copy = L.copy(dst, src).data.data
                with LocalBufferContext(self.args) as scope:
                    scope.add_local_buffer(src)
                    return self.store_pointwise_nodes(dst, [copy])
            else:
                assert dst.layout == src.layout, f"{dst=}, {src=}"
                return ""

<<<<<<< HEAD
    def check_bounds(self, expr, size, lower, upper):
        # CppTemplateKernel does not need codegen related operations
        return
=======
    def store_outputs(
        self,
        dst: tuple[ir.Buffer],
        src: tuple[ir.IRNode],
        orig_src: Optional[tuple[ir.IRNode]] = None,
        epilogue_nodes: Optional[list[ir.IRNode]] = None,
        offsets: Optional[list[Any]] = None,
        reindexers: Optional[list[Optional[Callable[[list[Any]], list[Any]]]]] = None,
        multi_output_buffers: Optional[tuple[ir.MultiOutput]] = None,
    ):
        assert isinstance(dst, Iterable)
        assert all(_dst.get_size() == _src.get_size() for _src, _dst in zip(src, dst))
        if offsets:
            offsets = parse_expr_with_index_symbols(offsets)
        gemm_num = len(src)
        final_offsets = []
        output_names = []
        if epilogue_nodes:
            if not reindexers:
                reindexers = [None] * len(epilogue_nodes)
            with LocalBufferContext(self.args) as scope:
                assert orig_src is not None
                localize_epilogue_nodes = []
                all_read_names = []
                for epilogue in epilogue_nodes:
                    all_read_names.extend(list(epilogue.get_read_names()))
                localize_epilogue_nodes.extend(scope.localize_nodes(epilogue_nodes))
                final_offsets.extend([offsets] * len(localize_epilogue_nodes))
                output_names.extend(
                    [node.get_name() for node in localize_epilogue_nodes]
                )
                for gemm_idx in range(gemm_num):
                    if orig_src[gemm_idx].get_name() != src[gemm_idx].get_name():
                        if orig_src[gemm_idx].get_name() in all_read_names or (
                            multi_output_buffers
                            and multi_output_buffers[gemm_idx].get_name()
                            in all_read_names
                        ):
                            # If any of the Epilogue nodes use this GEMM output, let's localize the GEMM output
                            global_buffers = [orig_src[gemm_idx]]
                            if (
                                multi_output_buffers
                                and multi_output_buffers[gemm_idx].get_name()
                                in all_read_names
                                and orig_src[gemm_idx].get_name() not in all_read_names
                            ):
                                # Epilogue might directly read the MultiOutput, Locallize MultiOutput to the local Buffer
                                # if this MultiOutput has not been stored by in-template epilogue
                                # otherwise, use the cse store cache if it will be stored before used
                                global_buffers.append(multi_output_buffers[gemm_idx])
                            scope.add_local_buffer(
                                src[gemm_idx],
                                global_buffers,
                            )
                        else:
                            scope.add_local_buffer(src[gemm_idx])
                            localize_epilogue_nodes.extend(
                                [L.copy(dst[gemm_idx], src[gemm_idx]).data.data]
                            )
                            reindexers.append(None)
                            output_names.append(dst[gemm_idx].get_name())
                            final_offsets.append(
                                [sympy.S.Zero] * len(dst[gemm_idx].get_size())
                            )
                res = self.store_grouped_gemm_pointwise_nodes(
                    dst,
                    localize_epilogue_nodes,
                    final_offsets,
                    reindexers,
                    output_names=output_names,
                )
                for gemm_idx in range(gemm_num):
                    if (
                        multi_output_buffers
                        and multi_output_buffers[gemm_idx].get_name() in all_read_names
                    ):
                        # If the MultiOutput is used in the Epilogue, let's remove it from args
                        multi_output_name = multi_output_buffers[gemm_idx].get_name()
                        if (
                            multi_output_name in self.args.output_buffers
                            and self.args.output_buffers[multi_output_name] != "REMOVED"
                        ):
                            self.remove_buffer(multi_output_name)
                return res
        else:
            if dst[0].get_name() != src[0].get_name():
                copy_list = []
                with LocalBufferContext(self.args) as scope:
                    for _src, _dst in zip(src, dst):
                        copy_list.extend([L.copy(_dst, _src).data.data])
                        scope.add_local_buffer(_src)
                        output_names.append(_dst.get_name())
                        final_offsets.append([sympy.S.Zero] * len(_dst.get_size()))
                    reindexers = [None] * len(copy_list)
                    return self.store_grouped_gemm_pointwise_nodes(
                        dst,
                        nodes=copy_list,
                        offsets=final_offsets,
                        reindexers=reindexers,
                        output_names=output_names,
                    )
            else:
                assert all(
                    _src.get_name() == _dst.get_name() for _src, _dst in zip(src, dst)
                )
                assert all(
                    _src.get_layout() == _dst.get_layout()
                    for _src, _dst in zip(src, dst)
                )
                return ""
>>>>>>> a2d8fed8


class CppTemplateCaller(ir.ChoiceCaller):
    """
    CppTemplateCaller

    This class represents a caller for CPP template kernels. It is a subclass of ir.ChoiceCaller.
    Attributes:
        name (str): The name of the caller.
        category (str): The category of the caller.
        bmreq (CppBenchmarkRequest): The benchmark request for the caller.
        template_buffer (ir.CppTemplateBuffer): The template buffer for the caller.
    """

    def __init__(
        self,
        name: str,
        category: str,
        input_nodes: list[ir.Buffer],
        layout: ir.Layout,
        make_kernel_render: Callable[
            [
                ir.CppTemplateBuffer,
                bool,
                Optional[list[ir.IRNode]],
            ],
            str,
        ],
        bmreq: CppBenchmarkRequest,
        template: "CppTemplate",  # type: ignore[name-defined]  # noqa: F821
        info_kwargs: Optional[
            dict[str, Union[ir.PrimitiveInfoType, list[ir.PrimitiveInfoType]]]
        ] = None,
    ):
        super().__init__(name, input_nodes, layout, description="")
        self.category = category
        self.make_kernel_render = make_kernel_render
        self.bmreq = bmreq
        self.template = template
        self.info_kwargs = info_kwargs

    def precompile(self) -> None:
        assert self.bmreq is not None
        self.bmreq.precompile()

    def benchmark(self, *args, out) -> float:
        assert self.bmreq is not None
        return self.bmreq.benchmark(*args, output_tensor=out)

    def hash_key(self) -> str:
        return "-".join(
            [
                self.category,
                self.bmreq.hash_key,
            ]
        )

    def info_dict(
        self,
    ) -> dict[str, Union[ir.PrimitiveInfoType, list[ir.PrimitiveInfoType]]]:
        return {"backend": "CPP", "op_type": "unknown"}

    def output_node(self) -> ir.TensorBox:
        return ir.TensorBox.create(
            ir.CppTemplateBuffer(
                layout=self.layout,
                inputs=self.input_nodes,
                make_kernel_render=self.make_kernel_render,
                template=self.template,
                choice=self,
            )
        )<|MERGE_RESOLUTION|>--- conflicted
+++ resolved
@@ -391,11 +391,6 @@
                 assert dst.layout == src.layout, f"{dst=}, {src=}"
                 return ""
 
-<<<<<<< HEAD
-    def check_bounds(self, expr, size, lower, upper):
-        # CppTemplateKernel does not need codegen related operations
-        return
-=======
     def store_outputs(
         self,
         dst: tuple[ir.Buffer],
@@ -506,7 +501,10 @@
                     for _src, _dst in zip(src, dst)
                 )
                 return ""
->>>>>>> a2d8fed8
+
+    def check_bounds(self, expr, size, lower, upper):
+        # CppTemplateKernel does not need codegen related operations
+        return
 
 
 class CppTemplateCaller(ir.ChoiceCaller):
