--- conflicted
+++ resolved
@@ -56,13 +56,9 @@
         inputs: Dict[str, ir.Buffer],
         outputs: Dict[str, ir.Buffer],
         aliases: Optional[Dict[str, str]] = None,
-<<<<<<< HEAD
-        extra_sizevars: Optional[Set[sympy.Symbol]] = None,
-=======
         function_name: str = "",
         extra_sizevars: Optional[List[sympy.Expr]] = None,
         placeholder: str = "<DEF_KERNEL>",
->>>>>>> 35752cb1
     ) -> str:
         if len(function_name) == 0:
             function_name = str(self.kernel_name)
@@ -99,8 +95,6 @@
             if isinstance(sym, sympy.Expr)
             for s in sym.free_symbols
         }
-        if extra_sizevars is not None:
-            unique_sizevars |= extra_sizevars
         sizevars = sorted(unique_sizevars, key=str)
         for sizevar in sizevars:
             self.args.sizevars[sizevar] = f"k{sizevar}"
