--- conflicted
+++ resolved
@@ -2463,14 +2463,7 @@
     kexpr: Callable[[sympy.Expr], str] = texpr
     allow_block_ptr = True
     tma_compatibility_checker_cls = TMACompatibilityChecker
-<<<<<<< HEAD
-    block_ptr_options_cls: type[BlockPtrOptions] = BlockPtrOptions
-    tensor_descriptor_options_cls: type[TensorDescriptorOptions] = (
-        TensorDescriptorOptions
-    )
-=======
     transpose_discontiguous_tensor_descriptors_override: Optional[bool] = None
->>>>>>> 3cd98b42
 
     def __init__(
         self,
@@ -2936,9 +2929,9 @@
                 self.filter_masks(mask_vars)
 
                 options_class = (
-                    self.block_ptr_options_cls
+                    BlockPtrOptions
                     if config.triton.use_block_ptr
-                    else self.tensor_descriptor_options_cls
+                    else TensorDescriptorOptions
                 )
                 nonlocal tma_compatibility_checker
                 stride_sorter_cls: type[BlockParameters.StrideSorter]
@@ -2984,7 +2977,7 @@
                     can_lift=can_lift,
                     stride_sorter_cls=stride_sorter_cls,
                 )
-                if isinstance(options_class, TensorDescriptorOptions):
+                if options_class == TensorDescriptorOptions:
                     tma_compatibility_checker = cast(
                         TMACompatibilityChecker, tma_compatibility_checker
                     )
