--- conflicted
+++ resolved
@@ -230,10 +230,21 @@
     - Compute expression with Python operators (compatible with jax.numpy broadcasting)
     - Generate Python code that defines a Pallas kernel and a host entrypoint.
     - Use async_compile.pallas path to compile and load Python code.
+
+    For GPU (Triton backend):
+    - Use masked loads/stores with power-of-2 block sizes to handle non-power-of-2 shapes
     """
 
     overrides = PallasKernelOverrides  # type: ignore[assignment]
     kexpr: Callable[[sympy.Expr], str] = pexpr  # Use Python expression printer
+
+    def __init__(self, *args, **kwargs):
+        super().__init__(*args, **kwargs)
+        # Determine device type once at initialization
+        device = V.graph.get_current_device_or_throw()
+        self.is_gpu = device.type == "cuda"
+        self.use_masked_ops: bool | None = None
+        self.tensor_masks = {}  # Map tensor name to mask variable name
 
     def check_bounds(
         self, expr: sympy.Expr, size: sympy.Expr, lower: bool, upper: bool
@@ -404,14 +415,98 @@
         else:
             return self._get_index_str(index), False
 
+    def _determine_masked_ops_for_kernel(self) -> bool:
+        """
+        Determine if we should use masked ops for this entire kernel.
+
+        Masked ops with pl.ds(block_size) flatten tensors to 1D, which works when:
+        1. We're on GPU (CUDA backend uses Triton which requires power-of-2 sizes)
+        2. All tensors are already 1D (so flattening doesn't change dimensionality)
+        3. All tensors have the same size (so broadcasting works correctly)
+
+        With per-tensor masks, each tensor gets its own mask based on its size.
+
+        This should be called once in codegen_kernel() before generating the kernel body.
+        """
+        if not self.is_gpu:
+            return False
+
+        # Get all buffer sizes
+        # We need ALL buffers - inputs, outputs, and intermediates
+        all_buffer_names = OrderedSet()
+
+        # Get input buffers from args
+        all_buffer_names.update(self.args.input_buffers.keys())
+        # Get output buffers from args
+        all_buffer_names.update(self.args.output_buffers.keys())
+        # Also get any intermediate buffers from the graph
+        all_buffer_names.update(V.graph.name_to_buffer.keys())
+
+        # Get shapes and sizes for all buffers
+        buf_info = []
+        for buf_name in all_buffer_names:
+            try:
+                buf = V.graph.get_buffer(buf_name)
+                size = buf.get_size()
+                shape = tuple(int(s) if hasattr(s, "__int__") else s for s in size)
+                # Calculate flattened size
+                total_size = 1
+                for s in size:
+                    if hasattr(s, "__int__"):
+                        total_size *= int(s)
+                    else:
+                        total_size *= s
+                buf_info.append((buf_name, shape, total_size))
+            except Exception:
+                pass
+
+        # Only use masked ops if:
+        # 1. All buffers are 1D (single-element shape tuples)
+        # 2. All buffers have the same size
+        # This ensures that pl.ds(block_size) flattening works correctly
+        # and masks can be properly applied without broadcasting issues.
+        if buf_info and len(buf_info) > 0:
+            # Check if all are 1D
+            all_1d = all(len(shape) == 1 for _, shape, _ in buf_info)
+            if not all_1d:
+                return False
+
+            # Check if all have the same size
+            first_size = buf_info[0][2]
+            all_same_size = all(size == first_size for _, _, size in buf_info)
+            return all_same_size
+
+        return False
+
+    def _get_or_create_mask(self, buf_name: str) -> str:
+        """Get or create a unique mask variable for a buffer."""
+        if buf_name not in self.tensor_masks:
+            mask_var = f"mask_{buf_name}"
+            self.tensor_masks[buf_name] = mask_var
+        return self.tensor_masks[buf_name]
+
     def load(self, name: str, index: sympy.Expr) -> CSEVariable:  # type: ignore[override]
         buf = self.args.input(name)
         dtype = V.graph.get_dtype(name)
 
+        # Determine masked ops strategy on first load/store if not yet determined
+        if self.use_masked_ops is None:
+            self.use_masked_ops = self._determine_masked_ops_for_kernel()
+
         index_str, needs_flatten = self._get_index_expr(index)
-        if needs_flatten:
+
+        # Build load expression using string concatenation
+        use_masked = index_str == "..." and not needs_flatten and self.use_masked_ops
+
+        if use_masked:
+            # GPU masked load: flatten tensor and apply per-tensor mask
+            mask_var = self._get_or_create_mask(name)
+            load_expr = f"pltriton.load({buf}.at[pl.ds(block_size)], mask={mask_var})"
+        elif needs_flatten:
+            # Flatten then index for non-contiguous access
             load_expr = f"{buf}[...].flatten()[{index_str}]"
         else:
+            # Direct indexing for contiguous access
             load_expr = f"{buf}[{index_str}]"
 
         return self.cse.generate(
@@ -466,8 +561,26 @@
         out = self.args.output(name)
         self.store_buffer_names.add(name)
 
-        index_str, _ = self._get_index_expr(index)
-        self.stores.writeline(f"{out}[{index_str}] = {value}")
+        # Determine masked ops strategy on first load/store if not yet determined
+        if self.use_masked_ops is None:
+            self.use_masked_ops = self._determine_masked_ops_for_kernel()
+
+        index_str, needs_flatten = self._get_index_expr(index)
+
+        # Build store expression using string concatenation
+        use_masked = index_str == "..." and not needs_flatten and self.use_masked_ops
+
+        if use_masked:
+            # GPU masked store: flatten tensor and apply per-tensor mask
+            mask_var = self._get_or_create_mask(name)
+            store_expr = (
+                f"pltriton.store({out}.at[pl.ds(block_size)], {value}, mask={mask_var})"
+            )
+        else:
+            # Direct indexed assignment
+            store_expr = f"{out}[{index_str}] = {value}"
+
+        self.stores.writeline(store_expr)
 
     @staticmethod
     def _buffer_is_contiguous(buffer_name: str) -> bool:
@@ -498,17 +611,6 @@
             )
 
         code = IndentedBuffer()
-        code.splice(
-            """
-            import functools
-            import torch
-            import jax
-            import jax.numpy as jnp
-            from jax.experimental import pallas as pl
-            from torch._inductor.runtime.runtime_utils import next_power_of_2
-            """,
-            strip=True,
-        )
 
         # Define the Pallas kernel: accepts refs, uses broadcasted expressions
         arg_defs, _, _, _ = self.args.python_argdefs()
@@ -529,6 +631,31 @@
         kernel_name = name or "<KERNEL_NAME>"
         interpret_is_cpu = V.graph.get_current_device_or_throw().type == "cpu"
         interpret_literal = "True" if interpret_is_cpu else "False"
+
+        # For GPU (Triton backend), import pltriton for masked loads/stores
+        # Import math at module level if we'll use it for masked ops
+        imports = (
+            """
+            import functools
+            """
+            + ("import math\n            " if self.use_masked_ops else "")
+            + """import torch
+            import jax
+            import jax.numpy as jnp
+            from jax.experimental import pallas as pl
+            """
+            + (
+                "\n            from jax.experimental.pallas import triton as pltriton"
+                if not interpret_is_cpu
+                else ""
+            )
+            + (
+                "\n            from torch._inductor.runtime.runtime_utils import next_power_of_2"
+                if self.use_masked_ops
+                else ""
+            )
+        )
+        code.splice(imports, strip=True)
 
         aliasable_flags: dict[str, bool] = {}
         for param in pure_out_params:
@@ -552,8 +679,43 @@
             idx for idx, name in enumerate(output_params) if name in non_alias_out_set
         ]
         self.aliasable_out_ptrs = aliasable_flags
-        code.writeline(f"def {kernel_name}_kernel({', '.join(full_kernel_params)}):")
+
+        # For GPU with masked ops, add block_size as keyword-only parameter
+        kernel_signature = (
+            f"def {kernel_name}_kernel({', '.join(full_kernel_params)}"
+            + (", *, block_size" if self.use_masked_ops else "")
+            + "):"
+        )
+        code.writeline(kernel_signature)
         with code.indent():
+            # For masked ops on GPU, generate per-tensor masks at the start
+            if self.use_masked_ops and self.tensor_masks:
+                # Create a mapping from buffer name to parameter name
+                buf_to_param = {}
+                for outer, inner in self.args.input_buffers.items():
+                    buf_to_param[outer] = inner if isinstance(inner, str) else outer
+                for outer, inner in self.args.output_buffers.items():
+                    buf_to_param[outer] = inner if isinstance(inner, str) else outer
+
+                # Generate a mask for each tensor that was accessed
+                for buf_name, mask_var in sorted(self.tensor_masks.items()):
+                    param_name = buf_to_param.get(buf_name, buf_name)
+                    # Find the corresponding parameter in kernel_params
+                    matching_param = None
+                    for p in kernel_params:
+                        # Check if this parameter corresponds to the buffer
+                        if param_name == p or buf_name in str(p):
+                            matching_param = p
+                            break
+
+                    if matching_param:
+                        # Calculate flattened size for this tensor
+                        code.writeline(f"# Mask for {buf_name}")
+                        code.writeline(f"{mask_var}_size = {matching_param}.size")
+                        code.writeline(
+                            f"{mask_var} = jnp.arange(block_size) < {mask_var}_size"
+                        )
+
             # Emit compute (CSE) and store lines; they reference *_ptr[index] directly.
             # Iteration variables are implicitly handled by JAX vectorization, so
             # explicit indices should be JAX-traced values.
@@ -563,50 +725,6 @@
                 code.writeline(str(line))
 
         jit_wrapper_name = f"{kernel_name}_jit_wrapper"
-<<<<<<< HEAD
-        code.writeline("@functools.partial(jax.jit, static_argnums=(0, 1, 2))")
-        code.writeline(
-            f"def {jit_wrapper_name}(out_shape, out_dtype, device_type, *kernel_refs):"
-        )
-        with code.indent():
-            code.writeline(
-                "# On GPU (Triton backend), Pallas requires each dimension to be power of 2"
-            )
-            code.writeline("if device_type == 'cuda':")
-            with code.indent():
-                code.writeline("# Pad each dimension of each input to power of 2")
-                code.writeline("kernel_refs_padded = []")
-                code.writeline("for ref in kernel_refs:")
-                with code.indent():
-                    code.writeline(
-                        "padded_shape = tuple(next_power_of_2(d) for d in ref.shape)"
-                    )
-                    code.writeline(
-                        "pad_widths = [(0, padded_shape[i] - ref.shape[i]) for i in range(len(ref.shape))]"
-                    )
-                    code.writeline(
-                        "padded_ref = jnp.pad(ref, pad_widths, mode='constant', constant_values=0)"
-                    )
-                    code.writeline("kernel_refs_padded.append(padded_ref)")
-                code.writeline("kernel_refs_padded = tuple(kernel_refs_padded)")
-                code.writeline("")
-                code.writeline("# Pad output shape to power of 2")
-                code.writeline(
-                    "padded_out_shape = tuple(next_power_of_2(d) for d in out_shape)"
-                )
-            code.writeline("else:")
-            with code.indent():
-                code.writeline("# On CPU, no padding needed")
-                code.writeline("kernel_refs_padded = kernel_refs")
-                code.writeline("padded_out_shape = out_shape")
-            code.writeline("")
-            code.writeline("# Output spec with padded shape")
-            code.writeline(
-                "out_spec = jax.ShapeDtypeStruct(padded_out_shape, out_dtype)"
-            )
-            code.writeline("")
-            code.writeline("result_padded = pl.pallas_call(")
-=======
         donate_indices = []
         for idx, name in enumerate(kernel_input_params):
             if (name in alias_params) or name.startswith("in_out_ptr"):
@@ -628,6 +746,25 @@
             code.writeline("    jax.ShapeDtypeStruct(shape, dtype)")
             code.writeline("    for shape, dtype in zip(out_shapes, out_dtypes)")
             code.writeline(")")
+
+            # For masked ops, calculate block_size as next power of 2 of max flattened size
+            if self.use_masked_ops:
+                code.writeline(
+                    "# Calculate block_size as next power of 2 for Triton backend"
+                )
+                code.writeline("# Find maximum flattened size across all tensors")
+                code.writeline("max_size = 0")
+                # Calculate size for all input tensors
+                for param in kernel_input_params:
+                    code.writeline(f"max_size = max(max_size, {param}.size)")
+                # Also consider output shapes
+                code.writeline("for shape in out_shapes:")
+                code.writeline(
+                    "    tensor_size = shape[0] if len(shape) == 1 else math.prod(shape)"
+                )
+                code.writeline("    max_size = max(max_size, tensor_size)")
+                code.writeline("block_size = next_power_of_2(max_size)")
+
             alias_pairs: list[tuple[int, int]] = []
             for out_idx, name in enumerate(output_params):
                 if name.startswith("out_ptr"):
@@ -639,27 +776,19 @@
                     input_idx = kernel_input_params.index(name)
                     alias_pairs.append((input_idx, out_idx))
             alias_map_literal = ", ".join(f"{i}: {o}" for (i, o) in alias_pairs)
+
+            # For masked ops, wrap kernel with functools.partial to pass block_size
+            kernel_arg = (
+                f"functools.partial({kernel_name}_kernel, block_size=block_size),"
+                if self.use_masked_ops
+                else f"{kernel_name}_kernel,"
+            )
             code.writeline("return pl.pallas_call(")
->>>>>>> d408cb73
-            code.writeline(f"    {kernel_name}_kernel,")
+            code.writeline("    " + kernel_arg)
+
             code.writeline("    out_shape=out_specs,")
             code.writeline(f"    interpret={interpret_literal},")
             code.writeline("    grid=(1,),")
-<<<<<<< HEAD
-            code.writeline(")(*kernel_refs_padded)")
-            code.writeline("")
-            code.writeline("# Slice back to original shape")
-            code.writeline("if device_type == 'cuda':")
-            with code.indent():
-                code.writeline("# Build slice for each dimension")
-                code.writeline(
-                    "slices = tuple(slice(0, out_shape[i]) for i in range(len(out_shape)))"
-                )
-                code.writeline("return result_padded[slices]")
-            code.writeline("else:")
-            with code.indent():
-                code.writeline("return result_padded")
-=======
             code.writeline(
                 f"    input_output_aliases={{ {alias_map_literal} }},"
                 if alias_pairs
@@ -668,7 +797,6 @@
             code.writeline(")(")
             code.writeline(f"    {', '.join(kernel_input_params)},")
             code.writeline(")")
->>>>>>> d408cb73
 
         main_name = f"{kernel_name}_main"
         code.writeline(
@@ -694,10 +822,6 @@
                         f"{ptr}_jax = jax.dlpack.from_dlpack({ptr}.contiguous())"
                     )
 
-<<<<<<< HEAD
-            # Convert inputs to JAX arrays (keep original shapes for broadcasting)
-            for inp in input_params:
-=======
             code.writeline("# Prepare output metadata from PyTorch tensor")
             code.writeline("# Map PyTorch dtype to JAX dtype")
             code.writeline("_torch_dtype_to_jax = {")
@@ -731,29 +855,9 @@
                 alias_args_str = ", ".join(
                     arg_name_map[name] for name in kernel_input_params
                 )
->>>>>>> d408cb73
                 code.writeline(
                     f"res = {jit_wrapper_name}(out_shapes, out_dtypes, {alias_args_str})"
                 )
-<<<<<<< HEAD
-
-            # Get output metadata from PyTorch tensor
-            code.writeline("# Prepare output metadata from PyTorch tensor")
-            code.writeline(f"out_shape = tuple({output_param}.shape)")
-            code.writeline(f"out_dtype = {output_dtype_jax}")
-            code.writeline(f"device_type = {output_param}.device.type")
-
-            call_args = ["out_shape", "out_dtype", "device_type"] + [
-                f"{inp}_jax" for inp in input_params
-            ]
-            call_arg_str = ", ".join(call_args)
-            code.writeline(f"res = {jit_wrapper_name}({call_arg_str})")
-
-            # Copy result back
-            code.writeline("# Copy result back into the provided torch output tensor")
-            code.writeline("res_t = torch.from_dlpack(res)")
-            code.writeline(f"{output_param}.copy_(res_t)")
-=======
             else:
                 code.writeline(f"res = {jit_wrapper_name}(out_shapes, out_dtypes)")
             if copy_output_indices:
@@ -765,7 +869,6 @@
                     code.writeline(
                         f"{name}.copy_(torch.from_dlpack(result_values[{idx}]))"
                     )
->>>>>>> d408cb73
 
         return code.getvalue()
 
