# mypy: allow-untyped-defs
from __future__ import annotations

import hashlib
from typing import Any, Optional, TYPE_CHECKING

import sympy  # noqa: TC002

import torch  # noqa: TC001
from torch.utils._ordered_set import OrderedSet

from .. import config
from ..utils import get_fused_kernel_name, get_kernel_metadata
from ..virtualized import V
from .common import BackendFeature, CSEVariable, IndentedBuffer, OpOverrides
from .simd import pexpr, SIMDKernel, SIMDScheduling


if TYPE_CHECKING:
    from collections.abc import Callable, Sequence

    from ..ir import IRNode
    from ..scheduler import BaseSchedulerNode


# Main function suffix used in generated Pallas code
MAIN_SUFFIX = "main"

# Logger for Pallas kernel code
kernel_code_log = torch._logging.getArtifactLogger(__name__, "kernel_code")


class PallasKernelWrapper:
    """Wrapper to provide .run() interface for Pallas kernels"""

    def __init__(
        self, kernel_fn: Callable[..., Any], kernel_path: Optional[str] = None
    ):
        self.kernel_fn = kernel_fn
        self.kernel_path = kernel_path
        kernel_code_log.info("Pallas kernel path: %s", kernel_path)

    def run(self, *args, stream=None, **kwargs):
        """
        Execute the Pallas kernel.

        Args:
            *args: Arguments to pass to the kernel function
            stream: CUDA stream to pass to the kernel function
            **kwargs: Additional keyword arguments for the kernel

        Returns:
            Result of the kernel execution
        """
        return self.kernel_fn(*args, stream=stream, **kwargs)


class Unsupported(RuntimeError):
    """Exception raised when an operation is not supported by the Pallas backend."""


class PallasKernelOverrides(OpOverrides):
    """
    Map element-wise ops to JAX/Pallas operations.

    For now, we use the default Python operators which are compatible
    with JAX numpy broadcasting semantics.
    """

    @staticmethod
    def sin(x: str) -> str:
        return f"jnp.sin({x})"

    @staticmethod
    def cos(x: str) -> str:
        return f"jnp.cos({x})"

    @staticmethod
    def tan(x: str) -> str:
        return f"jnp.tan({x})"

    @staticmethod
    def sinh(x: str) -> str:
        return f"jnp.sinh({x})"

    @staticmethod
    def cosh(x: str) -> str:
        return f"jnp.cosh({x})"

    @staticmethod
    def tanh(x: str) -> str:
        return f"jnp.tanh({x})"

    @staticmethod
    def asin(x: str) -> str:
        return f"jnp.arcsin({x})"

    @staticmethod
    def acos(x: str) -> str:
        return f"jnp.arccos({x})"

    @staticmethod
    def atan(x: str) -> str:
        return f"jnp.arctan({x})"

    @staticmethod
    def exp(x: str) -> str:
        return f"jnp.exp({x})"

    @staticmethod
    def exp2(x: str) -> str:
        return f"jnp.exp2({x})"

    @staticmethod
    def expm1(x: str) -> str:
        return f"jnp.expm1({x})"

    @staticmethod
    def log(x: str) -> str:
        return f"jnp.log({x})"

    @staticmethod
    def log10(x: str) -> str:
        return f"jnp.log10({x})"

    @staticmethod
    def log2(x: str) -> str:
        return f"jnp.log2({x})"

    @staticmethod
    def log1p(x: str) -> str:
        return f"jnp.log1p({x})"

    @staticmethod
    def sqrt(x: str) -> str:
        return f"jnp.sqrt({x})"

    @staticmethod
    def rsqrt(x: str) -> str:
        return f"(1.0 / jnp.sqrt({x}))"

    @staticmethod
    def abs(x: str) -> str:
        return f"jnp.abs({x})"

    @staticmethod
    def neg(x: str) -> str:
        return f"(-{x})"

    @staticmethod
    def floor(x: str) -> str:
        return f"jnp.floor({x})"

    @staticmethod
    def ceil(x: str) -> str:
        return f"jnp.ceil({x})"

    @staticmethod
    def trunc(x: str) -> str:
        return f"jnp.trunc({x})"

    @staticmethod
    def round(x: str) -> str:
        return f"jnp.round({x})"

    @staticmethod
    def sigmoid(x: str) -> str:
        return f"(1.0 / (1.0 + jnp.exp(-{x})))"

    @staticmethod
    def relu(x: str) -> str:
        return f"jnp.maximum({x}, 0)"

    @staticmethod
    def pow(a: str, b: str) -> str:
        return f"jnp.power({a}, {b})"

    @staticmethod
    def maximum(a: str, b: str) -> str:
        return f"jnp.maximum({a}, {b})"

    @staticmethod
    def minimum(a: str, b: str) -> str:
        return f"jnp.minimum({a}, {b})"

    @staticmethod
    def where(cond: str, a: str, b: str) -> str:
        return f"jnp.where({cond}, {a}, {b})"

    @staticmethod
    def to_dtype(
        x: str,
        dtype: torch.dtype,
        src_dtype: Optional[torch.dtype] = None,
        use_compute_types: bool = True,
    ) -> str:
        # Map PyTorch dtype to JAX dtype
        dtype_map = {
            torch.float32: "jnp.float32",
            torch.float64: "jnp.float64",
            torch.float16: "jnp.float16",
            torch.bfloat16: "jnp.bfloat16",
            torch.int32: "jnp.int32",
            torch.int64: "jnp.int64",
            torch.int16: "jnp.int16",
            torch.int8: "jnp.int8",
            torch.uint8: "jnp.uint8",
            torch.bool: "jnp.bool_",
        }
        jax_dtype = dtype_map.get(dtype, f"jnp.{dtype}")
        return f"{x}.astype({jax_dtype})"


class PallasKernel(SIMDKernel):
    """
    Pallas kernel for elementwise operations with support for strided/scatter access.

    Strategy:
    - Convert index expressions to JAX-compatible array slicing
    - Load/store using indexed access: "in_ptrX[slice]" or full-array "in_ptrX[...]"
    - Compute expression with Python operators (compatible with jax.numpy broadcasting)
    - Generate Python code that defines a Pallas kernel and a host entrypoint.
    - Use async_compile.pallas path to compile and load Python code.
    """

    overrides = PallasKernelOverrides  # type: ignore[assignment]
    kexpr: Callable[[sympy.Expr], str] = pexpr  # Use Python expression printer

    def _get_index_str(self, index: sympy.Expr) -> str:
        """
        Convert an index expression to a string suitable for Pallas indexing.

        Pallas operates on full arrays, so we need to convert index expressions
        to JAX array slicing. For example:
        - x0 -> "..." (contiguous access, full array)
        - 2*x0 -> "::2" (strided access with stride 2)
        - 2*x0 + 1 -> "1::2" (strided access with offset 1, stride 2)

        Args:
            index: The indexing expression to convert

        Returns:
            The indexing string to use in generated code
        """
        # Prepare and simplify the index
        prepared_index = self.prepare_indexing(index)

        # For simple single-symbol access (contiguous case), we can use [...]
        # which is more efficient as it operates on the entire array at once
        if isinstance(prepared_index, sympy.Symbol):
            return "..."
        elif prepared_index.is_Integer:
            # Scalar index
            return str(prepared_index)
        else:
            # Complex expression (strided/scatter access)
            # Try to extract stride and offset for common patterns
            return self._convert_to_jax_slice(prepared_index)

    def _convert_to_jax_slice(self, index: sympy.Expr) -> str:
        """
        Convert a sympy index expression to JAX slice notation.

        Handles common patterns like:
        - stride*var -> ::stride
        - stride*var + offset -> offset::stride

        For more complex patterns, falls back to explicit indexing.
        """
        # Get the iteration variables for this kernel
        if not self.range_trees:
            return "..."

        # Try to match pattern: stride * var + offset
        # where var is one of our iteration variables
        index = V.graph.sizevars.simplify(index)

        # Check if this is a simple linear expression in one variable
        # Pattern: a*x + b where x is an iteration variable
        free_symbols = index.free_symbols

        # Get iteration variables from range_tree_nodes (these are the actual symbols used in indices)
        iter_vars = (
            OrderedSet(self.range_tree_nodes.keys())
            if hasattr(self, "range_tree_nodes")
            else OrderedSet()
        )

        # Find which iteration variable(s) are used
        used_vars = free_symbols & iter_vars

        if len(used_vars) == 0:
            # No iteration variables, this is a constant index
            return str(index)
        elif len(used_vars) == 1:
            # Single iteration variable - try to extract stride and offset
            var = next(iter(used_vars))

            # Expand and collect terms
            expanded = sympy.expand(index)

            # Try to extract coefficient (stride) and constant (offset)
            # index = stride*var + offset
            stride = expanded.coeff(var, 1)
            offset = expanded.coeff(var, 0)

            if stride is not None:
                stride_val = stride
                offset_val = offset if offset is not None else 0

                # Generate JAX slice notation
                if stride_val == 1 and offset_val == 0:
                    # Contiguous access
                    return "..."
                elif offset_val == 0:
                    # Pure stride: ::stride
                    return f"::{stride_val}"
                else:
                    # Offset + stride: offset::stride
                    return f"{offset_val}::{stride_val}"
        elif len(used_vars) > 1:
            # Multi-dimensional indexing - need to generate proper index arrays
            # For patterns like 2*x0 + 30*x1, we need to reshape and use advanced indexing
            # For now, we'll use ellipsis which works for contiguous multi-dim access
            # and fall back to error for truly strided multi-dim cases

            # Check if all coefficients are 1 (contiguous multi-dim access)
            all_unit_stride = True
            for var in used_vars:
                coeff = index.coeff(var, 1)
                if coeff != 1:
                    all_unit_stride = False
                    break

            if all_unit_stride:
                # Contiguous multi-dimensional access
                return "..."
            else:
                # Strided multi-dimensional access - requires advanced indexing
                # For now, use ellipsis which may work for many cases
                # TODO: Implement proper multi-dimensional strided indexing
                return "..."

        # For complex cases, we need to use explicit indexing
        # Generate an index array using JAX operations
        # This requires computing the indices within the kernel
        return self._generate_index_array(index)

    def _generate_index_array(self, index: sympy.Expr) -> str:
        """
        Generate JAX code to compute an index array for complex indexing patterns.

        For very complex patterns that can't be expressed as simple slices,
        we need to compute the indices explicitly. This is not yet fully implemented.
        """
        # For now, raise an error for complex patterns
        # TODO: Implement advanced indexing support
        raise Unsupported(
            f"Pallas backend does not yet support complex indexing pattern: {index}"
        )

    def load(self, name: str, index: sympy.Expr) -> CSEVariable:  # type: ignore[override]
        buf = self.args.input(name)
        dtype = V.graph.get_dtype(name)
        # Get index string for load operation
        index_str = self._get_index_str(index)
        # Pallas refs must be unpacked with [...] or [index] to load
        return self.cse.generate(
            self.compute,
            f"{buf}[{index_str}]",
            dtype=dtype,
        )

    def store(
        self, name: str, index: sympy.Expr, value: CSEVariable, mode: Any = None
    ) -> None:  # type: ignore[override]
        if mode is not None:
            raise Unsupported("pallas store mode not supported")
        out = self.args.output(name)
        self.store_buffer_names.add(name)
        # Get index string for store operation
        index_str = self._get_index_str(index)
        # Pallas refs must use [...] or [index] assignment to store
        self.stores.writeline(f"{out}[{index_str}] = {value}")

    def codegen_kernel(self, name: Optional[str] = None) -> str:  # type: ignore[override]
        """
        Generate the complete Pallas kernel code as a Python string.

        This includes:
        - Import statements for JAX/Pallas
        - The kernel function that operates on refs
        - The main wrapper function that handles PyTorch<->JAX conversions via DLPack

        Args:
            name: Optional kernel name (will use placeholder if not provided)

        Returns:
            str: Complete Python source code for the Pallas kernel
        """
        # Ensure one (1) output for now
        live_outs = list(self.args.live_output_buffers())
        if len(live_outs) != 1:
            raise Unsupported(
                "Pallas backend currently supports single-output elementwise kernels only"
            )

        code = IndentedBuffer()
        code.splice(
            """
            import functools
            import torch
            import jax
            import jax.numpy as jnp
            from jax.experimental import pallas as pl
            """,
            strip=True,
        )

        # Define the Pallas kernel: accepts refs, uses broadcasted expressions
        arg_defs, _, _, _ = self.args.python_argdefs()
        # Order: inputs (in_ptr*), then outputs (out_ptr*), then sizes/workspaces
        kernel_params = [a.name for a in arg_defs]

        kernel_name = name or "<KERNEL_NAME>"
        interpret_literal = (
            "True" if V.graph.get_current_device_or_throw().type == "cpu" else "False"
        )
        code.writeline(f"def {kernel_name}_kernel({', '.join(kernel_params)}):")
        with code.indent():
            # Emit compute (CSE) and store lines; they reference *_ptr[index] directly
            # The iteration variables are implicitly handled by JAX's vectorization
            # When using [...], it processes the whole array
            # When using explicit indices, they should be JAX-traced values
            for line in self.compute._lines:
                code.writeline(str(line))
            for line in self.stores._lines:
                code.writeline(str(line))

        jit_wrapper_name = f"{kernel_name}_jit_wrapper"
        code.writeline("@functools.partial(jax.jit, static_argnums=(0, 1))")
        code.writeline(f"def {jit_wrapper_name}(out_shape, out_dtype, *kernel_refs):")
        with code.indent():
            code.writeline("out_spec = jax.ShapeDtypeStruct(out_shape, out_dtype)")
            code.writeline("return pl.pallas_call(")
            code.writeline(f"    {kernel_name}_kernel,")
            code.writeline("    out_shape=out_spec,")
            code.writeline(f"    interpret={interpret_literal},")
            code.writeline("    grid=(1,),")
            code.writeline(")(*kernel_refs)")

        # Host entry: convert torch tensors <-> jax, call pallas_call and copy back
        main_name = f"{kernel_name}_main"
        code.writeline(f"def {main_name}({', '.join(kernel_params)}, stream=None):")
        with code.indent():
<<<<<<< HEAD
            # Enable JAX x64 mode to support float64/int64 types
            code.writeline("# Enable JAX x64 mode for float64/int64 support")
            code.writeline("jax.config.update('jax_enable_x64', True)")
            # Determine interpret statically based on codegen device
            interpret_literal = (
                "True"
                if V.graph.get_current_device_or_throw().type == "cpu"
                else "False"
            )
=======
>>>>>>> 0bfb82de
            # Identify inputs (in_ptr*) and output (out_ptr*)
            input_params = [
                p for p in kernel_params if p.startswith(("in_ptr", "in_out_ptr"))
            ]
            output_params = [p for p in kernel_params if p.startswith("out_ptr")]

            if len(output_params) != 1:
                raise RuntimeError(
                    f"Expected exactly 1 output, got {len(output_params)}"
                )

            output_param = output_params[0]

            # Convert inputs to JAX arrays
            for inp in input_params:
                code.writeline(
                    f"{inp}_jax = jax.dlpack.from_dlpack({inp}.contiguous())"
                )

            # Get output metadata from PyTorch tensor
            code.writeline("# Prepare output metadata from PyTorch tensor")
            code.writeline("# Map PyTorch dtype to JAX dtype")
            code.writeline("_torch_dtype_to_jax = {")
            code.writeline(
                "    torch.float32: jnp.float32, torch.float64: jnp.float64, torch.float16: jnp.float16,"
            )
            code.writeline(
                "    torch.int32: jnp.int32, torch.int64: jnp.int64, torch.int16: jnp.int16, torch.int8: jnp.int8,"
            )
            code.writeline("    torch.uint8: jnp.uint8, torch.bool: jnp.bool_,")
            code.writeline("}")
            code.writeline(f"out_shape = tuple({output_param}.shape)")
            code.writeline(f"out_dtype = _torch_dtype_to_jax[{output_param}.dtype]")

            call_args = ["out_shape", "out_dtype"] + [
                f"{inp}_jax" for inp in input_params
            ]
            call_arg_str = ", ".join(call_args)
            code.writeline(f"res = {jit_wrapper_name}({call_arg_str})")

            # Copy result back
            code.writeline("# Copy result back into the provided torch output tensor")
            code.writeline("res_t = torch.from_dlpack(res)")
            code.writeline(f"{output_param}.copy_(res_t)")

        return code.getvalue()

    def call_kernel(self, name: str, node: Optional[IRNode] = None) -> None:  # type: ignore[override]
        """Generate the Python code that calls this Pallas kernel."""
        wrapper = V.graph.wrapper_code
        _, call_args, _, arg_types = self.args.python_argdefs()

        # Generate kernel call: kernel_name.run(arg1, arg2, ...)
        # Note: async_compile.pallas loads {name}_main function and wraps it in PallasKernelWrapper
        # which exposes a run() method
        kernel_call = f"{name}.run({', '.join(map(str, call_args))})"
        wrapper.writeline(kernel_call)


class PallasScheduling(SIMDScheduling):
    kernel_type = PallasKernel  # type: ignore[assignment]

    @classmethod
    def get_backend_features(cls, device: torch.device) -> OrderedSet[BackendFeature]:
        # Start minimal: no special features advertised
        return OrderedSet()

    def define_kernel(
        self,
        src_code: str,
        node_schedule: Sequence[BaseSchedulerNode],
        kernel: PallasKernel,
    ) -> str:  # type: ignore[override]
        wrapper = V.graph.wrapper_code
        if src_code in wrapper.src_to_kernel:
            return wrapper.src_to_kernel[src_code]

        fused_name = (
            get_fused_kernel_name(node_schedule, config.triton.descriptive_names)
            if config.triton.descriptive_names
            else ""
        )
        kernel_hash = hashlib.sha256(src_code.encode("utf-8")).hexdigest()[:8]
        if fused_name == "fused":
            kernel_name = f"pallas_{kernel_hash}"
        else:
            kernel_name = f"pallas_{fused_name}_{kernel_hash}"
        wrapper.src_to_kernel[src_code] = kernel_name

        # Replace placeholder if any
        src_code = src_code.replace("<KERNEL_NAME>", kernel_name)

        compile_wrapper = IndentedBuffer()
        compile_wrapper.writeline(f"async_compile.pallas({kernel_name!r}, r'''")
        compile_wrapper.splice(src_code, strip=True)
        compile_wrapper.writeline("''')")

        origins, detailed_origins = get_kernel_metadata(node_schedule, wrapper)
        metadata_comment = f"{origins}\n{detailed_origins}"
        wrapper.define_kernel(kernel_name, compile_wrapper.getvalue(), metadata_comment)

        return kernel_name<|MERGE_RESOLUTION|>--- conflicted
+++ resolved
@@ -10,8 +10,10 @@
 from torch.utils._ordered_set import OrderedSet
 
 from .. import config
+from ..runtime.runtime_utils import torch_dtype_to_jax
 from ..utils import get_fused_kernel_name, get_kernel_metadata
 from ..virtualized import V
+from .block_analysis import BlockPatternMatcher
 from .common import BackendFeature, CSEVariable, IndentedBuffer, OpOverrides
 from .simd import pexpr, SIMDKernel, SIMDScheduling
 
@@ -194,20 +196,7 @@
         src_dtype: Optional[torch.dtype] = None,
         use_compute_types: bool = True,
     ) -> str:
-        # Map PyTorch dtype to JAX dtype
-        dtype_map = {
-            torch.float32: "jnp.float32",
-            torch.float64: "jnp.float64",
-            torch.float16: "jnp.float16",
-            torch.bfloat16: "jnp.bfloat16",
-            torch.int32: "jnp.int32",
-            torch.int64: "jnp.int64",
-            torch.int16: "jnp.int16",
-            torch.int8: "jnp.int8",
-            torch.uint8: "jnp.uint8",
-            torch.bool: "jnp.bool_",
-        }
-        jax_dtype = dtype_map.get(dtype, f"jnp.{dtype}")
+        jax_dtype = torch_dtype_to_jax(dtype)
         return f"{x}.astype({jax_dtype})"
 
 
@@ -266,25 +255,18 @@
         - stride*var + offset -> offset::stride
 
         For more complex patterns, falls back to explicit indexing.
+        Uses BlockPatternMatcher for robust pattern matching.
         """
         # Get the iteration variables for this kernel
         if not self.range_trees:
             return "..."
 
-        # Try to match pattern: stride * var + offset
-        # where var is one of our iteration variables
+        # Simplify the index
         index = V.graph.sizevars.simplify(index)
-
-        # Check if this is a simple linear expression in one variable
-        # Pattern: a*x + b where x is an iteration variable
         free_symbols = index.free_symbols
 
-        # Get iteration variables from range_tree_nodes (these are the actual symbols used in indices)
-        iter_vars = (
-            OrderedSet(self.range_tree_nodes.keys())
-            if hasattr(self, "range_tree_nodes")
-            else OrderedSet()
-        )
+        # Get iteration variables from range_tree_nodes
+        iter_vars = OrderedSet(self.range_tree_nodes.keys())
 
         # Find which iteration variable(s) are used
         used_vars = free_symbols & iter_vars
@@ -293,42 +275,48 @@
             # No iteration variables, this is a constant index
             return str(index)
         elif len(used_vars) == 1:
-            # Single iteration variable - try to extract stride and offset
+            # Single iteration variable - try to extract stride and offset using BlockPatternMatcher
             var = next(iter(used_vars))
 
-            # Expand and collect terms
-            expanded = sympy.expand(index)
-
-            # Try to extract coefficient (stride) and constant (offset)
-            # index = stride*var + offset
-            stride = expanded.coeff(var, 1)
-            offset = expanded.coeff(var, 0)
+            # Get the subexpression involving this variable
+            var_expr = BlockPatternMatcher.get_subexpr_involving_symbol(index, var)
+
+            # Try to match affine pattern: stride * var
+            stride = BlockPatternMatcher.match_affine_block_expr(var_expr, var)
 
             if stride is not None:
-                stride_val = stride
-                offset_val = offset if offset is not None else 0
+                # Extract the constant offset (terms not involving var)
+                offset = index - var_expr
+                offset = V.graph.sizevars.simplify(offset)
 
                 # Generate JAX slice notation
-                if stride_val == 1 and offset_val == 0:
+                if stride == 1 and offset == 0:
                     # Contiguous access
                     return "..."
-                elif offset_val == 0:
+                elif offset == 0:
                     # Pure stride: ::stride
-                    return f"::{stride_val}"
+                    stride_str = self.kexpr(stride)
+                    return f"::{stride_str}"
                 else:
                     # Offset + stride: offset::stride
-                    return f"{offset_val}::{stride_val}"
+                    offset_str = self.kexpr(offset)
+                    stride_str = self.kexpr(stride)
+                    return f"{offset_str}::{stride_str}"
+            else:
+                # Couldn't match affine pattern, fall back to original logic
+                offset = index - var_expr
+                offset = V.graph.sizevars.simplify(offset)
+                if offset == 0 and var_expr == var:
+                    # Just the variable itself, unit stride
+                    return "..."
         elif len(used_vars) > 1:
-            # Multi-dimensional indexing - need to generate proper index arrays
-            # For patterns like 2*x0 + 30*x1, we need to reshape and use advanced indexing
-            # For now, we'll use ellipsis which works for contiguous multi-dim access
-            # and fall back to error for truly strided multi-dim cases
-
-            # Check if all coefficients are 1 (contiguous multi-dim access)
+            # Multi-dimensional indexing
+            # For contiguous multi-dim access, all terms should have unit stride
             all_unit_stride = True
             for var in used_vars:
-                coeff = index.coeff(var, 1)
-                if coeff != 1:
+                var_expr = BlockPatternMatcher.get_subexpr_involving_symbol(index, var)
+                stride = BlockPatternMatcher.match_affine_block_expr(var_expr, var)
+                if stride != 1:
                     all_unit_stride = False
                     break
 
@@ -341,9 +329,7 @@
                 # TODO: Implement proper multi-dimensional strided indexing
                 return "..."
 
-        # For complex cases, we need to use explicit indexing
-        # Generate an index array using JAX operations
-        # This requires computing the indices within the kernel
+        # For complex cases, raise an error
         return self._generate_index_array(index)
 
     def _generate_index_array(self, index: sympy.Expr) -> str:
@@ -404,6 +390,11 @@
             raise Unsupported(
                 "Pallas backend currently supports single-output elementwise kernels only"
             )
+
+        # Get output dtype at compile time
+        output_name = live_outs[0]
+        output_dtype = V.graph.get_dtype(output_name)
+        output_dtype_jax = torch_dtype_to_jax(output_dtype)
 
         code = IndentedBuffer()
         code.splice(
@@ -453,18 +444,9 @@
         main_name = f"{kernel_name}_main"
         code.writeline(f"def {main_name}({', '.join(kernel_params)}, stream=None):")
         with code.indent():
-<<<<<<< HEAD
             # Enable JAX x64 mode to support float64/int64 types
             code.writeline("# Enable JAX x64 mode for float64/int64 support")
             code.writeline("jax.config.update('jax_enable_x64', True)")
-            # Determine interpret statically based on codegen device
-            interpret_literal = (
-                "True"
-                if V.graph.get_current_device_or_throw().type == "cpu"
-                else "False"
-            )
-=======
->>>>>>> 0bfb82de
             # Identify inputs (in_ptr*) and output (out_ptr*)
             input_params = [
                 p for p in kernel_params if p.startswith(("in_ptr", "in_out_ptr"))
@@ -486,18 +468,8 @@
 
             # Get output metadata from PyTorch tensor
             code.writeline("# Prepare output metadata from PyTorch tensor")
-            code.writeline("# Map PyTorch dtype to JAX dtype")
-            code.writeline("_torch_dtype_to_jax = {")
-            code.writeline(
-                "    torch.float32: jnp.float32, torch.float64: jnp.float64, torch.float16: jnp.float16,"
-            )
-            code.writeline(
-                "    torch.int32: jnp.int32, torch.int64: jnp.int64, torch.int16: jnp.int16, torch.int8: jnp.int8,"
-            )
-            code.writeline("    torch.uint8: jnp.uint8, torch.bool: jnp.bool_,")
-            code.writeline("}")
             code.writeline(f"out_shape = tuple({output_param}.shape)")
-            code.writeline(f"out_dtype = _torch_dtype_to_jax[{output_param}.dtype]")
+            code.writeline(f"out_dtype = {output_dtype_jax}")
 
             call_args = ["out_shape", "out_dtype"] + [
                 f"{inp}_jax" for inp in input_params
