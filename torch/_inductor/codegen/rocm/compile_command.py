--- conflicted
+++ resolved
@@ -26,26 +26,18 @@
 
         ck_path = parutil.get_dir_path("composable-kernel-headers")
     else:
-<<<<<<< HEAD
-        ck_path = config.rocm.ck_dir or cpp_extension._join_rocm_home("composable_kernel")
-=======
         ck_path = config.rocm.ck_dir or cpp_extension._join_rocm_home(
             "composable_kernel"
         )
->>>>>>> 1c77b13c
 
     ck_include = os.path.join(ck_path, "include")
     ck_library_include = os.path.join(ck_path, "library", "include")
 
     # CK has to take priority over ROCm include paths
     # Since CK is potentially more up-to-date
-<<<<<<< HEAD
-    paths = [os.path.realpath(p) for p in (ck_include, ck_library_include, rocm_include)]
-=======
     paths = [
         os.path.realpath(p) for p in (ck_include, ck_library_include, rocm_include)
     ]
->>>>>>> 1c77b13c
     return paths
 
 
