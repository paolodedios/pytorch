# mypy: allow-untyped-defs
import functools
import logging
import os
import pathlib
from typing import Any, List

from torch._inductor.metrics import get_metric_table, is_metric_table_enabled
from torch.utils._ordered_set import OrderedSet

from .. import config
from ..codecache import code_hash, get_path, TritonFuture
from ..runtime.benchmarking import benchmarker
from ..runtime.triton_heuristics import (
    cooperative_reduction_grid,
    grid,
    maybe_cooperative_reduction_grid,
)
from ..utils import cache_on_self, IndentedBuffer
from ..virtualized import V
from .common import TensorArg, WorkspaceArg


log = logging.getLogger(__name__)


def get_kernel_argdefs(kernel):
    arg_defs, _, _, _ = kernel.args.python_argdefs()
    return arg_defs


def _get_all_args(args_list, arg_types_list=None):
    all_args = max(args_list, key=len)[:]
    arg_types = max(arg_types_list, key=len)[:] if arg_types_list is not None else None
    for args in args_list:
        assert set(args).issubset(set(all_args)), f"{args} v.s. {all_args}"

    return all_args, arg_types


def get_all_kernel_argdefs(kernels):
    """
    The logic here must match with `get_all_call_args`, except no need to get arg_types here
    """
    argdefs_list = [get_kernel_argdefs(kernel) for kernel in kernels]

    return _get_all_args(argdefs_list)[0]


def get_all_call_args(call_args_list, arg_types_list):
    """
    Passed in the call_args for each subkernel and return the call_args for the
    combined multi-kernel.

    Note an algorithm as follows does not always work:
    ```
        all_call_args: Dict[
            Any, None
        ] = {}  # use a dict rather than set to maintain insertion order
        for call_args in call_args_list:
            all_call_args.update({arg: None for arg in call_args})

        all_call_args = list(all_call_args.keys())
    ```
    It will fail if any kernel has the same argument passed in multiple times.
    Check test_pass_same_arg_multi_times in test_multi_kernel.py

    Instead, we pick the longest call args and assert that other call args are
    a subset of it.
    """
    return _get_all_args(call_args_list, arg_types_list)


def get_numel_argdefs(kernel):
    numel_argdefs = [
        f"{tree.prefix}numel"
        for tree in kernel.range_trees
        if not tree.is_reduction or kernel.inside_reduction
    ]

    return numel_argdefs


class MultiKernelState:
    """
    Maintain state of multi-kernel compilation so we don't define duplicated
    multi-kernel for the same set of sub-kernels.

    V.graph.wrapper_code has a reference to MultiKernelState instance.
    """

    def __init__(self):
        self.subkernel_to_kernel_name = {}

    def define_kernel(self, kernels):
        """
        Previously we name the multi kernel as "multi_kernel_{kernel_names[0]}".
        This has some minor issue.

        E.g. for persistent reduction https://gist.github.com/shunting314/39e7c00ff8bb2055942ed5a3255d61ca ,
        there are 2 flavors of non-persistent reduction:
          https://gist.github.com/shunting314/056d43d35907e87efb883970b35c17d4
        and
          https://gist.github.com/shunting314/02ee753b65c513c54e695626afe682bd

        The only different is cache eviction policy.

        We should name the multi-kernel differently in these 2 cases.
        """
        kernel_names = tuple(k.kernel_name for k in kernels)
        if kernel_names in self.subkernel_to_kernel_name:
            return self.subkernel_to_kernel_name[kernel_names]

        # name the multi kernel based on the first kernel
        multi_kernel_name = f"multi_kernel_{len(self.subkernel_to_kernel_name)}"
        self.subkernel_to_kernel_name[kernel_names] = multi_kernel_name

        if V.graph.cpp_wrapper:
            # we should not generate any python code for multi-kernel during
            # the second pass of cpp-wrapper.
            return multi_kernel_name

        buf = IndentedBuffer()
        buf.writeline("")
        buf.writeline(
            f"{multi_kernel_name} = async_compile.multi_kernel({multi_kernel_name!r}, ["
        )
        with buf.indent():
            for name in kernel_names:
                buf.writeline(f"{name},")
        buf.writeline("])")

        wrapper = V.graph.wrapper_code
        wrapper.header.splice(buf)
        if config.triton.autotune_at_compile_time:
            wrapper.kernel_autotune_defs.splice(buf)

        return multi_kernel_name


class MultiKernel:
    """
    This class maintains the compile time state for multi kernels.

    Assume we do codegen for a MultiKernel encapsulating kernel1 and kernel2.
    The generated definition for the multi-kernel will looks like:
    ```
    multi_kernel_kernel1 = MultiKernelCall([kernel1, kernel2], multi_kernel_definition_code)
    ```

    Here is an concrete example: https://gist.github.com/shunting314/d9f3fb6bc6cee3dbae005825ca196d39
    """

    def __init__(self, kernels):
        assert len(kernels) >= 2

        self.kernels = kernels
        self.kernel_name = V.graph.wrapper_code.multi_kernel_state.define_kernel(
            kernels
        )

        # need this since some code in inductor check if the kernel object has an args
        # attribute to decide if it's a non-null kernel.
        self.args = object()

    @staticmethod
    def _merge_workspace_args(left: List[WorkspaceArg], right: List[WorkspaceArg]):
        if left == right:
            return left
        result = {x.inner_name: x for x in left}
        for arg in right:
            if arg.inner_name in result:
                result[arg.inner_name] = WorkspaceArg.maximum(
                    result[arg.inner_name], arg
                )
            else:
                result[arg.inner_name] = arg
        return [*result.values()]

    @staticmethod
    def merge_workspaces_inplace(kernels):
        if len(kernels) < 2:
            return
        # All kernels must share the same workspace
        workspace_args = functools.reduce(
            MultiKernel._merge_workspace_args,
            [kernel.args.workspace_args for kernel in kernels],
        )
        for kernel in kernels:
            kernel.args.workspace_args = workspace_args
        return workspace_args

    def get_grid_fn(self):
        fns = {kernel._get_grid_fn() for kernel in self.kernels}
        if len(fns) == 1:
            return next(iter(fns))
        elif len(fns) == 2:
            assert fns == {cooperative_reduction_grid, grid}
            V.graph.wrapper_code.add_import_once(
                f"from {maybe_cooperative_reduction_grid.__module__} import maybe_cooperative_reduction_grid"
            )
            return maybe_cooperative_reduction_grid
        else:
            raise NotImplementedError(fns)

    def call_kernel(self, kernel_name):
        """
        Collect the union of arguments from all subkernels as the arguments
        for the multi-kernel.
        """
        assert kernel_name == self.kernel_name
        V.graph.wrapper_code.write_triton_header_once()
        _, call_args, _, arg_types = self.kernels[0].args.python_argdefs()
        for kernel in self.kernels[1:]:
            _, other_call_args, _, other_arg_types = kernel.args.python_argdefs()
            assert call_args == other_call_args, (call_args, other_call_args)
            assert arg_types == other_arg_types

        grid: List[Any] = []

        if V.graph.cpp_wrapper:
            # for the second pass of cpp-wrapper codegen, we should call
            # the fast kernel directly
            picked_kernel = MultiKernelCall.lookup_choice(kernel_name)
            kernel_name = self.kernels[picked_kernel].kernel_name

        # numels for all subkernels should be the same. Use kernels[0] here
        self.kernels[0].add_numel_to_call_args_and_grid(
            kernel_name, call_args, arg_types, grid
        )

        for ws in self.kernels[0].args.workspace_args:
            V.graph.wrapper_code.generate_workspace_allocation(ws)

        grid_fn = self.get_grid_fn()
        grid = V.graph.wrapper_code.generate_default_grid(
            kernel_name, grid, grid_callable=grid_fn
        )
        V.graph.wrapper_code.generate_kernel_call(
            kernel_name,
            call_args,
            grid,
            arg_types=arg_types,
            grid_fn=grid_fn.__name__,
        )

        for ws in reversed(self.kernels[0].args.workspace_args):
            V.graph.wrapper_code.generate_workspace_deallocation(ws)

    def codegen_nan_check(self):
        wrapper = V.graph.wrapper_code
        seen = set()
        for k in self.kernels:
            _, call_args, precompile_args, _ = k.args.python_argdefs()
            for arg, precompile_arg in zip(call_args, precompile_args):
                if arg in seen:
                    continue
                seen.add(arg)
                if isinstance(precompile_arg, TensorArg):
                    line = f"assert not {arg}.isnan().any().item()"
                    wrapper.writeline(line)
                    line = f"assert not {arg}.isinf().any().item()"
                    wrapper.writeline(line)

    @property
    def removed_buffers(self):
        return OrderedSet.intersection(*[k.removed_buffers for k in self.kernels])

    @property
    def inplaced_to_remove(self):
        return OrderedSet.intersection(*[k.inplaced_to_remove for k in self.kernels])

    @property
    @cache_on_self
    def inplace_update_buffers(self):
        """
        Make sure all kernels have the same inplace update mappings.
        """
        for k in self.kernels[1:]:
            assert k.inplace_update_buffers == self.kernels[0].inplace_update_buffers
        return self.kernels[0].inplace_update_buffers

    def warn_mix_layout(self, kernel_name: str):
        pass


class MultiKernelCall:
    """
    This class is called at run time to actually run the kernel
    """

    def __init__(self, multi_kernel_name, kernels):
        assert len(kernels) >= 2
        self._kernels = kernels
        self.multi_kernel_name = multi_kernel_name

        self.disable_cache = os.environ.get(
            "TORCHINDUCTOR_DISABLE_MULTI_KERNEL_CACHE"
        ) == "1" or is_metric_table_enabled("persistent_red_perf")

        self.picked_kernel = None
        if config.triton.multi_kernel > 1:
            # manually force a subkernel to ease perf testing
            picked_by_config = config.triton.multi_kernel - 2
            assert picked_by_config < len(self._kernels)
            self.picked_kernel = picked_by_config
        elif not self.disable_cache:
            self.load_cache()

        self._recorded = False

    def cache_file_path(self):
        key = code_hash(",".join([k.fn.cache_key for k in self.kernels]))
        _, _, path = get_path(key, "picked_kernel")
        return pathlib.Path(path)

    def load_cache(self):
        assert self.picked_kernel is None
        path = self.cache_file_path()
        if path.exists():
            with path.open() as fd:
                self.picked_kernel = int(fd.read())
                assert self.picked_kernel >= 0 and self.picked_kernel < len(
                    self._kernels
                )
                log.debug(
                    "Load picked kernel %d from cache file %s", self.picked_kernel, path
                )

    def store_cache(self):
        assert self.picked_kernel is not None
        path = self.cache_file_path()
        path.parent.mkdir(parents=True, exist_ok=True)

        with path.open("w") as fd:
            fd.write(str(self.picked_kernel))
        log.debug("Store picked kernel %d to cache file %s", self.picked_kernel, path)

    @property
    def kernels(self):
        """
        Read results from future.

        This should be called after parallel compilation is done.
        In case you call this before compilation is done,
        it may slow down the parallel compilation.
        """
        for i, kernel in enumerate(self._kernels):
            if isinstance(kernel, TritonFuture):
                self._kernels[i] = kernel.result()

        return self._kernels

    def benchmark_sub_kernels(self, *args, **kwargs):
        """
        Benchmark all the sub kernels and return the execution time
        (in milliseconds) for each of time.

        Unit test may mock this method to force a specific kernel to
        be picked.
        """

        def wrap_fn(kernel):
            def inner():
                args_clone, kwargs_clone = kernel.clone_args(*args, **kwargs)
                return kernel.run(*args_clone, **kwargs_clone)

            return inner

<<<<<<< HEAD
        return benchmarker.benchmark_many_gpu(
            [wrap_fn(kernel) for kernel in self.kernels],
            rep=40,
            fast_flush=True,
        )
=======
        return [
            benchmarker.benchmark_gpu(wrap_fn(kernel), rep=40)
            for kernel in self.kernels
        ]
>>>>>>> 8e9873d0

    # record_choice and lookup_choice are helper functions for cpp-wrapper
    # codegen. The first pass use record_choice to keep the choice and
    # the second pass do lookup by calling lookup_choice.
    #
    # An alternative that reused the multi-kernel cache does not work well
    # since during codegen of the second pass, it's very hard to know the
    # path for the cache file. Also reading the cache file need do some IO
    # which can be slower.
    @staticmethod
    def record_choice(multi_kernel_name, choice):
        """
        Record the multi-kernel choice for cpp-wrapper first pass codegen
        for the second pass.

        We should do nothing if this function is not called during codegen.
        """
        from torch._inductor.graph import GraphLowering

        if not isinstance(V.graph, GraphLowering):
            return

        if not V.graph.record_multi_kernel_choice:
            return

        V.graph.multi_kernel_to_choice[multi_kernel_name] = choice

    @staticmethod
    def lookup_choice(multi_kernel_name):
        # this should always been done during cpp-wrapper codegen
        assert V.graph.record_multi_kernel_choice
        # there should be no miss
        return V.graph.multi_kernel_to_choice[multi_kernel_name]

    def run(self, *args, **kwargs):
        if self.picked_kernel is None:
            timings = self.benchmark_sub_kernels(*args, **kwargs)
            self.picked_kernel = timings.index(min(timings))
            k0 = self.kernels[0]
            log.debug(
                "pick %dth sub-kernel in %s. Size hints %s. Reduction hint %s. Timings %s",
                self.picked_kernel,
                [k.inductor_meta.get("kernel_name") for k in self.kernels],
                k0.size_hints,
                k0.inductor_meta.get("reduction_hint"),
                timings,
            )
            get_metric_table("persistent_red_perf").add_row(
                functools.partial(self._metrics_table_row, timings)
            )
            if not self.disable_cache:
                self.store_cache()

        if not self._recorded:
            self._recorded = True
            self.record_choice(self.multi_kernel_name, self.picked_kernel)
        self.run = self.kernels[self.picked_kernel].run  # type: ignore[method-assign]
        self.run(*args, **kwargs)

    def _metrics_table_row(self, timings):
        def get_kernel_path(k):
            return k.fn.fn.__code__.co_filename

        k0 = self.kernels[0]
        row = {
            "size_hints": k0.size_hints,
            "reduction_hint": k0.inductor_meta.get("reduction_hint"),
        }
        max_kernels = 4
        assert len(timings) <= max_kernels
        for i in range(max_kernels):
            if i < len(self.kernels):
                row[f"kernel{i}_path"] = get_kernel_path(self.kernels[i])
                row[f"kernel{i}_latency"] = timings[i]
            else:
                row[f"kernel{i}_path"] = ""
                row[f"kernel{i}_latency"] = ""
        return row<|MERGE_RESOLUTION|>--- conflicted
+++ resolved
@@ -367,18 +367,11 @@
 
             return inner
 
-<<<<<<< HEAD
         return benchmarker.benchmark_many_gpu(
             [wrap_fn(kernel) for kernel in self.kernels],
             rep=40,
             fast_flush=True,
         )
-=======
-        return [
-            benchmarker.benchmark_gpu(wrap_fn(kernel), rep=40)
-            for kernel in self.kernels
-        ]
->>>>>>> 8e9873d0
 
     # record_choice and lookup_choice are helper functions for cpp-wrapper
     # codegen. The first pass use record_choice to keep the choice and
