--- conflicted
+++ resolved
@@ -22,8 +22,6 @@
 import torch._thread_safe_fork  # noqa: F401
 from torch._inductor import config
 from torch._inductor.compile_worker.watchdog import _async_compile_initializer
-from torch._subclasses.fake_tensor import FakeTensorMode
-from torch.fx.experimental.symbolic_shapes import ShapeEnv
 
 
 log = logging.getLogger(__name__)
@@ -188,13 +186,6 @@
 
     def _read_thread(self) -> None:
         while True:
-<<<<<<< HEAD
-            job_id, data = _recv_msg(self.read_pipe)
-            if job_id < 0:
-                if self.running:
-                    log.warning("SubprocPool unclean exit")
-                self.read_pipe.close()
-=======
             data = b""
             try:
                 job_id, data = _recv_msg(self.read_pipe)
@@ -212,19 +203,14 @@
                 self.read_pipe.close()
                 # Cancel all the pending futures.
                 self.shutdown()
->>>>>>> 6772ab63
                 return
 
             try:
                 result = self.pickler.loads(data)
             except Exception as e:
-<<<<<<< HEAD
-                log.exception("failure in SubprocPool._read_thread")
-=======
                 # Something went wrong unpickling. We have a job_id so just
                 # notify that particular future and continue on.
                 log.exception("unpickle failure in SubprocPool._read_thread")
->>>>>>> 6772ab63
                 result = e
 
             with self.futures_lock:
@@ -345,12 +331,6 @@
     @staticmethod
     def do_job(pickler: SubprocPickler, data: bytes) -> bytes:
         # do the pickle/unpickle in the sub-subproc
-<<<<<<< HEAD
-        shape_env = ShapeEnv()
-        fake_mode = FakeTensorMode(shape_env=shape_env)
-
-=======
->>>>>>> 6772ab63
         job = typing.cast(Callable[[], object], pickler.loads(data))
 
         try:
@@ -358,13 +338,6 @@
         except Exception:
             result = _SubprocExceptionInfo(traceback.format_exc())
         return pickler.dumps(result)
-<<<<<<< HEAD
-
-
-AnyPool = typing.Union[ProcessPoolExecutor, SubprocPool]
-
-=======
->>>>>>> 6772ab63
 
 
 def _warm_process_pool(pool: ProcessPoolExecutor, n: int) -> None:
