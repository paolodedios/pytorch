--- conflicted
+++ resolved
@@ -13,7 +13,7 @@
 import typing
 from concurrent.futures import Future, ProcessPoolExecutor
 from concurrent.futures.process import BrokenProcessPool
-from enum import Enum
+from enum import Enum, IntEnum
 from typing import Any, Callable, IO, Optional, TypeVar
 from typing_extensions import Never, ParamSpec
 
@@ -23,6 +23,9 @@
 import torch._thread_safe_fork  # noqa: F401
 from torch._inductor import config
 from torch._inductor.codecache import torch_key
+from torch._inductor.compile_worker.tracked_process_pool import (
+    TrackedProcessPoolExecutor,
+)
 from torch._inductor.compile_worker.utils import _async_compile_initializer
 from torch._inductor.utils import get_ld_library_path, python_subprocess_env
 
@@ -33,31 +36,42 @@
 _T = TypeVar("_T")
 
 
-def _pack_msg(job_id: int, length: int) -> bytes:
-    return struct.pack("nn", job_id, length)
-
-
-def _unpack_msg(data: bytes) -> tuple[int, int]:
+class MsgHeader(IntEnum):
+    ERROR = 0
+    SHUTDOWN = 1
+    QUIESCE = 2
+    WAKEUP = 3
+    JOB = 4
+
+
+def _pack_msg(msg_header: MsgHeader, job_id: int, length: int) -> bytes:
+    return struct.pack("nnn", int(msg_header), job_id, length)
+
+
+def _unpack_msg(data: bytes) -> tuple[MsgHeader, int, int]:
     if not data:
-        return -1, -1
-    return struct.unpack("nn", data)
-
-
-msg_bytes = len(_pack_msg(0, 0))
-
-
-def _send_msg(write_pipe: IO[bytes], job_id: int, job_data: bytes = b"") -> None:
-    length = len(job_data)
-    write_pipe.write(_pack_msg(job_id, length))
+        return MsgHeader.ERROR, -1, -1
+    msg_header, job_id, length = struct.unpack("nnn", data)
+    return MsgHeader(msg_header), job_id, length
+
+
+msg_bytes = len(_pack_msg(MsgHeader.JOB, 0, 0))
+
+
+def _send_msg(
+    write_pipe: IO[bytes], msg_header: MsgHeader, job_id: int = -1, data: bytes = b""
+) -> None:
+    length = len(data)
+    write_pipe.write(_pack_msg(msg_header, job_id, length))
     if length > 0:
-        write_pipe.write(job_data)
+        write_pipe.write(data)
     write_pipe.flush()
 
 
-def _recv_msg(read_pipe: IO[bytes]) -> tuple[int, bytes]:
-    job_id, length = _unpack_msg(read_pipe.read(msg_bytes))
+def _recv_msg(read_pipe: IO[bytes]) -> tuple[MsgHeader, int, bytes]:
+    msg_header, job_id, length = _unpack_msg(read_pipe.read(msg_bytes))
     data = read_pipe.read(length) if length > 0 else b""
-    return job_id, data
+    return msg_header, job_id, data
 
 
 class _SubprocExceptionInfo:
@@ -148,19 +162,8 @@
         self.process = subprocess.Popen(
             cmd,
             env={
-<<<<<<< HEAD
-                **os.environ,
-                # We need to set the PYTHONPATH so the subprocess can find torch.
-                "PYTHONPATH": os.environ.get(
-                    "TORCH_CUSTOM_PYTHONPATH", os.pathsep.join(sys.path)
-                ),
-                # We don't want to re-warm the pool when the subprocess imports
-                # torch._inductor.codecache since the warming process is what
-                # creates the SubprocPool in the first place.
-=======
                 **python_subprocess_env(),
                 # Safeguard against creating a SubprocPool in the subprocess.
->>>>>>> eaa5d9d3
                 "TORCH_WARM_POOL": "0",
                 # Some internal usages need a modified LD_LIBRARY_PATH.
                 "LD_LIBRARY_PATH": get_ld_library_path(),
@@ -170,7 +173,9 @@
             stderr=self.log_file,
         )
         self.write_lock = threading.Lock()
-        self.read_thread = threading.Thread(target=self._read_thread, daemon=True)
+        self.read_thread = threading.Thread(
+            target=self._read_thread, name="InductorSubproc", daemon=True
+        )
 
         self.futures_lock = threading.Lock()
         self.pending_futures: dict[int, Future[Any]] = {}
@@ -193,24 +198,28 @@
             job_id = next(self.job_id_count)
             self.pending_futures[job_id] = future = Future()
         future.set_running_or_notify_cancel()
+        self._send(MsgHeader.JOB, job_id, job_data)
+        return future
+
+    def _send(self, msg_header: MsgHeader, job_id: int = -1, data: bytes = b"") -> None:
         with self.write_lock:
             if not self.running:
-                raise RuntimeError("submit() on closed pool")
-            _send_msg(self.write_pipe, job_id, job_data)
-        return future
+                raise RuntimeError("Attempting to use a closed pool")
+            _send_msg(self.write_pipe, msg_header, job_id, data)
 
     def _read_thread(self) -> None:
         while True:
             data = b""
+            job_id = -1
             try:
-                job_id, data = _recv_msg(self.read_pipe)
+                msg_header, job_id, data = _recv_msg(self.read_pipe)
             except Exception:
                 # Something went wrong during the read. There's no way we have a
-                # valid job_id.
+                # valid msg.
                 log.exception("failure in subproc_pool._recv_msg")
-                job_id = -1
-
-            if job_id < 0:
+                msg_header = MsgHeader.ERROR
+
+            if msg_header != MsgHeader.JOB:
                 # read_pipe returned None or got exception
                 if self.running:
                     log.warning("SubprocPool unclean exit")
@@ -243,13 +252,19 @@
                     self.pending_futures[job_id].set_result(result)
                 del self.pending_futures[job_id]
 
+    def quiesce(self) -> None:
+        self._send(MsgHeader.QUIESCE)
+
+    def wakeup(self) -> None:
+        self._send(MsgHeader.WAKEUP)
+
     def shutdown(self) -> None:
         try:
             with self.write_lock:
                 if not self.running:
                     return
                 self.running = False
-                _send_msg(self.write_pipe, -1)
+                _send_msg(self.write_pipe, MsgHeader.SHUTDOWN)
                 self.write_pipe.close()
             self.process.wait(300)
             if self.log_file:
@@ -281,37 +296,36 @@
         self.write_pipe = write_pipe
         self.write_lock = threading.Lock()
         self.nprocs = nprocs
-        self.pool = self._new_pool(nprocs, True)
+        self.pool: Optional[ProcessPoolExecutor] = None
         self.running = True
-
-    def _new_pool(self, nprocs: int, warm: bool) -> ProcessPoolExecutor:
-        pool = ProcessPoolExecutor(
-            nprocs,
-            mp_context=multiprocessing.get_context(self.kind.value),
-            initializer=functools.partial(_async_compile_initializer, os.getpid()),
-        )
-        multiprocessing.util.Finalize(None, pool.shutdown, exitpriority=sys.maxsize)
-        if warm:
-            _warm_process_pool(pool, nprocs)
-        return pool
 
     def main(self) -> None:
         while True:
-            job_id, data = _recv_msg(self.read_pipe)
-            if job_id < 0:
+            msg_header, job_id, data = _recv_msg(self.read_pipe)
+            if msg_header == MsgHeader.JOB:
+                self.submit(job_id, data)
+            elif msg_header == MsgHeader.WAKEUP:
+                self._start_pool()
+            elif msg_header == MsgHeader.QUIESCE:
+                self._quiesce()
+            else:
                 return self._shutdown()
-            self.submit(job_id, data)
+
+    def _quiesce(self) -> None:
+        if self.pool is not None:
+            self.pool.shutdown(wait=False)
+            self.pool = None
 
     def _shutdown(self) -> None:
         with self.write_lock:
             self.running = False
             try:
-                _send_msg(self.write_pipe, -1)
+                _send_msg(self.write_pipe, MsgHeader.SHUTDOWN)
                 self.write_pipe.close()
             except BrokenPipeError:
                 pass  # parent process already shutdown
             self.read_pipe.close()
-        self.pool.shutdown()
+        self._quiesce()
 
     def submit(self, job_id: int, data: bytes) -> None:
         while self.running:
@@ -322,7 +336,7 @@
                 # If any subprocess in the pool crashes, we get a BrokenProcessPool
                 # exception and the whole pool becomes unusable. Handle crashes by
                 # recreating the pool and resubmitting.
-                self.pool = self._new_pool(self.nprocs, False)
+                self.pool = None
 
     def _submit_inner(self, job_id: int, data: bytes) -> None:
         def callback(fut: Future[Any]) -> None:
@@ -336,13 +350,30 @@
             assert isinstance(result, bytes)
             with self.write_lock:
                 if self.running:
-                    _send_msg(self.write_pipe, job_id, result)
+                    _send_msg(self.write_pipe, MsgHeader.JOB, job_id, result)
             return
+
+        self._start_pool()
+        assert self.pool is not None
 
         future = self.pool.submit(
             functools.partial(SubprocMain.do_job, self.pickler, data)
         )
         future.add_done_callback(callback)
+
+    def _start_pool(self) -> None:
+        if self.pool is not None:
+            return
+
+        self.pool = TrackedProcessPoolExecutor(
+            self.nprocs,
+            mp_context=multiprocessing.get_context(self.kind.value),
+            initializer=functools.partial(_async_compile_initializer, os.getpid()),
+        )
+        multiprocessing.util.Finalize(
+            None, self.pool.shutdown, exitpriority=sys.maxsize
+        )
+        _warm_process_pool(self.pool, self.nprocs)
 
     @staticmethod
     def do_job(pickler: SubprocPickler, data: bytes) -> bytes:
