--- conflicted
+++ resolved
@@ -227,15 +227,11 @@
     req_stride_order = list(reversed(range(len(x.get_size()))))
 
     x = cls.require_stride_order(x, req_stride_order)
-<<<<<<< HEAD
     assert x.get_device().type in ["cpu", "xpu"] and weight.get_device().type in [
         "cpu",
         "xpu",
     ]
     assert x.get_device().type == weight.get_device().type
-=======
-    assert get_device_type(x) == "cpu" and get_device_type(weight) == "cpu"
->>>>>>> e0482fdf
     inputs = [x]
 
     if quantize_args is not None:
