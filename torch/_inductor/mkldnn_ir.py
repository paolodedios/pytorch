# mypy: allow-untyped-defs
from collections.abc import Sequence
from typing import Any, Optional, Union

import sympy

import torch
from torch._prims_common import make_channels_last_strides_for, StrideType
from torch.utils._ordered_set import OrderedSet

from .ir import (
    ExternKernelAlloc,
    FixedLayout,
    FlexibleLayout,
    get_device_type,
    ir_node_to_tensor,
    IRNode,
    is_contiguous_storage_and_layout,
    Layout,
    may_convert_to_optional,
    MultiOutput,
    MultiOutputLayout,
    MutationOutput,
    NoneLayout,
    ShapeAsConstantBuffer,
    TensorBox,
)
from .utils import convert_shape_to_inductor, pad_listlike, SUPPORTED_MKLDNN_DEVICES
from .virtualized import V


def _prepare_convolution_fusion_create(
    cls,
    x: "TensorBox",
    weight: "TensorBox",
    bias: "TensorBox",
    padding: Sequence[int],
    stride: Sequence[int],
    dilation: Sequence[int],
    groups: int,
    transposed: bool = False,
    output_padding: Optional[Sequence[int]] = None,
    quantize_args: Optional[list["TensorBox"]] = None,
    other: Optional["TensorBox"] = None,
):
    """
    This function is a helper function to prepare inputs, layout and constant args
    for convolution post-op fusion's create function, including deciding the output
    layout (channels first or channels last), realizing inputs and make them etc. The
    function only supports the CPU/XPU device since conv post-op fusion kernel is only
    supported on CPU/XPU right now.
    """

    # Port from aten/src/ATen/native/ConvUtils.h: _conv_input_size
    def _conv_input_size(
        output_size, weight_size, padding, output_padding, stride, dilation, groups
    ):
        assert len(output_size) == len(weight_size), "Expect input dim == weight dim"
        dim = len(output_size)
        assert dim > 2, "Expect input dim > 2"

        BATCH_DIM = 0
        WEIGHT_INPUT_CHANNELS_DIM = 1
        input_size = []
        input_size.append(output_size[BATCH_DIM])
        input_size.append(weight_size[WEIGHT_INPUT_CHANNELS_DIM] * groups)
        for d in range(2, dim):
            kernel = (weight_size[d] - 1) * dilation[d - 2] + 1
            input_size_d = (
                (output_size[d] - 1) * stride[d - 2]
                - (padding[d - 2] * 2)
                + kernel
                + output_padding[d - 2]
            )
            input_size.append(input_size_d)
        return list(map(int, input_size))

    # Port from aten/src/ATen/native/ConvUtils.h: _conv_output_size
    def _conv_output_size(input_size, weight_size, padding, stride, dilation=None):
        has_dilation = dilation is not None
        dim = len(input_size)
        output_size = []
        output_size.append(input_size[0])
        output_size.append(weight_size[0])
        for d in range(2, dim):
            dilation_ = dilation[d - 2] if has_dilation else 1
            kernel = dilation_ * (weight_size[d] - 1) + 1
            output_size_d = (input_size[d] + (2 * padding[d - 2]) - kernel) // stride[
                d - 2
            ] + 1
            output_size.append(output_size_d)
        return output_size

    # The size of prepacked_weight is the prepacked weight size of deconv:
    #   Groups > 1:  [g*o, i/g, ...]
    #   Groups == 1: [o, i, ...]
    # Returns original weight size in [i, o, ...]
    def _original_deconv_weight_size(
        prepacked_weight,
        groups,
    ):
        prepacked_weight_size = prepacked_weight.size()
        dim = len(prepacked_weight_size)
        assert dim > 2, "Expect weight dim > 2"
        if groups > 1:
            weight_size = []
            weight_size.append(prepacked_weight_size[1] * groups)
            weight_size.append(prepacked_weight_size[0] / groups)
            weight_size.extend(prepacked_weight_size[d] for d in range(2, dim))
        else:
            weight_size = prepacked_weight.transpose(0, 1).size()
        return weight_size

    x.realize()
    weight.realize()
    if bias is not None:
        bias.realize()
    with V.graph.fake_mode:
        # TODO <Leslie> cleaned up the fake_tensor trace as Linear implementation
        x_fake = ir_node_to_tensor(x, guard_shape=True)
        weight_fake = ir_node_to_tensor(weight, guard_shape=True)
        dims = len(x_fake.size()) - 2
        assert 0 < len(padding) <= dims
        assert 0 < len(dilation) <= dims
        assert 0 < len(stride) <= dims
        padding = pad_listlike(padding, dims)
        dilation = pad_listlike(dilation, dims)
        stride = pad_listlike(stride, dims)
        if output_padding is None:
            output_padding = pad_listlike([0], dims)
        else:
            assert 0 < len(output_padding) <= dims
            output_padding = pad_listlike(output_padding, dims)
        assert isinstance(groups, (int, sympy.core.numbers.Integer))
        if transposed:
            # When transposed, the size of the prepacked oneDNN weight is different
            # from the PyTorch weight. We're not able to run aten conv with such
            # size. We infer the output size from the input params here:
            weight_size = _original_deconv_weight_size(weight_fake, groups)
            input_size = x_fake.size()
            output_size = _conv_input_size(
                input_size,
                weight_size,
                padding,
                output_padding,
                stride,
                dilation,
                groups,
            )
        else:
            x_shape = list(x_fake.shape)
            weight_shape = list(weight_fake.shape)
            if len(x_shape) != len(weight_shape):
                assert len(x_shape) == 3 and len(weight_shape) == 4
                weight_shape.pop(2)
            output_size = _conv_output_size(
                x_shape,
                weight_shape,
                padding,
                stride,
                dilation,
            )

        req_stride_order = [0] + list(reversed(range(1, len(stride) + 1)))
        req_stride_order = [len(req_stride_order)] + req_stride_order

    x = cls.require_stride_order(x, req_stride_order)

    # We won't do weight prepack for Conv if dynamic_shapes or if is xpu.
    # In static shape cases, since weight is prepacked, we'll always force output to be channels last in the Conv kernel.
    # In dynamic shape cases, for input with channels = 1, like tensor of size (s0, 1, 28, 28) and stride (784, 784, 28, 1),
    # x = cls.require_stride_order(x, req_stride_order) where req_stride_order is in the channels last order
    # won't change the stride of this tensor since stride for dimensions of size 1 is ignored. While in Conv kernel,
    # this tensor is considered as channels first and the output will be in contiguous format.
    # To align the behavior of the Conv kernel, we set the output_stride in such case to be contiguous instead of channels last.
    dynamic_shapes = not all(isinstance(i, int) for i in (output_size))
<<<<<<< HEAD
    if dynamic_shapes and is_contiguous_storage_and_layout(x):
        output_stride: StrideType = FlexibleLayout.contiguous_strides(output_size)
=======
    if (
        dynamic_shapes or get_device_type(x) == "xpu"
    ) and is_contiguous_storage_and_layout(x):
        output_stride = FlexibleLayout.contiguous_strides(output_size)
    # Currently we don't support channel last for the situation that stride of input's batch dim is 0,
    # eg. input_size = (1, 1280, 64, 64), but input_stride=(0, 1, 81920, 1280).
    # So we use NCHW hear instead.
    # Different with cpu, cpu conv alway use channels_last for convolution when weight is prepacked,
    # but xpu does not do the prepack, so the problem exposed here is only for xpu.
    # TODO support channels_last for such zero stride input.
    elif get_device_type(x) == "xpu" and x.get_stride()[0] == 0:
        output_stride = FlexibleLayout.contiguous_strides(output_size)
>>>>>>> cbccde98
    else:
        output_stride = make_channels_last_strides_for(output_size)

    assert get_device_type(x) == get_device_type(weight)
    assert get_device_type(x) in SUPPORTED_MKLDNN_DEVICES
    inputs = [x]

    if quantize_args is not None:
        x_scale, x_zero_point, w_scale, w_zero_point = quantize_args
        x_scale.realize()
        x_zero_point.realize()
        w_scale.realize()
        w_zero_point.realize()
        inputs = inputs + [x_scale, x_zero_point] + [weight] + [w_scale, w_zero_point]
    else:
        inputs += [weight]

    if other is not None:
        other = cls.require_stride_order(other, req_stride_order)
        assert isinstance(other, TensorBox)
        inputs += [other]

    kernel_layout = FixedLayout(
        x.get_device_or_error(),
        x.get_dtype(),
        convert_shape_to_inductor(output_size),
        convert_shape_to_inductor(output_stride),
    )
    constant_args = [padding, stride, dilation, groups]
    if transposed:
        constant_args.insert(1, output_padding)

    if bias is not None:
        inputs.append(bias)
    else:
        constant_args.insert(0, bias)
    return inputs, constant_args, kernel_layout, req_stride_order, other


def _prepare_linear_fusion_create(
    cls,
    x: "TensorBox",
    weight: "TensorBox",
    bias: "TensorBox",
    quantize_args: Optional[list["TensorBox"]] = None,
    other: Optional["TensorBox"] = None,
    binary_sum: bool = False,
):
    """
    This function is a helper function to prepare inputs, layout and constant args
    for linear post-op fusion's create function. The function only supports the CPU device
    since linear post-op fusion kernel is only supported on CPU right now.
    """
    x.realize()
    weight.realize()
    if bias is not None:
        bias.realize()

    *m, _ = x.get_size()
    # The weight has been transposed during the qlinear weight prepack process.
    # https://github.com/pytorch/pytorch/blob/4979f9c0d72490970e2019bb1d2284f83d93f76b/
    # aten/src/ATen/native/quantized/cpu/qlinear_prepack.cpp#L291
    _, oc = weight.get_size()
    output_size = list(m) + [oc]
    req_stride_order = list(reversed(range(len(x.get_size()))))

    x = cls.require_stride_order(x, req_stride_order)
    assert get_device_type(x) == get_device_type(weight)
    assert get_device_type(x) in SUPPORTED_MKLDNN_DEVICES
    inputs = [x]

    if quantize_args is not None:
        x_scale, x_zero_point, w_scale, w_zero_point = quantize_args
        x_scale.realize()
        x_zero_point.realize()
        w_scale.realize()
        w_zero_point.realize()
        inputs = inputs + [x_scale, x_zero_point] + [weight] + [w_scale, w_zero_point]
    else:
        inputs += [weight]

    if other is not None:
        if binary_sum:
            other = cls.require_stride_order(other, req_stride_order)
        inputs = inputs + [other]

    output_stride = FlexibleLayout.contiguous_strides(output_size)
    kernel_layout = FixedLayout(
        x.get_device(),
        x.get_dtype(),
        output_size,
        output_stride,
    )
    constant_args: list[Any] = []

    if bias is not None:
        inputs.append(bias)
    else:
        constant_args.insert(0, bias)
    return inputs, constant_args, kernel_layout, req_stride_order, other


def _create_output_node(packed):
    output_ir = MultiOutput(
        packed.get_layout(),
        packed,
        [],
    )
    packed.layout = MultiOutputLayout(device=packed.get_device())
    packed.outputs = [output_ir]
    return output_ir


class ConvolutionUnary(ExternKernelAlloc):
    def __init__(
        self,
        layout,
        inputs,
        constant_args=(),
    ) -> None:
        self.device_type = get_device_type(inputs[0])
        super().__init__(
            layout,
            inputs,
            constant_args,
            None,
            op_overload=torch.ops.mkldnn._convolution_pointwise.default,
            cpp_kernel_name=f"aoti_torch_{self.device_type}_mkldnn__convolution_pointwise",
        )

    def codegen(self, wrapper):
        wrapper.include_extra_header(
            f"torch/csrc/inductor/aoti_torch/c/shim_{self.device_type}.h"
        )
        super().codegen(wrapper)

    @classmethod
    def create(
        cls,
        x: "TensorBox",
        weight: "TensorBox",
        bias: "TensorBox",
        padding_: list[int],
        stride_: list[int],
        dilation_: list[int],
        groups: int,
        attr,
        scalars: Optional[list[Any]],
        algorithm,
    ):
        (
            inputs,
            constant_args,
            kernel_layout,
            _,
            _,
        ) = _prepare_convolution_fusion_create(
            cls, x, weight, bias, padding_, stride_, dilation_, groups
        )
        constant_args = constant_args + [
            attr,
            may_convert_to_optional(scalars),
            algorithm,
        ]
        packed = ConvolutionUnary(
            layout=kernel_layout,
            inputs=inputs,
            constant_args=constant_args,
        )
        return _create_output_node(packed)


class ConvolutionBinary(ExternKernelAlloc):
    def __init__(
        self,
        layout,
        inputs,
        constant_args=(),
        cpp_constant_args=(),
    ) -> None:
        self.device_type = get_device_type(inputs[0])
        super().__init__(
            layout,
            inputs,
            constant_args,
            None,
            op_overload=torch.ops.mkldnn._convolution_pointwise.binary,
            cpp_kernel_name=f"aoti_torch_{self.device_type}_mkldnn__convolution_pointwise_binary",
        )
        self.cpp_constant_args = cpp_constant_args

    def codegen(self, wrapper):
        wrapper.include_extra_header(
            f"torch/csrc/inductor/aoti_torch/c/shim_{self.device_type}.h"
        )
        super().codegen(wrapper)

    @classmethod
    def create(
        cls,
        x: "TensorBox",
        other: "TensorBox",
        weight: "TensorBox",
        bias: "TensorBox",
        padding_: list[int],
        stride_: list[int],
        dilation_: list[int],
        groups: int,
        binary_attr: str,
        binary_alpha: Optional[float],
        unary_attr: Optional[str],
        unary_scalars: Optional[list[Any]],
        unary_algorithm: Optional[str],
    ):
        (
            inputs,
            constant_args,
            kernel_layout,
            req_stride_order,
            _,
        ) = _prepare_convolution_fusion_create(
            cls, x, weight, bias, padding_, stride_, dilation_, groups
        )
        other = cls.require_stride_order(other, req_stride_order)
        inputs.insert(1, other)
        constant_args = constant_args + [
            binary_attr,
            binary_alpha,
            unary_attr,
            may_convert_to_optional(unary_scalars),
            unary_algorithm,
        ]
        packed = ConvolutionBinary(
            layout=kernel_layout,
            inputs=inputs,
            constant_args=constant_args,
        )
        return _create_output_node(packed)


class ConvolutionBinaryInplace(ExternKernelAlloc):
    def __init__(
        self,
        kernel_layout,
        inputs,
        constant_args=(),
    ) -> None:
        # Due to constrain of op.call, other (Tensor&) should be at input[0]
        self.device_type = get_device_type(inputs[0])
        reordered_inputs = [inputs[1], inputs[0]] + inputs[2:]

        super().__init__(
            kernel_layout,
            reordered_inputs,
            constant_args,
            None,
            op_overload=torch.ops.mkldnn._convolution_pointwise_.binary,
            cpp_kernel_name=f"aoti_torch_{self.device_type}_mkldnn__convolution_pointwise_binary_",
        )

        self.mutation_outputs = [
            MutationOutput(NoneLayout(device=inputs[0].get_device()), inputs[0], self),
            MutationOutput(NoneLayout(device=inputs[1].get_device()), inputs[1], self),
        ]

    def codegen(self, wrapper):
        wrapper.include_extra_header(
            f"torch/csrc/inductor/aoti_torch/c/shim_{self.device_type}.h"
        )
        super().codegen(wrapper)

    def get_unbacked_symbol_defs(self) -> OrderedSet[sympy.Symbol]:
        return OrderedSet()

    @classmethod
    def create(
        cls,
        x: "TensorBox",
        other: "TensorBox",
        weight: "TensorBox",
        bias: "TensorBox",
        padding_: list[int],
        stride_: list[int],
        dilation_: list[int],
        groups: int,
        binary_attr: str,
        binary_alpha: Optional[float],
        unary_attr: Optional[str],
        unary_scalars: Optional[list[Any]],
        unary_algorithm: Optional[str],
    ):
        (
            inputs,
            constant_args,
            _,
            req_stride_order,
            _,
        ) = _prepare_convolution_fusion_create(
            cls, x, weight, bias, padding_, stride_, dilation_, groups
        )
        other = cls.require_stride_order(other, req_stride_order)
        inputs.insert(1, other)
        constant_args = constant_args + [
            binary_attr,
            binary_alpha,
            unary_attr,
            may_convert_to_optional(unary_scalars),
            unary_algorithm,
        ]
        packed = ConvolutionBinaryInplace(
            kernel_layout=NoneLayout(device=inputs[1].get_device()),  # type: ignore[arg-type]
            inputs=inputs,
            constant_args=constant_args,
        )
        # This op mutates in place which means that the result is not the
        # target but rather the input that is being mutated
        # init reorders the inputs, so inputs[1] becomes packed.inputs[0]
        return packed.inputs[0]


class ConvolutionTransposeUnary(ExternKernelAlloc):
    def __init__(
        self,
        layout,
        inputs,
        constant_args=(),
    ) -> None:
        super().__init__(
            layout,
            inputs,
            constant_args,
            None,
            op_overload=torch.ops.mkldnn._convolution_transpose_pointwise.default,
            cpp_kernel_name="aoti_torch_cpu_mkldnn__convolution_transpose_pointwise",
        )

    def codegen(self, wrapper):
        wrapper.include_extra_header("torch/csrc/inductor/aoti_torch/c/shim_cpu.h")
        super().codegen(wrapper)

    @classmethod
    def create(
        cls,
        x: "TensorBox",
        weight: "TensorBox",
        bias: "TensorBox",
        padding_: list[int],
        output_padding_: list[int],
        stride_: list[int],
        dilation_: list[int],
        groups_: int,
        attr,
        scalars: Optional[list[Any]],
        algorithm,
    ):
        transposed = True
        (
            inputs,
            constant_args,
            kernel_layout,
            _,
            _,
        ) = _prepare_convolution_fusion_create(
            cls,
            x,
            weight,
            bias,
            padding_,
            stride_,
            dilation_,
            groups_,
            transposed,
            output_padding_,
        )
        constant_args = constant_args + [
            attr,
            may_convert_to_optional(scalars),
            algorithm,
        ]
        packed = ConvolutionTransposeUnary(
            layout=kernel_layout,
            inputs=inputs,
            constant_args=constant_args,
        )
        return _create_output_node(packed)


class QConvPointWisePT2E(ExternKernelAlloc):
    def __init__(
        self,
        layout,
        inputs,
        constant_args=(),
    ) -> None:
        """
        if bias is not None
            - inputs = [x, w, b, weight_scale, weight_zp]
            - const_args is: [stride, padding, dilation, groups, x_scale, x_zp, o_scale, o_zp,
              fp32_output, unary_attr, unary_scalars, unary_algorithm]
        else
            - inputs = [x, w, weight_scale, weight_zp]
            - const_args is: [bias, stride, padding, dilation, groups, x_scale, x_zp, o_scale, o_zp,
              fp32_output, unary_attr, unary_scalars, unary_algorithm]
        """
        self.has_bias = len(inputs) == 5
        super().__init__(
            layout,
            inputs,
            constant_args,
            None,
            op_overload=torch.ops.onednn.qconv_pointwise.default,
            cpp_kernel_name="aoti_torch_cpu__qconv_pointwise_tensor",
        )

    def codegen(self, wrapper):
        wrapper.include_extra_header("torch/csrc/inductor/aoti_torch/c/shim_cpu.h")
        super().codegen(wrapper)
        if isinstance(self.layout, Layout):
            self.codegen_size_asserts(wrapper)

    @classmethod
    def create(
        cls,
        qx: "TensorBox",
        x_scale: Union["ShapeAsConstantBuffer", "TensorBox"],
        x_zero_point: Union["ShapeAsConstantBuffer", "TensorBox"],
        qw: "TensorBox",  # qw
        w_scale: "TensorBox",
        w_zero_point: "TensorBox",
        bias: "TensorBox",
        stride: list[int],
        padding: list[int],
        dilation: list[int],
        groups: int,
        output_scale: float,
        output_zero_point: int,
        output_dtype,
        attr,
        scalars,
        algorithm,
    ):
        transposed = False
        output_padding = None
        (
            inputs,
            constant_args,
            kernel_layout,
            _,
            _,
        ) = _prepare_convolution_fusion_create(
            cls,
            qx,
            qw,
            bias,
            padding,
            stride,
            dilation,
            groups,
            transposed,
            output_padding,
            [x_scale, x_zero_point, w_scale, w_zero_point],  # type: ignore[list-item]
        )
        # swap padding and stride to align with functional conv arg order
        if bias is None:
            constant_args[1], constant_args[2] = constant_args[2], constant_args[1]
        else:
            constant_args[0], constant_args[1] = constant_args[1], constant_args[0]

        constant_args = constant_args + [
            output_scale,
            output_zero_point,
            output_dtype,
            attr,
            may_convert_to_optional(scalars),
            algorithm,
        ]

        assert output_dtype is not None
        if output_dtype in [torch.float32, torch.bfloat16]:
            # in _prepare_convolution_fusion_create, we use x.dtype (uint8) to create kernel_layout
            # if we set output_dtype is not None, the output buf should be output_dtype instead of uint8.
            kernel_layout.dtype = output_dtype

        return QConvPointWisePT2E(
            layout=kernel_layout,
            inputs=inputs,
            constant_args=constant_args,
        )


class QConvPointWiseBinaryPT2E(ExternKernelAlloc):
    def __init__(
        self,
        layout,
        inputs,
        constant_args=(),
    ) -> None:
        """
        Needs input/weight/output qparams
        if bias is not None
            - inputs = [x, x_scale, x_zp, w,  w_scale, w_zp, accum, b]
            - const_args = [stride, padding, dilation, groups, o_scale, o_zp,
            output_dtype, accum_scale, accum_zp, binary_attr, aplha, unary_attr, unary_scalars, unary_algorithm]
        else
            - inputs = [x, x_scale, x_zp, w,  w_scale, w_zp, accum]
            - const_args [b, stride, padding, dilation, groups, o_scale, o_zp,
             output_dtype, accum_scale, accum_zp, binary_attr, aplha, unary_attr, unary_scalars, unary_algorithm]
        """
        self.has_bias = len(inputs) == 8
        self.idx_for_inplace_sum = 6
        super().__init__(
            layout,
            inputs,
            constant_args,
            None,
            op_overload=torch.ops.onednn.qconv2d_pointwise.binary,
            cpp_kernel_name=("aoti_torch_cpu__qconv2d_pointwise_binary_tensor"),
        )

    def codegen(self, wrapper):
        wrapper.include_extra_header("torch/csrc/inductor/aoti_torch/c/shim_cpu.h")
        super().codegen(wrapper)
        if isinstance(self.layout, Layout):
            self.codegen_size_asserts(wrapper)

    def get_mutation_names(self) -> Sequence[str]:
<<<<<<< HEAD
        return [self.input_name(self.idx_for_inplace_sum)]
=======
        return [self.inputs[self.idx_for_inplace_sum].get_name()]
>>>>>>> cbccde98

    def get_unbacked_symbol_defs(self) -> OrderedSet[sympy.Symbol]:
        return OrderedSet()

    @classmethod
    def create(
        cls,
        qx: "TensorBox",
        x_scale: "TensorBox",
        x_zero_point: "TensorBox",
        qw: "TensorBox",  # packed_weight
        w_scale,
        w_zero_point,
        qaccum: "TensorBox",
        bias: "TensorBox",
        stride: list[int],
        padding: list[int],
        dilation: list[int],
        groups: int,
        output_scale: "TensorBox",
        output_zero_point: "TensorBox",
        output_dtype,
        accum_scale,
        accum_zero_point,
        binary_attr,
        alpha,
        unary_attr,
        unary_scalars,
        unary_algorithm,
    ):
        transposed = False
        output_padding = None
        (
            inputs,
            constant_args,
            _kernel_layout,
            req_stride_order,
            qaccum,
        ) = _prepare_convolution_fusion_create(
            cls,
            qx,
            qw,
            bias,
            padding,
            stride,
            dilation,
            groups,
            transposed,
            output_padding,
            [x_scale, x_zero_point, w_scale, w_zero_point],
            qaccum,
        )

        # swap padding and stride to align with functional conv arg order
        if bias is None:
            constant_args[1], constant_args[2] = constant_args[2], constant_args[1]
        else:
            constant_args[0], constant_args[1] = constant_args[1], constant_args[0]

        constant_args = constant_args + [
            output_scale,
            output_zero_point,
            output_dtype,
            accum_scale,
            accum_zero_point,
            binary_attr,
            alpha,
            unary_attr,
            may_convert_to_optional(unary_scalars),
            unary_algorithm,
        ]

        assert binary_attr == "sum", (
            "For now, only post op sum is supported in QConvPointWiseBinaryPT2E."
        )

        V.graph.mark_buffer_mutated(qaccum.get_name())
        packed = QConvPointWiseBinaryPT2E(
            layout=NoneLayout(device=qaccum.get_device()),
            inputs=inputs,
            constant_args=constant_args,
        )

        # Return accum since it has been inplace changed.
        return packed.inputs[packed.idx_for_inplace_sum]


class MKLPackedLinear(ExternKernelAlloc):
    def __init__(
        self,
        layout,
        inputs,
        constant_args=(),
    ) -> None:
        super().__init__(
            layout,
            inputs,
            constant_args,
            None,
            op_overload=torch.ops.mkl._mkl_linear.default,
        )

    def codegen(self, wrapper):
        wrapper.include_extra_header("torch/csrc/inductor/aoti_torch/c/shim_cpu.h")
        super().codegen(wrapper)

    @classmethod
    def create(cls, x, packed_w, orig_w, B, batch_size):
        x = cls.require_stride1(cls.realize_input(x))
        orig_w = cls.require_stride1(cls.realize_input(orig_w))
        *m, _ = x.get_size()
        oc, _ = orig_w.get_size()
        output_size = list(m) + [oc]
        output_stride = FlexibleLayout.contiguous_strides(output_size)
        inputs = [x, packed_w, orig_w]
        constant_args = [batch_size]
        if B is not None:
            inputs += [B]
        else:
            constant_args.insert(0, None)

        device = x.get_device()
        assert device is not None
        return MKLPackedLinear(
            layout=FixedLayout(device, x.get_dtype(), output_size, output_stride),
            inputs=inputs,
            constant_args=constant_args,
        )


class LinearUnary(ExternKernelAlloc):
    def __init__(
        self,
        layout,
        inputs,
        constant_args=(),
    ) -> None:
        super().__init__(
            layout,
            inputs,
            constant_args,
            None,
            op_overload=torch.ops.mkldnn._linear_pointwise.default,
            cpp_kernel_name="aoti_torch_cpu__linear_pointwise",
        )

    def codegen(self, wrapper):
        wrapper.include_extra_header("torch/csrc/inductor/aoti_torch/c/shim_cpu.h")
        super().codegen(wrapper)

    @classmethod
    def create(cls, x, w, B, attr, scalars, algorithm):
        x = cls.require_contiguous(cls.realize_input(x))
        w = cls.require_contiguous(cls.realize_input(w))

        *m, _ic = x.get_size()
        oc, _ic = w.get_size()
        output_size = list(m) + [oc]
        inputs = [x, w]
        constant_args = [attr, scalars if scalars else [-1], algorithm]
        if B is not None:
            B = cls.require_contiguous(cls.realize_input(B))
            inputs.append(B)
        else:
            constant_args.insert(0, None)

        device = x.get_device()
        assert device is not None

        packed = LinearUnary(
            layout=FixedLayout(
                device=device,
                dtype=x.get_dtype(),
                size=output_size,
            ),
            inputs=inputs,
            constant_args=constant_args,
        )
        return _create_output_node(packed)

    def apply_constraint(self):
        pass


class LinearBinary(ExternKernelAlloc):
    kernel = "torch.ops.mkldnn._linear_pointwise.binary"

    def __init__(
        self,
        layout,
        inputs,
        constant_args=(),
    ) -> None:
        super().__init__(
            layout,
            inputs,
            constant_args,
            None,
            op_overload=torch.ops.mkldnn._linear_pointwise.binary,
            cpp_kernel_name="aoti_torch_cpu__linear_pointwise_binary",
        )

    def codegen(self, wrapper):
        wrapper.include_extra_header("torch/csrc/inductor/aoti_torch/c/shim_cpu.h")
        super().codegen(wrapper)

    @classmethod
    def create(cls, x, y, w, B, attr):
        x = cls.require_contiguous(cls.realize_input(x))
        y = cls.require_contiguous(cls.realize_input(y))
        w = cls.require_contiguous(cls.realize_input(w))

        *m, _ic = x.get_size()
        oc, _ic = w.get_size()
        output_size = list(m) + [oc]
        inputs = [x, y, w]
        constant_args = [attr]
        if B is not None:
            B = cls.require_contiguous(cls.realize_input(B))
            inputs.append(B)
        else:
            constant_args.insert(0, B)

        device = x.get_device()
        assert device is not None
        packed = LinearBinary(
            layout=FixedLayout(
                device=device,
                dtype=x.get_dtype(),
                size=output_size,
            ),
            inputs=inputs,
            constant_args=constant_args,
        )
        return _create_output_node(packed)

    def apply_constraint(self):
        pass


class QLinearPointwisePT2E(ExternKernelAlloc):
    def __init__(
        self,
        layout,
        inputs,
        constant_args=(),
        has_bias=True,
    ) -> None:
        """
        if bias is not None
            - inputs = [x, w, b, weight_scale, weight_zp]
            - const_args is: [x_scale, x_zp, o_scale, o_zp,
              fp32_output, unary_attr, unary_scalars, unary_algorithm]
        else
            - inputs = [x, w, weight_scale, weight_zp]
            - const_args is: [bias, x_scale, x_zp, o_scale, o_zp,
              fp32_output, unary_attr, unary_scalars, unary_algorithm]
        """
        self.has_bias = has_bias
        super().__init__(
            layout,
            inputs,
            constant_args,
            None,
            op_overload=(torch.ops.onednn.qlinear_pointwise.tensor),
            cpp_kernel_name=("aoti_torch_cpu__qlinear_pointwise_tensor"),
        )

    def codegen(self, wrapper):
        wrapper.include_extra_header("torch/csrc/inductor/aoti_torch/c/shim_cpu.h")
        super().codegen(wrapper)

        if isinstance(self.layout, Layout):
            self.codegen_size_asserts(wrapper)

    @classmethod
    def create(
        cls,
        qx: "TensorBox",
        x_scale: "TensorBox",
        x_zero_point: "TensorBox",
        qw: "TensorBox",  # packed_weight
        w_scale: "TensorBox",
        w_zero_point: "TensorBox",
        bias: "TensorBox",
        output_scale: float,
        output_zero_point: int,
        output_dtype,
        post_op_name,
        post_op_args,
        post_op_algorithm,
    ):
        (inputs, constant_args, kernel_layout, _, _) = _prepare_linear_fusion_create(
            cls,
            qx,
            qw,
            bias,
            [x_scale, x_zero_point, w_scale, w_zero_point],
        )

        constant_args = constant_args + [
            output_scale,
            output_zero_point,
            output_dtype,
            post_op_name,
            may_convert_to_optional(post_op_args),
            post_op_algorithm,
        ]

        assert output_dtype is not None
        if output_dtype in [torch.float32, torch.bfloat16]:
            # in _prepare_linear_fusion_create, we use x.dtype (uint8) to create kernel_layout
            # if we set fp32_output, the output buf should be dtype float32 instead of uint8.
            kernel_layout.dtype = output_dtype

        return QLinearPointwisePT2E(
            layout=kernel_layout,
            inputs=inputs,
            constant_args=constant_args,
            has_bias=(bias is not None),
        )


class QLinearPointwiseBinaryPT2E(ExternKernelAlloc):
    def __init__(
        self,
        layout,
        inputs,
        constant_args=(),
        has_bias=True,
    ) -> None:
        """
        if bias is not None
            - inputs = [x, w, x_scale, x_zp, weight_scale, weight_zp, x2, bias]
            - const_args is: [o_scale, o_zp,
              fp32_output, binary_attr, aplha, unary_attr, unary_scalars, unary_algorithm]
        else
            - inputs = [x, w, x_scale, x_zp, weight_scale, weight_zp, x2]
            - const_args is: [bias, o_scale, o_zp,
              fp32_output, binary_attr, aplha, unary_attr, unary_scalars, unary_algorithm]
        """
        self.has_bias = has_bias
        self.idx_for_inplace_sum = 6
        super().__init__(
            layout,
            inputs,
            constant_args,
            None,
            op_overload=(torch.ops.onednn.qlinear_pointwise.binary_tensor),
            cpp_kernel_name="aoti_torch_cpu__qlinear_pointwise_binary_tensor",
        )

    def codegen(self, wrapper):
        wrapper.include_extra_header("torch/csrc/inductor/aoti_torch/c/shim_cpu.h")
        super().codegen(wrapper)
        if isinstance(self.layout, Layout):
            self.codegen_size_asserts(wrapper)

    def get_mutation_names(self) -> Sequence[str]:
        binary_post_op = self.constant_args[-5]
        if binary_post_op == "sum":
            input = self.inputs[self.idx_for_inplace_sum]
            assert isinstance(input, IRNode)
            return [input.get_name()]
        else:
            return []

    @classmethod
    def create(
        cls,
        qx: "TensorBox",
        x_scale: "TensorBox",
        x_zero_point: "TensorBox",
        qw: "TensorBox",  # packed_weight
        w_scale: "TensorBox",
        w_zero_point: "TensorBox",
        other: "TensorBox",
        bias: "TensorBox",
        output_scale: float,
        output_zero_point: int,
        output_dtype,
        other_scale,
        other_zp,
        binary_post_op,
        binary_alpha,
        unary_post_op,
        unary_post_op_args,
        unary_post_op_algorithm,
    ):
        (
            inputs,
            constant_args,
            kernel_layout,
            req_stride_order,
            other,
        ) = _prepare_linear_fusion_create(
            cls,
            qx,
            qw,
            bias,
            [x_scale, x_zero_point, w_scale, w_zero_point],
            other,
            binary_post_op == "sum",
        )

        constant_args = constant_args + [
            output_scale,
            output_zero_point,
            output_dtype,
            other_scale,
            other_zp,
            binary_post_op,
            binary_alpha,
            unary_post_op,
            may_convert_to_optional(unary_post_op_args),
            unary_post_op_algorithm,
        ]

        if binary_post_op == "sum":
            V.graph.mark_buffer_mutated(other.get_name())
            packed = QLinearPointwiseBinaryPT2E(
                layout=NoneLayout(device=other.get_device()),
                inputs=inputs,
                constant_args=constant_args,
                has_bias=(bias is not None),
            )
            # Return other since it has been inplace changed.
            return packed.inputs[packed.idx_for_inplace_sum]

        assert output_dtype is not None
        if output_dtype in [torch.float32, torch.bfloat16]:
            # in _prepare_linear_fusion_create, we use x.dtype (uint8) to create kernel_layout
            # if we set fp32_output, the output buf should be dtype float32 instead of uint8.
            kernel_layout.dtype = output_dtype

        return QLinearPointwiseBinaryPT2E(
            layout=kernel_layout,
            inputs=inputs,
            constant_args=constant_args,
            has_bias=(bias is not None),
        )


class MkldnnRnnLayer(ExternKernelAlloc):
    def __init__(
        self,
        layout,
        inputs,
        constant_args=(),
    ) -> None:
        super().__init__(
            layout,
            inputs,
            constant_args,
            None,
            op_overload=torch.ops.aten.mkldnn_rnn_layer.default,
        )

    @classmethod
    def create(
        cls,
        x: "TensorBox",
        w0: "TensorBox",
        w1: "TensorBox",
        w2: "TensorBox",
        w3: "TensorBox",
        hx: "TensorBox",
        cx: "TensorBox",
        reverse: bool,
        batch_sizes: list[int],
        mode: int,
        hidden_size: int,
        num_layers: int,
        has_biases: bool,
        bidirectional: bool,
        batch_first: bool,
        train: bool,
    ):
        x = cls.require_stride1(cls.realize_input(x))
        # If batch_first, x has been permuted in lstm before entering the mkldnn_rnn_layer.
        # Make sure x is contiguous in batch_first case.
        x.freeze_layout()
        w0 = cls.require_stride1(cls.realize_input(w0))
        w1 = cls.require_stride1(cls.realize_input(w1))
        w2 = cls.require_stride1(cls.realize_input(w2))
        w3 = cls.require_stride1(cls.realize_input(w3))
        hx = cls.require_stride1(cls.realize_input(hx))
        hx.freeze_layout()
        cx = cls.require_stride1(cls.realize_input(cx))
        cx.freeze_layout()

        input_size = x.get_size()
        assert len(input_size) == 3, "Expect lstm input to be 3D"
        # batch_first is handled in the lstm OP. When entering
        # rnn_layer here, we'll always have batch_first = False
        seq_length, mini_batch, input_size = input_size
        output_shape = [seq_length, mini_batch, hidden_size]

        hy_shape = hx.get_size()
        cy_shape = cx.get_size()

        inputs = [x, w0, w1, w2, w3, hx, cx]
        constant_args = [
            reverse,
            batch_sizes,
            mode,
            hidden_size,
            num_layers,
            has_biases,
            bidirectional,
            batch_first,
            train,
        ]

        device = x.get_device()
        assert device is not None
        packed = MkldnnRnnLayer(
            MultiOutputLayout(device=device),
            inputs=inputs,
            constant_args=constant_args,
        )

        def get_strides_of_lstm_output(output_shape, batch_first):
            assert len(output_shape) == 3, "Expect output_shape to be 3D"
            return FlexibleLayout.contiguous_strides(output_shape)

        # C shim call requires all the outputs to be passed in, and thus the last
        # dummy return value is added.
        output_sizes = [output_shape, hy_shape, cy_shape, [1]]
        output_strides = [
            get_strides_of_lstm_output(output_shape, batch_first),
            FlexibleLayout.contiguous_strides(hy_shape),
            FlexibleLayout.contiguous_strides(cy_shape),
            [1],
        ]
        output_ir = [
            MultiOutput(
                FixedLayout(
                    x.get_device(),  # type: ignore[arg-type]
                    x.get_dtype(),
                    output_size,
                    output_stride,
                ),
                packed,
                [(tuple, i)],
            )
            for i, (output_size, output_stride) in enumerate(
                zip(output_sizes, output_strides)
            )
        ]
        packed.outputs = output_ir

        return output_ir

    def codegen(self, wrapper):
        wrapper.include_extra_header("torch/csrc/inductor/aoti_torch/c/shim_cpu.h")
        return super().codegen(wrapper)


# Add this IR so that we can include shim_cpu.h for cpp_wrapper
class WeightInt4PackMatmul(ExternKernelAlloc):
    def __init__(
        self,
        layout,
        inputs,
        constant_args=(),
    ) -> None:
        """
        inputs = [x, w, qGroupSize, qScalesAndZeros]
        constant_args = ()
        """
        assert len(inputs) == 4
        assert len(constant_args) == 0
        super().__init__(
            layout,
            inputs,
            constant_args,
            None,
            op_overload=(torch.ops.quantized.int4mm_packed_weight_cpu.default),
            cpp_kernel_name=("aoti_torch_cpu__weight_int4pack_mm_cpu_tensor"),
        )

    def codegen(self, wrapper):
        wrapper.include_extra_header("torch/csrc/inductor/aoti_torch/c/shim_cpu.h")
        super().codegen(wrapper)

        if isinstance(self.layout, Layout):
            self.codegen_size_asserts(wrapper)

    @classmethod
    def create(
        cls,
        x: "TensorBox",
        w: "TensorBox",
        qGroupSize: "TensorBox",
        qScalesAndZeros: "TensorBox",
    ):
        inputs = [x, w, qGroupSize, qScalesAndZeros]
        *m, _ = x.get_size()
        n, _ = w.get_size()
        output_size = list(m) + [n]
        output_stride = FlexibleLayout.contiguous_strides(output_size)
        kernel_layout = FixedLayout(
            x.get_device(),  # type: ignore[arg-type]
            x.get_dtype(),
            output_size,
            output_stride,
        )
        return WeightInt4PackMatmul(
            layout=kernel_layout,
            inputs=inputs,
        )<|MERGE_RESOLUTION|>--- conflicted
+++ resolved
@@ -174,14 +174,10 @@
     # this tensor is considered as channels first and the output will be in contiguous format.
     # To align the behavior of the Conv kernel, we set the output_stride in such case to be contiguous instead of channels last.
     dynamic_shapes = not all(isinstance(i, int) for i in (output_size))
-<<<<<<< HEAD
-    if dynamic_shapes and is_contiguous_storage_and_layout(x):
-        output_stride: StrideType = FlexibleLayout.contiguous_strides(output_size)
-=======
     if (
         dynamic_shapes or get_device_type(x) == "xpu"
     ) and is_contiguous_storage_and_layout(x):
-        output_stride = FlexibleLayout.contiguous_strides(output_size)
+        output_stride: StrideType = FlexibleLayout.contiguous_strides(output_size)
     # Currently we don't support channel last for the situation that stride of input's batch dim is 0,
     # eg. input_size = (1, 1280, 64, 64), but input_stride=(0, 1, 81920, 1280).
     # So we use NCHW hear instead.
@@ -190,7 +186,6 @@
     # TODO support channels_last for such zero stride input.
     elif get_device_type(x) == "xpu" and x.get_stride()[0] == 0:
         output_stride = FlexibleLayout.contiguous_strides(output_size)
->>>>>>> cbccde98
     else:
         output_stride = make_channels_last_strides_for(output_size)
 
@@ -717,11 +712,7 @@
             self.codegen_size_asserts(wrapper)
 
     def get_mutation_names(self) -> Sequence[str]:
-<<<<<<< HEAD
         return [self.input_name(self.idx_for_inplace_sum)]
-=======
-        return [self.inputs[self.idx_for_inplace_sum].get_name()]
->>>>>>> cbccde98
 
     def get_unbacked_symbol_defs(self) -> OrderedSet[sympy.Symbol]:
         return OrderedSet()
