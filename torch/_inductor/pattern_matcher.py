"""
# Inductor Pattern Matcher

The pattern matcher enables search/replace within an FX graph.

The main entrypoint to the pattern matcher is register_replacement(). Given a
search function and a replacement function this will register a replacement with
a pass (such as torch._inductor.fx_passes.joint_graph.patterns).

Internally the pattern matcher represents patterns as a graph (a DAG). Creating
new patterns manually as a graph is cumbersome and error-prone so the standard
way to create patterns (using register_replacement()) is to provide a search
function and a replacement function which is traced and converted into a graph.

Because the search functions are built somewhat generic (they tend to ignore
tensor sizes, for example) register_replacement() allows you to specify an
`extra_check` function which performs additional checks to verify that the
matched pattern fully matches before returning it.

## Precompiled Patterns

New patterns are added using register_replacement(). Patterns added in this way
can have a compile-time overhead because they need to be traced before
use. Patterns can be precompiled and added using gen_register_replacement()
instead. To do this you call gen_register_replacement() instead of
register_replacement(). The arguments are the same except for an additional
unique name which is used as a lookup key.

## Internals

The match DAG is represented by a graph of `PatternExpr` nodes. Each PatternExpr
implements a `_match` method which returns either a `Match` object for a
successful match or a `FailedMatch` object for a failure to match.
"""

from __future__ import annotations

import contextlib
import dataclasses
import functools
import importlib
import inspect
import itertools
import logging
import operator
import os
import re
import textwrap
import typing
from abc import ABC, abstractmethod
from collections import defaultdict
from collections.abc import Callable, Collection, Generator, Iterable, Mapping, Sequence
from pathlib import Path
from typing import Any, NoReturn, Optional, Protocol, TypeVar, Union
from typing_extensions import Self, TypeIs

import torch
import torch._guards
import torch.fx
import torch.utils._pytree as pytree
from torch._dispatch.python import enable_python_dispatcher
from torch._dynamo.utils import counters
from torch._higher_order_ops.auto_functionalize import (
    get_mutable_args_from_schema,
    normalize_args_kwargs_by_schema,
)
from torch._inductor.fx_passes.control_dependencies import (
    control_deps,
    get_subgraph_name,
)
from torch._prims_common import is_integer_dtype
from torch._subclasses.fake_tensor import unset_fake_temporarily
from torch.fx.experimental.proxy_tensor import make_fx
from torch.fx.experimental.symbolic_shapes import guard_or_false, statically_known_true
from torch.fx.graph_module import _get_attr
from torch.fx.immutable_collections import immutable_dict, immutable_list
from torch.fx.passes.graph_transform_observer import GraphTransformObserver
from torch.fx.traceback import preserve_node_meta
from torch.utils._ordered_set import OrderedSet

from .._functorch import config as functorch_config
from .._functorch.aot_autograd import aot_function, make_boxed_func
from .._functorch.partitioners import default_partition
from .._subclasses import FakeTensor, FakeTensorMode
from ..fx import Transformer
from . import config
from .decomposition import select_decomp_table
from .lowering import fallback_node_due_to_unsupported_type
from .pattern_safety import PatternSafetyChecker


log = logging.getLogger(__name__)
aten = torch.ops.aten
prims = torch.ops.prims

Constant = Any
NodeOrConstant = Union[Constant, torch.fx.Node]

backend = os.environ.get("TORCHINDUCTOR_PATTERN_MATCH_BACKEND", "inductor")


class SearchFn(Protocol):
    __name__: str

    def __call__(self, *args: Any, **kwargs: Any) -> Any: ...


class ReplaceFn(Protocol):
    def __call__(self, *args: Any, **kwargs: Any) -> Any: ...


class TraceFn(Protocol):
    def __call__(
        self, fn: Union[SearchFn, ReplaceFn], *args: Any, **kwargs: Any
    ) -> torch.fx.GraphModule: ...


T = TypeVar("T")

# What's a better name for this?
FnsType = Union[torch.fx.node.Target, str]


class Multiple:
    def __init__(self) -> None:
        # Ensure we're really a singleton.
        assert "MULTIPLE" not in globals() or self is MULTIPLE


# Sentinel indicating multiple quantities can be matched
MULTIPLE = Multiple()


def _transfer_meta(
    new_meta: dict[str, Any], old_node: torch.fx.Node, pass_name: str = ""
) -> None:
    from torch.fx.traceback import NodeSource, NodeSourceAction

    # transfer metadata after pattern matching occurs.
    # skip "val" and "tensor_meta" because this info is too specific; it's unlikely
    # to remain accurate after pattern matching has occurred.
    if config.trace.provenance_tracking_level == 1:
        # We handle "from_node" field of the node meta specially to record that the new node comes from the old_node.
        new_from_node = new_meta.get("from_node", []).copy()
        new_from_node.append(NodeSource(old_node, pass_name, NodeSourceAction.REPLACE))
        new_meta.update(
            (k, v)
            for k, v in old_node.meta.items()
            if k in torch.fx.proxy._COPY_META_FIELDS
        )
        new_meta["from_node"] = new_from_node
    else:
        new_meta.update(
            (k, v)
            for k, v in old_node.meta.items()
            if k in torch.fx.proxy._COPY_META_FIELDS
        )
    if "stack_trace" in old_node.meta:
        new_meta["stack_trace"] = old_node.meta["stack_trace"]


class Match:
    """
    Represents a successfully matched pattern.

    The `Match` object is returned to represent a successfully matched
    pattern. Included in the Match are the pattern that was matched, the graph
    nodes matched, and any args that were used during the matching.

    The args and kwargs are specific to the type of pattern that was matched and
    provide hints about what was matched.
    """

    pattern: PatternExpr
    args: list[Any]
    kwargs: dict[str, Any]
    nodes: list[torch.fx.Node]
    targets: dict[_TargetExpr, torch.fx.node.Target]
    ctx: MatchContext
    replacement_graph: Optional[torch.fx.GraphModule]
    safety_checker: Optional[PatternSafetyChecker]

    def __init__(
        self,
        ctx: MatchContext,
        pattern: PatternExpr,
        args: Optional[Sequence[Any]] = None,
        kwargs: Optional[dict[str, Any]] = None,
    ) -> None:
        super().__init__()
        self.pattern = pattern
        # The input nodes that must be passed in to the result
        self.args = list(args or [])
        self.kwargs = kwargs or {}
        # The nodes matched in this expression
        self.nodes = []
        # Mapping CallFunction to the node.target
        self.targets = {}
        self.ctx = ctx
        self.replacement_graph = None
        self.safety_checker = None

    @property
    def graph(self) -> torch.fx.Graph:
        return self.ctx.graph

    def extend(self, other: Match) -> None:
        if self.kwargs:
            for key in OrderedSet(self.kwargs.keys()) & OrderedSet(other.kwargs.keys()):
                if self.kwargs[key] != other.kwargs[key]:
                    raise FailedMatch("kwarg mismatch: {}", key)
        self.args.extend(other.args)
        self.nodes.extend(other.nodes)
        self.kwargs.update(other.kwargs)
        self.targets.update(other.targets)

    def bundle(self) -> Match:
        # Wrap args in an extra list
        self.args = [tuple(self.args)] if self.args else []
        return self

    def __repr__(self) -> str:
        return f"Match(..., {self.args}, {self.kwargs})"

    def erase_nodes(self) -> None:
        graph = self.graph
        for n in reversed(self.nodes):
            if not n._erased and not n.users:
                graph.erase_node(n)

    def output_nodes(self) -> list[Optional[torch.fx.Node]]:
        return [
            (self.ctx.pattern_to_node[p] if p is not None else None)
            for p in self.ctx.outputs
        ]

    def output_node(self) -> torch.fx.Node:
        return next(p for p in self.output_nodes() if p)

    def replace_with_graph(
        self, replacement_graph: torch.fx.Graph, args: Sequence[Any]
    ) -> None:
        ReplacementPatternEntry.replace_with_graph(
            self, self.ctx.graph, replacement_graph, args
        )

    def replace_by_example(
        self,
        replacement_fn: ReplaceFn,
        args: Sequence[Any],
        trace_fn: Optional[TraceFn] = None,
        run_functional_passes: bool = True,
        safety_checker: Optional[PatternSafetyChecker] = None,
    ) -> None:
        """Replace with a graph generated by tracing the replacement_fn.

        Args:
            run_functional_passes (bool). If we should run passes that
                assume functional IR (like DCE, remove_noop_ops), on the
                replacement graph.

        """
        from torch._inductor.virtualized import NullHandler, V

        context = (
            V.fake_mode
            if (not isinstance(V.fake_mode, NullHandler) or (V.fake_mode is None))
            else contextlib.nullcontext()
        )

        def should_propagate_eager_input_vals(nodes: list[torch.fx.Node]) -> bool:
            if len(nodes) != 1:
                return False
            node = nodes[0]
            if "eager_input_vals" not in node.meta:
                return False
            return node.target in OrderedSet(
                [
                    torch.ops.higher_order.triton_kernel_wrapper_functional,
                    torch.ops.higher_order.auto_functionalized,
                    torch.ops.higher_order.auto_functionalized_v2,
                ]
            )

        # pyrefly: ignore [bad-context-manager]
        with context:
            if trace_fn is None:
                trace_fn = functools.partial(
                    fwd_only, run_functional_passes=run_functional_passes
                )

            if should_propagate_eager_input_vals(self.nodes):
                # Our strategy is:
                # 1) trace out the graph with eager_input_vals (which have accurate eager-mode metadata)
                # 2) trace out the graph with vals (which have the accurate Inductor metadata)
                # 3) Propagate the eager_input_vals from the first graph to the second.
                # 4) Use the second graph as the replacement graph.

                # Construct a map of node -> FakeTensor val in eager_input_vals
                node_to_val = {}

                fake_args, fake_kwargs = self.nodes[0].meta["eager_input_vals"]
                fake_kwargs = {**fake_kwargs}
                match_args, match_kwargs = tuple(self.args), self.kwargs

                def record(node: torch.fx.Node, val: Any) -> None:
                    if isinstance(node, torch.fx.Node):
                        node_to_val[node] = val

                torch.utils._pytree.tree_map(
                    record, (match_args, match_kwargs), (fake_args, fake_kwargs)
                )
                # map args to their FakeTensor val in eager_input_vals
                example_vals = torch.fx.map_arg(args, lambda arg: node_to_val[arg])

                # first graph
                graph_with_eager_vals = trace_fn(replacement_fn, example_vals)

                # second graph
                example_vals = torch.fx.map_arg(args, lambda arg: arg.meta["val"])
                replacement = trace_fn(graph_with_eager_vals, example_vals)

                # propagate metadata from first graph to second
                # NB: This assertion might not be true in general, but it is true for
                # the two use cases we have
                # (triton_kernel_wrapper_functional, auto_functionalized)
                assert len(graph_with_eager_vals.graph.nodes) == len(
                    replacement.graph.nodes
                )
                for old_node, new_node in zip(
                    graph_with_eager_vals.graph.nodes, replacement.graph.nodes
                ):
                    if "eager_input_vals" in old_node.meta:
                        new_node.meta["eager_input_vals"] = old_node.meta[
                            "eager_input_vals"
                        ]

            else:
                example_vals = torch.fx.map_arg(
                    args,
                    lambda arg: arg.meta["val"]
                    if "val" in arg.meta
                    else arg.meta["example_value"],
                )
                replacement = trace_fn(replacement_fn, example_vals)
            if len(self.nodes) == 1:
                for n in replacement.graph.nodes:
                    _transfer_meta(
                        new_meta=n.meta,
                        old_node=self.nodes[0],
                        pass_name="replace_by_example",
                    )

            ReplacementPatternEntry.replace_with_graph(
                self,
                self.ctx.graph,
                replacement,
                args,
                safety_checker=self.safety_checker,
            )


class FailedMatch(RuntimeError):
    """
    Represents a unsuccessful match.

    The `FailedMatch` object is returned to represent a failure to match a
    pattern.
    """

    format_string: str

    def __init__(self, format_string: str, *args: Any, **kwargs: Any) -> None:
        self.format_string = format_string
        # We want to construct error messages lazily instead of eagerly, as
        # constructing them eagerly can significantly worsen compile times.
        if len(format_string) > 200:
            raise RuntimeError(
                f"Format string too long - use lazy construction of strings instead. Format string is\n {format_string}"
            )
        self.args = args
        self.kwargs = kwargs

    def __str__(self) -> str:
        return self.format_string.format(*self.args, **self.kwargs)

    def __bool__(self) -> bool:
        return False


MatchResult = Union[Match, FailedMatch]


def is_match(m: MatchResult) -> TypeIs[Match]:
    """
    TypeIs cannot act on `self`. Thus this function exists to let mypy
    recognize FailedMatch.__bool__ as a TypeIs.
    """
    return bool(m)


class MatchContext:
    """
    Internal state needed while running PatternExpr._match().
    """

    outputs: list[Optional[PatternExpr]]
    pattern_to_node: dict[PatternExpr, Optional[torch.fx.Node]]
    graph: torch.fx.Graph
    exclusive_node_set: list[NodeOrConstant]

    def __init__(
        self,
        outputs: list[Optional[PatternExpr]],
        pattern_to_node: Optional[dict[PatternExpr, torch.fx.Node]] = None,
        *,
        graph: torch.fx.Graph,
    ) -> None:
        self.outputs = outputs
        self.pattern_to_node = {} if pattern_to_node is None else dict(pattern_to_node)
        self.graph = graph
        self.exclusive_node_set = []

    def match(self, pattern: PatternExpr, node: NodeOrConstant) -> MatchResult:
        """wrapper to check reused nodes in patterns"""
        if pattern in self.pattern_to_node:
            if self.pattern_to_node[pattern] == node:
                return Match(self, pattern)  # already checked this node
            else:
                return FailedMatch("repeated pattern differs")
        m = pattern._match(node, self)
        assert pattern not in self.pattern_to_node
        self.pattern_to_node[pattern] = node if m else None
        return m

    def filter_multi_user_patterns(self) -> dict[PatternExpr, torch.fx.Node]:
        return {
            pattern: node
            for pattern, node in self.pattern_to_node.items()
            if pattern.has_multiple_users() and node is not None
        }


class PatternExpr(ABC):
    """
    Base class for types of patterns.
    """

    @abstractmethod
    def _match(self, node: torch.fx.Node, ctx: MatchContext) -> MatchResult: ...

    def match(self, node: torch.fx.Node) -> MatchResult:
        try:
            return MatchContext([self], graph=node.graph).match(self, node)
        except FailedMatch as e:
            return e

    def has_multiple_users(self) -> bool:
        return False

    def __repr__(self) -> str:
        return self.__class__.__name__ + "()"

    def find_anchor_nodes(
        self, ctx: MatchContext, searched: OrderedSet[torch.fx.Node]
    ) -> Generator[Optional[torch.fx.Node], None, None]:
        if self in ctx.pattern_to_node:
            yield ctx.pattern_to_node[self]

    def pattern_eq(self, other: Any) -> bool:
        """
        Compare two `PatternExpr`s and return true if they are the
        same. Note this is NOT matching a pattern - it is comparing the pattern
        structures (for debugging).
        """
        return isinstance(other, self.__class__)


class Arg(PatternExpr):
    """
    Capture an arg which will become an input to the handler.  Args are
    passed in depth first order.
    """

    def _match(self, node: NodeOrConstant, ctx: MatchContext) -> MatchResult:
        return Match(ctx, self, args=[node])  # matches anything


class Ignored(PatternExpr):
    """
    Match an arg, but don't pass it to handler
    """

    def _match(self, node: NodeOrConstant, ctx: MatchContext) -> MatchResult:
        return Match(ctx, self)  # matches anything

    def __repr__(self) -> str:
        return "*"

    def pretty_print(self, pp: PatternPrettyPrinter) -> str:
        return "Ignored()"


class KeywordArg(PatternExpr):
    """
    Capture a kwarg which will become an input to the handler.
    """

    def __init__(self, name: str) -> None:
        super().__init__()
        self.name = name

    def __repr__(self) -> str:
        return f"KeywordArg({self.name!r})"

    def _match(self, node: NodeOrConstant, ctx: MatchContext) -> MatchResult:
        return Match(ctx, self, kwargs={self.name: node})  # matches anything

    def pattern_eq(self, other: Any) -> bool:
        other = typing.cast(Self, other)  # super makes sure this is true
        return super().pattern_eq(other) and self.name == other.name


class ExclusiveKeywordArg(PatternExpr):
    """
    Capture a kwarg which will become an input to the handler.
    """

    name: str

    def __init__(self, name: str) -> None:
        super().__init__()
        self.name = name

    def __repr__(self) -> str:
        return f"ExclusiveKeywordArg({self.name!r})"

    def _match(self, node: NodeOrConstant, ctx: MatchContext) -> MatchResult:
        if node in ctx.exclusive_node_set:
            return FailedMatch("exclusive arg appears twice")

        ctx.exclusive_node_set.append(node)
        return Match(ctx, self, kwargs={self.name: node})  # matches anything

    def pattern_eq(self, other: Any) -> bool:
        other = typing.cast(Self, other)  # super makes sure this is true
        return super().pattern_eq(other) and self.name == other.name


class _TargetExpr(PatternExpr):
    """
    Base class for filtering match by node.target
    """

    fns: list[FnsType]
    fns_set: OrderedSet[FnsType]

    def __init__(
        self, fns: Union[FnsType, Sequence[FnsType]], users: Union[Multiple, int] = 1
    ) -> None:
        super().__init__()
        fns = [fns] if callable(fns) or isinstance(fns, str) else list(fns)
        for fn in fns:
            if isinstance(fn, torch._ops.OpOverloadPacket):
                fns.extend(getattr(fn, overload) for overload in fn.overloads())  # noqa: B909

        self.fns = fns
        self.fns_set = OrderedSet(fns)
        self.users = users

    @property
    @abstractmethod
    def op(self) -> str: ...

    def fns_repr(self) -> str:
        first_repr = self.fns[0]
        if not isinstance(first_repr, str):
            first_repr = first_repr.__name__

        if len(self.fns) > 1:
            return f"[{first_repr}, ...]"
        elif self.fns[0] is getattr(torch, first_repr, None):
            return f"torch.{first_repr}"
        elif self.fns[0] is getattr(operator, first_repr, None):
            return f"operator.{first_repr}"
        elif isinstance(self.fns[0], torch._ops.OpOverload):
            return str(self.fns[0])
        else:
            return first_repr

    def __repr__(self) -> str:
        if self.users is MULTIPLE:
            comma_users = ", MULTIPLE"
        elif self.users != 1:
            comma_users = f", {self.users})"
        else:
            comma_users = ""
        return f"{self.__class__.__name__}({self.fns_repr()}{comma_users})"

    def has_multiple_users(self) -> bool:
        return isinstance(self.users, Multiple) or self.users > 1

    def find_anchor_nodes(
        self, ctx: MatchContext, searched: OrderedSet[torch.fx.Node]
    ) -> Generator[Optional[torch.fx.Node], None, None]:
        raise NotImplementedError

    def _match_fns(self, node: torch.fx.Node) -> bool:
        return (
            isinstance(node, torch.fx.Node)
            and node.op == self.op
            and extract_target(node) in self.fns_set
        )

    def _match_users(self, node: torch.fx.Node, ctx: MatchContext) -> bool:
        return (
            self in ctx.outputs
            or self.users is MULTIPLE
            or len(node.users) == self.users
        )

    def pattern_eq(self, other: Any) -> bool:
        other = typing.cast(Self, other)  # super makes sure this is true
        return (
            super().pattern_eq(other)
            and self.op == other.op
            and self.fns == other.fns
            and self.users == other.users
        )


_SimpleSpec = tuple[Any, ...]


class _TargetArgsExpr(_TargetExpr):
    """
    Base class for filtering match by node.{target,args,kwargs}
    """

    def __init__(
        self,
        fns: Union[torch.fx.node.Target, str, Sequence[Any]],
        *args: Any,
        _users: Union[int, Multiple] = 1,
        **kwargs: Any,
    ) -> None:
        super().__init__(fns, _users)
        self.args = tuple(args)
        self.kwargs = dict(kwargs)
        if any(
            isinstance(x, (dict, list, tuple))
            for x in itertools.chain(args, kwargs.values())
        ):
            self.flatten = self.pytree_flatten
        else:
            self.flatten = self.simple_flatten
        self.flat_args_kwargs = self.flatten(self.args, self.kwargs)

    @staticmethod
    def simple_flatten(
        args: Sequence[Any], kwargs: Mapping[Any, Any]
    ) -> tuple[Sequence[Any], Union[_SimpleSpec, pytree.TreeSpec]]:
        values = (*args, *kwargs.values())
        spec = (len(args), *kwargs.keys())
        return values, spec

    @staticmethod
    def pytree_flatten(
        args: Sequence[Any], kwargs: Mapping[Any, Any]
    ) -> tuple[Sequence[Any], Union[_SimpleSpec, pytree.TreeSpec]]:
        type_mapping: dict[type, type] = {
            immutable_list: tuple,
            list: tuple,
            immutable_dict: dict,
        }

        def convert_type(x: Any) -> Any:
            cls = type(x)
            convert_fn = type_mapping.get(cls)
            if convert_fn is not None:
                return pytree.tree_map(
                    convert_type,
                    convert_fn(x),
                    is_leaf=lambda x: type(x) in type_mapping,
                )
            return x

        normalized_args_tree = pytree.tree_map(
            convert_type,
            (args, kwargs),
            is_leaf=lambda x: type(x) in type_mapping,
        )
        flat, spec = pytree.tree_flatten(normalized_args_tree)
        return flat, spec

    def __repr__(self) -> str:
        args = [
            self.fns_repr(),
            *map(repr, self.args),
            *[f"{k}={v}" for k, v in self.kwargs.items()],
        ]
        if self.users is MULTIPLE:
            args.append("_users=MULTIPLE")
        elif self.users != 1:
            args.append(f"_users={self.users}")
        return f"{self.__class__.__name__}({', '.join(args)})"

    def pretty_print(self, pp: PatternPrettyPrinter) -> str:
        args = [
            self.fns_repr(),
            *(pp.pretty_print(x) for x in self.args),
            *[f"{k}={pp.pretty_print(v)}" for k, v in self.kwargs.items()],
        ]
        if self.users is MULTIPLE:
            args.append("_users=MULTIPLE")
        elif self.users != 1:
            args.append(f"_users={self.users}")

        joiner_str = ", "
        return f"{self.__class__.__name__}({joiner_str.join(args)})"

    def _match(self, node: torch.fx.Node, ctx: MatchContext) -> MatchResult:
        if not self._match_fns(node) or len(node.args) != len(self.args):
            return FailedMatch("function_mismatch: node={}, pattern={}", node, self)

        if not self._match_users(node, ctx):
            return FailedMatch("multiple_users {}", self)

        _args = node.args
        _kwargs = node.kwargs
        if len(_kwargs) < len(self.kwargs):
            from torch.fx.operator_schemas import normalize_function

            assert callable(node.target)
            normalized_args_and_kwargs = normalize_function(
                node.target, node.args, node.kwargs
            )

            if normalized_args_and_kwargs is None:
                return FailedMatch("function_mismatch: node={}, pattern={}", node, self)
            else:
                _args, _kwargs = normalized_args_and_kwargs
                if len(_args) == len(self.args) and len(_kwargs) >= len(self.kwargs):
                    _kwargs = {i: _kwargs[i] for i in _kwargs if i in self.kwargs}
                else:
                    return FailedMatch(
                        "function_mismatch: node={}, pattern={}", node, self
                    )
        else:
            _kwargs = {i: _kwargs[i] for i in _kwargs if i in self.kwargs}

        node_items, node_spec = self.flatten(_args, _kwargs)
        self_items, self_spec = self.flat_args_kwargs
        if node_spec != self_spec:
            return FailedMatch("args_structure {} {}", node_spec, self_spec)
        assert len(node_items) == len(self_items)

        m = Match(ctx, self)
        for pattern, child_node in zip(self_items, node_items):
            if isinstance(pattern, PatternExpr):
                child_match = ctx.match(pattern, child_node)
                if not is_match(child_match):
                    return child_match
                m.extend(child_match)
            elif isinstance(child_node, torch.fx.Node) or child_node != pattern:
                return FailedMatch(
                    "constant_args: {} {!r}!={pattern!r}", node, child_node
                )
        m.nodes.append(node)
        m.targets[self] = node.target
        return m

    def find_anchor_nodes(
        self, ctx: MatchContext, searched: OrderedSet[torch.fx.Node]
    ) -> Generator[Optional[torch.fx.Node], None, None]:
        """
        This is used when we are matching a pattern with multiple outputs.
        There is a partial match (stored in ctx) and we want to walk
        this pattern to find a connection to an already-matched node.

        Yields candidate nodes that `self._match` might like.
        """
        if self in ctx.pattern_to_node:
            yield ctx.pattern_to_node[self]
            return

        for pattern in self.flat_args_kwargs[0]:
            if isinstance(pattern, PatternExpr):
                for other_node in pattern.find_anchor_nodes(ctx, searched):
                    if not isinstance(other_node, torch.fx.Node):
                        continue
                    for node in other_node.users:
                        if node not in searched:
                            if self._match_fns(node):
                                yield node
                                searched.add(node)

    def pattern_eq(self, other: Any) -> bool:
        other = typing.cast(Self, other)  # super makes sure this is true
        return (
            super().pattern_eq(other)
            and self.flat_args_kwargs[1] == other.flat_args_kwargs[1]
            and all(
                a.pattern_eq(b) if isinstance(a, PatternExpr) else a == b
                for a, b in zip(self.flat_args_kwargs[0], other.flat_args_kwargs[0])
            )
        )


class CallFunction(_TargetArgsExpr):
    """
    Matches a call_function node in the FX graphs: `fns[i](*args, **kwargs)`
    """

    op = "call_function"


class CallMethod(_TargetArgsExpr):
    """
    Matches a call_method node in the FX graphs: `fns[i].method(*args, **kwargs)`
    """

    op = "call_method"


class CallModule(_TargetArgsExpr):
    """
    Matches a call_module node in the FX graphs: `module(*args, **kwargs)`
    """

    op = "call_module"


class _TargetExprVarArgs(_TargetExpr):
    """
    Matches a call_function node with any arguments which are passed into the pattern
    """

    def _match(self, node: torch.fx.Node, ctx: MatchContext) -> MatchResult:
        if not self._match_fns(node):
            return FailedMatch("function_mismatch")

        if not self._match_users(node, ctx):
            return FailedMatch("multiple_users")

        m = Match(ctx, self)
        m.nodes.append(node)
        m.targets[self] = node.target
        m.args.extend(node.args)
        m.kwargs.update(node.kwargs)
        return m


class CallFunctionVarArgs(_TargetExprVarArgs):
    op = "call_function"


class CallMethodVarArgs(_TargetExprVarArgs):
    op = "call_method"


class CallModuleVarArgs(_TargetExprVarArgs):
    op = "call_module"


class ListOf(PatternExpr):
    """
    Matches a repeated pattern
    """

    def __init__(self, pattern: PatternExpr, partial: bool = False) -> None:
        super().__init__()
        assert isinstance(pattern, PatternExpr)
        self.pattern = pattern
        self.partial = partial

    def __repr__(self) -> str:
        return f"{self.__class__.__name__}({self.pattern})"

    def _match(self, node: list[torch.fx.Node], ctx: MatchContext) -> MatchResult:  # type: ignore[override]
        if not isinstance(node, (list, tuple)) or len(node) == 0:
            return FailedMatch("non_list")
        m = Match(ctx, self)
        # Propagating patterns with multiple users will ensure we don't revisit
        # the same nodes
        pattern_to_node = ctx.filter_multi_user_patterns()
        matched = False
        for i, child_node in enumerate(node):
            child_ctx = MatchContext(
                ctx.outputs, pattern_to_node, graph=child_node.graph
            )
            child_match = child_ctx.match(self.pattern, child_node)
            pattern_to_node = child_ctx.filter_multi_user_patterns()
            if not is_match(child_match):
                if not self.partial:
                    return FailedMatch("list[{}]: {}", i, child_match)
                continue
            matched = True
            m.extend(child_match.bundle())
        if not matched:
            return FailedMatch("list: no_match")
        return m.bundle()

    def pattern_eq(self, other: Any) -> bool:
        other = typing.cast(Self, other)  # super makes sure this is true
        return (
            super().pattern_eq(other)
            and self.pattern.pattern_eq(other.pattern)
            and self.partial == other.partial
        )


class MultiOutputPattern(PatternExpr):
    outputs: list[Optional[PatternExpr]]

    def __init__(self, outputs: Sequence[Optional[PatternExpr]]) -> None:
        super().__init__()
        assert isinstance(outputs[0], _TargetExpr)
        assert all(x is None or isinstance(x, PatternExpr) for x in outputs), outputs
        self.outputs = list(outputs)
        self.op = outputs[0].op

    @property
    def fns(self) -> Union[Callable[..., Any], str, Sequence[Any]]:
        # This cast is checked above in __init__()
        output = typing.cast(_TargetExpr, self.outputs[0])
        return output.fns

    def __repr__(self) -> str:
        return f"{self.__class__.__name__}({self.outputs})"

    def pretty_print(self, pp: PatternPrettyPrinter) -> str:
        args = [pp.pretty_print(x) for x in self.outputs]
        joiner_str = f",\n{'  '}"
        str_out = f"{self.__class__.__name__}([{joiner_str.join(args)}"
        str_out = f"{str_out}\n])"
        return str_out

    def _match(self, node: torch.fx.Node, ctx: MatchContext) -> MatchResult:
        output = typing.cast(_TargetExpr, self.outputs[0])
        m = ctx.match(output, node)
        if not is_match(m):
            return m

        for pattern in self.outputs[1:]:
            if pattern is None:
                continue
            child_match = self._match_from_anchors(pattern, ctx)
            if not is_match(child_match):
                return child_match
            m.extend(child_match)

        return m

    def _match_from_anchors(
        self, pattern: PatternExpr, ctx: MatchContext
    ) -> MatchResult:
        prior = dict(ctx.pattern_to_node)
        m: MatchResult = FailedMatch("no anchor found")
        for node in pattern.find_anchor_nodes(ctx, OrderedSet()):
            m = ctx.match(pattern, node)
            if is_match(m):
                return m
            # revert any partial matches
            ctx.pattern_to_node = dict(prior)
        return m

    def match(self, node: torch.fx.Node) -> MatchResult:
        try:
            return MatchContext(self.outputs, graph=node.graph).match(self, node)
        except FailedMatch as e:
            return e

    def pattern_eq(self, other: Any) -> bool:
        other = typing.cast(Self, other)  # super makes sure this is true
        return (
            super().pattern_eq(other)
            and len(self.outputs) == len(other.outputs)
            and all(
                a.pattern_eq(b) if isinstance(a, PatternExpr) else a == b
                for a, b in zip(self.outputs, other.outputs)
            )
        )


class RepeatedExpr(PatternExpr):
    """
    Checks for a repeated pattern. Useful for repeated operations after a node such as `split` or `unbind`
    """

    def __init__(self, inner_pattern: _TargetExpr) -> None:
        super().__init__()
        self.inner_pattern = inner_pattern
        self.op = inner_pattern.op

    @property
    def fns(self) -> Sequence[FnsType]:
        return self.inner_pattern.fns

    def _match(self, node: torch.fx.Node, ctx: MatchContext) -> MatchResult:
        m = ctx.match(self.inner_pattern, node)
        if not is_match(m):
            return m
        ctx.pattern_to_node.pop(
            self.inner_pattern,
        )
        # Check all anchor nodes match the pattern
        for anchor_node in self.inner_pattern.find_anchor_nodes(ctx, OrderedSet()):
            anchor_m = MatchContext([self], graph=node.graph).match(
                self.inner_pattern, anchor_node
            )
            if not is_match(anchor_m):
                return anchor_m
            m.extend(anchor_m)
        return m

    def pattern_eq(self, other: Any) -> bool:
        other = typing.cast(Self, other)  # super makes sure this is true
        return super().pattern_eq(other) and self.inner_pattern.pattern_eq(
            other.inner_pattern
        )


class PatternPrettyPrinter:
    """
    Serializes Patterns to executable python.
    XXX: currently only used and tested for fuse attention patterns. May not cover
    all patterns.
    """

    def __init__(self) -> None:
        self.namespace = torch.fx.graph._Namespace()
        self.memoized_objs_names: dict[PatternExpr, str] = {}
        self.memoized_objs_pp: dict[PatternExpr, str] = {}

    @staticmethod
    @functools.cache
    def run(obj: PatternExpr, output_name: str = "output") -> str:
        """
        Serializes obj to python code with obj written out to `output_name`
        """

        pp = PatternPrettyPrinter()
        assert hasattr(obj, "pretty_print")
        out_str = obj.pretty_print(pp=pp)

        output = [
            f"{pp.memoized_objs_names[key]} = {pp.memoized_objs_pp[key]}"
            for key in pp.memoized_objs_names
        ]

        output.append(f"{output_name} = {out_str}")

        return "\n".join(output)

    def pretty_print(self, obj: Any) -> str:
        if isinstance(obj, _TargetArgsExpr):
            if memoized_name := self.memoized_objs_names.get(obj):
                return memoized_name
            else:
                return self.memoize(obj)
        if hasattr(obj, "pretty_print"):
            return obj.pretty_print(self)

        return repr(obj)

    def memoize(self, obj: _TargetArgsExpr) -> str:
        obj_str = obj.pretty_print(self)
        obj_name = obj.fns_repr()
        for prefix in ("aten.", "torch.", "prims."):
            obj_name = obj_name.replace(prefix, "")

        tmp_name = self.namespace.create_name(obj_name, None)
        self.memoized_objs_names[obj] = tmp_name
        self.memoized_objs_pp[obj] = obj_str
        return tmp_name


class _PassDictsType(Protocol):
    def __getitem__(
        self, k: tuple[str, torch.fx.node.Target]
    ) -> list[PatternEntry]: ...


@dataclasses.dataclass
class PatternEntry:
    pattern: PatternExpr
    extra_check: Callable[[Match], bool]

    def apply(
        self,
        match: Match,
        graph: torch.fx.Graph,
        node: torch.fx.Node,
        safety_checker: Optional[PatternSafetyChecker] = None,
    ) -> bool:
        raise NotImplementedError

    def register(
        self,
        pass_dicts: Union[_PassDictsType, Sequence[_PassDictsType]],
        target: Union[torch.fx.node.Target, None] = None,
        prepend: bool = False,
    ) -> None:
        if target is None:
            assert hasattr(self.pattern, "fns")
            for fn in self.pattern.fns:
                self.register(pass_dicts, fn, prepend=prepend)
        elif isinstance(pass_dicts, (dict, PatternMatcherPass)):
            assert hasattr(self.pattern, "op")
            if prepend:
                pass_dicts[(self.pattern.op, target)].insert(0, self)
            else:
                pass_dicts[(self.pattern.op, target)].append(self)
        else:
            pass_dicts = typing.cast(Sequence[_PassDictsType], pass_dicts)
            for x in pass_dicts:
                self.register(x, target, prepend=prepend)


@dataclasses.dataclass
class LoweringPatternEntry(PatternEntry):
    handler: Callable[..., Any]

    def apply(
        self,
        match: Match,
        graph: torch.fx.Graph,
        node: torch.fx.Node,
        safety_checker: Optional[PatternSafetyChecker] = None,
    ) -> bool:
        handler = functools.wraps(self.handler)(functools.partial(self.handler, match))
        with graph.inserting_before(node):
            replacement = graph.call_function(handler, tuple(match.args), match.kwargs)
            replacement.meta.update(node.meta)
            node.replace_all_uses_with(replacement)
        assert match.nodes[-1] is node
        match.erase_nodes()
        return True


@dataclasses.dataclass
class GraphPatternEntry(PatternEntry):
    """
    A pattern that runs a function on the FX graph
    """

    handler: Callable[..., Any]

    def apply(
        self,
        match: Match,
        graph: torch.fx.Graph,
        node: torch.fx.Node,
        safety_checker: Optional[PatternSafetyChecker] = None,
    ) -> bool:
        match.safety_checker = safety_checker
        with graph.inserting_before(node):
            self.handler(match, *match.args, **match.kwargs)
        return True


@dataclasses.dataclass
class ReplacementPatternEntry(PatternEntry):
    """
    The replacement pattern for the graph
    """

    normalize_args: Callable[..., list[Any]]

    @staticmethod
    def replace_with_graph(
        match: Match,
        graph: torch.fx.Graph,
        replacement_graph: Union[torch.fx.Graph, torch.fx.GraphModule],
        args: Sequence[torch.fx.Node],
        safety_checker: Optional[PatternSafetyChecker] = None,
    ) -> Optional[bool]:
        """
        Inserts the replacement graph into the toplevel graph at the match
        """

        # Safety check: Block unsafe pattern transformations
        # Only check when safety_checker is explicitly provided (user opted in)
        if (
            safety_checker is not None
            and isinstance(replacement_graph, torch.fx.GraphModule)
            and not safety_checker.check_pattern_replacement_safety(
                match.nodes, replacement_graph, list(args)
            )
        ):
            return False

        added_replacement_nodes: list[torch.fx.Node] = []

        class Replacer(torch.fx.Interpreter):
            call_method = None  # type: ignore[assignment]
            call_module = None  # type: ignore[assignment]
            get_attr = None  # type: ignore[assignment]

            def run_node(self, node: torch.fx.Node) -> Any:
                if node.op in ("placeholder", "output"):
                    return super().run_node(node)
                target = node.target
                args, kwargs = self.fetch_args_kwargs_from_env(node)
                if node.op == "call_function":
                    assert callable(target)
                    result = graph.call_function(target, args, kwargs)
                    added_replacement_nodes.append(result)
                    _transfer_meta(
                        new_meta=result.meta,
                        old_node=node,
                        pass_name="Interpreter_Replacer",
                    )
                    # This function copy-pastes the replacement graph into
                    # the graph. If the replacement graph had any eager_input_vals,
                    # or val/tensor_meta, we propagate those over.
                    if "eager_input_vals" in node.meta:
                        result.meta["eager_input_vals"] = node.meta["eager_input_vals"]
                    if "val" in node.meta and "val" not in result.meta:
                        result.meta["val"] = node.meta["val"]
                        if isinstance(node.meta["val"], torch.Tensor):
                            assert "tensor_meta" in node.meta
                            result.meta["tensor_meta"] = node.meta["tensor_meta"]
                    return result
                if node.op == "get_attr":
                    # If the replacement graph contains a HOP, the subgraphs of the HOP are "get_attr" nodes.
                    # We need to fetch the subgraph of the HOP then register the subgraph to the replaced graph's root.
                    from torch._higher_order_ops.utils import (
                        unique_graph_name_with_root,
                    )

                    sub_gm = super().get_attr(target, args, kwargs)
                    if not isinstance(sub_gm, torch.fx.GraphModule):
                        raise NotImplementedError(
                            f"NYI: replacement_graph.{target} is not a graph module. Got {sub_gm}."
                        )
                    assert graph.owning_module is not None
                    graph_name = None
                    for n, mod in graph.owning_module.named_modules():
                        if sub_gm is mod:
                            graph_name = n
                            break
                    if graph_name is None:
                        assert isinstance(target, str)
                        _, graph_name = unique_graph_name_with_root(
                            # pyrefly: ignore [unbound-name]
                            graph.owning_module,
                            target,
                        )
                        # pyrefly: ignore [unbound-name]
                        graph.owning_module.register_module(graph_name, sub_gm)
                    # pyrefly: ignore [unbound-name]
                    getattr_node = graph.get_attr(graph_name)
                    added_replacement_nodes.append(getattr_node)
                    return getattr_node

                raise NotImplementedError(f"unhandled {node}")

        output_nodes = match.output_nodes()

        if len(output_nodes) == 1:
            last_node = output_nodes[0]
        else:
            # When there are multiple output nodes, we need to insert the replacement
            # After the last output node to ensure all outputs are ready.
            #
            # Example: If output_nodes = [node_a, node_b] at indices [5, 10],
            # we must insert after index 10 (the last output) to ensure both
            # node_a and node_b are available to the replacement. Using the
            # first output (min) would cause "use before def" errors.
            #
            # This applies whether outputs are DEP_OP nodes (inserted by
            # add_implict_edges after mutations) or regular operation results.
            #
            # We first perform a stable topological sort to guarantee the graph
            # is in valid dependency order before computing indices.
            assert output_nodes[0]
            stable_topological_sort(output_nodes[0].graph)
            nodes = list(output_nodes[0].graph.nodes)
            indices = [
                (nodes.index(n), n)
                for n in output_nodes
                if isinstance(n, torch.fx.Node)
            ]
            last_node = max(indices, key=operator.itemgetter(0))[1]

        def percolate_tags(
            node: torch.fx.Node,
            tag_name: str,
            tag_value: str,
            input_stops: OrderedSet[torch.fx.Node],
        ) -> None:
            queue = [node]
            visited = OrderedSet[torch.fx.Node]()

            while queue:
                arg = queue.pop()
                if (
                    arg not in visited
                    and arg not in input_stops
                    and hasattr(arg, "meta")
                ):
                    visited.add(arg)
                    arg.meta[tag_name] = tag_value
                    queue.extend(arg.all_input_nodes)

        with graph.inserting_before(last_node):
            assert isinstance(replacement_graph, torch.fx.GraphModule)
            replacement = Replacer(replacement_graph).run(*args)
            if isinstance(replacement, torch.fx.Node):
                replacement = [replacement]

            def maybe_getitem(node: torch.fx.Node) -> Any:
                if node.op != "call_function":
                    return None
                if node.target != operator.getitem:
                    return None
                assert len(node.args) == 2
                return node.args[1]

            def replace(
                old: Union[torch.fx.Node, None],
                new: Union[torch.fx.Node, Sequence[torch.fx.Node], None],
            ) -> None:
                def filter_nodes_in_newly_added_nodes(node: torch.fx.Node) -> bool:
                    # Do not replace the use of a node if it is being used by
                    # nodes in the replaced graph
                    return node not in added_replacement_nodes

                if old is None:
                    assert new is None
                    return
                assert isinstance(old, torch.fx.Node)

                if new is None:
                    old.replace_all_uses_with(
                        None,  # type: ignore[arg-type]
                        delete_user_cb=filter_nodes_in_newly_added_nodes,
                    )
                    if len(old.users) == 0:
                        graph.erase_node(old)
                    return
                if isinstance(new, torch.fx.Node):
                    if "val" not in new.meta:
                        new.meta.update(old.meta)

                    # Preserve the recompute tags in the replacement graph. We
                    # look at the recompute tags of the original output node to
                    # propagate the tag from the output all the way to the input
                    # args (named as args in the replace_with_graph).
                    # Note that this is best effort. Since patterns are from
                    # many to many, there is no easy way to correctly map the
                    # recomputable tags. It is possible in some scenarios that we
                    # incorrectly tag some nodes as recomputables.
                    for tag_name in ["recompute", "ac_graph_id"]:
                        if tag_name in old.meta:
                            percolate_tags(
                                new, tag_name, old.meta[tag_name], OrderedSet(args)
                            )

                    old.replace_all_uses_with(
                        new, delete_user_cb=filter_nodes_in_newly_added_nodes
                    )
                    if len(old.users) == 0:
                        graph.erase_node(old)
                    return

                # `new` is not a node: it's a list of nodes.
                #
                # This happens when we want to replace a node that has a single
                # packed return with multiple unpacked returns. We need to do
                # some graph surgery here.
                #
                # Example:
                #   def original_graph(x):
                #      a = op(x)
                #      b = a[0]
                #      c = a[1]
                #      ...
                #
                # Assume that we want to replace op(x) with the graph
                #   def new_op(x):
                #      w = x + 1
                #      z = x + 2
                #      return (w, z)
                #
                # We need to replace `op` with the contents of `new_op`,
                # and then rewrite a[0] to be w and a[1] to be z, as so:
                #   def new_graph(x):
                #     w = x + 1
                #     z = x + 2
                #     b = w
                #     c = z
                #     ...
                old_uses = list(old.users.keys())
                for user in old_uses:
                    idx = maybe_getitem(user)
                    if idx is None:
                        raise AssertionError(
                            "Deleted index from getitem, did you erase the index and not properly replace it?"
                        )
                    replace(user, new[idx])
                graph.erase_node(old)

            for old_node in output_nodes:
                if (
                    old_node
                    and old_node.op == "call_function"
                    and old_node.target == control_deps
                    and old_node.args
                    and isinstance(old_node.args[0], (tuple, list))
                ):
                    deps_tuple = old_node.args[0]

                    # Replace getitem users with appropriate deps_tuple element before replacement
                    for user in list(old_node.users.keys()):
                        if (
                            user.op == "call_function"
                            and user.target == operator.getitem
                            and len(user.args) == 2
                            and user.args[0] == old_node
                        ):
                            idx = user.args[1]
                            if isinstance(idx, int) and 0 <= idx < len(deps_tuple):
                                # Replace getitem with the actual deps_tuple element
                                replacement_node = deps_tuple[idx]
                                assert isinstance(replacement_node, torch.fx.Node)
                                user.replace_all_uses_with(replacement_node)
                                if not user._erased:
                                    graph.erase_node(user)

            if len(output_nodes) == len(replacement):
                for old, new in zip(output_nodes, replacement):
                    replace(old, new)
            else:
                assert len(output_nodes) == 1
                replace(output_nodes[0], replacement)

        match.erase_nodes()
        return None

    def apply(
        self,
        match: Match,
        graph: torch.fx.Graph,
        node: torch.fx.Node,
        safety_checker: Optional[PatternSafetyChecker] = None,
    ) -> bool:
        assert match.replacement_graph is not None
        was_applied = self.replace_with_graph(
            match,
            graph,
            match.replacement_graph,
            self.normalize_args(*match.args, **match.kwargs),
            safety_checker=safety_checker,
        )
        return was_applied if was_applied is not None else True


def _return_true(match: Match) -> bool:
    return True


def log_trace_failure(search_fn: Callable[..., Any], e: RuntimeError) -> None:
    log.info(
        "Replacement pattern %s failed to apply due to shape mismatch: %s",
        search_fn.__name__,
        e,
    )


def check_and_add_duplicate_pattern(
    pattern: PatternExpr,
    graph: Optional[torch.fx.Graph],
    seen_patterns: dict[str, list[Optional[str]]],
    skip_duplicates: bool = False,
) -> bool:
    """
    Check if a pattern is a duplicate. Because we ignore certain types in searching, but not
    in matching, use the graph to distinguish equivalent search patterns.

    Returns True if a duplicate is found and `skip_duplicates=True` is passed in. Errors if
    `skip_duplicates` is False and a duplicate is found.
    """

    pattern_repr = PatternPrettyPrinter.run(pattern)
    equiv_pattern_reprs = seen_patterns.get(pattern_repr)
    if not equiv_pattern_reprs:
        seen_patterns[pattern_repr].append(str(graph) if graph else None)
        return False

    if graph is None:
        if skip_duplicates:
            return True
        torch._check(
            False,
            lambda: f"Duplicate pattern: {pattern_repr} with no graph",
        )

    new_graph_str = str(graph)
    for graph_str in equiv_pattern_reprs:
        if new_graph_str != graph_str:
            continue
        if skip_duplicates:
            return True
        torch._check(
            False,
            lambda: f"Duplicate pattern: {pattern_repr} with duplicated match graph {graph_str} ",
        )
    equiv_pattern_reprs.append(new_graph_str)
    return False


def register_replacement(
    search_fn: SearchFn,
    replace_fn: ReplaceFn,
    example_inputs: Iterable[Any],
    trace_fn: TraceFn,
    pass_dicts: Union[_PassDictsType, Sequence[_PassDictsType]],
    extra_check: Callable[[Match], bool] = _return_true,
    scalar_workaround: Union[dict[str, Union[float, int]], None] = None,
    exclusive_arg_names: Sequence[str] = (),
    search_fn_pattern: Union[PatternExpr, None] = None,
    skip_duplicates: bool = False,
) -> bool:
    """
    Create a replacement rule based on example functions that get traced
    to create patterns.  This supports both training and inference when
    run on a joint forward+backward graph.

    Args:
        search_fn: traced to give original pattern
        replace_fn: traced to give replacement graph
        example_inputs: example inputs for initial trace
        trace_fn: fwd_only or joint_fwd_bwd
        pass_dict: dict of passes to register to
        extra_check: additional check to run on match(using real shapes)
    """
    argnames_static = [*inspect.signature(search_fn).parameters.keys()]

    def check_fn(match: Match) -> bool:
        """
        Often shapes get burned into the pattern, so our initial match ran with
        `ignore_types=(int, ...)`.

        Recheck the match with the correct shapes.
        """
        argnames = list(argnames_static)
        for name in argnames:
            if name not in match.kwargs:
                raise RuntimeError(
                    f"Not all inputs to pattern found in match.kwargs. Perhaps one "
                    f"of the inputs is unused? argnames={argnames}, match.kwargs={match.kwargs}"
                )

        args = list(
            torch.fx.map_arg(
                [match.kwargs[name] for name in argnames], lambda n: n.meta["val"]
            )
        )

        sym_args: list[torch.SymInt] = []
        fake_mode = torch._dynamo.utils.detect_fake_mode(args)
        assert fake_mode is not None
        with fake_mode:
            for i, grad in enumerate(requires_grad):
                if isinstance(args[i], torch.Tensor):
                    if grad and is_integer_dtype(args[i].dtype):
                        return False

                    args[i] = torch.empty_strided(
                        args[i].size(),
                        args[i].stride(),
                        dtype=args[i].dtype,
                        device=args[i].device,
                        requires_grad=grad,
                    )
                    for v in itertools.chain(args[i].shape, args[i].stride()):
                        if isinstance(v, torch.SymInt) and all(
                            statically_known_true(v != a) for a in sym_args
                        ):
                            sym_args.append(v)

            # If we were given a pre-traced pattern then use that instead of
            # retracing. Note that this means the pattern has to be independent
            # of its args.
            specific_pattern = search_fn_pattern

            if not specific_pattern:
                if sym_args:
                    # AOT Autograd and make fx will dedupe symbolic shape size
                    # accesses of sym ints that appear as inputs
                    # We don't want the sym_size uses to interfere with pattern matching
                    # so we provide them as inputs.
                    # Later, when we actually do the replacement, the symbolic shape
                    # sizes will get re-traced and added to the graph.

                    def search_fn_new(*args_new: Any) -> Any:
                        return search_fn(*args_new[len(args_new) - len(args) :])

                    try:
                        # pyrefly: ignore [bad-argument-type]
                        specific_graph = trace_fn(search_fn_new, sym_args + args)
                    except RuntimeError as e:
                        log_trace_failure(search_fn, e)
                        return False

                    # correct argnames in the graph
                    sym_arg_names = []
                    for i, placeholder in zip(
                        range(len(sym_args) + len(args)),
                        specific_graph.graph.nodes,
                    ):
                        if i < len(sym_args):
                            sym_arg_names.append(placeholder.target)
                            continue

                        with specific_graph.graph.inserting_after(placeholder):
                            new_node = specific_graph.graph.placeholder(
                                argnames[i - len(sym_args)]
                            )
                            new_node.target = new_node.name
                            placeholder.replace_all_uses_with(new_node)
                            specific_graph.graph.erase_node(placeholder)

                    argnames = sym_arg_names + argnames
                else:
                    try:
                        specific_graph = trace_fn(search_fn, args)
                    except RuntimeError as e:
                        log_trace_failure(search_fn, e)
                        return False

                add_control_dep_edges(specific_graph)
                specific_pattern = fx_to_pattern(
                    specific_graph,
                    argnames=argnames,
                    exclusive_arg_names=exclusive_arg_names,
                    scalar_workaround=scalar_workaround,
                )

            node = match.output_nodes()[0]
            assert node is not None
            specific_pattern_match = specific_pattern.match(node)

            if is_match(specific_pattern_match) and extra_check(specific_pattern_match):
                # trace the pattern using the shapes from the user program
                match.replacement_graph = trace_fn(replace_fn, args)
                if len(match.nodes) == 1:
                    for n in match.replacement_graph.graph.nodes:
                        _transfer_meta(
                            new_meta=n.meta,
                            old_node=match.nodes[0],
                            pass_name="replacement",
                        )
                return True
            return False

    def normalize_args(**kwargs: Any) -> list[Any]:
        args = [kwargs.pop(name) for name in argnames_static]
        for i in range(1, len(kwargs) + 1):
            if f"tangents_{i}" not in kwargs:
                break
            args.append(kwargs.pop(f"tangents_{i}"))
        assert not kwargs, f"leftover kwargs: {kwargs!r}"
        return args

    if trace_fn is joint_fwd_bwd:
        # If inference mode is enabled during compilation, assume that we don't
        # want to match on any training graph patterns
        if torch.is_inference_mode_enabled():
            return False

    # TODO: Revisit the functionalize_rng_ops for lowmem dropout
    with functorch_config.patch(functionalize_rng_ops=False):
        requires_grad: list[bool] = [
            isinstance(x, torch.Tensor) and x.requires_grad for x in example_inputs
        ]
        if search_fn_pattern is None:
            pattern, gm = gen_pattern_and_search_gm(
                search_fn,
                example_inputs,
                trace_fn,
                scalar_workaround,
                exclusive_arg_names,
            )
        else:
            pattern = search_fn_pattern
            gm = None

        for pattern_matcher_pass in (
            pass_dicts if isinstance(pass_dicts, Sequence) else [pass_dicts]
        ):
            if isinstance(pattern_matcher_pass, PatternMatcherPass):
                if check_and_add_duplicate_pattern(
                    pattern,
                    gm.graph if gm else None,
                    pattern_matcher_pass.seen_patterns,
                    skip_duplicates=skip_duplicates,
                ):
                    return False

        pattern = ReplacementPatternEntry(
            pattern=pattern,
            extra_check=check_fn,
            normalize_args=normalize_args,
        )
        pattern.register(pass_dicts)
        return pattern.pattern  # type: ignore[return-value]


_serialized_patterns: OrderedSet[str] = OrderedSet()


def _serialize_pattern(
    unique_name: str,
    search_fn: SearchFn,
    example_inputs: Sequence[Any],
    trace_fn: TraceFn,
    scalar_workaround: Union[dict[str, Union[float, int]], None],
) -> PatternExpr:
    def get_file_template() -> str:
        auto_generated_msg = textwrap.dedent(
            """\
            # This is an auto-generated file. Please do not modify it by hand.
            # To re-generate, run:
            # cd ~/pytorch && python torchgen/fuse/gen_patterns.py
            """
        )

        file_template = textwrap.dedent(
            """\
            # mypy: ignore-errors

            # noqa: F401, E501
            {msg}
            import torch
            import torch._inductor
            import operator

            aten = torch.ops.aten
            prims = torch.ops.prims

            """
        ).format(msg=auto_generated_msg)

        pattern_matcher_imports = []
        for name in dir(torch._inductor.pattern_matcher):
            attr = getattr(torch._inductor.pattern_matcher, name)
            try:
                if isinstance(attr, type) and issubclass(
                    attr, (PatternExpr, _TargetExpr)
                ):
                    # pyrefly: ignore [bad-argument-type]
                    pattern_matcher_imports.append(name)
            except TypeError:
                pass

        formatted_imports = ",\n   ".join(pattern_matcher_imports)
        formatted_imports = f"from torch._inductor.pattern_matcher import (\n   {formatted_imports},\n)\n"
        return f"{file_template}{formatted_imports}"

    if not SERIALIZED_PATTERN_PATH.is_dir():
        raise RuntimeError(
            f"Could not find serialized patterns directory at {SERIALIZED_PATTERN_PATH}"
        )

    pattern_name = search_fn.__name__

    from torch._functorch import config as functorch_config

    with functorch_config.patch(functionalize_rng_ops=False):
        pattern = gen_pattern(search_fn, example_inputs, trace_fn, scalar_workaround)

    serialized_pattern = PatternPrettyPrinter.run(pattern, output_name=unique_name)
    if pattern_name not in _serialized_patterns:
        write_mode = "w"
        _serialized_patterns.add(pattern_name)
    else:
        write_mode = "a"

    file_template = get_file_template()

    with open(SERIALIZED_PATTERN_PATH / f"{pattern_name}.py", write_mode) as f:
        if write_mode == "w":
            f.write(file_template)
        else:
            f.write("\n\n")
        f.write(serialized_pattern)
        f.write("\n")

    return pattern


SERIALIZED_PATTERN_PATH = Path(__file__).parent / "fx_passes" / "serialized_patterns"

# This is the set of serialized patterns that we've registered.  Used by
# test_serialized_patterns_up_to_date() to ensure the patterns are up
# to date.
_known_precompiled_patterns: list[
    tuple[
        Any,
        Iterable[Any],
        Callable[[Callable[..., Any], Iterable[Any]], torch.fx.GraphModule],
        Any,
        PatternExpr,
    ]
] = []


def gen_register_replacement(
    unique_name: str,
    search_fn: SearchFn,
    replace_fn: ReplaceFn,
    example_inputs: Iterable[Any],
    trace_fn: TraceFn,
    pass_dicts: Union[_PassDictsType, Sequence[_PassDictsType]],
    extra_check: Callable[[Match], bool] = _return_true,
    scalar_workaround: Union[dict[str, Union[float, int]], None] = None,
    exclusive_arg_names: Sequence[str] = (),
    skip_duplicates: bool = False,
) -> None:
    # Make sure the example_inputs is materialized.
    example_inputs = tuple(example_inputs)

    if "PYTORCH_GEN_PATTERNS" in os.environ:
        pat = _serialize_pattern(
            unique_name, search_fn, example_inputs, trace_fn, scalar_workaround
        )
    else:
        pattern_name = search_fn.__name__
        m = importlib.import_module(
            f"torch._inductor.fx_passes.serialized_patterns.{pattern_name}"
        )
        if not m or not hasattr(m, unique_name):
            log.warning(
                "Precompiled pattern %r not found. Run torchgen/fuse/gen_patterns.py.",
                unique_name,
            )
        pat = getattr(m, unique_name)

    for arg in pytree.tree_iter(example_inputs):
        if isinstance(arg, FakeTensor) and arg.constant is not None:
            # This can be a problem - small fake tensors (e.g. `tensor(2)`) will
            # hold onto their original constant value - and by stashing it here
            # will cause a memory leak if the constant value is on GPU.
            # Since this is just an optimization we can clear it out.
            arg.constant = None

    _known_precompiled_patterns.append(
        (search_fn, example_inputs, trace_fn, scalar_workaround, pat)
    )
    register_replacement(
        search_fn,
        replace_fn,
        example_inputs,
        trace_fn,
        pass_dicts,
        extra_check,
        scalar_workaround,
        exclusive_arg_names,
        search_fn_pattern=pat,
        skip_duplicates=skip_duplicates,
    )


@functorch_config.patch(functionalize_rng_ops=False)  # type: ignore[misc]
def gen_pattern_and_search_gm(
    search_fn: SearchFn,
    example_inputs: Sequence[Any],
    trace_fn: TraceFn,
    scalar_workaround: Union[dict[str, Union[float, int]], None] = None,
    exclusive_arg_names: Sequence[str] = (),
) -> tuple[PatternExpr, torch.fx.GraphModule]:
    argnames = [*inspect.signature(search_fn).parameters.keys()]

    if scalar_workaround is None:
        scalar_workaround = {}
    flat_inputs = []
    input_idx = 0  # Positional arguments index

    for argname in argnames:
        if argname in scalar_workaround:
            flat_inputs.append(scalar_workaround[argname])
        else:
            flat_inputs.append(example_inputs[input_idx])
            input_idx += 1

    search_gm = trace_fn(search_fn, flat_inputs)
    add_control_dep_edges(search_gm)
    return (
        fx_to_pattern(
            search_gm,
            ignore_types=(int, float, list, torch.device, torch.dtype),
            argnames=argnames,
            scalar_workaround=scalar_workaround,
            exclusive_arg_names=exclusive_arg_names,
        ),
        search_gm,
    )


def gen_pattern(
    search_fn: SearchFn,
    example_inputs: Sequence[Any],
    trace_fn: TraceFn,
    scalar_workaround: Union[dict[str, Union[float, int]], None] = None,
    exclusive_arg_names: Sequence[str] = (),
) -> PatternExpr:
    return gen_pattern_and_search_gm(
        search_fn, example_inputs, trace_fn, scalar_workaround, exclusive_arg_names
    )[0]


def register_lowering_pattern(
    pattern: PatternExpr,
    extra_check: Callable[[Match], bool] = _return_true,
    *,
    pass_dict: _PassDictsType,
    prepend: bool = False,
) -> Callable[[Callable[..., Any]], Callable[..., Any]]:
    """
    Register an aten to inductor IR replacement pattern.  The decorated
    function is saved and then called a lowering time allowing direct
    pattern to inductor IR conversion.
    """

    def decorator(handler: Callable[..., Any]) -> Callable[..., Any]:
        assert callable(handler)
        LoweringPatternEntry(
            pattern=pattern, extra_check=extra_check, handler=handler
        ).register(pass_dict, prepend=prepend)
        handler._inductor_lowering_function = True  # type: ignore[attr-defined]
        return handler

    return decorator


def register_graph_pattern(
    pattern: PatternExpr,
    extra_check: Callable[[Match], bool] = _return_true,
    *,
    pass_dict: _PassDictsType,
    prepend: bool = False,
) -> Callable[[Callable[..., Any]], Callable[..., Any]]:
    """
    Register a pattern that runs a function on the FX graph, allowing
    custom transformation code.
    """

    def decorator(handler: Callable[..., Any]) -> Callable[..., Any]:
        assert callable(handler)
        GraphPatternEntry(
            pattern=pattern, extra_check=extra_check, handler=handler
        ).register(pass_dict, prepend=prepend)
        return handler

    return decorator


def is_start_of_fx_graph(graph: torch.fx.Graph, node: torch.fx.Node) -> bool:
    # first node in the graph
    return node is next(iter(graph.nodes))


# match: copy_, relu_, _set_grad_enabled, manual_seed, _enter_autocast, etc
# doesn't match: __rshift__, etc
_mutation_op_re = re.compile(r"(?<!_)(_$|_[.]|(\b|_)(set|enter|exit|seed)(\b|_))(?!_)")


def fixme_incorrect_inductor_schema_op(op: torch._ops.OpOverload) -> bool:
    if op.namespace != "inductor":
        return False

    # TODO - fix schema
    # Dont add any more !
    return op in (
        torch.ops.inductor.accumulate_grad_.default,
        torch.ops.inductor.resize_storage_bytes_.default,
    )


def is_mutation_op(node: torch.fx.Node) -> bool:
    if isinstance(
        node.target, torch._ops.OpOverload
    ) and not fixme_incorrect_inductor_schema_op(node.target):
        return node.target._schema.is_mutable
    elif isinstance(
        node.target, torch._higher_order_ops.auto_functionalize.AutoFunctionalized
    ):
        return False
    if node.op == "call_function":
        assert callable(node.target)
        if _mutation_op_re.search(node.target.__name__):
            return True
    elif node.op == "call_method":
        assert isinstance(node.target, str)
        if _mutation_op_re.search(node.target):
            return True
    return node.kwargs.get("out") is not None


def same_mutation_regions(a: torch.fx.Node, b: torch.fx.Node) -> bool:
    assert "mutation_region_id" in a.meta
    assert "mutation_region_id" in b.meta
    return a.meta["mutation_region_id"] == b.meta["mutation_region_id"]


def get_mutation_region_id(graph: torch.fx.Graph, node: torch.fx.Node) -> int:
    n = node
    while "mutation_region_id" not in n.meta and not is_start_of_fx_graph(graph, n):
        n = n.prev
    mutation_region_id = n.meta.get("mutation_region_id", 0)
    while n is not node:
        n = n.next
        if is_mutation_op(n):
            mutation_region_id += 1
        n.meta["mutation_region_id"] = mutation_region_id
    return mutation_region_id


def should_compute_mutation_region_ids(graph: torch.fx.Graph) -> bool:
    return "mutation_region_id" not in next(iter(graph.nodes)).meta


def compute_mutation_region_ids(graph: torch.fx.Graph) -> None:
    mutation_region_id = 0
    for nd in graph.nodes:
        if is_mutation_op(nd):
            mutation_region_id += 1
        nd.meta["mutation_region_id"] = mutation_region_id


class PatternMatcherPass:
    """Applies pattern matching and replacement transformations to FX graphs"""

    def __init__(
        self,
        pass_name: Optional[str] = None,
        subsystem: Optional[str] = None,
        check_aliasing_safety: bool = False,
    ) -> None:
        super().__init__()
        self.patterns: defaultdict[
            tuple[str, torch.fx.node.Target], list[PatternEntry]
        ] = defaultdict(list)
        self.pass_name = pass_name
        self.subsystem = subsystem
        self.check_aliasing_safety = check_aliasing_safety

        # For a particular generated pattern repr, store all of the str representations
        # of the graph used to generate them. Because we ignore certain patterns
        # in searching, but not in matching, use the graph to distinguish if two equivalent
        # searches are actually different.
        self.seen_patterns: dict[str, list[Optional[str]]] = defaultdict(list)

    def __getitem__(self, item: tuple[str, torch.fx.node.Target]) -> list[PatternEntry]:
        return self.patterns[item]

    def apply(self, gm: Union[torch.fx.GraphModule, torch.fx.Graph]) -> int:
        if not self.patterns:
            return 0
        if isinstance(gm, torch.fx.GraphModule):
            graph = gm.graph
        elif isinstance(gm, torch.fx.Graph):
            graph = gm
            gm = graph.owning_module
        else:
            raise RuntimeError(
                f"The input to PatternMatcherPass must be a GraphModule or a Graph, but got {type(gm)}"
            )
        if should_compute_mutation_region_ids(graph):
            compute_mutation_region_ids(graph)
        get_mutation_region_id_partial = functools.partial(
            get_mutation_region_id, graph
        )
        count = 0
        nodes = []
        has_call_module = False
        for op, target in self.patterns:
            if op == "call_module":
                has_call_module = True
            else:
                nodes.append(graph.find_nodes(op=op, target=target, sort=False))
        if has_call_module:
            nodes.append(graph.find_nodes(op="call_module", sort=False))
        pass_name = self.pass_name if self.pass_name is not None else "pattern_matcher"
        assert isinstance(gm, torch.fx.GraphModule)

        safety_checker = None
        if self.check_aliasing_safety:
            safety_checker = PatternSafetyChecker(graph)

        with GraphTransformObserver(gm, pass_name, self.subsystem):
            for node in sorted(itertools.chain.from_iterable(nodes), reverse=True):
                target = extract_target(node)
                if node.op == "call_module":
                    if (node.op, target) not in self.patterns:
                        continue

                # conservatively not applying pattern for cpu input,
                # since some of the patterns induce codegen and split nodes.
                # Note: we will only skip cpu compute if disable_cpp_codegen=True
                if fallback_node_due_to_unsupported_type(node, allow_cpu_inputs=False):
                    continue

                for entry in self.patterns[(node.op, target)]:
                    if node._erased:
                        break
                    m = entry.pattern.match(node)
                    # pattern match crosses mutation barrier - discard
                    if (
                        is_match(m)
                        and len(
                            OrderedSet(map(get_mutation_region_id_partial, m.nodes))
                        )
                        != 1
                    ):
                        continue
                    if os.environ.get("TORCHINDUCTOR_PATTERN_MATCH_DEBUG") == node.name:
                        log.warning("%s%s %s %s", node, node.args, m, entry.pattern)

                    if is_match(m) and guard_or_false(entry.extra_check(m)):
                        applied = entry.apply(
                            m, graph, node, safety_checker=safety_checker
                        )
                        if applied:
                            count += 1
                            counters[backend]["pattern_matcher_count"] += 1
                            counters[backend]["pattern_matcher_nodes"] += len(m.nodes)
                            if safety_checker:
                                safety_checker.invalidate()
        return count

    def clear(self) -> None:
        self.patterns.clear()


def _not_implemented(*args: Any, **kwargs: Any) -> NoReturn:
    raise NotImplementedError


def fx_to_pattern(
    gm: Union[torch.fx.GraphModule, torch.fx.Graph],
    ignore_types: Sequence[type[Any]] = (),
    argnames: Sequence[str] = (),
    scalar_workaround: Union[dict[str, Union[float, int]], None] = None,
    exclusive_arg_names: Sequence[str] = (),
) -> PatternExpr:
    """
    Convert an FX graph into a PatternExpr.  This is useful for simple
    patterns that can only match single functions and fixed-length lists.
    """
    # scalar_workaround is a hack to capture dropout_p
    # see https://github.com/pytorch/pytorch/issues/97894
    scalar_workaround = scalar_workaround or {}
    inv_scalar_workaround = {v: k for k, v in scalar_workaround.items()}
    assert len(inv_scalar_workaround) == len(scalar_workaround)

    def process_arg(
        x: T, ignore_types_override: Optional[Sequence[type[Any]]] = None
    ) -> Union[T, KeywordArg, Ignored]:
        current_ignore_types = (
            ignore_types_override if ignore_types_override is not None else ignore_types
        )
        if isinstance(x, (float, int)) and x in inv_scalar_workaround:
            return KeywordArg(inv_scalar_workaround[x])
        if type(x) in current_ignore_types:
            return Ignored()
        if isinstance(x, list) and all(isinstance(y, Ignored) for y in x) and x:
            return Ignored()
        return x

    argnum = itertools.count()

    class Converter(torch.fx.Interpreter):
        # pyrefly: ignore [bad-override]
        call_method = _not_implemented
        # pyrefly: ignore [bad-override]
        call_module = _not_implemented
<<<<<<< HEAD
=======
        # pyrefly: ignore [bad-override]
        get_attr = _not_implemented
>>>>>>> 67dbbe26

        # pyrefly: ignore [bad-override]
        def placeholder(
            self,
            target: str,  # type: ignore[override]
            args: Sequence[Any],
            kwargs: Mapping[str, Any],
        ) -> Union[ExclusiveKeywordArg, KeywordArg]:
            n = next(argnum)
            if n < len(argnames):
                name = argnames[n]
            elif argnames:
                assert target.startswith("tangent")
                name = target
            else:
                target = re.sub(r"_\d+$", "", target)  # de-mangle arg name
                name = target
            if name in exclusive_arg_names:
                return ExclusiveKeywordArg(name)
            else:
                return KeywordArg(name)

        # pyrefly: ignore [bad-override]
        def call_function(
            self,
            target: str,  # type: ignore[override]
            args: Sequence[Any],
            kwargs: Mapping[str, Any],
        ) -> PatternExpr:
            process_arg_fn = process_arg

            # Indexing is critical for matching getitem nodes, so we can't ignore int args here
            if target is operator.getitem:

                def process_arg_fn_impl(
                    x: T,
                    ignore_types_override: Optional[Sequence[type[Any]]] = tuple(
                        t for t in ignore_types if t is not int
                    ),
                ) -> Union[T, KeywordArg, Ignored]:
                    return process_arg(x, ignore_types_override)

                process_arg_fn = process_arg_fn_impl

            args, kwargs = pytree.tree_map(process_arg_fn, (args, kwargs))
            if list in ignore_types:
                # Handle a burned in tensor size which are now [Ignored(), Ignored(), ...]
                args = [process_arg_fn(a) for a in args]
                kwargs = {k: process_arg_fn(a) for k, a in kwargs.items()}

            if target == control_deps and len(args) >= 2:
                # control_deps signature: (additional_deps, subgraph, *args)
                args = (Ignored(), Ignored(), *args[2:])

            return CallFunction(target, *args, **kwargs)

        def run_node(self, n: torch.fx.Node) -> Any:
            rv = super().run_node(n)
            if n.op == "output" and isinstance(rv, tuple):
                args = n.args[0]
                assert isinstance(args, Collection)
                assert len(rv) == len(args)
                for r, arg in zip(rv, args):
                    # pyrefly: ignore [missing-attribute]
                    r.users = len(arg.users)
            else:
                rv.users = len(n.users)
            return rv

    assert isinstance(gm, torch.fx.GraphModule)
    pattern = Converter(gm).run()
    if not isinstance(pattern, PatternExpr):
        return MultiOutputPattern(pytree.tree_leaves(pattern))
    return pattern


@torch.no_grad()
def fwd_only(
    fn: Callable[..., Any],
    args: Sequence[Any],
    *,
    run_functional_passes: bool = True,
    get_decomp_fn: Optional[Callable[..., Any]] = None,
) -> torch.fx.GraphModule:
    """Build a normalized inference graph, for use with fx_to_pattern"""
    # TODO - look into using aot autograd, asserting no mutating ops here
    with enable_python_dispatcher(), preserve_node_meta():
        decompositions = (
            get_decomp_fn() if get_decomp_fn is not None else select_decomp_table()
        )
        gm = make_fx(fn, decompositions, tracing_mode="real")(*args)

    from .fx_passes.post_grad import remove_noop_ops

    if run_functional_passes:
        remove_noop_ops(gm.graph)
        gm.graph.eliminate_dead_code()

    gm.recompile()
    return gm


@torch.enable_grad()
def joint_fwd_bwd(fn: Callable[..., Any], args: Sequence[Any]) -> torch.fx.GraphModule:
    """Build a normalized training graph, for use with fx_to_pattern"""
    gm: Optional[torch.fx.GraphModule] = None

    def record_joint_graph(
        joint_graph: torch.fx.GraphModule, inputs: Sequence[Any], **kwargs: Any
    ) -> tuple[torch.fx.GraphModule, torch.fx.GraphModule]:
        nonlocal gm
        assert not gm
        gm = clone_graph(joint_graph)
        return default_partition(joint_graph, inputs, **kwargs)

    with torch._guards.tracing(None):
        aot_function(
            fn,
            lambda g, i: make_boxed_func(g),
            partition_fn=record_joint_graph,
            decompositions=select_decomp_table(),
            keep_inference_input_mutations=True,
            enable_log=False,
        )(*args)
    assert gm

    from .fx_passes.post_grad import remove_noop_ops

    remove_noop_ops(gm.graph)

    from .fx_passes.joint_graph import pointless_view

    matcher_pass = PatternMatcherPass()

    pattern = CallFunction(
        torch.ops.aten.view.default, KeywordArg("arg"), KeywordArg("size")
    )
    GraphPatternEntry(
        pattern=pattern,
        handler=pointless_view,
        extra_check=_return_true,
        # pyrefly: ignore [bad-argument-type]
    ).register(matcher_pass.patterns)
    matcher_pass.apply(gm.graph)

    # remove in/out specs
    gm.graph._codegen = torch.fx.graph.CodeGen()
    gm.graph.eliminate_dead_code()
    gm.recompile()
    return gm


def _args(n: torch.fx.Node) -> list[torch.fx.node.Argument]:
    args: list[torch.fx.node.Argument] = []
    torch.fx.map_arg((n.args, n.kwargs), args.append)
    return args


def stable_topological_sort(graph: torch.fx.Graph) -> None:
    # Nodes are in exactly one of these three collections:

    # - Nodes in `pending` are waiting to be processed (in reverse order):
    pending = list(reversed(graph.nodes))

    # - Nodes in `ready` have been processed and are already in the correct
    #   order.
    ready = OrderedSet[torch.fx.Node]()

    # - `waiting` is a mapping from a dependency to nodes which depend on that
    #   dependency.
    waiting = defaultdict(list)

    # The cursor indicates the last processed node so we can add new nodes
    # after it.
    cursor = None
    while pending:
        node = pending.pop()
        waiting_for = [x for x in _args(node) if x not in ready]
        if waiting_for:
            # We have unprocessed input nodes. Might as well wait for the last
            # arg so an already sorted list will only recheck this node once.
            waiting[waiting_for[-1]].append(node)
        else:
            ready.add(node)
            if cursor and cursor.next is not node:
                cursor.append(node)
            cursor = node
            # Mark the nodes that have been waiting for this node to finish as
            # ready to check again.
            pending.extend(reversed(waiting.pop(node, ())))

    assert not waiting and len(ready) == len(graph.nodes)


def init_once_fakemode(fn: Callable[..., Any]) -> Callable[[], Any]:
    """Wrapper around lazy init functions in fx_passes/"""

    @functools.cache
    @functools.wraps(fn)
    def lazy_init() -> Any:
        counters_ref = counters[backend].copy()

        with torch._guards.tracing(None), unset_fake_temporarily(), FakeTensorMode():
            result = fn()

        # clear view matches encountered during tracing
        counters[backend] = counters_ref

        return result

    return lazy_init


def config_flag(name: str) -> Callable[[Match], Any]:
    """Function for extra_check to put pass behind a flag"""

    def flag_check(match: Match) -> Any:
        return getattr(config, name)

    return flag_check


def clone_graph(input_graph: torch.fx.GraphModule) -> torch.fx.GraphModule:
    class CopyGraph(Transformer):
        def run_node(self, old_node: torch.fx.Node) -> torch.fx.Node:
            new_node = super().run_node(old_node)
            if isinstance(new_node, torch.fx.Proxy):
                new_node.node.meta.update(old_node.meta)
                new_node.node.name = self.new_graph._graph_namespace.create_name(
                    old_node.name, None
                )
            # pyrefly: ignore [bad-return]
            return new_node

    return CopyGraph(input_graph).transform()


# TODO: remove in follow up diff, used internally
_seen_patterns: OrderedSet[str] = OrderedSet()


def get_arg_value(
    node: torch.fx.Node, arg_number: int, kwarg_name: Optional[str] = None
) -> Any:
    if len(node.args) > arg_number:
        return node.args[arg_number]
    elif kwarg_name is None:
        return None
    else:
        return node.kwargs.get(kwarg_name)


def filter_nodes(nodes: Iterable[torch.fx.Node], fn: Any) -> list[torch.fx.Node]:
    fns = [fn]
    if isinstance(fn, torch._ops.OpOverloadPacket):
        fns.extend([getattr(fn, overload) for overload in fn.overloads()])

    return [node for node in nodes if node.target in fns]


def extract_target(node: torch.fx.Node) -> torch.fx.node.Target:
    """For call_function and call_method, we directly use the target function;
    For call_module, the target is string, and we treat the module class
     as a function.
    """
    if node.op == "call_module":
        assert isinstance(node.target, str)
        return _get_attr(node.graph.owning_module, node.target).__class__
    return node.target


def get_mutated_args(node: torch.fx.Node) -> list[torch.fx.Node]:
    if not is_mutation_op(node) or not hasattr(node.target, "_schema"):
        return []
    mutable_names, _ = get_mutable_args_from_schema(node.target._schema)
    if not mutable_names:
        return []
    normalized = normalize_args_kwargs_by_schema(
        node.target._schema, node.args, node.kwargs
    )
    return [
        normalized[n]
        for n in mutable_names
        if n in normalized and isinstance(normalized[n], torch.fx.Node)
    ]


def add_control_dep_edges(gm: torch.fx.GraphModule) -> None:
    """Wrap mutable op with control_deps to preserve mutation ordering.
    For each mutation:
    1. Identifies all mutated args and their storage aliases
    2. Finds views that need regeneration after mutation
    3. Creates a subgraph that performs the mutation and regenerates views
    4. Wraps the mutation with control_deps(deps_tuple, subgraph, *args)
    5. Threads downstream users to use outputs from control_deps
    """
    from .fx_passes.memory_estimator import GraphAliasTracker
    from .fx_utils import FakeTensorUpdater

    FakeTensorUpdater(gm.graph).incremental_update()

    stable_topological_sort(gm.graph)
    nodes = list(gm.graph.nodes)
    alias_info = GraphAliasTracker(nodes)
    order: dict[torch.fx.Node, int] = {n: i for i, n in enumerate(nodes)}

    def create_subgraph(
        mutation_node: torch.fx.Node,
        aliases_to_regen: list[torch.fx.Node],
        mutated_args: list[torch.fx.Node],
    ) -> torch.fx.GraphModule:
        """Create subgraph for multi-mutable op.

        Returns tuple: (mutated_arg1, mutated_arg2, ..., view1, view2, ...)
        For single mutation: (mutated_arg, view1, view2, ...) or mutated_arg if no views
        """
        subgraph = torch.fx.Graph(owning_module=gm)
        placeholder_map: dict[torch.fx.Node, torch.fx.Node] = {}

        # Create placeholders for Node args/kwargs only
        def add_placeholder(val: Any, name: str) -> Any:
            if not isinstance(val, torch.fx.Node):
                return val
            ph = subgraph.placeholder(name)
            if "val" in val.meta:
                ph.meta.update(val.meta)
            placeholder_map[val] = ph
            return ph

        new_args = [
            add_placeholder(a, f"arg_{i}") for i, a in enumerate(mutation_node.args)
        ]
        new_kwargs = {
            k: add_placeholder(v, f"kwarg_{k}") for k, v in mutation_node.kwargs.items()
        }

        # Recreate mutation in subgraph
        assert callable(mutation_node.target)
        result = subgraph.call_function(
            mutation_node.target, tuple(new_args), new_kwargs
        )
        result.meta.update(mutation_node.meta)

        # For multi-mutable ops: map each mutated arg to result (placeholder in subgraph)
        # Build mapping from mutated args to their placeholders
        mutated_arg_to_placeholder = {}
        for mutated_arg in mutated_args:
            if mutated_arg in placeholder_map:
                mutated_arg_to_placeholder[mutated_arg] = placeholder_map[mutated_arg]

        # Regenerate views using mutated bases instead of originals
        # Map args: any mutated arg → corresponding placeholder
        def map_view_arg(a: Any) -> Any:
            if not isinstance(a, torch.fx.Node):
                return a
            if a in mutated_arg_to_placeholder:
                return mutated_arg_to_placeholder[a]
            return placeholder_map.get(a, a)

        regen_views = []
        for alias in aliases_to_regen:
            if alias.op == "call_function":
                view_args = [map_view_arg(a) for a in alias.args]
                assert callable(alias.target)
                regen = subgraph.call_function(
                    alias.target, tuple(view_args), alias.kwargs
                )
                regen.meta = alias.meta.copy()
                regen_views.append(regen)

        if len(mutated_args) == 1:
            output = subgraph.output((result, *regen_views) if regen_views else result)
            if "val" in result.meta:
                output.meta["val"] = result.meta["val"]
        else:
            output_nodes = [
                mutated_arg_to_placeholder[arg] for arg in mutated_args
            ] + regen_views
            output = subgraph.output(
                tuple(output_nodes) if len(output_nodes) > 1 else output_nodes[0]
            )

        return torch.fx.GraphModule(gm, subgraph)

    for node in list(gm.graph.nodes):
        if node.op != "call_function":
            continue

        mutated_args = get_mutated_args(node)
        if not mutated_args:
            continue

        # Unwrap getitem nodes from control_deps to get actual base tensors for storage lookup
        # this is necessary for consecutive multi-mutate op where the second mutation's
        # args are getitem nodes from the first mutation's control_deps wrapper
        unwrapped_mutated_args: list[torch.fx.Node] = []
        for arg in mutated_args:
            # Check if arg is getitem from control_deps - unwrap it
            if (
                isinstance(arg, torch.fx.Node)
                and arg.op == "call_function"
                and arg.target == operator.getitem
                and arg.args[0].target == control_deps  # type: ignore[union-attr]
            ):
                cd_node = arg.args[0]  # type: ignore[union-attr]
                idx = arg.args[1]  # type: ignore[union-attr]
                unwrapped_node = cd_node.args[0][idx]  # type: ignore[union-attr,index]
                assert isinstance(unwrapped_node, torch.fx.Node)
                unwrapped = unwrapped_node
            else:
                unwrapped = arg
            unwrapped_mutated_args.append(unwrapped)

        all_storages: OrderedSet[Any] = OrderedSet()
        for mutated_tensor in unwrapped_mutated_args:
            storages = alias_info.node_to_output_storages.get(mutated_tensor)
            if storages:
                all_storages.update(storages)

        if not all_storages:
            continue

        # Ensure all mutated args are first in deps_tuple (order matters)
        all_aliases = OrderedSet[torch.fx.Node](unwrapped_mutated_args)

        # Then collect aliases (views) for all mutated args
        # Exclude the current mutation node itself from being added to deps_tuple
        for storage in all_storages:
            for alias in alias_info.storage_to_producers[storage]:
                if (
                    alias not in mutated_args
                    and alias != node
                    and order.get(alias, -1) < order.get(node, -1)
                ):
                    all_aliases.add(alias)

        # Identify views needing regeneration (have users after mutation)
        aliases_to_regen = [
            a
            for a in all_aliases
            if a not in mutated_args
            and a.op == "call_function"
            and any(
                order.get(u, -1) > order.get(node, -1) for u in a.users if u != node
            )
        ]

        # Create and register subgraph
        subgraph_module = create_subgraph(node, aliases_to_regen, mutated_args)
        subgraph_name = get_subgraph_name(gm, node.name)
        setattr(gm, subgraph_name, subgraph_module)

        node_args = [a for a in node.args if isinstance(a, torch.fx.Node)]
        node_args.extend(
            v for v in node.kwargs.values() if isinstance(v, torch.fx.Node)
        )

        with gm.graph.inserting_before(node):
            get_subgraph = gm.graph.get_attr(subgraph_name)
            control_dep_node = gm.graph.call_function(
                control_deps,
                args=(tuple(all_aliases), get_subgraph, *node_args),
                kwargs={},
            )
        control_dep_node.meta = node.meta.copy()
        control_dep_node.meta.pop("eager_input_vals", None)
        num_mutated = len(mutated_args)
        control_dep_node.meta["num_mutated_args"] = num_mutated

        skip_nodes = OrderedSet([node, control_dep_node, get_subgraph])

        # Determine if we need getitems (multiple args OR views to regenerate)
        need_getitems = len(mutated_args) > 1 or aliases_to_regen

        if need_getitems:
            # Create getitem nodes for mutated args (and views if present)
            mutated_arg_to_getitem = {}
            with gm.graph.inserting_after(control_dep_node):
                # Getitem for each mutated arg (indices 0, 1, 2, ...)
                for i, mutated_arg in enumerate(mutated_args):
                    getitem = gm.graph.call_function(
                        operator.getitem, (control_dep_node, i)
                    )
                    getitem.meta = mutated_arg.meta.copy()
                    mutated_arg_to_getitem[mutated_arg] = getitem
                    skip_nodes.add(getitem)

                # Getitem for views (indices num_mutated, num_mutated+1, ...)
                alias_to_getitem: dict[torch.fx.Node, torch.fx.Node] = {}
                if aliases_to_regen:
                    for i, alias in enumerate(aliases_to_regen, start=num_mutated):
                        getitem = gm.graph.call_function(
                            operator.getitem, (control_dep_node, i)
                        )
                        getitem.meta = alias.meta.copy()
                        alias_to_getitem[alias] = getitem
                        skip_nodes.add(getitem)

            # Build replacement mapping: old_node -> new_node (getitem)
            replacements = dict(mutated_arg_to_getitem)
            if alias_to_getitem:
                replacements.update(alias_to_getitem)
        else:
            # Single mutated arg, no views: map to control_dep_node directly
            replacements = dict.fromkeys(all_aliases, control_dep_node)

        # Thread all users through the replacement mapping
        for old_node, new_node in replacements.items():
            for user in list(old_node.users):
                if user not in skip_nodes and order.get(user, -1) > order.get(node, -1):
                    user.replace_input_with(old_node, new_node)

        # Cleanup: remove original mutation and rename
        if not node._erased and len(node.users) == 0:
            gm.graph.erase_node(node)
        control_dep_node.name = node.name<|MERGE_RESOLUTION|>--- conflicted
+++ resolved
@@ -2179,11 +2179,8 @@
         call_method = _not_implemented
         # pyrefly: ignore [bad-override]
         call_module = _not_implemented
-<<<<<<< HEAD
-=======
-        # pyrefly: ignore [bad-override]
+        # pyrefly: ignore  # bad-override
         get_attr = _not_implemented
->>>>>>> 67dbbe26
 
         # pyrefly: ignore [bad-override]
         def placeholder(
