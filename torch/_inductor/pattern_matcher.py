--- conflicted
+++ resolved
@@ -129,11 +129,7 @@
     # transfer metadata after pattern matching occurs.
     # skip "val" and "tensor_meta" because this info is too specific; it's unlikely
     # to remain accurate after pattern matching has occurred.
-<<<<<<< HEAD
-    if config.trace.enabled:
-=======
     if config.trace.provenance_tracking_level == 1:
->>>>>>> eaa5d9d3
         # We handle "from_node" field of the node meta specially to record that the new node comes from the old_node.
         new_from_node = new_meta.get("from_node", []).copy()
         new_from_node.append(NodeSource(old_node, pass_name, NodeSourceAction.REPLACE))
@@ -149,6 +145,8 @@
             for k, v in old_node.meta.items()
             if k in torch.fx.proxy._COPY_META_FIELDS
         )
+    if "stack_trace" in old_node.meta:
+        new_meta["stack_trace"] = old_node.meta["stack_trace"]
 
 
 class Match:
@@ -324,7 +322,12 @@
                         ]
 
             else:
-                example_vals = torch.fx.map_arg(args, lambda arg: arg.meta["val"])
+                example_vals = torch.fx.map_arg(
+                    args,
+                    lambda arg: arg.meta["val"]
+                    if "val" in arg.meta
+                    else arg.meta["example_value"],
+                )
                 replacement = trace_fn(replacement_fn, example_vals)
             if len(self.nodes) == 1:
                 for n in replacement.graph.nodes:
@@ -544,7 +547,7 @@
         fns = [fns] if callable(fns) or isinstance(fns, str) else list(fns)
         for fn in fns:
             if isinstance(fn, torch._ops.OpOverloadPacket):
-                fns.extend(getattr(fn, overload) for overload in fn.overloads())
+                fns.extend(getattr(fn, overload) for overload in fn.overloads())  # noqa: B909
 
         self.fns = fns
         self.fns_set = OrderedSet(fns)
@@ -1016,7 +1019,7 @@
         self.memoized_objs_pp: dict[PatternExpr, str] = {}
 
     @staticmethod
-    @functools.lru_cache(None)
+    @functools.cache
     def run(obj: PatternExpr, output_name: str = "output") -> str:
         """
         Serializes obj to python code with obj written out to `output_name`
@@ -1173,12 +1176,18 @@
                         raise NotImplementedError(
                             f"NYI: replacement_graph.{target} is not a graph module. Got {sub_gm}."
                         )
-
                     assert graph.owning_module is not None
-                    _, graph_name = unique_graph_name_with_root(
-                        graph.owning_module, str(target)
-                    )
-                    graph.owning_module.register_module(graph_name, sub_gm)
+                    graph_name = None
+                    for n, mod in graph.owning_module.named_modules():
+                        if sub_gm is mod:
+                            graph_name = n
+                            break
+                    if graph_name is None:
+                        assert isinstance(target, str)
+                        _, graph_name = unique_graph_name_with_root(
+                            graph.owning_module, target
+                        )
+                        graph.owning_module.register_module(graph_name, sub_gm)
                     return graph.get_attr(graph_name)
 
                 raise NotImplementedError(f"unhandled {node}")
@@ -1422,7 +1431,9 @@
         )
 
         sym_args: list[torch.SymInt] = []
-        with torch._dynamo.utils.detect_fake_mode(args):
+        fake_mode = torch._dynamo.utils.detect_fake_mode(args)
+        assert fake_mode is not None
+        with fake_mode:
             for i, grad in enumerate(requires_grad):
                 if isinstance(args[i], torch.Tensor):
                     if grad and is_integer_dtype(args[i].dtype):
@@ -1564,7 +1575,7 @@
             normalize_args=normalize_args,
         )
         pattern.register(pass_dicts)
-        return pattern.pattern
+        return pattern.pattern  # type: ignore[return-value]
 
 
 _serialized_patterns: OrderedSet[str] = OrderedSet()
@@ -2201,7 +2212,7 @@
 def init_once_fakemode(fn: Callable[..., Any]) -> Callable[[], Any]:
     """Wrapper around lazy init functions in fx_passes/"""
 
-    @functools.lru_cache(None)
+    @functools.cache
     @functools.wraps(fn)
     def lazy_init() -> Any:
         counters_ref = counters[backend].copy()
