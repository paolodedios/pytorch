--- conflicted
+++ resolved
@@ -89,10 +89,6 @@
         self.randomness_seeds = []
         self.name_to_buffer = {}
         self.creation_time = time.time()
-<<<<<<< HEAD
-        self.name = "GraphLowering"
-=======
->>>>>>> d94f5c78
         self._can_use_cpp_wrapper = config.cpp_wrapper
 
     def get_dtype(self, buffer_name):
