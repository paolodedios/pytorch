--- conflicted
+++ resolved
@@ -1149,27 +1149,15 @@
                     error.operator_str(target, args, kwargs),
                 )
 
-<<<<<<< HEAD
+                # use contiguous unless the (custom) op asks something else
+                # explicitly
                 if torch._library.utils.needs_exact_strides(target):
                     decided_constraint = constrain_to_fake_tensors
-=======
-                # use contiguous unless the (custom) op asks something else
-                # explicitly
-                if torch._C.Tag.needs_exact_strides in target.tags:
-                    decided_constraint = constrain_to_fake_tensors  # type: ignore[assignment]
->>>>>>> 9a72e475
                 elif torch._C.Tag.needs_fixed_stride_order in target.tags:
                     decided_constraint = constrain_to_fx_strides  # type: ignore[assignment]
                 elif torch._C.Tag.flexible_layout in target.tags:
                     decided_constraint = None  # type: ignore[assignment]
                 else:
-<<<<<<< HEAD
-                    # for implicitly fallback ops, we conservatively requires
-                    # contiguous input since some eager kernels does not
-                    # support non-contiguous inputs. They may silently cause
-                    # accuracy problems. Check https://github.com/pytorch/pytorch/issues/140452
-                    decided_constraint = require_contiguous  # type: ignore[assignment]
-=======
                     # If there are no tags, we do different things depending on
                     # if it's a builtin ATen/prim ops or custom ops.
                     # For ATen ops, we require_contiguous to fix https://github.com/pytorch/pytorch/issues/140452
@@ -1184,8 +1172,11 @@
                         # maybe_layout_constraints will decide the layout constraint for the custom op
                         # lazily
                         decided_constraint = None  # type: ignore[assignment]
->>>>>>> 9a72e475
-
+
+                # for implicitly fallback ops, we conservatively requires
+                # contiguous input since some eager kernels does not
+                # support non-contiguous inputs. They may silently cause
+                # accuracy problems. Check https://github.com/pytorch/pytorch/issues/140452
                 make_fallback(target, layout_constraint=decided_constraint)
 
             elif get_decompositions([target]):
