--- conflicted
+++ resolved
@@ -225,20 +225,13 @@
     """
     if not config.comprehensive_padding:
         return
-<<<<<<< HEAD
     ops_dislike_padding = OrderedSet(
         [
             aten.convolution,
             aten.convolution_backward,
+            aten._scaled_mm,
         ]
     )
-=======
-    ops_dislike_padding = {
-        aten.convolution,
-        aten.convolution_backward,
-        aten._scaled_mm,
-    }
->>>>>>> 06fbd3ba
     # what's a better way to collect the reduction ops?
     ops_like_padding = OrderedSet(
         [
