--- conflicted
+++ resolved
@@ -21,11 +21,7 @@
 """
 import itertools
 from dataclasses import dataclass
-<<<<<<< HEAD
-from typing import Any
-=======
 from typing import Any, Callable, Dict, Optional, Sequence, Tuple, Union
->>>>>>> 256fed02
 
 import sympy
 
@@ -51,11 +47,11 @@
     """
 
     @staticmethod
-    def identity(value):
+    def identity(value: Any) -> Any:
         return value
 
     @staticmethod
-    def constant(value, dtype):
+    def constant(value: Union[int, float, bool], dtype: torch.dtype) -> TypedExpr:
         if is_boolean_dtype(dtype):
             expr = sympy.Integer(bool(value))
         elif is_integer_dtype(dtype):
@@ -65,13 +61,13 @@
         return TypedExpr(expr, dtype)
 
     @staticmethod
-    def index_expr(value, dtype):
+    def index_expr(value: sympy.Expr, dtype: torch.dtype) -> Union[int, TypedExpr]:
         if isinstance(value, int):
             value = sympy.Integer(value)
         return TypedExpr(value, dtype)
 
     @staticmethod
-    def to_dtype(value, dtype):
+    def to_dtype(value: Any, dtype: torch.dtype) -> Union[int, TypedExpr]:
         if isinstance(value.expr, (sympy.Integer, sympy.Float)):
             return SymPyOps.constant(value.expr, dtype)
         elif is_integer_dtype(dtype) and is_integer_dtype(value.dtype):
@@ -81,30 +77,30 @@
             return NotImplemented
 
     @staticmethod
-    def square(x):
+    def square(x: TypedExpr) -> TypedExpr:
         return TypedExpr(x.expr * x.expr, x.dtype)
 
     @staticmethod
-    def add(x, y):
+    def add(x: TypedExpr, y: TypedExpr) -> TypedExpr:
         result_type = torch.promote_types(x.dtype, y.dtype)
         return TypedExpr(x.expr + y.expr, result_type)
 
     @staticmethod
-    def sub(x, y):
+    def sub(x: TypedExpr, y: TypedExpr) -> TypedExpr:
         result_type = torch.promote_types(x.dtype, y.dtype)
         return TypedExpr(x.expr - y.expr, result_type)
 
     @staticmethod
-    def mul(x, y):
+    def mul(x: TypedExpr, y: TypedExpr) -> TypedExpr:
         result_type = torch.promote_types(x.dtype, y.dtype)
         return TypedExpr(x.expr * y.expr, result_type)
 
     @staticmethod
-    def neg(x):
+    def neg(x: TypedExpr) -> TypedExpr:
         return TypedExpr(-x.expr, x.dtype)
 
     @staticmethod
-    def floordiv(x, y):
+    def floordiv(x: TypedExpr, y: TypedExpr) -> TypedExpr:
         result_type = torch.promote_types(x.dtype, y.dtype)
         if not is_integer_dtype(result_type):
             return NotImplemented
@@ -112,7 +108,7 @@
         return TypedExpr(FloorDiv(x.expr, y.expr), result_type)
 
     @staticmethod
-    def remainder(x, y):
+    def remainder(x: TypedExpr, y: TypedExpr) -> Optional[TypedExpr]:
         result_type = torch.promote_types(x.dtype, y.dtype)
         if not is_integer_dtype(result_type):
             return NotImplemented
@@ -121,12 +117,12 @@
         return TypedExpr(result_expr, result_type)
 
     @staticmethod
-    def minimum(x, y):
+    def minimum(x: TypedExpr, y: TypedExpr) -> TypedExpr:
         result_type = torch.promote_types(x.dtype, y.dtype)
         return TypedExpr(sympy.Min(x.expr, y.expr), result_type)
 
     @staticmethod
-    def maximum(x, y):
+    def maximum(x: TypedExpr, y: TypedExpr) -> TypedExpr:
         result_type = torch.promote_types(x.dtype, y.dtype)
         return TypedExpr(sympy.Max(x.expr, y.expr), result_type)
 
@@ -154,10 +150,10 @@
 
     """
 
-    def __init__(self, inner):
+    def __init__(self, inner: Any):
         self._inner = inner
 
-    def materialize_expr(self, expr, dtype):
+    def materialize_expr(self, expr: sympy.Expr, dtype: torch.dtype) -> Any:
         # Construct a new constant/index_expr from the SymPy expression
         if isinstance(expr, sympy.Integer):
             return self._inner.constant(int(expr), dtype)
@@ -165,14 +161,10 @@
             return self._inner.constant(float(expr), dtype)
         return self._inner.index_expr(expr, dtype)
 
-<<<<<<< HEAD
-    def unwrap(self, a):
-=======
     def unwrap(self, a: Union[Any, IndexPropVar]) -> Any:
         if isinstance(a, (list, tuple)):
             return tuple(self.unwrap(v) for v in a)
 
->>>>>>> 256fed02
         if not isinstance(a, IndexPropVar):
             return a
 
@@ -182,9 +174,6 @@
 
         return a.value
 
-<<<<<<< HEAD
-    def fallback(self, name, args, kwargs):
-=======
     def wrap(self, a: Any) -> Union[IndexPropVar, Sequence[IndexPropVar]]:
         if isinstance(a, (list, tuple)):
             return tuple(self.wrap(v) for v in a)
@@ -193,21 +182,16 @@
     def fallback(
         self, name: str, args: Tuple, kwargs: Dict[str, Any]
     ) -> Union[IndexPropVar, Tuple[IndexPropVar, ...]]:
->>>>>>> 256fed02
         # Fallback to the wrapped handler
         new_args = [self.unwrap(a) for a in args]
         new_kwargs = {k: self.unwrap(v) for k, v in kwargs.items()}
         return self.wrap(getattr(self._inner, name)(*new_args, **new_kwargs))
 
-<<<<<<< HEAD
-    def propagate_sympy(self, name, args, kwargs):
-=======
     def propagate_sympy(
         self, name: str, args: Tuple, kwargs: Dict[str, Any]
     ) -> IndexPropVar:
->>>>>>> 256fed02
         # Build a new SymPy expression from this ops call
-        def unwrap(a):
+        def unwrap(a: Union[Any, IndexPropVar]) -> Any:
             if not isinstance(a, IndexPropVar):
                 return a
             return a.value
@@ -225,8 +209,8 @@
             return self.fallback(name, args, kwargs)
         return IndexPropVar.new_symbolic(new_expr)
 
-    def __getattr__(self, name):
-        def inner(*args, **kwargs):
+    def __getattr__(self, name: str) -> Callable[..., Union[Any, IndexPropVar]]:
+        def inner(*args: Any, **kwargs: Any) -> Union[Any, IndexPropVar]:
             if not hasattr(SymPyOps, name):
                 return self.fallback(name, args, kwargs)
 
@@ -242,16 +226,12 @@
 
         return inner
 
-<<<<<<< HEAD
-    def indirect_indexing(self, index, size, check=True):
-=======
     def indirect_indexing(
         self, index: Union[Any, IndexPropVar], size: Any, check: bool = True
     ) -> Any:
         # nb. We do index + Where(...) rather than Where(idx >= 0, idx, idx + sz) because we don't have CSE
         #     for SymPy expressions, so we don't want to repeat idx too much
 
->>>>>>> 256fed02
         # indirect_indexing returns a sympy value, so no need to wrap in IndexPropVar here
         if isinstance(index, IndexPropVar) and index.is_symbolic:
             # If we are turning a indirect indexing into direct, we need to wrap it.
