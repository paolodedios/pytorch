--- conflicted
+++ resolved
@@ -27,7 +27,7 @@
 )
 from torch.fx.experimental.symbolic_shapes import magic_methods, method_to_operator
 from torch.utils._pytree import tree_flatten
-from torch.utils._sympy.functions import CeilDiv, FloorDiv, Mod, ModularIndexing
+from torch.utils._sympy.functions import CeilDiv, FloorDiv, ModularIndexing
 from .._dynamo.utils import import_submodule
 
 from . import config, inductor_prims, ir, test_operators  # NOQA: F401
@@ -1885,17 +1885,8 @@
     assert x.get_dtype() == src.get_dtype()
     x_loader = x.make_loader()
     dim = _validate_dim(x, dim, 0)
-<<<<<<< HEAD
-    if isinstance(index, int):
-        if index < 0:
-            index = index + x.get_size()[dim]
-    else:
-        assert isinstance(index, sympy.Symbol)
-        index = Mod(index + x.get_size()[dim], x.get_size()[dim])
-=======
     if V.graph.sizevars.evaluate_expr(sympy.Lt(index, 0)):
         index = index + x.get_size()[dim]
->>>>>>> ef6cbf8a
     V.graph.sizevars.guard_leq(0, index)
     V.graph.sizevars.guard_lt(index, x.get_size()[dim])
     src = expand(unsqueeze(src, dim), x.get_size())
