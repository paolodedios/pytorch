--- conflicted
+++ resolved
@@ -4860,24 +4860,12 @@
     return clone(x)
 
 
-<<<<<<< HEAD
 @register_lowering(triton_kernel_wrapper_mutation)
 def triton_kernel_wrap(*, kernel_idx, grid, kwargs):
     ir.UserDefinedTritonKernel(kernel_idx=kernel_idx, grid=grid, kernel_args=kwargs)
     return {key: val for key, val in kwargs.items() if isinstance(val, TensorBox)}
 
 
-@register_lowering(torch.ops.inductor.accumulate_grad_)
-def accumulate_grad_(variable, new_grad):
-    # TODO(jansel): decompose into `variable.grad += new_grad` when variable.grad is defined
-    variable.realize()
-    new_grad.realize()
-    ir.AccumulateGrad(variable, new_grad)
-    return variable
-
-
-=======
->>>>>>> a9d0cf18
 try:
     import torch.distributed._functional_collectives
 
