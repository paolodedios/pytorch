--- conflicted
+++ resolved
@@ -9,11 +9,7 @@
 import os
 import warnings
 from collections import defaultdict
-<<<<<<< HEAD
-from typing import Any, Callable, Dict, List, Optional, Tuple, Union
-=======
-from typing import Any, Callable, Dict, List, Optional, Sequence, Set, Tuple, Union
->>>>>>> 99151a34
+from typing import Any, Callable, Dict, List, Optional, Sequence, Tuple, Union
 from unittest.mock import patch
 
 import sympy
