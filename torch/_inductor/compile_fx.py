--- conflicted
+++ resolved
@@ -845,10 +845,7 @@
             "aot_inductor.output_path": code_hash(model_.code),
         }
 
-<<<<<<< HEAD
-=======
     extern_node_serializer = config_patches.pop("extern_node_serializer", None)
->>>>>>> a5e1d380
     with V.set_aot_compilation(True):
         return compile_fx(
             model_,
