import dataclasses
import functools
import itertools
import logging
import sys
import warnings
from typing import Any, Callable, Dict, List, Optional

import functorch
from functorch.compile import min_cut_rematerialization_partition

import torch._dynamo.config as dynamo_config

import torch.fx
import torch.utils._pytree as pytree

from torch._dynamo import logging as dynamo_logging, utils as dynamo_utils
from torch._dynamo.utils import fake_mode_from_tensors
from torch._functorch.aot_autograd import make_boxed_func
from torch._ops import OpOverload
from torch._subclasses.fake_tensor import FakeTensor
from .._dynamo.backends.common import aot_autograd
from ..fx.graph import _PyTreeCodeGen
from . import config, metrics, overrides, pattern_matcher
from .debug import DebugContext
from .decomposition import select_decomp_table
from .graph import GraphLowering
from .mkldnn import convert_outplace_to_inplace
from .utils import developer_warning, get_dtype_size, has_incompatible_cudagraph_ops
from .virtualized import V

log = logging.getLogger(__name__)
ALIGNMENT = 16


@dataclasses.dataclass
class BoxedBool:
    value: bool

    def __bool__(self):
        return self.value

    @staticmethod
    def disable(obj):
        if isinstance(obj, BoxedBool):
            obj.value = False
            return obj
        return False


# copy_ fails when trying to write to tensors with memory overlap,
# for expanded dimensions (a dimension which used to have size 1 -> ?)
# we can select one element from that dimension and write to it
# to achieve writing to all values of that dimension of the input tensor
def get_expanded_dims(t):
    return [i for i in range(t.ndim) if t.stride(i) == 0 and t.size(i) != 1]


def index_expanded_dims(t, expanded_dims):
    for expanded_dim in expanded_dims:
        t = torch.ops.aten.slice(t, expanded_dim, 0, 1)
    return t


def complex_memory_overlap(t):
    # if torch._debug_has_internal_overlap thinks this tensor potentially has
    # memory overlap internally, let's dig deeper to find out whether it's true.
    if torch._debug_has_internal_overlap(t) != 0:
        strides = t.stride()
        sizes = t.shape
        indices = list(range(len(strides)))
        indices = [x for _, x in sorted(zip(strides, indices))]
        for i in range(len(strides)):
            prev_stride = 1 if i == 0 else strides[indices[i - 1]]
            prev_size = 1 if i == 0 else sizes[indices[i - 1]]
            if strides[indices[i]] < prev_stride * prev_size:
                return True
    return False


@functools.lru_cache(None)
def _step_logger():
    return dynamo_logging.get_step_logger(log)


@functools.lru_cache(None)
def _warn_tf32_disabled():
    if (
        torch.cuda.is_available()
        and not torch.backends.cuda.matmul.allow_tf32
        and torch.cuda.get_device_capability() >= (8, 0)
    ):
        warnings.warn(
            "TensorFloat32 tensor cores for float32 matrix multiplication available but not enabled. "
            "Consider setting `torch.set_float32_matmul_precision('high')` for better performance."
        )


def is_tf32_warning_applicable(gm: torch.fx.GraphModule):
    aten = torch.ops.aten
    tf32_ops = {
        aten.mm.default,
        aten.addmm.default,
        aten.bmm.default,
        aten.baddbmm.default,
    }
    for node in gm.graph.nodes:
        if (
            node.op == "call_function"
            and node.target in tf32_ops
            and isinstance(node.meta.get("val", None), torch.Tensor)
            and node.meta["val"].dtype == torch.float32
            and node.meta["val"].device.type == "cuda"
        ):
            return True
    return False


@DebugContext.wrap
def count_bytes_inner(gm, example_inputs, num_fixed=0, **kwargs):
    shape_env = _shape_env_from_inputs(example_inputs)

    graph = GraphLowering(gm, shape_env=shape_env, num_static_inputs=num_fixed)
    with V.set_graph_handler(graph):
        graph.run(*example_inputs)
        num_bytes, nodes_num_elem = graph.count_bytes()
        metrics.num_bytes_accessed += num_bytes
        metrics.nodes_num_elem += nodes_num_elem
    return make_boxed_func(gm.forward)


@DebugContext.wrap
@torch.utils._python_dispatch._disable_current_modes()
def compile_fx_inner(
    gm: torch.fx.GraphModule,
    example_inputs: List[torch.Tensor],
    cudagraphs=None,
    num_fixed=0,
    is_backward=False,
    graph_id=None,
):
    if is_tf32_warning_applicable(gm):
        _warn_tf32_disabled()

    if dynamo_utils.count_calls(gm.graph) == 0:
        return make_boxed_func(gm.forward)

    # lift the maximum depth of the Python interpreter stack
    # to adapt large/deep models
    sys.setrecursionlimit(max(sys.getrecursionlimit(), 2000))

    _step_logger()(
        logging.INFO,
        "torchinductor compiling "
        f"{'BACKWARDS' if is_backward else 'FORWARDS'} "
        f"graph {graph_id}",
    )
    V.debug.fx_graph(gm, example_inputs)

    if cudagraphs is None:
        cudagraphs = config.triton.cudagraphs

    shape_env = _shape_env_from_inputs(example_inputs)
    fake_mode = fake_mode_from_tensors(
        example_inputs
    ) or torch._subclasses.FakeTensorMode(allow_non_fake_inputs=True)

    with V.set_fake_mode(fake_mode):
        pattern_matcher.fx_passes(gm)
        V.debug.fx_graph_transformed(gm, example_inputs)

        graph = GraphLowering(
            gm,
            shape_env=shape_env,
            num_static_inputs=num_fixed,
            graph_id=graph_id,
        )
        with V.set_graph_handler(graph):
            graph.run(*example_inputs)
            compiled_fn = graph.compile_to_fn()

    if cudagraphs:
        complex_memory_overlap_inputs = any(
            complex_memory_overlap(t) for t in example_inputs
        )

        if (
            set(graph.device_types) == {"cuda"}
            and not graph.mutated_inputs
            and not has_incompatible_cudagraph_ops(gm)
            and not complex_memory_overlap_inputs
        ):
            compiled_fn = cudagraphify(
                compiled_fn, example_inputs, static_input_idxs=range(num_fixed)
            )
        else:
            BoxedBool.disable(cudagraphs)

            if len(set(graph.device_types)) > 1:
                developer_warning("skipping cudagraphs due to multiple devices")
            elif set(graph.device_types) == {"cuda"}:
                if graph.mutated_inputs:
                    developer_warning("skipping cudagraphs due to input mutation")
                elif complex_memory_overlap_inputs:
                    developer_warning(
                        "skipping cudagraphs due to complex input striding"
                    )

    result = align_inputs(compiled_fn, example_inputs, range(num_fixed))
    _step_logger()(
        logging.INFO,
        "torchinductor done compiling "
        f"{'BACKWARDS' if is_backward else 'FORWARDS'} "
        f"graph {graph_id}",
    )

    # aot autograd needs to know to pass in inputs as a list
    result._boxed_call = True
    return result


def clone_preserve_strides(x):
    needed_size = (
        sum((shape - 1) * stride for shape, stride in zip(x.size(), x.stride())) + 1
    )
    buffer = torch.as_strided(x, (needed_size,), (1,)).clone()
    return torch.as_strided(buffer, x.size(), x.stride())


def align_inputs(model, inputs, static_input_idxs=()):
    def is_aligned(storage_offset, dtype):
        return (storage_offset * get_dtype_size(dtype)) % ALIGNMENT == 0

    check_inputs = [
        i
        for i in range(len(inputs))
        if (
            i not in static_input_idxs
            or not is_aligned(inputs[i].storage_offset(), inputs[i].dtype)
        )
        and inputs[i].device.type == "cuda"
    ]

    if len(check_inputs) == 0:
        return model

    def run(new_inputs):
        for i in check_inputs:
            if new_inputs[i].data_ptr() % ALIGNMENT:
                new_inputs[i] = clone_preserve_strides(new_inputs[i])
        return model(new_inputs)

    return run


@dynamo_utils.dynamo_timed
def cudagraphify(model, inputs, static_input_idxs=()):
    # if using fake tensors, defer cudagraphs until we get real inputs at runtime
    if not any(isinstance(inp, FakeTensor) for inp in inputs):
        return cudagraphify_impl(model, inputs, static_input_idxs)

    compiled_fn = None

    def run(new_inputs):
        nonlocal compiled_fn
        if compiled_fn is None:
            with dynamo_utils.preserve_rng_state():
                compiled_fn = cudagraphify_impl(model, new_inputs, static_input_idxs)

        return compiled_fn(new_inputs)

    return run


def remove_unaligned_input_idxs(inputs, static_input_idxs):
    """
    We require all inputs to be aligned, so introduce a copy for any
    that aren't.
    """
    aligned_static_input_idxs = {
        idx for idx in static_input_idxs if (inputs[idx].data_ptr() % ALIGNMENT) == 0
    }
    if len(aligned_static_input_idxs) != len(static_input_idxs):
        return aligned_static_input_idxs
    return static_input_idxs


def cudagraphify_impl(model, inputs, static_input_idxs=()):
    """
    Assumes inputs[static_input_idxs[i]] are always the same memory address
    """
    static_input_idxs = remove_unaligned_input_idxs(inputs, static_input_idxs)

    def static_input(x):
        """
        Copy and input while preserving strides
        """
        # TODO(jansel): figure out why this version doesn't work:
        # return torch.empty_strided(x.size(), x.stride(), dtype=x.dtype, device=x.device)
        needed_size = (
            sum((shape - 1) * stride for shape, stride in zip(x.size(), x.stride())) + 1
        )
        buffer = torch.zeros(needed_size, dtype=x.dtype, device=x.device)
        return torch.as_strided(buffer, x.size(), x.stride())

    assert isinstance(inputs, (list, tuple))
    static_inputs = [
        static_input(x) if idx not in static_input_idxs else x.detach()
        for idx, x in enumerate(inputs)
    ]

    inps_expanded_dims = [
        get_expanded_dims(x) if idx not in static_input_idxs else []
        for idx, x in enumerate(inputs)
    ]

    # warmup
    torch.cuda.synchronize()
    stream = torch.cuda.Stream()
    stream.wait_stream(torch.cuda.current_stream())
    # copy static_inputs because it will be cleared in model
    with torch.cuda.stream(stream):
        model(list(static_inputs))
    stream.synchronize()
    torch.cuda.current_stream().wait_stream(stream)
    torch.cuda.synchronize()

    # record
    graph = torch.cuda.CUDAGraph()
    with torch.cuda.graph(graph, stream=stream):
        static_outputs = model(list(static_inputs))
    if not isinstance(static_outputs, (list, tuple)):
        static_outputs = (static_outputs,)

    if config.size_asserts:

        def run(new_inputs):
            assert len(static_inputs) == len(new_inputs)
            for idx, (dst, src, expanded_dims) in enumerate(
                zip(static_inputs, new_inputs, inps_expanded_dims)
            ):
                if idx in static_input_idxs:
                    assert dst.data_ptr() == src.data_ptr()
                else:
                    # TODO - could make one single op of multiple slices
                    # and avoid dispatch.
                    # Could also pre-index the `dst` tensors
                    dst = index_expanded_dims(dst, expanded_dims)
                    src = index_expanded_dims(src, expanded_dims)
                    dst.copy_(src)
            new_inputs.clear()
            graph.replay()
            return static_outputs

    else:
        copy_indices = [
            idx for idx in range(len(static_inputs)) if idx not in static_input_idxs
        ]

        def run(new_inputs):
            for idx in copy_indices:
                src = index_expanded_dims(static_inputs[idx], inps_expanded_dims[idx])
                dst = index_expanded_dims(new_inputs[idx], inps_expanded_dims[idx])
                dst.copy_(src)
            new_inputs.clear()
            graph.replay()
            return static_outputs

    return run


def count_tangents(fx_g: torch.fx.GraphModule):
    """
    Infers which inputs are static for a backwards graph
    """

    def is_not_gradout(x):
        return "tangents" not in x.name

    arg_count = 0
    static_arg_idxs = []
    for n in fx_g.graph.nodes:
        if n.op == "placeholder":
            if is_not_gradout(n):
                static_arg_idxs.append(arg_count)
            arg_count += 1

    assert static_arg_idxs == list(range(len(static_arg_idxs)))
    return len(static_arg_idxs)


_graph_counter = itertools.count(0)


def compile_fx(
    model_: torch.fx.GraphModule,
    example_inputs_: List[torch.Tensor],
    inner_compile=compile_fx_inner,
    config_patches: Optional[Dict[str, Any]] = None,
    decompositions: Optional[Dict[OpOverload, Callable]] = None,
):
    """Main entrypoint to a compile given FX graph"""
    if config_patches:
        with config.patch(config_patches):
            return compile_fx(
                model_,
                example_inputs_,
                # need extra layer of patching as backwards is compiled out of scope
                inner_compile=config.patch(config_patches)(inner_compile),
            )

    if not graph_returns_tuple(model_):
        return make_graph_return_tuple(
            model_,
            example_inputs_,
            functools.partial(compile_fx, inner_compile=inner_compile),
        )

    if isinstance(model_, torch.fx.GraphModule):
        with overrides.patch_functions():
            model_ = overrides.replace_fx(model_)
            model_ = overrides.fuse_fx(model_, example_inputs_)

        if isinstance(model_.graph._codegen, _PyTreeCodeGen):
            # this graph is the result of dynamo.export()
            return handle_dynamo_export_graph(
                model_,
                example_inputs_,
                functools.partial(compile_fx, inner_compile=inner_compile),
            )

    if any(isinstance(x, (list, tuple, dict)) for x in example_inputs_):
        return flatten_graph_inputs(
            model_,
            example_inputs_,
            functools.partial(compile_fx, inner_compile=inner_compile),
        )

    assert not config._raise_error_for_testing
    functorch.compile.config.use_functionalize = True
    functorch.compile.config.use_fake_tensor = True
    num_example_inputs = len(example_inputs_)
    cudagraphs = BoxedBool(
        config.triton.cudagraphs and not dynamo_config.dynamic_shapes
    )
    graph_id = next(_graph_counter)

    @dynamo_utils.dynamo_timed
    def fw_compiler(model: torch.fx.GraphModule, example_inputs):
        fixed = len(example_inputs) - num_example_inputs
        # Why convert outplace op to inplace? Inductor can support inplace operations well and for custom
        # inplace ops which are lowered as ExternKernel, it is beneficial to performance when the inplace
        # implementation is used if available.
        model = convert_outplace_to_inplace(model)
        return inner_compile(
            model,
            example_inputs,
            num_fixed=fixed,
            cudagraphs=cudagraphs,
            graph_id=graph_id,
        )

    @dynamo_utils.dynamo_timed
    def bw_compiler(model: torch.fx.GraphModule, example_inputs):
        fixed = count_tangents(model)
        return inner_compile(
            model,
            example_inputs,
            num_fixed=fixed,
            cudagraphs=cudagraphs,
            is_backward=True,
            graph_id=graph_id,
        )

    with overrides.patch_functions():
<<<<<<< HEAD
=======
        if decompositions is None:
            decompositions = select_decomp_table()

>>>>>>> f1e19c01
        # TODO: can add logging before/after the call to create_aot_dispatcher_function
        # in torch._functorch/aot_autograd.py::aot_module_simplified::aot_function_simplified::new_func
        # once torchdynamo is merged into pytorch
        return aot_autograd(
            fw_compiler=fw_compiler,
            bw_compiler=bw_compiler,
            decompositions=decompositions,
            partition_fn=functools.partial(
                min_cut_rematerialization_partition, compiler="inductor"
            ),
            keep_inference_input_mutations=True,
        )(model_, example_inputs_)


def _shape_env_from_inputs(inputs):
    shape_env = None
    fake_mode = fake_mode_from_tensors(inputs)

    # TODO(voz): It would be nice to enable this assert, but there are lots of tests that
    # pass in real inputs for now.
    # if len(inputs) > 0:
    # assert fake_mode is not None, breakpoint()

    if fake_mode is not None:
        return fake_mode.shape_env

    # TODO(voz): Should we always have one anyway?
    return None


def output_node(gm: torch.fx.GraphModule):
    """Get the output node from an FX graph"""
    last_node = next(iter(reversed(gm.graph.nodes)))
    assert last_node.op == "output"
    return last_node


def graph_returns_tuple(gm: torch.fx.GraphModule):
    """True if a FX graph returns a tuple"""
    if not isinstance(gm, torch.fx.GraphModule):
        return True  # can't check this, assume true
    (rv,) = output_node(gm).args
    if isinstance(rv, (list, tuple)):
        return True
    return False


def make_graph_return_tuple(gm: torch.fx.GraphModule, inputs, compile_gm):
    """
    Mutate gm so it returns a tuple.  This is only needed for graphs
    not created by torchdynamo that return non-tuples.
    """
    node = output_node(gm)
    (rv,) = node.args
    rv, spec = pytree.tree_flatten(rv)
    with gm.graph.inserting_before(node):
        gm.graph.output(rv)
    gm.graph.erase_node(node)
    assert graph_returns_tuple(gm)

    compiled_fn = compile_gm(gm, inputs)

    @functools.wraps(compiled_fn)
    def wrapper(*args, **kwargs):
        return pytree.tree_unflatten(compiled_fn(*args, **kwargs), spec)

    return wrapper


def flatten_graph_inputs(gm: torch.fx.GraphModule, inputs, compile_gm):
    """
    Mutate inputs so that they are flat and wrap gm such that it
    accepts those inputs.  This is only needed for graphs not created
    by torchdynamo that take bumpy inputs.
    """
    inputs, spec = pytree.tree_flatten(inputs)

    class GmWrapper(torch.nn.Module):
        def __init__(self):
            super().__init__()
            self.gm = gm

        def forward(self, *args):
            return self.gm(*pytree.tree_unflatten(args, spec))

    compiled_fn = compile_gm(GmWrapper(), inputs)

    @functools.wraps(compiled_fn)
    def wrapper(*args):
        # note this doesn't check the spec, assuming it is the same
        return compiled_fn(*pytree.tree_flatten(args)[0])

    return wrapper


def handle_dynamo_export_graph(gm, inputs, compile_gm):
    """
    `torch._dynamo.export` embeds pytrees in the FX graph codgen object,
    convert that to a normal FX graph so inductor can compile it.
    """
    codegen = gm.graph._codegen
    gm.graph._codegen = torch.fx.graph.CodeGen()
    gm.recompile()

    compiled_fn = compile_gm(gm, codegen.process_inputs(*inputs))

    @functools.wraps(compiled_fn)
    def wrapper(*args):
        return codegen.process_outputs(compiled_fn(*codegen.process_inputs(*args)))

    return wrapper<|MERGE_RESOLUTION|>--- conflicted
+++ resolved
@@ -407,13 +407,19 @@
                 example_inputs_,
                 # need extra layer of patching as backwards is compiled out of scope
                 inner_compile=config.patch(config_patches)(inner_compile),
+                decompositions=decompositions,
             )
+    recursive_compile_fx = functools.partial(
+        compile_fx,
+        inner_compile=inner_compile,
+        decompositions=decompositions,
+    )
 
     if not graph_returns_tuple(model_):
         return make_graph_return_tuple(
             model_,
             example_inputs_,
-            functools.partial(compile_fx, inner_compile=inner_compile),
+            recursive_compile_fx,
         )
 
     if isinstance(model_, torch.fx.GraphModule):
@@ -426,14 +432,14 @@
             return handle_dynamo_export_graph(
                 model_,
                 example_inputs_,
-                functools.partial(compile_fx, inner_compile=inner_compile),
+                recursive_compile_fx,
             )
 
     if any(isinstance(x, (list, tuple, dict)) for x in example_inputs_):
         return flatten_graph_inputs(
             model_,
             example_inputs_,
-            functools.partial(compile_fx, inner_compile=inner_compile),
+            recursive_compile_fx,
         )
 
     assert not config._raise_error_for_testing
@@ -473,12 +479,8 @@
         )
 
     with overrides.patch_functions():
-<<<<<<< HEAD
-=======
         if decompositions is None:
             decompositions = select_decomp_table()
-
->>>>>>> f1e19c01
         # TODO: can add logging before/after the call to create_aot_dispatcher_function
         # in torch._functorch/aot_autograd.py::aot_module_simplified::aot_function_simplified::new_func
         # once torchdynamo is merged into pytorch
