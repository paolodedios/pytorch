<<<<<<< HEAD
import math
=======
import operator
>>>>>>> 256fed02
from functools import partial
from typing import Dict, Optional

import torch
from torch.fx.experimental.symbolic_shapes import free_symbols
from torch.utils._sympy.value_ranges import bound_sympy, ValueRangeAnalysis, ValueRanges
from .ir import InterpreterShim, LoopBody
from .utils import cache_on_self, dominated_nodes
from .virtualized import V


class BoundVars:
    """
    Performs Value Range Analysis on LoopBody's fx graph by calling BoundVars.run()
    It exposes the ranges of the nodes in the `bounds` variable

    Note. A current limitation of this analysis is that it just works on a per-loop basis.
    We should be able to propagate the bounds between across the whole graph. This may benefit
    the case a bounded variable is returned by a kernel and fed into another.
    """

    def __init__(self, loop_body: LoopBody):
        self.loop_body = loop_body
        self.replacement_vals = {
            k: ValueRanges(0, v - 1)
            if not free_symbols(v)
            else ValueRanges(2, math.inf)
            for k, v in loop_body.var_ranges.items()
        }
        # avoid computing these values, pessimistically assume that they are unbounded
        self.unbounded_vars = dominated_nodes(
            node
            for node in self.loop_body.get_nodes()
            if node.target in ["load", "reduction", operator.getitem]
            or "masked_subblock" in node.target
        )
        # To access this variable call `get_bounds()`
        self._bounds: Optional[Dict[torch.fx.Node, ValueRanges]] = {}

    @cache_on_self
    def get_bounds(self):
        submodules = self.swap_submodules(self.loop_body.submodules)

        # Initialize the environment with the unbounded variables
        for node in self.unbounded_vars:
            # we need to evaluate masked_subblock to recurse, and we need to set indirect values
            if not isinstance(node.target, str) or (
                "masked_subblock" not in node.target
                and "set_indirect" not in node.target
            ):
                self._bounds[node] = ValueRanges.unknown()

        with V.set_ops_handler(ValueRangeAnalysis()):
            interpreter = InterpreterShim(self.loop_body.root_block.graph, submodules)
            interpreter.run(V.get_ops_handler(), initial_env=self._bounds)
        return self._bounds

    def swap_submodules(self, submodules):
        result = {}
        for key in submodules.keys():
            if key == "get_index":
                result[key] = self.get_index
            elif "masked_subblock" in key:
                subblock = self.loop_body.subblocks[key]
                # The result within the lambda will reference to the final
                # set of modules at the end of the for-loop as it stores a reference to it
                result[key] = lambda mask, value: self.masked_subblock(
                    subblock, self._bounds, mask, value, result
                )
            else:
                assert "set_indirect" in key
                idx = int(key[len("set_indirect") :])
                var = self.loop_body.indirect_vars[idx]
                indirect = partial(self.set_indirect, var)
                result[key] = indirect

        return result

    def masked_subblock(self, subblock, env, mask, value, submodules):
        interp = InterpreterShim(subblock.graph, submodules)
        interp.run(V.get_ops_handler(), initial_env=env)
        output = [node for node in subblock.graph.nodes if node.target == "output"]
        assert len(output) == 1
        # dont bother unioning with value since the load from buffer will be
        # pessimistically assumed to be inf anyway
        return interp.env[output[0]]

    def set_indirect(self, old, new):
        assert isinstance(new, ValueRanges)
        self.replacement_vals[old] = new
        return new

    def get_index(self, name):
        expr = self.loop_body.indexing_exprs[name]
        bound = self.replacement_vals.get(expr)
        if bound is None:
            bound = bound_sympy(expr, self.replacement_vals)
        # The following assertion is true at the time of this writing
        # We don't assert is as to not execute bound_sympy when bound is not None
        # assert bound is None or bound == bound_sympy(expr, self.replacement_vals)
        self.replacement_vals[name] = bound
        return bound<|MERGE_RESOLUTION|>--- conflicted
+++ resolved
@@ -1,8 +1,4 @@
-<<<<<<< HEAD
-import math
-=======
 import operator
->>>>>>> 256fed02
 from functools import partial
 from typing import Dict, Optional
 
@@ -27,9 +23,7 @@
     def __init__(self, loop_body: LoopBody):
         self.loop_body = loop_body
         self.replacement_vals = {
-            k: ValueRanges(0, v - 1)
-            if not free_symbols(v)
-            else ValueRanges(2, math.inf)
+            k: ValueRanges(0, v - 1) if not free_symbols(v) else bound_sympy(v)
             for k, v in loop_body.var_ranges.items()
         }
         # avoid computing these values, pessimistically assume that they are unbounded
