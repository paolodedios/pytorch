--- conflicted
+++ resolved
@@ -123,21 +123,6 @@
         flex_heuristics = self.get_config_heuristics(device_type)
         return flex_heuristics.get_flex_decode_configs(head_dim, dtype)
 
-<<<<<<< HEAD
-    def _get_configs_from_lookup_table(
-        self,
-        input_nodes: list[Any],
-        op_name: str,
-        template_name: str,
-        template_hash: Optional[str] = None,
-    ) -> Optional[list[dict[str, Any]]]:
-        """Get configs from lookup table if available."""
-        return lookup_template_configs(
-            input_nodes, op_name, template_name, template_hash
-        )
-
-=======
->>>>>>> ef023019
     def get_mm_configs(
         self,
         kernel_inputs: KernelInputs,
@@ -164,20 +149,6 @@
         if len(input_nodes) < 2:
             raise ValueError(f"Need at least 2 input tensors, got {len(input_nodes)}")
 
-<<<<<<< HEAD
-        # Try lookup table first
-        lookup_configs = self._get_configs_from_lookup_table(
-            input_nodes,
-            op_name=op_name,
-            template_name=template_name,
-            template_hash=template_hash,
-        )
-        if lookup_configs is not None:
-            yield from lookup_configs
-            return
-
-=======
->>>>>>> ef023019
         # Get the appropriate template-specific heuristic
         heuristic = get_template_heuristic(
             template_name, kernel_inputs.device_type, op_name
@@ -187,7 +158,7 @@
         configs = heuristic.get_template_configs(kernel_inputs, layout, op_name)
         # Process through the configured processor
         processed_configs = self._config_processor.process(
-            configs, kernel_inputs, layout, op_name, template_name
+            configs, kernel_inputs, layout, op_name, template_name, template_hash
         )
         yield from processed_configs
 
