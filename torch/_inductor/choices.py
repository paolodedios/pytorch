from __future__ import annotations

import typing
from typing import Any, Optional, TYPE_CHECKING, Union

import sympy

import torch

from . import config
from .codecache import write_text
from .ir import FixedLayout, FlexibleLayout
from .kernel_inputs import KernelInputs  # noqa: TC001
from .kernel_template_choice import make_ktc_generator
from .metrics import get_metric_table, is_metric_table_enabled
from .runtime.hints import DeviceProperties, ReductionHint
from .scheduler import BaseSchedulerNode, Scheduler, WhyNoFuse
from .select_algorithm import ExternKernelChoice
from .template_heuristics import get_template_heuristic
from .template_heuristics.triton import (
    BaseConfigHeuristic,
    CPUConfigHeuristic,
    CUDAConfigHeuristic,
    MTIAConfigHeuristic,
    ROCmConfigHeuristic,
    XPUConfigHeuristic,
)
from .utils import _use_autotune_backend
from .virtualized import V


if TYPE_CHECKING:
    from collections.abc import Generator
    from functools import partial

    from triton import Config as TritonConfig

    from torch.utils._ordered_set import OrderedSet

    from .codegen.common import KernelTemplate
    from .codegen.simd_kernel_features import SIMDKernelFeatures
    from .codegen.triton import TritonKernel
    from .ir import ChoiceCaller, Layout
    from .kernel_template_choice import KernelTemplateChoice


class Sortable(typing.Protocol):
    """Anything that can be used as a list.sort() key (int/tuple/etc)"""

    def __lt__(self, other: typing.Self) -> bool: ...


class InductorChoices:
    """
    This class contains a collection of default heuristics that effect performance of our generated
    code.  We try to not put correctness requirements in this file.

    You can override the choices made here by doing:

            class MyHeuristics(InductorChoices):
                ...

            torch._inductor.virtualized.V.set_choices_handler(MyHeuristics())
    """

    def get_config_heuristics(
        self, device_type: Optional[str] = "cuda"
    ) -> BaseConfigHeuristic:
        if device_type == "cuda":
            if torch.version.hip is None:
                return CUDAConfigHeuristic()
            else:
                return ROCmConfigHeuristic()
        elif device_type == "xpu":
            return XPUConfigHeuristic()
        elif device_type == "cpu":
            return CPUConfigHeuristic()
        elif device_type == "mtia":
            return MTIAConfigHeuristic()
        else:
            return BaseConfigHeuristic()

    # Conv configs
    def get_conv_configs(
        self, device_type: Optional[str] = "cuda"
    ) -> partial[Generator[TritonConfig, None, None]]:
        conv_heuristics = self.get_config_heuristics(device_type)
        return conv_heuristics.get_conv_configs()

    # Flex attention configs
    # TODO(coconutruben): break out flexattention/decode configs into the new retrieval mechanism
    def get_flex_attention_fwd_configs(
        self, head_dim: int, dtype: torch.dtype, device_type: Optional[str] = "cuda"
    ) -> list[Any]:
        flex_heuristics = self.get_config_heuristics(device_type)
        return flex_heuristics.get_flex_attn_fwd_configs(head_dim, dtype)

    def get_flex_attention_bwd_configs(
        self, head_dim: int, dtype: torch.dtype, device_type: Optional[str] = "cuda"
    ) -> list[Any]:
        flex_heuristics = self.get_config_heuristics(device_type)
        return flex_heuristics.get_flex_attn_bwd_configs(head_dim, dtype)

    def get_flex_decode_configs(
        self, head_dim: int, dtype: torch.dtype, device_type: Optional[str] = "cuda"
    ) -> list[Any]:
        flex_heuristics = self.get_config_heuristics(device_type)
        return flex_heuristics.get_flex_decode_configs(head_dim, dtype)

    def _adjust_mm_configs(
        self,
        template_choices: dict[str, Generator[KernelTemplateChoice, None, None]],
        kernel_inputs: KernelInputs,
        layout: Any,
        templates: list[Union[KernelTemplate, ExternKernelChoice]],
        op_name: str,
        kwarg_overrides: Optional[dict[str, dict[str, Any]]] = None,
    ) -> list[KernelTemplateChoice]:
        """
        This method can be subclassed to perform any override/modification of the choices.
        The incoming parameters are cheap (generators), so you can do any overrides without
        incurring too much cost. Override this method to customize the kernel template choices
        before they are converted to ChoiceCaller objects.

        The full list of arguments are here to facilitate any overrides you may want to do,
        as they can be used to start from scratch for each template if so desired.

        Args:
            template_choices: Dictionary mapping template UIDs to generators of KernelTemplateChoice objects
            kernel_inputs: MMKernelInputs containing input tensor nodes and matrix indices
            layout: Output layout
            templates: List of template objects (KernelTemplate or ExternKernelChoice) in use
            op_name: Operation name (e.g., "bmm", "baddbmm", "addmm")
            kwarg_overrides: Optional dict of kwargs to override for each template heuristic

        Returns:
            Flattened list of KernelTemplateChoice objects across all templates
        """
        choices: list[KernelTemplateChoice] = []
        for choice_gen in template_choices.values():
            choices.extend(choice_gen)
        return choices

<<<<<<< HEAD
    def _can_try_flexible_layout(
        self,
        adjusted_choices: list[KernelTemplateChoice],
    ) -> bool:
        """
        Check if we can try flexible layout for a given kernel template choice.

        Args:
            ktc: KernelTemplateChoice object

        Returns:
            True if we can try flexible layout, False otherwise
        """
        if not (config.max_autotune or config.max_autotune_gemm):
            # no danger of using other backends than ATEN
            return True
        # Since the following backends are not using get_mm_configs yet through the singular call,
        # we don't know if they are a valid choice or not. Instead, just skip the optimization
        # defensively.
        # TODO(coconutruben): remove this once TRITON,CPP,CK,CUTLASS are supported
        if _use_autotune_backend("TRITON"):
            return False
        if _use_autotune_backend("CUTLASS"):
            return False
        if _use_autotune_backend("CK") or _use_autotune_backend("CKTILE"):
            return False
        if _use_autotune_backend("CPP"):
            return False
        return all(
            isinstance(ktc.template, ExternKernelChoice) for ktc in adjusted_choices
=======
    def get_ktc(
        self,
        kernel_inputs: KernelInputs,
        layout: Layout,
        template: Union[KernelTemplate, ExternKernelChoice],
        op_name: str,
        kwarg_overrides: Optional[dict[str, Any]] = None,
    ) -> Generator[KernelTemplateChoice, None, None]:
        """
        Utility to get the KernelTemplateChoice generator for a specific input.

        This is a per template/op call, whereas get_mm_configs is an op wide call (all templates).
        Consider when overriding/using at which level you need to make decisions
        """
        # Extract device_type from kernel_inputs
        device_type = kernel_inputs.device_type
        assert device_type is not None, "get_mm_configs requires a valid device type"
        # Extract template_name from the template object
        template_name = template.uid

        # Get the appropriate template-specific heuristic
        heuristic = get_template_heuristic(template_name, device_type, op_name)
        cs = heuristic.get_template_configs(
            kernel_inputs,
            layout.dtype,
            op_name,
        )
        extra_kwargs = heuristic.get_extra_kwargs(kernel_inputs, layout.dtype, op_name)
        # adjust the kernel inputs to the template-specific heuristic, if needed
        # default here is to just return the kernel_inputs as is
        inputs_val = heuristic.adjust_kernel_inputs(kernel_inputs, op_name)
        # Create KernelTemplateChoice generator using the moved function
        overrides = kwarg_overrides or {}
        return make_ktc_generator(
            template=template,
            cs=cs,
            overrides=overrides,
            extra_kwargs=extra_kwargs,
            layout=layout,
            inputs=inputs_val,
>>>>>>> f0929731
        )

    def get_mm_configs(
        self,
        kernel_inputs: KernelInputs,
        layout: Any,
        templates: list[Union[KernelTemplate, ExternKernelChoice]],
        op_name: str,
        kwarg_overrides: Optional[dict[str, dict[str, Any]]] = None,
    ) -> list[ChoiceCaller]:
        """
        Get list of ChoiceCallers for MM templates using template-specific heuristics.

        Args:
            kernel_inputs: MMKernelInputs containing input tensor nodes and matrix indices
            layout: Output layout
            templates: List of template objects (KernelTemplate or ExternKernelChoice)
            op_name: Operation name (e.g., "bmm", "baddbmm", "addmm", "mm_plus_mm")
            kwarg_overrides: Optional dict of kwargs to override for each template heuristic,
                             indexed by template.uid. These only override the per config kwargs, not the extra kwargs
        Returns:
            List of ChoiceCaller objects from the templates
        """
        if kwarg_overrides is None:
            kwarg_overrides = {}
        input_tensors = kernel_inputs.nodes()
        if len(input_tensors) < 2:
            raise ValueError(f"Need at least 2 input tensors, got {len(input_tensors)}")

        # First pass: Create dict of template.uid to generator of KernelTemplateChoice objects
        template_choices = {}
        for template in templates:
<<<<<<< HEAD
            heuristic = get_template_heuristic(template.uid, device_type, op_name)
            cs = heuristic.get_template_configs(
=======
            template_choices[template.uid] = self.get_ktc(
>>>>>>> f0929731
                kernel_inputs,
                layout.dtype,
                template,
                op_name,
                kwarg_overrides.get(template.uid, {}),
            )

        # Second pass: Adjust the template choices
        adjusted_choices = self._adjust_mm_configs(
            template_choices,
            kernel_inputs,
            layout,
            templates,
            op_name,
            kwarg_overrides,
        )
        # Layout optimization: if all choices are ExternKernelChoice and layout is FixedLayout, convert to FlexibleLayout
        if self._can_try_flexible_layout(adjusted_choices):
            for ktc in adjusted_choices:
                if isinstance(ktc.layout, FixedLayout):
                    ktc.layout = FlexibleLayout(
                        device=ktc.layout.device,
                        dtype=ktc.layout.dtype,
                        size=ktc.layout.size,
                    )
                    # for good measure, delete the cached ChoiceCaller from the ktc if it existed.
                    # ExternKernelChoice are cheap to generate
                    if hasattr(ktc, "_choice"):
                        del ktc._choice
        # Third pass: Convert to ChoiceCaller objects
        return [ktc.choice for ktc in adjusted_choices if ktc.choice is not None]

    def triton_kernel_kwargs(
        self,
        kernel_cls: type[TritonKernel],
        features: SIMDKernelFeatures,
        groups: list[sympy.Expr],
        kernel_kwargs: dict[str, Any],
    ) -> dict[str, Any]:
        """Hook to change the kwargs passed to TritonKernel, used to apply fixed configurations"""
        return kernel_kwargs

    @staticmethod
    def should_use_cooperative_reduction(features: SIMDKernelFeatures) -> bool:
        """Heuristic to decide if a cooperative reduction should be used."""
        if config.triton.force_cooperative_reductions:
            return True
        if (
            not config.triton.cooperative_reductions
            or V.graph.get_current_device_or_throw().type == "cpu"
        ):
            return False

        xhint = V.graph.sizevars.size_hint(features.numel, fallback=2)
        if xhint <= 8:
            threshold = 32768 * xhint
        elif xhint <= 16:
            threshold = 2097152
        else:
            return False
        # TODO(jansel): should this default on for dynamic shapes?
        return V.graph.sizevars.statically_known_geq(
            features.reduction_numel, threshold
        )

    @staticmethod
    def should_use_persistent_reduction(
        features: SIMDKernelFeatures, cooperative_reduction: bool
    ) -> bool:
        """
        Heuristic to decide if a persistent reduction should be used.
        """
        if not config.triton.persistent_reductions:
            return False
        threshold = {
            ReductionHint.INNER: 1024,
        }.get(features.get_reduction_hint(), 64)

        if cooperative_reduction:
            # The RSPLIT of cooperative reductions means each thread block is operating on fewer elements
            try:
                threshold *= 32 // min(
                    V.graph.sizevars.size_hint_or_throw(features.numel), 32
                )
            except ValueError:
                pass  # unbacked symint

        # If multi_kernel is enabled, we do more aggressive persistent reduction.
        # This may result in some persistent reductions slower than the
        # corresponding non-persistent reductions. MultiKernel will do benchmarking
        # to pick the faster one.
        if config.triton.multi_kernel:
            threshold *= 16
        return V.graph.sizevars.statically_known_leq(
            features.reduction_numel, threshold
        )  # type: ignore[arg-types]

    @staticmethod
    def reduction_split_factor(
        device: torch.device,
        reduction_numel_hint: int,
        numel_hint: int,
        inner_reduction: bool,
    ) -> int:
        """Heuristic to decide the RSPLIT used for split reductions.
        When a reduction has a small number of outputs there is not enough parallelism,
        so we will do the reduction in two phases."""
        props = DeviceProperties.create(device)
        num_sm = props.multi_processor_count
        min_elements_per_thread = 32
        max_elements_per_thread = 512
        threads_per_sm = 2048
        min_elements_per_device = min_elements_per_thread * num_sm * threads_per_sm
        max_elements_per_device = max_elements_per_thread * num_sm * threads_per_sm
        num_warps = 8
        num_threads = 32 * num_warps

        if inner_reduction:
            # do heuristics that's close to eager mode for split inner reduction
            # we leak reduction autotune configs here, and will need to refactor to avoid this later
            if numel_hint >= 2 * num_sm:  # don't split if there are enough outputs
                return 1
            if reduction_numel_hint <= 8192:
                return 1
            if reduction_numel_hint * numel_hint <= min_elements_per_device:
                split_size = min_elements_per_thread
            elif reduction_numel_hint * numel_hint < max_elements_per_device:
                target_blocks = num_sm * threads_per_sm // (2 * num_threads)
                blocks_per_output = (target_blocks + numel_hint - 1) // numel_hint
                tmp_split_size = (
                    reduction_numel_hint + num_threads * blocks_per_output - 1
                ) // (num_threads * blocks_per_output)
                divisors = sympy.divisors(reduction_numel_hint)
                closest = min(divisors, key=lambda x: abs(x - tmp_split_size))
                if abs(closest - tmp_split_size) < 30:
                    # prefer even splits, but never smalle than min_elements_per_thread
                    split_size = max(closest, min_elements_per_thread)
                else:
                    split_size = tmp_split_size
            else:
                divisors = sympy.divisors(reduction_numel_hint)
                closest = min(divisors, key=lambda x: abs(x - max_elements_per_thread))
                if abs(closest - max_elements_per_thread) < 50:
                    # prefer even splits
                    split_size = closest
                else:
                    split_size = max_elements_per_thread
            return (reduction_numel_hint + split_size * num_threads - 1) // (
                split_size * num_threads
            )
        else:
            # TODO the best heuristic currently has XBLOCK (corresponding to numel_hint) 128
            # extend to even smaller number of outputs
            rvals_per_thread = 4  # comes from heuristics, refactor to not leak here
            xvals_per_block = 128
            xblocks = (numel_hint + xvals_per_block - 1) // xvals_per_block
            if reduction_numel_hint * numel_hint < min_elements_per_device:
                split_size = min_elements_per_thread
            elif reduction_numel_hint * numel_hint < max_elements_per_device:
                target_blocks = num_sm * threads_per_sm // (num_threads)
                target_blocks = (target_blocks + xblocks - 1) // xblocks
                tmp_split_size = (
                    reduction_numel_hint + rvals_per_thread * target_blocks - 1
                ) // (rvals_per_thread * target_blocks)
                divisors = sympy.divisors(reduction_numel_hint)
                closest = min(divisors, key=lambda x: abs(x - tmp_split_size))
                if abs(tmp_split_size - closest) < 20:
                    split_size = max(closest, min_elements_per_thread)
                else:
                    split_size = tmp_split_size
            else:
                divisors = sympy.divisors(reduction_numel_hint)
                closest = min(divisors, key=lambda x: abs(x - max_elements_per_thread))
                if abs(closest - max_elements_per_thread) < 50:
                    # prefer even splits
                    split_size = closest
                else:
                    split_size = max_elements_per_thread

            return (reduction_numel_hint + rvals_per_thread * split_size - 1) // (
                rvals_per_thread * split_size
            )

    @staticmethod
    def can_fuse(
        scheduler: Scheduler,
        node1: BaseSchedulerNode,
        node2: BaseSchedulerNode,
        shared_data_score: int,
    ) -> bool:
        """
        Heuristics to prevent fusion applied to both horizontal and vertical fusions.  Heuristics here should not
        be needed for correctness and tweaking them may yield additional performance.

        See also some related heuristics that can be changed via config:
            - config.triton.tiling_prevents_pointwise_fusion
            - config.triton.tiling_prevents_reduction_fusion
            - config.aggressive_fusion (will cause this function to be called more times)
        """
        if shared_data_score == 0 and (
            not config.aggressive_fusion or node1.is_reduction() or node2.is_reduction()
        ):
            if is_metric_table_enabled("fusion_failure_due_to_indexing_mismatch"):
                common_buf_names: OrderedSet[str] = (
                    node1.read_writes.buffer_names() & node2.read_writes.buffer_names()
                )
                if len(common_buf_names) > 0:
                    get_metric_table("fusion_failure_due_to_indexing_mismatch").add_row(
                        lambda: {
                            "pre_grad_graph_id": V.graph.graph_id,
                            "post_grad_graph_id": V.graph.post_grad_graph_id,
                            "node1_name": node1.get_name(),
                            "node2_name": node2.get_name(),
                            "node1_debug_str": write_text(node1.debug_str()),
                            "node2_debug_str": write_text(node2.debug_str()),
                            "common_buffer_names": list(common_buf_names),  # type: ignore[dict-item]
                            "failure_reason": scheduler.decide_fusion_fail_reason(
                                node1, node2, common_buf_names
                            ),
                        }
                    )

                    WhyNoFuse(node1, node2)("no shared data due to indexing mismatch")
                    return False
            WhyNoFuse(node1, node2)("no shared data")
            return False  # heuristic not needed for correctness

        if (
            not node1.is_foreach()
            and not node2.is_foreach()
            and len(node1.get_nodes()) + len(node2.get_nodes()) > config.max_fusion_size
        ):
            WhyNoFuse(node1, node2)("exceeds max fusion")
            return False  # heuristic not needed for correctness

        if scheduler.can_fusion_increase_peak_memory(node1, node2):
            WhyNoFuse(node1, node2)("Fusion will increase peak memory")
            return False

        if (
            config.realize_acc_reads_size_threshold is not None
            and scheduler.fusion_accumulate_large_reads(
                node1,
                node2,
                config.realize_acc_reads_size_threshold,
            )
        ):
            WhyNoFuse(node1, node2)("Fusion accumulate large amount of reads")
            return False

        return True

    @staticmethod
    def can_fuse_vertical(
        scheduler: Scheduler,
        node1: BaseSchedulerNode,
        node2: BaseSchedulerNode,
        shared_data_score: int,
    ) -> bool:
        """Hook for heuristics to prevent vertical (producer/consumer) fusions"""
        return True

    @staticmethod
    def can_fuse_horizontal(
        scheduler: Scheduler,
        node1: BaseSchedulerNode,
        node2: BaseSchedulerNode,
        shared_data_score: int,
    ) -> bool:
        """Hook for heuristics to prevent horizontal (consumer/consumer) fusions"""
        if shared_data_score < config.score_fusion_memory_threshold:
            WhyNoFuse(node1, node2)("score_fusion_memory_threshold")
            return False
        if scheduler.are_long_distant_nodes(node1, node2):
            WhyNoFuse(node1, node2)(
                "Nodes are too far away. Fusing them may increase peak memory."
            )
            return False
        return True

    @staticmethod
    def score_fusion(
        scheduler: Scheduler,
        node1: BaseSchedulerNode,
        node2: BaseSchedulerNode,
    ) -> Sortable:
        """
        Assign a score (higher comes first) to the fusion of node1 and node2.
        When different fusions conflict with each other, this is the way we
        decide what order to run them in.

        Our current score is based on:
        - The type of fusion (template/reduction/etc)
        - Estimate of the saved memory operations
        - Fusions closer together in original graph order
        """
        memory_score = scheduler.score_fusion_memory(node1, node2)
        proximity_score = -max(
            abs(node1.min_order - node2.max_order),
            abs(node2.min_order - node1.max_order),
        )

        # prologue fusion always last
        if node2.is_template():
            template_score = 0
        else:
            template_score = 1 + (
                (node1.is_template() == config.epilogue_fusion_first)
                and memory_score > 0
            )

        return (
            template_score,
            node1.is_reduction() == node2.is_reduction() and memory_score > 0,
            memory_score,
            proximity_score,
        )<|MERGE_RESOLUTION|>--- conflicted
+++ resolved
@@ -141,38 +141,6 @@
             choices.extend(choice_gen)
         return choices
 
-<<<<<<< HEAD
-    def _can_try_flexible_layout(
-        self,
-        adjusted_choices: list[KernelTemplateChoice],
-    ) -> bool:
-        """
-        Check if we can try flexible layout for a given kernel template choice.
-
-        Args:
-            ktc: KernelTemplateChoice object
-
-        Returns:
-            True if we can try flexible layout, False otherwise
-        """
-        if not (config.max_autotune or config.max_autotune_gemm):
-            # no danger of using other backends than ATEN
-            return True
-        # Since the following backends are not using get_mm_configs yet through the singular call,
-        # we don't know if they are a valid choice or not. Instead, just skip the optimization
-        # defensively.
-        # TODO(coconutruben): remove this once TRITON,CPP,CK,CUTLASS are supported
-        if _use_autotune_backend("TRITON"):
-            return False
-        if _use_autotune_backend("CUTLASS"):
-            return False
-        if _use_autotune_backend("CK") or _use_autotune_backend("CKTILE"):
-            return False
-        if _use_autotune_backend("CPP"):
-            return False
-        return all(
-            isinstance(ktc.template, ExternKernelChoice) for ktc in adjusted_choices
-=======
     def get_ktc(
         self,
         kernel_inputs: KernelInputs,
@@ -213,7 +181,38 @@
             extra_kwargs=extra_kwargs,
             layout=layout,
             inputs=inputs_val,
->>>>>>> f0929731
+        )
+
+    def _can_try_flexible_layout(
+        self,
+        adjusted_choices: list[KernelTemplateChoice],
+    ) -> bool:
+        """
+        Check if we can try flexible layout for a given kernel template choice.
+
+        Args:
+            ktc: KernelTemplateChoice object
+
+        Returns:
+            True if we can try flexible layout, False otherwise
+        """
+        if not (config.max_autotune or config.max_autotune_gemm):
+            # no danger of using other backends than ATEN
+            return True
+        # Since the following backends are not using get_mm_configs yet through the singular call,
+        # we don't know if they are a valid choice or not. Instead, just skip the optimization
+        # defensively.
+        # TODO(coconutruben): remove this once TRITON,CPP,CK,CUTLASS are supported
+        if _use_autotune_backend("TRITON"):
+            return False
+        if _use_autotune_backend("CUTLASS"):
+            return False
+        if _use_autotune_backend("CK") or _use_autotune_backend("CKTILE"):
+            return False
+        if _use_autotune_backend("CPP"):
+            return False
+        return all(
+            isinstance(ktc.template, ExternKernelChoice) for ktc in adjusted_choices
         )
 
     def get_mm_configs(
@@ -246,12 +245,7 @@
         # First pass: Create dict of template.uid to generator of KernelTemplateChoice objects
         template_choices = {}
         for template in templates:
-<<<<<<< HEAD
-            heuristic = get_template_heuristic(template.uid, device_type, op_name)
-            cs = heuristic.get_template_configs(
-=======
             template_choices[template.uid] = self.get_ktc(
->>>>>>> f0929731
                 kernel_inputs,
                 layout.dtype,
                 template,
