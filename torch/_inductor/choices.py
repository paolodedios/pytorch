--- conflicted
+++ resolved
@@ -163,10 +163,9 @@
         heuristic = get_template_heuristic(template_name, device_type, op_name)
         cs = heuristic.get_template_configs(
             kernel_inputs,
-            layout,
             op_name,
         )
-        extra_kwargs = heuristic.get_extra_kwargs(kernel_inputs, layout, op_name)
+        extra_kwargs = heuristic.get_extra_kwargs(kernel_inputs, op_name)
         # adjust the kernel inputs to the template-specific heuristic, if needed
         # default here is to just return the kernel_inputs as is
         inputs_val = heuristic.adjust_kernel_inputs(kernel_inputs, op_name)
@@ -184,9 +183,9 @@
     def get_mm_configs(
         self,
         kernel_inputs: KernelInputs,
-        layout: Any,
         templates: list[Union[KernelTemplate, ExternKernelChoice]],
         op_name: str,
+        layout: Optional[Layout] = None,
         kwarg_overrides: Optional[dict[str, dict[str, Any]]] = None,
     ) -> list[ChoiceCaller]:
         """
@@ -207,48 +206,21 @@
         input_tensors = kernel_inputs.nodes()
         if len(input_tensors) < 2:
             raise ValueError(f"Need at least 2 input tensors, got {len(input_tensors)}")
-
+        if layout is None:
+            # TODO(coconutruben): remove this once we remove the layout argument entirely
+            # This is just here to the brief gap between commits where we still need this
+            # to accommodate fixed vs flexible layout decision externally
+            layout = kernel_inputs.output_layout(flexible=False)
         # First pass: Create dict of template.uid to generator of KernelTemplateChoice objects
         template_choices = {}
         for template in templates:
             template_choices[template.uid] = self.get_ktc(
                 kernel_inputs,
-<<<<<<< HEAD
-                layout.dtype,
-=======
                 layout,
                 template,
->>>>>>> 42b84ad6
                 op_name,
                 kwarg_overrides.get(template.uid, {}),
             )
-<<<<<<< HEAD
-            extra_kwargs = heuristic.get_extra_kwargs(
-                kernel_inputs, layout.dtype, op_name
-            )
-
-            # Extract layout and input_nodes from extra_kwargs to pass them explicitly
-            layout_val = layout
-            # adjust the kernel inputs to the template-specific heuristic, if needed
-            # default here is to just return the kernel_inputs as is
-            inputs_val = heuristic.adjust_kernel_inputs(kernel_inputs, op_name)
-
-            # Get overrides for this specific template
-            overrides = kwarg_overrides.get(template.uid, {})
-
-            # Create KernelTemplateChoice generator using the moved function
-            choice_gen = make_ktc_generator(
-                template=template,
-                cs=cs,
-                overrides=overrides,
-                extra_kwargs=extra_kwargs,
-                layout=layout_val,
-                inputs=inputs_val,
-            )
-
-            template_choices[template.uid] = choice_gen
-=======
->>>>>>> 42b84ad6
 
         # Second pass: Adjust the template choices
         adjusted_choices = self._finalize_mm_configs(
