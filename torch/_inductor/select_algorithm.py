# mypy: allow-untyped-defs
import contextlib
import dataclasses
import functools
import hashlib
import inspect
import itertools
import json
import logging
import math
import operator
import os
import re
import sys
import textwrap
import time
from collections.abc import Sequence
from concurrent.futures import as_completed, ThreadPoolExecutor
from io import StringIO
from pathlib import Path
from types import ModuleType
from typing import Any, Callable, NamedTuple, Optional, TYPE_CHECKING, Union
from typing_extensions import Self
from unittest.mock import patch

import sympy

import torch
import torch._inductor.async_compile  # noqa: F401 required to warm up AsyncCompile pools
from torch._dynamo.device_interface import get_interface_for_device
from torch._dynamo.testing import rand_strided
from torch._dynamo.utils import (
    counters,
    dynamo_timed,
    get_chromium_event_logger,
    identity,
    preserve_rng_state,
)
from torch._inductor.await_utils import await_sync
from torch._inductor.utils import clear_on_fresh_cache
from torch.utils._filelock import FileLock
from torch.utils._ordered_set import OrderedSet

from ..utils._sympy.functions import CeilDiv
from . import config, ir
from .autotune_process import (
    TensorMeta,
    TritonBenchmarkRequest,
    TritonCPUBenchmarkRequest,
    TritonGPUBenchmarkRequest,
)
from .codecache import code_hash, PersistentCache, PyCodeCache
from .codegen.common import (
    CSEVariable,
    IndentedBuffer,
    KernelTemplate,
    OpOverrides,
    WorkspaceArg,
    WorkspaceZeroMode,
)
from .codegen.simd_kernel_features import SIMDKernelFeatures
from .codegen.subgraph import SubgraphChoiceCaller
from .codegen.triton import (
    gen_common_triton_imports,
    texpr,
    TMACompatibilityChecker,
    TritonKernel,
    TritonScheduling,
)
from .codegen.triton_utils import config_of, equal_1_arg_indices, signature_to_meta
from .codegen.wrapper import pexpr
from .exc import CUDACompileError
from .fx_utils import count_flops_fx
from .ir import ChoiceCaller, PrimitiveInfoType
from .ops_handler import StoreMode
from .runtime.benchmarking import benchmarker
from .runtime.hints import DeviceProperties
from .runtime.triton_compat import HAS_WARP_SPEC
from .runtime.triton_heuristics import FixedGrid
from .utils import (
    ceildiv,
    do_bench_using_profiling,
    FakeIndentedBuffer,
    get_dtype_size,
    is_gpu,
    Placeholder,
    restore_stdout_stderr,
    sympy_dot,
    sympy_index_symbol,
    sympy_product,
    triton_type,
    triton_type_to_torch,
    unique,
)
from .virtualized import V


log = logging.getLogger(__name__)

# correctness checks struggle with fp16/tf32
VERIFY: dict[str, Any] = {}
PRINT_AUTOTUNE = True
DEBUG = False


if TYPE_CHECKING:
    import concurrent

    from torch._inductor.codegen.simd import IterationRangesEntry, IterationRangesRoot

    from .codegen.common import CSE


class KernelNamespace:
    pass


# these objects are imported from the generated wrapper code
extern_kernels = KernelNamespace()


@dataclasses.dataclass
class BenchmarkTensors:
    """Represents a set of inputs and outputs for autotuning with a template"""

    input_tensors: list[torch.Tensor]
    output_tensor: Optional[torch.Tensor]

    def unpack(self):
        return self.input_tensors, self.output_tensor


@dataclasses.dataclass
class AutotuneArgs:
    """During autotuning, we need to pass the same inputs to all choices.
    Note:
        Since we typically have a mix of external choices and triton choices, we create
        two lists of inputs for the same underlying buffers:
        - External inputs (for aten kernels): Include offset for sliced tensors
        - Triton inputs: Use base pointer for sliced tensors, without offset
    """

    triton: BenchmarkTensors
    extern: BenchmarkTensors
    expected: Optional[torch.Tensor] = None

    def get_benchmark_tensors(self, extern=False) -> BenchmarkTensors:
        """Returns the inputs and output tensors for a given choice."""
        bench_tensors = self.extern if extern else self.triton
        return bench_tensors

    @classmethod
    def from_choice_args(
        cls,
        example_inputs: list[torch.Tensor],
        example_inputs_extern: list[torch.Tensor],
        out: torch.Tensor,
        out_extern: torch.Tensor,
        expected: Optional[torch.Tensor] = None,
    ) -> Self:
        """Factory method to create AutotuneInputs from separate inputs/outputs"""
        return cls(
            triton=BenchmarkTensors(example_inputs, out),
            extern=BenchmarkTensors(example_inputs_extern, out_extern),
            expected=expected,
        )

    def verify(self, **kwargs):
        """Verify the correctness of the benchmarking results"""

        torch.testing.assert_close(self.extern.output_tensor, self.expected, **kwargs)


class PartialRender:
    """
    Some parts of a template need to be generated at the end, but
    inserted into the template at the start.  This allows doing a bunch
    of replacements after the initial render.
    """

    HookFn = Callable[[], str]

    def __init__(
        self, code: str, replacement_hooks: dict[str, Optional[HookFn]]
    ) -> None:
        super().__init__()
        self._code: str = code
        self.replacement_hooks: dict[str, Optional[PartialRender.HookFn]] = (
            replacement_hooks
        )

    @property
    def code(self) -> str:
        """
        The fully rendered code. Will **error** if any hooks have yet to be
        finalized.
        """
        remaining_active_hooks = [
            key for key, fn in self.replacement_hooks.items() if fn is not None
        ]
        assert len(remaining_active_hooks) == 0, (
            f"The following hooks have not yet been finalized:\n {remaining_active_hooks=}"
        )
        return self._code

    def finalize_hook(self, hook_key: str, strict: bool = True) -> None:
        """
        Finalize a hook by name.

        :param strict: If ``True``, raise an error if the hook wasn't found.

        NOTE: Will **error** if the hook has already been finalized.
        """
        if hook_key not in self.replacement_hooks:
            if strict:
                raise RuntimeError(
                    f"{hook_key} not registered in self.replacement_hooks"
                )
            else:
                return

        hook = self.replacement_hooks[hook_key]
        assert hook is not None, f"Hook key {hook_key} can only be called once"
        self._code = self._code.replace(hook_key, hook())

        self.replacement_hooks[hook_key] = None

    def finalize_remaining(self) -> str:
        """
        Finalize the remaining active hooks. This function can be used in cases
        where the caller uses `finalize_hook` rather than `finalize_all`.
        Note: `finalize_all` errors if a hook that has already been finalized
        is attempted to be called again. This function only attempts to
        finalize active hooks.
        """
        for key, fn in self.replacement_hooks.items():
            if fn is not None:
                self.finalize_hook(key)
        return self.code

    def finalize_all(self) -> str:
        """
        Finalize all active hooks.

        NOTE: unlike ``finalize_remaining``, this method will **error** if any
        hook has already been finalized.
        """
        for key in self.replacement_hooks:
            self.finalize_hook(key)
        return self.code


# This is used to store info needed for lowering each subgraph in triton
# templates


@dataclasses.dataclass()
class SubgraphInfo:
    body: IndentedBuffer
    template_mask: Optional[str] = None
    template_out_shape: Optional[Union[str, tuple[str]]] = None
    compute: IndentedBuffer = dataclasses.field(default_factory=IndentedBuffer)
    indexing_code: IndentedBuffer = dataclasses.field(default_factory=IndentedBuffer)
    loads: IndentedBuffer = dataclasses.field(default_factory=IndentedBuffer)
    stores: IndentedBuffer = dataclasses.field(default_factory=IndentedBuffer)
    ops_handler: Optional[V.WrapperHandler] = None  # type: ignore[name-defined]
    cse: Optional["CSE[Any]"] = None

    # only copied over if not None
    range_trees: Optional[list["IterationRangesRoot"]] = None
    range_tree_nodes: Optional[dict[sympy.Symbol, "IterationRangesEntry"]] = None
    numels: Optional[dict[str, sympy.Expr]] = None

    def __post_init__(self):
        self.only_copy_if_non_none_fields = (
            "range_trees",
            "range_tree_nodes",
            "numels",
            "cse",
        )

    def to_dict(self):
        return {
            field.name: getattr(self, field.name) for field in dataclasses.fields(self)
        }


class ModificationWrapper(V.WrapperHandler):  # type: ignore[name-defined]
    """Handles placeholder substitutions during subgraph processing."""

    def __init__(
        self,
        kernel,
        subgraph_number: int,
        fixed_inputs: dict[str, Any],
        mask: Optional[str],
    ):
        super().__init__(V.ops)
        self.name = f"PlaceholderSubstitution_{subgraph_number}"
        self.kernel = kernel
        self.fixed_inputs = fixed_inputs
        self.mask = mask

    def load(self, name: str, index: sympy.Expr):
        """Handle loading from tensor or fixed input."""
        if name not in self.fixed_inputs:
            index_str = self._process_indexing(index)
            var = self._add_kernel_input(name)
            buffer = V.graph.get_buffer(name)
            var_dtype = buffer.dtype
            line = f"tl.load({var} + {index_str})"

            if (
                var_dtype in (torch.float16, torch.bfloat16)
                and config.triton.codegen_upcast_to_fp32
            ):
                line += ".to(tl.float32)"
                var_dtype = torch.float32

            out = self.kernel.cse.generate(
                self.kernel.compute, line, dtype=var_dtype, shape=()
            )
            return out

        return self.kernel.cse.generate(
            self.kernel.compute,
            f"({self.fixed_inputs[name]})",
            dtype=torch.float32,
            shape=(),
        )

    def indirect_indexing(self, index_var: str, size, check, wrap_neg=True):
        """Convert index variable to symbolic form."""
        return sympy_index_symbol(str(index_var))

    # pyrefly: ignore [bad-override]
    def store(
        self, name: str, index: sympy.Expr, value: CSEVariable, mode: StoreMode = None
    ) -> str:
        """Currently only supports stores for atomic adds coming from scatter nodes
        This is used by flex_attention's backwards grad for captured buffers, see
        zeros_and_scatter lowering
        """
        assert self.mask is not None, (
            "Mask is required for inner stores in modifications"
        )
        assert mode == "atomic_add", "Only atomic_add is supported for inner stores"

        buf_name = self._add_kernel_input(name)
        index_str = self._process_indexing(index)
        index_str = f"tl.broadcast_to({index_str}, {value}.shape)"
        store = f"tl.atomic_add({buf_name} + {index_str}, {value}, {self.mask}, sem='relaxed')"
        return store

    def _add_kernel_input(self, name: str):
        """Add name as input to kernel and return input ref."""
        return self.kernel.args.input(name)

    def _process_indexing(self, index):
        """Process and rename indexing, adding symbols as kernel inputs."""
        return self.kernel.kexpr(self.kernel.rename_indexing(index))


# Function name, followed by args and kwargs.
RecordedEventsType = list[tuple[str, list[Any], dict[str, Any]]]


class TritonTemplateKernel(TritonKernel):
    """
    A specialized kernel class for Triton templates that handles code generation
    for templated Triton kernels.

    This class extends TritonKernel to provide additional functionality for
    template-based kernel generation, including support for subgraphs, workspace
    arguments, and prologue/epilogue fusion.
    """

    def __init__(
        self,
        kernel_name,
        input_nodes: tuple[ir.IRNode],
        output_node,
        defines,
        num_stages,
        num_warps,
        grid_fn,
        meta,
        call_sizes,
        num_consumer_groups=0,
        num_buffers_warp_spec=0,
        use_jit=False,
        tma_store=False,
        prefix_args=0,
        suffix_args=0,
        epilogue_fn=identity,
        subgraphs: Optional[list[ir.ComputedBuffer]] = None,
        workspace_arg: Optional[WorkspaceArg] = None,
        prologue_loads_all_inputs=False,
        hint_override: Optional[int] = None,
    ) -> None:
        if tma_store:
            pass
        numel = sympy_product(output_node.get_size())
        if tma_store:
            assert len(output_node.get_size()) == 2, (
                "TMA store only supported for 2D with templates"
            )
            tiling = {
                "x": output_node.get_size()[0],
                "y": output_node.get_size()[1],
                "r0_": sympy.S.One,
            }
        else:
            tiling = {
                "x": numel,
                "r0_": sympy.S.One,
            }
        super().__init__(
            tiling,
            features=SIMDKernelFeatures([], numel),
            hint_override=hint_override,
        )
        self.input_nodes = input_nodes
        self.output_node = output_node
        self.named_input_nodes = {}  # type: ignore[var-annotated]
        self.defines = defines
        self.kernel_name = kernel_name
        self.use_jit = use_jit
        self.tma_store = tma_store
        self.num_stages = num_stages
        self.num_warps = num_warps
        self.num_consumer_groups = num_consumer_groups
        self.num_buffers_warp_spec = num_buffers_warp_spec
        self.grid_fn = grid_fn
        self.meta = meta
        self.call_sizes = call_sizes
        # for templates with fixed epilogues
        self.prefix_args = prefix_args
        self.suffix_args = suffix_args
        # pyrefly: ignore [invalid-type-var]
        self.epilogue_fn = epilogue_fn
        self.render_hooks = {}  # type: ignore[var-annotated]
        self.triton_meta: Optional[dict[str, object]] = None
        # For Templated Attention this can be a list of ir.Subgraph
        self.subgraphs: Optional[list[ir.ComputedBuffer]] = subgraphs

        # Some templates use extra global memory as a workspace
        self.workspace_arg = workspace_arg
        if workspace_arg is not None:
            self.args.workspace_args.append(workspace_arg)

        # The following attributes (body, template_mask, output_val) are all
        # used for triton kernel codegen.
        # They are swapped onto the TritonTemplateKernel object by
        # `set_subgraph_body`
        self.subgraph_bodies: dict[str, SubgraphInfo] = {}

        # input buffers which we are allowed to prologue fuse into
        self.prologue_supported_inputs: OrderedSet[str] = OrderedSet()

        # input buffers which we are fusing into
        self.prologue_fused_inputs: OrderedSet[str] = OrderedSet()
        # input buffers which we are fusing into, which preserve a zero mask
        self.prologue_fused_inputs_preserve_zero: OrderedSet[str] = OrderedSet()

        # The following attributes are all used for triton kernel codegen.
        # They are swapped onto the TritonTemplateKernel object by
        # `set_subgraph_body`
        # NB: the names here must match the fields in SubgraphInfo
        self.body: IndentedBuffer = FakeIndentedBuffer()
        self.compute: IndentedBuffer = FakeIndentedBuffer()
        self.indexing_code: IndentedBuffer = FakeIndentedBuffer()
        self.loads: IndentedBuffer = FakeIndentedBuffer()
        self.stores: IndentedBuffer = FakeIndentedBuffer()
        self.template_mask: Optional[str] = None
        self.template_out_shape: Optional[Union[str, tuple[str]]] = None
        self.ops_handler: Optional[V.WrapperHandler] = None  # type: ignore[name-defined]

        # When caching is enabled, the generated code is not dependent on the input nodes names, or
        # symbolic sizes names.
        # However, some of the variables returned by generate_and_load that are computed during the
        # triton template expansions (code generation) are dependent on those.
        # In order to cache the code generation and avoid redoing it for similar inputs that varies only by
        # input names or symbol names, we do a record and replay method.
        # During template expansions we record all function calls that change input_dependent_preserved_state
        # and replay them on a cache hit to regenerate them.
        self.cached_replay_events: Optional[RecordedEventsType] = None

        # Update each time an input is marked frozen, used to replay the freezing of inputs on a cache hit.
        self.frozen_layouts_cnt = 0

        # When prologue_loads_all_inputs is true, prologue_supported_inputs is populated during def_kernel
        # by adding all inputs.
        self.prologue_loads_all_inputs = prologue_loads_all_inputs

        # Extra functions to be exposed during partial template rendering.
        self.extra_template_env_fns: list[Callable[..., Any]] = []

        # Tracking for intermediate variables
        self.tmp_var_ctr = itertools.count()

    def _gen_tmp_var(self) -> str:
        return f"_tmp_var{next(self.tmp_var_ctr)}"

    def input_dependent_preserved_state(self) -> str:
        # Not adding self.args.output_buffers on purpose. But we do not need to reproduce it on a cache hit.
        # (never accessed).
        return repr(
            [
                self.args.input_buffers,
                self.args.sizevars,
                self.args.workspace_args,
                self.prologue_supported_inputs,
                self.frozen_layouts_cnt,
            ]
        )

    def record_input_dependent_tracked_event(self) -> Callable[..., Any]:
        def decorator(fn) -> Callable[..., Any]:
            def wrapper(*args, **kwargs) -> Any:
                pre_state = self.input_dependent_preserved_state()
                result = fn(*args, **kwargs)
                post_state = self.input_dependent_preserved_state()
                if pre_state != post_state:
                    assert self.cached_replay_events is not None
                    self.cached_replay_events.append((fn.__name__, [*args], {**kwargs}))
                return result

            return wrapper

        return decorator

    def replay_cached_events(self, events: RecordedEventsType) -> None:
        for f, args, kwargs in events:
            getattr(self, f)(*args, **kwargs)

    @contextlib.contextmanager
    def set_subgraph_body(self, body_name: str):
        assert all(
            hasattr(self, field.name) for field in dataclasses.fields(SubgraphInfo)
        )
        old_state = {
            key.name: getattr(self, key.name)
            for key in dataclasses.fields(SubgraphInfo)
        }

        assert body_name in self.subgraph_bodies, body_name

        subgraph = self.subgraph_bodies[body_name]
        for key, value in subgraph.to_dict().items():
            if value is None and key in subgraph.only_copy_if_non_none_fields:
                continue
            setattr(self, key, value)

        context = (
            contextlib.nullcontext
            if not self.ops_handler
            # pyrefly: ignore [not-callable]
            else lambda: V.set_ops_handler(self.ops_handler(V.get_ops_handler()))
        )
        with context():  # type: ignore[operator]
            yield
        self.subgraph_bodies[body_name] = SubgraphInfo(
            **{
                key.name: getattr(self, key.name)
                for key in dataclasses.fields(SubgraphInfo)
            }
        )
        for key, value in old_state.items():
            setattr(self, key, value)

    @contextlib.contextmanager
    def create_subgraph_body(self, body_name: str, clear_cse: bool = False):
        assert body_name not in self.subgraph_bodies
        self.subgraph_bodies[body_name] = SubgraphInfo(
            IndentedBuffer(), None, None, cse=self.cse.clone() if clear_cse else None
        )
        with self.set_subgraph_body(body_name):
            yield

    def need_numel_args(self):
        return False

    def estimate_kernel_num_bytes(self):
        """
        Estimate the total number of bytes this kernel takes.
        For in/out nodes, sizes are counted twice: once for reading and
        once for writing.
        """
        ninplace_args = len(unique(self.args.inplace_buffers.values()))
        num_bytes = []
        for i, inp in enumerate(itertools.chain(self.input_nodes, (self.output_node,))):
            size = V.graph.sizevars.size_hints(inp.get_size(), fallback=0)
            numel = functools.reduce(operator.mul, size, 1)
            dtype_size = get_dtype_size(inp.get_dtype())
            num_bytes.append(numel * dtype_size * (1 + int(i < ninplace_args)))
        return sum(num_bytes)

    def estimate_flops(self) -> int:
        for node in self.input_nodes:
            for fx_node in node._current_origins:
                f = count_flops_fx(fx_node)
                if f is not None:
                    return V.graph.sizevars.size_hint(f, fallback=0)
        return 0

    def jit_lines(self):
        if self.use_jit:
            return "@triton.jit"

        argdefs, _, signature, _ = self.args.python_argdefs()
        triton_meta: dict[str, Any] = {
            "signature": signature_to_meta(
                signature,
                size_dtype=self.index_dtype,
                argdefs=argdefs,
                is_template=True,
            ),
            "device": DeviceProperties.create(self.output_node.get_device()),
            "constants": {},
        }
        triton_meta["configs"] = [config_of(signature)]
        for arg_num in equal_1_arg_indices(signature):  # type: ignore[index]
            triton_meta["constants"][signature[arg_num].name] = 1  # type: ignore[index,union-attr]
        matrix_instr_nonkdim = self.meta.get("matrix_instr_nonkdim", None)
        waves_per_eu = self.meta.get("waves_per_eu", None)
        kpack = self.meta.get("kpack", None)
        if matrix_instr_nonkdim:
            triton_meta["matrix_instr_nonkdim"] = matrix_instr_nonkdim
        if waves_per_eu:
            triton_meta["waves_per_eu"] = waves_per_eu
        if kpack:
            triton_meta["kpack"] = kpack

        self.triton_meta = triton_meta

        inductor_meta = {
            "kernel_name": str(Placeholder.DESCRIPTIVE_NAME),
            **self.inductor_meta_common(),
            **FixedGrid.setup_grid_as_args(),
        }
        if config.profile_bandwidth or config.benchmark_kernel:
            num_gb = self.estimate_kernel_num_bytes() / 1e9
            inductor_meta["kernel_num_gb"] = num_gb
        if config.benchmark_kernel:
            flops = self.estimate_flops()
            inductor_meta["kernel_flop"] = flops

        inductor_meta["config_args"] = self.meta

        template_args = f"""
            num_stages={self.num_stages},
            num_warps={self.num_warps},
            triton_meta={triton_meta!r},
            inductor_meta={inductor_meta!r},
        """

        if HAS_WARP_SPEC:
            template_args += f"""
            num_consumer_groups={self.num_consumer_groups},
            num_buffers_warp_spec={self.num_buffers_warp_spec},
        """

        return f"""
            @triton_heuristics.template(
                {template_args}
            )
            @triton.jit
        """

    def gen_argdefs(self):
        def hook():
            # python_argdefs() cannot be run until after the rest of the template lazily adds more args
            arg_defs, *_ = self.args.python_argdefs()
            return f"{', '.join(x.full_name() for x in arg_defs)}"

        return self._register_hook("<ARGDEFS>", hook, allow_overwriting=True)

    def gen_defines(self):
        return self.defines

    def def_kernel(self, *argnames):
        """
        Hook called from template code to generate function def and
        needed args.
        """
        assert all(isinstance(x, str) for x in argnames)
        renames = IndentedBuffer(initial_indent=1)

        named_args = self.input_nodes[
            self.prefix_args : len(self.input_nodes) - self.suffix_args
        ]

        assert len(argnames) == len(named_args), (
            len(argnames),
            len(named_args),
            self.prefix_args,
            len(self.input_nodes),
        )

        for input_node in self.input_nodes[: self.prefix_args]:
            # get args in correct order
            self.args.input(input_node.get_name())

        for name, input_node in zip(argnames, named_args):
            arg_name = f"arg_{name}"
            self.named_input_nodes[name] = input_node
            if input_node.get_name() in V.graph.removed_buffers:
                continue
            if input_node.get_name() in self.prologue_fused_inputs:
                continue

            self.args.input_buffers[input_node.get_name()] = arg_name

        # The args may be duplicated, so renaming must be after args are de-duplicated.
        for name in argnames:
            input_node = self.named_input_nodes[name]
            if self.prologue_loads_all_inputs:
                self.prologue_supported_inputs.add(input_node.get_name())
            if input_node.get_name() in V.graph.removed_buffers:
                continue
            if input_node.get_name() in self.prologue_fused_inputs:
                continue

            arg_name = self.args.input_buffers[input_node.get_name()]
            if input_node.get_layout().offset == 0:
                renames.writeline(f"{name} = {arg_name}")
            else:
                offset = texpr(self.rename_indexing(input_node.get_layout().offset))
                renames.writeline(f"{name} = {arg_name} + {offset}")

        for input_node in self.input_nodes[len(self.input_nodes) - self.suffix_args :]:
            # get args in correct order
            if input_node.get_name() in V.graph.removed_buffers:
                continue
            if input_node.get_name() in self.prologue_fused_inputs:
                continue

            self.args.input(input_node.get_name())

        def hook():
            # python_argdefs() cannot be run until after the rest of the template lazily adds more args
            arg_defs, *_ = self.args.python_argdefs()
            code = IndentedBuffer()
            code.splice(gen_common_triton_imports())
            code.splice(self.jit_lines())
            code.writeline(
                f"def {self.kernel_name}({', '.join(x.full_name() for x in arg_defs)}):"
            )
            with code.indent():
                code.splice(self.defines)
                code.splice(renames.getvalue())
                self.codegen_prologue(code)
            return code.getvalue()

        return self._register_hook("<DEF_KERNEL>", hook)

    def size(self, name: Optional[str], index: int):
        """
        Hook called from template code to get the size of an arg.
        Will add needed args to pass it in if it is dynamic.
        """
        assert isinstance(index, int)
        if name is None:
            val = self.output_node.get_size()[index]
        else:
            assert isinstance(name, str)
            val = self.named_input_nodes[name].get_size()[index]
        return texpr(self.rename_indexing(val))

    def stride(self, name, index=None):
        """
        Hook called from template code to get the stride of an arg.
        Will add needed args to pass it in if it is dynamic.
        """
        if name is None:
            val = self.output_node.get_stride()
        else:
            assert isinstance(name, str)
            val = self.named_input_nodes[name].get_stride()

        if isinstance(index, int):
            return texpr(self.rename_indexing(val[index]))
        return ", ".join([texpr(self.rename_indexing(i)) for i in val])

    def _get_subgraph(self, subgraph_number: int):
        assert isinstance(subgraph_number, int)
        assert isinstance(self.subgraphs, list)
        assert subgraph_number < len(self.subgraphs), (
            f"Invalid subgraph number provided to create_modification, {subgraph_number} must be < {len(self.subgraphs)}"
        )
        assert self.body.getvalue() == "", (
            "Body should be clear before adding a modification"
        )
        return self.subgraphs[subgraph_number]

    def _handle_scatter_graph(self, scatter_graph):
        """Handle processing for a single scatter graph.

        Args:
            scatter_graph: The scatter graph to process
        """
        assert isinstance(scatter_graph, ir.ComputedBuffer), (
            f"scatter_graph must be an instance of ComputeBuffer but got {type(scatter_graph)}"
        )

        def contiguous_strides(x):
            # We always create a fresh contiguous grad for scattering into
            return sum(
                x_i * stride for x_i, stride in zip(x, scatter_graph.get_stride())
            )

        return scatter_graph.data.store_output(  # type: ignore[attr-defined]
            scatter_graph.name, contiguous_strides, []
        )

    def modification(
        self,
        subgraph_number: int,
        output_name: Optional[str],
        mask: Optional[str] = None,
        **fixed_inputs,
    ) -> str:
        """This creates a modification function for a subgraph.
        To use this inside a template, the first argument should specify which subgraph to codegen for

        Args:
            subgraph_number (int): The index of the subgraph in self.subgraphs
            output_name (Optional[str]): The name of the output variable to store the result in
            mask (Optional[str]): An optional mask to use for the store operation. If provided, this mask
                will be applied to the store.
        """
        num = 0
        out = None
        scatters = []
        while f"mod_{subgraph_number}_{num}" in self.subgraph_bodies:
            num += 1
        with self.create_subgraph_body(f"mod_{subgraph_number}_{num}"):
            subgraph = self._get_subgraph(subgraph_number)
            modification_handler = ModificationWrapper(
                self, subgraph_number, fixed_inputs, mask
            )
            with V.set_ops_handler(modification_handler):
                assert isinstance(subgraph, (ir.ComputedBuffer, list)), (
                    f"Expected the subgraph to be a ComputedBuffer or a List[ComputedBuffer], got {type(subgraph)}"
                )
                # Handle scatter stores
                if isinstance(subgraph, list):
                    for scatter_graph in subgraph:
                        scatters.append(self._handle_scatter_graph(scatter_graph))
                elif isinstance(subgraph.data, ir.InputBuffer):
                    out = subgraph.data.make_loader()(())
                else:
                    out = subgraph.data.inner_fn(())

            self.codegen_body()
            if output_name is not None:
                assert isinstance(output_name, str)
                assert out is not None
                self.body.writeline(f"{output_name} = {out.value}")
            else:
                assert out is None
                for scatter in scatters:
                    self.body.writeline(str(scatter))

            body_val = self.body.getvalue()
            self.cse.invalidate(OrderedSet())
            return body_val

    def load_input(
        self,
        input_name: str,
        output_name: str,
        indices: Union[list[Any], tuple[Any]],
        mask: Optional[str] = None,
        other: Optional[Union[float, int]] = 0.0,
        indent_width: int = 4,
        index_shape: Optional[tuple[str]] = None,
    ):
        """Loads an input and applies any necessary preprocessing or masking.

        Args:
            input_name (str): The name of the input to load.
            indices (Union[List, Tuple]): The index for each dimension of the input.
            val (str): The name of the variable to store the loaded value.
            mask (Optional[str]): An optional mask to use for the load operation.
            other (Optional[Union[float, int]]): The value to use for masked elements. Default is 0.0.
            indent_width (int): The number of spaces to use for indentation.
        """

        input_node = self.named_input_nodes[input_name]
        if not self.prologue_loads_all_inputs:
            self.prologue_supported_inputs.add(input_node.get_name())

        tilings = (sympy_product(input_node.get_size()), sympy.Integer(1))
        groups = {
            "x": tilings[0],
            "r0_": tilings[1],
        }

        range_trees = self.construct_range_trees(
            pid_cache=None,
            inside_reduction=False,
            is_reduction=False,
            numels=groups,
            no_x_dim=False,
        )
        load_code = None

        with self.create_subgraph_body(f"<LOAD_INPUT_{input_name}>"):
            assert isinstance(indices, (list, tuple))
            assert isinstance(output_name, str)
            assert isinstance(mask, (str, type(None)))
            self.range_trees = range_trees
            self.numels = {k: V.graph.sizevars.simplify(v) for k, v in groups.items()}
            indices = list(map(OpOverrides.paren, indices))
            index_symbols = [sympy.Symbol(x, integer=True) for x in indices]

            lengths = [V.graph.sizevars.simplify(s) for s in input_node.get_size()]
            assert len(indices) == len(lengths)

            index_symbols = [sympy.Symbol(x, integer=True) for x in indices]
            assert len(indices) == len(lengths)

            # glue to make generated code use same indexing from template

            # TODO (from reviewers as well)
            # in codegen_template,
            # prologue_node.codegen(kernel.split_and_set_ranges(prologue_node.get_ranges()))
            # the ranges need to reflect the group of the prologue input or it will error
            # not sure if there is any difference between original range_tree_entry in
            # and new one from correct lengths/groups... both actually seem to work
            for name, range_tree_entry in zip(
                indices, self.range_trees[0].construct_entries(lengths)
            ):
                range_tree_entry.set_name(name)
            contiguous_index = sympy_dot(
                ir.FlexibleLayout.contiguous_strides(lengths), index_symbols
            )
            contiguous_index = self.rename_indexing(contiguous_index)
            self.body.writeline("xindex = " + texpr(contiguous_index))

            xindex_range_root = self.range_trees[0].lookup(
                sympy.Integer(1), sympy_product(lengths)
            )
            xindex_range_root.set_name("xindex")

            # Note - ["None" override_mask]
            # MM Templates work by taking out of bounds index values and wrapping them around to 0
            # so that no mask is required on the load: offs_a_m = `rm % M`
            # We should to override the mask to be "None" instead of inheriting the mask that would
            # have been loaded otherwise.
            # We are using "None" for clarity in output code, but
            # we could alternatively emit `xmask = tl.full([xindex.shape], True, tl.int1)`
            self.template_mask = mask if mask is not None else "None"
            self.template_out_shape = index_shape if index_shape else "xindex"
            self.template_indices = indices
            self.named_input_nodes[input_name].data.freeze_layout()
            self.cse.invalidate(OrderedSet())

            template_mask = self.template_mask

            class StoreOutputSubstitution(V.WrapperHandler):  # type: ignore[name-defined]
                name = "StoreOutputSubstitution"

                def store(
                    self,
                    name: str,
                    index: sympy.Expr,
                    value: "CSEVariable",
                    mode: "StoreMode" = None,
                ):
                    V.kernel.store_buffer_names.add(name)
                    V.kernel.cse.store_cache[name] = value
                    if name in V.kernel.prologue_fused_inputs:
                        # We load masked out values with 0, then apply a prologue.
                        # The masked out values may not necessariliy be 0 any more
                        # so we need to reapply the mask.
                        value_dtype = value.dtype
                        value_str = str(value)
                        if template_mask != "None" and (
                            name not in V.kernel.prologue_fused_inputs_preserve_zero
                            or other != 0
                        ):
                            value_str = (
                                f"tl.where({template_mask}, {value_str}, {other})"
                            )

                        if value_dtype != V.graph.get_buffer(name).dtype:
                            value_str = f"{value_str}.to({triton_type(V.graph.get_buffer(name).dtype)})"

                        # TODO: we should have intermediary var shapes
                        V.kernel.compute.writeline(
                            f"{output_name} = {value_str}.broadcast_to(xindex.shape)"
                        )

            # pyrefly: ignore [bad-assignment]
            self.ops_handler = StoreOutputSubstitution

            input_node = self.named_input_nodes[input_name]
            output_index = input_node.make_indexer()(index_symbols)

            # in def_kernel above we define the inputs with the storage offset adjusted
            # creating the load in input_node.make_indexer() will also adjust by storage offset
            # so subtract here to not double increment
            if not V.graph.sizevars.statically_known_equals(
                input_node.layout.offset, 0
            ):
                output_index = output_index - self.rename_indexing(
                    input_node.get_layout().offset
                )

            output_index = self.rename_indexing(output_index)

            if output_index == contiguous_index:
                output_index_str = "xindex"
            else:
                out_indexing = self.indexing(
                    output_index,
                    copy_shape=self.template_out_shape,
                    override_mask=self.template_mask,
                )
                from .codegen.triton import IndexingOptions

                assert isinstance(out_indexing, IndexingOptions)
                output_index_str = (
                    f"({out_indexing.index_str}).broadcast_to(xindex.shape)"
                )

            # Generate load code
            load_code = f"{output_name} = tl.load({input_name} + ({output_index_str})"

            if mask:
                load_code += f", mask={mask}, other={other})"
            else:
                load_code += ")"

        hook_key = f"<LOAD_INPUT_{input_name}>"

        def hook():
            with self.set_subgraph_body(hook_key):
                self.cse.invalidate(OrderedSet())
                self.codegen_body()
                self.cse.invalidate(OrderedSet())
                if input_node.get_name() not in self.prologue_fused_inputs:
                    assert load_code is not None
                    self.body.writeline(load_code)

                return textwrap.indent(self.body.getvalue(), " " * indent_width).strip()

        return self._register_hook(hook_key, hook)

    def _generate_index_from_tma_index(
        self,
        output_name: str,
        offset_name: str,
        tma_index: sympy.Symbol,
        block_size: str,
        dim: int,
        num_dims: int,
        block_name: Optional[str] = None,
    ) -> list[str]:
        """
        Generate the logic to compute the regular tl.load index from the provided
        tma index. This is used to ensure variables can support fusions.

        Args:
            output_name (str): The output variable name.
            offset_name (str): The name used for the intermediate offset.
            tma_index (sympy.Symbol): The symbol used for the original TMA index.
            block_size (str): The block size of the index.
            dim (int): Which dimension to project the index in.
            num_dims (int): The total number of dimensions in the output.
            block_name (Optional[str]): The name of the block variable. If not passed
                in then we aren't reusing standard symbol names.

        Returns:
            list[str]: The lines used to generate the index.

        """
        if block_name:
            # Generate the expected names for the structure:
            # XBLOCK/YBLOCK and xoffset/yoffset. We append XBLOCK/YBLOCK
            # to the top of the kernel so we can safely extract the tensor
            # descriptor construction to the top of the kernel.
            if block_name in self.prologue_cache:
                assert self.prologue_cache[block_name] == block_size, (
                    f"Constant {block_name} must be used for all stores"
                )
            else:
                self.prologue_cache[block_name] = block_size
                self.prologue.writeline(f"{block_name}: tl.constexpr = {block_size}")
        else:
            block_name = block_size
        line0 = f"{offset_name} = {texpr(tma_index)}"
        expr = f"({offset_name} + tl.arange(0, {block_name}))"
        prefix_none = "".join(["None, "] * dim)
        suffix_none = ", ".join(["None"] * (num_dims - (dim + 1)))
        line1 = f"{output_name} = {expr}[{prefix_none}:, {suffix_none}]"
        return [line0, line1]

    def _generated_mask_for_tma(
        self,
        index_name: str,
        shape_val: str,
        output_name: str,
    ) -> str:
        """
        Generate the mask logic to feed to fusions for mask. The expectation
        is that if we have X/Y there will be a variable named xmask and ymask.

        Args:
            index_name (str): The index used in the mask. Should be one of
                xindex or yindex.
            shape_val (str): The expression for the upper bound shape.
            output_name (str): The expression used for the output.

        Returns:
            str: The mask generation line.
        """
        return f"{output_name} = {index_name} < {shape_val}"

    def store_output(
        self,
        indices: Union[list[Any], tuple[Any]],
        val: str,
        mask: Optional[str] = None,
        indent_width: int = 4,
        val_shape: Optional[tuple[str]] = None,
        block_indexing: bool = False,
    ):
        """Stores the final output and appends any epilogue fusions if the buffer hasn't been optimized away.

        Args:
            indices (Union[List, Tuple]): The index for each dimension of the output. The dot product of
                these indices and output strides must match `val`.
            val (str): The value to store.
            mask (Optional[str]): An optional mask to use for the store operation. If provided, this mask
                will be applied to the store.
            indent_width (int): The number of spaces to use for indentation. This is used when the call to
                store_output is indented in the kernel definition.
            block_indexing (bool): Are the input indices presented as offsets for creating the block (e.g.
                inputs to TMA) or are they tensors that should be passed in directly.
        """
        subgraph_name = self._get_store_output_subgraph_name(
            next(self.store_output_ctr)
        )
        with self.create_subgraph_body(subgraph_name, clear_cse=True):
            assert isinstance(indices, (list, tuple))
            assert isinstance(val, str)
            assert isinstance(mask, (str, type(None)))
            assert isinstance(val_shape, (tuple, type(None)))
            assert isinstance(block_indexing, bool)
            assert self.template_mask is None
            indices = list(map(OpOverrides.paren, indices))
            index_symbols = [sympy.Symbol(x, integer=True) for x in indices]
            lengths = [
                V.graph.sizevars.simplify(s) for s in self.output_node.get_size()
            ]
            assert len(indices) == len(lengths)

            output_layout = self.output_node.get_layout()
            self.template_out = val
            if block_indexing:
                assert val_shape, "Blocking indexing requires passing in val_shape"
                assert len(val_shape) == 2, (
                    "Blocking indexing only supports 2D data at this time"
                )
                assert not mask, "Mask is not supported with blocking indexing"
                intermediate_lines: list[str] = []
                epilogue_index_symbols: list[sympy.Symbol] = []
                if self.tma_store:
                    # Generate the expected indexing symbols.
                    # Note: TMA indices are expected to be in the
                    # format (x, y), but the range_tree is always
                    # (yindex, xindex).
                    index_order = [1, 0]
                    val_shape_copy = list(val_shape)
                    for i, range_tree in zip(index_order, self.range_trees[:-1]):
                        name = range_tree.name
                        symbol = range_tree.symbol()
                        epilogue_index_symbols.append(symbol)
                        lookup_output = range_tree.lookup(sympy.S.One, lengths[i])
                        old_name = lookup_output.symbol()
                        lookup_output.set_name(name)
                        # Update var_list and var_range
                        range_tree.var_list[range_tree.var_list.index(old_name)] = (
                            symbol
                        )
                        range_val = range_tree.var_ranges[old_name]
                        del range_tree.var_ranges[old_name]
                        range_tree.var_ranges[symbol] = range_val
                        intermediate_lines.extend(
                            self._generate_index_from_tma_index(
                                name,
                                "xoffset" if name == "xindex" else "yoffset",
                                index_symbols[i],
                                val_shape[i],
                                i,
                                len(index_order),
                                # pyrefly: ignore [missing-argument]
                                block_name=range_tree.symt.name,
                            )
                        )
                        # Generate the xmask and ymask
                        intermediate_lines.append(
                            self._generated_mask_for_tma(
                                name,
                                self.size(None, i),
                                "xmask" if name == "xindex" else "ymask",
                            )
                        )
                        # Update the val_shape information to use consistent naming
                        # after the remapping.
                        # pyrefly: ignore [missing-argument]
                        val_shape_copy[i] = range_tree.symt.name
                    # Reverse the index symbols because TMA is indexed
                    # as (x, y) whereas the variables will naturally be indexed
                    # as (y, x)
                    epilogue_index_symbols.reverse()
                    val_shape = tuple(val_shape_copy)
                else:
                    mask_vars: list[str] = []
                    for i, (index, shape) in enumerate(zip(index_symbols, val_shape)):
                        index_name = self._gen_tmp_var()
                        offset_name = self._gen_tmp_var()
                        intermediate_lines.extend(
                            self._generate_index_from_tma_index(
                                index_name,
                                offset_name,
                                index,
                                shape,
                                i,
                                len(index_symbols),
                            )
                        )
                        epilogue_index_symbols.append(
                            sympy.Symbol(index_name, integer=True)
                        )
                        mask_name = self._gen_tmp_var()
                        intermediate_lines.append(
                            self._generated_mask_for_tma(
                                index_name,
                                self.size(None, i),
                                mask_name,
                            )
                        )
                        mask_vars.append(mask_name)
                    final_mask_var = self._gen_tmp_var()
                    final_mask_rhs = " & ".join(
                        f"{mask_name}" for mask_name in mask_vars
                    )
                    intermediate_lines.append(f"{final_mask_var} = {final_mask_rhs}")
                    self.template_mask = final_mask_var
                index_symbols = epilogue_index_symbols
                contiguous_index = sympy_dot(output_layout.stride, index_symbols)
                if not self.tma_store:
                    # Convert to just use xindex.
                    contiguous_index = self.rename_indexing(contiguous_index)
                    intermediate_lines.append(f"xindex = {texpr(contiguous_index)}")
                    self.range_trees[0].lookup(
                        sympy.S.One, sympy_product(lengths)
                    ).set_name("xindex")
                index_symbols = epilogue_index_symbols
                output_index = contiguous_index
                # Write out the intermediate lines
                for line in intermediate_lines:
                    self.body.writeline(line)
            else:
                assert not self.tma_store, "TMA store requires block indexing"
                # glue to make generated code use same indexing from template
                for name, range_tree_entry in zip(
                    indices, self.range_trees[0].construct_entries(lengths)
                ):
                    range_tree_entry.set_name(name)
                contiguous_index = sympy_dot(
                    ir.FlexibleLayout.contiguous_strides(lengths), index_symbols
                )
                contiguous_index = self.rename_indexing(contiguous_index)
                self.body.writeline("xindex = " + texpr(contiguous_index))
                self.range_trees[0].lookup(
                    sympy.S.One, sympy_product(lengths)
                ).set_name("xindex")
                self.template_mask = mask
                self.template_indices = indices
                output_index = self.output_node.get_layout().make_indexer()(
                    index_symbols
                )
                output_index = self.rename_indexing(output_index)
                if output_index == contiguous_index:
                    output_index = sympy.Symbol("xindex", integer=True)

            # pyrefly: ignore [bad-assignment]
            self.template_out_shape = val_shape if val_shape else val
            acc_dtype = (
                triton_type_to_torch(self.meta["ACC_TYPE"])
                if "ACC_TYPE" in self.meta
                else torch.float32
            )
            epilogue_args = [
                V.kernel.cse.namedvar(val, dtype=acc_dtype, shape=val_shape)
            ]
            for input_node in itertools.chain(
                self.input_nodes[: self.prefix_args],
                self.input_nodes[len(self.input_nodes) - self.suffix_args :],
            ):
                input_node.freeze_layout()
                epilogue_arg = V.kernel.cse.generate(
                    self.compute,
                    input_node.make_loader()(index_symbols),
                    dtype=acc_dtype,
                    shape=input_node.get_size(),
                )
                epilogue_args.append(epilogue_arg)
                # We update frozen_layouts_cnt in order to replay this function on a cache hit.
                self.frozen_layouts_cnt += 1

            V.ops.store(
                self.output_node.get_name(),
                output_index,
                self.epilogue_fn(*epilogue_args),
                mode="tma" if self.tma_store else None,
            )
            self.codegen_body()

        def hook():
            with self.set_subgraph_body(subgraph_name):
                # more stuff might have been added since the codegen_body above
                self.codegen_body()
                self.cse.invalidate(OrderedSet())

                return textwrap.indent(self.body.getvalue(), " " * indent_width).strip()

        return self._register_hook(subgraph_name, hook)

    def _register_hook(
        self,
        hook_name: str,
        hook_fn: PartialRender.HookFn,
        *,
        allow_overwriting: bool = False,
    ) -> str:
        """
        Register a hook function with a name.

        ``hook_name`` should match the string that will be replaced via
        ``hook_fn``, and should not already be in use for a hook.

        If ``allow_overwriting`` is ``False``, will assert that there isn't
        currently a registered hook of the same name before registering the new
        one.
        """

        if not allow_overwriting:
            assert hook_name not in self.render_hooks, (
                f"Tried to register the hook {hook_name} multiple times. If "
                "desired, pass allow_overwriting=True to _register_hook"
            )
        self.render_hooks[hook_name] = hook_fn
        return hook_name

    def _register_extra_template_env_fns(self, *fns: Callable[..., Any]):
        """
        Register some extra functions to expose when performing the initial
        template render, so that they're in scope to by used by jinja
        expressions.

        These can be used to, for example, implement extra replacement hooks,
        if the given function:

        * Returns the name of their hook, which should also be the string to
          replace via the hook function. The convention is to use the format
          <HOOK_NAME>.
        * Assigns the corresponding entry in ``self.render_hooks`` to a hook
          function.
        """
        self.extra_template_env_fns.extend(fns)

    def render(self, template, kwargs, record_input_dependent_tracked_event=False):
        if record_input_dependent_tracked_event:
            self.cached_replay_events = []

        template_env = {
            fn.__name__: (
                self.record_input_dependent_tracked_event()(fn)
                if record_input_dependent_tracked_event
                else fn
            )
            for fn in [
                self.def_kernel,
                self.size,
                self.stride,
                self.store_output,
                self.load_input,
                self.make_load,
                self.modification,
                self.gen_argdefs,
                self.gen_defines,
                *self.extra_template_env_fns,
            ]
        }
        return PartialRender(
            template.render(**template_env, **kwargs),
            self.render_hooks,
        )

    def make_load(self, name, indices, mask):
        """
        Optional helper called from template code to generate the code
        needed to load from an tensor.
        """
        assert isinstance(indices, (list, tuple))
        assert isinstance(name, str)
        assert isinstance(mask, str)
        stride = self.named_input_nodes[name].get_stride()
        indices = list(map(OpOverrides.paren, indices))
        assert len(indices) == len(stride)
        index = " + ".join(
            f"{texpr(self.rename_indexing(s))} * {i}" for s, i in zip(stride, indices)
        )
        return f"tl.load({name} + ({index}), {mask}, other=0.0)"

    def indexing(
        self,
        index: sympy.Expr,
        *,
        dense_indexing=False,
        copy_shape=None,
        override_mask=None,
        block_ptr=False,
        tma_compatibility_checker: Optional[TMACompatibilityChecker] = None,
    ):
        """
        Override the default indexing to use our custom mask and force
        dense indexing.
        """
        return super().indexing(
            index,
            dense_indexing=False,
            # We pass template_out as the shape to broadcast the indexing to as
            # the mask might be broadcast to the output shape
            copy_shape=self.template_out_shape,
            override_mask=self.template_mask,
            block_ptr=block_ptr,
            tma_compatibility_checker=tma_compatibility_checker,
        )

    def codegen_range_tree(self):
        pass  # ignore default codegen

    def additional_call_args_and_types(self):
        if isinstance(self.grid_fn, SymbolicGridFn):
            grid_args = self.grid_fn.sympy_call(*self.call_sizes, self.meta)
            assert len(grid_args) in (0, 3), "grid_fn should return 3 values"
            return (grid_args, map(type, grid_args))
        elif all(isinstance(x, (int, sympy.Integer)) for x in self.call_sizes):
            grid_args = self.grid_fn(*map(int, self.call_sizes), self.meta)
            assert len(grid_args) in (0, 3), "grid_fn should return 3 values"
            return (grid_args, map(type, grid_args))
        return ((), ())

    def call_kernel(
        self, name: str, node: Optional[ir.IRNode] = None, deallocate_ws: bool = True
    ):
        wrapper = V.graph.wrapper_code
        _, call_args, _, arg_types = self.args.python_argdefs()

        additional_call_args, additional_arg_types = (
            self.additional_call_args_and_types()
        )

        if not additional_call_args:
            assert not V.graph.cpp_wrapper, "cpp_wrapper requires SymbolicGridFn"
            wrapper.add_import_once(f"import {self.grid_fn.__module__}")
            meta = wrapper.add_meta_once(self.meta)
            fn_name = f"{self.grid_fn.__module__}.{self.grid_fn.__name__}"
            call_args.append(
                f"*{fn_name}({', '.join(map(pexpr, self.call_sizes))}, {meta})"
            )
            arg_types.append(None)

        call_args.extend(additional_call_args)
        arg_types.extend(additional_arg_types)

        if self.workspace_arg is not None:
            wrapper.generate_workspace_allocation(self.workspace_arg)
        wrapper.generate_kernel_call(
            name,
            call_args,
            arg_types=arg_types,
            triton_meta=self.triton_meta,
            triton=True,
        )
        if self.workspace_arg is not None:
            wrapper.generate_workspace_deallocation(self.workspace_arg)

    def kernel_benchmark_extra_args(self) -> list[str]:
        return [
            str(x)
            for x in self.grid_fn(
                *V.graph.sizevars.size_hints(self.call_sizes), self.meta
            )
        ]


@functools.cache
def _jinja2_env():
    try:
        import jinja2

        return jinja2.Environment(
            undefined=jinja2.StrictUndefined,
        )
    except ImportError:
        return None


class GenerateAndLoadResult(NamedTuple):
    """
    Return type of TritonTemplate.generate_and_load.
    """

    mod: ModuleType
    extra: str
    input_call_args: tuple[str, ...]
    prologue_supported_inputs: OrderedSet[str]
    kernel_args_sizevars_keys: tuple[sympy.Expr]
    kernel_options: dict[str, Any]


class GeneratedCodeCacheEntry(NamedTuple):
    code: str
    extra: str
    events: list[Any]


class GeneratedCodeCache:
    """
    Cache for generated code. The cache key is a string representation of the input nodes,
    number of stages, number of warps, and call sizes. The cache value is a tuple of the
    generated code, extra code, and events.
    """

    def __init__(self, *args, **kwargs):
        self._cache: dict[str, GeneratedCodeCacheEntry] = {}

    def cache_clear(self) -> None:
        self._cache.clear()

    def __repr__(self):
        return repr(self._cache)

    def make_key(
        self,
        input_nodes: tuple[ir.IRNode],
        num_stages: int,
        num_warps: int,
        call_sizes: Sequence[sympy.core.symbol.Symbol],
        prefix_args: int,
        suffix_args: int,
        epilogue_fn: Optional[Callable[..., Any]],
        epilogue_fn_hash: Optional[str],
        tma_store: bool,
        subgraphs: Optional[list[ir.Buffer]],  # has to be none to cache
        workspace_arg: Optional[WorkspaceArg],  # has to be none to cache
        layout: ir.Layout,
        num_consumer_groups: int,
        num_buffers_warp_spec: int,
        kwargs: dict[str, Any],
        hint_override: Optional[int] = None,
    ) -> Optional[str]:
        def layout_key(layout: ir.Layout) -> str:
            assert not isinstance(layout, ir.FlexibleLayout)
            return repr(
                [
                    layout.size,
                    layout.stride,
                    layout.dtype,
                    layout.device,
                    layout.offset,
                ]
            )

        def has_flexible_layout() -> bool:
            if isinstance(layout, ir.FlexibleLayout):
                return True

            for input in input_nodes:
                if isinstance(input.get_layout(), ir.FlexibleLayout):
                    return True
            return False

        if epilogue_fn is identity:
            assert epilogue_fn_hash is None
            epilogue_fn_hash = "identity"

        # we do not cache under those conditions right now.
        if (
            has_flexible_layout()
            or subgraphs is not None
            or workspace_arg is not None
            or epilogue_fn_hash is None
        ):
            return None

        return repr(
            {
                "input_nodes": [
                    layout_key(input.get_layout()) for input in input_nodes
                ],
                "num_stages": num_stages,
                "num_warps": num_warps,
                "prefix_args": prefix_args,
                "suffix_args": suffix_args,
                "call_sizes": call_sizes,
                "layout": layout_key(layout),
                "num_consumer_groups": num_consumer_groups,
                "num_buffers_warp_spec": num_buffers_warp_spec,
                "epilogue_fn_hash": epilogue_fn_hash,
                "tma_store": tma_store,
                "kwargs": kwargs,
                "hint_override": hint_override,
            }
        )

    def get_entry(self, cache_key: Optional[str]) -> Optional[GeneratedCodeCacheEntry]:
        if cache_key is None:
            return None

        entry = self._cache.get(cache_key, None)
        if entry is None:
            torch._dynamo.utils.counters["inductor"]["generated_module_cache_miss"] += 1
        else:
            torch._dynamo.utils.counters["inductor"]["generated_module_cache_hit"] += 1
        return entry

    def put_entry(
        self,
        cache_key: Optional[str],
        code: str,
        extra: str,
        events: list[Any],
    ) -> None:
        if cache_key is None:
            return
        entry = GeneratedCodeCacheEntry(code, extra, events)
        self._cache.update({cache_key: entry})


class TritonTemplate(KernelTemplate):
    """
    A Triton template is a template that can be used to generate a Triton kernel.
    """

    # Allow subclasses to override the kernel type
    kernel_type: type[Any] = TritonTemplateKernel
    index_counter = itertools.count()
    all_templates: dict[str, "TritonTemplate"] = {}

    def __init__(
        self,
        name: str,
        grid: Any,
        source: str,
        debug=False,
        cache_codegen_enabled_for_template=False,
        prologue_loads_all_inputs=False,
    ) -> None:
        super().__init__(name, hash=hashlib.sha256(source.encode("utf-8")).hexdigest())
        self.grid = grid
        self.template = self._template_from_string(source)
        assert name not in self.all_templates, "duplicate template name"
        TritonTemplate.all_templates[name] = self
        self.debug = debug
        self._cache_codegen_enabled_for_template = cache_codegen_enabled_for_template
        self._generated_code_cache: GeneratedCodeCache = GeneratedCodeCache()
        clear_on_fresh_cache(self._generated_code_cache)
        # When prologue_loads_all_inputs is true, prologue_supported_inputs is populated during def_kernel
        # by adding all inputs.
        self.prologue_loads_all_inputs = prologue_loads_all_inputs

    # When this flag is on, we ensure that the cached results and the generated result if cache
    # was not used are the same.
    test_cache = False

    @property
    def uid(self) -> str:
        # unique by prefixing with triton
        return f"triton::{self.name}"

    def maybe_append_choice(
        self, choices: list[Any], **kwargs: Any
    ) -> Optional[NotImplementedError]:
        """
        Maybe generates a new ChoiceCaller and appends it into existing choices.
        Returns None if success, otherwise returns the error.

        choices: A list of ChoiceCallers.
        kwargs: Additional kwargs to be passed to self.generate() to generate a new ChoiceCaller.
        """

        try:
            choice = self.generate(generate_with_caching=True, **kwargs)
            if choice is not None:
                choices.append(choice)
            return None
        except NotImplementedError as e:
            log.info(  # noqa: G200
                "Cannot Append Choice: %s. KernelTemplate type is %s",
                e,
                type(self),
                stack_info=log.getEffectiveLevel() < logging.INFO,
            )
            return e

    # NOTE: MAKE SURE THAT ANY ARGUMENT ADDED TO THIS FUNCTION IS PROPERLY HANDLED IN _generated_code_cache.make_key.
    def generate_and_load(
        self,
        input_nodes: tuple[ir.IRNode],
        num_stages: int,
        num_warps: int,
        call_sizes: Sequence[sympy.core.symbol.Symbol],
        prefix_args: int,
        suffix_args: int,
        epilogue_fn: Optional[Callable[..., Any]],
        epilogue_fn_hash: Optional[str],
        subgraphs: Optional[list[ir.Buffer]],
        workspace_arg: Optional[WorkspaceArg],
        num_consumer_groups: int,
        num_buffers_warp_spec: int,
        layout: ir.Layout,
        kwargs: dict[str, Any],
        generate_with_caching,
        hint_override: Optional[int] = None,
        tma_store: bool = False,
    ) -> Optional[GenerateAndLoadResult]:
        """Generate the python code and load it into the current process"""
        caching_enabled = (
            generate_with_caching
            and torch._inductor.config.enable_caching_generated_triton_templates
        )

        cache_key = None
        if caching_enabled:
            cache_key = self._generated_code_cache.make_key(
                input_nodes,
                num_stages,
                num_warps,
                call_sizes,
                prefix_args,
                suffix_args,
                epilogue_fn,
                epilogue_fn_hash,
                tma_store,
                subgraphs,
                workspace_arg,
                layout,
                num_consumer_groups,
                num_buffers_warp_spec,
                kwargs,
            )

        assert self.template, "requires jinja2"
        defines = StringIO()

        for name, val in kwargs.items():
            defines.write(f"{name} : tl.constexpr = {val}\n")

        fake_out = ir.Buffer(name="buf_out", layout=layout)
        kernel_name = f"triton_{self.name}"

        numel = sympy_product(layout.size)
        buffers = itertools.chain(input_nodes, (fake_out,))

        if TritonScheduling.can_use_32bit_indexing(numel, buffers):
            index_dtype = "tl.int32"
        else:
            index_dtype = "tl.int64"

        # Add index dtype to defines so it's available in the template
        defines.write(f"INDEX_DTYPE : tl.constexpr = {index_dtype}\n")
        defines = defines.getvalue()

        kernel_options = {
            "input_nodes": input_nodes,
            "defines": defines,
            "num_stages": num_stages,
            "num_warps": num_warps,
            "grid_fn": self.grid,
            "meta": kwargs,
            "call_sizes": call_sizes,
            "prefix_args": prefix_args,
            "suffix_args": suffix_args,
            "epilogue_fn": epilogue_fn,
            "subgraphs": subgraphs,
            "prologue_loads_all_inputs": self.prologue_loads_all_inputs,
        }

        if HAS_WARP_SPEC:
            kernel_options.update(
                {
                    "num_consumer_groups": num_consumer_groups,
                    "num_buffers_warp_spec": num_buffers_warp_spec,
                }
            )

        def make_kernel():
            return self.kernel_type(
                kernel_name=kernel_name,
                output_node=fake_out,
                workspace_arg=workspace_arg,
                use_jit=False,
                hint_override=hint_override,
                tma_store=tma_store,
                **kernel_options,
            )

        def generate_code(kernel) -> Optional[tuple[str, str]]:
            def make_extra() -> str:
                extra_parts = [
                    f"{kwarg}={repr(kwargs[kwarg])}" for kwarg in sorted(kwargs.keys())
                ]

                extra_parts.extend(
                    [
                        f"num_stages={num_stages}",
                        f"num_warps={num_warps}",
                    ]
                )
                if HAS_WARP_SPEC:
                    extra_parts.extend(
                        [
                            f"num_consumer_groups={num_consumer_groups}",
                            f"num_buffers_warp_spec={num_buffers_warp_spec}",
                        ]
                    )
                extra = "-".join(extra_parts) + "-"
                return extra

            try:
                template = kernel.render(self.template, kwargs, caching_enabled)
                code = template.finalize_all()
            except ZeroDivisionError:
                # TODO(nmacchioni): fix sympy division by zero
                return None
            if self.debug:
                print("Generated Code:\n", code)

            extra = make_extra()
            return code, extra

        def maybe_test_cache(code: str, extra: str, kernel):
            if self.test_cache or self.debug:
                with (
                    patch.object(V.graph, "get_dtype", self._fake_get_dtype(fake_out)),
                    V.graph.set_current_device(layout.device),
                    make_kernel() as kernel_test,
                ):
                    result2 = generate_code(kernel_test)
                    assert result2 is not None
                    code_test, extra_test = result2
                    assert (
                        code == code_test
                        and extra == extra_test
                        and kernel.args.input_buffers == kernel_test.args.input_buffers
                        and kernel.prologue_supported_inputs
                        == kernel_test.prologue_supported_inputs
                        and kernel.args.sizevars == kernel_test.args.sizevars
                    ), "Generated code cache results in wrong output"

        # Generate code, extra.
        code: Optional[str] = None
        extra: Optional[str] = None
        with (
            patch.object(V.graph, "get_dtype", self._fake_get_dtype(fake_out)),
            V.graph.set_current_device(layout.device),
            make_kernel() as kernel,
        ):
            cache_entry = self._generated_code_cache.get_entry(cache_key)
            cache_hit = False

            if cache_entry is not None:
                code, extra, events = cache_entry
                kernel.replay_cached_events(events)
                cache_hit = True

            else:
                result = generate_code(kernel)
                if result is None:  # happens at ZeroDivisionError:
                    return None
                code, extra = result
                self._generated_code_cache.put_entry(
                    cache_key, code, extra, kernel.cached_replay_events
                )

        assert code is not None and extra is not None

        mod = PyCodeCache.load(code, extra)

        input_call_args = tuple(kernel.args.input_buffers.keys())
        prologue_supported_inputs = kernel.prologue_supported_inputs.copy()
        kernel_args_sizevars_keys = tuple(kernel.args.sizevars.keys())

        if cache_hit:
            maybe_test_cache(code, extra, kernel)

        return GenerateAndLoadResult(
            mod,
            extra,
            input_call_args,
            prologue_supported_inputs,
            # pyrefly: ignore [bad-argument-type]
            kernel_args_sizevars_keys,
            kernel_options,
        )

    def generate(  # type: ignore[override]
        self,
        input_nodes: tuple[ir.IRNode],
        layout: ir.Layout,
        num_stages: int,
        num_warps: int,
        num_consumer_groups: int = 0,
        num_buffers_warp_spec: int = 0,
        prefix_args: int = 0,
        suffix_args: int = 0,
        epilogue_fn: Optional[Callable[..., Any]] = identity,
        epilogue_fn_hash: Optional[str] = None,
        subgraphs: Optional[list[ir.Buffer]] = None,
        mutated_inputs: Optional[list[ir.IRNode]] = None,
        call_sizes: Optional[Sequence[sympy.core.symbol.Symbol]] = None,
        workspace_arg: Optional[WorkspaceArg] = None,
        generate_with_caching=False,
        hint_override: Optional[int] = None,
        tma_store: bool = False,
        **kwargs,
    ):
        """This function generates a TritonTemplateCaller

        Args:
            input_nodes: List of input nodes
            layout: Output layout
            num_stages: Number of stages for triton launch
            num_warps: Number of warps for triton launch
            prefix_args: Number of input nodes to be passed as arguments
            suffix_args: Number of input nodes to be passed as arguments
            epilogue_fn: Optional epilogue function to be called on the output
            subgraphs: Optional subgraphs to be passed as arguments, these will be inlined
                into the triton template string
            mutated_inputs: Optional list of input nodes that are mutated by the kernel, this is helpful
                if you need to return multiple outputs. You can pass them as inputs and mark them as
                being mutated by the kernel.
        """
        # HACK: Triton currently breaks if TF32 floats are requested, but the CUDA
        # capability doesn't support them.  This is a bug in Triton, but for now we'll
        # patch around it here.  See https://github.com/triton-lang/triton/issues/3011
        # for one example issue with this problem.
        if torch.cuda.is_available() and not torch.cuda.is_tf32_supported():
            kwargs["ALLOW_TF32"] = "False"

        if call_sizes is None:
            call_sizes = layout.size

        result = self.generate_and_load(
            input_nodes,
            num_stages,
            num_warps,
            call_sizes,
            prefix_args,
            suffix_args,
            epilogue_fn,
            epilogue_fn_hash,
            subgraphs,
            workspace_arg,
            num_consumer_groups,
            num_buffers_warp_spec,
            layout,
            kwargs,
            generate_with_caching and self._cache_codegen_enabled_for_template,
            hint_override=hint_override,
            tma_store=tma_store,
        )

        # May happen as result of dev by 0.
        if result is None:
            return None

        # We expect the input_buffer order to be [*input_nodes, *captured_buffers]
        expected_input_args = tuple(unique(x.get_name() for x in input_nodes))
        assert (
            result.input_call_args[: len(expected_input_args)] == expected_input_args
        ), (
            result.input_call_args,
            expected_input_args,
        )

        # `kernel_input_nodes` are the actual inputs that will be passed to the kernel,
        # so e.g. views of the same input are not included. `codegen_input_nodes`
        # includes views of inputs to preserve the kernel semantics. The shape and
        # strides of `codegen_input_nodes` will be used to infer read/writes in
        # TemplateBuffer.extract_read_writes
        kernel_input_nodes = tuple(
            [V.graph.get_buffer(k) for k in result.input_call_args]
        )
        # Here we have (*input_nodes, *captured_buffers)
        codegen_input_nodes = (
            tuple(input_nodes) + kernel_input_nodes[len(expected_input_args) :]
        )
        extra_args = V.graph.sizevars.size_hints(
            map(sympy.expand, result.kernel_args_sizevars_keys),
            fallback=config.unbacked_symint_fallback,
            hint_override=hint_override,
        )

        kernel_hash_name = f"triton_{self.name}_{next(self.index_counter)}"

        workspace_args = []
        if workspace_arg is not None:
            # Create workspace tensor
            workspace_size = workspace_arg.count
            workspace_tensor = torch.empty_strided(
                (workspace_size,),
                (1,),
                dtype=torch.uint8,
                device=layout.device.type,
            )

            # Handle zero initialization if needed
            if workspace_arg.zero_mode != WorkspaceZeroMode.UNINITIALIZED:
                workspace_tensor.zero_()

            workspace_args.append(workspace_tensor)

        options = result.kernel_options

        def make_kernel_render(out_node, hint_override: Optional[int] = None):
            assert result is not None
            kernel = self.kernel_type(
                kernel_name=str(Placeholder.KERNEL_NAME),
                output_node=out_node,
                workspace_arg=workspace_arg,
                use_jit=False,
                hint_override=hint_override,
                tma_store=tma_store,
                **options,
            )
            render = functools.partial(
                kernel.render,
                self.template,
                kwargs,
            )
            return kernel, render

        # create the BenchmarkRequest
        assert result.mod.__file__ is not None
        grid = self.grid(
            *V.graph.sizevars.size_hints(
                call_sizes,
                fallback=config.unbacked_symint_fallback,
                hint_override=hint_override,
            ),
            kwargs,
        )
        bmreq_cls: type[TritonBenchmarkRequest]
        if layout.device.type == "cpu":
            bmreq_cls = TritonCPUBenchmarkRequest
        else:
            bmreq_cls = TritonGPUBenchmarkRequest
        bmreq = bmreq_cls(
            module_path=result.mod.__file__,
            module_cache_key=result.mod.key,
            kernel_name=f"triton_{self.name}",
            extra_args=[*extra_args, *workspace_args, *grid],
            num_stages=num_stages,
            num_warps=num_warps,
            num_consumer_groups=num_consumer_groups,
            num_buffers_warp_spec=num_buffers_warp_spec,
            matrix_instr_nonkdim=kwargs.get("matrix_instr_nonkdim", 0),
            waves_per_eu=kwargs.get("waves_per_eu", 0),
            kpack=kwargs.get("kpack", 2),
            input_tensor_meta=TensorMeta.from_irnodes(kernel_input_nodes),  # type: ignore[arg-type]
            output_tensor_meta=TensorMeta.from_irnodes(layout),
        )

        return TritonTemplateCaller(
            kernel_hash_name,
            codegen_input_nodes,
            layout,
            make_kernel_render,
            result.extra.strip("-").replace("-", ", "),
            bmreq,
            log_info={
                "tile_shape": str(
                    (
                        kwargs.get("BLOCK_M", -1),
                        kwargs.get("BLOCK_K", -1),
                        kwargs.get("BLOCK_N", -1),
                    )
                ),
                "num_stages": num_stages,
                "num_warps": num_warps,
                "GROUP_M": kwargs.get("GROUP_M", -1),
                "allow_tf32": str(kwargs.get("ALLOW_TF32")),
                "acc_type": str(kwargs.get("ACC_TYPE")),
                "matrix_instr_nonkdim": kwargs.get("matrix_instr_nonkdim", 0),
                "waves_per_eu": kwargs.get("waves_per_eu", 0),
                "kpack": kwargs.get("kpack", 2),
                **{
                    k: kwargs[k]
                    for k in AlgorithmSelectorCache.FLEX_ATTENTION_TUNABLE_KEYS
                    if k in kwargs
                },
            },
            mutated_inputs=mutated_inputs,
            workspace_arg=workspace_arg,
            allowed_prologue_inps=result.prologue_supported_inputs,
            hint_override=hint_override,
        )


class ExternKernelChoice:
    def __init__(
        self,
        kernel,
        cpp_kernel=None,
        *,
        name=None,
        has_out_variant=True,
        op_overload=None,
        use_fallback_kernel=False,
        kernel_creator=None,
    ) -> None:
        super().__init__()
        name = name or kernel.__name__
        assert callable(kernel)
        assert not hasattr(extern_kernels, name), f"duplicate extern kernel: {name}"
        self.name = name
        self.cpp_kernel_name = cpp_kernel
        self.has_out_variant = has_out_variant
        setattr(extern_kernels, name, kernel)
        self.op_overload = op_overload
        self.use_fallback_kernel = use_fallback_kernel
        self.kernel_creator = kernel_creator
        # match the API for KernelTemplate as they can be treated the same
        # There is no src hash for ExternKernelChoice in the traditional sense
        # so we indicate this by returning None
        self.src_hash = None

    def to_callable(self):
        return getattr(extern_kernels, self.name)

    def call_name(self):
        return f"extern_kernels.{self.name}"

    @functools.cache  # noqa: B019
    def hash_key(self):
        fn = self.to_callable()
        parts = [
            self.name,
            getattr(fn, "__name__", ""),
            getattr(fn, "__module__", ""),
        ]
        try:
            parts.append(inspect.getsource(fn))
        except Exception:
            pass
        return code_hash("-".join(parts))

    def bind(
        self,
        input_nodes,
        layout,
        ordered_kwargs_for_cpp_kernel=(),
        **kwargs,
    ):
        self.ordered_kwargs_for_cpp_kernel = ordered_kwargs_for_cpp_kernel
        return ExternKernelCaller(
            self, input_nodes, layout, kwargs, has_out_variant=self.has_out_variant
        )

    @property
    def uid(self) -> str:
        # unique by prefixing with aten
        return f"aten::{self.name}"

    def choice_or_none(self, **kwargs: Any) -> Optional[ChoiceCaller]:
        """
        Maybe generates a new ChoiceCaller and returns it, or None if generation fails.

        kwargs: Additional kwargs to be passed to generate a new ChoiceCaller.
        """
        temp_choices: list[Any] = []
        result = self.maybe_append_choice(temp_choices, **kwargs)
        if result is None and len(temp_choices) == 1:
            return temp_choices[0]
        return None

    def maybe_append_choice(
        self, choices: list[Any], **kwargs: Any
    ) -> Optional[NotImplementedError]:
        # convenience function to match the Template interface, so that
        # templates and ExternKernelChoice can be treated the same when
        # generating choice callers
        assert "input_nodes" in kwargs, "input_nodes argument required"
        assert "layout" in kwargs, "layout argument required"
        input_nodes = kwargs.pop("input_nodes")
        layout = kwargs.pop("layout")
        choices.append(self.bind(input_nodes=input_nodes, layout=layout, **kwargs))
        return None


class TritonTemplateCaller(ir.TritonTemplateCallerBase):
    def __init__(
        self,
        name,
        input_nodes,
        layout,
        make_kernel_render,
        description,
        bmreq,
        log_info: Optional[
            dict[str, Union[PrimitiveInfoType, list[PrimitiveInfoType]]]
        ] = None,
        mutated_inputs=None,
        workspace_arg: Optional[WorkspaceArg] = None,
        allowed_prologue_inps: Optional[OrderedSet[str]] = None,
        hint_override: Optional[int] = None,
    ) -> None:
        super().__init__(name, input_nodes, layout, description)
        self.make_kernel_render = make_kernel_render
        self.bmreq: TritonBenchmarkRequest = bmreq
        if log_info is None:
            log_info = {}
        self.log_info: dict[str, Any] = log_info
        self.log_info.update(
            {
                "backend": "Triton",
                "num_stages": self.bmreq.num_stages,
                "num_warps": self.bmreq.num_warps,
            }
        )
        self.mutated_inputs = mutated_inputs
        self.workspace_arg = workspace_arg
        self.allowed_prologue_inps = (
            allowed_prologue_inps if allowed_prologue_inps is not None else OrderedSet()
        )
        self.hint_override = hint_override

    def benchmark(self, *args, out):
        assert self.bmreq is not None
        if config.profile_bandwidth_with_do_bench_using_profiling:
            algo = self.bmreq.make_run_fn(*args, out=out)
            return do_bench_using_profiling(algo)
        return self.bmreq.benchmark(*args, out=out)

    def precompile(self):
        assert self.bmreq is not None
        self.bmreq.precompile()

    def __str__(self) -> str:
        return f"TritonTemplateCaller({self.bmreq.module_path}, {self.description})"

    def call_name(self):
        return f"template_kernels.{self.name}"

    def hash_key(self):
        return "-".join(
            [
                self.name.rsplit("_", 1)[0],
                self.bmreq.module_cache_key,
            ]
        )

    def output_node(self):
        return ir.TensorBox.create(
            ir.TritonTemplateBuffer(
                layout=self.layout,
                inputs=self.input_nodes,
                make_kernel_render=self.make_kernel_render,
                mutated_inputs=self.mutated_inputs,
                allowed_prologue_inps=self.allowed_prologue_inps,
            )
        )

    def info_dict(self) -> dict[str, Union[PrimitiveInfoType, list[PrimitiveInfoType]]]:
        """Information returned here is logged to the autotune log file when that is enabled."""
        return self.log_info

    def get_make_kernel_render(self):
        return self.make_kernel_render

    def autoheuristic_id(self):
        type_name = "triton"
        info = self.info_dict()
        # TODO(AlnisM): Does tile_shape always exist?
        tile = info["tile_shape"]
        tile_vals = eval(tile)  # type: ignore[arg-type]
        BLOCK_M = tile_vals[0]
        BLOCK_K = tile_vals[1]
        BLOCK_N = tile_vals[2]
        num_stages = info["num_stages"]
        num_warps = info["num_warps"]
        return f"type={type_name}_BLOCK-M={BLOCK_M}_BLOCK-K={BLOCK_K}_BLOCK-N={BLOCK_N}_numstages={num_stages}_numwarps={num_warps}"


class ExternKernelCaller(ChoiceCaller):
    def __init__(
        self,
        choice: ExternKernelChoice,
        input_nodes,
        layout,
        kwargs=None,
        *,
        has_out_variant=True,
    ) -> None:
        super().__init__(choice.name, input_nodes, layout, description="")
        self.choice = choice
        self.kwargs = kwargs or {}
        self.has_out_variant = has_out_variant

    def __str__(self) -> str:
        return f"ExternKernelCaller({self.choice.call_name()})"

    def benchmark(self, *args, out):
        if out.numel() == 0:
            # no need to run the kerrnel of do benchmarking
            return 0.0
        if self.has_out_variant:
            return super().benchmark(*args, out=out)
        else:
            algo = self.to_callable()
            out_new = algo(*args)
            torch._C._dynamo.guards.assert_size_stride(
                out_new, tuple(out.size()), tuple(out.stride())
            )
            out.copy_(out_new)  # for correctness checking
            if config.profile_bandwidth_with_do_bench_using_profiling:
                return do_bench_using_profiling(lambda: algo(*args))
            return benchmarker.benchmark(algo, args, {})

    def to_callable(self):
        fn = self.choice.to_callable()
        if self.kwargs:
            return functools.partial(fn, **self.kwargs)
        return fn

    def hash_key(self):
        return "-".join(
            [
                self.choice.name,
                *[
                    f"{kwarg}={repr(self.kwargs[kwarg])}"
                    for kwarg in sorted(self.kwargs.keys())
                ],
                self.choice.hash_key(),
            ]
        )

    def output_node(self):
        if self.choice.use_fallback_kernel:
            assert self.choice.op_overload is not None, (
                "Please provide an op_overload to use ir.FallbackKernel"
            )
            inner: ir.IRNode = ir.FallbackKernel.create(
                self.choice.op_overload, *self.input_nodes, **self.kwargs
            )
        elif self.choice.kernel_creator is not None:
            inner = self.choice.kernel_creator(*self.input_nodes, **self.kwargs)
        else:
            cls = ir.ExternKernelOut if self.has_out_variant else ir.ExternKernelAlloc
            inner = cls(
                layout=self.layout,
                inputs=self.input_nodes,
                python_kernel_name=self.choice.call_name(),
                cpp_kernel_name=self.choice.cpp_kernel_name,
                ordered_kwargs_for_cpp_kernel=self.choice.ordered_kwargs_for_cpp_kernel,
                op_overload=self.choice.op_overload,
                kwargs=self.kwargs,
            )

        return ir.TensorBox.create(inner)

    def info_dict(self) -> dict[str, Union[PrimitiveInfoType, list[PrimitiveInfoType]]]:
        """Information returned here is logged to the autotune log file when that is enabled."""
        return {
            "backend": "extern",
            "kernel_call_name": self.choice.call_name(),
        }

    def autoheuristic_id(self):
        return f"extern_{self.choice.name}"


@functools.cache
def get_mm_log_filename() -> Optional[str]:
    mm_file_name = os.environ.get("TORCHINDUCTOR_MM_LOGGING_FILE", None)
    if not mm_file_name:
        return None

    if "json" not in mm_file_name:
        mm_file_name = f"{mm_file_name}.json"

    return mm_file_name


@functools.cache
def get_flex_attention_log_filename() -> Optional[str]:
    flex_attention_file_name = os.environ.get(
        "TORCHINDUCTOR_FLEX_ATTENTION_LOGGING_FILE", None
    )
    if not flex_attention_file_name:
        return None

    return str(Path(flex_attention_file_name).with_suffix(".json"))


def append_to_log(filename, data):
    lock_file = filename.replace(".json", ".lock")
    lock = FileLock(lock_file)
    with lock:
        try:
            with open(filename) as f:
                log_data = json.load(f)
        except (FileNotFoundError, json.JSONDecodeError):
            log_data = []

        log_data.append(data)

        with open(filename, "w") as f:
            json.dump(log_data, f, indent=4)


class DataProcessorChoiceCallerWrapper:
    def __init__(self, wrapped, preprocessor, postprocessor) -> None:
        self._wrapped = wrapped
        if preprocessor is not None:
            self._preprocessor = preprocessor
        else:
            self._preprocessor = lambda x, y: (x, y)
        if postprocessor is not None:
            self._postprocessor = postprocessor
        else:
            self._postprocessor = lambda x: x

    def __getattr__(self, name):
        return getattr(self._wrapped, name)

    def benchmark(self, *args, out) -> float:
        new_args, new_out = self._preprocessor(args, out)
        result = self._wrapped.benchmark(*new_args, out=new_out)
        new_out = self._postprocessor(new_out)
        if out is not new_out:
            out.copy_(new_out)
        return result

    def output_node(self) -> ir.TensorBox:
        result = self._wrapped.output_node()
        return self._postprocessor(result)

    def __repr__(self) -> str:
        return f"DataProcessorChoiceCallerWrapper({self._wrapped})"


class DataProcessorTemplateWrapper:
    """
    A wrapper class for a kernel template.

    This class together with `DataProcessorChoiceCallerWrapper` provides a convenient way to
    preprocess and postprocess data before and after using the wrapped template. A typical
    usage is to reorder or filter the input nodes in order to match the expected input of other
    kernel choices like a ATen kernel. A more complicated usage is to prepack the weights.
    See the example from :mod:`cpp_gemm_template` for more details.
    """

    def __init__(
        self,
        wrapped_template_cls,
        preprocessor,
        postprocessor,
        **kwargs,
    ) -> None:
        if preprocessor is not None:
            self._preprocessor = preprocessor
        else:
            self._preprocessor = lambda x, y: (x, y)
        if postprocessor is not None:
            self._postprocessor = postprocessor
        else:
            self._postprocessor = lambda x: x
        assert "input_nodes" in kwargs
        assert "layout" in kwargs
        # pyrefly: ignore [not-callable]
        kwargs["input_nodes"], kwargs["layout"] = preprocessor(
            kwargs["input_nodes"], kwargs["layout"]
        )
        self._wrapped = wrapped_template_cls(**kwargs)

    def __getattr__(self, name):
        return getattr(self._wrapped, name)

    def maybe_append_choice(self, choices, **kwargs):
        return type(self._wrapped).maybe_append_choice(self, choices, **kwargs)

    def generate(self, **kwargs):
        choice_caller = self._wrapped.generate(**kwargs)
        return DataProcessorChoiceCallerWrapper(
            choice_caller, self._preprocessor, self._postprocessor
        )

    def __repr__(self) -> str:
        return f"DataProcessorTemplateWrapper({self._wrapped})"


class ErrorFromChoice(RuntimeError):
    def __init__(self, msg, choice: ChoiceCaller, inputs_str) -> None:
        msg += f"\nFrom choice {choice}\n{inputs_str}"
        super().__init__(msg)
        self.choice = choice


class NoValidChoicesError(RuntimeError):
    pass


@functools.cache
def get_num_workers() -> int:
    if "TORCHINDUCTOR_COMPILE_THREADS" in os.environ:
        return int(os.environ["TORCHINDUCTOR_COMPILE_THREADS"])

    cpu_count = (
        len(os.sched_getaffinity(0))
        if hasattr(os, "sched_getaffinity")
        else os.cpu_count()
    )
    assert cpu_count

    # Divide the number of CPUs by the number of GPUs for distributed workloads
    if (
        config.is_fbcode()
        and torch.cuda.is_available()
        and torch.cuda.device_count() > 0
    ):
        cpu_count = cpu_count // torch.cuda.device_count()

    return cpu_count


def create_inputs_key(input_nodes) -> str:
    return repr([AlgorithmSelectorCache.key_of(x) for x in input_nodes])


def create_precompile_key(
    name: str, inputs_key: str, choices: list[ChoiceCaller]
) -> str:
    return ":".join(
        [
            name,
            inputs_key,
            torch.get_float32_matmul_precision(),
        ]
        + [choice.kernel_hash_key() for choice in choices]
    )


# Args to FeedbackFunctions
# timings: mapping from choices to the benchmark time
# name: name of the op
# input_nodes: list of input ir.py Nodes
# choices: list of choices
# profiled time: Callable that returns a dict mapping from choices to the profiled time
FeedbackFunction = Callable[
    [
        dict[ChoiceCaller, float],
        str,
        list[Any],
        list[ChoiceCaller],
        Callable[[], dict[ChoiceCaller, float]],
    ],
    None,
]

# Args to PreprocessingFunctions
# choices: list of ChoiceCaller objects to preprocess
# Returns: modified list of ChoiceCaller objects
PreprocessingFunction = Callable[[list[ChoiceCaller]], list[ChoiceCaller]]


def filter_choices_by_name_regex(choices: list[ChoiceCaller]) -> list[ChoiceCaller]:
    """Filter choices based on autotune_choice_name_regex config."""
    if config.test_configs.autotune_choice_name_regex is not None:
        return [
            c
            for c in choices
            if re.search(
                config.test_configs.autotune_choice_name_regex,
                c.name,
            )
        ]
    return choices


def filter_choices_by_desc_regex(choices: list[ChoiceCaller]) -> list[ChoiceCaller]:
    """Filter choices based on autotune_choice_desc_regex config."""
    if config.test_configs.autotune_choice_desc_regex is not None:
        return [
            c
            for c in choices
            if re.search(
                config.test_configs.autotune_choice_desc_regex,
                c.description,
            )
        ]
    return choices


class AlgorithmSelectorCache(PersistentCache):
    """
    A persistent cache for algorithm selection results used in autotuning of GEMMs
    and convolutions.

    This classes includes precompilation and benchmarking of the kernels.

    The cache is keyed by input characteristics (sizes, strides, dtypes, etc.) but
    doesn't depend on the output layout.
    """

    FLEX_ATTENTION_TUNABLE_KEYS = tuple(
        dict.fromkeys(
            [
                "num_warps",
                "num_stages",
                "BLOCK_M",
                "BLOCK_N",
                "BLOCK_M1",
                "BLOCK_N1",
                "BLOCK_M2",
                "BLOCK_N2",
                "USE_TMA",
                "kpack",
                "matrix_instr_nonkdim",
                "waves_per_eu",
            ]
        )
    )

    def __init__(self, *args, **kwargs) -> None:
        super().__init__(*args, **kwargs)

        # the autotuning will get occur in the scheduler, so there is
        # no guarantee that the first lowering for a given key will also be the
        # first to benchmark it. share a single precompilation function for all lowerings
        # of a particular key
        self.precompile_cache: dict[str, Callable[[], None]] = {}
        # cache for prescreening results to ensure deterministic candidate selection
        self.prescreening_cache: dict[str, OrderedSet[str]] = {}
        # list of callbacks that are called after benchmarking
        self.feedback_saver_fns: list[FeedbackFunction] = []
        # list of callbacks that are called to preprocess choices
        self.preprocessing_fns: list[PreprocessingFunction] = []

        self._register_default_preprocessing_fns()

        # registers `self.cache_clear(...)` to be called when a fresh Inductor cache is requested
        clear_on_fresh_cache(self)

    def _register_default_preprocessing_fns(self):
        """Register default preprocessing functions."""
        # Note: broken out into its own function so that we can avoid clearing
        # them (i.e. so we can restore them after clearing user provided ones)
        self.add_preprocessing_fn(filter_choices_by_name_regex)
        self.add_preprocessing_fn(filter_choices_by_desc_regex)

    def cache_clear(self) -> None:
        self.precompile_cache.clear()
        self.prescreening_cache.clear()

    def pick_deterministic_choice(self, choices: list[ChoiceCaller]) -> ChoiceCaller:
        assert len(choices) >= 2
        externs = [
            choice for choice in choices if isinstance(choice, ExternKernelChoice)
        ]
        if len(externs) > 0:
            # pyrefly: ignore [bad-return]
            return externs[0]
        else:
            return choices[0]

    def __call__(
        self,
        name,
        choices: list[ChoiceCaller],
        input_nodes,
        layout,
        # optional dict mapping arg indices to the functions
        # generating a torch.Tensor for that input from the
        # corresponding ir.Buffer. if passed for a given
        # arg, the function will be called instead of
        # generating a random torch.Tensor for benchmarking.
        input_gen_fns: Optional[dict[int, Callable[[ir.Buffer], torch.Tensor]]] = None,
        precompilation_timeout_seconds: int = 60 * 60,
        return_multi_template=False,
        best_config_future=None,
    ):
        from .codegen.cutlass.kernel import CUTLASSTemplateCaller

        # Run preprocessing functions on choices
        for preprocessing_fn in self.preprocessing_fns:
            choices = preprocessing_fn(choices)

        # Templates selected with input_gen_fns require specific input data to avoid IMA
        # Passing custom input gen fns to benchmark_fusion NYI, so skip deferred template selection
        # TODO(jgong5): support multi-template on CPU
        if input_gen_fns is not None or layout.device.type == "cpu":
            return_multi_template = False

        # TODO - assert that we have not mutating kernels here

        if mm_file_name := get_mm_log_filename():
            M, K = input_nodes[-2].get_size()[:2]
            N = input_nodes[-1].get_size()[-1]
            append_to_log(mm_file_name, {"invoke": str((M, K, N))})

        def create_no_valid_choices(reason: str) -> NoValidChoicesError:
            backend_config = (
                "max_autotune_gemm_backends"
                if name != "convolution"
                else "max_autotune_conv_backends"
            )
            return NoValidChoicesError(
                f"No choices to select. Provided reason: {reason} "
                f"please consider adding ATEN into {backend_config} "
                "config (defined in torch/_inductor/config.py) to allow at least one choice. "
            )

        if len(choices) == 0:
            raise create_no_valid_choices("No choices exist for backend.")
        log.debug("Max autotune selects from %s choices.", str(len(choices)))

        if len(choices) == 1:
            if not isinstance(choices[0], CUTLASSTemplateCaller):
                # CUTLASSTemplateCaller still needs to go through autotuning process to retrieve workspace size.
                return choices[0].output_node()

        if config.deterministic:
            return self.pick_deterministic_choice(choices).output_node()

        inputs_key = create_inputs_key(input_nodes)

        # TODO(nmacchioni): remove this hacky way to tell if we ran benchmarking
        has_autotuned = False

        def benchmark(choices, hint_override: Optional[int] = None):
            nonlocal has_autotuned
            # TODO(nmacchioni): remove this hacky way to tell if we ran benchmarking
            has_autotuned = True
            counters["inductor"]["select_algorithm_autotune"] += 1
            # TODO(nmacchioni): remove this layer of abstraction
            # construct `benchmark_fn` which should pick between in-process and sub-process autotuning
            benchmark_fn = self.make_benchmark_fn(
                choices, input_nodes, layout, input_gen_fns, hint_override=hint_override
            )
            # `benchmark_fn(choices)` will execute each choice, and return a dict[choice, timing] which
            # maps each choice to its runtime, calculated by the specified benchmarker, in milliseconds
            return benchmark_fn(choices)

        def autotune(choices, hint_override: Optional[int] = None):
            log.debug("Starting autotuning")

            with dynamo_timed(
                f"{name}_template_autotuning",
                log_pt2_compile_event=True,
                dynamo_compile_column_us="compile_time_autotune_time_us",
                metadata=_autotune_metadata(input_nodes),
            ):
                benchmark_results = benchmark(choices, hint_override=hint_override)
                if config.max_autotune_report_choices_stats:
                    _log_autotune_choices_stats(
                        f"{name}_template_autotuning", benchmark_results
                    )
                return benchmark_results

        if config.autotune_in_subproc:
            # Initialize the suprocess pool so it will warmup early.
            torch._inductor.autotune_process.get_tuning_process_pool()

        def do_autotuning(choices, precompile_fn, hint_override: Optional[int] = None):
            precompile_start_ts = time.time()
            with dynamo_timed(
                f"{name}_template_precompiling",
                log_pt2_compile_event=True,
                dynamo_compile_column_us="compile_time_autotune_time_us",
            ):
                precompile_fn()
            precompile_elapse = time.time() - precompile_start_ts
            log.debug("Precompilation elapsed time: %.02fs", precompile_elapse)
            # Prune anything that failed to compile
            choices = [c for c in choices if not c.failed]
            if len(choices) == 0:
                raise create_no_valid_choices(
                    "All choices failed to compile for backend."
                )

            candidates = self.prescreen_choices(
                choices, name, inputs_key, self.prescreening_cache
            )
            prescreening_elapse: Optional[float] = None
            if candidates:
                prescreening_start_ts = time.time()
                timings = self.lookup(
                    candidates,
                    name,
                    inputs_key,
                    lambda choices: autotune(choices, hint_override=hint_override),
                    hint_override=hint_override,
                )
                choices = self.prune_choices_postscreen(
                    choices, timings, name, inputs_key, self.prescreening_cache
                )
                prescreening_elapse = time.time() - prescreening_start_ts
                log.debug("Prescreening elapsed time: %.02fs", prescreening_elapse)

            autotune_start_ts = time.time()

            if best_config_future is not None:
                best_config = await_sync(best_config_future)

                important_keys = [
                    "ACC_TYPE",
                    "ALLOW_TF32",
                    "BLOCK_K",
                    "BLOCK_M",
                    "BLOCK_N",
                    "EVEN_K",
                    "GROUP_M",
                    "USE_FAST_ACCUM",
                    "num_stages",
                    "num_warps",
                    "num_consumer_groups",
                    "num_buffers_warp_spec",
                ]
                choices = [
                    choice
                    for choice in choices
                    if all(
                        f"{k}={best_config[k]}" in choice.description
                        for k in important_keys
                    )
                    for k in important_keys
                ]
                log.info("Filtered to %d choices based on best_config", len(choices))

            timings = self.lookup(
                choices,
                name,
                inputs_key,
                lambda choices: autotune(choices, hint_override=hint_override),
                hint_override=hint_override,
            )

            autotune_elapse = time.time() - autotune_start_ts
            log.debug("Autotuning elapsed time: %.02fs", autotune_elapse)

            if timings and all(
                not math.isfinite(timing) for timing in timings.values()
            ):
                raise NoValidChoicesError

            if (
                has_autotuned
                or log.getEffectiveLevel() == logging.DEBUG
                or config.trace.log_autotuning_results
            ):
                self.log_results(
                    name,
                    input_nodes,
                    timings,
                    autotune_elapse,
                    precompile_elapse,
                    prescreening_elapse,
                    hint_override=hint_override,
                )

            def profiler_bench_function():
                # we're not running through the normal caching autotuner method here because we want to avoid returning
                # the cached value.
                # Avoid benchmarking in a separate process because it's not easy to signal to the TuningProcess that we
                # should use the profiler.
                with config.patch(
                    profile_bandwidth_with_do_bench_using_profiling=True,
                    autotune_in_subproc=False,
                ):
                    return benchmark(choices)

            for feedback_fn in self.feedback_saver_fns:
                # re-benchmarking the same choices with profiler is a bit expensive, so pass it in as a thunk.
                feedback_fn(
                    timings,
                    name,
                    input_nodes,
                    choices,
                    profiler_bench_function,
                )

            return timings

        precompile_fn = self.make_precompile_fn(
            choices,
            name,
            inputs_key,
            precompilation_timeout_seconds=precompilation_timeout_seconds,
        )

        if return_multi_template and (config.max_autotune or config.max_autotune_gemm):

            def get_timings(hint_override: Optional[int] = None):
                filtered_choices = [
                    c
                    for c in choices
                    if not hasattr(c, "hint_override")
                    or c.hint_override == hint_override
                ]
                timings = do_autotuning(
                    filtered_choices, precompile_fn, hint_override=hint_override
                )
                min_extern_choice = float("inf")
                for choice, timing in timings.items():
                    if isinstance(choice, ExternKernelCaller):
                        min_extern_choice = min(min_extern_choice, timing)

                timings = {
                    choice: time
                    for choice, time in timings.items()
                    if (
                        time <= min_extern_choice
                        or not isinstance(choice, ExternKernelCaller)
                    )
                }

                return timings

            # We take the union of allowed prologue inputs from all choices,
            # and, within benchmark fusion, don't allow prologue fusion for
            # choices which don't support the whole union.
            allowed_prologue_inps: OrderedSet[str] = OrderedSet()
            for c in choices:
                if isinstance(c, TritonTemplateCaller):
                    allowed_prologue_inps |= c.allowed_prologue_inps

            return torch._inductor.ir.TensorBox.create(
                torch._inductor.ir.MultiTemplateBuffer(
                    layout,
                    input_nodes,
                    get_timings,
                    choices,
                    allowed_prologue_inps,
                )
            )

        timings = do_autotuning(choices, precompile_fn)
        # if timings is empty, we really have no choice but to return a semi-random
        # choice. returning the first `ExternKernelCaller` is probably the safest bet
        # in this case, since it will generally be the ATen kernel. if there are no
        # `ExternKernelCaller`s to return, then returning the 0th kernel is our next
        # best option (ideally we'd fail whenever there is no ATen kernel to fallback
        # to, but that's not trivial to figure out)
        if timings == {}:
            for choice in choices:
                if isinstance(choice, ExternKernelCaller):
                    node = choice.output_node()
                    log.debug(
                        "Autotuning returned empty timings, falling back to first `ExternKernelCaller`: %s",
                        node,
                    )
                    return node
            node = choices[0].output_node()
            log.debug(
                "Autotuning returned empty timings, falling back to first choice: %s",
                node,
            )
            return node

        # if we got any timings at all, pick the best of those
        choice = min(timings, key=timings.__getitem__)
        node = choice.output_node()
        log.debug("Autotuning selected choice: %s", node)
        return node

    def make_precompile_fn(
        self,
        choices,
        name: str,
        inputs_key: str,
        precompilation_timeout_seconds: Optional[int] = 60 * 60,
    ) -> Callable[[], None]:
        """
        Returns a function that precompiles the given choices.
        """
        log.debug("Starting precompilation")

        def no_op(*args, **kwargs):
            return

        if (
            precompilation_timeout_seconds is None
            or precompilation_timeout_seconds <= 0
        ):
            log.debug("Precompilation timeout is None or <= 0, returning no_op")
            return no_op

        num_workers = min(get_num_workers(), len(choices))

        if num_workers <= 0:
            return no_op

        # https://github.com/python/cpython/issues/106905
        if (
            sys.version_info.major == 3
            and sys.version_info.minor == 11
            and sys.version_info.micro <= 8
        ):
            return no_op

        # check local and global cache before precompiling
        timings = self.lookup(
            choices,
            name,
            inputs_key,
            benchmark=None,
        )

        if timings and len(timings) == len(choices):
            # compilation in precompile stage is much cheaper than that in
            # autotuning stage
            log.debug("Found all %d timings in cache, returning no_op", len(timings))
            return no_op

        precompile_key = create_precompile_key(name, inputs_key, choices)
        if precompile_func := self.precompile_cache.get(precompile_key):
            log.debug("Precompile function found in cache, returning it")
            return precompile_func

        log.info(
            "Multithreaded precompilation for %d choices using %d worker threads",
            len(choices),
            num_workers,
        )

        # In rare circumstances, because python threads inherit global state,
        # thread pool executor can race and leave stdout/stderr in a state
        # different than the original values. we explicitly restore the state
        # here to avoid this issue.

        def precompile_with_captured_stdout(choice) -> tuple[None, int]:
            log.debug("Precompiling choice with captured stdout: %s", choice)
            start_ns = time.time_ns()
            with restore_stdout_stderr():
                choice.precompile()
            elapsed_ns = time.time_ns() - start_ns
            # Return tuple as triton async compile (_worker_compile_triton)
            # returns tuple[CachingAutotuner, int]
            return None, elapsed_ns // 1000

        def on_complete(future):
            if not future.exception():
                _, precompile_elapsed_us = future.result()
                elapsed_seconds = precompile_elapsed_us / 1e6
                elapsed_times[future] = elapsed_seconds
                log.debug(
                    "Precompilation complete for future: %s, elapsed time: %.02fs",
                    future,
                    elapsed_seconds,
                )

        executor = ThreadPoolExecutor(max_workers=num_workers)
        async_compile = torch._inductor.async_compile.AsyncCompile()

        futures: dict[concurrent.futures.Future[Any], ChoiceCaller] = {}
        elapsed_times: dict[concurrent.futures.Future[Any], float] = {}

        # Some choices only differ in runtime arguments, so we
        # skip a choice if it has the same hash as a previously seen choice
        seen_choices: OrderedSet[str] = OrderedSet()
        for c in choices:
            # Skip choices which we have already issued a precompile
            if c.kernel_hash_key() in seen_choices:
                log.debug("Skipping already seen choice: %s", c)
                continue
            else:
                seen_choices.add(c.kernel_hash_key())

            if hasattr(c, "precompile"):
                triton_cuda_choice = isinstance(c, TritonTemplateCaller) and isinstance(
                    c.bmreq, TritonGPUBenchmarkRequest
                )
                if triton_cuda_choice and async_compile.use_process_pool():
                    with open(c.bmreq.module_path) as file:
                        source_code = file.read()
                    future = async_compile.triton(
                        kernel_name=c.bmreq.kernel_name, source_code=source_code
                    ).future
                    log.debug("Submitted triton async compile for choice: %s", c)
                else:
                    future = executor.submit(precompile_with_captured_stdout, c)
                    log.debug("Submitted precompile for choice: %s", c)

                future.add_done_callback(on_complete)
                futures[future] = c

        @functools.cache
        @restore_stdout_stderr()
        def wait_on_futures():
            log.debug("Waiting on futures")
            counters["inductor"]["select_algorithm_precompile"] += 1
            exceptions: list[tuple[ChoiceCaller, BaseException]] = []
            for future in as_completed(
                futures,
                timeout=precompilation_timeout_seconds,
            ):
                if e := future.exception():
                    counters["inductor"][
                        "select_algorithm_num_precompilation_exceptions"
                    ] += 1
                    exceptions.append((futures[future], e))
                    from torch._inductor.codegen.cutlass.kernel import (
                        CUTLASSTemplateCaller,
                    )

                    if isinstance(e, CUDACompileError) and isinstance(
                        futures[future], CUTLASSTemplateCaller
                    ):
                        log.debug(
                            "Exception %s for benchmark choice %s",
                            e,
                            futures[future],
                            exc_info=e,
                        )
                        futures[future].mark_failed()
                    else:
                        log.exception(  # noqa: G202
                            "Exception %s for benchmark choice %s",
                            e,
                            futures[future],
                            exc_info=e,
                        )
                        futures[future].mark_failed()
                else:
                    counters["inductor"]["select_algorithm_num_precompiles"] += 1
                    log.info(
                        "Precompiling benchmark choice %s took %.02fs",
                        futures.get(future),
                        elapsed_times.get(future),
                    )
            if exceptions:
                _log_autotune_exceptions(exceptions)

            executor.shutdown(wait=True)

        self.precompile_cache[precompile_key] = wait_on_futures

        return wait_on_futures

    @classmethod
    def get_inputs(
        cls,
        choices: Sequence[ChoiceCaller],
        input_nodes: list[ir.IRNode],
        layout: ir.Layout,
        input_gen_fns: Optional[dict[int, Callable[[ir.Buffer], torch.Tensor]]],
        hint_override: Optional[int] = None,
    ) -> AutotuneArgs:
        """
        Factory method to create AutotuneArgs from a list of ChoiceCallers.
        """
        if input_gen_fns is None:
            input_gen_fns = {}

        # de-duplicate args
        unique_example_inputs = {
            x.get_name(): input_gen_fns.get(
                i,
                lambda x: cls.benchmark_example_value(x, hint_override=hint_override),
                # pyrefly: ignore [bad-argument-type]
            )(x)
            for i, x in enumerate(input_nodes)
        }
        example_inputs = list(unique_example_inputs.values())
        example_inputs_extern = []
        for input_node in input_nodes:
            if unique_example_inputs[input_node.get_name()].is_mkldnn:
                example_inputs_extern.append(
                    unique_example_inputs[input_node.get_name()]
                )
            else:
                base = unique_example_inputs[input_node.get_name()]
                base = base if base._base is None else base._base
                sizes = tuple(
                    V.graph.sizevars.atomically_apply_size_hint(
                        size,
                        fallback=config.unbacked_symint_fallback,
                        hint_override=hint_override,
                    )
                    for size in input_node.get_size()
                )
                strides = tuple(
                    V.graph.sizevars.atomically_apply_size_hint(
                        stride,
                        fallback=config.unbacked_symint_fallback,
                        hint_override=hint_override,
                    )
                    for stride in input_node.get_stride()
                )
                storage_offset = V.graph.sizevars.atomically_apply_size_hint(
                    input_node.get_layout().offset,
                    fallback=config.unbacked_symint_fallback,
                    hint_override=hint_override,
                )

                # Check if the required storage size exceeds the current storage
                # to avoid illegal memory access
                needed_size = torch._prims_common.compute_required_storage_length(
                    sizes, strides, storage_offset
                )
                current_size = base.storage().size()

                if needed_size > current_size:
                    # Create a new base tensor with sufficient storage
                    new_base = torch.randn(
                        needed_size,
                        dtype=base.dtype,
                        device=base.device,
                        requires_grad=base.requires_grad,
                    )
                    base = new_base.as_strided(
                        base.size(), base.stride(), base.storage_offset()
                    )

                example_inputs_extern.append(
                    torch.as_strided(base, sizes, strides, storage_offset)
                )
        out = cls.benchmark_example_value(layout, hint_override=hint_override)

        # Also check the output tensor for storage size
        out_base = out if out._base is None else out._base
        out_offset = V.graph.sizevars.size_hint(layout.offset)
        needed_out_size = torch._prims_common.compute_required_storage_length(
            out.size(), out.stride(), out_offset
        )
        current_out_size = out_base.storage().size()

        if needed_out_size > current_out_size:
            # Create a new base tensor with sufficient storage
            new_out_base = torch.randn(
                needed_out_size,
                dtype=out_base.dtype,
                device=out_base.device,
                requires_grad=out_base.requires_grad,
            )
            out_base = new_out_base.as_strided(
                out_base.size(), out_base.stride(), out_base.storage_offset()
            )

        out_extern = torch.as_strided(out_base, out.size(), out.stride(), out_offset)
        expected = None
        if VERIFY:
            choices[0].benchmark(*example_inputs_extern, out=out_extern)
            expected = out_extern.clone()

        return AutotuneArgs.from_choice_args(
            example_inputs,
            example_inputs_extern,
            out,
            out_extern,
            expected,
        )

    @staticmethod
    def _is_extern(choice: ChoiceCaller) -> bool:
        return isinstance(choice, (ExternKernelCaller, SubgraphChoiceCaller))

    @classmethod
    def benchmark_choice(
        cls, choice: ChoiceCaller, autotune_args: AutotuneArgs
    ) -> float:
        benchmark_tensors = autotune_args.get_benchmark_tensors(cls._is_extern(choice))
        inputs, output = benchmark_tensors.unpack()
        output.zero_()
        result = choice.benchmark(*inputs, out=output)
        device_type = next(
            (tensor.device.type for tensor in inputs if is_gpu(tensor.device.type)),
            "cuda",
        )
        device_interface = get_interface_for_device(device_type)
        if device_interface.is_available():
            device_interface.synchronize()  # shake out any CUDA errors

        if VERIFY and autotune_args.expected is not None:
            autotune_args.verify(**VERIFY)
        return result

    @classmethod
    def benchmark_choices(
        cls,
        choices: Sequence[ChoiceCaller],
        autotune_args: AutotuneArgs,
    ) -> dict[ChoiceCaller, float]:
        timings = {}
        for choice in choices:
            try:
                timing = cls.benchmark_choice(choice, autotune_args)
<<<<<<< HEAD
            except CUDACompileError as e:
                from torch._inductor.codegen.cutlass.kernel import CUTLASSTemplateCaller
=======
            except CUDACompileError:
                from torch._inductor.codegen.cutlass.cuda_kernel import (
                    CUDATemplateCaller,
                )
>>>>>>> bd13ad01

                if not isinstance(choice, CUTLASSTemplateCaller):
                    log.exception(
                        "CUDA compilation error during autotuning: \n%s. \nIgnoring this choice.",
                        e,
                    )
                timing = float("inf")
            except NotImplementedError:
                log.warning("Not yet implemented", exc_info=True)
                timing = float("inf")
            except RuntimeError as e:
                from torch._inductor.codegen.cutlass.kernel import CUTLASSTemplateCaller

                msg = str(e)
                if "invalid argument" in msg:
                    msg += "\n\nThis may mean this GPU is too small for max_autotune mode.\n\n"
                elif "illegal memory access" in msg:
                    msg += "\n\nEither error in template or triton bug.\n"
                elif "unspecified launch failure" in msg:
                    msg += "\n\nAn unrecoverable unspecified launch failure was caught during autotuning."
                    msg += "\nPlease try re-running with TORCHINDUCTOR_AUTOTUNE_IN_SUBPROC=1.\n\n"

                if isinstance(choice, CUTLASSTemplateCaller):
                    log.debug(
                        "Runtime error during autotuning: \n%s. \nIgnoring this choice.",
                        msg,
                        exc_info=True,
                    )
                else:
                    log.error(
                        "Runtime error during autotuning: \n%s. \nIgnoring this choice.",
                        msg,
                    )
                timing = float("inf")
            except AssertionError as e:
                raise AssertionError(  # noqa: B904
                    f"Incorrect result from choice {choice}\n\n{e}"
                )
            except Exception as e:
                try:
                    from triton.runtime.autotuner import OutOfResources

                    if isinstance(e, OutOfResources):
                        log.warning(e)  # noqa: G200
                        timing = float("inf")
                    else:
                        raise e
                except ImportError:
                    raise e from None

            timings[choice] = timing

        return timings

    @classmethod
    def benchmark_in_current_process(
        cls,
        choices: Sequence[ChoiceCaller],
        input_nodes: list[ir.IRNode],
        layout: ir.Layout,
        input_gen_fns: Optional[dict[int, Callable[[ir.Buffer], torch.Tensor]]],
        hint_override: Optional[int] = None,
    ) -> dict[ChoiceCaller, float]:
        inputs = cls.get_inputs(
            choices, input_nodes, layout, input_gen_fns, hint_override=hint_override
        )
        return cls.benchmark_choices(choices, inputs)

    @classmethod
    def benchmark_in_sub_process(
        cls,
        choices: Sequence[ChoiceCaller],
        input_nodes: list[ir.IRNode],
        layout: ir.Layout,
        input_gen_fns: Optional[dict[int, Callable[[ir.Buffer], torch.Tensor]]],
        hint_override: Optional[int] = None,
    ):
        from . import autotune_process

        # only benchmark triton kernel in sub process for now.
        # ATen/Extern kernel are still benchmarked in the current process.
        extern = [c for c in choices if cls._is_extern(c)]
        triton = [c for c in choices if not cls._is_extern(c)]

        timings = cls.benchmark_in_current_process(
            extern, input_nodes, layout, input_gen_fns, hint_override=hint_override
        )
        timings.update(autotune_process.benchmark_in_sub_process(triton))  # type: ignore[arg-type]
        return timings

    @classmethod
    def make_benchmark_fn(
        cls,
        choices: Sequence[ChoiceCaller],
        input_nodes: list[ir.IRNode],
        layout: ir.Layout,
        input_gen_fns: Optional[dict[int, Callable[[ir.Buffer], torch.Tensor]]],
        hint_override: Optional[int] = None,
    ):
        if DEBUG:
            print(f"{len(choices)} tuning requests:")

        if config.autotune_in_subproc:
            return functools.partial(
                cls.benchmark_in_sub_process,
                input_nodes=input_nodes,
                layout=layout,
                input_gen_fns=input_gen_fns,
                hint_override=hint_override,
            )
        else:
            return functools.partial(
                cls.benchmark_in_current_process,
                input_nodes=input_nodes,
                layout=layout,
                input_gen_fns=input_gen_fns,
                hint_override=hint_override,
            )

    @staticmethod
    def prescreen_choices(
        choices: list[ChoiceCaller],
        name: str,
        inputs_key: str,
        prescreen_cache: dict[str, OrderedSet[str]],
    ) -> list[ChoiceCaller]:
        """
        Figure out what choices need to be prescreened before autotuning with runtime
        params.

        Prescreening is a process of reducing the number of autotuning for choices with
        runtime params via a two stage autotuning process. First, we fix a set of runtime
        params (here we use swizzle=2) and run autotuning to get a set of candidates.
        Then, we run autotuning again with the candidates and the full set of runtime
        params.

        Since have the concept of runtime params, we need to differentiate between
        choice's hash_key and choice's kernel_hash_key. The former includes information
        like runtime params, while the latter does not. prescreen_cache, if exists, stores
        the set of hash_key that should win the prescreening.

        Right now, only CUTLASS choices have runtime params.
        """
        # Create a cache key for prescreening results
        prescreen_key = f"{name}:{inputs_key}"

        # Check if we have cached prescreening results (prescreen_winners)
        if prescreen_key in prescreen_cache:
            prescreen_winners = [
                choice
                for choice in choices
                if choice.hash_key() in prescreen_cache[prescreen_key]
            ]
            return prescreen_winners

        # prescreen cutlass
        from .codegen.cutlass.kernel import CUTLASSTemplateCaller

        candidates = []
        if (
            config.cutlass.cutlass_prescreening
            and len(config.cutlass.cutlass_max_profiling_swizzle_options) > 1
        ):
            candidates.extend(
                [
                    c
                    for c in choices
                    if isinstance(c, CUTLASSTemplateCaller)
                    # hardcoded to only look at swizzle=2
                    if c.info_dict().get("swizzle") == "2"
                ]
            )

        # skip prescreening if the number of candidates is too small
        if len(candidates) < 10:
            return []

        return candidates  # type: ignore[return-value]

    @staticmethod
    def prune_choices_postscreen(
        choices: list[ChoiceCaller],
        candidate_timings: dict[ChoiceCaller, float],
        name: str,
        inputs_key: str,
        prescreen_cache: dict[str, OrderedSet[str]],
    ) -> list[ChoiceCaller]:
        """
        Prune the choices after prescreening.
        """
        from .codegen.cutlass.kernel import CUTLASSTemplateCaller

        prescreen_key = f"{name}:{inputs_key}"

        # Check if we have cached postscreen results
        if prescreen_key in prescreen_cache:
            # candidate_timings are from choices that have won prescreening already
            winner_kernel_hashes = [
                candidate.kernel_hash_key() for candidate in candidate_timings
            ]

            pruned_choices = [
                choice
                for choice in choices
                if not isinstance(choice, CUTLASSTemplateCaller)
                or choice.kernel_hash_key() in winner_kernel_hashes
            ]
            return pruned_choices

        log.debug("Before pruning using prescreening timings, %d choices", len(choices))
        sorted_candidates = sorted(
            candidate_timings.keys(), key=lambda choice: candidate_timings[choice]
        )

        # Print prescreening timings
        if (
            candidate_timings
            and PRINT_AUTOTUNE
            and config.autotune_num_choices_displayed != 0
        ):
            n = config.autotune_num_choices_displayed
            top_k = sorted_candidates[:n]
            best = top_k[0]
            best_time = candidate_timings[best]

            lines = ["PRESCREENING CANDIDATE TIMINGS"]
            for choice in top_k:
                result = candidate_timings[choice]
                if result:
                    lines.append(
                        f"  {choice.name} {result:.4f} ms {best_time / result:.1%} {choice.description}"
                    )
                else:
                    lines.append(
                        f"  {choice.name} {result:.4f} ms <DIVIDED BY ZERO ERROR>"
                    )

            log.info("\n".join(lines))
        num_to_keep = max(int(math.sqrt(len(choices)) / 4), 8)

        # prune choices based on prescreening timings
        candidates_to_prune = OrderedSet(
            candidate.kernel_hash_key() for candidate in sorted_candidates[num_to_keep:]
        )
        winner_hashes: OrderedSet[str] = OrderedSet()
        for candidate in sorted_candidates[:num_to_keep]:
            if candidate_timings[candidate] == float("inf"):
                candidates_to_prune.add(candidate.kernel_hash_key())
            else:
                winner_hashes.add(candidate.hash_key())
                if isinstance(candidate, CUTLASSTemplateCaller):
                    candidate.bmreq.ensure_dll_loaded()

        pruned_choices = [
            choice
            for choice in choices
            if choice.kernel_hash_key() not in candidates_to_prune  # type: ignore[attr-defined]
        ]

        # Cache the hash_key of winners of prescreening
        prescreen_cache[prescreen_key] = winner_hashes

        log.debug(
            "After pruning using prescreening timings, %d choices", len(pruned_choices)
        )
        return pruned_choices

    @staticmethod
    def get_flex_attention_choice_info(
        choice: ChoiceCaller, timings: dict[ChoiceCaller, float]
    ) -> dict[str, Any]:
        if isinstance(choice, torch._inductor.select_algorithm.ExternKernelCaller):
            return {"type": "extern", "time": timings[choice]}

        assert isinstance(choice, torch._inductor.select_algorithm.TritonTemplateCaller)

        info = choice.info_dict()
        result = {
            "type": "triton",
            "time": timings[choice],
        }

        for key in AlgorithmSelectorCache.FLEX_ATTENTION_TUNABLE_KEYS:
            if key in info:
                # pyrefly: ignore [unsupported-operation]
                result[key] = info[key]

        return result

    @staticmethod
    def maybe_log_flex_attention_results(
        name: str, input_nodes: list[ir.IRNode], timings: dict[ChoiceCaller, float]
    ) -> None:
        flex_attention_filename = get_flex_attention_log_filename()
        if not flex_attention_filename or "flex_attention" not in name:
            return

        if len(input_nodes) < 3:
            return

        query_size = input_nodes[0].get_size()
        key_size = input_nodes[1].get_size()
        value_size = input_nodes[2].get_size()

        B = query_size[0]
        Hq = query_size[1]
        seq_len_q = query_size[2]
        qk_head_dim = query_size[3]
        Hkv = key_size[1]
        seq_len_kv = key_size[2]
        v_head_dim = value_size[3]

        kernel_type = "backward" if "backward" in name else "forward"
        dims_key = str(
            (
                kernel_type,
                B,
                Hq,
                Hkv,
                seq_len_q,
                seq_len_kv,
                qk_head_dim,
                v_head_dim,
            )
        )

        sorted_choices = sorted(timings, key=timings.__getitem__)
        out_dict = {
            dims_key: [
                AlgorithmSelectorCache.get_flex_attention_choice_info(choice, timings)
                for choice in sorted_choices
            ]
        }
        append_to_log(flex_attention_filename, out_dict)

    @staticmethod
    def log_results(
        name: str,
        input_nodes: list[ir.IRNode],
        timings: dict[ChoiceCaller, float],
        elapse: float,
        precompile_elapse: float,
        prescreening_elapse: Optional[float] = None,
        hint_override: Optional[int] = None,
    ):
        """Log the autotuning results, currently only handles mm and flex"""
        V.debug.log_autotuning_results(
            name, input_nodes, timings, elapse, precompile_elapse
        )
        if not (config.max_autotune or config.max_autotune_gemm) or not PRINT_AUTOTUNE:
            return
        sizes = ", ".join(
            [
                "x".join(
                    map(
                        str,
                        V.graph.sizevars.size_hints(
                            n.get_size(),
                            fallback=config.unbacked_symint_fallback,  # type: ignore[arg-type]
                            hint_override=hint_override,
                        ),
                    )
                )
                for n in input_nodes
            ]
        )

        strides = ", ".join([str(n.get_stride()) for n in input_nodes])
        dtypes = ", ".join([str(n.get_dtype()) for n in input_nodes])
        if config.autotune_num_choices_displayed == 0:
            return

        # when autotune_num_choices_displayed is None, [:None] means all
        n = config.autotune_num_choices_displayed
        top_k = sorted(timings, key=timings.__getitem__)[:n]

        best = top_k[0]

        def get_choice_info(choice):
            if isinstance(choice, torch._inductor.select_algorithm.ExternKernelCaller):
                return {"type": "cublas", "time": timings[choice]}

            assert isinstance(
                choice, torch._inductor.select_algorithm.TritonTemplateCaller
            )

            info = choice.info_dict()
            tile = info["tile_shape"]

            tile_vals = eval(tile)  # type: ignore[arg-type]
            BLOCK_M = tile_vals[0]
            BLOCK_K = tile_vals[1]
            BLOCK_N = tile_vals[2]

            return {
                "type": "triton",
                "time": timings[choice],
                "BLOCK_M": BLOCK_M,
                "BLOCK_K": BLOCK_K,
                "BLOCK_N": BLOCK_N,
                "num_stages": info["num_stages"],
                "num_warps": info["num_warps"],
            }

        mm_filename = get_mm_log_filename()
        if mm_filename and "mm" in name:
            M, K = input_nodes[-2].get_size()[:2]
            N = input_nodes[-1].get_size()[-1]

            out_dict = {
                str((M, K, N)): [get_choice_info(choice) for choice in timings.keys()]
            }

            append_to_log(mm_filename, out_dict)

        AlgorithmSelectorCache.maybe_log_flex_attention_results(
            name, input_nodes, timings
        )

        best_time = timings[best]
        sys.stderr.write(f"AUTOTUNE {name}({sizes})\n")
        sys.stderr.write(f"strides: {strides}\n")
        sys.stderr.write(f"dtypes: {dtypes}\n")

        for choice in top_k:
            result = timings[choice]
            if result:
                kernel_description = choice.description
                sys.stderr.write(
                    f"  {choice.name} {result:.4f} ms {best_time / result:.1%} {kernel_description}\n"
                )
            else:
                sys.stderr.write(
                    f"  {choice.name} {result:.4f} ms <DIVIDED BY ZERO ERROR>\n"
                )

        autotune_type_str = (
            "SubProcess" if config.autotune_in_subproc else "SingleProcess"
        )
        prescreening_msg = (
            f" and {prescreening_elapse:.4f} seconds prescreening"
            if prescreening_elapse is not None
            else ""
        )
        sys.stderr.write(
            f"{autotune_type_str} AUTOTUNE benchmarking takes {elapse:.4f} seconds and {precompile_elapse:.4f}"
            f" seconds precompiling for {len(timings)} choices"
            + prescreening_msg
            + "\n"
        )

    @staticmethod
    def benchmark_example_value(node, hint_override: Optional[int] = None):
        """
        Convert an ir.Buffer into a concrete torch.Tensor we can use for
        benchmarking.
        """
        if isinstance(node, ir.Layout):
            node = ir.Buffer(name="fake", layout=node)
        # triton templates want the base tensor.
        if isinstance(node, ir.BaseView):
            node = node.unwrap_view()

        # Inplace padding may reinterpret a tensor to a larger tensor if the
        # stride is large enough. The V.graph.get_allocation_size takes this into account.
        # So we need call as_strided in the end to 'view' the tensor with the correct
        # sizes/strides
        return AlgorithmSelectorCache.generate_example_value(
            tuple(
                V.graph.sizevars.atomically_apply_size_hint(
                    size,
                    fallback=config.unbacked_symint_fallback,
                    hint_override=hint_override,
                )
                for size in node.get_size()
            ),
            tuple(
                V.graph.sizevars.atomically_apply_size_hint(
                    stride,
                    fallback=config.unbacked_symint_fallback,
                    hint_override=hint_override,
                )
                for stride in node.get_stride()
            ),
            node.get_device(),
            node.get_dtype(),
            V.graph.sizevars.atomically_apply_size_hint(
                # pyrefly: ignore [missing-attribute]
                node.layout.offset,
                fallback=config.unbacked_symint_fallback,
                hint_override=hint_override,
            ),
            tuple(
                V.graph.sizevars.atomically_apply_size_hint(
                    size,
                    fallback=config.unbacked_symint_fallback,
                    hint_override=hint_override,
                )
                # pyrefly: ignore [bad-argument-type]
                for size in V.graph.get_allocation_size(node)
            ),
        )

    @staticmethod
    def generate_example_value(
        size, stride, device, dtype, extra_size, allocation_size=None
    ):
        # preserve rng states to avoid the rand_strided call below changes
        # the rng states for the real model code.
        with preserve_rng_state():
            if allocation_size is None or allocation_size == size:
                return rand_strided(
                    size,
                    stride,
                    device=device,
                    dtype=dtype,
                    extra_size=extra_size,
                )
            else:
                return rand_strided(
                    allocation_size,
                    stride,
                    device=device,
                    dtype=dtype,
                    extra_size=extra_size,
                ).as_strided(size, stride)

    @staticmethod
    def key_of(node):
        """
        Extract the pieces of an ir.Buffer that we should invalidate cached
        autotuning results on.
        """
        sizevars = V.graph.sizevars
        return (
            node.get_device().type,
            str(node.get_dtype()),
            *sizevars.size_hints(
                node.get_size(),
                fallback=config.unbacked_symint_fallback,
            ),
            *tuple(
                V.graph.sizevars.atomically_apply_size_hint(
                    stride,
                    fallback=config.unbacked_symint_fallback,
                )
                for stride in node.get_stride()
            ),
            sizevars.size_hint(
                node.get_layout().offset,
                fallback=config.unbacked_symint_fallback,
            ),
        )

    def add_feedback_saver(self, fn: FeedbackFunction):
        self.feedback_saver_fns.append(fn)

    def clear_feedback_savers(self):
        self.feedback_saver_fns = []

    def add_preprocessing_fn(self, fn: PreprocessingFunction):
        self.preprocessing_fns.append(fn)

    def clear_preprocessing_fns(self, clear_defaults: bool = False):
        """Clear preprocessing functions.

        Args:
            clear_defaults: If True, clears all functions including defaults.
                           If False, clears only user-added functions and re-registers defaults.
        """
        self.preprocessing_fns.clear()
        if not clear_defaults:
            self._register_default_preprocessing_fns()


_ALGORITHM_SELECTOR_CACHE: Optional[AlgorithmSelectorCache] = None


def get_algorithm_selector_cache() -> AlgorithmSelectorCache:
    """Get the global algorithm selector cache, creating it if it doesn't exist."""
    global _ALGORITHM_SELECTOR_CACHE
    if _ALGORITHM_SELECTOR_CACHE is None:
        _ALGORITHM_SELECTOR_CACHE = AlgorithmSelectorCache()
    return _ALGORITHM_SELECTOR_CACHE


def autotune_select_algorithm(*args, **kwargs):
    cache = get_algorithm_selector_cache()

    if "return_multi_template" not in kwargs:
        kwargs["return_multi_template"] = (
            torch._inductor.config.benchmark_epilogue_fusion
        )

    if "precompilation_timeout_seconds" not in kwargs:
        kwargs["precompilation_timeout_seconds"] = config.precompilation_timeout_seconds

    return cache(*args, **kwargs)


def add_feedback_saver(
    fn: FeedbackFunction,
):
    cache = get_algorithm_selector_cache()
    cache.add_feedback_saver(fn)


def clear_feedback_savers():
    """Clear all feedback saver functions."""
    cache = get_algorithm_selector_cache()
    cache.clear_feedback_savers()


def add_preprocessing_fn(
    fn: PreprocessingFunction,
):
    """Add a preprocessing function to be applied to choices before autotuning.

    Preprocessing functions are called sequentially in the order they were registered,
    with each function receiving the output of the previous one. They can filter,
    reorder, transform, or modify the list of choices in any way.

    Args:
        fn: A function that takes a list of ChoiceCaller objects and returns
            a modified list of ChoiceCaller objects.

    Example:
        def my_filter(choices):
            # Filter out choices with certain names
            return [c for c in choices if 'slow' not in c.name.lower()]

        add_preprocessing_fn(my_filter)
    """
    cache = get_algorithm_selector_cache()
    cache.add_preprocessing_fn(fn)


def clear_preprocessing_fns(clear_defaults: bool = False):
    """Clear preprocessing functions at module level.

    Args:
        clear_defaults: If True, clears all functions including defaults.
                       If False, clears only user-added functions and re-registers defaults.
    """
    cache = get_algorithm_selector_cache()
    cache.clear_preprocessing_fns(clear_defaults)


def realize_inputs(*args):
    if len(args) == 1:
        return ir.ExternKernel.require_stride1(ir.ExternKernel.realize_input(args[0]))
    return [realize_inputs(x) for x in args]


class SymbolicGridFn:
    """
    Wrapper around a grid function that allows either int or sympy inputs.

        @SymbolicGridFn
        def grid(x, meta, *, cdiv):
            return cdiv(x, meta["BLOCK_X"])
    """

    def __init__(self, fn: Callable[..., tuple[Any, Any, Any]]):
        self.fn = fn
        self.kwargs_int = {}
        self.kwargs_sym = {}
        params = inspect.signature(fn).parameters
        for name, fn_sym, fn_int in [
            ("cdiv", CeilDiv, ceildiv),
            ("min", sympy.Min, min),
            ("max", sympy.Max, max),
        ]:
            if name in params:
                self.kwargs_int[name] = fn_int
                self.kwargs_sym[name] = fn_sym

    def __call__(self, *args, **kwargs) -> tuple[int, int, int]:
        return self.fn(*args, **kwargs, **self.kwargs_int)

    def sympy_call(self, *args, **kwargs):
        return self.fn(*args, **kwargs, **self.kwargs_sym)


def _autotune_metadata(input_nodes):
    """Helper function to extract autotune metadata from input nodes."""
    return {
        "autotune_strides": ", ".join([str(n.get_stride()) for n in input_nodes]),
        "autotune_dtypes": ", ".join([str(n.get_dtype()) for n in input_nodes]),
        "autotune_shape": ", ".join(
            ["x".join(map(str, n.get_size())) for n in input_nodes]
        ),
        "autotune_offset": ", ".join([str(n.get_layout().offset) for n in input_nodes]),
        # TODO(coconutruben): replace this with taking KernelInputs as the
        # argument, and extracting those out there directly
        "autotune_strides_hinted": ", ".join(
            [
                str(
                    V.graph.sizevars.size_hints(
                        n.get_stride(),
                        fallback=config.unbacked_symint_fallback,
                    )
                )
                for n in input_nodes
            ]
        ),
        "autotune_shape_hinted": ", ".join(
            [
                "x".join(
                    map(
                        str,
                        V.graph.sizevars.size_hints(
                            n.get_size(),
                            fallback=config.unbacked_symint_fallback,
                        ),
                    )
                )
                for n in input_nodes
            ]
        ),
    }


def _log_autotune_choices_stats(
    event_name: str, timings: dict[ChoiceCaller, float]
) -> None:
    """Helper function to extract autotune metadata from benchmark results."""
    if not timings:
        return None

    metadata: dict[str, Union[int, float, str]] = {
        "num_choices": len(timings),
        "num_triton_choices": len(
            [c for c in timings if isinstance(c, TritonTemplateCaller)]
        ),
    }

    sorted_choices = sorted(timings, key=timings.__getitem__)
    best_choice = sorted_choices[0]
    metadata["best_kernel"] = best_choice.name
    if best_choice.description:
        metadata["best_kernel_desc"] = best_choice.description
    metadata["best_time"] = timings[best_choice]

    best_triton_pos = next(
        (
            i
            for i, choice in enumerate(sorted_choices)
            if isinstance(choice, TritonTemplateCaller)
        ),
        None,
    )
    if best_triton_pos is not None:
        metadata["best_triton_pos"] = best_triton_pos
        best_triton_kernel = sorted_choices[best_triton_pos]
        if best_triton_pos != 0:
            metadata["best_triton_time"] = timings[best_triton_kernel]
            metadata["best_triton_kernel"] = best_triton_kernel.name
            if best_triton_kernel.description:
                metadata["best_triton_kernel_desc"] = best_triton_kernel.description

    payload = json.dumps(metadata)
    get_chromium_event_logger().add_event_data(
        event_name, autotune_choices_stats=payload
    )
    sys.stderr.write(f"Autotune Choices Stats:\n{payload}\n")


def _log_autotune_exceptions(
    exceptions: list[tuple[ChoiceCaller, BaseException]],
) -> None:
    """Log autotune exceptions to chromium event logger."""
    if not exceptions:
        return

    try:
        pt2_compile_substack = get_chromium_event_logger().get_pt2_compile_substack()
        if not pt2_compile_substack:
            return

        current_event = pt2_compile_substack[-1]
        if not current_event.endswith("_template_precompiling"):
            return

        exception_details = []
        for choice, exc in exceptions:
            try:
                choice_type = (
                    "triton" if isinstance(choice, TritonTemplateCaller) else "other"
                )
                data = {
                    "choice_type": choice_type,
                    "choice": choice.description,
                    "exception_message": str(exc),
                }

                exc_type_match = re.search(r"(\w+):", str(exc))
                if exc_type_match:
                    data["exception"] = exc_type_match.group(1)

                if "OutOfMemoryError" in str(exc):
                    required_match = re.search(r"Required: (\d+)", str(exc))
                    if required_match:
                        data["required_memory"] = required_match.group(1)

                    limit_match = re.search(r"Hardware limit:\s*(\d+)", str(exc))
                    if limit_match:
                        data["hardware_limit"] = limit_match.group(1)

                exception_details.append(data)
            except Exception:
                # Don't let logging errors break the main flow
                continue

        if exception_details:
            metadata = json.dumps({"exceptions": exception_details})
            get_chromium_event_logger().try_add_event_data(
                current_event, metadata=metadata
            )
    except Exception:
        # Silently ignore logging errors to avoid breaking autotune
        pass


# ensure lowering is imported so that `extern_kernels.*` is populated
from . import lowering  # noqa: F401<|MERGE_RESOLUTION|>--- conflicted
+++ resolved
@@ -3307,20 +3307,12 @@
         for choice in choices:
             try:
                 timing = cls.benchmark_choice(choice, autotune_args)
-<<<<<<< HEAD
-            except CUDACompileError as e:
+            except CUDACompileError:
                 from torch._inductor.codegen.cutlass.kernel import CUTLASSTemplateCaller
-=======
-            except CUDACompileError:
-                from torch._inductor.codegen.cutlass.cuda_kernel import (
-                    CUDATemplateCaller,
-                )
->>>>>>> bd13ad01
 
                 if not isinstance(choice, CUTLASSTemplateCaller):
                     log.exception(
-                        "CUDA compilation error during autotuning: \n%s. \nIgnoring this choice.",
-                        e,
+                        "CUDA compilation error during autotuning: \n%s. \nIgnoring this choice."
                     )
                 timing = float("inf")
             except NotImplementedError:
