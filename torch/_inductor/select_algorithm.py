# mypy: allow-untyped-defs
import contextlib
import dataclasses
import functools
import hashlib
import inspect
import itertools
import json
import logging
import math
import operator
import os
import re
import sys
import textwrap
import time
from collections.abc import Callable, Sequence
from concurrent.futures import as_completed, ThreadPoolExecutor
from io import StringIO
from pathlib import Path
from types import ModuleType
from typing import Any, NamedTuple, Optional, TYPE_CHECKING, Union
from typing_extensions import Self
from unittest.mock import patch

import sympy

import torch
import torch._inductor.async_compile  # noqa: F401 required to warm up AsyncCompile pools
from torch._dynamo.device_interface import get_interface_for_device
from torch._dynamo.testing import rand_strided
from torch._dynamo.utils import (
    counters,
    dynamo_timed,
    get_chromium_event_logger,
    identity,
    preserve_rng_state,
)
from torch._inductor.await_utils import await_sync
from torch._inductor.utils import clear_on_fresh_cache
from torch.utils._filelock import FileLock
from torch.utils._ordered_set import OrderedSet

from ..utils._sympy.functions import CeilDiv
from . import config, ir
from .autotune_process import (
    TensorMeta,
    TritonBenchmarkRequest,
    TritonCPUBenchmarkRequest,
    TritonGPUBenchmarkRequest,
)
from .codecache import code_hash, PersistentCache, PyCodeCache
from .codegen.common import (
    CSEVariable,
    IndentedBuffer,
    KernelTemplate,
    OpOverrides,
    WorkspaceArg,
    WorkspaceZeroMode,
)
from .codegen.simd_kernel_features import SIMDKernelFeatures
from .codegen.subgraph import SubgraphChoiceCaller
from .codegen.triton import (
    gen_common_triton_imports,
    texpr,
    TMACompatibilityChecker,
    TritonKernel,
    TritonScheduling,
)
from .codegen.triton_utils import config_of, equal_1_arg_indices, signature_to_meta
from .codegen.wrapper import pexpr
from .exc import CUDACompileError
from .fx_utils import count_flops_fx
from .ir import ChoiceCaller, PrimitiveInfoType
from .ops_handler import StoreMode
from .runtime.benchmarking import benchmarker
from .runtime.hints import DeviceProperties
from .runtime.triton_compat import HAS_WARP_SPEC
from .runtime.triton_heuristics import FixedGrid
from .utils import (
    ceildiv,
    do_bench_using_profiling,
    FakeIndentedBuffer,
    get_dtype_size,
    is_gpu,
    Placeholder,
    restore_stdout_stderr,
    sympy_dot,
    sympy_index_symbol,
    sympy_product,
    triton_type,
    triton_type_to_torch,
    unique,
)
from .virtualized import V


log = logging.getLogger(__name__)

# correctness checks struggle with fp16/tf32
VERIFY: dict[str, Any] = {}
PRINT_AUTOTUNE = True
DEBUG = False


if TYPE_CHECKING:
    import concurrent

    from torch._inductor.codegen.simd import IterationRangesEntry, IterationRangesRoot

    from .codegen.common import CSE


class KernelNamespace:
    pass


# these objects are imported from the generated wrapper code
extern_kernels = KernelNamespace()


@dataclasses.dataclass
class BenchmarkTensors:
    """Represents a set of inputs and outputs for autotuning with a template"""

    input_tensors: list[torch.Tensor]
    output_tensor: Optional[torch.Tensor]

    def unpack(self):
        return self.input_tensors, self.output_tensor


@dataclasses.dataclass
class AutotuneArgs:
    """During autotuning, we need to pass the same inputs to all choices.
    Note:
        Since we typically have a mix of external choices and triton choices, we create
        two lists of inputs for the same underlying buffers:
        - External inputs (for aten kernels): Include offset for sliced tensors
        - Triton inputs: Use base pointer for sliced tensors, without offset
    """

    triton: BenchmarkTensors
    extern: BenchmarkTensors
    expected: Optional[torch.Tensor] = None

    def get_benchmark_tensors(self, extern=False) -> BenchmarkTensors:
        """Returns the inputs and output tensors for a given choice."""
        bench_tensors = self.extern if extern else self.triton
        return bench_tensors

    @classmethod
    def from_choice_args(
        cls,
        example_inputs: list[torch.Tensor],
        example_inputs_extern: list[torch.Tensor],
        out: torch.Tensor,
        out_extern: torch.Tensor,
        expected: Optional[torch.Tensor] = None,
    ) -> Self:
        """Factory method to create AutotuneInputs from separate inputs/outputs"""
        return cls(
            triton=BenchmarkTensors(example_inputs, out),
            extern=BenchmarkTensors(example_inputs_extern, out_extern),
            expected=expected,
        )

    def verify(self, **kwargs):
        """Verify the correctness of the benchmarking results"""

        torch.testing.assert_close(self.extern.output_tensor, self.expected, **kwargs)


class PartialRender:
    """
    Some parts of a template need to be generated at the end, but
    inserted into the template at the start.  This allows doing a bunch
    of replacements after the initial render.
    """

    HookFn = Callable[[], str]

    def __init__(
        self, code: str, replacement_hooks: dict[str, Optional[HookFn]]
    ) -> None:
        super().__init__()
        self._code: str = code
        self.replacement_hooks: dict[str, Optional[PartialRender.HookFn]] = (
            replacement_hooks
        )

    @property
    def code(self) -> str:
        """
        The fully rendered code. Will **error** if any hooks have yet to be
        finalized.
        """
        remaining_active_hooks = [
            key for key, fn in self.replacement_hooks.items() if fn is not None
        ]
        assert len(remaining_active_hooks) == 0, (
            f"The following hooks have not yet been finalized:\n {remaining_active_hooks=}"
        )
        return self._code

    def finalize_hook(self, hook_key: str, strict: bool = True) -> None:
        """
        Finalize a hook by name.

        :param strict: If ``True``, raise an error if the hook wasn't found.

        NOTE: Will **error** if the hook has already been finalized.
        """
        if hook_key not in self.replacement_hooks:
            if strict:
                raise RuntimeError(
                    f"{hook_key} not registered in self.replacement_hooks"
                )
            else:
                return

        hook = self.replacement_hooks[hook_key]
        assert hook is not None, f"Hook key {hook_key} can only be called once"
        self._code = self._code.replace(hook_key, hook())

        self.replacement_hooks[hook_key] = None

    def finalize_remaining(self) -> str:
        """
        Finalize the remaining active hooks. This function can be used in cases
        where the caller uses `finalize_hook` rather than `finalize_all`.
        Note: `finalize_all` errors if a hook that has already been finalized
        is attempted to be called again. This function only attempts to
        finalize active hooks.
        """
        for key, fn in self.replacement_hooks.items():
            if fn is not None:
                self.finalize_hook(key)
        return self.code

    def finalize_all(self) -> str:
        """
        Finalize all active hooks.

        NOTE: unlike ``finalize_remaining``, this method will **error** if any
        hook has already been finalized.
        """
        for key in self.replacement_hooks:
            self.finalize_hook(key)
        return self.code


# This is used to store info needed for lowering each subgraph in triton
# templates


@dataclasses.dataclass()
class SubgraphInfo:
    body: IndentedBuffer
    template_mask: Optional[str] = None
    template_out_shape: Optional[Union[str, tuple[str]]] = None
    compute: IndentedBuffer = dataclasses.field(default_factory=IndentedBuffer)
    indexing_code: IndentedBuffer = dataclasses.field(default_factory=IndentedBuffer)
    loads: IndentedBuffer = dataclasses.field(default_factory=IndentedBuffer)
    stores: IndentedBuffer = dataclasses.field(default_factory=IndentedBuffer)
    ops_handler: Optional[V.WrapperHandler] = None  # type: ignore[name-defined]
    cse: Optional["CSE[Any]"] = None

    # only copied over if not None
    range_trees: Optional[list["IterationRangesRoot"]] = None
    range_tree_nodes: Optional[dict[sympy.Symbol, "IterationRangesEntry"]] = None
    numels: Optional[dict[str, sympy.Expr]] = None

    def __post_init__(self):
        self.only_copy_if_non_none_fields = (
            "range_trees",
            "range_tree_nodes",
            "numels",
            "cse",
        )

    def to_dict(self):
        return {
            field.name: getattr(self, field.name) for field in dataclasses.fields(self)
        }


class ModificationWrapper(V.WrapperHandler):  # type: ignore[name-defined]
    """Handles placeholder substitutions during subgraph processing."""

    def __init__(
        self,
        kernel,
        subgraph_number: int,
        fixed_inputs: dict[str, Any],
        mask: Optional[str],
    ):
        super().__init__(V.ops)
        self.name = f"PlaceholderSubstitution_{subgraph_number}"
        self.kernel = kernel
        self.fixed_inputs = fixed_inputs
        self.mask = mask

    def load(self, name: str, index: sympy.Expr):
        """Handle loading from tensor or fixed input."""
        if name not in self.fixed_inputs:
            index_str = self._process_indexing(index)
            var = self._add_kernel_input(name)
            buffer = V.graph.get_buffer(name)
            var_dtype = buffer.dtype
            line = f"tl.load({var} + {index_str})"

            if (
                var_dtype in (torch.float16, torch.bfloat16)
                and config.triton.codegen_upcast_to_fp32
            ):
                line += ".to(tl.float32)"
                var_dtype = torch.float32

            out = self.kernel.cse.generate(
                self.kernel.compute, line, dtype=var_dtype, shape=()
            )
            return out

        return self.kernel.cse.generate(
            self.kernel.compute,
            f"({self.fixed_inputs[name]})",
            dtype=torch.float32,
            shape=(),
        )

    def indirect_indexing(self, index_var: str, size, check, wrap_neg=True):
        """Convert index variable to symbolic form."""
        return sympy_index_symbol(str(index_var))

    # pyrefly: ignore [bad-override]
    def store(
        self, name: str, index: sympy.Expr, value: CSEVariable, mode: StoreMode = None
    ) -> str:
        """Currently only supports stores for atomic adds coming from scatter nodes
        This is used by flex_attention's backwards grad for captured buffers, see
        zeros_and_scatter lowering
        """
        assert self.mask is not None, (
            "Mask is required for inner stores in modifications"
        )
        assert mode == "atomic_add", "Only atomic_add is supported for inner stores"

        buf_name = self._add_kernel_input(name)
        index_str = self._process_indexing(index)
        index_str = f"tl.broadcast_to({index_str}, {value}.shape)"
        store = f"tl.atomic_add({buf_name} + {index_str}, {value}, {self.mask}, sem='relaxed')"
        return store

    def _add_kernel_input(self, name: str):
        """Add name as input to kernel and return input ref."""
        return self.kernel.args.input(name)

    def _process_indexing(self, index):
        """Process and rename indexing, adding symbols as kernel inputs."""
        return self.kernel.kexpr(self.kernel.rename_indexing(index))


# Function name, followed by args and kwargs.
RecordedEventsType = list[tuple[str, list[Any], dict[str, Any]]]


class TritonTemplateKernel(TritonKernel):
    """
    A specialized kernel class for Triton templates that handles code generation
    for templated Triton kernels.

    This class extends TritonKernel to provide additional functionality for
    template-based kernel generation, including support for subgraphs, workspace
    arguments, and prologue/epilogue fusion.
    """

    def __init__(
        self,
        kernel_name,
        input_nodes: tuple[ir.IRNode],
        output_node,
        defines,
        num_stages,
        num_warps,
        grid_fn,
        meta,
        call_sizes,
        num_consumer_groups=0,
        num_buffers_warp_spec=0,
        use_jit=False,
        tma_store=False,
        transpose_discontiguous_tensor_descriptors_override=None,
        prefix_args=0,
        suffix_args=0,
        epilogue_fn=identity,
        subgraphs: Optional[list[ir.ComputedBuffer]] = None,
        workspace_arg: Optional[WorkspaceArg] = None,
        prologue_loads_all_inputs=False,
        hint_override: Optional[int] = None,
    ) -> None:
        if tma_store:
            pass
        numel = sympy_product(output_node.get_size())
        if tma_store:
            assert len(output_node.get_size()) == 2, (
                "TMA store only supported for 2D with templates"
            )
            tiling = {
                "x": output_node.get_size()[0],
                "y": output_node.get_size()[1],
                "r0_": sympy.S.One,
            }
        else:
            tiling = {
                "x": numel,
                "r0_": sympy.S.One,
            }
        super().__init__(
            tiling,
            features=SIMDKernelFeatures([], numel),
            hint_override=hint_override,
        )
        if tma_store:
            # By default `construct_range_trees` will return the range_trees in the order
            # ["z", "y", "x", "r0_", "r1_"] (see simd.py:all_prefixes)
            # and this order defines what the kernel block shape will be. So if the template
            # input / output has requested e.g. ["x", "y"], `construct_range_trees` will still return the
            # trees in the order ["y", "x"]. This would mean that the template would need to transpose
            # the loaded value.
            # The below sorts the range trees according to that required by the caller
            prefix_to_range_tree = {rt.prefix: rt for rt in self.range_trees}
            pw_sorted_range_trees = []
            reduction_idx = None
            for i, prefix in enumerate(tiling):
                rt = prefix_to_range_tree[prefix]
                # pyrefly: ignore  # missing-argument
                if rt.is_reduction:
                    reduction_idx = i
                    break
                rt.index = i
                rt.grid_dim = i
                rt.tensor_dim = i
                pw_sorted_range_trees.append(rt)
            self.range_trees = pw_sorted_range_trees + self.range_trees[reduction_idx:]

        self.input_nodes = input_nodes
        self.output_node = output_node
        self.named_input_nodes = {}  # type: ignore[var-annotated]
        self.defines = defines
        self.kernel_name = kernel_name
        self.use_jit = use_jit
        self.tma_store = tma_store
        self.transpose_discontiguous_tensor_descriptors_override = (
            transpose_discontiguous_tensor_descriptors_override
        )
        self.num_stages = num_stages
        self.num_warps = num_warps
        self.num_consumer_groups = num_consumer_groups
        self.num_buffers_warp_spec = num_buffers_warp_spec
        self.grid_fn = grid_fn
        self.meta = meta
        self.call_sizes = call_sizes
        # for templates with fixed epilogues
        self.prefix_args = prefix_args
        self.suffix_args = suffix_args
        # pyrefly: ignore [invalid-type-var]
        self.epilogue_fn = epilogue_fn
        self.render_hooks = {}  # type: ignore[var-annotated]
        self.triton_meta: Optional[dict[str, object]] = None
        # For Templated Attention this can be a list of ir.Subgraph
        self.subgraphs: Optional[list[ir.ComputedBuffer]] = subgraphs

        # Some templates use extra global memory as a workspace
        self.workspace_arg = workspace_arg
        if workspace_arg is not None:
            self.args.workspace_args.append(workspace_arg)

        # The following attributes (body, template_mask, output_val) are all
        # used for triton kernel codegen.
        # They are swapped onto the TritonTemplateKernel object by
        # `set_subgraph_body`
        self.subgraph_bodies: dict[str, SubgraphInfo] = {}

        # input buffers which we are allowed to prologue fuse into
        self.prologue_supported_inputs: OrderedSet[str] = OrderedSet()

        # input buffers which we are fusing into
        self.prologue_fused_inputs: OrderedSet[str] = OrderedSet()
        # input buffers which we are fusing into, which preserve a zero mask
        self.prologue_fused_inputs_preserve_zero: OrderedSet[str] = OrderedSet()

        # The following attributes are all used for triton kernel codegen.
        # They are swapped onto the TritonTemplateKernel object by
        # `set_subgraph_body`
        # NB: the names here must match the fields in SubgraphInfo
        self.body: IndentedBuffer = FakeIndentedBuffer()
        self.compute: IndentedBuffer = FakeIndentedBuffer()
        self.indexing_code: IndentedBuffer = FakeIndentedBuffer()
        self.loads: IndentedBuffer = FakeIndentedBuffer()
        self.stores: IndentedBuffer = FakeIndentedBuffer()
        self.template_mask: Optional[str] = None
        self.template_out_shape: Optional[Union[str, tuple[str]]] = None
        self.ops_handler: Optional[V.WrapperHandler] = None  # type: ignore[name-defined]

        # When caching is enabled, the generated code is not dependent on the input nodes names, or
        # symbolic sizes names.
        # However, some of the variables returned by generate_and_load that are computed during the
        # triton template expansions (code generation) are dependent on those.
        # In order to cache the code generation and avoid redoing it for similar inputs that varies only by
        # input names or symbol names, we do a record and replay method.
        # During template expansions we record all function calls that change input_dependent_preserved_state
        # and replay them on a cache hit to regenerate them.
        self.cached_replay_events: Optional[RecordedEventsType] = None

        # Update each time an input is marked frozen, used to replay the freezing of inputs on a cache hit.
        self.frozen_layouts_cnt = 0

        # When prologue_loads_all_inputs is true, prologue_supported_inputs is populated during def_kernel
        # by adding all inputs.
        self.prologue_loads_all_inputs = prologue_loads_all_inputs

        # Extra functions to be exposed during partial template rendering.
        self.extra_template_env_fns: list[Callable[..., Any]] = []

        # Tracking for intermediate variables
        self.tmp_var_ctr = itertools.count()

    def _gen_tmp_var(self) -> str:
        return f"_tmp_var{next(self.tmp_var_ctr)}"

    def input_dependent_preserved_state(self) -> str:
        # Not adding self.args.output_buffers on purpose. But we do not need to reproduce it on a cache hit.
        # (never accessed).
        return repr(
            [
                self.args.input_buffers,
                self.args.sizevars,
                self.args.workspace_args,
                self.prologue_supported_inputs,
                self.frozen_layouts_cnt,
            ]
        )

    def record_input_dependent_tracked_event(self) -> Callable[..., Any]:
        def decorator(fn) -> Callable[..., Any]:
            def wrapper(*args, **kwargs) -> Any:
                pre_state = self.input_dependent_preserved_state()
                result = fn(*args, **kwargs)
                post_state = self.input_dependent_preserved_state()
                if pre_state != post_state:
                    assert self.cached_replay_events is not None
                    self.cached_replay_events.append((fn.__name__, [*args], {**kwargs}))
                return result

            return wrapper

        return decorator

    def replay_cached_events(self, events: RecordedEventsType) -> None:
        for f, args, kwargs in events:
            getattr(self, f)(*args, **kwargs)

    @contextlib.contextmanager
    def set_subgraph_body(self, body_name: str):
        assert all(
            hasattr(self, field.name) for field in dataclasses.fields(SubgraphInfo)
        )
        old_state = {
            key.name: getattr(self, key.name)
            for key in dataclasses.fields(SubgraphInfo)
        }

        assert body_name in self.subgraph_bodies, body_name

        subgraph = self.subgraph_bodies[body_name]
        for key, value in subgraph.to_dict().items():
            if value is None and key in subgraph.only_copy_if_non_none_fields:
                continue
            setattr(self, key, value)

        context = (
            contextlib.nullcontext
            if not self.ops_handler
            # pyrefly: ignore [not-callable]
            else lambda: V.set_ops_handler(self.ops_handler(V.get_ops_handler()))
        )
        with context():  # type: ignore[operator]
            yield
        self.subgraph_bodies[body_name] = SubgraphInfo(
            **{
                key.name: getattr(self, key.name)
                for key in dataclasses.fields(SubgraphInfo)
            }
        )
        for key, value in old_state.items():
            setattr(self, key, value)

    @contextlib.contextmanager
    def create_subgraph_body(self, body_name: str, clear_cse: bool = False):
        assert body_name not in self.subgraph_bodies
        self.subgraph_bodies[body_name] = SubgraphInfo(
            IndentedBuffer(), None, None, cse=self.cse.clone() if clear_cse else None
        )
        with self.set_subgraph_body(body_name):
            yield

    def need_numel_args(self):
        return False

    def estimate_kernel_num_bytes(self):
        """
        Estimate the total number of bytes this kernel takes.
        For in/out nodes, sizes are counted twice: once for reading and
        once for writing.
        """
        ninplace_args = len(unique(self.args.inplace_buffers.values()))
        num_bytes = []
        for i, inp in enumerate(itertools.chain(self.input_nodes, (self.output_node,))):
            size = V.graph.sizevars.size_hints(inp.get_size(), fallback=0)
            numel = functools.reduce(operator.mul, size, 1)
            dtype_size = get_dtype_size(inp.get_dtype())
            num_bytes.append(numel * dtype_size * (1 + int(i < ninplace_args)))
        return sum(num_bytes)

    def estimate_flops(self) -> int:
        for node in self.input_nodes:
            for fx_node in node._current_origins:
                f = count_flops_fx(fx_node)
                if f is not None:
                    return V.graph.sizevars.size_hint(f, fallback=0)
        return 0

    def jit_lines(self):
        if self.use_jit:
            return "@triton.jit"

        argdefs, _, signature, _ = self.args.python_argdefs()
        triton_meta: dict[str, Any] = {
            "signature": signature_to_meta(
                signature,
                size_dtype=self.index_dtype,
                argdefs=argdefs,
                is_template=True,
            ),
            "device": DeviceProperties.create(self.output_node.get_device()),
            "constants": {},
        }
        triton_meta["configs"] = [config_of(signature)]
        for arg_num in equal_1_arg_indices(signature):  # type: ignore[index]
            triton_meta["constants"][signature[arg_num].name] = 1  # type: ignore[index,union-attr]
        matrix_instr_nonkdim = self.meta.get("matrix_instr_nonkdim", None)
        waves_per_eu = self.meta.get("waves_per_eu", None)
        kpack = self.meta.get("kpack", None)
        if matrix_instr_nonkdim:
            triton_meta["matrix_instr_nonkdim"] = matrix_instr_nonkdim
        if waves_per_eu:
            triton_meta["waves_per_eu"] = waves_per_eu
        if kpack:
            triton_meta["kpack"] = kpack

        self.triton_meta = triton_meta

        inductor_meta = {
            "kernel_name": str(Placeholder.DESCRIPTIVE_NAME),
            **self.inductor_meta_common(),
            **FixedGrid.setup_grid_as_args(),
        }
        if config.profile_bandwidth or config.benchmark_kernel:
            num_gb = self.estimate_kernel_num_bytes() / 1e9
            inductor_meta["kernel_num_gb"] = num_gb
        if config.benchmark_kernel:
            flops = self.estimate_flops()
            inductor_meta["kernel_flop"] = flops

        inductor_meta["config_args"] = self.meta

        template_args = f"""
            num_stages={self.num_stages},
            num_warps={self.num_warps},
            triton_meta={triton_meta!r},
            inductor_meta={inductor_meta!r},
        """

        if HAS_WARP_SPEC:
            template_args += f"""
            num_consumer_groups={self.num_consumer_groups},
            num_buffers_warp_spec={self.num_buffers_warp_spec},
        """

        return f"""
            @triton_heuristics.template(
                {template_args}
            )
            @triton.jit
        """

    def gen_argdefs(self):
        def hook():
            # python_argdefs() cannot be run until after the rest of the template lazily adds more args
            arg_defs, *_ = self.args.python_argdefs()
            return f"{', '.join(x.full_name() for x in arg_defs)}"

        return self._register_hook("<ARGDEFS>", hook, allow_overwriting=True)

    def gen_defines(self):
        return self.defines

    def def_kernel(self, *argnames):
        """
        Hook called from template code to generate function def and
        needed args.
        """
        assert all(isinstance(x, str) for x in argnames)
        renames = IndentedBuffer(initial_indent=1)

        named_args = self.input_nodes[
            self.prefix_args : len(self.input_nodes) - self.suffix_args
        ]

        assert len(argnames) == len(named_args), (
            len(argnames),
            len(named_args),
            self.prefix_args,
            len(self.input_nodes),
        )

        for input_node in self.input_nodes[: self.prefix_args]:
            # get args in correct order
            self.args.input(input_node.get_name())

        for name, input_node in zip(argnames, named_args):
            arg_name = f"arg_{name}"
            self.named_input_nodes[name] = input_node
            if input_node.get_name() in V.graph.removed_buffers:
                continue
            if input_node.get_name() in self.prologue_fused_inputs:
                continue

            self.args.input_buffers[input_node.get_name()] = arg_name

        # The args may be duplicated, so renaming must be after args are de-duplicated.
        for name in argnames:
            input_node = self.named_input_nodes[name]
            if self.prologue_loads_all_inputs:
                self.prologue_supported_inputs.add(input_node.get_name())
            if input_node.get_name() in V.graph.removed_buffers:
                continue
            if input_node.get_name() in self.prologue_fused_inputs:
                continue

            arg_name = self.args.input_buffers[input_node.get_name()]
            if input_node.get_layout().offset == 0:
                renames.writeline(f"{name} = {arg_name}")
            else:
                offset = texpr(self.rename_indexing(input_node.get_layout().offset))
                renames.writeline(f"{name} = {arg_name} + {offset}")

        for input_node in self.input_nodes[len(self.input_nodes) - self.suffix_args :]:
            # get args in correct order
            if input_node.get_name() in V.graph.removed_buffers:
                continue
            if input_node.get_name() in self.prologue_fused_inputs:
                continue

            self.args.input(input_node.get_name())

        def hook():
            # python_argdefs() cannot be run until after the rest of the template lazily adds more args
            arg_defs, *_ = self.args.python_argdefs()
            code = IndentedBuffer()
            code.splice(gen_common_triton_imports())
            code.splice(self.jit_lines())
            code.writeline(
                f"def {self.kernel_name}({', '.join(x.full_name() for x in arg_defs)}):"
            )
            with code.indent():
                code.splice(self.defines)
                code.splice(renames.getvalue())
                self.codegen_prologue(code)
            return code.getvalue()

        return self._register_hook("<DEF_KERNEL>", hook)

    def size(self, name: Optional[str], index: int):
        """
        Hook called from template code to get the size of an arg.
        Will add needed args to pass it in if it is dynamic.
        """
        assert isinstance(index, int)
        if name is None:
            val = self.output_node.get_size()[index]
        else:
            assert isinstance(name, str)
            val = self.named_input_nodes[name].get_size()[index]
        return texpr(self.rename_indexing(val))

    def stride(self, name, index=None):
        """
        Hook called from template code to get the stride of an arg.
        Will add needed args to pass it in if it is dynamic.
        """
        if name is None:
            val = self.output_node.get_stride()
        else:
            assert isinstance(name, str)
            val = self.get_stride_and_maybe_freeze_layout(self.named_input_nodes[name])

        if isinstance(index, int):
            return texpr(self.rename_indexing(val[index]))
        return ", ".join([texpr(self.rename_indexing(i)) for i in val])

    def _get_subgraph(self, subgraph_number: int):
        assert isinstance(subgraph_number, int)
        assert isinstance(self.subgraphs, list)
        assert subgraph_number < len(self.subgraphs), (
            f"Invalid subgraph number provided to create_modification, {subgraph_number} must be < {len(self.subgraphs)}"
        )
        assert self.body.getvalue() == "", (
            "Body should be clear before adding a modification"
        )
        return self.subgraphs[subgraph_number]

    def _handle_scatter_graph(self, scatter_graph):
        """Handle processing for a single scatter graph.

        Args:
            scatter_graph: The scatter graph to process
        """
        assert isinstance(scatter_graph, ir.ComputedBuffer), (
            f"scatter_graph must be an instance of ComputeBuffer but got {type(scatter_graph)}"
        )

        def contiguous_strides(x):
            # We always create a fresh contiguous grad for scattering into
            return sum(
                x_i * stride for x_i, stride in zip(x, scatter_graph.get_stride())
            )

        return scatter_graph.data.store_output(  # type: ignore[attr-defined]
            scatter_graph.name, contiguous_strides, []
        )

    def modification(
        self,
        subgraph_number: int,
        output_name: Optional[str],
        mask: Optional[str] = None,
        **fixed_inputs,
    ) -> str:
        """This creates a modification function for a subgraph.
        To use this inside a template, the first argument should specify which subgraph to codegen for

        Args:
            subgraph_number (int): The index of the subgraph in self.subgraphs
            output_name (Optional[str]): The name of the output variable to store the result in
            mask (Optional[str]): An optional mask to use for the store operation. If provided, this mask
                will be applied to the store.
        """
        num = 0
        out = None
        scatters = []
        while f"mod_{subgraph_number}_{num}" in self.subgraph_bodies:
            num += 1
        with self.create_subgraph_body(f"mod_{subgraph_number}_{num}"):
            subgraph = self._get_subgraph(subgraph_number)
            modification_handler = ModificationWrapper(
                self, subgraph_number, fixed_inputs, mask
            )
            with V.set_ops_handler(modification_handler):
                assert isinstance(subgraph, (ir.ComputedBuffer, list)), (
                    f"Expected the subgraph to be a ComputedBuffer or a List[ComputedBuffer], got {type(subgraph)}"
                )
                # Handle scatter stores
                if isinstance(subgraph, list):
                    for scatter_graph in subgraph:
                        scatters.append(self._handle_scatter_graph(scatter_graph))
                elif isinstance(subgraph.data, ir.InputBuffer):
                    out = subgraph.data.make_loader()(())
                else:
                    out = subgraph.data.inner_fn(())

            self.codegen_body()
            if output_name is not None:
                assert isinstance(output_name, str)
                assert out is not None
                self.body.writeline(f"{output_name} = {out.value}")
            else:
                assert out is None
                for scatter in scatters:
                    self.body.writeline(str(scatter))

            body_val = self.body.getvalue()
            self.cse.invalidate(OrderedSet())
            return body_val

    def load_input(
        self,
        input_name: str,
        output_name: str,
        indices: Union[list[Any], tuple[Any]],
        mask: Optional[str] = None,
        other: Optional[Union[float, int]] = 0.0,
        indent_width: int = 4,
        index_shape: Optional[tuple[str]] = None,
    ):
        """Loads an input and applies any necessary preprocessing or masking.

        Args:
            input_name (str): The name of the input to load.
            indices (Union[List, Tuple]): The index for each dimension of the input.
            val (str): The name of the variable to store the loaded value.
            mask (Optional[str]): An optional mask to use for the load operation.
            other (Optional[Union[float, int]]): The value to use for masked elements. Default is 0.0.
            indent_width (int): The number of spaces to use for indentation.
        """

        input_node = self.named_input_nodes[input_name]
        if not self.prologue_loads_all_inputs:
            self.prologue_supported_inputs.add(input_node.get_name())

        tilings = (sympy_product(input_node.get_size()), sympy.Integer(1))
        groups = {
            "x": tilings[0],
            "r0_": tilings[1],
        }

        range_trees = self.construct_range_trees(
            pid_cache=None,
            inside_reduction=False,
            is_reduction=False,
            numels=groups,
            no_x_dim=False,
        )
        load_code = None

        with self.create_subgraph_body(f"<LOAD_INPUT_{input_name}>"):
            assert isinstance(indices, (list, tuple))
            assert isinstance(output_name, str)
            assert isinstance(mask, (str, type(None)))
            self.range_trees = range_trees
            self.numels = {k: V.graph.sizevars.simplify(v) for k, v in groups.items()}
            indices = list(map(OpOverrides.paren, indices))
            index_symbols = [sympy.Symbol(x, integer=True) for x in indices]

            lengths = [V.graph.sizevars.simplify(s) for s in input_node.get_size()]
            assert len(indices) == len(lengths)

            index_symbols = [sympy.Symbol(x, integer=True) for x in indices]
            assert len(indices) == len(lengths)

            # glue to make generated code use same indexing from template

            # TODO (from reviewers as well)
            # in codegen_template,
            # prologue_node.codegen(kernel.split_and_set_ranges(prologue_node.get_ranges()))
            # the ranges need to reflect the group of the prologue input or it will error
            # not sure if there is any difference between original range_tree_entry in
            # and new one from correct lengths/groups... both actually seem to work
            for name, range_tree_entry in zip(
                indices, self.range_trees[0].construct_entries(lengths)
            ):
                range_tree_entry.set_name(name)
            contiguous_index = sympy_dot(
                ir.FlexibleLayout.contiguous_strides(lengths), index_symbols
            )
            contiguous_index = self.rename_indexing(contiguous_index)
            self.body.writeline("xindex = " + texpr(contiguous_index))

            xindex_range_root = self.range_trees[0].lookup(
                sympy.Integer(1), sympy_product(lengths)
            )
            xindex_range_root.set_name("xindex")

            # Note - ["None" override_mask]
            # MM Templates work by taking out of bounds index values and wrapping them around to 0
            # so that no mask is required on the load: offs_a_m = `rm % M`
            # We should to override the mask to be "None" instead of inheriting the mask that would
            # have been loaded otherwise.
            # We are using "None" for clarity in output code, but
            # we could alternatively emit `xmask = tl.full([xindex.shape], True, tl.int1)`
            self.template_mask = mask if mask is not None else "None"
            self.template_out_shape = index_shape if index_shape else "xindex"
            self.template_indices = indices
            self.cse.invalidate(OrderedSet())

            template_mask = self.template_mask

            class StoreOutputSubstitution(V.WrapperHandler):  # type: ignore[name-defined]
                name = "StoreOutputSubstitution"

                def store(
                    self,
                    name: str,
                    index: sympy.Expr,
                    value: "CSEVariable",
                    mode: "StoreMode" = None,
                ):
                    V.kernel.store_buffer_names.add(name)
                    V.kernel.cse.store_cache[name] = value
                    if name in V.kernel.prologue_fused_inputs:
                        # We load masked out values with 0, then apply a prologue.
                        # The masked out values may not necessariliy be 0 any more
                        # so we need to reapply the mask.
                        value_dtype = value.dtype
                        value_str = str(value)
                        if template_mask != "None" and (
                            name not in V.kernel.prologue_fused_inputs_preserve_zero
                            or other != 0
                        ):
                            value_str = (
                                f"tl.where({template_mask}, {value_str}, {other})"
                            )

                        if value_dtype != V.graph.get_buffer(name).dtype:
                            value_str = f"{value_str}.to({triton_type(V.graph.get_buffer(name).dtype)})"

                        # TODO: we should have intermediary var shapes
                        V.kernel.compute.writeline(
                            f"{output_name} = {value_str}.broadcast_to(xindex.shape)"
                        )

            # pyrefly: ignore [bad-assignment]
            self.ops_handler = StoreOutputSubstitution

            input_node = self.named_input_nodes[input_name]
            output_index = input_node.make_indexer()(index_symbols)

            # in def_kernel above we define the inputs with the storage offset adjusted
            # creating the load in input_node.make_indexer() will also adjust by storage offset
            # so subtract here to not double increment
            if not V.graph.sizevars.statically_known_equals(
                input_node.layout.offset, 0
            ):
                output_index = output_index - self.rename_indexing(
                    input_node.get_layout().offset
                )

            output_index = self.rename_indexing(output_index)

            if output_index == contiguous_index:
                output_index_str = "xindex"
            else:
                out_indexing = self.indexing(
                    output_index,
                    copy_shape=self.template_out_shape,
                    override_mask=self.template_mask,
                )
                from .codegen.triton import IndexingOptions

                assert isinstance(out_indexing, IndexingOptions)
                output_index_str = (
                    f"({out_indexing.index_str}).broadcast_to(xindex.shape)"
                )

            # Generate load code
            load_code = f"{output_name} = tl.load({input_name} + ({output_index_str})"

            if mask:
                load_code += f", mask={mask}, other={other})"
            else:
                load_code += ")"

        hook_key = f"<LOAD_INPUT_{input_name}>"

        def hook():
            with self.set_subgraph_body(hook_key):
                self.cse.invalidate(OrderedSet())
                self.codegen_body()
                self.cse.invalidate(OrderedSet())
                if input_node.get_name() not in self.prologue_fused_inputs:
                    assert load_code is not None
                    self.body.writeline(load_code)

                return textwrap.indent(self.body.getvalue(), " " * indent_width).strip()

        return self._register_hook(hook_key, hook)

    def _generate_index_from_tma_index(
        self,
        output_name: str,
        offset_name: str,
        tma_index: sympy.Symbol,
        block_size: str,
        dim: int,
        num_dims: int,
        block_name: Optional[str] = None,
    ) -> list[str]:
        """
        Generate the logic to compute the regular tl.load index from the provided
        tma index. This is used to ensure variables can support fusions.

        Args:
            output_name (str): The output variable name.
            offset_name (str): The name used for the intermediate offset.
            tma_index (sympy.Symbol): The symbol used for the original TMA index.
            block_size (str): The block size of the index.
            dim (int): Which dimension to project the index in.
            num_dims (int): The total number of dimensions in the output.
            block_name (Optional[str]): The name of the block variable. If not passed
                in then we aren't reusing standard symbol names.

        Returns:
            list[str]: The lines used to generate the index.

        """
        if block_name:
            # Generate the expected names for the structure:
            # XBLOCK/YBLOCK and xoffset/yoffset. We append XBLOCK/YBLOCK
            # to the top of the kernel so we can safely extract the tensor
            # descriptor construction to the top of the kernel.
            if block_name in self.prologue_cache:
                assert self.prologue_cache[block_name] == block_size, (
                    f"Constant {block_name} must be used for all stores"
                )
            else:
                self.prologue_cache[block_name] = block_size
                self.prologue.writeline(f"{block_name}: tl.constexpr = {block_size}")
        else:
            block_name = block_size
        line0 = f"{offset_name} = {texpr(tma_index)}"
        expr = f"({offset_name} + tl.arange(0, {block_name}))"
        prefix_none = "".join(["None, "] * dim)
        suffix_none = ", ".join(["None"] * (num_dims - (dim + 1)))
        line1 = f"{output_name} = {expr}[{prefix_none}:, {suffix_none}]"
        return [line0, line1]

    def _generated_mask_for_tma(
        self,
        index_name: str,
        shape_val: str,
        output_name: str,
    ) -> str:
        """
        Generate the mask logic to feed to fusions for mask. The expectation
        is that if we have X/Y there will be a variable named xmask and ymask.

        Args:
            index_name (str): The index used in the mask. Should be one of
                xindex or yindex.
            shape_val (str): The expression for the upper bound shape.
            output_name (str): The expression used for the output.

        Returns:
            str: The mask generation line.
        """
        return f"{output_name} = {index_name} < {shape_val}"

    def store_output(
        self,
        indices: Union[list[Any], tuple[Any]],
        val: str,
        mask: Optional[str] = None,
        indent_width: int = 4,
        val_shape: Optional[tuple[str]] = None,
        block_indexing: bool = False,
    ):
        """Stores the final output and appends any epilogue fusions if the buffer hasn't been optimized away.

        Args:
            indices (Union[List, Tuple]): The index for each dimension of the output. The dot product of
                these indices and output strides must match `val`.
            val (str): The value to store.
            mask (Optional[str]): An optional mask to use for the store operation. If provided, this mask
                will be applied to the store.
            indent_width (int): The number of spaces to use for indentation. This is used when the call to
                store_output is indented in the kernel definition.
            block_indexing (bool): Are the input indices presented as offsets for creating the block (e.g.
                inputs to TMA) or are they tensors that should be passed in directly.
        """
        subgraph_name = self._get_store_output_subgraph_name(
            next(self.store_output_ctr)
        )
        with self.create_subgraph_body(subgraph_name, clear_cse=True):
            assert isinstance(indices, (list, tuple))
            assert isinstance(val, str)
            assert isinstance(mask, (str, type(None)))
            assert isinstance(val_shape, (tuple, type(None)))
            assert isinstance(block_indexing, bool)
            assert self.template_mask is None
            indices = list(map(OpOverrides.paren, indices))
            index_symbols = [sympy.Symbol(x, integer=True) for x in indices]
            lengths = [
                V.graph.sizevars.simplify(s) for s in self.output_node.get_size()
            ]
            assert len(indices) == len(lengths)

            output_layout = self.output_node.get_layout()
            self.template_out = val
            if block_indexing:
                assert val_shape, "Blocking indexing requires passing in val_shape"
                assert len(val_shape) == 2, (
                    "Blocking indexing only supports 2D data at this time"
                )
                assert not mask, "Mask is not supported with blocking indexing"
                intermediate_lines: list[str] = []
                epilogue_index_symbols: list[sympy.Symbol] = []
                if self.tma_store:
                    val_shape_copy = list(val_shape)
                    for i, range_tree in enumerate(self.range_trees[:-1]):
                        name = range_tree.name
                        symbol = range_tree.symbol()
                        epilogue_index_symbols.append(symbol)
                        lookup_output = range_tree.lookup(sympy.S.One, lengths[i])
                        old_name = lookup_output.symbol()
                        lookup_output.set_name(name)
                        # Update var_list and var_range
                        range_tree.var_list[range_tree.var_list.index(old_name)] = (
                            symbol
                        )
                        range_val = range_tree.var_ranges[old_name]
                        del range_tree.var_ranges[old_name]
                        range_tree.var_ranges[symbol] = range_val
                        intermediate_lines.extend(
                            self._generate_index_from_tma_index(
                                name,
                                "xoffset" if name == "xindex" else "yoffset",
                                index_symbols[i],
                                val_shape[i],
                                i,
                                len(val_shape),
                                # pyrefly: ignore [missing-argument]
                                block_name=range_tree.symt.name,
                            )
                        )
                        # Generate the xmask and ymask
                        intermediate_lines.append(
                            self._generated_mask_for_tma(
                                name,
                                self.size(None, i),
                                "xmask" if name == "xindex" else "ymask",
                            )
                        )
                        # Update the val_shape information to use consistent naming
                        # after the remapping.
                        # pyrefly: ignore [missing-argument]
                        val_shape_copy[i] = range_tree.symt.name
                    val_shape = tuple(val_shape_copy)
                else:
                    mask_vars: list[str] = []
                    for i, (index, shape) in enumerate(zip(index_symbols, val_shape)):
                        index_name = self._gen_tmp_var()
                        offset_name = self._gen_tmp_var()
                        intermediate_lines.extend(
                            self._generate_index_from_tma_index(
                                index_name,
                                offset_name,
                                index,
                                shape,
                                i,
                                len(index_symbols),
                            )
                        )
                        epilogue_index_symbols.append(
                            sympy.Symbol(index_name, integer=True)
                        )
                        mask_name = self._gen_tmp_var()
                        intermediate_lines.append(
                            self._generated_mask_for_tma(
                                index_name,
                                self.size(None, i),
                                mask_name,
                            )
                        )
                        mask_vars.append(mask_name)
                    final_mask_var = self._gen_tmp_var()
                    final_mask_rhs = " & ".join(
                        f"{mask_name}" for mask_name in mask_vars
                    )
                    intermediate_lines.append(f"{final_mask_var} = {final_mask_rhs}")
                    self.template_mask = final_mask_var
                index_symbols = epilogue_index_symbols
                contiguous_index = sympy_dot(output_layout.stride, index_symbols)
                if not self.tma_store:
                    # Convert to just use xindex.
                    contiguous_index = self.rename_indexing(contiguous_index)
                    intermediate_lines.append(f"xindex = {texpr(contiguous_index)}")
                    self.range_trees[0].lookup(
                        sympy.S.One, sympy_product(lengths)
                    ).set_name("xindex")
                index_symbols = epilogue_index_symbols
                output_index = contiguous_index
                # Write out the intermediate lines
                for line in intermediate_lines:
                    self.body.writeline(line)
            else:
                assert not self.tma_store, "TMA store requires block indexing"
                # glue to make generated code use same indexing from template
                for name, range_tree_entry in zip(
                    indices, self.range_trees[0].construct_entries(lengths)
                ):
                    range_tree_entry.set_name(name)
                contiguous_index = sympy_dot(
                    ir.FlexibleLayout.contiguous_strides(lengths), index_symbols
                )
                contiguous_index = self.rename_indexing(contiguous_index)
                self.body.writeline("xindex = " + texpr(contiguous_index))
                self.range_trees[0].lookup(
                    sympy.S.One, sympy_product(lengths)
                ).set_name("xindex")
                self.template_mask = mask
                self.template_indices = indices
                output_index = self.output_node.get_layout().make_indexer()(
                    index_symbols
                )
                output_index = self.rename_indexing(output_index)
                if output_index == contiguous_index:
                    output_index = sympy.Symbol("xindex", integer=True)

            # pyrefly: ignore [bad-assignment]
            self.template_out_shape = val_shape if val_shape else val
            acc_dtype = (
                triton_type_to_torch(self.meta["ACC_TYPE"])
                if "ACC_TYPE" in self.meta
                else torch.float32
            )
            epilogue_args = [
                V.kernel.cse.namedvar(val, dtype=acc_dtype, shape=val_shape)
            ]
            for input_node in itertools.chain(
                self.input_nodes[: self.prefix_args],
                self.input_nodes[len(self.input_nodes) - self.suffix_args :],
            ):
                input_node.freeze_layout()
                epilogue_arg = V.kernel.cse.generate(
                    self.compute,
                    input_node.make_loader()(index_symbols),
                    dtype=acc_dtype,
                    shape=input_node.get_size(),
                )
                epilogue_args.append(epilogue_arg)
                # We update frozen_layouts_cnt in order to replay this function on a cache hit.
                self.frozen_layouts_cnt += 1

            V.ops.store(
                self.output_node.get_name(),
                output_index,
                self.epilogue_fn(*epilogue_args),
                mode="tma" if self.tma_store else None,
            )
            self.codegen_body()

        def hook():
            with self.set_subgraph_body(subgraph_name):
                # more stuff might have been added since the codegen_body above
                self.codegen_body()
                self.cse.invalidate(OrderedSet())

                return textwrap.indent(self.body.getvalue(), " " * indent_width).strip()

        return self._register_hook(subgraph_name, hook)

    def _register_hook(
        self,
        hook_name: str,
        hook_fn: PartialRender.HookFn,
        *,
        allow_overwriting: bool = False,
    ) -> str:
        """
        Register a hook function with a name.

        ``hook_name`` should match the string that will be replaced via
        ``hook_fn``, and should not already be in use for a hook.

        If ``allow_overwriting`` is ``False``, will assert that there isn't
        currently a registered hook of the same name before registering the new
        one.
        """

        if not allow_overwriting:
            assert hook_name not in self.render_hooks, (
                f"Tried to register the hook {hook_name} multiple times. If "
                "desired, pass allow_overwriting=True to _register_hook"
            )
        self.render_hooks[hook_name] = hook_fn
        return hook_name

    def _register_extra_template_env_fns(self, *fns: Callable[..., Any]):
        """
        Register some extra functions to expose when performing the initial
        template render, so that they're in scope to by used by jinja
        expressions.

        These can be used to, for example, implement extra replacement hooks,
        if the given function:

        * Returns the name of their hook, which should also be the string to
          replace via the hook function. The convention is to use the format
          <HOOK_NAME>.
        * Assigns the corresponding entry in ``self.render_hooks`` to a hook
          function.
        """
        self.extra_template_env_fns.extend(fns)

    def render(self, template, kwargs, record_input_dependent_tracked_event=False):
        if record_input_dependent_tracked_event:
            self.cached_replay_events = []

        template_env = {
            fn.__name__: (
                self.record_input_dependent_tracked_event()(fn)
                if record_input_dependent_tracked_event
                else fn
            )
            for fn in [
                self.def_kernel,
                self.size,
                self.stride,
                self.store_output,
                self.load_input,
                self.make_load,
                self.modification,
                self.gen_argdefs,
                self.gen_defines,
                *self.extra_template_env_fns,
            ]
        }
        return PartialRender(
            template.render(**template_env, **kwargs),
            self.render_hooks,
        )

    def make_load(self, name, indices, mask):
        """
        Optional helper called from template code to generate the code
        needed to load from an tensor.
        """
        assert isinstance(indices, (list, tuple))
        assert isinstance(name, str)
        assert isinstance(mask, str)
        stride = self.get_stride_and_maybe_freeze_layout(self.named_input_nodes[name])
        indices = list(map(OpOverrides.paren, indices))
        assert len(indices) == len(stride)
        index = " + ".join(
            f"{texpr(self.rename_indexing(s))} * {i}" for s, i in zip(stride, indices)
        )
        return f"tl.load({name} + ({index}), {mask}, other=0.0)"

    def indexing(
        self,
        index: sympy.Expr,
        *,
        dense_indexing=False,
        copy_shape=None,
        override_mask=None,
        block_ptr=False,
        tma_compatibility_checker: Optional[TMACompatibilityChecker] = None,
    ):
        """
        Override the default indexing to use our custom mask and force
        dense indexing.
        """
        return super().indexing(
            index,
            dense_indexing=False,
            # We pass template_out as the shape to broadcast the indexing to as
            # the mask might be broadcast to the output shape
            copy_shape=self.template_out_shape,
            override_mask=self.template_mask,
            block_ptr=block_ptr,
            tma_compatibility_checker=tma_compatibility_checker,
        )

    def codegen_range_tree(self):
        pass  # ignore default codegen

    def additional_call_args_and_types(self):
        if isinstance(self.grid_fn, SymbolicGridFn):
            grid_args = self.grid_fn.sympy_call(*self.call_sizes, self.meta)
            assert len(grid_args) in (0, 3), "grid_fn should return 3 values"
            return (grid_args, map(type, grid_args))
        elif all(isinstance(x, (int, sympy.Integer)) for x in self.call_sizes):
            grid_args = self.grid_fn(*map(int, self.call_sizes), self.meta)
            assert len(grid_args) in (0, 3), "grid_fn should return 3 values"
            return (grid_args, map(type, grid_args))
        return ((), ())

    def call_kernel(
        self, name: str, node: Optional[ir.IRNode] = None, deallocate_ws: bool = True
    ):
        wrapper = V.graph.wrapper_code
        _, call_args, _, arg_types = self.args.python_argdefs()

        additional_call_args, additional_arg_types = (
            self.additional_call_args_and_types()
        )

        if not additional_call_args:
            assert not V.graph.cpp_wrapper, "cpp_wrapper requires SymbolicGridFn"
            wrapper.add_import_once(f"import {self.grid_fn.__module__}")
            meta = wrapper.add_meta_once(self.meta)
            fn_name = f"{self.grid_fn.__module__}.{self.grid_fn.__name__}"
            call_args.append(
                f"*{fn_name}({', '.join(map(pexpr, self.call_sizes))}, {meta})"
            )
            arg_types.append(None)

        call_args.extend(additional_call_args)
        arg_types.extend(additional_arg_types)

        if self.workspace_arg is not None:
            wrapper.generate_workspace_allocation(self.workspace_arg)
        wrapper.generate_kernel_call(
            name,
            call_args,
            arg_types=arg_types,
            triton_meta=self.triton_meta,
            triton=True,
        )
        if self.workspace_arg is not None:
            wrapper.generate_workspace_deallocation(self.workspace_arg)

    def kernel_benchmark_extra_args(self) -> list[str]:
        return [
            str(x)
            for x in self.grid_fn(
                *V.graph.sizevars.size_hints(self.call_sizes), self.meta
            )
        ]

    def get_stride_and_maybe_freeze_layout(self, node) -> list[int]:
        node.data.freeze_layout()
        return node.get_stride()


@functools.cache
def _jinja2_env():
    try:
        import jinja2

        return jinja2.Environment(
            undefined=jinja2.StrictUndefined,
        )
    except ImportError:
        return None


class GenerateAndLoadResult(NamedTuple):
    """
    Return type of TritonTemplate.generate_and_load.
    """

    mod: ModuleType
    extra: str
    input_call_args: tuple[str, ...]
    prologue_supported_inputs: OrderedSet[str]
    kernel_args_sizevars_keys: tuple[sympy.Expr]
    kernel_options: dict[str, Any]


class GeneratedCodeCacheEntry(NamedTuple):
    code: str
    extra: str
    events: list[Any]


class GeneratedCodeCache:
    """
    Cache for generated code. The cache key is a string representation of the input nodes,
    number of stages, number of warps, and call sizes. The cache value is a tuple of the
    generated code, extra code, and events.
    """

    def __init__(self, *args, **kwargs):
        self._cache: dict[str, GeneratedCodeCacheEntry] = {}

    def cache_clear(self) -> None:
        self._cache.clear()

    def __repr__(self):
        return repr(self._cache)

    def make_key(
        self,
        input_nodes: tuple[ir.IRNode],
        num_stages: int,
        num_warps: int,
        call_sizes: Sequence[sympy.core.symbol.Symbol],
        prefix_args: int,
        suffix_args: int,
        epilogue_fn: Optional[Callable[..., Any]],
        epilogue_fn_hash: Optional[str],
        tma_store: bool,
        transpose_discontiguous_tensor_descriptors_override: Optional[bool],
        subgraphs: Optional[list[ir.Buffer]],  # has to be none to cache
        workspace_arg: Optional[WorkspaceArg],  # has to be none to cache
        layout: ir.Layout,
        num_consumer_groups: int,
        num_buffers_warp_spec: int,
        kwargs: dict[str, Any],
        hint_override: Optional[int] = None,
    ) -> Optional[str]:
        def layout_key(layout: ir.Layout) -> str:
            assert not isinstance(layout, ir.FlexibleLayout)
            return repr(
                [
                    layout.size,
                    layout.stride,
                    layout.dtype,
                    layout.device,
                    layout.offset,
                ]
            )

        def has_flexible_layout() -> bool:
            if isinstance(layout, ir.FlexibleLayout):
                return True

            for input in input_nodes:
                if isinstance(input.get_layout(), ir.FlexibleLayout):
                    return True
            return False

        if epilogue_fn is identity:
            assert epilogue_fn_hash is None
            epilogue_fn_hash = "identity"

        # we do not cache under those conditions right now.
        if (
            has_flexible_layout()
            or subgraphs is not None
            or workspace_arg is not None
            or epilogue_fn_hash is None
        ):
            return None

        return repr(
            {
                "input_nodes": [
                    layout_key(input.get_layout()) for input in input_nodes
                ],
                "num_stages": num_stages,
                "num_warps": num_warps,
                "prefix_args": prefix_args,
                "suffix_args": suffix_args,
                "call_sizes": call_sizes,
                "layout": layout_key(layout),
                "num_consumer_groups": num_consumer_groups,
                "num_buffers_warp_spec": num_buffers_warp_spec,
                "epilogue_fn_hash": epilogue_fn_hash,
                "tma_store": tma_store,
                "transpose_discontiguous_tensor_descriptors_override": transpose_discontiguous_tensor_descriptors_override,
                "kwargs": kwargs,
                "hint_override": hint_override,
            }
        )

    def get_entry(self, cache_key: Optional[str]) -> Optional[GeneratedCodeCacheEntry]:
        if cache_key is None:
            return None

        entry = self._cache.get(cache_key, None)
        if entry is None:
            torch._dynamo.utils.counters["inductor"]["generated_module_cache_miss"] += 1
        else:
            torch._dynamo.utils.counters["inductor"]["generated_module_cache_hit"] += 1
        return entry

    def put_entry(
        self,
        cache_key: Optional[str],
        code: str,
        extra: str,
        events: list[Any],
    ) -> None:
        if cache_key is None:
            return
        entry = GeneratedCodeCacheEntry(code, extra, events)
        self._cache.update({cache_key: entry})


class TritonTemplate(KernelTemplate):
    """
    A Triton template is a template that can be used to generate a Triton kernel.
    """

    # Allow subclasses to override the kernel type
    kernel_type: type[Any] = TritonTemplateKernel
    index_counter = itertools.count()
    all_templates: dict[str, "TritonTemplate"] = {}

    def __init__(
        self,
        name: str,
        grid: Any,
        source: str,
        debug=False,
        cache_codegen_enabled_for_template=False,
        prologue_loads_all_inputs=False,
    ) -> None:
        super().__init__(name, hash=hashlib.sha256(source.encode("utf-8")).hexdigest())
        self.grid = grid
        self.template = self._template_from_string(source)
        assert name not in self.all_templates, "duplicate template name"
        TritonTemplate.all_templates[name] = self
        self.debug = debug
        self._cache_codegen_enabled_for_template = cache_codegen_enabled_for_template
        self._generated_code_cache: GeneratedCodeCache = GeneratedCodeCache()
        clear_on_fresh_cache(self._generated_code_cache)
        # When prologue_loads_all_inputs is true, prologue_supported_inputs is populated during def_kernel
        # by adding all inputs.
        self.prologue_loads_all_inputs = prologue_loads_all_inputs

    # When this flag is on, we ensure that the cached results and the generated result if cache
    # was not used are the same.
    test_cache = False

    @property
    def uid(self) -> str:
        # unique by prefixing with triton
        return f"triton::{self.name}"

    def maybe_append_choice(
        self, choices: list[Any], **kwargs: Any
    ) -> Optional[NotImplementedError]:
        """
        Maybe generates a new ChoiceCaller and appends it into existing choices.
        Returns None if success, otherwise returns the error.

        choices: A list of ChoiceCallers.
        kwargs: Additional kwargs to be passed to self.generate() to generate a new ChoiceCaller.
        """

        try:
            choice = self.generate(generate_with_caching=True, **kwargs)
            if choice is not None:
                choices.append(choice)
            return None
        except NotImplementedError as e:
            log.info(  # noqa: G200
                "Cannot Append Choice: %s. KernelTemplate type is %s",
                e,
                type(self),
                stack_info=log.getEffectiveLevel() < logging.INFO,
            )
            return e

    # NOTE: MAKE SURE THAT ANY ARGUMENT ADDED TO THIS FUNCTION IS PROPERLY HANDLED IN _generated_code_cache.make_key.
    def generate_and_load(
        self,
        input_nodes: tuple[ir.IRNode],
        num_stages: int,
        num_warps: int,
        call_sizes: Sequence[sympy.core.symbol.Symbol],
        prefix_args: int,
        suffix_args: int,
        epilogue_fn: Optional[Callable[..., Any]],
        epilogue_fn_hash: Optional[str],
        subgraphs: Optional[list[ir.Buffer]],
        workspace_arg: Optional[WorkspaceArg],
        num_consumer_groups: int,
        num_buffers_warp_spec: int,
        layout: ir.Layout,
        kwargs: dict[str, Any],
        generate_with_caching,
        hint_override: Optional[int] = None,
        tma_store: bool = False,
        transpose_discontiguous_tensor_descriptors_override: Optional[bool] = None,
    ) -> Optional[GenerateAndLoadResult]:
        """Generate the python code and load it into the current process"""
        caching_enabled = (
            generate_with_caching
            and torch._inductor.config.enable_caching_generated_triton_templates
        )

        cache_key = None
        if caching_enabled:
            cache_key = self._generated_code_cache.make_key(
                input_nodes,
                num_stages,
                num_warps,
                call_sizes,
                prefix_args,
                suffix_args,
                epilogue_fn,
                epilogue_fn_hash,
                tma_store,
                transpose_discontiguous_tensor_descriptors_override,
                subgraphs,
                workspace_arg,
                layout,
                num_consumer_groups,
                num_buffers_warp_spec,
                kwargs,
            )

        assert self.template, "requires jinja2"
        defines = StringIO()

        for name, val in kwargs.items():
            defines.write(f"{name} : tl.constexpr = {val}\n")

        fake_out = ir.Buffer(name="buf_out", layout=layout)
        kernel_name = f"triton_{self.name}"

        numel = sympy_product(layout.size)
        buffers = itertools.chain(input_nodes, (fake_out,))

        if TritonScheduling.can_use_32bit_indexing(numel, buffers):
            index_dtype = "tl.int32"
        else:
            index_dtype = "tl.int64"

        # Add index dtype to defines so it's available in the template
        defines.write(f"INDEX_DTYPE : tl.constexpr = {index_dtype}\n")
        defines = defines.getvalue()

        kernel_options = {
            "input_nodes": input_nodes,
            "defines": defines,
            "num_stages": num_stages,
            "num_warps": num_warps,
            "grid_fn": self.grid,
            "meta": kwargs,
            "call_sizes": call_sizes,
            "prefix_args": prefix_args,
            "suffix_args": suffix_args,
            "epilogue_fn": epilogue_fn,
            "subgraphs": subgraphs,
            "prologue_loads_all_inputs": self.prologue_loads_all_inputs,
        }

        if HAS_WARP_SPEC:
            kernel_options.update(
                {
                    "num_consumer_groups": num_consumer_groups,
                    "num_buffers_warp_spec": num_buffers_warp_spec,
                }
            )

        def make_kernel():
            return self.kernel_type(
                kernel_name=kernel_name,
                output_node=fake_out,
                workspace_arg=workspace_arg,
                use_jit=False,
                hint_override=hint_override,
                tma_store=tma_store,
                transpose_discontiguous_tensor_descriptors_override=transpose_discontiguous_tensor_descriptors_override,
                **kernel_options,
            )

        def generate_code(kernel) -> Optional[tuple[str, str]]:
            def make_extra() -> str:
                extra_parts = [
                    f"{kwarg}={repr(kwargs[kwarg])}" for kwarg in sorted(kwargs.keys())
                ]

                extra_parts.extend(
                    [
                        f"num_stages={num_stages}",
                        f"num_warps={num_warps}",
                    ]
                )
                if HAS_WARP_SPEC:
                    extra_parts.extend(
                        [
                            f"num_consumer_groups={num_consumer_groups}",
                            f"num_buffers_warp_spec={num_buffers_warp_spec}",
                        ]
                    )
                extra = "-".join(extra_parts) + "-"
                return extra

            try:
                template = kernel.render(self.template, kwargs, caching_enabled)
                code = template.finalize_all()
            except ZeroDivisionError:
                # TODO(nmacchioni): fix sympy division by zero
                return None
            if self.debug:
                print("Generated Code:\n", code)

            extra = make_extra()
            return code, extra

        def maybe_test_cache(code: str, extra: str, kernel):
            if self.test_cache or self.debug:
                with (
                    patch.object(V.graph, "get_dtype", self._fake_get_dtype(fake_out)),
                    V.graph.set_current_device(layout.device),
                    make_kernel() as kernel_test,
                ):
                    result2 = generate_code(kernel_test)
                    assert result2 is not None
                    code_test, extra_test = result2
                    assert (
                        code == code_test
                        and extra == extra_test
                        and kernel.args.input_buffers == kernel_test.args.input_buffers
                        and kernel.prologue_supported_inputs
                        == kernel_test.prologue_supported_inputs
                        and kernel.args.sizevars == kernel_test.args.sizevars
                    ), "Generated code cache results in wrong output"

        # Generate code, extra.
        code: Optional[str] = None
        extra: Optional[str] = None
        with (
            patch.object(V.graph, "get_dtype", self._fake_get_dtype(fake_out)),
            V.graph.set_current_device(layout.device),
            make_kernel() as kernel,
        ):
            cache_entry = self._generated_code_cache.get_entry(cache_key)
            cache_hit = False

            if cache_entry is not None:
                code, extra, events = cache_entry
                kernel.replay_cached_events(events)
                cache_hit = True

            else:
                result = generate_code(kernel)
                if result is None:  # happens at ZeroDivisionError:
                    return None
                code, extra = result
                self._generated_code_cache.put_entry(
                    cache_key, code, extra, kernel.cached_replay_events
                )

        assert code is not None and extra is not None

        mod = PyCodeCache.load(code, extra)

        input_call_args = tuple(kernel.args.input_buffers.keys())
        prologue_supported_inputs = kernel.prologue_supported_inputs.copy()
        kernel_args_sizevars_keys = tuple(kernel.args.sizevars.keys())

        if cache_hit:
            maybe_test_cache(code, extra, kernel)

        return GenerateAndLoadResult(
            mod,
            extra,
            input_call_args,
            prologue_supported_inputs,
            # pyrefly: ignore [bad-argument-type]
            kernel_args_sizevars_keys,
            kernel_options,
        )

    def generate(  # type: ignore[override]
        self,
        input_nodes: tuple[ir.IRNode],
        layout: ir.Layout,
        num_stages: int,
        num_warps: int,
        num_consumer_groups: int = 0,
        num_buffers_warp_spec: int = 0,
        prefix_args: int = 0,
        suffix_args: int = 0,
        epilogue_fn: Optional[Callable[..., Any]] = identity,
        epilogue_fn_hash: Optional[str] = None,
        subgraphs: Optional[list[ir.Buffer]] = None,
        mutated_inputs: Optional[list[ir.IRNode]] = None,
        call_sizes: Optional[Sequence[sympy.core.symbol.Symbol]] = None,
        workspace_arg: Optional[WorkspaceArg] = None,
        generate_with_caching=False,
        hint_override: Optional[int] = None,
        tma_store: bool = False,
        transpose_discontiguous_tensor_descriptors_override: Optional[bool] = None,
        **kwargs,
    ):
        """This function generates a TritonTemplateCaller

        Args:
            input_nodes: List of input nodes
            layout: Output layout
            num_stages: Number of stages for triton launch
            num_warps: Number of warps for triton launch
            prefix_args: Number of input nodes to be passed as arguments
            suffix_args: Number of input nodes to be passed as arguments
            epilogue_fn: Optional epilogue function to be called on the output
            subgraphs: Optional subgraphs to be passed as arguments, these will be inlined
                into the triton template string
            mutated_inputs: Optional list of input nodes that are mutated by the kernel, this is helpful
                if you need to return multiple outputs. You can pass them as inputs and mark them as
                being mutated by the kernel.
        """
        # HACK: Triton currently breaks if TF32 floats are requested, but the CUDA
        # capability doesn't support them.  This is a bug in Triton, but for now we'll
        # patch around it here.  See https://github.com/triton-lang/triton/issues/3011
        # for one example issue with this problem.
        if torch.cuda.is_available() and not torch.cuda.is_tf32_supported():
            kwargs["ALLOW_TF32"] = "False"

        if call_sizes is None:
            call_sizes = layout.size

        result = self.generate_and_load(
            input_nodes,
            num_stages,
            num_warps,
            call_sizes,
            prefix_args,
            suffix_args,
            epilogue_fn,
            epilogue_fn_hash,
            subgraphs,
            workspace_arg,
            num_consumer_groups,
            num_buffers_warp_spec,
            layout,
            kwargs,
            generate_with_caching and self._cache_codegen_enabled_for_template,
            hint_override=hint_override,
            tma_store=tma_store,
            transpose_discontiguous_tensor_descriptors_override=transpose_discontiguous_tensor_descriptors_override,
        )

        # May happen as result of dev by 0.
        if result is None:
            return None

        # We expect the input_buffer order to be [*input_nodes, *captured_buffers]
        expected_input_args = tuple(unique(x.get_name() for x in input_nodes))
        assert (
            result.input_call_args[: len(expected_input_args)] == expected_input_args
        ), (
            result.input_call_args,
            expected_input_args,
        )

        # `kernel_input_nodes` are the actual inputs that will be passed to the kernel,
        # so e.g. views of the same input are not included. `codegen_input_nodes`
        # includes views of inputs to preserve the kernel semantics. The shape and
        # strides of `codegen_input_nodes` will be used to infer read/writes in
        # TemplateBuffer.extract_read_writes
        kernel_input_nodes = tuple(
            [V.graph.get_buffer(k) for k in result.input_call_args]
        )
        # Here we have (*input_nodes, *captured_buffers)
        codegen_input_nodes = (
            tuple(input_nodes) + kernel_input_nodes[len(expected_input_args) :]
        )
        extra_args = V.graph.sizevars.size_hints(
            map(sympy.expand, result.kernel_args_sizevars_keys),
            fallback=config.unbacked_symint_fallback,
            hint_override=hint_override,
        )

        kernel_hash_name = f"triton_{self.name}_{next(self.index_counter)}"

        workspace_args = []
        if workspace_arg is not None:
            # Create workspace tensor
            workspace_size = workspace_arg.count
            workspace_tensor = torch.empty_strided(
                (workspace_size,),
                (1,),
                dtype=torch.uint8,
                device=layout.device.type,
            )

            # Handle zero initialization if needed
            if workspace_arg.zero_mode != WorkspaceZeroMode.UNINITIALIZED:
                workspace_tensor.zero_()

            workspace_args.append(workspace_tensor)

        options = result.kernel_options

        def make_kernel_render(out_node, hint_override: Optional[int] = None):
            assert result is not None
            kernel = self.kernel_type(
                kernel_name=str(Placeholder.KERNEL_NAME),
                output_node=out_node,
                workspace_arg=workspace_arg,
                use_jit=False,
                hint_override=hint_override,
                tma_store=tma_store,
                transpose_discontiguous_tensor_descriptors_override=transpose_discontiguous_tensor_descriptors_override,
                **options,
            )
            render = functools.partial(
                kernel.render,
                self.template,
                kwargs,
            )
            return kernel, render

        # create the BenchmarkRequest
        assert result.mod.__file__ is not None
        grid = self.grid(
            *V.graph.sizevars.size_hints(
                call_sizes,
                fallback=config.unbacked_symint_fallback,
                hint_override=hint_override,
            ),
            kwargs,
        )
        bmreq_cls: type[TritonBenchmarkRequest]
        if layout.device.type == "cpu":
            bmreq_cls = TritonCPUBenchmarkRequest
        else:
            bmreq_cls = TritonGPUBenchmarkRequest
        bmreq = bmreq_cls(
            module_path=result.mod.__file__,
            module_cache_key=result.mod.key,
            kernel_name=f"triton_{self.name}",
            extra_args=[*extra_args, *workspace_args, *grid],
            num_stages=num_stages,
            num_warps=num_warps,
            num_consumer_groups=num_consumer_groups,
            num_buffers_warp_spec=num_buffers_warp_spec,
            matrix_instr_nonkdim=kwargs.get("matrix_instr_nonkdim", 0),
            waves_per_eu=kwargs.get("waves_per_eu", 0),
            kpack=kwargs.get("kpack", 2),
            input_tensor_meta=TensorMeta.from_irnodes(kernel_input_nodes),  # type: ignore[arg-type]
            output_tensor_meta=TensorMeta.from_irnodes(layout),
        )

        return TritonTemplateCaller(
            kernel_hash_name,
            codegen_input_nodes,
            layout,
            make_kernel_render,
            result.extra.strip("-").replace("-", ", "),
            bmreq,
            log_info={
                "tile_shape": str(
                    (
                        kwargs.get("BLOCK_M", -1),
                        kwargs.get("BLOCK_K", -1),
                        kwargs.get("BLOCK_N", -1),
                    )
                ),
                "num_stages": num_stages,
                "num_warps": num_warps,
                "GROUP_M": kwargs.get("GROUP_M", -1),
                "allow_tf32": str(kwargs.get("ALLOW_TF32")),
                "acc_type": str(kwargs.get("ACC_TYPE")),
                "matrix_instr_nonkdim": kwargs.get("matrix_instr_nonkdim", 0),
                "waves_per_eu": kwargs.get("waves_per_eu", 0),
                "kpack": kwargs.get("kpack", 2),
                **{
                    k: kwargs[k]
                    for k in AlgorithmSelectorCache.FLEX_ATTENTION_TUNABLE_KEYS
                    if k in kwargs
                },
            },
            mutated_inputs=mutated_inputs,
            workspace_arg=workspace_arg,
            allowed_prologue_inps=result.prologue_supported_inputs,
            hint_override=hint_override,
        )


class ExternKernelChoice:
    def __init__(
        self,
        kernel,
        cpp_kernel=None,
        *,
        name=None,
        has_out_variant=True,
        op_overload=None,
        use_fallback_kernel=False,
        kernel_creator=None,
    ) -> None:
        super().__init__()
        name = name or kernel.__name__
        assert callable(kernel)
        assert not hasattr(extern_kernels, name), f"duplicate extern kernel: {name}"
        self.name = name
        self.cpp_kernel_name = cpp_kernel
        self.has_out_variant = has_out_variant
        setattr(extern_kernels, name, kernel)
        self.op_overload = op_overload
        self.use_fallback_kernel = use_fallback_kernel
        self.kernel_creator = kernel_creator
        # match the API for KernelTemplate as they can be treated the same
        # There is no src hash for ExternKernelChoice in the traditional sense
        # so we indicate this by returning None
        self.src_hash = None
        # By default GraphModule is None for extern kernels if not set
        self.gm = None

    def to_callable(self):
        return getattr(extern_kernels, self.name)

    def call_name(self):
        return f"extern_kernels.{self.name}"

    @functools.cache  # noqa: B019
    def hash_key(self):
        fn = self.to_callable()
        parts = [
            self.name,
            getattr(fn, "__name__", ""),
            getattr(fn, "__module__", ""),
        ]
        try:
            parts.append(inspect.getsource(fn))
        except Exception:
            pass
        return code_hash("-".join(parts))

    def bind(
        self,
        input_nodes,
        layout,
        ordered_kwargs_for_cpp_kernel=(),
        **kwargs,
    ):
        self.ordered_kwargs_for_cpp_kernel = ordered_kwargs_for_cpp_kernel
        return ExternKernelCaller(
            self, input_nodes, layout, kwargs, has_out_variant=self.has_out_variant
        )

    @property
    def uid(self) -> str:
        # unique by prefixing with aten
        return f"aten::{self.name}"

    def choice_or_none(self, **kwargs: Any) -> Optional[ChoiceCaller]:
        """
        Maybe generates a new ChoiceCaller and returns it, or None if generation fails.

        kwargs: Additional kwargs to be passed to generate a new ChoiceCaller.
        """
        temp_choices: list[Any] = []
        result = self.maybe_append_choice(temp_choices, **kwargs)
        if result is None and len(temp_choices) == 1:
            return temp_choices[0]
        return None

    def maybe_append_choice(
        self, choices: list[Any], **kwargs: Any
    ) -> Optional[NotImplementedError]:
        # convenience function to match the Template interface, so that
        # templates and ExternKernelChoice can be treated the same when
        # generating choice callers
        assert "input_nodes" in kwargs, "input_nodes argument required"
        assert "layout" in kwargs, "layout argument required"
        input_nodes = kwargs.pop("input_nodes")
        layout = kwargs.pop("layout")
        choices.append(self.bind(input_nodes=input_nodes, layout=layout, **kwargs))
        return None


class TritonTemplateCaller(ir.TritonTemplateCallerBase):
    def __init__(
        self,
        name,
        input_nodes,
        layout,
        make_kernel_render,
        description,
        bmreq,
        log_info: Optional[
            dict[str, Union[PrimitiveInfoType, list[PrimitiveInfoType]]]
        ] = None,
        mutated_inputs=None,
        workspace_arg: Optional[WorkspaceArg] = None,
        allowed_prologue_inps: Optional[OrderedSet[str]] = None,
        hint_override: Optional[int] = None,
    ) -> None:
        super().__init__(name, input_nodes, layout, description)
        self.make_kernel_render = make_kernel_render
        self.bmreq: TritonBenchmarkRequest = bmreq
        if log_info is None:
            log_info = {}
        self.log_info: dict[str, Any] = log_info
        self.log_info.update(
            {
                "backend": "Triton",
                "num_stages": self.bmreq.num_stages,
                "num_warps": self.bmreq.num_warps,
            }
        )
        self.mutated_inputs = mutated_inputs
        self.workspace_arg = workspace_arg
        self.allowed_prologue_inps = (
            allowed_prologue_inps if allowed_prologue_inps is not None else OrderedSet()
        )
        self.hint_override = hint_override

    def benchmark(self, *args, out):
        assert self.bmreq is not None
        if config.profile_bandwidth_with_do_bench_using_profiling:
            algo = self.bmreq.make_run_fn(*args, out=out)
            return do_bench_using_profiling(algo)
        return self.bmreq.benchmark(*args, out=out)

    def precompile(self):
        assert self.bmreq is not None
        self.bmreq.precompile()

    def __str__(self) -> str:
        return f"TritonTemplateCaller({self.bmreq.module_path}, {self.description})"

    def call_name(self):
        return f"template_kernels.{self.name}"

    def hash_key(self):
        return "-".join(
            [
                self.name.rsplit("_", 1)[0],
                self.bmreq.module_cache_key,
            ]
        )

    def output_node(self):
        return ir.TensorBox.create(
            ir.TritonTemplateBuffer(
                layout=self.layout,
                inputs=self.input_nodes,
                make_kernel_render=self.make_kernel_render,
                mutated_inputs=self.mutated_inputs,
                allowed_prologue_inps=self.allowed_prologue_inps,
            )
        )

    def info_dict(self) -> dict[str, Union[PrimitiveInfoType, list[PrimitiveInfoType]]]:
        """Information returned here is logged to the autotune log file when that is enabled."""
        return self.log_info

    def get_make_kernel_render(self):
        return self.make_kernel_render

    def autoheuristic_id(self):
        type_name = "triton"
        info = self.info_dict()
        # TODO(AlnisM): Does tile_shape always exist?
        tile = info["tile_shape"]
        tile_vals = eval(tile)  # type: ignore[arg-type]
        BLOCK_M = tile_vals[0]
        BLOCK_K = tile_vals[1]
        BLOCK_N = tile_vals[2]
        num_stages = info["num_stages"]
        num_warps = info["num_warps"]
        return f"type={type_name}_BLOCK-M={BLOCK_M}_BLOCK-K={BLOCK_K}_BLOCK-N={BLOCK_N}_numstages={num_stages}_numwarps={num_warps}"


class ExternKernelCaller(ChoiceCaller):
    """
    Caller for external kernel implementations
    """

    def __init__(
        self,
        choice: ExternKernelChoice,
        input_nodes,
        layout,
        kwargs=None,
        *,
        has_out_variant=True,
    ) -> None:
        super().__init__(choice.name, input_nodes, layout, description="")
        self.choice = choice
        self.kwargs = kwargs or {}
        self.has_out_variant = has_out_variant
        self.gm = choice.gm

    def __str__(self) -> str:
        return f"ExternKernelCaller({self.choice.call_name()})"

    def benchmark(self, *args, out):
        if out.numel() == 0:
            # no need to run the kerrnel of do benchmarking
            return 0.0
        if self.has_out_variant:
            return super().benchmark(*args, out=out)
        else:
            algo = self.to_callable()
            out_new = algo(*args)
            torch._C._dynamo.guards.assert_size_stride(
                out_new, tuple(out.size()), tuple(out.stride())
            )
            out.copy_(out_new)  # for correctness checking
            if config.profile_bandwidth_with_do_bench_using_profiling:
                return do_bench_using_profiling(lambda: algo(*args))
            return benchmarker.benchmark(algo, args, {})

    def benchmark_collective(self, *args, out):
        """
        Called by benchmark_collective_choice, only run once, timing handled externally with barrier sync.
        """
        if out.numel() == 0:
            return

        algo = self.to_callable()
        if self.has_out_variant:
            algo(*args, out=out)
        else:
            algo(*args)

    def to_callable(self):
        fn = self.choice.to_callable()
        if self.kwargs:
            return functools.partial(fn, **self.kwargs)
        return fn

    def hash_key(self):
        return "-".join(
            [
                self.choice.name,
                *[
                    f"{kwarg}={repr(self.kwargs[kwarg])}"
                    for kwarg in sorted(self.kwargs.keys())
                ],
                self.choice.hash_key(),
            ]
        )

    def output_node(self):
        if self.choice.use_fallback_kernel:
            assert self.choice.op_overload is not None, (
                "Please provide an op_overload to use ir.FallbackKernel"
            )
            inner: ir.IRNode = ir.FallbackKernel.create(
                self.choice.op_overload, *self.input_nodes, **self.kwargs
            )
        elif self.choice.kernel_creator is not None:
            inner = self.choice.kernel_creator(*self.input_nodes, **self.kwargs)
        else:
            cls = ir.ExternKernelOut if self.has_out_variant else ir.ExternKernelAlloc
            inner = cls(
                layout=self.layout,
                inputs=self.input_nodes,
                python_kernel_name=self.choice.call_name(),
                cpp_kernel_name=self.choice.cpp_kernel_name,
                ordered_kwargs_for_cpp_kernel=self.choice.ordered_kwargs_for_cpp_kernel,
                op_overload=self.choice.op_overload,
                kwargs=self.kwargs,
            )

        return ir.TensorBox.create(inner)

    def info_dict(self) -> dict[str, Union[PrimitiveInfoType, list[PrimitiveInfoType]]]:
        """Information returned here is logged to the autotune log file when that is enabled."""
        return {
            "backend": "extern",
            "kernel_call_name": self.choice.call_name(),
        }

    def autoheuristic_id(self):
        return f"extern_{self.choice.name}"


@functools.cache
def get_mm_log_filename() -> Optional[str]:
    mm_file_name = os.environ.get("TORCHINDUCTOR_MM_LOGGING_FILE", None)
    if not mm_file_name:
        return None

    if "json" not in mm_file_name:
        mm_file_name = f"{mm_file_name}.json"

    return mm_file_name


@functools.cache
def get_flex_attention_log_filename() -> Optional[str]:
    flex_attention_file_name = os.environ.get(
        "TORCHINDUCTOR_FLEX_ATTENTION_LOGGING_FILE", None
    )
    if not flex_attention_file_name:
        return None

    return str(Path(flex_attention_file_name).with_suffix(".json"))


def append_to_log(filename, data):
    lock_file = filename.replace(".json", ".lock")
    lock = FileLock(lock_file)
    with lock:
        try:
            with open(filename) as f:
                log_data = json.load(f)
        except (FileNotFoundError, json.JSONDecodeError):
            log_data = []

        log_data.append(data)

        with open(filename, "w") as f:
            json.dump(log_data, f, indent=4)


class DataProcessorChoiceCallerWrapper:
    def __init__(self, wrapped, preprocessor, postprocessor) -> None:
        self._wrapped = wrapped
        if preprocessor is not None:
            self._preprocessor = preprocessor
        else:
            self._preprocessor = lambda x, y: (x, y)
        if postprocessor is not None:
            self._postprocessor = postprocessor
        else:
            self._postprocessor = lambda x: x

    def __getattr__(self, name):
        return getattr(self._wrapped, name)

    def benchmark(self, *args, out) -> float:
        new_args, new_out = self._preprocessor(args, out)
        result = self._wrapped.benchmark(*new_args, out=new_out)
        new_out = self._postprocessor(new_out)
        if out is not new_out:
            out.copy_(new_out)
        return result

    def output_node(self) -> ir.TensorBox:
        result = self._wrapped.output_node()
        return self._postprocessor(result)

    def __repr__(self) -> str:
        return f"DataProcessorChoiceCallerWrapper({self._wrapped})"


class DataProcessorTemplateWrapper:
    """
    A wrapper class for a kernel template.

    This class together with `DataProcessorChoiceCallerWrapper` provides a convenient way to
    preprocess and postprocess data before and after using the wrapped template. A typical
    usage is to reorder or filter the input nodes in order to match the expected input of other
    kernel choices like a ATen kernel. A more complicated usage is to prepack the weights.
    See the example from :mod:`cpp_gemm_template` for more details.
    """

    def __init__(
        self,
        wrapped_template_cls,
        preprocessor,
        postprocessor,
        **kwargs,
    ) -> None:
        if preprocessor is not None:
            self._preprocessor = preprocessor
        else:
            self._preprocessor = lambda x, y: (x, y)
        if postprocessor is not None:
            self._postprocessor = postprocessor
        else:
            self._postprocessor = lambda x: x
        assert "input_nodes" in kwargs
        assert "layout" in kwargs
        # pyrefly: ignore [not-callable]
        kwargs["input_nodes"], kwargs["layout"] = preprocessor(
            kwargs["input_nodes"], kwargs["layout"]
        )
        self._wrapped = wrapped_template_cls(**kwargs)

    def __getattr__(self, name):
        return getattr(self._wrapped, name)

    def maybe_append_choice(self, choices, **kwargs):
        return type(self._wrapped).maybe_append_choice(self, choices, **kwargs)

    def generate(self, **kwargs):
        choice_caller = self._wrapped.generate(**kwargs)
        return DataProcessorChoiceCallerWrapper(
            choice_caller, self._preprocessor, self._postprocessor
        )

    def __repr__(self) -> str:
        return f"DataProcessorTemplateWrapper({self._wrapped})"


class ErrorFromChoice(RuntimeError):
    def __init__(self, msg, choice: ChoiceCaller, inputs_str) -> None:
        msg += f"\nFrom choice {choice}\n{inputs_str}"
        super().__init__(msg)
        self.choice = choice


class NoValidChoicesError(RuntimeError):
    pass


@functools.cache
def get_num_workers() -> int:
    if "TORCHINDUCTOR_COMPILE_THREADS" in os.environ:
        return int(os.environ["TORCHINDUCTOR_COMPILE_THREADS"])

    cpu_count = (
        len(os.sched_getaffinity(0))
        if hasattr(os, "sched_getaffinity")
        else os.cpu_count()
    )
    assert cpu_count

    # Divide the number of CPUs by the number of GPUs for distributed workloads
    if (
        config.is_fbcode()
        and torch.cuda.is_available()
        and torch.cuda.device_count() > 0
    ):
        cpu_count = cpu_count // torch.cuda.device_count()

    return cpu_count


def create_inputs_key(input_nodes) -> str:
    return repr([AlgorithmSelectorCache.key_of(x) for x in input_nodes])


def create_precompile_key(
    name: str, inputs_key: str, choices: list[ChoiceCaller]
) -> str:
    return ":".join(
        [
            name,
            inputs_key,
            torch.get_float32_matmul_precision(),
        ]
        + [choice.kernel_hash_key() for choice in choices]
    )


# Args to FeedbackFunctions
# timings: mapping from choices to the benchmark time
# name: name of the op
# input_nodes: list of input ir.py Nodes
# choices: list of choices
# profiled time: Callable that returns a dict mapping from choices to the profiled time
FeedbackFunction = Callable[
    [
        dict[ChoiceCaller, float],
        str,
        list[Any],
        list[ChoiceCaller],
        Callable[[], dict[ChoiceCaller, float]],
    ],
    None,
]

# Args to PreprocessingFunctions
# choices: list of ChoiceCaller objects to preprocess
# Returns: modified list of ChoiceCaller objects
PreprocessingFunction = Callable[[list[ChoiceCaller]], list[ChoiceCaller]]


def filter_choices_by_name_regex(choices: list[ChoiceCaller]) -> list[ChoiceCaller]:
    """Filter choices based on autotune_choice_name_regex config."""
    if config.test_configs.autotune_choice_name_regex is not None:
        return [
            c
            for c in choices
            if re.search(
                config.test_configs.autotune_choice_name_regex,
                c.name,
            )
        ]
    return choices


def filter_choices_by_desc_regex(choices: list[ChoiceCaller]) -> list[ChoiceCaller]:
    """Filter choices based on autotune_choice_desc_regex config."""
    if config.test_configs.autotune_choice_desc_regex is not None:
        return [
            c
            for c in choices
            if re.search(
                config.test_configs.autotune_choice_desc_regex,
                c.description,
            )
        ]
    return choices


class AlgorithmSelectorCache(PersistentCache):
    """
    A persistent cache for algorithm selection results used in autotuning of GEMMs
    and convolutions.

    This classes includes precompilation and benchmarking of the kernels.

    The cache is keyed by input characteristics (sizes, strides, dtypes, etc.) but
    doesn't depend on the output layout.
    """

    FLEX_ATTENTION_TUNABLE_KEYS = tuple(
        dict.fromkeys(
            [
                "num_warps",
                "num_stages",
                "BLOCK_M",
                "BLOCK_N",
                "BLOCK_M1",
                "BLOCK_N1",
                "BLOCK_M2",
                "BLOCK_N2",
                "USE_TMA",
                "kpack",
                "matrix_instr_nonkdim",
                "waves_per_eu",
            ]
        )
    )

    def __init__(self, *args, **kwargs) -> None:
        super().__init__(*args, **kwargs)

        # the autotuning will get occur in the scheduler, so there is
        # no guarantee that the first lowering for a given key will also be the
        # first to benchmark it. share a single precompilation function for all lowerings
        # of a particular key
        self.precompile_cache: dict[str, Callable[[], None]] = {}
        # cache for prescreening results to ensure deterministic candidate selection
        self.prescreening_cache: dict[str, OrderedSet[str]] = {}
        # list of callbacks that are called after benchmarking
        self.feedback_saver_fns: list[FeedbackFunction] = []
        # list of callbacks that are called to preprocess choices
        self.preprocessing_fns: list[PreprocessingFunction] = []

        self._register_default_preprocessing_fns()

        # registers `self.cache_clear(...)` to be called when a fresh Inductor cache is requested
        clear_on_fresh_cache(self)

    def _register_default_preprocessing_fns(self):
        """Register default preprocessing functions."""
        # Note: broken out into its own function so that we can avoid clearing
        # them (i.e. so we can restore them after clearing user provided ones)
        self.add_preprocessing_fn(filter_choices_by_name_regex)
        self.add_preprocessing_fn(filter_choices_by_desc_regex)

    def cache_clear(self) -> None:
        self.precompile_cache.clear()
        self.prescreening_cache.clear()

    def pick_deterministic_choice(self, choices: list[ChoiceCaller]) -> ChoiceCaller:
        assert len(choices) >= 2
        externs = [
            choice for choice in choices if isinstance(choice, ExternKernelChoice)
        ]
        if len(externs) > 0:
            # pyrefly: ignore [bad-return]
            return externs[0]
        else:
            return choices[0]

    def __call__(
        self,
        name,
        choices: list[ChoiceCaller],
        input_nodes,
        layout,
        # optional dict mapping arg indices to the functions
        # generating a torch.Tensor for that input from the
        # corresponding ir.Buffer. if passed for a given
        # arg, the function will be called instead of
        # generating a random torch.Tensor for benchmarking.
        input_gen_fns: Optional[dict[int, Callable[[ir.Buffer], torch.Tensor]]] = None,
        precompilation_timeout_seconds: int = 60 * 60,
        return_multi_template=False,
        best_config_future=None,
        return_choice=False,  # TODO: return_choice is temporary and will be refactored soon
        is_collective=False,
    ):
        from .codegen.cutlass.kernel import CUTLASSTemplateCaller

        # Run preprocessing functions on choices
        for preprocessing_fn in self.preprocessing_fns:
            choices = preprocessing_fn(choices)

        # Templates selected with input_gen_fns require specific input data to avoid IMA
        # Passing custom input gen fns to benchmark_fusion NYI, so skip deferred template selection
        # TODO(jgong5): support multi-template on CPU C++ backend
        if input_gen_fns is not None or (
            layout.device.type == "cpu" and config.cpu_backend != "triton"
        ):
            return_multi_template = False

        # TODO - assert that we have not mutating kernels here

        if mm_file_name := get_mm_log_filename():
            M, K = input_nodes[-2].get_size()[:2]
            N = input_nodes[-1].get_size()[-1]
            append_to_log(mm_file_name, {"invoke": str((M, K, N))})

        if len(choices) == 0:
            raise self.create_no_valid_choices(name, "No choices exist for backend.")
        log.debug("Max autotune selects from %s choices.", str(len(choices)))

        if len(choices) == 1:
            if not isinstance(choices[0], CUTLASSTemplateCaller):
                # CUTLASSTemplateCaller still needs to go through autotuning process to retrieve workspace size.
                return choices[0].output_node()

        if config.deterministic:
            return self.pick_deterministic_choice(choices).output_node()

        inputs_key = create_inputs_key(input_nodes)

        if config.autotune_in_subproc:
            # Initialize the suprocess pool so it will warmup early.
            torch._inductor.autotune_process.get_tuning_process_pool()

        precompile_fn = self.make_precompile_fn(
            choices,
            name,
            inputs_key,
            precompilation_timeout_seconds=precompilation_timeout_seconds,
        )

        if return_multi_template and (config.max_autotune or config.max_autotune_gemm):

            def get_timings(hint_override: Optional[int] = None):
                filtered_choices = [
                    c
                    for c in choices
                    if not hasattr(c, "hint_override")
                    or c.hint_override == hint_override
                ]
                timings = self.do_autotuning(
                    name,
                    input_nodes,
                    layout,
                    input_gen_fns,
                    inputs_key,
                    filtered_choices,
                    precompile_fn,
                    hint_override=hint_override,
                    best_config_future=best_config_future,
                )
                min_extern_choice = float("inf")
                for choice, timing in timings.items():
                    if isinstance(choice, ExternKernelCaller):
                        min_extern_choice = min(min_extern_choice, timing)

                timings = {
                    choice: time
                    for choice, time in timings.items()
                    if (
                        time <= min_extern_choice
                        or not isinstance(choice, ExternKernelCaller)
                    )
                }

                return timings

            # We take the union of allowed prologue inputs from all choices,
            # and, within benchmark fusion, don't allow prologue fusion for
            # choices which don't support the whole union.
            allowed_prologue_inps: OrderedSet[str] = OrderedSet()
            for c in choices:
                if isinstance(c, TritonTemplateCaller):
                    allowed_prologue_inps |= c.allowed_prologue_inps

            return torch._inductor.ir.TensorBox.create(
                torch._inductor.ir.MultiTemplateBuffer(
                    layout,
                    input_nodes,
                    get_timings,
                    choices,
                    allowed_prologue_inps,
                )
            )

        timings = self.do_autotuning(
            name,
            input_nodes,
            layout,
            input_gen_fns,
            inputs_key,
            choices,
            precompile_fn,
            best_config_future=best_config_future,
            is_collective=is_collective,
        )
        # if timings is empty, we really have no choice but to return a semi-random
        # choice. returning the first `ExternKernelCaller` is probably the safest bet
        # in this case, since it will generally be the ATen kernel. if there are no
        # `ExternKernelCaller`s to return, then returning the 0th kernel is our next
        # best option (ideally we'd fail whenever there is no ATen kernel to fallback
        # to, but that's not trivial to figure out)
        if timings == {}:
            for choice in choices:
                if isinstance(choice, ExternKernelCaller):
                    node = choice.output_node()
                    log.debug(
                        "Autotuning returned empty timings, falling back to first `ExternKernelCaller`: %s",
                        node,
                    )
                    if return_choice:
                        return node, choice
                    return node
            node = choices[0].output_node()
            choice = choices[0]
            log.debug(
                "Autotuning returned empty timings, falling back to first choice: %s",
                node,
            )
            if return_choice:
                return node, choice
            return node

        # if we got any timings at all, pick the best of those
        choice = min(timings, key=timings.__getitem__)
        node = choice.output_node()

        log.debug("Autotuning selected choice: %s", node)
        if return_choice:
            return node, choice
        return node

    def benchmark(
        self,
        choices,
        input_nodes,
        layout,
        input_gen_fns,
        hint_override: Optional[int] = None,
        is_collective=False,
    ):
        counters["inductor"]["select_algorithm_autotune"] += 1
        # TODO(nmacchioni): remove this layer of abstraction
        # construct `benchmark_fn` which should pick between in-process and sub-process autotuning
        benchmark_fn = self.make_benchmark_fn(
            choices,
            input_nodes,
            layout,
            input_gen_fns,
            hint_override=hint_override,
            is_collective=is_collective,
        )
        # `benchmark_fn(choices)` will execute each choice, and return a dict[choice, timing] which
        # maps each choice to its runtime, calculated by the specified benchmarker, in milliseconds
        return benchmark_fn(choices)

    def autotune(
        self,
        name,
        input_nodes,
        layout,
        input_gen_fns,
        choices,
        hint_override: Optional[int] = None,
        is_collective=False,
    ):
        log.debug("Starting autotuning")

        with dynamo_timed(
            f"{name}_template_autotuning",
            log_pt2_compile_event=True,
            dynamo_compile_column_us="compile_time_autotune_time_us",
            metadata=_autotune_metadata(input_nodes),
        ):
            benchmark_results = self.benchmark(
                choices,
                input_nodes,
                layout,
                input_gen_fns,
                hint_override=hint_override,
                is_collective=is_collective,
            )
            if config.max_autotune_report_choices_stats:
                _log_autotune_choices_stats(
                    f"{name}_template_autotuning", benchmark_results
                )
            return benchmark_results

    def do_autotuning(
        self,
        name,
        input_nodes,
        layout,
        input_gen_fns,
        inputs_key,
        choices,
        precompile_fn,
        hint_override: Optional[int] = None,
        best_config_future=None,
        is_collective=False,
    ):
        """Execute the autotuning process for kernel algorithm selection.

        This method orchestrates the complete autotuning pipeline including precompilation,
        prescreening, benchmarking, and feedback collection to select the optimal kernel
        implementation for given inputs.

        Args:
            name: Name identifier for the operation being autotuned (e.g., 'mm', 'convolution').
            input_nodes: List of input IR nodes used for benchmarking.
            layout: Layout information specifying device and memory format for the operation.
            input_gen_fns: Optional dict mapping argument indices to functions that generate
                torch.Tensor inputs from ir.Buffer for benchmarking. If provided, these are
                used instead of random tensors.
            inputs_key: Cache key representing the input characteristics (sizes, strides, dtypes).
            choices: List of ChoiceCaller objects representing candidate kernel implementations.
            precompile_fn: Callable that precompiles all kernel choices before benchmarking.
            hint_override: Optional index to override which choice is selected, used for testing
                or forced selection.
            best_config_future: Optional future containing pre-determined best configuration to
                filter choices by specific config parameters.

        Returns:
            dict: Mapping from ChoiceCaller to benchmark timing in seconds. Choices with
                non-finite timings (inf/nan) indicate failures.

        Raises:
            NoValidChoicesError: When all choices fail to compile or benchmark, or when all
                timing results are non-finite.
        """
        if log.isEnabledFor(logging.DEBUG):
            # Log shape information for debugging timeout issues
            sizevars = V.graph.sizevars
            shapes = [
                "x".join(
                    map(
                        str,
                        sizevars.size_hints(
                            node.get_size(),
                            fallback=config.unbacked_symint_fallback,
                            hint_override=hint_override,
                        ),
                    )
                )
                for node in input_nodes
            ]
            log.debug(
                "[BENCHMARK DEBUG] Starting autotuning for '%s' with shapes: %s, device: %s",
                name,
                shapes,
                layout.device.type if layout else "unknown",
            )

        precompile_start_ts = time.time()
        with dynamo_timed(
            f"{name}_template_precompiling",
            log_pt2_compile_event=True,
            dynamo_compile_column_us="compile_time_autotune_time_us",
        ):
            precompile_fn()
        precompile_elapse = time.time() - precompile_start_ts
        log.debug("Precompilation elapsed time: %.02fs", precompile_elapse)
        # Prune anything that failed to compile
        choices = [c for c in choices if not c.failed]
        if len(choices) == 0:
            raise self.create_no_valid_choices(
                name, "All choices failed to compile for backend."
            )

        candidates = self.prescreen_choices(
            choices, name, inputs_key, self.prescreening_cache
        )
        prescreening_elapse: Optional[float] = None
        if candidates:
            prescreening_start_ts = time.time()
            timings = self.lookup(
                candidates,
                name,
                inputs_key,
                lambda choices: self.autotune(
                    name,
                    input_nodes,
                    layout,
                    input_gen_fns,
                    choices,
                    hint_override=hint_override,
                ),
                hint_override=hint_override,
            )
            choices = self.prune_choices_postscreen(
                choices, timings, name, inputs_key, self.prescreening_cache
            )
            prescreening_elapse = time.time() - prescreening_start_ts
            log.debug("Prescreening elapsed time: %.02fs", prescreening_elapse)

        autotune_start_ts = time.time()

        if best_config_future is not None:
            best_config = await_sync(best_config_future)

            important_keys = [
                "ACC_TYPE",
                "ALLOW_TF32",
                "BLOCK_K",
                "BLOCK_M",
                "BLOCK_N",
                "EVEN_K",
                "GROUP_M",
                "USE_FAST_ACCUM",
                "num_stages",
                "num_warps",
                "num_consumer_groups",
                "num_buffers_warp_spec",
            ]
            choices = [
                choice
                for choice in choices
                if all(
                    f"{k}={best_config[k]}" in choice.description
                    for k in important_keys
                )
                for k in important_keys
            ]
            log.info("Filtered to %d choices based on best_config", len(choices))

        has_autotuned: bool = False

        def track_has_autotuned(choices):
            nonlocal has_autotuned
            has_autotuned = True
            return self.autotune(
                name,
                input_nodes,
                layout,
                input_gen_fns,
                choices,
                hint_override=hint_override,
                is_collective=is_collective,
            )

        timings = self.lookup(
            choices,
            name,
            inputs_key,
            track_has_autotuned,
            hint_override=hint_override,
        )

        autotune_elapse = time.time() - autotune_start_ts
        log.debug("Autotuning elapsed time: %.02fs", autotune_elapse)

        # For collective: if any choice returned inf (timeout or failure), fallback to default
        if is_collective and timings:
            has_inf = any(not math.isfinite(timing) for timing in timings.values())
            if has_inf:
                log.warning(
                    "At least one choice failed or timed out during collective benchmarking. "
                    "Falling back to default implementation."
                )
                return {}

        # For regular: if all choices returned inf, raise error
        if timings and all(not math.isfinite(timing) for timing in timings.values()):
            raise NoValidChoicesError

        if (
            has_autotuned
            or log.getEffectiveLevel() == logging.DEBUG
            or config.trace.log_autotuning_results
        ):
            self.log_results(
                name,
                input_nodes,
                timings,
                autotune_elapse,
                precompile_elapse,
                prescreening_elapse,
                hint_override=hint_override,
                is_collective=is_collective,
            )

        def profiler_bench_function():
            # we're not running through the normal caching autotuner method here because we want to avoid returning
            # the cached value.
            # Avoid benchmarking in a separate process because it's not easy to signal to the TuningProcess that we
            # should use the profiler.
            with config.patch(
                profile_bandwidth_with_do_bench_using_profiling=True,
                autotune_in_subproc=False,
            ):
                return self.benchmark(choices, input_nodes, layout, input_gen_fns)

        for feedback_fn in self.feedback_saver_fns:
            # re-benchmarking the same choices with profiler is a bit expensive, so pass it in as a thunk.
            feedback_fn(
                timings,
                name,
                input_nodes,
                choices,
                profiler_bench_function,
            )

        return timings

    def create_no_valid_choices(self, name: str, reason: str) -> NoValidChoicesError:
        backend_config = (
            "max_autotune_gemm_backends"
            if name != "convolution"
            else "max_autotune_conv_backends"
        )
        return NoValidChoicesError(
            f"No choices to select. Provided reason: {reason} "
            f"please consider adding ATEN into {backend_config} "
            "config (defined in torch/_inductor/config.py) to allow at least one choice. "
        )

    def make_precompile_fn(
        self,
        choices,
        name: str,
        inputs_key: str,
        precompilation_timeout_seconds: Optional[int] = 60 * 60,
    ) -> Callable[[], None]:
        """
        Returns a function that precompiles the given choices.
        """
        log.debug("Starting precompilation")

        def no_op(*args, **kwargs):
            return

        if (
            precompilation_timeout_seconds is None
            or precompilation_timeout_seconds <= 0
        ):
            log.debug("Precompilation timeout is None or <= 0, returning no_op")
            return no_op

        num_workers = min(get_num_workers(), len(choices))

        if num_workers <= 0:
            return no_op

        # https://github.com/python/cpython/issues/106905
        if (
            sys.version_info.major == 3
            and sys.version_info.minor == 11
            and sys.version_info.micro <= 8
        ):
            return no_op

        # check local and global cache before precompiling
        timings = self.lookup(
            choices,
            name,
            inputs_key,
            benchmark=None,
        )

        if timings and len(timings) == len(choices):
            # compilation in precompile stage is much cheaper than that in
            # autotuning stage
            log.debug("Found all %d timings in cache, returning no_op", len(timings))
            return no_op

        precompile_key = create_precompile_key(name, inputs_key, choices)
        if precompile_func := self.precompile_cache.get(precompile_key):
            log.debug("Precompile function found in cache, returning it")
            return precompile_func

        log.info(
            "Multithreaded precompilation for %d choices using %d worker threads",
            len(choices),
            num_workers,
        )

        # In rare circumstances, because python threads inherit global state,
        # thread pool executor can race and leave stdout/stderr in a state
        # different than the original values. we explicitly restore the state
        # here to avoid this issue.

        def precompile_with_captured_stdout(choice) -> tuple[None, int]:
            log.debug("Precompiling choice with captured stdout: %s", choice)
            start_ns = time.time_ns()
            with restore_stdout_stderr():
                choice.precompile()
            elapsed_ns = time.time_ns() - start_ns
            # Return tuple as triton async compile (_worker_compile_triton)
            # returns tuple[CachingAutotuner, int]
            return None, elapsed_ns // 1000

        def on_complete(future):
            if not future.exception():
                _, precompile_elapsed_us = future.result()
                elapsed_seconds = precompile_elapsed_us / 1e6
                elapsed_times[future] = elapsed_seconds
                log.debug(
                    "Precompilation complete for future: %s, elapsed time: %.02fs",
                    future,
                    elapsed_seconds,
                )

        executor = ThreadPoolExecutor(max_workers=num_workers)
        async_compile = torch._inductor.async_compile.AsyncCompile()

        futures: dict[concurrent.futures.Future[Any], ChoiceCaller] = {}
        elapsed_times: dict[concurrent.futures.Future[Any], float] = {}

        # Some choices only differ in runtime arguments, so we
        # skip a choice if it has the same hash as a previously seen choice
        seen_choices: OrderedSet[str] = OrderedSet()
        for c in choices:
            # Skip choices which we have already issued a precompile
            if c.kernel_hash_key() in seen_choices:
                log.debug("Skipping already seen choice: %s", c)
                continue
            else:
                seen_choices.add(c.kernel_hash_key())

            if hasattr(c, "precompile"):
                triton_cuda_choice = isinstance(c, TritonTemplateCaller) and isinstance(
                    c.bmreq, TritonGPUBenchmarkRequest
                )
                if triton_cuda_choice and async_compile.use_process_pool():
                    with open(c.bmreq.module_path) as file:
                        source_code = file.read()
                    future = async_compile.triton(
                        kernel_name=c.bmreq.kernel_name, source_code=source_code
                    ).future
                    log.debug("Submitted triton async compile for choice: %s", c)
                else:
                    future = executor.submit(precompile_with_captured_stdout, c)
                    log.debug("Submitted precompile for choice: %s", c)

                future.add_done_callback(on_complete)
                futures[future] = c

        @functools.cache
        @restore_stdout_stderr()
        def wait_on_futures():
            log.debug("Waiting on futures")
            counters["inductor"]["select_algorithm_precompile"] += 1
            exceptions: list[tuple[ChoiceCaller, BaseException]] = []
<<<<<<< HEAD
            for future in as_completed(
                futures,
                timeout=precompilation_timeout_seconds,
            ):
                if e := future.exception():
                    counters["inductor"][
                        "select_algorithm_num_precompilation_exceptions"
                    ] += 1
                    exceptions.append((futures[future], e))
                    from torch._inductor.codegen.cutlass.kernel import (
                        CUTLASSTemplateCaller,
                    )

                    if isinstance(e, CUDACompileError) and isinstance(
                        futures[future], CUTLASSTemplateCaller
                    ):
                        log.debug(
=======
            try:
                for future in as_completed(
                    futures,
                    timeout=precompilation_timeout_seconds,
                ):
                    if e := future.exception():
                        counters["inductor"][
                            "select_algorithm_num_precompilation_exceptions"
                        ] += 1
                        exceptions.append((futures[future], e))
                        log.exception(  # noqa: G202
>>>>>>> e9f0085d
                            "Exception %s for benchmark choice %s",
                            e,
                            futures[future],
                            exc_info=e,
                        )
                        futures[future].mark_failed()
                    else:
                        counters["inductor"]["select_algorithm_num_precompiles"] += 1
                        log.info(
                            "Precompiling benchmark choice %s took %.02fs",
                            futures.get(future),
                            elapsed_times.get(future),
                        )
            except TimeoutError:
                # Don't force the entire process to crash due to a timeout
                # in compilation. Just mark those futures as failed.
                completed_futures = OrderedSet([f for f in futures if f.done()])
                remaining_futures = OrderedSet(futures.keys()) - completed_futures

                log.warning(
                    "Precompilation timeout after %ds: %d of %d futures did not complete",
                    precompilation_timeout_seconds,
                    len(remaining_futures),
                    len(futures),
                )

                # Mark remaining futures as failed and log them
                for future in remaining_futures:
                    choice = futures[future]
                    log.warning(
                        "Marking choice as failed due to timeout: %s",
                        choice,
                    )
                    choice.mark_failed()
                    # Add timeout exception to the exceptions list
                    timeout_exc = TimeoutError(
                        f"Precompilation timed out after {precompilation_timeout_seconds}s"
                    )
                    exceptions.append((choice, timeout_exc))
            if exceptions:
                _log_autotune_exceptions(exceptions)

            executor.shutdown(wait=True)

        self.precompile_cache[precompile_key] = wait_on_futures

        return wait_on_futures

    @classmethod
    def get_inputs(
        cls,
        choices: Sequence[ChoiceCaller],
        input_nodes: list[ir.IRNode],
        layout: ir.Layout,
        input_gen_fns: Optional[dict[int, Callable[[ir.Buffer], torch.Tensor]]],
        hint_override: Optional[int] = None,
    ) -> AutotuneArgs:
        """
        Factory method to create AutotuneArgs from a list of ChoiceCallers.
        """
        if input_gen_fns is None:
            input_gen_fns = {}

        # de-duplicate args
        unique_example_inputs = {
            x.get_name(): input_gen_fns.get(
                i,
                lambda x: cls.benchmark_example_value(x, hint_override=hint_override),
                # pyrefly: ignore [bad-argument-type]
            )(x)
            for i, x in enumerate(input_nodes)
        }
        example_inputs = list(unique_example_inputs.values())
        example_inputs_extern = []
        for input_node in input_nodes:
            if unique_example_inputs[input_node.get_name()].is_mkldnn:
                example_inputs_extern.append(
                    unique_example_inputs[input_node.get_name()]
                )
            else:
                base = unique_example_inputs[input_node.get_name()]
                base = base if base._base is None else base._base
                sizes = tuple(
                    V.graph.sizevars.atomically_apply_size_hint(
                        size,
                        fallback=config.unbacked_symint_fallback,
                        hint_override=hint_override,
                    )
                    for size in input_node.get_size()
                )
                strides = tuple(
                    V.graph.sizevars.atomically_apply_size_hint(
                        stride,
                        fallback=config.unbacked_symint_fallback,
                        hint_override=hint_override,
                    )
                    for stride in input_node.get_stride()
                )
                storage_offset = V.graph.sizevars.atomically_apply_size_hint(
                    input_node.get_layout().offset,
                    fallback=config.unbacked_symint_fallback,
                    hint_override=hint_override,
                )

                # Check if the required storage size exceeds the current storage
                # to avoid illegal memory access
                needed_size = torch._prims_common.compute_required_storage_length(
                    sizes, strides, storage_offset
                )
                current_size = base.storage().size()

                if needed_size > current_size:
                    # Create a new base tensor with sufficient storage
                    new_base = torch.randn(
                        needed_size,
                        dtype=base.dtype,
                        device=base.device,
                        requires_grad=base.requires_grad,
                    )
                    base = new_base.as_strided(
                        base.size(), base.stride(), base.storage_offset()
                    )

                example_inputs_extern.append(
                    torch.as_strided(base, sizes, strides, storage_offset)
                )
        out = cls.benchmark_example_value(layout, hint_override=hint_override)

        # Also check the output tensor for storage size
        out_base = out if out._base is None else out._base
        out_offset = V.graph.sizevars.size_hint(layout.offset)
        needed_out_size = torch._prims_common.compute_required_storage_length(
            out.size(), out.stride(), out_offset
        )
        current_out_size = out_base.storage().size()

        if needed_out_size > current_out_size:
            # Create a new base tensor with sufficient storage
            new_out_base = torch.randn(
                needed_out_size,
                dtype=out_base.dtype,
                device=out_base.device,
                requires_grad=out_base.requires_grad,
            )
            out_base = new_out_base.as_strided(
                out_base.size(), out_base.stride(), out_base.storage_offset()
            )

        out_extern = torch.as_strided(out_base, out.size(), out.stride(), out_offset)
        expected = None
        if VERIFY:
            choices[0].benchmark(*example_inputs_extern, out=out_extern)
            expected = out_extern.clone()

        return AutotuneArgs.from_choice_args(
            example_inputs,
            example_inputs_extern,
            out,
            out_extern,
            expected,
        )

    @staticmethod
    def _is_extern(choice: ChoiceCaller) -> bool:
        return isinstance(choice, (ExternKernelCaller, SubgraphChoiceCaller))

    @classmethod
    def benchmark_choice(
        cls, choice: ChoiceCaller, autotune_args: AutotuneArgs
    ) -> float:
        benchmark_tensors = autotune_args.get_benchmark_tensors(cls._is_extern(choice))
        inputs, output = benchmark_tensors.unpack()
        output.zero_()
        result = choice.benchmark(*inputs, out=output)
        device_type = next(
            (tensor.device.type for tensor in inputs if is_gpu(tensor.device.type)),
            "cuda",
        )
        device_interface = get_interface_for_device(device_type)
        if device_interface.is_available():
            device_interface.synchronize()  # shake out any CUDA errors

        if VERIFY and autotune_args.expected is not None:
            autotune_args.verify(**VERIFY)
        return result

    @classmethod
    def _run_collective_benchmark(
        cls,
        choice: ChoiceCaller,
        inputs: tuple,
        output: torch.Tensor,
        nruns: int,
        process_group,
        timeout,
    ) -> float:
        """
        Single function for benchmarking collective operations.
        Used for both warmup and actual benchmarking.

        Returns total time in milliseconds, or raises TimeoutError if any collective times out.
        """
        import torch.distributed as dist

        work = dist.barrier(group=process_group, async_op=True)
        if not work.wait(timeout):
            raise TimeoutError("Barrier timeout before benchmarking")

        torch.cuda.synchronize()

        total_time = 0.0

        for i in range(nruns):
            torch.cuda.synchronize()

            start_evt = torch.cuda.Event(enable_timing=True)
            end_evt = torch.cuda.Event(enable_timing=True)

            start_evt.record()
            choice.benchmark_collective(*inputs, out=output)  # type: ignore[attr-defined]
            end_evt.record()
            end_evt.synchronize()

            total_time += start_evt.elapsed_time(end_evt)

        return total_time

    @classmethod
    def benchmark_collective_choice(
        cls,
        choice: ChoiceCaller,
        autotune_args: AutotuneArgs,
    ) -> float:
        """
        Benchmark a choice for collective operations with cross-rank synchronization.
        This method ensures all ranks synchronize before benchmarking
        to get accurate measurements for distributed collective operations.

        Timeout/Error handling: If ANY rank times out or encounters an error during
        the collective operations, ALL ranks will naturally time out (since the collective
        won't complete), allowing the autotuner to fall back to the default implementation.
        """
        from datetime import timedelta

        import torch.distributed as dist

        timeout_seconds = config.collective_benchmark_timeout

        nruns = config.collective_benchmark_nruns
        nwarmup = ir.autotune_warmup

        # Use default process group (None = all ranks)
        process_group = None
        rank = dist.get_rank(process_group)

        benchmark_tensors: BenchmarkTensors = autotune_args.get_benchmark_tensors(
            cls._is_extern(choice)
        )
        inputs, output = benchmark_tensors.unpack()
        output.zero_()

        timeout = timedelta(seconds=timeout_seconds)

        try:
            # Do n warmups
            cls._run_collective_benchmark(
                choice, inputs, output, nwarmup, process_group, timeout
            )

            # Do n actual benchmarking runs
            total_time = cls._run_collective_benchmark(
                choice, inputs, output, nruns, process_group, timeout
            )

            avg_time = total_time / nruns

            # All-reduce to get avg time across ranks
            time_tensor = torch.tensor(
                [avg_time], dtype=torch.float32, device=f"cuda:{rank}"
            )
            work = dist.all_reduce(
                time_tensor,
                op=dist.ReduceOp.AVG,
                group=process_group,
                async_op=True,
            )
            if not work.wait(timeout):
                raise TimeoutError(
                    "All-reduce timeout when collecting benchmark results"
                )

            timing = time_tensor.item()

            log.info(
                "Collective benchmark for %s: %.6f ms",
                choice.name,
                timing,
            )

            return timing

        except Exception:
            log.warning(
                "Collective benchmark exception for choice %s. Skipping this choice.",
                getattr(choice, "name", "<unknown>"),
                exc_info=True,
            )
            return float("inf")

    @classmethod
    def benchmark_choices(
        cls,
        choices: Sequence[ChoiceCaller],
        autotune_args: AutotuneArgs,
        is_collective: bool = False,
    ) -> dict[ChoiceCaller, float]:
        """
        Benchmark a list of choices and return timing dict.
        """
        if is_collective:
            import torch.distributed as dist

            if not dist.is_initialized():
                log.warning(
                    "Collective op detected but distributed not initialized. "
                    "Falling back to regular benchmarking."
                )
                is_collective = False
            else:
                rank = dist.get_rank(None)  # Use default process group
                log.debug(
                    "Using collective benchmarking for %d choices on rank %d",
                    len(choices),
                    rank,
                )
        timings = {}
        for choice in choices:
            try:
                if is_collective:
                    timing = cls.benchmark_collective_choice(choice, autotune_args)
                else:
                    timing = cls.benchmark_choice(choice, autotune_args)
            except CUDACompileError:
                from torch._inductor.codegen.cutlass.kernel import CUTLASSTemplateCaller

                if not isinstance(choice, CUTLASSTemplateCaller):
                    log.exception(
                        "CUDA compilation error during autotuning: \n%s. \nIgnoring this choice."
                    )
                timing = float("inf")
            except NotImplementedError:
                log.warning("Not yet implemented", exc_info=True)
                timing = float("inf")
            except RuntimeError as e:
                from torch._inductor.codegen.cutlass.kernel import CUTLASSTemplateCaller

                msg = str(e)
                if "invalid argument" in msg:
                    msg += "\n\nThis may mean this GPU is too small for max_autotune mode.\n\n"
                elif "illegal memory access" in msg:
                    msg += "\n\nEither error in template or triton bug.\n"
                elif "unspecified launch failure" in msg:
                    msg += "\n\nAn unrecoverable unspecified launch failure was caught during autotuning."
                    msg += "\nPlease try re-running with TORCHINDUCTOR_AUTOTUNE_IN_SUBPROC=1.\n\n"

                if isinstance(choice, CUTLASSTemplateCaller):
                    log.debug(
                        "Runtime error during autotuning: \n%s. \nIgnoring this choice.",
                        msg,
                        exc_info=True,
                    )
                else:
                    log.error(
                        "Runtime error during autotuning: \n%s. \nIgnoring this choice.",
                        msg,
                    )
                timing = float("inf")
            except AssertionError as e:
                raise AssertionError(  # noqa: B904
                    f"Incorrect result from choice {choice}\n\n{e}"
                )
            except Exception as e:
                try:
                    from triton.runtime.autotuner import OutOfResources

                    if isinstance(e, OutOfResources):
                        log.warning(e)  # noqa: G200
                        timing = float("inf")
                    else:
                        raise e
                except ImportError:
                    raise e from None

            timings[choice] = timing

            # If a collective choice failed or timed out, skip the rest of the choices
            if is_collective and not math.isfinite(timing):
                log.warning(
                    "Choice %s failed or timed out during collective benchmarking. "
                    "Stopping further benchmarking to avoid NCCL corruption.",
                    getattr(choice, "name", "<unknown>"),
                )
                timings.update({c: float("inf") for c in choices if c not in timings})
                break

        return timings

    @classmethod
    def benchmark_in_current_process(
        cls,
        choices: Sequence[ChoiceCaller],
        input_nodes: list[ir.IRNode],
        layout: ir.Layout,
        input_gen_fns: Optional[dict[int, Callable[[ir.Buffer], torch.Tensor]]],
        hint_override: Optional[int] = None,
        is_collective=False,
    ) -> dict[ChoiceCaller, float]:
        inputs = cls.get_inputs(
            choices, input_nodes, layout, input_gen_fns, hint_override=hint_override
        )
        return cls.benchmark_choices(
            choices,
            inputs,
            is_collective=is_collective,
        )

    @classmethod
    def benchmark_in_sub_process(
        cls,
        choices: Sequence[ChoiceCaller],
        input_nodes: list[ir.IRNode],
        layout: ir.Layout,
        input_gen_fns: Optional[dict[int, Callable[[ir.Buffer], torch.Tensor]]],
        hint_override: Optional[int] = None,
    ):
        from . import autotune_process

        # only benchmark triton kernel in sub process for now.
        # ATen/Extern kernel are still benchmarked in the current process.
        extern = [c for c in choices if cls._is_extern(c)]
        triton = [c for c in choices if not cls._is_extern(c)]

        timings = cls.benchmark_in_current_process(
            extern, input_nodes, layout, input_gen_fns, hint_override=hint_override
        )
        timings.update(autotune_process.benchmark_in_sub_process(triton))  # type: ignore[arg-type]
        return timings

    @classmethod
    def make_benchmark_fn(
        cls,
        choices: Sequence[ChoiceCaller],
        input_nodes: list[ir.IRNode],
        layout: ir.Layout,
        input_gen_fns: Optional[dict[int, Callable[[ir.Buffer], torch.Tensor]]],
        hint_override: Optional[int] = None,
        is_collective=False,
    ):
        if DEBUG:
            print(f"{len(choices)} tuning requests:")

        # Collective ops must use current process
        if is_collective or not config.autotune_in_subproc:
            return functools.partial(
                cls.benchmark_in_current_process,
                input_nodes=input_nodes,
                layout=layout,
                input_gen_fns=input_gen_fns,
                hint_override=hint_override,
                is_collective=is_collective,
            )
        else:
            return functools.partial(
                cls.benchmark_in_sub_process,
                input_nodes=input_nodes,
                layout=layout,
                input_gen_fns=input_gen_fns,
                hint_override=hint_override,
            )

    @staticmethod
    def prescreen_choices(
        choices: list[ChoiceCaller],
        name: str,
        inputs_key: str,
        prescreen_cache: dict[str, OrderedSet[str]],
    ) -> list[ChoiceCaller]:
        """
        Figure out what choices need to be prescreened before autotuning with runtime
        params.

        Prescreening is a process of reducing the number of autotuning for choices with
        runtime params via a two stage autotuning process. First, we fix a set of runtime
        params (here we use swizzle=2) and run autotuning to get a set of candidates.
        Then, we run autotuning again with the candidates and the full set of runtime
        params.

        Since have the concept of runtime params, we need to differentiate between
        choice's hash_key and choice's kernel_hash_key. The former includes information
        like runtime params, while the latter does not. prescreen_cache, if exists, stores
        the set of hash_key that should win the prescreening.

        Right now, only CUTLASS choices have runtime params.
        """
        # Create a cache key for prescreening results
        prescreen_key = f"{name}:{inputs_key}"

        # Check if we have cached prescreening results (prescreen_winners)
        if prescreen_key in prescreen_cache:
            prescreen_winners = [
                choice
                for choice in choices
                if choice.hash_key() in prescreen_cache[prescreen_key]
            ]
            return prescreen_winners

        # prescreen cutlass
        from .codegen.cutlass.kernel import CUTLASSTemplateCaller

        candidates = []
        if (
            config.cutlass.cutlass_prescreening
            and len(config.cutlass.cutlass_max_profiling_swizzle_options) > 1
        ):
            candidates.extend(
                [
                    c
                    for c in choices
                    if isinstance(c, CUTLASSTemplateCaller)
                    # hardcoded to only look at swizzle=2
                    if c.info_dict().get("swizzle") == "2"
                ]
            )

        # skip prescreening if the number of candidates is too small
        if len(candidates) < 10:
            return []

        return candidates  # type: ignore[return-value]

    @staticmethod
    def prune_choices_postscreen(
        choices: list[ChoiceCaller],
        candidate_timings: dict[ChoiceCaller, float],
        name: str,
        inputs_key: str,
        prescreen_cache: dict[str, OrderedSet[str]],
    ) -> list[ChoiceCaller]:
        """
        Prune the choices after prescreening.
        """
        from .codegen.cutlass.kernel import CUTLASSTemplateCaller

        prescreen_key = f"{name}:{inputs_key}"

        # Check if we have cached postscreen results
        if prescreen_key in prescreen_cache:
            # candidate_timings are from choices that have won prescreening already
            winner_kernel_hashes = [
                candidate.kernel_hash_key() for candidate in candidate_timings
            ]

            pruned_choices = [
                choice
                for choice in choices
                if not isinstance(choice, CUTLASSTemplateCaller)
                or choice.kernel_hash_key() in winner_kernel_hashes
            ]
            return pruned_choices

        log.debug("Before pruning using prescreening timings, %d choices", len(choices))
        sorted_candidates = sorted(
            candidate_timings.keys(), key=lambda choice: candidate_timings[choice]
        )

        # Print prescreening timings
        if (
            candidate_timings
            and PRINT_AUTOTUNE
            and config.autotune_num_choices_displayed != 0
        ):
            n = config.autotune_num_choices_displayed
            top_k = sorted_candidates[:n]
            best = top_k[0]
            best_time = candidate_timings[best]

            lines = ["PRESCREENING CANDIDATE TIMINGS"]
            for choice in top_k:
                result = candidate_timings[choice]
                if result:
                    lines.append(
                        f"  {choice.name} {result:.4f} ms {best_time / result:.1%} {choice.description}"
                    )
                else:
                    lines.append(
                        f"  {choice.name} {result:.4f} ms <DIVIDED BY ZERO ERROR>"
                    )

            log.info("\n".join(lines))
        num_to_keep = max(int(math.sqrt(len(choices)) / 4), 8)

        # prune choices based on prescreening timings
        candidates_to_prune = OrderedSet(
            candidate.kernel_hash_key() for candidate in sorted_candidates[num_to_keep:]
        )
        winner_hashes: OrderedSet[str] = OrderedSet()
        for candidate in sorted_candidates[:num_to_keep]:
            if candidate_timings[candidate] == float("inf"):
                candidates_to_prune.add(candidate.kernel_hash_key())
            else:
                winner_hashes.add(candidate.hash_key())
                if isinstance(candidate, CUTLASSTemplateCaller):
                    candidate.bmreq.ensure_dll_loaded()

        pruned_choices = [
            choice
            for choice in choices
            if choice.kernel_hash_key() not in candidates_to_prune  # type: ignore[attr-defined]
        ]

        # Cache the hash_key of winners of prescreening
        prescreen_cache[prescreen_key] = winner_hashes

        log.debug(
            "After pruning using prescreening timings, %d choices", len(pruned_choices)
        )
        return pruned_choices

    @staticmethod
    def get_flex_attention_choice_info(
        choice: ChoiceCaller, timings: dict[ChoiceCaller, float]
    ) -> dict[str, Any]:
        if isinstance(choice, torch._inductor.select_algorithm.ExternKernelCaller):
            return {"type": "extern", "time": timings[choice]}

        assert isinstance(choice, torch._inductor.select_algorithm.TritonTemplateCaller)

        info = choice.info_dict()
        result = {
            "type": "triton",
            "time": timings[choice],
        }

        for key in AlgorithmSelectorCache.FLEX_ATTENTION_TUNABLE_KEYS:
            if key in info:
                # pyrefly: ignore [unsupported-operation]
                result[key] = info[key]

        return result

    @staticmethod
    def maybe_log_flex_attention_results(
        name: str, input_nodes: list[ir.IRNode], timings: dict[ChoiceCaller, float]
    ) -> None:
        flex_attention_filename = get_flex_attention_log_filename()
        if not flex_attention_filename or "flex_attention" not in name:
            return

        if len(input_nodes) < 3:
            return

        query_size = input_nodes[0].get_size()
        key_size = input_nodes[1].get_size()
        value_size = input_nodes[2].get_size()

        B = query_size[0]
        Hq = query_size[1]
        seq_len_q = query_size[2]
        qk_head_dim = query_size[3]
        Hkv = key_size[1]
        seq_len_kv = key_size[2]
        v_head_dim = value_size[3]

        kernel_type = "backward" if "backward" in name else "forward"
        dims_key = str(
            (
                kernel_type,
                B,
                Hq,
                Hkv,
                seq_len_q,
                seq_len_kv,
                qk_head_dim,
                v_head_dim,
            )
        )

        sorted_choices = sorted(timings, key=timings.__getitem__)
        out_dict = {
            dims_key: [
                AlgorithmSelectorCache.get_flex_attention_choice_info(choice, timings)
                for choice in sorted_choices
            ]
        }
        append_to_log(flex_attention_filename, out_dict)

    @staticmethod
    def log_results(
        name: str,
        input_nodes: list[ir.IRNode],
        timings: dict[ChoiceCaller, float],
        elapse: float,
        precompile_elapse: float,
        prescreening_elapse: Optional[float] = None,
        hint_override: Optional[int] = None,
        is_collective: bool = False,
    ):
        """Log the autotuning results, currently only handles mm and flex. Log Collective op autotuning result"""
        if is_collective and timings:
            import torch.distributed as dist

            # Only rank 0 logs to avoid duplicate logs
            rank = dist.get_rank() if dist.is_initialized() else 0
            if rank == 0:
                best_choice = min(timings, key=timings.__getitem__)
                log.warning("[COLLECTIVE AUTOTUNING] All timings:")
                for c, t in sorted(timings.items(), key=lambda x: x[1]):
                    choice_name = getattr(c, "name", str(c))
                    log.warning(
                        "  - %s: %.6f ms %s",
                        choice_name,
                        t if math.isfinite(t) else float("inf"),
                        "← SELECTED" if c == best_choice else "",
                    )

        V.debug.log_autotuning_results(
            name, input_nodes, timings, elapse, precompile_elapse
        )
        if not (config.max_autotune or config.max_autotune_gemm) or not PRINT_AUTOTUNE:
            return
        sizes = ", ".join(
            [
                "x".join(
                    map(
                        str,
                        V.graph.sizevars.size_hints(
                            n.get_size(),
                            fallback=config.unbacked_symint_fallback,  # type: ignore[arg-type]
                            hint_override=hint_override,
                        ),
                    )
                )
                for n in input_nodes
            ]
        )

        strides = ", ".join([str(n.get_stride()) for n in input_nodes])
        dtypes = ", ".join([str(n.get_dtype()) for n in input_nodes])
        if config.autotune_num_choices_displayed == 0:
            return

        # when autotune_num_choices_displayed is None, [:None] means all
        n = config.autotune_num_choices_displayed
        top_k = sorted(timings, key=timings.__getitem__)[:n]

        best = top_k[0]

        def get_choice_info(choice):
            if isinstance(choice, torch._inductor.select_algorithm.ExternKernelCaller):
                return {"type": "cublas", "time": timings[choice]}

            assert isinstance(
                choice, torch._inductor.select_algorithm.TritonTemplateCaller
            )

            info = choice.info_dict()
            tile = info["tile_shape"]

            tile_vals = eval(tile)  # type: ignore[arg-type]
            BLOCK_M = tile_vals[0]
            BLOCK_K = tile_vals[1]
            BLOCK_N = tile_vals[2]

            return {
                "type": "triton",
                "time": timings[choice],
                "BLOCK_M": BLOCK_M,
                "BLOCK_K": BLOCK_K,
                "BLOCK_N": BLOCK_N,
                "num_stages": info["num_stages"],
                "num_warps": info["num_warps"],
            }

        mm_filename = get_mm_log_filename()
        if mm_filename and "mm" in name:
            M, K = input_nodes[-2].get_size()[:2]
            N = input_nodes[-1].get_size()[-1]

            out_dict = {str((M, K, N)): [get_choice_info(choice) for choice in timings]}

            append_to_log(mm_filename, out_dict)

        AlgorithmSelectorCache.maybe_log_flex_attention_results(
            name, input_nodes, timings
        )

        best_time = timings[best]
        sys.stderr.write(f"AUTOTUNE {name}({sizes})\n")
        sys.stderr.write(f"strides: {strides}\n")
        sys.stderr.write(f"dtypes: {dtypes}\n")

        for choice in top_k:
            result = timings[choice]
            if result:
                kernel_description = choice.description
                sys.stderr.write(
                    f"  {choice.name} {result:.4f} ms {best_time / result:.1%} {kernel_description}\n"
                )
            else:
                sys.stderr.write(
                    f"  {choice.name} {result:.4f} ms <DIVIDED BY ZERO ERROR>\n"
                )

        autotune_type_str = (
            "SubProcess" if config.autotune_in_subproc else "SingleProcess"
        )
        prescreening_msg = (
            f" and {prescreening_elapse:.4f} seconds prescreening"
            if prescreening_elapse is not None
            else ""
        )
        sys.stderr.write(
            f"{autotune_type_str} AUTOTUNE benchmarking takes {elapse:.4f} seconds and {precompile_elapse:.4f}"
            f" seconds precompiling for {len(timings)} choices"
            + prescreening_msg
            + "\n"
        )

    @staticmethod
    def benchmark_example_value(node, hint_override: Optional[int] = None):
        """
        Convert an ir.Buffer into a concrete torch.Tensor we can use for
        benchmarking.
        """
        if isinstance(node, ir.Layout):
            node = ir.Buffer(name="fake", layout=node)
        # triton templates want the base tensor.
        if isinstance(node, ir.BaseView):
            node = node.unwrap_view()

        # Inplace padding may reinterpret a tensor to a larger tensor if the
        # stride is large enough. The V.graph.get_allocation_size takes this into account.
        # So we need call as_strided in the end to 'view' the tensor with the correct
        # sizes/strides
        return AlgorithmSelectorCache.generate_example_value(
            tuple(
                V.graph.sizevars.atomically_apply_size_hint(
                    size,
                    fallback=config.unbacked_symint_fallback,
                    hint_override=hint_override,
                )
                for size in node.get_size()
            ),
            tuple(
                V.graph.sizevars.atomically_apply_size_hint(
                    stride,
                    fallback=config.unbacked_symint_fallback,
                    hint_override=hint_override,
                )
                for stride in node.get_stride()
            ),
            node.get_device(),
            node.get_dtype(),
            V.graph.sizevars.atomically_apply_size_hint(
                # pyrefly: ignore [missing-attribute]
                node.layout.offset,
                fallback=config.unbacked_symint_fallback,
                hint_override=hint_override,
            ),
            tuple(
                V.graph.sizevars.atomically_apply_size_hint(
                    size,
                    fallback=config.unbacked_symint_fallback,
                    hint_override=hint_override,
                )
                # pyrefly: ignore [bad-argument-type]
                for size in V.graph.get_allocation_size(node)
            ),
        )

    @staticmethod
    def generate_example_value(
        size, stride, device, dtype, extra_size, allocation_size=None
    ):
        # preserve rng states to avoid the rand_strided call below changes
        # the rng states for the real model code.
        with preserve_rng_state():
            if allocation_size is None or allocation_size == size:
                return rand_strided(
                    size,
                    stride,
                    device=device,
                    dtype=dtype,
                    extra_size=extra_size,
                )
            else:
                return rand_strided(
                    allocation_size,
                    stride,
                    device=device,
                    dtype=dtype,
                    extra_size=extra_size,
                ).as_strided(size, stride)

    @staticmethod
    def key_of(node):
        """
        Extract the pieces of an ir.Buffer that we should invalidate cached
        autotuning results on.
        """
        sizevars = V.graph.sizevars
        return (
            node.get_device().type,
            str(node.get_dtype()),
            *sizevars.size_hints(
                node.get_size(),
                fallback=config.unbacked_symint_fallback,
            ),
            *tuple(
                V.graph.sizevars.atomically_apply_size_hint(
                    stride,
                    fallback=config.unbacked_symint_fallback,
                )
                for stride in node.get_stride()
            ),
            sizevars.size_hint(
                node.get_layout().offset,
                fallback=config.unbacked_symint_fallback,
            ),
        )

    def add_feedback_saver(self, fn: FeedbackFunction):
        self.feedback_saver_fns.append(fn)

    def clear_feedback_savers(self):
        self.feedback_saver_fns = []

    def add_preprocessing_fn(self, fn: PreprocessingFunction):
        self.preprocessing_fns.append(fn)

    def clear_preprocessing_fns(self, clear_defaults: bool = False):
        """Clear preprocessing functions.

        Args:
            clear_defaults: If True, clears all functions including defaults.
                           If False, clears only user-added functions and re-registers defaults.
        """
        self.preprocessing_fns.clear()
        if not clear_defaults:
            self._register_default_preprocessing_fns()


_ALGORITHM_SELECTOR_CACHE: Optional[AlgorithmSelectorCache] = None


def get_algorithm_selector_cache() -> AlgorithmSelectorCache:
    """Get the global algorithm selector cache, creating it if it doesn't exist."""
    global _ALGORITHM_SELECTOR_CACHE
    if _ALGORITHM_SELECTOR_CACHE is None:
        _ALGORITHM_SELECTOR_CACHE = AlgorithmSelectorCache()
    return _ALGORITHM_SELECTOR_CACHE


def autotune_select_algorithm(*args, **kwargs):
    cache = get_algorithm_selector_cache()

    if "return_multi_template" not in kwargs:
        kwargs["return_multi_template"] = (
            torch._inductor.config.benchmark_epilogue_fusion
        )

    if "precompilation_timeout_seconds" not in kwargs:
        kwargs["precompilation_timeout_seconds"] = config.precompilation_timeout_seconds

    return cache(*args, **kwargs)


def add_feedback_saver(
    fn: FeedbackFunction,
):
    cache = get_algorithm_selector_cache()
    cache.add_feedback_saver(fn)


def clear_feedback_savers():
    """Clear all feedback saver functions."""
    cache = get_algorithm_selector_cache()
    cache.clear_feedback_savers()


def add_preprocessing_fn(
    fn: PreprocessingFunction,
):
    """Add a preprocessing function to be applied to choices before autotuning.

    Preprocessing functions are called sequentially in the order they were registered,
    with each function receiving the output of the previous one. They can filter,
    reorder, transform, or modify the list of choices in any way.

    Args:
        fn: A function that takes a list of ChoiceCaller objects and returns
            a modified list of ChoiceCaller objects.

    Example:
        def my_filter(choices):
            # Filter out choices with certain names
            return [c for c in choices if 'slow' not in c.name.lower()]

        add_preprocessing_fn(my_filter)
    """
    cache = get_algorithm_selector_cache()
    cache.add_preprocessing_fn(fn)


def clear_preprocessing_fns(clear_defaults: bool = False):
    """Clear preprocessing functions at module level.

    Args:
        clear_defaults: If True, clears all functions including defaults.
                       If False, clears only user-added functions and re-registers defaults.
    """
    cache = get_algorithm_selector_cache()
    cache.clear_preprocessing_fns(clear_defaults)


def realize_inputs(*args):
    if len(args) == 1:
        return ir.ExternKernel.require_stride1(ir.ExternKernel.realize_input(args[0]))
    return [realize_inputs(x) for x in args]


class SymbolicGridFn:
    """
    Wrapper around a grid function that allows either int or sympy inputs.

        @SymbolicGridFn
        def grid(x, meta, *, cdiv):
            return cdiv(x, meta["BLOCK_X"])
    """

    def __init__(self, fn: Callable[..., tuple[Any, Any, Any]]):
        self.fn = fn
        self.kwargs_int = {}
        self.kwargs_sym = {}
        params = inspect.signature(fn).parameters
        for name, fn_sym, fn_int in [
            ("cdiv", CeilDiv, ceildiv),
            ("min", sympy.Min, min),
            ("max", sympy.Max, max),
        ]:
            if name in params:
                self.kwargs_int[name] = fn_int
                self.kwargs_sym[name] = fn_sym

    def __call__(self, *args, **kwargs) -> tuple[int, int, int]:
        return self.fn(*args, **kwargs, **self.kwargs_int)

    def sympy_call(self, *args, **kwargs):
        return self.fn(*args, **kwargs, **self.kwargs_sym)


def _autotune_metadata(input_nodes):
    """Helper function to extract autotune metadata from input nodes."""
    return {
        "autotune_strides": ", ".join([str(n.get_stride()) for n in input_nodes]),
        "autotune_dtypes": ", ".join([str(n.get_dtype()) for n in input_nodes]),
        "autotune_shape": ", ".join(
            ["x".join(map(str, n.get_size())) for n in input_nodes]
        ),
        "autotune_offset": ", ".join([str(n.get_layout().offset) for n in input_nodes]),
        # TODO(coconutruben): replace this with taking KernelInputs as the
        # argument, and extracting those out there directly
        "autotune_strides_hinted": ", ".join(
            [
                str(
                    V.graph.sizevars.size_hints(
                        n.get_stride(),
                        fallback=config.unbacked_symint_fallback,
                    )
                )
                for n in input_nodes
            ]
        ),
        "autotune_shape_hinted": ", ".join(
            [
                "x".join(
                    map(
                        str,
                        V.graph.sizevars.size_hints(
                            n.get_size(),
                            fallback=config.unbacked_symint_fallback,
                        ),
                    )
                )
                for n in input_nodes
            ]
        ),
    }


def _log_autotune_choices_stats(
    event_name: str, timings: dict[ChoiceCaller, float]
) -> None:
    """Helper function to extract autotune metadata from benchmark results."""
    if not timings:
        return None

    metadata: dict[str, Union[int, float, str]] = {
        "num_choices": len(timings),
        "num_triton_choices": len(
            [c for c in timings if isinstance(c, TritonTemplateCaller)]
        ),
    }

    sorted_choices = sorted(timings, key=timings.__getitem__)
    best_choice = sorted_choices[0]
    metadata["best_kernel"] = best_choice.name
    if best_choice.description:
        metadata["best_kernel_desc"] = best_choice.description
    metadata["best_time"] = timings[best_choice]

    best_triton_pos = next(
        (
            i
            for i, choice in enumerate(sorted_choices)
            if isinstance(choice, TritonTemplateCaller)
        ),
        None,
    )
    if best_triton_pos is not None:
        metadata["best_triton_pos"] = best_triton_pos
        best_triton_kernel = sorted_choices[best_triton_pos]
        if best_triton_pos != 0:
            metadata["best_triton_time"] = timings[best_triton_kernel]
            metadata["best_triton_kernel"] = best_triton_kernel.name
            if best_triton_kernel.description:
                metadata["best_triton_kernel_desc"] = best_triton_kernel.description

    payload = json.dumps(metadata)
    get_chromium_event_logger().add_event_data(
        event_name, autotune_choices_stats=payload
    )
    sys.stderr.write(f"Autotune Choices Stats:\n{payload}\n")


def _log_autotune_exceptions(
    exceptions: list[tuple[ChoiceCaller, BaseException]],
) -> None:
    """Log autotune exceptions to chromium event logger."""
    if not exceptions:
        return

    try:
        pt2_compile_substack = get_chromium_event_logger().get_pt2_compile_substack()
        if not pt2_compile_substack:
            return

        current_event = pt2_compile_substack[-1]
        if not current_event.endswith("_template_precompiling"):
            return

        exception_details = []
        for choice, exc in exceptions:
            try:
                choice_type = (
                    "triton" if isinstance(choice, TritonTemplateCaller) else "other"
                )
                data = {
                    "choice_type": choice_type,
                    "choice": choice.description,
                    "exception_message": str(exc),
                }

                exc_type_match = re.search(r"(\w+):", str(exc))
                if exc_type_match:
                    data["exception"] = exc_type_match.group(1)

                if "OutOfMemoryError" in str(exc):
                    required_match = re.search(r"Required: (\d+)", str(exc))
                    if required_match:
                        data["required_memory"] = required_match.group(1)

                    limit_match = re.search(r"Hardware limit:\s*(\d+)", str(exc))
                    if limit_match:
                        data["hardware_limit"] = limit_match.group(1)

                exception_details.append(data)
            except Exception:
                # Don't let logging errors break the main flow
                continue

        if exception_details:
            metadata = json.dumps({"exceptions": exception_details})
            get_chromium_event_logger().try_add_event_data(
                current_event, metadata=metadata
            )
    except Exception:
        # Silently ignore logging errors to avoid breaking autotune
        pass


# ensure lowering is imported so that `extern_kernels.*` is populated
from . import lowering  # noqa: F401<|MERGE_RESOLUTION|>--- conflicted
+++ resolved
@@ -3310,25 +3310,6 @@
             log.debug("Waiting on futures")
             counters["inductor"]["select_algorithm_precompile"] += 1
             exceptions: list[tuple[ChoiceCaller, BaseException]] = []
-<<<<<<< HEAD
-            for future in as_completed(
-                futures,
-                timeout=precompilation_timeout_seconds,
-            ):
-                if e := future.exception():
-                    counters["inductor"][
-                        "select_algorithm_num_precompilation_exceptions"
-                    ] += 1
-                    exceptions.append((futures[future], e))
-                    from torch._inductor.codegen.cutlass.kernel import (
-                        CUTLASSTemplateCaller,
-                    )
-
-                    if isinstance(e, CUDACompileError) and isinstance(
-                        futures[future], CUTLASSTemplateCaller
-                    ):
-                        log.debug(
-=======
             try:
                 for future in as_completed(
                     futures,
@@ -3340,7 +3321,6 @@
                         ] += 1
                         exceptions.append((futures[future], e))
                         log.exception(  # noqa: G202
->>>>>>> e9f0085d
                             "Exception %s for benchmark choice %s",
                             e,
                             futures[future],
