# mypy: allow-untyped-defs
import builtins
import contextlib
import dataclasses
import functools
import inspect
import itertools
import json
import logging
import math
import operator
import os
import re
import sys
import textwrap
import time
from concurrent.futures import as_completed, ThreadPoolExecutor
from io import StringIO
from types import ModuleType
<<<<<<< HEAD
from typing import Any, Callable, Optional, TYPE_CHECKING, Union
=======
from typing import Any, Callable, NamedTuple, Optional, TYPE_CHECKING, Union
>>>>>>> 20e2ca3e
from typing_extensions import Self
from unittest.mock import patch

import sympy

import torch
import torch._inductor.async_compile  # noqa: F401 required to warm up AsyncCompile pools
from torch._dynamo.device_interface import get_interface_for_device
from torch._dynamo.testing import rand_strided
from torch._dynamo.utils import counters, dynamo_timed, identity, preserve_rng_state
from torch._inductor.utils import clear_on_fresh_inductor_cache
from torch.utils._filelock import FileLock
from torch.utils._ordered_set import OrderedSet

from ..utils._sympy.functions import CeilDiv
from . import config, ir
from .autotune_process import (
    TensorMeta,
    TritonBenchmarkRequest,
    TritonCPUBenchmarkRequest,
    TritonGPUBenchmarkRequest,
)
from .codecache import code_hash, PersistentCache, PyCodeCache
from .codegen.common import (
    CSEVariable,
    IndentedBuffer,
    KernelTemplate,
    OpOverrides,
    WorkspaceArg,
    WorkspaceZeroMode,
)
from .codegen.simd_kernel_features import SIMDKernelFeatures
from .codegen.subgraph import SubgraphChoiceCaller
from .codegen.triton import (
    gen_common_triton_imports,
    texpr,
    TritonKernel,
    TritonScheduling,
)
from .codegen.triton_utils import config_of, equal_1_arg_indices, signature_to_meta
from .codegen.wrapper import pexpr
from .exc import CUDACompileError
from .ir import ChoiceCaller, PrimitiveInfoType
from .ops_handler import StoreMode
from .runtime.benchmarking import benchmarker
from .runtime.hints import DeviceProperties
from .runtime.triton_compat import HAS_WARP_SPEC
from .runtime.triton_heuristics import FixedGrid
from .utils import (
    ceildiv,
    FakeIndentedBuffer,
    get_dtype_size,
    is_gpu,
    Placeholder,
    restore_stdout_stderr,
    sympy_dot,
    sympy_index_symbol,
    sympy_product,
    triton_type,
    triton_type_to_torch,
    unique,
)
from .virtualized import V


log = logging.getLogger(__name__)

# correctness checks struggle with fp16/tf32
VERIFY: dict[str, Any] = {}
PRINT_AUTOTUNE = True
DEBUG = False


if TYPE_CHECKING:
    import concurrent

    from torch._inductor.codegen.simd import IterationRangesRoot


class KernelNamespace:
    pass


# these objects are imported from the generated wrapper code
extern_kernels = KernelNamespace()


@dataclasses.dataclass
class BenchmarkTensors:
    """Represents a set of inputs and outputs for autotuning with a template"""

    input_tensors: list[torch.Tensor]
    output_tensor: Optional[torch.Tensor]

    def unpack(self):
        return self.input_tensors, self.output_tensor


@dataclasses.dataclass
class AutotuneArgs:
    """During autotuning, we need to pass the same inputs to all choices.
    Note:
        Since we typically have a mix of external choices and triton choices, we create
        two lists of inputs for the same underlying buffers:
        - External inputs (for aten kernels): Include offset for sliced tensors
        - Triton inputs: Use base pointer for sliced tensors, without offset
    """

    triton: BenchmarkTensors
    extern: BenchmarkTensors
    expected: Optional[torch.Tensor] = None

    def get_benchmark_tensors(self, extern=False) -> BenchmarkTensors:
        """Returns the inputs and output tensors for a given choice."""
        bench_tensors = self.extern if extern else self.triton
        return bench_tensors

    @classmethod
    def from_choice_args(
        cls,
        example_inputs: list[torch.Tensor],
        example_inputs_extern: list[torch.Tensor],
        out: torch.Tensor,
        out_extern: torch.Tensor,
        expected: Optional[torch.Tensor] = None,
    ) -> Self:
        """Factory method to create AutotuneInputs from separate inputs/outputs"""
        return cls(
            triton=BenchmarkTensors(example_inputs, out),
            extern=BenchmarkTensors(example_inputs_extern, out_extern),
            expected=expected,
        )

    def verify(self, **kwargs):
        """Verify the correctness of the benchmarking results"""

        torch.testing.assert_close(self.extern.output_tensor, self.expected, **kwargs)


class PartialRender:
    """
    Some parts of a template need to be generated at the end, but
    inserted into the template at the start.  This allows doing a bunch
    of replacements after the initial render.
    """

    def __init__(self, code, replacement_hooks) -> None:
        super().__init__()
        self.code = code
        self.replacement_hooks = replacement_hooks

    def finalize_hook(self, hook_key: str, strict=True) -> None:
        if hook_key not in self.replacement_hooks:
            if strict:
                raise RuntimeError(
                    f"{hook_key} not registered in self.replacement_hooks"
                )
            else:
                return
        assert self.replacement_hooks[hook_key] is not None, (
            "hook_key can only be called once"
        )
        self.code = self.code.replace(hook_key, self.replacement_hooks[hook_key]())
        self.replacement_hooks[hook_key] = None

    def finalize_all(self) -> str:
        for key, fn in self.replacement_hooks.items():
            self.code = self.code.replace(key, fn())
        return self.code


# This is used to store info needed for lowering each subgraph in triton
# templates


@dataclasses.dataclass()
class SubgraphInfo:
    body: IndentedBuffer
    template_mask: Optional[str] = None
    template_out: Optional[str] = None
    compute: IndentedBuffer = dataclasses.field(default_factory=IndentedBuffer)
    indexing_code: IndentedBuffer = dataclasses.field(default_factory=IndentedBuffer)
    loads: IndentedBuffer = dataclasses.field(default_factory=IndentedBuffer)
    stores: IndentedBuffer = dataclasses.field(default_factory=IndentedBuffer)
    ops_handler: Optional[V.WrapperHandler] = None  # type: ignore[name-defined]

    # only copied over if not None
    range_trees: Optional[list["IterationRangesRoot"]] = None
    numels = None  # type: ignore[var-annotated]

    def __post_init__(self):
        self.only_copy_if_non_none_fields = ("range_trees", "numels")

    def to_dict(self):
        return {
            field.name: getattr(self, field.name) for field in dataclasses.fields(self)
        }


class ModificationWrapper(V.WrapperHandler):  # type: ignore[name-defined]
    """Handles placeholder substitutions during subgraph processing."""

    def __init__(
        self,
        kernel,
        subgraph_number: int,
        fixed_inputs: dict[str, Any],
        mask: Optional[str],
    ):
        super().__init__(V.ops)
        self.name = f"PlaceholderSubstitution_{subgraph_number}"
        self.kernel = kernel
        self.fixed_inputs = fixed_inputs
        self.mask = mask

    def load(self, name: str, index: sympy.Expr):
        """Handle loading from tensor or fixed input."""
        if name not in self.fixed_inputs:
            index_str = self._process_indexing(index)
            var = self._add_kernel_input(name)
            var_dtype = V.graph.get_buffer(name).dtype
            line = f"tl.load({var} + {index_str})"

            if (
                var_dtype in (torch.float16, torch.bfloat16)
                and config.triton.codegen_upcast_to_fp32
            ):
                line += ".to(tl.float32)"
                var_dtype = torch.float32

            out = self.kernel.cse.generate(self.kernel.compute, line, dtype=var_dtype)
            return out

        return self.kernel.cse.generate(
            self.kernel.compute, f"({self.fixed_inputs[name]})", dtype=torch.float32
        )

    def indirect_indexing(self, index_var: str, size, check, wrap_neg=True):
        """Convert index variable to symbolic form."""
        return sympy_index_symbol(str(index_var))

    def store(
        self, name: str, index: sympy.Expr, value: CSEVariable, mode: StoreMode = None
    ) -> str:
        """Currently only supports stores for atomic adds coming from scatter nodes
        This is used by flex_attention's backwards grad for captured buffers, see
        zeros_and_scatter lowering
        """
        assert self.mask is not None, (
            "Mask is required for inner stores in modifications"
        )
        assert mode == "atomic_add", "Only atomic_add is supported for inner stores"

        buf_name = self._add_kernel_input(name)
        index_str = self._process_indexing(index)
        index_str = f"tl.broadcast_to({index_str}, {value}.shape)"
        store = f"tl.atomic_add({buf_name} + {index_str}, {value}, {self.mask}, sem='relaxed')"
        return store

    def _add_kernel_input(self, name: str):
        """Add name as input to kernel and return input ref."""
        return self.kernel.args.input(name)

    def _process_indexing(self, index):
        """Process and rename indexing, adding symbols as kernel inputs."""
        return self.kernel.kexpr(self.kernel.rename_indexing(index))


class TritonTemplateKernel(TritonKernel):
    def __init__(
        self,
        kernel_name,
        input_nodes,
        output_node,
        defines,
        num_stages,
        num_warps,
        grid_fn,
        meta,
        call_sizes,
        num_consumer_groups=0,
        num_buffers_warp_spec=0,
        use_jit=False,
        prefix_args=0,
        suffix_args=0,
        epilogue_fn=identity,
        subgraphs: Optional[list[ir.ComputedBuffer]] = None,
        workspace_arg: Optional[WorkspaceArg] = None,
    ) -> None:
        numel = sympy_product(output_node.get_size())
        super().__init__(
            {
                "x": numel,
                "r0_": sympy.S.One,
            },
            features=SIMDKernelFeatures([], numel),
        )
        self.input_nodes = input_nodes
        self.output_node = output_node
        self.named_input_nodes = {}  # type: ignore[var-annotated]
        self.defines = defines
        self.kernel_name = kernel_name
        self.use_jit = use_jit
        self.num_stages = num_stages
        self.num_warps = num_warps
        self.num_consumer_groups = num_consumer_groups
        self.num_buffers_warp_spec = num_buffers_warp_spec
        self.grid_fn = grid_fn
        self.meta = meta
        self.call_sizes = call_sizes
        # for templates with fixed epilogues
        self.prefix_args = prefix_args
        self.suffix_args = suffix_args
        self.epilogue_fn = epilogue_fn
        self.render_hooks = {}  # type: ignore[var-annotated]
        self.triton_meta: Optional[dict[str, object]] = None
        # For Templated Attention this can be a list of ir.Subgraph
        self.subgraphs: Optional[list[ir.ComputedBuffer]] = subgraphs

        # Some templates use extra global memory as a workspace
        self.workspace_arg = workspace_arg
        if workspace_arg is not None:
            self.args.workspace_args.append(workspace_arg)

        # The following attributes (body, template_mask, output_val) are all
        # used for triton kernel codegen.
        # They are swapped onto the TritonTemplateKernel object by
        # `set_subgraph_body`
        self.subgraph_bodies: dict[str, SubgraphInfo] = {}

        # input buffers which we are allowed to prologue fuse into
        self.prologue_supported_inputs: OrderedSet[str] = OrderedSet()

        # input buffers which we are fusing into
        self.prologue_fused_inputs: OrderedSet[str] = OrderedSet()
        # input buffers which we are fusing into, which preserve a zero mask
        self.prologue_fused_inputs_preserve_zero: OrderedSet[str] = OrderedSet()

        # The following attributes are all used for triton kernel codegen.
        # They are swapped onto the TritonTemplateKernel object by
        # `set_subgraph_body`
        # NB: the names here must match the fields in SubgraphInfo
        self.body: IndentedBuffer = FakeIndentedBuffer()
        self.compute: IndentedBuffer = FakeIndentedBuffer()
        self.indexing_code: IndentedBuffer = FakeIndentedBuffer()
        self.loads: IndentedBuffer = FakeIndentedBuffer()
        self.stores: IndentedBuffer = FakeIndentedBuffer()
        self.template_mask: Optional[str] = None
        self.template_out: Optional[str] = None
        self.ops_handler: Optional[V.WrapperHandler] = None  # type: ignore[name-defined]

    @contextlib.contextmanager
    def set_subgraph_body(self, body_name: str):
        assert all(
            hasattr(self, field.name) for field in dataclasses.fields(SubgraphInfo)
        )
        old_state = {
            key.name: getattr(self, key.name)
            for key in dataclasses.fields(SubgraphInfo)
        }
        assert body_name in self.subgraph_bodies, body_name

        subgraph = self.subgraph_bodies[body_name]
        for key, value in subgraph.to_dict().items():
            if value is None and key in subgraph.only_copy_if_non_none_fields:
                continue
            setattr(self, key, value)

        context = (
            contextlib.nullcontext
            if not self.ops_handler
            else lambda: V.set_ops_handler(self.ops_handler(V.get_ops_handler()))
        )
        with context():  # type: ignore[operator]
            yield
        self.subgraph_bodies[body_name] = SubgraphInfo(
            **{
                key.name: getattr(self, key.name)
                for key in dataclasses.fields(SubgraphInfo)
            }
        )
        for key, value in old_state.items():
            setattr(self, key, value)

    @contextlib.contextmanager
    def create_subgraph_body(self, body_name: str):
        assert body_name not in self.subgraph_bodies
        self.subgraph_bodies[body_name] = SubgraphInfo(
            IndentedBuffer(),
            None,
            None,
        )
        with self.set_subgraph_body(body_name):
            yield

    def need_numel_args(self):
        return False

    def estimate_kernel_num_bytes(self):
        """
        Estimate the total number of bytes this kernel takes.
        For in/out nodes, sizes are counted twice: once for reading and
        once for writing.
        """
        ninplace_args = len(unique(self.args.inplace_buffers.values()))
        num_bytes = []
        for i, inp in enumerate(itertools.chain(self.input_nodes, (self.output_node,))):
            size = V.graph.sizevars.size_hints(inp.get_size())
            numel = functools.reduce(operator.mul, size, 1)
            dtype_size = get_dtype_size(inp.get_dtype())
            num_bytes.append(numel * dtype_size * (1 + int(i < ninplace_args)))
        return sum(num_bytes)

    def jit_lines(self):
        if self.use_jit:
            return "@triton.jit"

        argdefs, _, signature, _ = self.args.python_argdefs()
        triton_meta: dict[str, Any] = {
            "signature": signature_to_meta(
                signature, size_dtype=self.index_dtype, argdefs=argdefs
            ),
            "device": DeviceProperties.create(self.output_node.get_device()),
            "constants": {},
        }
        triton_meta["configs"] = [config_of(signature)]
        for arg_num in equal_1_arg_indices(signature):  # type: ignore[index]
            triton_meta["constants"][signature[arg_num].name] = 1  # type: ignore[index,union-attr]
        matrix_instr_nonkdim = self.meta.get("matrix_instr_nonkdim", None)
        waves_per_eu = self.meta.get("waves_per_eu", None)
        kpack = self.meta.get("kpack", None)
        if matrix_instr_nonkdim:
            triton_meta["matrix_instr_nonkdim"] = matrix_instr_nonkdim
        if waves_per_eu:
            triton_meta["waves_per_eu"] = waves_per_eu
        if kpack:
            triton_meta["kpack"] = kpack

        self.triton_meta = triton_meta

        inductor_meta = {
            "kernel_name": str(Placeholder.DESCRIPTIVE_NAME),
            **TritonKernel.inductor_meta_common(),
            **FixedGrid.setup_grid_as_args(),
        }
        if config.profile_bandwidth or config.benchmark_kernel:
            num_gb = self.estimate_kernel_num_bytes() / 1e9
            inductor_meta["kernel_num_gb"] = num_gb

        template_args = f"""
            num_stages={self.num_stages},
            num_warps={self.num_warps},
            triton_meta={triton_meta!r},
            inductor_meta={inductor_meta!r},
        """

        if HAS_WARP_SPEC:
            template_args += f"""
            num_consumer_groups={self.num_consumer_groups},
            num_buffers_warp_spec={self.num_buffers_warp_spec},
        """

        return f"""
            @triton_heuristics.template(
                {template_args}
            )
            @triton.jit
        """

    def gen_argdefs(self):
        def hook():
            # python_argdefs() cannot be run until after the rest of the template lazily adds more args
            arg_defs, *_ = self.args.python_argdefs()
            return f"{', '.join(x.full_name() for x in arg_defs)}"

        self.render_hooks["<ARGDEFS>"] = hook
        return "<ARGDEFS>"

    def gen_defines(self):
        return self.defines

    def def_kernel(self, *argnames):
        """
        Hook called from template code to generate function def and
        needed args.
        """
        assert all(isinstance(x, str) for x in argnames)
        renames = IndentedBuffer(initial_indent=1)

        named_args = self.input_nodes[
            self.prefix_args : len(self.input_nodes) - self.suffix_args
        ]

        assert len(argnames) == len(named_args), (
            len(argnames),
            len(named_args),
            self.prefix_args,
            len(self.input_nodes),
        )

        for input_node in self.input_nodes[: self.prefix_args]:
            # get args in correct order
            self.args.input(input_node.get_name())

        for name, input_node in zip(argnames, named_args):
            arg_name = f"arg_{name}"
            self.named_input_nodes[name] = input_node
            if input_node.get_name() in V.graph.removed_buffers:
                continue
            if input_node.get_name() in self.prologue_fused_inputs:
                continue

            self.args.input_buffers[input_node.get_name()] = arg_name

        # The args may be duplicated, so renaming must be after args are de-duplicated.
        for name in argnames:
            input_node = self.named_input_nodes[name]
            if input_node.get_name() in V.graph.removed_buffers:
                continue
            if input_node.get_name() in self.prologue_fused_inputs:
                continue
            arg_name = self.args.input_buffers[input_node.get_name()]
            if input_node.get_layout().offset == 0:
                renames.writeline(f"{name} = {arg_name}")
            else:
                offset = texpr(self.rename_indexing(input_node.get_layout().offset))
                renames.writeline(f"{name} = {arg_name} + {offset}")

        for input_node in self.input_nodes[len(self.input_nodes) - self.suffix_args :]:
            # get args in correct order
            if input_node.get_name() in V.graph.removed_buffers:
                continue
            if input_node.get_name() in self.prologue_fused_inputs:
                continue

            self.args.input(input_node.get_name())

        def hook():
            # python_argdefs() cannot be run until after the rest of the template lazily adds more args
            arg_defs, *_ = self.args.python_argdefs()
            code = IndentedBuffer()
            code.splice(gen_common_triton_imports())
            code.splice(self.jit_lines())
            code.writeline(
                f"def {self.kernel_name}({', '.join(x.full_name() for x in arg_defs)}):"
            )
            with code.indent():
                code.splice(self.defines)
                code.splice(renames.getvalue())
            return code.getvalue()

        assert "<DEF_KERNEL>" not in self.render_hooks
        self.render_hooks["<DEF_KERNEL>"] = hook
        return "<DEF_KERNEL>"

    def size(self, name: str, index: int):
        """
        Hook called from template code to get the size of an arg.
        Will add needed args to pass it in if it is dynamic.
        """
        assert isinstance(index, int)
        if name is None:
            val = self.output_node.get_size()[index]
        else:
            assert isinstance(name, str)
            val = self.named_input_nodes[name].get_size()[index]
        return texpr(self.rename_indexing(val))

    def stride(self, name, index=None):
        """
        Hook called from template code to get the stride of an arg.
        Will add needed args to pass it in if it is dynamic.
        """
        if name is None:
            val = self.output_node.get_stride()
        else:
            assert isinstance(name, str)
            val = self.named_input_nodes[name].get_stride()

        if isinstance(index, int):
            return texpr(self.rename_indexing(val[index]))
        return ", ".join([texpr(self.rename_indexing(i)) for i in val])

    def _get_subgraph(self, subgraph_number: int):
        assert isinstance(subgraph_number, int)
        assert isinstance(self.subgraphs, list)
        assert subgraph_number < len(self.subgraphs), (
            f"Invalid subgraph number provided to create_modification, {subgraph_number} must be < {len(self.subgraphs)}"
        )
        assert self.body.getvalue() == "", (
            "Body should be clear before adding a modification"
        )
        return self.subgraphs[subgraph_number]

    def _handle_scatter_graph(self, scatter_graph):
        """Handle processing for a single scatter graph.

        Args:
            scatter_graph: The scatter graph to process
        """
        assert isinstance(scatter_graph, ir.ComputedBuffer), (
            f"scatter_graph must be an instance of ComputeBuffer but got {type(scatter_graph)}"
        )

        def contiguous_strides(x):
            # We always create a fresh contiguous grad for scattering into
            return sum(
                x_i * stride for x_i, stride in zip(x, scatter_graph.get_stride())
            )

        return scatter_graph.data.store_output(  # type: ignore[attr-defined]
            scatter_graph.name, contiguous_strides, []
        )

    def modification(
        self,
        subgraph_number: int,
        output_name: Optional[str],
        mask: Optional[str] = None,
        **fixed_inputs,
    ) -> str:
        """This creates a modification function for a subgraph.
        To use this inside a template, the first argument should specify which subgraph to codegen for

        Args:
            subgraph_number (int): The index of the subgraph in self.subgraphs
            output_name (Optional[str]): The name of the output variable to store the result in
            mask (Optional[str]): An optional mask to use for the store operation. If provided, this mask
                will be applied to the store.
        """
        num = 0
        out = None
        scatters = []
        while f"mod_{subgraph_number}_{num}" in self.subgraph_bodies:
            num += 1
        with self.create_subgraph_body(f"mod_{subgraph_number}_{num}"):
            subgraph = self._get_subgraph(subgraph_number)
            modification_handler = ModificationWrapper(
                self, subgraph_number, fixed_inputs, mask
            )
            with V.set_ops_handler(modification_handler):
                assert isinstance(subgraph, (ir.ComputedBuffer, list)), (
                    f"Expected the subgraph to be a ComputedBuffer or a List[ComputedBuffer], got {type(subgraph)}"
                )
                # Handle scatter stores
                if isinstance(subgraph, list):
                    for scatter_graph in subgraph:
                        scatters.append(self._handle_scatter_graph(scatter_graph))
                elif isinstance(subgraph.data, ir.InputBuffer):
                    out = subgraph.data.make_loader()(())
                else:
                    out = subgraph.data.inner_fn(())

            self.codegen_body()
            if output_name is not None:
                assert isinstance(output_name, str)
                assert out is not None
                self.body.writeline(f"{output_name} = {out.value}")
            else:
                assert out is None
                for scatter in scatters:
                    self.body.writeline(str(scatter))

            body_val = self.body.getvalue()
            self.cse.invalidate(OrderedSet())
            return body_val

    def load_input(
        self,
        input_name: str,
        output_name: str,
        indices: Union[list[Any], tuple[Any]],
        mask: Optional[str] = None,
        other: Optional[Union[float, int]] = 0.0,
        indent_width: int = 4,
    ):
        """Loads an input and applies any necessary preprocessing or masking.

        Args:
            input_name (str): The name of the input to load.
            indices (Union[List, Tuple]): The index for each dimension of the input.
            val (str): The name of the variable to store the loaded value.
            mask (Optional[str]): An optional mask to use for the load operation.
            other (Optional[Union[float, int]]): The value to use for masked elements. Default is 0.0.
            indent_width (int): The number of spaces to use for indentation.
        """

        input_node = self.named_input_nodes[input_name]
        self.prologue_supported_inputs.add(input_node.get_name())
        tilings = (sympy_product(input_node.get_size()), sympy.Integer(1))
        groups = {
            "x": tilings[0],
            "r0_": tilings[1],
        }

        range_trees = self.construct_range_trees(
            pid_cache=None,
            inside_reduction=False,
            is_reduction=False,
            numels=groups,
            no_x_dim=False,
        )
        load_code = None

        with self.create_subgraph_body(f"<LOAD_INPUT_{input_name}>"):
            assert isinstance(indices, (list, tuple))
            assert isinstance(output_name, str)
            assert isinstance(mask, (str, type(None)))
            self.range_trees = range_trees
            self.numels = {k: V.graph.sizevars.simplify(v) for k, v in groups.items()}
            indices = list(map(OpOverrides.paren, indices))
            index_symbols = [sympy.Symbol(x, integer=True) for x in indices]

            lengths = [V.graph.sizevars.simplify(s) for s in input_node.get_size()]
            assert len(indices) == len(lengths)

            index_symbols = [sympy.Symbol(x, integer=True) for x in indices]
            assert len(indices) == len(lengths)

            # glue to make generated code use same indexing from template

            # TODO (from reviewers as well)
            # in codegen_template,
            # prologue_node.codegen(kernel.split_and_set_ranges(prologue_node.get_ranges()))
            # the ranges need to reflect the group of the prologue input or it will error
            # not sure if there is any difference between original range_tree_entry in
            # and new one from correct lengths/groups... both actually seem to work
            for name, range_tree_entry in zip(
                indices, self.range_trees[0].construct_entries(lengths)
            ):
                range_tree_entry.set_name(name)
            contiguous_index = sympy_dot(
                ir.FlexibleLayout.contiguous_strides(lengths), index_symbols
            )
            contiguous_index = self.rename_indexing(contiguous_index)
            self.body.writeline("xindex = " + texpr(contiguous_index))

            xindex_range_root = self.range_trees[0].lookup(
                sympy.Integer(1), sympy_product(lengths)
            )
            xindex_range_root.set_name("xindex")

            # Note - ["None" override_mask]
            # MM Templates work by taking out of bounds index values and wrapping them around to 0
            # so that no mask is required on the load: offs_a_m = `rm % M`
            # We should to override the mask to be "None" instead of inheriting the mask that would
            # have been loaded otherwise.
            # We are using "None" for clarity in output code, but
            # we could alternatively emit `xmask = tl.full([xindex.shape], True, tl.int1)`
            self.template_mask = mask if mask is not None else "None"
            self.template_out = "xindex"
            self.template_indices = indices
            self.named_input_nodes[input_name].data.freeze_layout()
            self.cse.invalidate(OrderedSet())

            template_mask = self.template_mask

            class StoreOutputSubstitution(V.WrapperHandler):  # type: ignore[name-defined]
                name = "StoreOutputSubstitution"

                def store(
                    self,
                    name: str,
                    index: sympy.Expr,
                    value: "CSEVariable",
                    mode: "StoreMode" = None,
                ):
                    V.kernel.store_buffer_names.add(name)
                    V.kernel.cse.store_cache[name] = value
                    if name in V.kernel.prologue_fused_inputs:
                        # We load masked out values with 0, then apply a prologue.
                        # The masked out values may not necessariliy be 0 any more
                        # so we need to reapply the mask.
                        value_dtype = value.dtype
                        value_str = str(value)
                        if template_mask != "None" and (
                            name not in V.kernel.prologue_fused_inputs_preserve_zero
                            or other != 0
                        ):
                            value_str = (
                                f"tl.where({template_mask}, {value_str}, {other})"
                            )

                        if value_dtype != V.graph.get_buffer(name).dtype:
                            value_str = f"{value_str}.to({triton_type(V.graph.get_buffer(name).dtype)})"

                        # TODO: we should have intermediary var shapes
                        V.kernel.compute.writeline(
                            f"{output_name} = {value_str}.broadcast_to(xindex.shape)"
                        )

            self.ops_handler = StoreOutputSubstitution

            input_node = self.named_input_nodes[input_name]
            output_index = input_node.make_indexer()(index_symbols)

            # in def_kernel above we define the inputs with the storage offset adjusted
            # creating the load in input_node.make_indexer() will also adjust by storage offset
            # so subtract here to not double increment
            if not V.graph.sizevars.statically_known_equals(
                input_node.layout.offset, 0
            ):
                output_index = output_index - self.rename_indexing(
                    input_node.get_layout().offset
                )

            output_index = self.rename_indexing(output_index)

            if output_index == contiguous_index:
                output_index_str = "xindex"
            else:
                out_indexing = self.indexing(
                    output_index,
                    copy_shape=self.template_out,
                    override_mask=self.template_mask,
                )
                from .codegen.triton import IndexingOptions

                assert isinstance(out_indexing, IndexingOptions)
                output_index_str = (
                    f"({out_indexing.index_str}).broadcast_to(xindex.shape)"
                )

            # Generate load code
            load_code = f"{output_name} = tl.load({input_name} + ({output_index_str})"

            if mask:
                load_code += f", mask={mask}, other={other})"
            else:
                load_code += ")"

        hook_key = f"<LOAD_INPUT_{input_name}>"

        def hook():
            with self.set_subgraph_body(hook_key):
                self.cse.invalidate(OrderedSet())
                self.codegen_body()
                self.cse.invalidate(OrderedSet())
                if input_node.get_name() not in self.prologue_fused_inputs:
                    assert load_code is not None
                    self.body.writeline(load_code)

                return textwrap.indent(self.body.getvalue(), " " * indent_width).strip()

        assert hook_key not in self.render_hooks
        self.render_hooks[hook_key] = hook
        return hook_key

    def store_output(
        self,
        indices: Union[list[Any], tuple[Any]],
        val: str,
        mask: Optional[str] = None,
        indent_width: int = 4,
    ):
        """Stores the final output and appends any epilogue fusions if the buffer hasn't been optimized away.

        Args:
            indices (Union[List, Tuple]): The index for each dimension of the output. The dot product of
                these indices and output strides must match `val`.
            val (str): The value to store.
            mask (Optional[str]): An optional mask to use for the store operation. If provided, this mask
                will be applied to the store.
            indent_width (int): The number of spaces to use for indentation. This is used when the call to
                store_output is indented in the kernel definition.
        """
        with self.create_subgraph_body("<STORE_OUTPUT>"):
            assert isinstance(indices, (list, tuple))
            assert isinstance(val, str)
            assert isinstance(mask, (str, type(None)))
            assert self.template_mask is None
            indices = list(map(OpOverrides.paren, indices))
            index_symbols = [sympy.Symbol(x, integer=True) for x in indices]
            lengths = [
                V.graph.sizevars.simplify(s) for s in self.output_node.get_size()
            ]
            assert len(indices) == len(lengths)

            # glue to make generated code use same indexing from template
            for name, range_tree_entry in zip(
                indices, self.range_trees[0].construct_entries(lengths)
            ):
                range_tree_entry.set_name(name)
            contiguous_index = sympy_dot(
                ir.FlexibleLayout.contiguous_strides(lengths), index_symbols
            )
            contiguous_index = self.rename_indexing(contiguous_index)
            self.body.writeline("xindex = " + texpr(contiguous_index))
            self.range_trees[0].lookup(sympy.S.One, sympy_product(lengths)).set_name(
                "xindex"
            )
            self.template_mask = mask
            self.template_out = val
            self.template_indices = indices
            output_index = self.output_node.get_layout().make_indexer()(index_symbols)
            output_index = self.rename_indexing(output_index)
            if output_index == contiguous_index:
                output_index = sympy.Symbol("xindex", integer=True)

            acc_dtype = (
                triton_type_to_torch(self.meta["ACC_TYPE"])
                if "ACC_TYPE" in self.meta
                else torch.float32
            )
            epilogue_args = [V.kernel.cse.namedvar(val, dtype=acc_dtype)]
            for input_node in itertools.chain(
                self.input_nodes[: self.prefix_args],
                self.input_nodes[len(self.input_nodes) - self.suffix_args :],
            ):
                input_node.freeze_layout()
                epilogue_args.append(input_node.make_loader()(index_symbols))

            V.ops.store(
                self.output_node.get_name(),
                output_index,
                self.epilogue_fn(*epilogue_args),
            )
            self.codegen_body()

        def hook():
            # more stuff might have been added since the codegen_body above
            self.codegen_body()
            self.cse.invalidate(OrderedSet())

            return textwrap.indent(self.body.getvalue(), " " * indent_width).strip()

        assert "<STORE_OUTPUT>" not in self.render_hooks
        self.render_hooks["<STORE_OUTPUT>"] = hook
        return "<STORE_OUTPUT>"

    def render(self, template, kwargs):
<<<<<<< HEAD
        def make_template_env():
            """
            Generate the namespace visible in the template.
            """
            return {
                fn.__name__: fn
                for fn in [
                    self.def_kernel,
                    self.size,
                    self.stride,
                    self.store_output,
                    self.load_input,
                    self.make_load,
                    self.modification,
                    self.gen_argdefs,
                    self.gen_defines,
                ]
            }

        return PartialRender(
            template.render(**make_template_env(), **kwargs),
=======
        make_template_env = {
            fn.__name__: fn
            for fn in [
                self.def_kernel,
                self.size,
                self.stride,
                self.store_output,
                self.load_input,
                self.make_load,
                self.modification,
                self.gen_argdefs,
                self.gen_defines,
            ]
        }

        return PartialRender(
            template.render(**make_template_env, **kwargs),
>>>>>>> 20e2ca3e
            self.render_hooks,
        )

    def make_load(self, name, indices, mask):
        """
        Optional helper called from template code to generate the code
        needed to load from an tensor.
        """
        assert isinstance(indices, (list, tuple))
        assert isinstance(name, str)
        assert isinstance(mask, str)
        stride = self.named_input_nodes[name].get_stride()
        indices = list(map(OpOverrides.paren, indices))
        assert len(indices) == len(stride)
        index = " + ".join(
            f"{texpr(self.rename_indexing(s))} * {i}" for s, i in zip(stride, indices)
        )
        return f"tl.load({name} + ({index}), {mask}, other=0.0)"

    def indexing(
        self,
        index: sympy.Expr,
        *,
        dense_indexing=False,
        copy_shape=None,
        override_mask=None,
        block_ptr=False,
    ):
        """
        Override the default indexing to use our custom mask and force
        dense indexing.
        """
        return super().indexing(
            index,
            dense_indexing=False,
            # We pass template_out as the shape to broadcast the indexing to as
            # the mask might be broadcast to the output shape
            copy_shape=self.template_out,
            override_mask=self.template_mask,
            block_ptr=block_ptr,
        )

    def codegen_range_tree(self):
        pass  # ignore default codegen

    def call_kernel(self, name: str, node: Optional[ir.IRNode] = None):
        wrapper = V.graph.wrapper_code
        _, call_args, _, arg_types = self.args.python_argdefs()

        grid_args = ()
        if isinstance(self.grid_fn, SymbolicGridFn):
            grid_args = self.grid_fn.sympy_call(*self.call_sizes, self.meta)
        elif all(isinstance(x, (int, sympy.Integer)) for x in self.call_sizes):
            grid_args = self.grid_fn(*map(int, self.call_sizes), self.meta)
        else:
            assert not V.graph.cpp_wrapper, "cpp_wrapper requires SymbolicGridFn"
            wrapper.add_import_once(f"import {self.grid_fn.__module__}")
            meta = wrapper.add_meta_once(self.meta)
            fn_name = f"{self.grid_fn.__module__}.{self.grid_fn.__name__}"
            call_args.append(
                f"*{fn_name}({', '.join(map(pexpr, self.call_sizes))}, {meta})"
            )
            arg_types.append(None)
        assert len(grid_args) in (0, 3), "grid_fn should return 3 values"
        call_args.extend(grid_args)
        arg_types.extend(map(type, grid_args))

        if self.workspace_arg is not None:
            wrapper.generate_workspace_allocation(self.workspace_arg)
        wrapper.generate_kernel_call(
            name,
            call_args,
            arg_types=arg_types,
            triton_meta=self.triton_meta,
            triton=True,
        )
        if self.workspace_arg is not None:
            wrapper.generate_workspace_deallocation(self.workspace_arg)

    def kernel_benchmark_extra_args(self) -> list[str]:
        return [
            str(x)
            for x in self.grid_fn(
                *V.graph.sizevars.size_hints(self.call_sizes), self.meta
            )
        ]


@functools.lru_cache(None)
def _jinja2_env():
    try:
        import jinja2

        return jinja2.Environment(
            undefined=jinja2.StrictUndefined,
        )
    except ImportError:
        return None


class GenerateAndLoadResult(NamedTuple):
    """
    Return type of TritonTemplate.generate_and_load.
    """

    mod: ModuleType
    extra: str
    input_call_args: tuple[str, ...]
    prologue_supported_inputs: OrderedSet[str]
    kernel_args_sizevars_keys: tuple[sympy.Expr]
    kernel_options: dict[str, Any]


class TritonTemplate(KernelTemplate):
    """
    A Triton template is a template that can be used to generate a Triton kernel.
    """

    # Allow subclasses to override the kernel type
    kernel_type: type[Any] = TritonTemplateKernel
    index_counter = itertools.count()
    all_templates: dict[str, "TritonTemplate"] = {}

    def __init__(self, name: str, grid: Any, source: str, debug=False) -> None:
        super().__init__(name)
        self.grid = grid
        self.template = self._template_from_string(source)
        assert name not in self.all_templates, "duplicate template name"
        TritonTemplate.all_templates[name] = self
        self.debug = debug

    def generate_and_load(
        self,
        input_nodes: tuple[ir.IRNode],
        num_stages: int,
        num_warps: int,
        call_sizes: list[sympy.core.symbol.Symbol],
        prefix_args: int,
        suffix_args: int,
        epilogue_fn: Optional[Callable[..., Any]],
        subgraphs: Optional[list[ir.Buffer]],
        workspace_arg: Optional[WorkspaceArg],
        num_consumer_groups: int,
        num_buffers_warp_spec: int,
        layout: ir.Layout,
        kwargs: dict[str, Any],
<<<<<<< HEAD
    ) -> Optional[
        tuple[
            ModuleType,
            str,
            tuple[str, ...],
            OrderedSet[str],
            tuple[sympy.Expr],
            dict[str, Any],
        ]
    ]:
        # breakpoint()
=======
    ) -> Optional[GenerateAndLoadResult]:
>>>>>>> 20e2ca3e
        """Generate the python code and load it into the current process"""

        assert self.template, "requires jinja2"
        defines = StringIO()

        for name, val in kwargs.items():
            defines.write(f"{name} : tl.constexpr = {val}\n")
        defines = defines.getvalue()

        fake_out = ir.Buffer(name="buf_out", layout=layout)
        kernel_name = f"triton_{self.name}"

        numel = sympy_product(layout.size)
        buffers = itertools.chain(input_nodes, (fake_out,))
        if not TritonScheduling.can_use_32bit_indexing(numel, buffers):
            raise NotImplementedError(
                "64-bit indexing is not yet implemented for triton templates"
            )

        kernel_options = {
            "input_nodes": input_nodes,
            "defines": defines,
            "num_stages": num_stages,
            "num_warps": num_warps,
            "grid_fn": self.grid,
            "meta": kwargs,
            "call_sizes": call_sizes,
            "prefix_args": prefix_args,
            "suffix_args": suffix_args,
            "epilogue_fn": epilogue_fn,
            "subgraphs": subgraphs,
        }

        if HAS_WARP_SPEC:
            kernel_options.update(
                {
                    "num_consumer_groups": num_consumer_groups,
                    "num_buffers_warp_spec": num_buffers_warp_spec,
                }
            )

        def make_kernel():
            return self.kernel_type(
                kernel_name=kernel_name,
                output_node=fake_out,
                workspace_arg=workspace_arg,
                use_jit=False,
                **kernel_options,
            )

        def generate_code(kernel) -> Optional[tuple[str, str]]:
            def make_extra() -> str:
                extra_parts = [
                    f"{kwarg}={repr(kwargs[kwarg])}" for kwarg in sorted(kwargs.keys())
                ]

                extra_parts.extend(
                    [
                        f"num_stages={num_stages}",
                        f"num_warps={num_warps}",
                    ]
                )
                if HAS_WARP_SPEC:
                    extra_parts.extend(
                        [
                            f"num_consumer_groups={num_consumer_groups}",
                            f"num_buffers_warp_spec={num_buffers_warp_spec}",
                        ]
                    )
                extra = "-".join(extra_parts) + "-"
                return extra

            try:
                template = kernel.render(self.template, kwargs)
                with kernel.set_subgraph_body("<STORE_OUTPUT>"):
                    code = template.finalize_all()
            except ZeroDivisionError:
                # TODO(nmacchioni): fix sympy division by zero
                return None
            if self.debug:
                print("Generated Code:\n", code)

            extra = make_extra()
            return code, extra

        # Generate code, extra.
        code: Optional[str] = None
        extra: Optional[str] = None
        with (
            patch.object(V.graph, "get_dtype", self._fake_get_dtype(fake_out)),
            V.graph.set_current_device(layout.device),
            make_kernel() as kernel,
        ):
            result = generate_code(kernel)
            if not result:  # happens at ZeroDivisionError:
                return None
            code, extra = result
<<<<<<< HEAD

        assert code is not None and extra is not None

=======

        assert code is not None and extra is not None

>>>>>>> 20e2ca3e
        mod = PyCodeCache.load(code, extra)

        input_call_args = tuple(kernel.args.input_buffers.keys())
        prologue_supported_inputs = kernel.prologue_supported_inputs.copy()
        kernel_args_sizevars_keys = tuple(kernel.args.sizevars.keys())

<<<<<<< HEAD
        return (
=======
        return GenerateAndLoadResult(
>>>>>>> 20e2ca3e
            mod,
            extra,
            input_call_args,
            prologue_supported_inputs,
            kernel_args_sizevars_keys,
            kernel_options,
        )

    def generate(  # type: ignore[override]
        self,
        input_nodes: tuple[ir.IRNode],
        layout: ir.Layout,
        num_stages: int,
        num_warps: int,
        num_consumer_groups: int = 0,
        num_buffers_warp_spec: int = 0,
        prefix_args: int = 0,
        suffix_args: int = 0,
        epilogue_fn: Optional[Callable[..., Any]] = identity,
        subgraphs: Optional[list[ir.Buffer]] = None,
        mutated_inputs: Optional[list[ir.IRNode]] = None,
        call_sizes: Optional[list[sympy.core.symbol.Symbol]] = None,
        workspace_arg: Optional[WorkspaceArg] = None,
        **kwargs,
    ):
        """This function generates a TritonTemplateCaller

        Args:
            input_nodes: List of input nodes
            layout: Output layout
            num_stages: Number of stages for triton launch
            num_warps: Number of warps for triton launch
            prefix_args: Number of input nodes to be passed as arguments
            suffix_args: Number of input nodes to be passed as arguments
            epilogue_fn: Optional epilogue function to be called on the output
            subgraphs: Optional subgraphs to be passed as arguments, these will be inlined
                into the triton template string
            mutated_inputs: Optional list of input nodes that are mutated by the kernel, this is helpful
                if you need to return multiple outputs. You can pass them as inputs and mark them as
                being mutated by the kernel.
        """
        # HACK: Triton currently breaks if TF32 floats are requested, but the CUDA
        # capability doesn't support them.  This is a bug in Triton, but for now we'll
        # patch around it here.  See https://github.com/triton-lang/triton/issues/3011
        # for one example issue with this problem.
        if not torch.cuda.is_tf32_supported():
            kwargs["ALLOW_TF32"] = "False"

        if call_sizes is None:
            call_sizes = layout.size

        result = self.generate_and_load(
            input_nodes,
            num_stages,
            num_warps,
            call_sizes,
            prefix_args,
            suffix_args,
            epilogue_fn,
            subgraphs,
            workspace_arg,
            num_consumer_groups,
            num_buffers_warp_spec,
            layout,
            kwargs,
        )

<<<<<<< HEAD
        if result is None:
            return None
        (
            mod,
            extra,
            input_call_args,
            prologue_supported_inputs,
            args_sizevars_keys,
            kernel_options,
        ) = result
=======
        # May happen as result of dev by 0.
        if result is None:
            return None
>>>>>>> 20e2ca3e

        # We expect the input_buffer order to be [*input_nodes, *captured_buffers]
        expected_input_args = tuple(unique(x.get_name() for x in input_nodes))
        assert (
            result.input_call_args[: len(expected_input_args)] == expected_input_args
        ), (
            result.input_call_args,
            expected_input_args,
        )

        full_input_nodes = tuple(
            [V.graph.get_buffer(k) for k in result.input_call_args]
        )
        extra_args = V.graph.sizevars.size_hints(
<<<<<<< HEAD
            map(sympy.expand, tuple(args_sizevars_keys)),
=======
            map(sympy.expand, result.kernel_args_sizevars_keys),
>>>>>>> 20e2ca3e
            fallback=config.unbacked_symint_fallback,
        )

        kernel_hash_name = f"triton_{self.name}_{next(self.index_counter)}"

        workspace_args = []
        if workspace_arg is not None:
            # Create workspace tensor
            workspace_size = workspace_arg.count
            workspace_tensor = torch.empty_strided(
                (workspace_size,),
                (1,),
                dtype=torch.uint8,
                device=layout.device.type,
            )

            # Handle zero initialization if needed
            if workspace_arg.zero_mode != WorkspaceZeroMode.UNINITIALIZED:
                workspace_tensor.zero_()

            workspace_args.append(workspace_tensor)

        options = result.kernel_options

        def make_kernel_render(out_node):
            assert result is not None
            kernel = self.kernel_type(
                kernel_name=str(Placeholder.KERNEL_NAME),
                output_node=out_node,
                workspace_arg=workspace_arg,
                use_jit=False,
                **options,
            )
            render = functools.partial(
                kernel.render,
                self.template,
                kwargs,
            )
            return kernel, render

        # create the BenchmarkRequest
        assert result.mod.__file__ is not None
        grid = self.grid(
            *V.graph.sizevars.size_hints(
                call_sizes,
                fallback=config.unbacked_symint_fallback,
            ),
            kwargs,
        )
        bmreq_cls: type[TritonBenchmarkRequest]
        if layout.device.type == "cpu":
            bmreq_cls = TritonCPUBenchmarkRequest
        else:
            bmreq_cls = TritonGPUBenchmarkRequest
        bmreq = bmreq_cls(
<<<<<<< HEAD
            module_path=mod.__file__,
            module_cache_key=mod.key,
            kernel_name=f"triton_{self.name}",
            extra_args=[*extra_args, *grid],
=======
            module_path=result.mod.__file__,
            module_cache_key=result.mod.key,
            kernel_name=f"triton_{self.name}",
            extra_args=[*extra_args, *workspace_args, *grid],
>>>>>>> 20e2ca3e
            num_stages=num_stages,
            num_warps=num_warps,
            num_consumer_groups=num_consumer_groups,
            num_buffers_warp_spec=num_buffers_warp_spec,
            matrix_instr_nonkdim=kwargs.get("matrix_instr_nonkdim", 0),
            waves_per_eu=kwargs.get("waves_per_eu", 0),
            kpack=kwargs.get("kpack", 2),
            input_tensor_meta=TensorMeta.from_irnodes(full_input_nodes),  # type: ignore[arg-type]
            output_tensor_meta=TensorMeta.from_irnodes(layout),
        )

        return TritonTemplateCaller(
            kernel_hash_name,
            full_input_nodes,
            layout,
            make_kernel_render,
            result.extra.strip("-").replace("-", ", "),
            bmreq,
            log_info={
                "tile_shape": str(
                    (
                        kwargs.get("BLOCK_M", -1),
                        kwargs.get("BLOCK_K", -1),
                        kwargs.get("BLOCK_N", -1),
                    )
                ),
                "num_stages": num_stages,
                "num_warps": num_warps,
                "GROUP_M": kwargs.get("GROUP_M", -1),
                "allow_tf32": str(kwargs.get("ALLOW_TF32", None)),
                "acc_type": str(kwargs.get("ACC_TYPE", None)),
            },
            mutated_inputs=mutated_inputs,
            workspace_arg=workspace_arg,
<<<<<<< HEAD
            allowed_prologue_inps=prologue_supported_inputs,
=======
            allowed_prologue_inps=result.prologue_supported_inputs,
>>>>>>> 20e2ca3e
        )


class ExternKernelChoice:
    def __init__(
        self,
        kernel,
        cpp_kernel=None,
        *,
        name=None,
        has_out_variant=True,
        op_overload=None,
        use_fallback_kernel=False,
        kernel_creator=None,
    ) -> None:
        super().__init__()
        name = name or kernel.__name__
        assert callable(kernel)
        assert not hasattr(extern_kernels, name), f"duplicate extern kernel: {name}"
        self.name = name
        self.cpp_kernel_name = cpp_kernel
        self.has_out_variant = has_out_variant
        setattr(extern_kernels, name, kernel)
        self.op_overload = op_overload
        self.use_fallback_kernel = use_fallback_kernel
        self.kernel_creator = kernel_creator

    def to_callable(self):
        return getattr(extern_kernels, self.name)

    def call_name(self):
        return f"extern_kernels.{self.name}"

    @functools.lru_cache(None)  # noqa: B019
    def hash_key(self):
        fn = self.to_callable()
        parts = [
            self.name,
            getattr(fn, "__name__", ""),
            getattr(fn, "__module__", ""),
        ]
        try:
            parts.append(inspect.getsource(fn))
        except Exception:
            pass
        return code_hash("-".join(parts))

    def bind(
        self,
        input_nodes,
        layout,
        ordered_kwargs_for_cpp_kernel=(),
        **kwargs,
    ):
        self.ordered_kwargs_for_cpp_kernel = ordered_kwargs_for_cpp_kernel
        return ExternKernelCaller(
            self, input_nodes, layout, kwargs, has_out_variant=self.has_out_variant
        )


class TritonTemplateCaller(ir.TritonTemplateCallerBase):
    def __init__(
        self,
        name,
        input_nodes,
        layout,
        make_kernel_render,
        description,
        bmreq,
        log_info: Optional[
            dict[str, Union[PrimitiveInfoType, list[PrimitiveInfoType]]]
        ] = None,
        mutated_inputs=None,
        workspace_arg: Optional[WorkspaceArg] = None,
        allowed_prologue_inps: Optional[OrderedSet[str]] = None,
    ) -> None:
        super().__init__(name, input_nodes, layout, description)
        self.make_kernel_render = make_kernel_render
        self.bmreq: TritonBenchmarkRequest = bmreq
        if log_info is None:
            log_info = {}
        self.log_info: dict[str, Any] = log_info
        self.log_info.update(
            {
                "backend": "Triton",
                "num_stages": self.bmreq.num_stages,
                "num_warps": self.bmreq.num_warps,
            }
        )
        self.mutated_inputs = mutated_inputs
        self.workspace_arg = workspace_arg
        self.allowed_prologue_inps = (
            allowed_prologue_inps if allowed_prologue_inps is not None else OrderedSet()
        )

    def benchmark(self, *args, out):
        assert self.bmreq is not None
        return self.bmreq.benchmark(*args, output_tensor=out)

    def precompile(self):
        assert self.bmreq is not None
        self.bmreq.precompile()

    def __str__(self) -> str:
        return f"TritonTemplateCaller({self.bmreq.module_path}, {self.description})"

    def call_name(self):
        return f"template_kernels.{self.name}"

    def hash_key(self):
        return "-".join(
            [
                self.name.rsplit("_", 1)[0],
                self.bmreq.module_cache_key,
            ]
        )

    def output_node(self):
        return ir.TensorBox.create(
            ir.TritonTemplateBuffer(
                layout=self.layout,
                inputs=self.input_nodes,
                make_kernel_render=self.make_kernel_render,
                mutated_inputs=self.mutated_inputs,
                allowed_prologue_inps=self.allowed_prologue_inps,
            )
        )

    def info_dict(self) -> dict[str, Union[PrimitiveInfoType, list[PrimitiveInfoType]]]:
        """Information returned here is logged to the autotune log file when that is enabled."""
        return self.log_info

    def get_make_kernel_render(self):
        return self.make_kernel_render

    def autoheuristic_id(self):
        type_name = "triton"
        info = self.info_dict()
        # TODO(AlnisM): Does tile_shape always exist?
        tile = info["tile_shape"]
        tile_vals = eval(tile)  # type: ignore[arg-type]
        BLOCK_M = tile_vals[0]
        BLOCK_K = tile_vals[1]
        BLOCK_N = tile_vals[2]
        num_stages = info["num_stages"]
        num_warps = info["num_warps"]
        return f"type={type_name}_BLOCK-M={BLOCK_M}_BLOCK-K={BLOCK_K}_BLOCK-N={BLOCK_N}_numstages={num_stages}_numwarps={num_warps}"


class ExternKernelCaller(ChoiceCaller):
    def __init__(
        self,
        choice: ExternKernelChoice,
        input_nodes,
        layout,
        kwargs=None,
        *,
        has_out_variant=True,
    ) -> None:
        super().__init__(choice.name, input_nodes, layout, description="")
        self.choice = choice
        self.kwargs = kwargs or {}
        self.has_out_variant = has_out_variant

    def __str__(self) -> str:
        return f"ExternKernelCaller({self.choice.call_name()})"

    def benchmark(self, *args, out):
        if out.numel() == 0:
            # no need to run the kerrnel of do benchmarking
            return 0.0
        if self.has_out_variant:
            return super().benchmark(*args, out=out)
        else:
            algo = self.to_callable()
            out_new = algo(*args)
            torch._C._dynamo.guards.assert_size_stride(
                out_new, tuple(out.size()), tuple(out.stride())
            )
            out.copy_(out_new)  # for correctness checking
            return benchmarker.benchmark(algo, args, {})

    def to_callable(self):
        fn = self.choice.to_callable()
        if self.kwargs:
            return functools.partial(fn, **self.kwargs)
        return fn

    def hash_key(self):
        return "-".join(
            [
                self.choice.name,
                *[
                    f"{kwarg}={repr(self.kwargs[kwarg])}"
                    for kwarg in sorted(self.kwargs.keys())
                ],
                self.choice.hash_key(),
            ]
        )

    def output_node(self):
        if self.choice.use_fallback_kernel:
            assert self.choice.op_overload is not None, (
                "Please provide an op_overload to use ir.FallbackKernel"
            )
            inner = ir.FallbackKernel.create(
                self.choice.op_overload, *self.input_nodes, **self.kwargs
            )
        elif self.choice.kernel_creator is not None:
            inner = self.choice.kernel_creator(*self.input_nodes, **self.kwargs)
        else:
            cls = ir.ExternKernelOut if self.has_out_variant else ir.ExternKernelAlloc
            inner = cls(
                layout=self.layout,
                inputs=self.input_nodes,
                python_kernel_name=self.choice.call_name(),
                cpp_kernel_name=self.choice.cpp_kernel_name,
                ordered_kwargs_for_cpp_kernel=self.choice.ordered_kwargs_for_cpp_kernel,
                op_overload=self.choice.op_overload,
                kwargs=self.kwargs,
            )

        return ir.TensorBox.create(inner)

    def info_dict(self) -> dict[str, Union[PrimitiveInfoType, list[PrimitiveInfoType]]]:
        """Information returned here is logged to the autotune log file when that is enabled."""
        return {
            "backend": "extern",
            "kernel_call_name": self.choice.call_name(),
        }

    def autoheuristic_id(self):
        return f"extern_{self.choice.name}"


@functools.lru_cache(None)
def get_mm_log_filename() -> Optional[str]:
    mm_file_name = os.environ.get("TORCHINDUCTOR_MM_LOGGING_FILE", None)
    if not mm_file_name:
        return None

    if "json" not in mm_file_name:
        mm_file_name = f"{mm_file_name}.json"

    return mm_file_name


def append_to_log(filename, data):
    lock_file = filename.replace(".json", ".lock")
    lock = FileLock(lock_file)
    with lock:
        try:
            with open(filename) as f:
                log_data = json.load(f)
        except (FileNotFoundError, json.JSONDecodeError):
            log_data = []

        log_data.append(data)

        with open(filename, "w") as f:
            json.dump(log_data, f, indent=4)


class DataProcessorChoiceCallerWrapper:
    def __init__(self, wrapped, preprocessor, postprocessor) -> None:
        self._wrapped = wrapped
        if preprocessor is not None:
            self._preprocessor = preprocessor
        else:
            self._preprocessor = lambda x, y: (x, y)
        if postprocessor is not None:
            self._postprocessor = postprocessor
        else:
            self._postprocessor = lambda x: x

    def __getattr__(self, name):
        return getattr(self._wrapped, name)

    def benchmark(self, *args, out) -> float:
        new_args, new_out = self._preprocessor(args, out)
        result = self._wrapped.benchmark(*new_args, out=new_out)
        new_out = self._postprocessor(new_out)
        if out is not new_out:
            out.copy_(new_out)
        return result

    def output_node(self) -> ir.TensorBox:
        result = self._wrapped.output_node()
        return self._postprocessor(result)

    def __repr__(self) -> str:
        return f"DataProcessorChoiceCallerWrapper({self._wrapped})"


class DataProcessorTemplateWrapper:
    """
    A wrapper class for a kernel template.

    This class together with `DataProcessorChoiceCallerWrapper` provides a convenient way to
    preprocess and postprocess data before and after using the wrapped template. A typical
    usage is to reorder or filter the input nodes in order to match the expected input of other
    kernel choices like a ATen kernel. A more complicated usage is to prepack the weights.
    See the example from :mod:`cpp_gemm_template` for more details.
    """

    def __init__(
        self,
        wrapped_template_cls,
        preprocessor,
        postprocessor,
        **kwargs,
    ) -> None:
        if preprocessor is not None:
            self._preprocessor = preprocessor
        else:
            self._preprocessor = lambda x, y: (x, y)
        if postprocessor is not None:
            self._postprocessor = postprocessor
        else:
            self._postprocessor = lambda x: x
        assert "input_nodes" in kwargs
        assert "layout" in kwargs
        kwargs["input_nodes"], kwargs["layout"] = preprocessor(
            kwargs["input_nodes"], kwargs["layout"]
        )
        self._wrapped = wrapped_template_cls(**kwargs)

    def __getattr__(self, name):
        return getattr(self._wrapped, name)

    def maybe_append_choice(self, choices, **kwargs):
        return type(self._wrapped).maybe_append_choice(self, choices, **kwargs)

    def generate(self, **kwargs):
        choice_caller = self._wrapped.generate(**kwargs)
        return DataProcessorChoiceCallerWrapper(
            choice_caller, self._preprocessor, self._postprocessor
        )

    def __repr__(self) -> str:
        return f"DataProcessorTemplateWrapper({self._wrapped})"


class ErrorFromChoice(RuntimeError):
    def __init__(self, msg, choice: ChoiceCaller, inputs_str) -> None:
        msg += f"\nFrom choice {choice}\n{inputs_str}"
        super().__init__(msg)
        self.choice = choice


class NoValidChoicesError(RuntimeError):
    pass


@functools.lru_cache(None)
def get_num_workers() -> int:
    if "TORCHINDUCTOR_COMPILE_THREADS" in os.environ:
        return int(os.environ["TORCHINDUCTOR_COMPILE_THREADS"])

    cpu_count = (
        len(os.sched_getaffinity(0))
        if hasattr(os, "sched_getaffinity")
        else os.cpu_count()
    )
    assert cpu_count
    return cpu_count


def create_inputs_key(input_nodes) -> str:
    return repr([AlgorithmSelectorCache.key_of(x) for x in input_nodes])


def create_precompile_key(
    name: str, inputs_key: str, choices: list[ChoiceCaller]
) -> str:
    return ":".join(
        [
            name,
            inputs_key,
            torch.get_float32_matmul_precision(),
        ]
        + [choice.hash_key() for choice in choices]
    )


class AlgorithmSelectorCache(PersistentCache):
    def __init__(self, *args, **kwargs) -> None:
        super().__init__(*args, **kwargs)

        # the autotuning will get occur in the scheduler, so there is
        # no guarantee that the first lowering for a given key will also be the
        # first to benchmark it. share a single precompilation function for all lowerings
        # of a particular key
        self.precompile_cache: dict[str, Callable[[], None]] = {}
        # list of callbacks that are called after benchmarking
        self.feedback_saver_fns: list[
            Callable[
                [dict[ChoiceCaller, float], str, list[Any], list[ChoiceCaller]], None
            ]
        ] = []

        clear_on_fresh_inductor_cache(self)

    def cache_clear(self) -> None:
        self.precompile_cache.clear()

    def __call__(
        self,
        name,
        choices: list[ChoiceCaller],
        input_nodes,
        layout,
        # optional dict mapping arg indices to the functions
        # generating a torch.Tensor for that input from the
        # corresponding ir.Buffer. if passed for a given
        # arg, the function will be called instead of
        # generating a random torch.Tensor for benchmarking.
        input_gen_fns: Optional[dict[int, Callable[[ir.Buffer], torch.Tensor]]] = None,
        precompilation_timeout_seconds: int = 60 * 60,
        return_multi_template=False,
    ):
        from .codegen.cuda.cuda_kernel import CUDATemplateCaller

        # Templates selected with input_gen_fns require specific input data to avoid IMA
        # Passing custom input gen fns to benchmark_fusion NYI, so skip deferred template selection
        # TODO(jgong5): support multi-template on CPU
        if input_gen_fns is not None or layout.device.type == "cpu":
            return_multi_template = False

        # TODO - assert that we have not mutating kernels here

        # TODO(nmacchioni): remove once CI tests are fixed
        choices = [choice for choice in choices if choice is not None]

        if config.test_configs.autotune_choice_name_regex is not None:
            choices = [
                c
                for c in choices
                if re.search(
                    config.test_configs.autotune_choice_name_regex,
                    c.name,
                )
            ]
        if config.test_configs.autotune_choice_desc_regex is not None:
            choices = [
                c
                for c in choices
                if re.search(
                    config.test_configs.autotune_choice_desc_regex,
                    c.description,
                )
            ]

        if mm_file_name := get_mm_log_filename():
            M, K = input_nodes[-2].get_size()[:2]
            N = input_nodes[-1].get_size()[-1]
            append_to_log(mm_file_name, {"invoke": str((M, K, N))})

        if len(choices) == 0:
            backend_config = (
                "max_autotune_gemm_backends"
                if name != "convolution"
                else "max_autotune_conv_backends"
            )
            raise NoValidChoicesError(
                f"No choices to select, please consider adding ATEN into {backend_config} "
                "config (defined in torch/_inductor/config.py) to allow at least one choice. "
            )
        log.debug("Max autotune selects from %s choices.", str(len(choices)))

        if len(choices) == 1:
            if not isinstance(choices[0], CUDATemplateCaller):
                # CUDATemplateCaller still needs to go through autotuning process to retrieve workspace size.
                return choices[0].output_node()

        @functools.lru_cache(None)
        def make_benchmark_fn():
            return self.make_benchmark_fn(choices, input_nodes, layout, input_gen_fns)

        inputs_key = create_inputs_key(input_nodes)

        def precompile(choices) -> Callable[[], None]:
            log.debug("Starting precompilation")

            def no_op(*args, **kwargs):
                return

            if (
                precompilation_timeout_seconds is None
                or precompilation_timeout_seconds <= 0
            ):
                log.debug("Precompilation timeout is None or <= 0, returning no_op")
                return no_op

            num_workers = min(get_num_workers(), len(choices))

            if num_workers <= 0:
                return no_op

            # https://github.com/python/cpython/issues/106905
            if (
                sys.version_info.major == 3
                and sys.version_info.minor == 11
                and sys.version_info.micro <= 8
            ):
                return no_op

            # check local and global cache before precompiling
            timings = self.lookup(
                choices,
                name,
                inputs_key,
                benchmark=None,
            )

            if timings and len(timings) == len(choices):
                # compilation in precompile stage is much cheaper than that in
                # autotuning stage
                log.debug(
                    "Found all %d timings in cache, returning no_op", len(timings)
                )
                return no_op

            if config.search_autotune_cache and not (
                config.max_autotune or config.max_autotune_gemm
            ):
                return no_op

            precompile_key = create_precompile_key(name, inputs_key, choices)
            if precompile_func := self.precompile_cache.get(precompile_key):
                log.debug("Precompile function found in cache, returning it")
                return precompile_func

            log.info(
                "Multithreaded precompilation for %d choices using %d worker threads",
                len(choices),
                num_workers,
            )

            # In rare circumstances, because python threads inherit global state,
            # thread pool executor can race and leave stdout/stderr in a state
            # different than the original values. we explicitly restore the state
            # here to avoid this issue.

            def precompile_with_captured_stdout(choice) -> tuple[None, int]:
                log.debug("Precompiling choice with captured stdout: %s", choice)
                start_ns = time.time_ns()
                with restore_stdout_stderr():
                    choice.precompile()
                elapsed_ns = time.time_ns() - start_ns
                # Return tuple as triton async compile (_worker_compile_triton)
                # returns tuple[CachingAutotuner, int]
                return None, elapsed_ns // 1000

            def on_complete(future):
                _, precompile_elapsed_us = future.result()
                elapsed_seconds = precompile_elapsed_us / 1e6
                elapsed_times[future] = elapsed_seconds
                log.debug(
                    "Precompilation complete for future: %s, elapsed time: %.02fs",
                    future,
                    elapsed_seconds,
                )

            executor = ThreadPoolExecutor(max_workers=num_workers)
            async_compile = torch._inductor.async_compile.AsyncCompile()

            futures: dict[concurrent.futures.Future[Any], ChoiceCaller] = {}
            elapsed_times: dict[concurrent.futures.Future[Any], float] = {}

            # Some choices only differ in runtime arguments, so we
            # skip a choice if it has the same hash as a previously seen choice
            seen_choices: OrderedSet[ChoiceCaller] = OrderedSet()
            for c in choices:
                # Skip choices which we have already issued a precompile
                if c.hash_key() in seen_choices:
                    log.debug("Skipping already seen choice: %s", c)
                    continue
                else:
                    seen_choices.add(c.hash_key())

                if hasattr(c, "precompile"):
                    triton_cuda_choice = isinstance(
                        c, TritonTemplateCaller
                    ) and isinstance(c.bmreq, TritonGPUBenchmarkRequest)
                    if triton_cuda_choice and async_compile.use_process_pool():
                        with open(c.bmreq.module_path) as file:
                            source_code = file.read()
                        future = async_compile.triton(
                            kernel_name=c.bmreq.kernel_name, source_code=source_code
                        ).future
                        log.debug("Submitted triton async compile for choice: %s", c)
                    else:
                        future = executor.submit(precompile_with_captured_stdout, c)
                        log.debug("Submitted precompile for choice: %s", c)

                    future.add_done_callback(on_complete)
                    futures[future] = c

            @functools.lru_cache(None)
            @restore_stdout_stderr()
            def wait_on_futures():
                log.debug("Waiting on futures")
                counters["inductor"]["select_algorithm_precompile"] += 1
                for future in as_completed(
                    futures,
                    timeout=precompilation_timeout_seconds,
                ):
                    if e := future.exception():
                        log.error(
                            "Exception %s for benchmark choice %s", e, futures[future]
                        )
                    else:
                        counters["inductor"]["select_algorithm_num_precompiles"] += 1
                        log.info(
                            "Precompiling benchmark choice %s took %.02fs",
                            futures[future],
                            elapsed_times[future],
                        )

                executor.shutdown(wait=True)

            self.precompile_cache[precompile_key] = wait_on_futures

            return wait_on_futures

        def autotune(choices):
            log.debug("Starting autotuning")
            with dynamo_timed(
                f"{name}_template_autotuning",
                log_pt2_compile_event=True,
                dynamo_compile_column_us="compile_time_autotune_time_us",
            ):
                return make_benchmark_fn()(choices)

        if config.autotune_in_subproc:
            # Initialize the suprocess pool so it will warmup early.
            torch._inductor.autotune_process.get_tuning_process_pool()

        def do_autotuning(precompile_fn):
            precompile_start_ts = time.time()
            with dynamo_timed(
                f"{name}_template_precompiling",
                log_pt2_compile_event=True,
                dynamo_compile_column_us="compile_time_autotune_time_us",
            ):
                precompile_fn()
            precompile_elapse = time.time() - precompile_start_ts
            log.debug("Precompilation elapsed time: %.02fs", precompile_elapse)

            autotune_start_ts = time.time()
            timings = self.lookup(
                choices,
                name,
                inputs_key,
                autotune,
            )
            autotune_elapse = time.time() - autotune_start_ts
            log.debug("Autotuning elapsed time: %.02fs", autotune_elapse)

            if timings and all(
                not math.isfinite(timing) for timing in timings.values()
            ):
                raise NoValidChoicesError

            if make_benchmark_fn.cache_info().currsize:
                counters["inductor"]["select_algorithm_autotune"] += 1

            if (
                make_benchmark_fn.cache_info().currsize
                or log.getEffectiveLevel() == logging.DEBUG
                or config.trace.log_autotuning_results
            ):
                self.log_results(
                    name, input_nodes, timings, autotune_elapse, precompile_elapse
                )

            for feedback_fn in self.feedback_saver_fns:
                feedback_fn(timings, name, input_nodes, choices)

            return timings

        precompile_fn = precompile(choices)

        if return_multi_template and (config.max_autotune or config.max_autotune_gemm):

            def get_timings():
                timings = do_autotuning(precompile_fn)
                min_extern_choice = float("inf")
                for choice, timing in timings.items():
                    if isinstance(choice, ExternKernelCaller):
                        min_extern_choice = min(min_extern_choice, timing)

                timings = {
                    choice: time
                    for choice, time in timings.items()
                    if (
                        time <= min_extern_choice
                        or not isinstance(choice, ExternKernelCaller)
                    )
                }

                return timings

            # We take the union of allowed prologue inputs from all choices,
            # and, within benchmark fusion, don't allow prologue fusion for
            # choices which dont support the whole union.
            allowed_prologue_inps: OrderedSet[str] = OrderedSet()
            for c in choices:
                if isinstance(c, TritonTemplateCaller):
                    allowed_prologue_inps |= c.allowed_prologue_inps

            return torch._inductor.ir.TensorBox.create(
                torch._inductor.ir.MultiTemplateBuffer(
                    layout,
                    input_nodes,
                    get_timings,
                    choices,
                    allowed_prologue_inps,
                )
            )

        # TODO - dont want to precompile if we have a cache hit
        timings = do_autotuning(precompile_fn)
        if timings == {} or choices[0] not in timings:
            return choices[0].output_node()

        selected_key = builtins.min(timings, key=timings.__getitem__)
        selected_choice = selected_key.output_node()
        log.debug("selected choice: %s", str(selected_choice))
        return selected_choice

    @classmethod
    def make_benchmark_fn(
        cls,
        choices,
        input_nodes,
        layout,
        input_gen_fns=None,
    ):
        if input_gen_fns is None:
            input_gen_fns = {}

        def get_inputs(
            choices: Union[list[ExternKernelCaller], list[TritonTemplateCaller]],
        ) -> AutotuneArgs:
            # de-duplicate args
            unique_example_inputs = {
                x.get_name(): input_gen_fns.get(i, cls.benchmark_example_value)(x)
                for i, x in enumerate(input_nodes)
            }
            example_inputs = list(unique_example_inputs.values())
            example_inputs_extern = [
                (
                    unique_example_inputs[input_node.get_name()]
                    if unique_example_inputs[input_node.get_name()].is_mkldnn
                    else torch.as_strided(
                        unique_example_inputs[input_node.get_name()],
                        V.graph.sizevars.size_hints(
                            input_node.get_size(),
                            fallback=config.unbacked_symint_fallback,
                        ),
                        V.graph.sizevars.size_hints(
                            input_node.get_stride(),
                            fallback=config.unbacked_symint_fallback,
                        ),
                        V.graph.sizevars.size_hint(
                            input_node.get_layout().offset,
                            fallback=config.unbacked_symint_fallback,
                        ),
                    )
                )
                for input_node in input_nodes
            ]
            out = cls.benchmark_example_value(layout)
            out_extern = torch.as_strided(
                out, out.size(), out.stride(), V.graph.sizevars.size_hint(layout.offset)
            )
            expected = None
            if VERIFY:
                choices[0].benchmark(*example_inputs_extern, out=out_extern)
                expected = out_extern.clone()

            return AutotuneArgs.from_choice_args(
                example_inputs,
                example_inputs_extern,
                out,
                out_extern,
                expected,
            )

        if DEBUG:
            print(f"{len(choices)} tuning requests:")

        def benchmark_choice_in_current_process(
            choice: ChoiceCaller, autotune_args: AutotuneArgs
        ) -> float:
            is_extern = isinstance(choice, (ExternKernelCaller, SubgraphChoiceCaller))
            benchmark_tensors = autotune_args.get_benchmark_tensors(is_extern)
            inpts, output = benchmark_tensors.unpack()
            output.zero_()
            result = choice.benchmark(*inpts, out=output)
            device_type = next(
                (tensor.device.type for tensor in inpts if is_gpu(tensor.device.type)),
                "cuda",
            )
            device_interface = get_interface_for_device(device_type)
            if device_interface.is_available():
                device_interface.synchronize()  # shake out any CUDA errors

            if VERIFY and autotune_args.expected is not None:
                autotune_args.verify(**VERIFY)
            return result

        def benchmark_in_current_process(
            choices: Union[list[ExternKernelCaller], list[TritonTemplateCaller]],
        ) -> dict[Union[ExternKernelCaller, TritonTemplateCaller], float]:
            inputs = get_inputs(choices)
            timings = {}
            for choice in choices:
                try:
                    timing = benchmark_choice_in_current_process(choice, inputs)
                except CUDACompileError as e:
                    log.error(
                        "CUDA compilation error during autotuning: \n%s. \nIgnoring this choice.",
                        str(e),
                    )
                    timing = float("inf")
                except NotImplementedError as e:
                    log.warning("Not yet implemented: %s", e)
                    timing = float("inf")
                except RuntimeError as e:
                    msg = str(e)
                    if "invalid argument" in msg:
                        msg += "\n\nThis may mean this GPU is too small for max_autotune mode.\n\n"
                    else:
                        if "illegal memory access" in msg:
                            msg += "\n\nEither error in template or triton bug.\n"
                    log.error(
                        "Runtime error during autotuning: \n%s. \nIgnoring this choice.",
                        msg,
                    )
                    timing = float("inf")
                except AssertionError as e:
                    raise AssertionError(  # noqa: B904
                        f"Incorrect result from choice {choice}\n\n{e}"
                    )
                except Exception as e:
                    try:
                        from triton.runtime.autotuner import OutOfResources

                        if isinstance(e, OutOfResources):
                            log.warning(e)
                            timing = float("inf")
                        else:
                            raise e
                    except ImportError:
                        raise e from None

                timings[choice] = timing

            return timings

        def benchmark_in_sub_process(
            choices: Union[list[ExternKernelCaller], list[TritonTemplateCaller]],
        ):
            from . import autotune_process

            # only benchmark triton kernel in sub process for now.
            # ATen/Extern kernel are still benchmarked in the current process.
            extern = [c for c in choices if isinstance(c, ExternKernelCaller)]
            triton = [c for c in choices if not isinstance(c, ExternKernelCaller)]

            timings = benchmark_in_current_process(extern)
            timings.update(autotune_process.benchmark_in_sub_process(triton))  # type: ignore[arg-type]
            return timings

        benchmark = (
            benchmark_in_sub_process
            if config.autotune_in_subproc
            else benchmark_in_current_process
        )

        return benchmark

    @staticmethod
    def log_results(
        name: str,
        input_nodes: list[ir.IRNode],
        timings: dict[ChoiceCaller, float],
        elapse: float,
        precompile_elapse: float,
    ):
        V.debug.log_autotuning_results(
            name, input_nodes, timings, elapse, precompile_elapse
        )
        if not (config.max_autotune or config.max_autotune_gemm) or not PRINT_AUTOTUNE:
            return
        sizes = ", ".join(
            [
                "x".join(
                    map(
                        str,
                        V.graph.sizevars.size_hints(
                            n.get_size(),
                            fallback=config.unbacked_symint_fallback,  # type: ignore[arg-type]
                        ),
                    )
                )
                for n in input_nodes
            ]
        )

        strides = ", ".join([str(n.get_stride()) for n in input_nodes])
        dtypes = ", ".join([str(n.get_dtype()) for n in input_nodes])
        if config.autotune_num_choices_displayed == 0:
            return
        # when autotune_num_choices_displayed is None, [:None] means all
        n = config.autotune_num_choices_displayed
        top_k = sorted(timings, key=timings.__getitem__)[:n]

        best = top_k[0]

        def get_choice_info(choice):
            if isinstance(choice, torch._inductor.select_algorithm.ExternKernelCaller):
                return {"type": "cublas", "time": timings[choice]}

            assert isinstance(
                choice, torch._inductor.select_algorithm.TritonTemplateCaller
            )

            info = choice.info_dict()
            tile = info["tile_shape"]

            tile_vals = eval(tile)  # type: ignore[arg-type]
            BLOCK_M = tile_vals[0]
            BLOCK_K = tile_vals[1]
            BLOCK_N = tile_vals[2]

            return {
                "type": "triton",
                "time": timings[choice],
                "BLOCK_M": BLOCK_M,
                "BLOCK_K": BLOCK_K,
                "BLOCK_N": BLOCK_N,
                "num_stages": info["num_stages"],
                "num_warps": info["num_warps"],
            }

        mm_filename = get_mm_log_filename()
        if mm_filename and "mm" in name:
            M, K = input_nodes[-2].get_size()[:2]
            N = input_nodes[-1].get_size()[-1]

            out_dict = {
                str((M, K, N)): [get_choice_info(choice) for choice in timings.keys()]
            }

            append_to_log(mm_filename, out_dict)

        best_time = timings[best]
        sys.stderr.write(f"AUTOTUNE {name}({sizes})\n")
        sys.stderr.write(f"strides: {strides}\n")
        sys.stderr.write(f"dtypes: {dtypes}\n")

        for choice in top_k:
            result = timings[choice]
            if result:
                kernel_description = choice.description
                sys.stderr.write(
                    f"  {choice.name} {result:.4f} ms {best_time / result:.1%} {kernel_description}\n"
                )
            else:
                sys.stderr.write(
                    f"  {choice.name} {result:.4f} ms <DIVIDED BY ZERO ERROR>\n"
                )

        autotune_type_str = (
            "SubProcess" if config.autotune_in_subproc else "SingleProcess"
        )
        sys.stderr.write(
            f"{autotune_type_str} AUTOTUNE benchmarking takes {elapse:.4f} seconds and {precompile_elapse:.4f}"
            f" seconds precompiling for {len(timings)} choices\n"
        )

    @staticmethod
    def benchmark_example_value(node):
        """
        Convert an ir.Buffer into a concrete torch.Tensor we can use for
        benchmarking.
        """
        if isinstance(node, ir.Layout):
            node = ir.Buffer(name="fake", layout=node)
        # triton templates want the base tensor.
        if isinstance(node, ir.BaseView):
            node = node.unwrap_view()

        # Inplace padding may reinterpret a tensor to a larger tensor if the
        # stride is large enough. The V.graph.get_allocation_size takes this into account.
        # So we need call as_strided in the end to 'view' the tensor with the correct
        # sizes/strides
        return AlgorithmSelectorCache.generate_example_value(
            V.graph.sizevars.size_hints(
                node.get_size(),
                fallback=config.unbacked_symint_fallback,
            ),
            V.graph.sizevars.size_hints(
                node.get_stride(),
                fallback=config.unbacked_symint_fallback,
            ),
            node.get_device(),
            node.get_dtype(),
            node.layout.offset,
            V.graph.sizevars.size_hints(
                V.graph.get_allocation_size(node),
                fallback=config.unbacked_symint_fallback,
            ),
        )

    @staticmethod
    def generate_example_value(
        size, stride, device, dtype, extra_size, allocation_size=None
    ):
        # preserve rng states to avoid the rand_strided call below changes
        # the rng states for the real model code.
        with preserve_rng_state():
            if allocation_size is None or allocation_size == size:
                return rand_strided(
                    size,
                    stride,
                    device=device,
                    dtype=dtype,
                    extra_size=extra_size,
                )
            else:
                return rand_strided(
                    allocation_size,
                    stride,
                    device=device,
                    dtype=dtype,
                    extra_size=extra_size,
                ).as_strided(size, stride)

    @staticmethod
    def key_of(node):
        """
        Extract the pieces of an ir.Buffer that we should invalidate cached
        autotuning results on.
        """
        sizevars = V.graph.sizevars
        return (
            node.get_device().type,
            str(node.get_dtype()),
            *sizevars.size_hints(
                node.get_size(),
                fallback=config.unbacked_symint_fallback,
            ),
            *sizevars.size_hints(
                node.get_stride(),
                fallback=config.unbacked_symint_fallback,
            ),
            sizevars.size_hint(
                node.get_layout().offset,
                fallback=config.unbacked_symint_fallback,
            ),
        )

    def add_feedback_saver(
        self,
        fn: Callable[
            [dict[ChoiceCaller, float], str, list[Any], list[ChoiceCaller]], None
        ],
    ):
        self.feedback_saver_fns.append(fn)


_ALGORITHM_SELECTOR_CACHE: Optional[AlgorithmSelectorCache] = None


def autotune_select_algorithm(*args, **kwargs):
    global _ALGORITHM_SELECTOR_CACHE
    if _ALGORITHM_SELECTOR_CACHE is None:
        _ALGORITHM_SELECTOR_CACHE = AlgorithmSelectorCache()

    if "return_multi_template" not in kwargs:
        kwargs["return_multi_template"] = (
            torch._inductor.config.benchmark_epilogue_fusion
        )

    return _ALGORITHM_SELECTOR_CACHE(*args, **kwargs)


def add_feedback_saver(
    fn: Callable[[dict[ChoiceCaller, float], str, list[Any], list[ChoiceCaller]], None],
):
    global _ALGORITHM_SELECTOR_CACHE
    if _ALGORITHM_SELECTOR_CACHE is None:
        _ALGORITHM_SELECTOR_CACHE = AlgorithmSelectorCache()
    _ALGORITHM_SELECTOR_CACHE.add_feedback_saver(fn)


def realize_inputs(*args):
    if len(args) == 1:
        return ir.ExternKernel.require_stride1(ir.ExternKernel.realize_input(args[0]))
    return [realize_inputs(x) for x in args]


class SymbolicGridFn:
    """
    Wrapper around a grid function that allows either int or sympy inputs.

        @SymbolicGridFn
        def grid(x, meta, *, cdiv):
            return cdiv(x, meta["BLOCK_X"])
    """

    def __init__(self, fn: Callable[..., tuple[Any, Any, Any]]):
        self.fn = fn
        self.kwargs_int = {}
        self.kwargs_sym = {}
        params = inspect.signature(fn).parameters
        for name, fn_sym, fn_int in [
            ("cdiv", CeilDiv, ceildiv),
            ("min", sympy.Min, min),
            ("max", sympy.Max, max),
        ]:
            if name in params:
                self.kwargs_int[name] = fn_int
                self.kwargs_sym[name] = fn_sym

    def __call__(self, *args, **kwargs) -> tuple[int, int, int]:
        return self.fn(*args, **kwargs, **self.kwargs_int)

    def sympy_call(self, *args, **kwargs):
        return self.fn(*args, **kwargs, **self.kwargs_sym)


# ensure lowering is imported so that `extern_kernels.*` is populated
from . import lowering  # noqa: F401<|MERGE_RESOLUTION|>--- conflicted
+++ resolved
@@ -17,11 +17,7 @@
 from concurrent.futures import as_completed, ThreadPoolExecutor
 from io import StringIO
 from types import ModuleType
-<<<<<<< HEAD
-from typing import Any, Callable, Optional, TYPE_CHECKING, Union
-=======
 from typing import Any, Callable, NamedTuple, Optional, TYPE_CHECKING, Union
->>>>>>> 20e2ca3e
 from typing_extensions import Self
 from unittest.mock import patch
 
@@ -953,29 +949,6 @@
         return "<STORE_OUTPUT>"
 
     def render(self, template, kwargs):
-<<<<<<< HEAD
-        def make_template_env():
-            """
-            Generate the namespace visible in the template.
-            """
-            return {
-                fn.__name__: fn
-                for fn in [
-                    self.def_kernel,
-                    self.size,
-                    self.stride,
-                    self.store_output,
-                    self.load_input,
-                    self.make_load,
-                    self.modification,
-                    self.gen_argdefs,
-                    self.gen_defines,
-                ]
-            }
-
-        return PartialRender(
-            template.render(**make_template_env(), **kwargs),
-=======
         make_template_env = {
             fn.__name__: fn
             for fn in [
@@ -993,7 +966,6 @@
 
         return PartialRender(
             template.render(**make_template_env, **kwargs),
->>>>>>> 20e2ca3e
             self.render_hooks,
         )
 
@@ -1140,21 +1112,7 @@
         num_buffers_warp_spec: int,
         layout: ir.Layout,
         kwargs: dict[str, Any],
-<<<<<<< HEAD
-    ) -> Optional[
-        tuple[
-            ModuleType,
-            str,
-            tuple[str, ...],
-            OrderedSet[str],
-            tuple[sympy.Expr],
-            dict[str, Any],
-        ]
-    ]:
-        # breakpoint()
-=======
     ) -> Optional[GenerateAndLoadResult]:
->>>>>>> 20e2ca3e
         """Generate the python code and load it into the current process"""
 
         assert self.template, "requires jinja2"
@@ -1252,26 +1210,16 @@
             if not result:  # happens at ZeroDivisionError:
                 return None
             code, extra = result
-<<<<<<< HEAD
 
         assert code is not None and extra is not None
 
-=======
-
-        assert code is not None and extra is not None
-
->>>>>>> 20e2ca3e
         mod = PyCodeCache.load(code, extra)
 
         input_call_args = tuple(kernel.args.input_buffers.keys())
         prologue_supported_inputs = kernel.prologue_supported_inputs.copy()
         kernel_args_sizevars_keys = tuple(kernel.args.sizevars.keys())
 
-<<<<<<< HEAD
-        return (
-=======
         return GenerateAndLoadResult(
->>>>>>> 20e2ca3e
             mod,
             extra,
             input_call_args,
@@ -1339,22 +1287,9 @@
             kwargs,
         )
 
-<<<<<<< HEAD
-        if result is None:
-            return None
-        (
-            mod,
-            extra,
-            input_call_args,
-            prologue_supported_inputs,
-            args_sizevars_keys,
-            kernel_options,
-        ) = result
-=======
         # May happen as result of dev by 0.
         if result is None:
             return None
->>>>>>> 20e2ca3e
 
         # We expect the input_buffer order to be [*input_nodes, *captured_buffers]
         expected_input_args = tuple(unique(x.get_name() for x in input_nodes))
@@ -1369,11 +1304,7 @@
             [V.graph.get_buffer(k) for k in result.input_call_args]
         )
         extra_args = V.graph.sizevars.size_hints(
-<<<<<<< HEAD
-            map(sympy.expand, tuple(args_sizevars_keys)),
-=======
             map(sympy.expand, result.kernel_args_sizevars_keys),
->>>>>>> 20e2ca3e
             fallback=config.unbacked_symint_fallback,
         )
 
@@ -1429,17 +1360,10 @@
         else:
             bmreq_cls = TritonGPUBenchmarkRequest
         bmreq = bmreq_cls(
-<<<<<<< HEAD
-            module_path=mod.__file__,
-            module_cache_key=mod.key,
-            kernel_name=f"triton_{self.name}",
-            extra_args=[*extra_args, *grid],
-=======
             module_path=result.mod.__file__,
             module_cache_key=result.mod.key,
             kernel_name=f"triton_{self.name}",
             extra_args=[*extra_args, *workspace_args, *grid],
->>>>>>> 20e2ca3e
             num_stages=num_stages,
             num_warps=num_warps,
             num_consumer_groups=num_consumer_groups,
@@ -1474,11 +1398,7 @@
             },
             mutated_inputs=mutated_inputs,
             workspace_arg=workspace_arg,
-<<<<<<< HEAD
-            allowed_prologue_inps=prologue_supported_inputs,
-=======
             allowed_prologue_inps=result.prologue_supported_inputs,
->>>>>>> 20e2ca3e
         )
 
 
