--- conflicted
+++ resolved
@@ -404,19 +404,6 @@
 # is zero, which turns off this optimization.
 size_threshold_for_succ_based_strategy: int = 0
 
-<<<<<<< HEAD
-=======
-reorder_iterative_debug_memory_recompute: bool = False
-reorder_iterative_debug_limit_to_reorder: Optional[int] = (
-    None
-    if (env_str := os.getenv("PYTORCH_REORDER_COLLECTIVES_LIMIT")) is None
-    else int(env_str)
-)
-sink_waits_iterative_debug_limit_to_sink: Optional[int] = (
-    # pyrefly: ignore [unbound-name]
-    None if (env_str := os.getenv("PYTORCH_SINK_WAITS_LIMIT")) is None else int(env_str)
-)
->>>>>>> d521d793
 
 bucket_all_gathers_fx: Literal["none", "all", "only_fsdp"] = "none"
 # By default torch._inductor.fx_passes.bucketing.bucket_size_determinator is used
