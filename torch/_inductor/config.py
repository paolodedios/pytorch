import os  # noqa: C101
import sys
from typing import Any, Callable, Literal, Optional, TYPE_CHECKING, Union

import torch
import torch._inductor.custom_graph_pass
from torch._environment import is_fbcode
from torch.utils._config_module import Config, get_tristate_env, install_config_module


inplace_padding = os.environ.get("TORCHINDUCTOR_INPLACE_PADDING", "1") == "1"
can_inplace_pad_graph_input = False  # ease testing


def fx_graph_remote_cache_default() -> Optional[bool]:
    return get_tristate_env("TORCHINDUCTOR_FX_GRAPH_REMOTE_CACHE")


def vec_isa_ok_default() -> Optional[bool]:
    if os.environ.get("TORCHINDUCTOR_VEC_ISA_OK") == "1":
        return True
    if os.environ.get("TORCHINDUCTOR_VEC_ISA_OK") == "0":
        return False
    return None


def autotune_remote_cache_default() -> Optional[bool]:
    return get_tristate_env("TORCHINDUCTOR_AUTOTUNE_REMOTE_CACHE")


def bundled_autotune_remote_cache_default() -> Optional[bool]:
    return get_tristate_env("TORCHINDUCTOR_BUNDLED_AUTOTUNE_REMOTE_CACHE")


def bundle_triton_into_fx_graph_cache_default() -> Optional[bool]:
    return get_tristate_env(
        "TORCHINDUCTOR_BUNDLE_TRITON_INTO_FX_GRAPH_CACHE",
        True if not is_fbcode() else None,
    )


def static_cuda_launcher_default() -> bool:
    result = get_tristate_env(
        "TORCHINDUCTOR_USE_STATIC_CUDA_LAUNCHER", True if not is_fbcode() else False
    )
    assert result is not None
    return result


def prologue_fusion_enabled() -> bool:
    ENABLE_PROLOGUE_FUSION_VERSION = 0

    if "TORCHINDUCTOR_PROLOGUE_FUSION" in os.environ:
        return os.environ.get("TORCHINDUCTOR_PROLOGUE_FUSION") == "1"
    elif is_fbcode():
        jk_name = "pytorch/inductor:prologue_fusion_version"
        version = torch._utils_internal.justknobs_getval_int(jk_name)
        return version <= ENABLE_PROLOGUE_FUSION_VERSION
    else:
        return True


# Enable auto_functionalized_v2 (enabled by default)
enable_auto_functionalized_v2 = (
    os.environ.get("TORCHDYNAMO_AUTO_FUNCTIONALIZED_V2", "1") == "1"
)

# add some debug printouts
debug = False

# Whether to disable a progress bar for autotuning
disable_progress = True

# Whether to enable printing the source code for each future
verbose_progress = False

# use fx aot graph codegen cache
fx_graph_cache: bool = Config(
    justknob="pytorch/remote_cache:enable_local_fx_graph_cache",
    env_name_force="TORCHINDUCTOR_FX_GRAPH_CACHE",
    default=True,
)

# use remote fx aot graph codegen cache
# False: Disables the cache
# True: Enables the cache
# None: Not set -- Off for OSS, JustKnobs based for internal
fx_graph_remote_cache: Optional[bool] = fx_graph_remote_cache_default()

# should we bundle triton caching into fx graph cache
bundle_triton_into_fx_graph_cache: Optional[bool] = (
    bundle_triton_into_fx_graph_cache_default()
)

# Enable autotune local cache.
#
# See bundled_autotune_remote_cache for the effect this flag has on the bundled
# remote cache.
autotune_local_cache: bool = True

# Enable autotune remote cache.
#
# Enables/disables the autotune remote cache regardless of the state of
# autotune_local_cache. If both local and remote are enabled then on write both
# are written and on read local is checked first and only on a cache miss is
# remote read.
#
# False: Disables the cache
# True: Enables the cache
# None: Not set -- Off for OSS, JustKnobs based for internal
autotune_remote_cache: Optional[bool] = autotune_remote_cache_default()

# Enable bundled autotune cache.
#
# Enables/disables the bundled autotune cache regardless of the state of
# autotune_remote_cache. However it does depend on the local cache for local
# state management - as a result if the local cache is disabled this will also
# disable the bundled autotune cache.
#
# False: Disables the cache
# True: Enables the cache (requires autotune_local_cache)
# None: Not set -- Off for OSS, JustKnobs based for internal
bundled_autotune_remote_cache: Optional[bool] = bundled_autotune_remote_cache_default()

# Force disabled all inductor level caching -- This will override any other caching flag
force_disable_caches: bool = Config(
    justknob="pytorch/remote_cache:force_disable_caches",
    env_name_force="TORCHINDUCTOR_FORCE_DISABLE_CACHES",
    default=False,
)

# Unsafe way to skip dynamic shape guards to get faster cache load
unsafe_skip_cache_dynamic_shape_guards: bool = False

# Unsafe way to mark function as cacheable
unsafe_marked_cacheable_functions: list[str] = []

# sleep in inductor for testing
sleep_sec_TESTING_ONLY: Optional[int] = None

<<<<<<< HEAD
# The default layout constraint for custom operators.
# This must be the name of one of the layout constraint tags
# (that is, one of {"needs_fixed_stride_order", "flexible_layout"}),
# If the custom op does not have a layout constraint tag already
# then we assume the following applies.
custom_op_default_layout_constraint: Literal[
    "needs_exact_strides", "needs_fixed_stride_order", "flexible_layout"
] = "needs_exact_strides"

=======
>>>>>>> b0360b4b
# The default layout constraint for user-defined triton kernels.
# See "The default layout constraint for custom operators" for options.
triton_kernel_default_layout_constraint: Literal[
    "needs_fixed_stride_order", "flexible_layout"
] = "needs_fixed_stride_order"

# use cpp wrapper instead of python wrapper
# incompatible with disable_cpp_codegen
cpp_wrapper: bool = os.environ.get("TORCHINDUCTOR_CPP_WRAPPER", "0") == "1"

# Controls automatic precompiling of common include files for codecache.CppCodeCache
# (i.e. for cpp_wrapper mode and for cpp kernels on CPU).  AOTI header precompiling is
# controlled by a separate flag.
cpp_cache_precompile_headers: bool = True

online_softmax = os.environ.get("TORCHINDUCTOR_ONLINE_SOFTMAX", "1") == "1"

# dead code elimination
dce = False

# assume weight tensors are fixed size
static_weight_shapes = True

# put correctness assertions in generated code
size_asserts = os.environ.get("TORCHINDUCTOR_SIZE_ASSERTS", "1") == "1"
nan_asserts = os.environ.get("TORCHINDUCTOR_NAN_ASSERTS") == "1"
scalar_asserts = os.environ.get("TORCHINDUCTOR_SCALAR_ASSERTS", "1") == "1"

# Disable by default in fbcode
alignment_asserts = (
    os.environ.get("TORCHINDUCTOR_ALIGNMENT_ASSERTS", "0" if is_fbcode() else "1")
    == "1"
)

# enable loop reordering based on input orders
pick_loop_orders = True

# reuse a kernel input as the output
inplace_buffers = True

# reuse a buffer for an unrelated purpose
allow_buffer_reuse = True

# Enable pooled allocations for non-output tensors
memory_planning = os.environ.get("TORCHINDUCTOR_MEMORY_PLANNING", "0") == "1"

# Enable to allow using ftz variant of exponenet instruction in triton codegen.
use_fast_math = os.environ.get("TORCHINDUCTOR_USE_FAST_MATH") == "1"

# Enable bfloat16 atomic adds (fbcode only until upstreamed to triton)
bfloat16_atomic_adds_enabled = True

# How to organize memory under memory_planning=True:
# - "none": do not try to pool storage, just reuse
# - "intermediates": all non-outputs share storage, outputs each get unique storage
# - "outputs": two pools, one for intermediates (freed on return) and one for outputs
# - "combined": a single pool for both intermediates and outputs
memory_pool: Literal["none", "intermediates", "outputs", "combined"] = os.environ.get(
    "TORCHINDUCTOR_MEMORY_POOL", "intermediates"
)  # type: ignore[assignment]

# codegen benchmark harness
benchmark_harness = True

# fuse pointwise into templates epilogues
epilogue_fusion = True

# fuse pointwise into template prologues
prologue_fusion = prologue_fusion_enabled()

# do epilogue fusions before other fusions
epilogue_fusion_first = False

# enable pattern match+replace optimizations
pattern_matcher = True

# set to True to enable the back-to-back GEMM pass
b2b_gemm_pass = False

# register custom graph optimization pass hook. so far, pre/post passes are
# only applied before/after pattern_matcher in post_grad_passes.
#
# Implement CustomGraphPass to allow Inductor to graph compiled artifacts
# to which your custom passes have been applied:
post_grad_custom_pre_pass: torch._inductor.custom_graph_pass.CustomGraphPassType = None
post_grad_custom_post_pass: torch._inductor.custom_graph_pass.CustomGraphPassType = None

# Registers a custom joint graph pass.
joint_custom_pre_pass: Optional[Callable[[torch.fx.Graph], None]] = None
joint_custom_post_pass: Optional[Callable[[torch.fx.Graph], None]] = None

# Registers a custom pregrad pass. Note that the pre-grad IR is 1.
# non-functional, 2. non-normalized, and 3. prone to change. Ideally we should
# use post-grad passes.
pre_grad_custom_pass: Optional[Callable[[torch.fx.graph.Graph], None]] = None

# Registers a custom pass to be run right before fusion in Inductor scheduler.
# WARNING: Inductor scheduler IR is at prototype stage and subject to change,
# hence custom IR passes built on top of it might break in the future.
_pre_fusion_custom_pass: Optional[
    Callable[
        [list["torch._inductor.scheduler.BaseSchedulerNode"]],
        list["torch._inductor.scheduler.BaseSchedulerNode"],
    ]
] = None

# Deprecated
split_cat_fx_passes = True

# Optimize conv-batchnorm if batchnorm is in eval mode. Slightly reduces numerical stability.
efficient_conv_bn_eval_fx_passes = False

# Enable predispatch aten IR for export
is_predispatch = False

# Deprecated
group_fusion = False

# Deprecated
batch_fusion = True

# Pre grad fusion and options in order, set to empty dict to disable fusion.
# Call `torch._inductor.fx_passes.group_batch_fusion.list_group_batch_fusions()` to see available fusions.
# batch fusion options:
# batch_linear
# batch_linear_lhs
# batch_layernorm
# batch_tanh
# batch_relu
# batch_sigmoid

# split cat fusion options:
# normalization_pass
# remove_split_with_size_one_pass
# merge_getitem_cat_pass
# merge_stack_tahn_unbind
# merge_splits_pass
# mutate_cat_pass
# split_cat_pass
pre_grad_fusion_options: dict[str, dict[str, Any]] = {}

# Post grad fusion and options, set to empty dict to disable fusion.
# Call `torch._inductor.fx_passes.group_batch_fusion.list_group_batch_fusions(False)` to see available fusions.
post_grad_fusion_options: dict[str, dict[str, Any]] = {}

# enable reordering pass for improving memory locality
reorder_for_locality = True

# Scale down Rn_BLOCK for better occupancy
dynamic_scale_rblock = os.environ.get("TORCHINDUCTOR_DYNAMIC_SCALE_RBLOCK", "1") == "1"

# this forces fusion for int_mm with mul. Needed when you want to avoid realizing the int32
# but the mul gets fused with other pointwise ops instead.
force_fuse_int_mm_with_mul = False

# DEPRECATED. This setting is ignored.
use_mixed_mm = True

# enable runtime numeric check for pre/post grad fx passes
# floating point provides limited accuracy (about 7 decimal digits for single precision
# floating point numbers,about 16 decimal digits for double precision floating point numbers)
# according to PyTorch documentation.
# https://pytorch.org/docs/stable/notes/numerical_accuracy.html#batched-computations-or-slice-computations
fx_passes_numeric_check: dict[str, Any] = {
    "pre_grad": False,
    "precision": 1e-4,
    "num_iterations": 1,
    "requires_optimizer": True,
}

# DEPRECATED. This setting is ignored.
mixed_mm_choice: Literal["default", "triton", "aten", "heuristic"] = "heuristic"

# enable reordering pass for increasing overlap between compute and communication
reorder_for_compute_comm_overlap = False

# passes (in execution order) for increasing overlap between compute and communication
# for built-in passes, use string name; for user-defined passes, pass in the function handle
# WARNING: Inductor scheduler IR is at prototype stage and subject to change,
# hence custom IR passes built on top of it might break in the future.
reorder_for_compute_comm_overlap_passes: list[
    Union[
        str,
        Callable[
            [list["torch._inductor.scheduler.BaseSchedulerNode"]],
            list["torch._inductor.scheduler.BaseSchedulerNode"],
        ],
    ]
] = [
    "reorder_compute_for_overlap",
    "sink_waits",
    "raise_comms",
]

# Maximum number of positions to advance a given collective, unlimited by default
reorder_prefetch_limit: Optional[int] = None

# enable operator reordering for peak memory optimization
reorder_for_peak_memory = True

# runtime estimation function for ops
# for built-in estimation function, pass in "default"; for user-defined estimation function, pass in the function handle
estimate_op_runtime = "default"

# unit: GB/s, uni-directional P2P bandwidth per card
# default value is NVLink
intra_node_bw = 300

# unit: GB/s, uni-directional P2P bandwidth per node
# default value is InfiniBand
inter_node_bw = 25

# use Inductor's experimental benchmarker (runtime/benchmarking.py)
# to benchmark kernels during autotuning, otherwise fall back to
# Triton's `do_bench`. the experimental benchmarker may produce
# results that are not consistent with `do_bench`'s results
use_experimental_benchmarker: bool = Config(
    default=True,
    env_name_force="TORCHINDUCTOR_USE_EXPERIMENTAL_BENCHMARKER",
    justknob="pytorch/inductor:use_experimental_benchmarker",
)

# enable slow autotuning passes to select algorithms
max_autotune = os.environ.get("TORCHINDUCTOR_MAX_AUTOTUNE") == "1"

# enable slow autotuning passes to select pointwise/reductions algorithms
max_autotune_pointwise = os.environ.get("TORCHINDUCTOR_MAX_AUTOTUNE_POINTWISE") == "1"

# enable slow autotuning passes to select gemm algorithms
max_autotune_gemm = os.environ.get("TORCHINDUCTOR_MAX_AUTOTUNE_GEMM") == "1"

# Modifies the number of autotuning choices displayed, set to None for all
autotune_num_choices_displayed: Optional[int] = 10

# enable inductor graph partition to allow multiple inductor graphs for the same dynamo graph
graph_partition = False

# force cublas and triton to use the same precision; cublas supports TF32 for matmul operations
# when m, n, k are multiples of 16, 16, 8, whereas triton supports TF32 for matmul operations
# for any combinations of m, n, k, regardless of their alignment. setting this flag will ensure
# that triton does not use TF32 wherever cublas would not use TF32
force_same_precision = (
    True if is_fbcode() else os.environ.get("TORCHINDUCTOR_FORCE_SAME_PRECISION") == "1"
)

# Specify candidate backends for gemm autotune.
# Possible choices are combinations of: ATen, Triton, CUTLASS, CK, CPP.
# ATen: default Pytorch ATen kernels.
# Triton: Triton templates defined in torch inductor (AMD and NVidia GPUs).
# CUTLASS: Cutlass templates and kernels (NVidia GPUs only).
# CK: Composable Kernel templates and kernels (AMD Instinct GPUs only).
# CPP: CPP templates and kernels for CPU.
max_autotune_gemm_backends = os.environ.get(
    "TORCHINDUCTOR_MAX_AUTOTUNE_GEMM_BACKENDS", "ATEN,TRITON,CPP"
).upper()

# As above, specify candidate backends for conv autotune.
# NB: in some cases for 1x1 convs we emit as matmul,
# which will use the backends of `max_autotune_gemm_backends`
max_autotune_conv_backends = os.environ.get(
    "TORCHINDUCTOR_MAX_AUTOTUNE_CONV_BACKENDS", "ATEN,TRITON"
).upper()


# Specify the size of the search space for GEMM autotuning.
# DEFAULT     - balance between compile time overhead and performance
# EXHAUSTIVE  - maximize performance
max_autotune_gemm_search_space: Literal["DEFAULT", "EXHAUSTIVE"] = os.environ.get(
    "TORCHINDUCTOR_MAX_AUTOTUNE_GEMM_SEARCH_SPACE", "DEFAULT"
).upper()  # type: ignore[assignment]

# NOTE: This feature is deprecated and will be defauled to False in the future.
# Whether we fall back to ATen or hard error when no matches are found during autotuning
autotune_fallback_to_aten = (
    os.environ.get("TORCHINDUCTOR_AUTOTUNE_FALLBACK_TO_ATEN", "0") == "1"
)

# the value used as a fallback for the unbacked SymInts
# that can appear in the input shapes (e.g., in autotuning)
unbacked_symint_fallback = 8192

# enable searching global and local cache regardless of `max_autotune`
search_autotune_cache = os.environ.get("TORCHINDUCTOR_SEARCH_AUTOTUNE_CACHE") == "1"

save_args = os.environ.get("TORCHINDUCTOR_SAVE_ARGS") == "1"

# We will disable creating subprocess for autotuning if this is False
autotune_in_subproc = os.environ.get("TORCHINDUCTOR_AUTOTUNE_IN_SUBPROC") == "1"

# The following three timeouts are applicable if autotune_in_subproc is True:

# Max time that a valid benchmark result may take during autotuning
max_autotune_subproc_result_timeout_seconds = 60.0
# DEPRECATED. This setting is ignored.
max_autotune_subproc_graceful_timeout_seconds = 0.0
# DEPRECATED. This setting is ignored.
max_autotune_subproc_terminate_timeout_seconds = 0.0

# If autotuning in subprocess, whether to use multiple devices
autotune_multi_device = os.environ.get("TORCHINDUCTOR_AUTOTUNE_MULTI_DEVICE") == "1"

coordinate_descent_tuning = (
    os.environ.get("TORCHINDUCTOR_COORDINATE_DESCENT_TUNING") == "1"
)
coordinate_descent_check_all_directions = (
    os.environ.get("TORCHINDUCTOR_COORDINATE_DESCENT_CHECK_ALL_DIRECTIONS") == "1"
)
coordinate_descent_search_radius = int(
    os.environ.get("TORCHINDUCTOR_COORDINATE_DESCENT_RADIUS", "1")
)

# AutoHeuristic is a framework that allows one to collect data from autotuning, use the data to learn a heuristic, and
# generate the learned heursitic to code which is shipped with the compiler
# Specify a list of comma separated optimizations to collect data for
autoheuristic_collect = os.environ.get("TORCHINDUCTOR_AUTOHEURISTIC_COLLECT", "")
# Specify a list of comma separated optimizations to use learned heuristics for
autoheuristic_use = os.environ.get("TORCHINDUCTOR_AUTOHEURISTIC_USE", "mixed_mm")


def run_autoheuristic(name: str) -> bool:
    return collect_autoheuristic(name) or use_autoheuristic(name)


def collect_autoheuristic(name: str) -> bool:
    return name in torch._inductor.config.autoheuristic_collect.split(",")


def use_autoheuristic(name: str) -> bool:
    return name in torch._inductor.config.autoheuristic_use.split(",")


# If set to "DEFAULT", this will use the default log path specified in autoheuristic.py.
# If set to another path, autoheuristic will instead log results to the given path.
autoheuristic_log_path = os.environ.get(
    "TORCHINDUCTOR_AUTOHEURISTIC_LOG_PATH", "DEFAULT"
)

# Disabled by default on ROCm, opt-in if model utilises NHWC convolutions
layout_opt_default = "1" if not torch.version.hip else "0"
layout_optimization = (
    os.environ.get("TORCHINDUCTOR_LAYOUT_OPTIMIZATION", layout_opt_default) == "1"
)

force_layout_optimization = os.environ.get("TORCHINDUCTOR_FORCE_LAYOUT_OPT", "0") == "1"


# Whether to keep the output strides the same as eager after layout optimization.
keep_output_stride = os.environ.get("TORCHINDUCTOR_KEEP_OUTPUT_STRIDE", "1") == "1"

# Enabling this will let compiler print warning messages if a generated triton
# kernel has inputs with mixed layouts.  This is helpful for perf debugging
# since kernel with mixed layout inputs may run much slower then one whose inputs
# have uniform layouts.
warn_mix_layout = os.environ.get("TORCHINDUCTOR_WARN_MIX_LAYOUT") == "1"

# control store vs recompute heuristic
# For fanouts, rematerialization can lead to exponential blowup. So, have
# smaller threshold
realize_reads_threshold = 4
realize_opcount_threshold = 30

# Threshold to prevent excessive accumulation of ops in one buffer during lowering
realize_acc_reads_threshold = 8

# fallback to eager for random/dropout, this is slow but useful for debugging
fallback_random = False

# automatically create fallbacks when encountering an unhandled op
implicit_fallbacks = True
assume_unaligned_fallback_output = (
    os.environ.get("TORCHINDUCTOR_ASSUME_UNALIGNED_FALLBACK_OUTPUT") == "1"
)

# fuse even in cases without common reads
aggressive_fusion = False

# For each fused kernel in the wrapper, comment with the nodes that get fused.
# Useful for debugging fusion.
debug_fusion: bool = os.environ.get("TORCHINDUCTOR_DEBUG_FUSION") == "1"
benchmark_fusion: bool = os.environ.get("TORCHINDUCTOR_BENCHMARK_FUSION") == "1"
enabled_metric_tables = os.environ.get("TORCHINDUCTOR_ENABLED_METRIC_TABLES", "")
loop_ordering_after_fusion: bool = (
    os.environ.get("TORCHINDUCTOR_LOOP_ORDERING_AFTER_FUSION", "0") == "1"
)

# If fusing two nodes only save less then score_fusion_memory_threshold memory,
# we should not bother fusing the nodes.
#
# This is especially helpful to resolve https://github.com/pytorch/pytorch/issues/133242
# Previously we fuse two nodes because of common read of a scalar tensor.
# If we skip it, the loop ordering after fusion mechanism kicks in and can
# brings more savings.
#
# For the cases loop ordering after fusion does not help, we don't lose much.
score_fusion_memory_threshold = 10

# For Triton Templates, select fastest of best template + epilogue vs best template + separate epilogue kernel
benchmark_epilogue_fusion = (
    os.environ.get("TORCHINDUCTOR_BENCHMARK_EPILOGUE_FUSION", "1") == "1"
)

# Take how many of the top triton kernels to benchmark epilogue
max_epilogue_benchmarked_choices = 1

# how many nodes to allow into a single fusion
max_fusion_size = 64

# max number of inputs to generate cat as a pointwise op with masked laods
max_pointwise_cat_inputs = 8

# force concat to be generated as a pointwise op with masked loads
force_pointwise_cat = False

# replace small reductions with pointwise, disable with `= 1`
unroll_reductions_threshold = 8

# Add extra comments to output code (causes compile cache misses)
comment_origin = False

# Convert 1x1 convs into matmuls
conv_1x1_as_mm = False

# For reductions with a small output size (usually 1, e.g. x.sum()) there is not enough
# parallelism to saturate the GPU.  We have two ways of handling this, either `split_reductions`
# or `triton.cooperative_reductions` which are mutually exclusive.
#   split_reductions: uses multiple kernels to gain more parallelism
#   triton.cooperative_reductions: uses cross thread-block synchronization to gain more parallelism
# enabling both of these will implicitly disable split_reductions
split_reductions = True

benchmark_kernel = os.environ.get("TORCHINDUCTOR_BENCHMARK_KERNEL", "0") == "1"

# Enable constant and index_expr folding
constant_and_index_propagation = True

# we always add constants into graph.constants without
# performing any constant-inlining optimization
always_keep_tensor_constants = False

# assert that indirect indexing does not read / write out of bounds
assert_indirect_indexing = True

# compute CSE bounds on variables that do not appear in the FX graph
compute_all_bounds = False

# enable the combo kernel that combines data-independent kernels (additional
# to foreach kernels) into a single one (Experimental)
combo_kernels = False
# benchmark combo kernels and only allow ones with perf gains
benchmark_combo_kernel = False
# combo_kernel autotuning options: 0 - disable, 1 - enable except for foreach,
# 2 - enable for all
combo_kernels_autotune = 1
# Enable masking for combining kernels of mixed sizes: 0 - disable, 1 - enable
# for all except for foreach, 2 - enable for all
combo_kernel_allow_mixed_sizes = 1
# Enable dynamic shapes for foreach kernels
combo_kernel_foreach_dynamic_shapes = False

# constant folding on the joint graph
joint_graph_constant_folding = True

# Enable indirect_indexing asserts for decompositions and lowerings
debug_index_asserts = False

# Mode to emulate PyTorch eager numerics when doing lower precision compute
# (fp16, bf16).  PyTorch eager computes bf16/fp16 by upcasting inputs to fp32
# and downcasting after.  When two low precision operators are fused together,
# Inductor will elide the downcast-upcast pairs (effectively a precision
# truncation) that would occur between these two operators.  Typically,
# Inductor's behavior should be closer to fp64 ref numerics.  However, with
# this knob you can ensure the downcast-upcast are preserved so that you can
# emulate the eager numerics.
emulate_precision_casts = (
    os.environ.get("TORCHINDUCTOR_EMULATE_PRECISION_CASTS", "0") == "1"
)

# warnings intended for PyTorch developers, disable for point releases
is_nightly_or_source = "dev" in torch.__version__ or "git" in torch.__version__
developer_warnings = is_fbcode() or is_nightly_or_source

# This pattern matches a special usage of scatter
# 1. It's applied to a constant tensor
# 2. The index tensor has size 1 in the scatter dimension
# Such pattern generates a sparse matrix when the const tensor is all-zero.
# We can lower this pattern to a pointwise kernel for more fusion opportunities
# and saving memory footprint.
optimize_scatter_upon_const_tensor = (
    os.environ.get("TORCHINDUCTOR_OPTIMIZE_SCATTER_UPON_CONST_TENSOR", "1") == "1"
)

# options in caffe2/torch/_inductor/fx_passes/pre_grad.py
add_pre_grad_passes: Optional[str] = None
remove_pre_grad_passes: Optional[str] = None


# The multiprocessing start method to use for inductor workers in the codecache.
def decide_worker_start_method() -> str:
    if "TORCHINDUCTOR_WORKER_START" in os.environ:
        start_method = os.environ["TORCHINDUCTOR_WORKER_START"]
    else:
        start_method = "subprocess"
    assert start_method in (
        "subprocess",
        "fork",
        "spawn",
    ), f"Invalid start method: {start_method}"
    return start_method


worker_start_method: str = decide_worker_start_method()

# Flags to turn on all_reduce fusion. These 2 flags should be automaticaly turned
# on by DDP and should not be set by the users.
_fuse_ddp_communication = False
_fuse_ddp_bucket_size = 25

# Flag to control which fusion passes to apply. Functions in the list will
# be applied in order. There are two different different fusion passes
# --"fuse_ddp_with_concat_op" and "fuse_ddp_with_coalesced_op". The default
# one is "fuse_ddp_with_concat_op". Users can also change this to a customized
# fusion function.
#
# The fusion currently does not support multiple DDP with different PG or
# data type. This feature will be added in the future PRs.
#
# "schedule_comm_wait" is used to delay the wait ops to maximize comm/comp
# overlapping. At this moment, this pass performs better than
# reorder_for_compute_comm_overlap_passes but we will add the logic of
# "schedule_comm_wait" in the future and remove the one here.
_fuse_ddp_communication_passes: list[Union[Callable[..., None], str]] = [
    "fuse_ddp_with_concat_op",
    "schedule_comm_wait",
]

_micro_pipeline_tp: bool = False


class _collective:
    auto_select: bool = False
    one_shot_all_reduce_threshold_bytes: int = 128 * 1024


def parallel_compile_enabled_internally() -> bool:
    """
    TODO: Remove when parallel compiled is fully enabled internally. For rollout, use a
    knob to enable / disable. The justknob should not be performed at import, however.
    So for fbcode, we assign compile_threads to 'None' below and initialize lazily in
    async_compile.py.
    """
    ENABLE_PARALLEL_COMPILE_VERSION = 1

    jk_name = "pytorch/inductor:enable_parallel_compile_version"
    version = torch._utils_internal.justknobs_getval_int(jk_name)
    return ENABLE_PARALLEL_COMPILE_VERSION >= version


def decide_compile_threads() -> int:
    """
    Here are the precedence to decide compile_threads
    1. User can override it by TORCHINDUCTOR_COMPILE_THREADS.  One may want to disable async compiling by
       setting this to 1 to make pdb happy.
    2. Set to 1 if it's win32 platform
    3. decide by the number of CPU cores
    """
    import logging

    # Defined locally so install_config_module doesn't try to parse
    # as a config option.
    log = logging.getLogger(__name__)

    if "TORCHINDUCTOR_COMPILE_THREADS" in os.environ:
        compile_threads = int(os.environ["TORCHINDUCTOR_COMPILE_THREADS"])
        log.info("compile_threads set to %d via env", compile_threads)
    elif sys.platform == "win32":
        compile_threads = 1
        log.info("compile_threads set to 1 for win32")
    elif is_fbcode() and not parallel_compile_enabled_internally():
        compile_threads = 1
        log.info("compile_threads set to 1 in fbcode")
    else:
        cpu_count = (
            len(os.sched_getaffinity(0))
            if hasattr(os, "sched_getaffinity")
            else os.cpu_count()
        )
        assert cpu_count
        compile_threads = min(32, cpu_count)
        log.info("compile_threads set to %d", compile_threads)

    return compile_threads


# TODO: Set directly after internal rollout.
compile_threads: Optional[int] = None if is_fbcode() else decide_compile_threads()

# Whether or not to enable statically launching CUDA kernels
# compiled by triton (instead of using triton's own launcher)
use_static_cuda_launcher: bool = static_cuda_launcher_default()

# Raise error if we bypass the launcher
strict_static_cuda_launcher: bool = (
    os.environ.get("TORCHINDUCTOR_STRICT_STATIC_CUDA_LAUNCHER", "0") == "1"
)

# gemm autotuning global cache dir
global_cache_dir: Optional[str]
if is_fbcode():
    try:
        from libfb.py import parutil

        if __package__:
            global_cache_dir = parutil.get_dir_path(
                os.path.join(__package__.replace(".", os.sep), "fb/cache")
            )
        else:
            global_cache_dir = parutil.get_dir_path("fb/cache")
    except (ValueError, ImportError):
        global_cache_dir = None

else:
    global_cache_dir = None

# If kernel is fused, the name is generated from the origin node op names
# for larger kernels limit this
kernel_name_max_ops = 10

# Pad input tensors of matmul/bmm/addmm to leverage Tensor Cores in NVIDIA GPUs
shape_padding = os.environ.get("TORCHINDUCTOR_SHAPE_PADDING", "1") == "1"

# Control if we will do padding for pointwise/reductions
comprehensive_padding = (
    os.environ.get("TORCHINDUCTOR_COMPREHENSIVE_PADDING", "1") == "1"
)
pad_channels_last = False

# Disable comprehensive padding on the CPU
disable_padding_cpu = True

# The width of comprehensive padding, in bytes.
# CUDA max memory transaction size is 128 bytes for a warp.
padding_alignment_bytes = 128

# Threshold on the minimum stride that will be padded.
#
# Don't align a too small stride since that causes too much memory increase.
# Pad too small stride may also cause perf loss. We may result in many tiny data blocks
# with gaps in between. That causes less coalesced GPU memory access!
#
# Initially we pick 320 as the threshold since for alignement=16,
# that results in at most 5% memory cost.
#
# But later on we raise the threshold to 1024 to avoid interfere with persistent reduction.
# Let's say an inner reduction has a row size 513. Inductor will generate
# persistent reduction code.
# If we do padding, the strides are not contiguous any more. Inductor
# uses a much smaller threshold for persistent reduction in this case and
# generates potentially worse non-persistent reduction code.
#
# This change turns HF AllenaiLongformerBase amp training from a loss of 1.09x to a win of 1.05x.
# (baseline: 71.09ms, padding w/o this change: 77.38ms, padding with this change: 67.77ms)
padding_stride_threshold = 1024

# Enable padding outputs, even if they would not be padded in eager mode.
# By default, we use the same strides as eager mode.
pad_outputs = False

# Whether to treat output of the backward graph as user visible.
# For user visible outputs, inductor will make sure the stride matches with eager.
bw_outputs_user_visible = True

# Whether to always use shape padding if it is enabled and possible
force_shape_pad: bool = False

# Fx-based linear/matmul/bmm + permute/transpose vertical fusion
permute_fusion = os.environ.get("TORCHINDUCTOR_PERMUTE_FUSION", "0") == "1"

# Mark the wrapper call in PyTorch profiler
profiler_mark_wrapper_call = False

# Generate hook calls to torch._inductor.hooks.run_intermediate_hooks for
# every intermediate for which we can correlate it with an intermediate
# from the original FX graph
generate_intermediate_hooks = False

# Populate traceback field on IRNode; good for debugging why origin_node is
# not populated, or finding out where an IRNode was constructed
debug_ir_traceback = False

# used for debugging to make sure config is properly set
_raise_error_for_testing = False

_profile_var = os.environ.get("TORCHINDUCTOR_PROFILE", "")
profile_bandwidth = _profile_var != ""
profile_bandwidth_regex = "" if _profile_var == "1" else _profile_var
# Specify a file where we print out the profiling results.
# None means we do not dump results to a file.
profile_bandwidth_output: Optional[str] = os.environ.get(
    "TORCHINDUCTOR_PROFILE_OUTPUT", None
)
# Switch to do_bench_using_profiling to exclude the CPU overheads
profile_bandwidth_with_do_bench_using_profiling = (
    os.environ.get("TORCHINDUCTOR_PROFILE_WITH_DO_BENCH_USING_PROFILING") == "1"
)


# TODO: remove later
# incompatible with cpp_wrapper
disable_cpp_codegen = False


# Freezing will attempt to inline weights as constants in optimization
# and run constant folding and other optimizations on them. After freezing, weights
# can no longer be updated.
freezing: bool = os.environ.get("TORCHINDUCTOR_FREEZING", "0") == "1"

# Make freezing invalidate the eager Parameters of nn modules, to avoid memory overhead
# of potentially keeping multiple copies of weights.
freezing_discard_parameters: bool = False

# decompose some memory bound matmul/bmm to mul
decompose_mem_bound_mm: bool = False

# assume_aligned_inputs means that we assume that inputs will be aligned; we generate
# code using this assumption, and clone tensors before use if they aren't aligned.
# In the common case, most inputs will be aligned.
assume_aligned_inputs: bool = False

# For the user-written Triton kernels compiled with the model, ignore the unsupported
# arguments passed to the @triton.autotune in the user's code; this is unsafe, as
# ignoring the unsupported args may lead to unexpected autotuning behavior: don't
# set unless you know what you're doing.
unsafe_ignore_unsupported_triton_autotune_args: bool = False

# When True, we will check in scheduler.py _codegen that there are no "loops"
# in the call stack; that is to say, the same frame multiple times.  This
# ensures that a cProfile trace to this frame will be a straight line without
# any cycles. Incompatible with cpp_wrapper.
check_stack_no_cycles_TESTING_ONLY: bool = False

# When True, complex_memory_overlap always reports True
always_complex_memory_overlap_TESTING_ONLY: bool = False

# enable linear binary folding
enable_linear_binary_folding = (
    os.environ.get("TORCHINDUCTOR_ENABLE_LINEAR_BINARY_FOLDING", "0") == "1"
)


# Adds NVTX annotations aroung training phases
annotate_training: bool = os.environ.get("TORCHINDUCTOR_ANNOTATE_TRAINING", "0") == "1"


# config specific to codegen/cpp.py
class cpp:
    # set to torch.get_num_threads()
    threads = -1

    # Do not generate loops when the condition doesn't hold, like:
    # for(long i0=4096; i0<4096; i0+=1)
    no_redundant_loops = (
        os.environ.get("TORCHINDUCTOR_CPP_NO_REDUNDANT_LOOPS", "1") == "1"
    )

    # Assume number of threads is dynamic, don't specialize thread number.
    # Kernels don't recompile on thread number changes with this flag on.
    # For single-threaded workload, turning it on would incur a slight
    # performance degradation.
    dynamic_threads = os.environ.get("TORCHINDUCTOR_CPP_DYNAMIC_THREADS", "0") == "1"

    simdlen: Optional[int] = None
    min_chunk_size = int(os.environ.get("TORCHINDUCTOR_CPP_MIN_CHUNK_SIZE", "4096"))

    cxx: tuple[Literal[None], str] = (
        None,  # download gcc12 from conda-forge if conda is installed
        os.environ.get("CXX", "clang++" if sys.platform == "darwin" else "g++"),
    )  # type: ignore[assignment]

    # Allow kernel performance profiling via PyTorch profiler
    enable_kernel_profile = (
        os.environ.get("TORCHINDUCTOR_CPP_ENABLE_KERNEL_PROFILE", "0") == "1"
    )

    # enable weight prepacking to get a better performance; may lead to large memory footprint
    weight_prepack = os.environ.get("TORCHINDUCTOR_CPP_WEIGHT_PREPACK", "1") == "1"

    # Inject a bug into our relu implementation; useful for testing our repro
    # extraction and minification functionality.
    # Valid values: "compile_error", "runtime_error", "accuracy"
    inject_relu_bug_TESTING_ONLY: Optional[str] = None
    inject_log1p_bug_TESTING_ONLY: Optional[str] = None

    # If None, autodetect whether or not AVX512/AVX2 can be used.  Otherwise,
    # force usage as specified, without testing. Default None.
    vec_isa_ok: Optional[bool] = get_tristate_env("TORCHINDUCTOR_VEC_ISA_OK")

    # similar to config.triton.descriptive_names
    descriptive_names: Literal["torch", "original_aten", "inductor_node"] = (
        "original_aten"
    )

    # how many nodes to allow into a single horizontal fusion
    max_horizontal_fusion_size = int(
        os.environ.get("TORCHINDUCTOR_CPP_MAX_HORIZONTAL_FUSION_SIZE", "16")
    )

    # Make scatter_reduce fallback when reduce is sum to avoid performance regression
    # using atomic_add.
    fallback_scatter_reduce_sum = (
        os.environ.get("TORCHINDUCTOR_CPP_FALLBACK_SCATTER_REDUCE_SUM", "1") == "1"
    )

    # Use funsafe-math-optimizations when compiling
    enable_unsafe_math_opt_flag = (
        os.environ.get("TORCHINDUCTOR_CPP_ENABLE_UNSAFE_MATH_OPT_FLAG", "0") == "1"
    )

    # Use ffp-contract when compiling
    # Options: "off" (default), "on", "fast"
    # Per https://godbolt.org/z/bf4bvfc9r , clang/gcc has different behavior for "fast"
    enable_floating_point_contract_flag = os.environ.get(
        "TORCHINDUCTOR_CPP_ENABLE_FLOATING_POINT_CONTRACT_FLAG", "off"
    )

    # Disable the tiling select heuristic
    enable_tiling_heuristics = (
        os.environ.get("TORCHINDUCTOR_CPP_ENABLE_TILING_HEURISTIC", "1") == "1"
    )

    # Enable the Grouped GEMM Fusion
    enable_grouped_gemm_template = False

    # Maximal allowed number of slices on K-dim for a GEMM kernel. This controls
    # the maximal parallelism of K-slicing. Since K-slicing requires extra thread
    # synchronization and buffers,  the maximal number of slices is limited to
    # mitigate the sync overhead and memory usage.
    # When set to 0, the number of slices is unlimited.
    gemm_max_k_slices = int(os.environ.get("TORCHINDUCTOR_CPP_GEMM_MAX_K_SLICES", "1"))

    # For perf tuning and debugging purpose, configure the pre-defined cache blocking for
    # MxNxK dims respectively. The blockings are separated by comma and the unit is
    # the number of register blocks.
    # For example, "4,1,10" means 4 register blocks on M, 1 on N and 10 on K respectively.
    gemm_cache_blocking = os.environ.get("TORCHINDUCTOR_CPP_GEMM_CACHE_BLOCKING", None)

    # For perf tuning and debugging purpose, configure the pre-defined thread blocking factors for
    # MxNxK dims respectively. The factors are separated by comma and their product
    # should be the same as the total number of threads.
    # For example, if the total number of threads is 56, "7,4,2" means the work is
    # decomposed into 7x4x2 thread blocks along MxNxK of a GEMM.
    gemm_thread_factors = os.environ.get("TORCHINDUCTOR_CPP_GEMM_THREAD_FACTORS", None)

    # Whether to enable masked vectorization for the tail_loop.
    enable_loop_tail_vec = True

    # Whether to enable concat linear for cpu device
    # Currently concat linear on CPU not always have benefit, depends on linear'shape or
    # computing resource. We set this default to False to avoid regressions. User and
    # enable this feature by their need.
    enable_concat_linear = False


# config specific to codegen/triton.py
class triton:
    # Use cudagraphs on output code
    cudagraphs = os.environ.get("TORCHINDUCTOR_CUDAGRAPHS") == "1"

    # Use cudagraph trees for memory pooling if `cudagraphs` is True
    cudagraph_trees = True

    # Should we skip cudagraphing graphs with dynamic shape inputs
    # If False, we will re-record a graph for each unique set of shape inputs
    cudagraph_skip_dynamic_graphs = False

    # assertions not on the fast path, steady state
    slow_path_cudagraph_asserts = True

    # TODO - need to debug why this prevents cleanup
    cudagraph_trees_history_recording = False

    # Enable cudagraph support for mutated inputs from prior cudagraph pool
    cudagraph_support_input_mutation = False if is_fbcode() else True

    # Maximal number of allowed cudagraph re-record for a function and
    # a cudagraph node due to static input tensor address changes or
    # cudagraph managed tensor data pointer changed.
    # i.e., allow num_recording <= cudagraph_unexpected_rerecord_limit
    # note: we are conservative here and choose a large limit.
    cudagraph_unexpected_rerecord_limit = 128

    # Warn loudly when the number of cudagraphs due to dynamic shape
    # exceeds this limit
    cudagraph_dynamic_shape_warn_limit: Optional[int] = 50

    # synchronize after cudagraph invocation
    force_cudagraph_sync = False

    # always run cudagraphs in the eager warmup stage
    # instead of recording and executing cudagraphs
    force_cudagraphs_warmup = False

    # assertions on the fast path
    fast_path_cudagraph_asserts = False

    # skip warmup for cudagraph trees
    skip_cudagraph_warmup = False

    # Synchronize before and after every compiled graph.
    debug_sync_graph = False

    # Synchronize after every kernel launch, to help pinpoint bugs
    debug_sync_kernel = False

    # Always load full blocks (rather than broadcasting inside the block)
    dense_indexing = False

    # limit tiling dimensions
    #   - max_tiles=1 disables tiling
    #   - max_tiles=2 is the default
    #   - max_tiles=3 is experimental and may have bugs
    # higher values are unsupported
    max_tiles = 2

    # Prefer higher dimensional tilings. This simplifies indexing expressions, making
    # it easier to identify block pointers.
    prefer_nd_tiling: bool = False

    # use triton.autotune for pointwise ops with complex layouts
    # this should only be disabled for debugging/testing
    autotune_pointwise = True

    # max autotune gemm with cublasLt
    autotune_cublasLt = True

    # Tune the generated Triton kernels at compile time instead of first time they run
    # Setting to None means uninitialized
    autotune_at_compile_time: Optional[bool] = None

    # We use random tensors for autotune by default. Setting this as true will let us
    # use inputs from sample inputs to autotune user defined triton kernels.
    # Side effect for this option is increased memory footprint during first pass compilation.
    autotune_with_sample_inputs: bool = False

    # Allows tiling reductions into multiple dimensions.
    # For best results, this should be used with prefer_nd_tiling.
    tile_reductions: bool = False

    # should we stop a fusion to allow better tiling?
    tiling_prevents_pointwise_fusion = True
    tiling_prevents_reduction_fusion = True

    # should we give different names to kernels
    # Note: This is orthogonal to descriptive_names - this is deciding whether
    # our triton kernel names should all be `triton_` (to maximize caching) or
    # whether they should be unique.
    unique_kernel_names = (
        os.environ.get("TORCHINDUCTOR_UNIQUE_KERNEL_NAMES", "1") == "1"
    )

    # similar to the option above, but this is specific to user defined kernels,
    # while unique_kernel_name is for kernels generated by inductor.
    # We have this option because sometimes we reuse user's kernel code with different
    # configs which would result in the same name.
    # Note: This MODIFIES the user's kernel function name within inductor phase.
    unique_user_kernel_names = (
        os.environ.get("TORCHINDUCTOR_UNIQUE_USER_KERNEL_NAMES", "0") == "1"
    )

    # should we put op names in kernel names
    # "torch": Maps to the fx op in the Dynamo graph (module name, method name, etc.)
    # "original_aten": Maps to the highest-level aten op (i.e. pre-decompositions)
    # "inductor_node": Maps to the node name in the FX graph passed to Inductor
    descriptive_names: Literal["torch", "original_aten", "inductor_node"] = (
        "original_aten"
    )

    # use alternate codegen for smaller reductions
    persistent_reductions = (
        os.environ.get("TORCHINDUCTOR_PERSISTENT_REDUCTIONS", "1") == "1"
    )

    # For small output size reductions uses cross thread-block synchronization to gain more parallelism
    cooperative_reductions = (
        os.environ.get("TORCHINDUCTOR_COOPERATIVE_REDUCTIONS", "0") == "1"
    )

    # used for debugging cooperative reduction codegen, always generate cooperative_reductions
    force_cooperative_reductions = False

    # 0: disable
    # 1/True: enable, use tuning to pick between different subkernels
    # 2: enable, force using persistent reduction (for debugging)
    # 3: enable, force using non-persistent reduction (for debugging)
    multi_kernel: Literal[0, 1, 2, 3] = int(
        os.environ.get("TORCHINDUCTOR_MULTI_KERNEL", "0")
    )  # type: ignore[assignment]

    # hint to Triton when arguments are divisible by 16
    divisible_by_16 = os.environ.get("TORCHINDUCTOR_DIVISIBLE_BY_16", "1") == "1"

    # Minimum R0_BLOCK to be used for a TritonSplitScanKernel
    # NOTE: This also indirectly controls the size of workspace buffer required
    min_split_scan_rblock = 256

    # Store the generated cubin files for cpp wrapper code to load
    store_cubin = False

    # the max number of spills we allow for the configs we benchmark.
    # Setting this to 0 means we skip a config if it spills even a single
    # register.
    # Setting it to a larger value allows a config spilling a small amount
    # of registers being benchmarked.
    #
    # NOTE: triton will always report >0 register spills for kernels using sin/cos.
    # (check this issue https://github.com/triton-lang/triton/issues/1756 )
    # So far we see a fixed 8 spilled registers for kernels using sin/cos.
    # Raise the threshold to 16 to be safe.
    # We should revisit this once we understand more of the source of register spills.
    spill_threshold: int = 16

    # Generate code containing the newer tl.make_block_ptr() API for loads/store
    use_block_ptr = False

    # Inject a bug into our relu implementation; useful for testing our repro
    # extraction and minification functionality.
    # Valid values: "compile_error", "runtime_error", "accuracy"
    inject_relu_bug_TESTING_ONLY: Optional[str] = None

    # Whether to upcast float16 / bfloat16 to float32 in triton codegen (Experimental)
    codegen_upcast_to_fp32 = True

    # Whether persistent matmul kernels should be enabled this flag only has effect when on h100
    # with a verison of triton new enough to support TMA
    enable_persistent_tma_matmul = (
        os.environ.get("ENABLE_PERSISTENT_TMA_MATMUL", "0") == "1"
    )
    # Skip L1 cache for buffers that are used only once.  Disabled by default
    skip_l1_cache = os.environ.get("TORCHINDUCTOR_SKIP_L1", "0") == "1"

    # During autotuning, if one of the kernels/configs fails for some reason,
    # Inductor will usually skip it (and assign its latency to inf).
    # For testing it's helpful to be able to assert that none of the configs fail.
    # Note: it may also need to be used with config.compile_threads = 1
    disallow_failing_autotune_kernels_TESTING_ONLY = False


class aot_inductor:
    # AOTInductor output path
    # If an absolute path is specified, the generated lib files will be stored under the directory;
    # If a relative path is specified, it will be used as a subdirectory under the default caching path;
    # If not specified, a temp directory will be created under the default caching path.
    # If the specified path contains something like "model.so", the sub-string will be used
    # to name the generated library.
    output_path = ""

    debug_compile = os.environ.get("AOT_INDUCTOR_DEBUG_COMPILE", "0") == "1"

    # Annotate generated main wrapper function, i.e. AOTInductorModel::run_impl,
    # to use which cpp compiler optimization level, default to O1
    compile_wrapper_opt_level = os.environ.get(
        "AOT_INDUCTOR_COMPILE_WRAPPER_OPT_LEVEL", "O1"
    )

    # option for debug printing/saving for intermediate tensor values for aot inductor
    # 0: disable debug dumping
    # 1: enable saving intermediate tensor values
    # 2: enable printing intermediate tensor values
    # 3: enable printing kernel names only (useful for pinpointing troublesome kernels)
    debug_intermediate_value_printer: Literal["0", "1", "2", "3"] = os.environ.get(
        "AOT_INDUCTOR_DEBUG_INTERMEDIATE_VALUE_PRINTER", "0"
    )  # type: ignore[assignment]

    # filtered nodes to be printed for debug values. Specify this option when debug_intermediate_value_printer is set to 2
    filtered_kernel_names = os.environ.get(
        "AOT_INDUCTOR_FILTERED_KERNELS_TO_PRINT", None
    )

    # Serialized tree spec for flattening inputs
    # TODO: Move this into metadata
    serialized_in_spec = ""

    # Serialized tree spec for flattening outputs
    # TODO: Move this into metadata
    serialized_out_spec = ""

    # flag to decide whether to create a submodule for constant graph.
    use_runtime_constant_folding: bool = False

    # flag to force weight to be appened to the shared library and mmaped  by the runtime
    # rather than embedded into the data section. Needed to support 1B+ parameter models
    force_mmap_weights: bool = False

    package: bool = False
    package_cpp_only: bool = False

    # Dictionary of metadata users might want to save to pass to the runtime.
    # TODO: Move this somewhere else, since it's no longer really a config
    metadata: dict[str, str] = {}

    # fbcode only. Whether to raise error if C++ codegen is too big to optimize
    raise_error_on_ignored_optimization: bool = (
        os.environ.get("AOTINDUCTOR_RAISE_ERROR_ON_IGNORED_OPTIMIZATION", "1") == "1"
    )

    # dump an aoti minifier if program errors
    dump_aoti_minifier: bool = os.environ.get("DUMP_AOTI_MINIFIER", "0") == "1"

    # Compiler compilation debug info
    # 1: Dumps the original graph out to repro.py if compilation fails
    # 2: Dumps a minifier_launcher.py if aoti fails.
    # 3: Always dumps a minifier_launcher.py. Good for segfaults.
    # 4: Dumps a minifier_launcher.py if the accuracy fails.
    repro_level: int = int(os.environ.get("AOTINDUCTOR_REPRO_LEVEL", 2))

    # Dictionary of presets that can be passed in
    presets: dict[str, Any] = {}

    # Kill switch for allowing temporary tensors to be allocated as stack arrays. Tests
    # should be run with this flag both on and off to make sure we have coverage.
    allow_stack_allocation: bool = False

    # Enables an alternate DSO interface (the "minimal ArrayRef interface") intended
    # to maximize performance for use cases that it can accommodate at the expense of
    # generality. In brief:
    # - inputs and outputs are ArrayRefTensor<T> (note that strides are required, but the
    #   tensor must be contiguous)
    # - constant handling is unchanged because it is not a per-inference-iteration bottleneck
    #
    # When the DSO is generated in this mode, the usual interface will also be supported,
    # but performance for that interface may be degraded.
    use_minimal_arrayref_interface: bool = False

    # Experimental. Flag to control whether to include weight in .so
    package_constants_in_so: bool = True

    # Experimental.  Controls automatic precompiling of common AOTI include files.
    precompile_headers: bool = False


class cuda:
    # CUDA arch to use for CUDA template kernel compilation.
    # e.g. "70", "75", "80", "90", etc.
    # When arch is None, Inductor uses torch.cuda.get_device_capability(0).
    arch: Optional[str] = None

    # CUDA version to use for CUDA template kernel compilation.
    # e.g. "11.4", "12.1", etc.
    # When version is None, Inductor uses torch.version.cuda.
    version: Optional[str] = None

    # Optimization level for the host compiler.
    compile_opt_level: Literal["-O0", "-O1", "-O2", "-O3", "-OS"] = "-O1"

    # Whether to enable device LTO (link-time-optimization).
    enable_cuda_lto = False

    # Whether to keep intermediate files dring compilation.
    enable_ptxas_info = False

    # Whether to enable debug info, e.g. line number, cutlass debug info.
    enable_debug_info = False

    # Whether to use fast math.
    use_fast_math = False

    # Path to the CUTLASS repo root directory.
    # The default path only works under PyTorch local development environment.
    cutlass_dir = os.environ.get(
        "TORCHINDUCTOR_CUTLASS_DIR",
        os.path.abspath(
            os.path.join(os.path.dirname(torch.__file__), "../third_party/cutlass/")
        ),
    )

    # Configures the maximum number of CUTLASS configs to profile in max_autotune.
    # By default it's None, so that all CUTLASS configs are tuned.
    # This is mainly used to reduce test time in CI.
    cutlass_max_profiling_configs: Optional[int] = None

    # The L2 swizzle values to consider when profiling CUTLASS configs in max_autotune.
    cutlass_max_profiling_swizzle_options: list[int] = [1, 2, 4]

    # Path to CUDA NVCC.
    # NVCC search order:
    # 1) cuda_cxx set in this config
    # 2) CUDACXX environment variable
    # 3) CUDA_HOME environment variable
    # 4) default system search PATH.
    cuda_cxx: Optional[str] = None

    # Minimum value of M*N*K to consider the CUTLASS backend for GEMM ops.
    cutlass_backend_min_gemm_size: int = 1

    # enable generation of inline standalone runner in CUDA CPP generated code
    # which allows to compile the generated code into a standalone executable.
    generate_test_runner: bool = (
        os.environ.get("INDUCTOR_CUDA_BACKEND_GENERATE_TEST_RUNNER_CODE", "0") == "1"
    )

    # Keep only Cutlass op configs which contain this regular expression pattern
    # Set this to "warpspecialized_cooperative_epi_tma" to enable only SM90 TMA Cutlass Kernels for large GEMMs
    cutlass_op_allowlist_regex: Optional[str] = os.environ.get(
        "TORCHINDUCTOR_CUTLASS_ALLOWLIST"
    )

    # Note: Names of Cutlass ops names can be obtained by calling
    # op.configuration_name() on a Cutlass op instance, for example those
    # returned from cutlass_utils.gen_ops() or the op argument passed to
    # CUTLASSGemmTemplate.render(...)

    # Filter Cutlass configs which contain this regular expression pattern
    # Set this to "pingpong" to avoid numerical issues
    # caused by the op ordering of the "pingpong" memory access
    # pattern used by some Cutlass Kernels.
    cutlass_op_denylist_regex: Optional[str] = os.environ.get(
        "TORCHINDUCTOR_CUTLASS_DENYLIST"
    )

    # Non-negative integer which determines how many kernels are instantiated.
    # 0 = 0000 generates the fewest kernels, 9999 generates all possible combinations.
    # increasing first digit reduces schedule / mixed type pruning,
    # increasing second digit generates more cluster sizes,
    # increasing third digit generates more MMA multipliers,
    # increasing fourth digit generates more instruction shapes.
    cutlass_instantiation_level: str = os.environ.get(
        "TORCHINDUCTOR_CUTLASS_INSTANTIATION_LEVEL", "0"
    )

    # Experimental. Only for H100 for now. Flag to control whether to use presets.
    # Format looks like: "0,1,3" for using presets 0, 1, and 3. Presets can be
    # controlled by some cutlass instantiation level flags (e.g. 0, 1111, 2222, ...)
    cutlass_presets: Optional[str] = os.environ.get("TORCHINDUCTOR_CUTLASS_PRESETS")


class rocm:
    # Offload arch list for device code compilation, e.g. ["gfx90a", "gfx942"].
    # If empty, the `native` arch is used
    arch: list[str] = []

    # Enable the CK backend for CDNA2 and CDNA3 only (for now)
    # Processor name reference: https://llvm.org/docs/AMDGPUUsage.html#processors
    ck_supported_arch: list[str] = ["gfx90a", "gfx942"]

    # Optimization level, use to balance compilation speed and runtime performance.
    # The type will not necessarily be comprehensive and won't be enforced at runtime.
    compile_opt_level: Literal[
        "-O0", "-O1", "-O2", "-O3", "-Os", "-Oz", "-Omin", "-Ofast", "-Omax"
    ] = "-O2"

    # Flag to keep debug information in compiled objects
    is_debug = False

    # Flag to keep intermediate files (assembly listings, preprocessed sources, etc.)
    save_temps = False

    # Flag to add `-ffast-math`` to compile flags
    use_fast_math = True

    # Flag to add `-fgpu-flush-denormals-to-zero` to compile flags
    flush_denormals = True

    # Flag to print register and LDS usage during compilation
    print_kernel_resource_usage = False

    # Path to ROCm installation, if None, use env variable ROCM_HOME.
    # In fbcode see triton/fb/TARGETS for how ROCM_HOME gets set.
    rocm_home: Optional[str] = None

    # Path to Composable Kernel library.
    # Install with `pip install git+https://github.com/rocm/composable_kernel@develop`.
    ck_dir = os.environ.get("TORCHINDUCTOR_CK_DIR")

    # generate standalone executables for instances generated with the CK backend
    generate_test_runner: bool = (
        os.environ.get("INDUCTOR_CK_BACKEND_GENERATE_TEST_RUNNER_CODE", "0") == "1"
    )

    # Number of op instance choices to trade off between runtime perf and compilation time
    n_max_profiling_configs: Optional[int] = None

    # Flag to use a short list of CK instances which perform well across a variety of shapes.
    # Currently RCR and F16 only
    use_preselected_instances: bool = False

    # List to determine kBatch parameters to sweep over. By default, we calculate one in splitK
    # scenarios, and run on kBatch=1 in non-splitK scenarios
    kBatch_sweep: Optional[list[int]] = None

    # The threshold at which we trigger a splitK config - K // max(M,N) has to be greater than this
    split_k_threshold: int = 16


# Backend to use for CPU codegen either "cpp" or "triton" (experimental) or "halide" (experimental)
cpu_backend: Literal["cpp", "triton", "halide"] = "cpp"

# Backend to use for CUDA codegen either "triton" or "halide" (experimental)
cuda_backend: Literal["triton", "halide"] = "triton"


class halide:
    # Base halide target to use for CPU devices
    cpu_target = "host"

    # Base halide target to use for CUDA devices
    gpu_target = "host-cuda"

    # Halide autoscheduler to use, choices are:
    # "Anderson2021" (gpu-only), "Li2018", "Adams2019" (cpu-only), or "Mullapudi2016" (cpu-only)
    scheduler_cuda: Literal["Anderson2021", "Li2018", "Adams2019", "Mullapudi2016"] = (
        "Anderson2021"
    )
    scheduler_cpu: Literal["Anderson2021", "Li2018", "Adams2019", "Mullapudi2016"] = (
        "Adams2019"
    )

    # Controls `no_asserts` flag passed to Halide target (warning: can false positive)
    asserts = False

    # Controls `debug` flag passed to Halide target
    debug = False

    # Enable (or fallback on) scan kernels such as cumsum
    # Halide autoschedulers struggle with these kernels
    scan_kernels = False


# create a directory containing lots of debug information
class trace:
    # master switch for all debugging flags below
    enabled = os.environ.get("TORCH_COMPILE_DEBUG", "0") == "1"

    # save real tensors
    save_real_tensors = os.environ.get("TORCH_COMPILE_DEBUG_SAVE_REAL", "0") == "1"

    # Save debug information to a temporary directory
    # If not specified, a temp directory will be created by system
    debug_dir: Optional[str] = None

    # Save python logger call >=logging.DEBUG
    debug_log = False

    # Save python logger call >=logging.INFO
    info_log = False

    # Save input FX graph (post decomps, pre optimization)
    fx_graph = True

    # Save FX graph after transformations
    fx_graph_transformed = True

    # Save TorchInductor IR before fusion pass
    ir_pre_fusion = True

    # Save TorchInductor IR after fusion pass
    ir_post_fusion = True

    # Copy generated code to trace dir
    output_code = True

    # SVG figure showing post-fusion graph
    graph_diagram = os.environ.get("INDUCTOR_POST_FUSION_SVG", "0") == "1"

    # SVG figure showing fx with fusion
    draw_orig_fx_graph = os.environ.get("INDUCTOR_ORIG_FX_SVG", "0") == "1"

    # We draw our fx graphs with the "record" shape attribute by default.
    # Sometimes, when the graph is very complex, we may hit dot errors like below:
    #   "flat edge between adjacent nodes one of which has a record shape -
    #    replace records with HTML-like labels"
    # and thus fail to generate a graph. So, let's give the user an option
    # to specify the shape attribute for the dot graph. For example, passing
    # INDUCTOR_DOT_GRAPH_SHAPE_SVG = "none" would let us generate HTML-like lables
    # to workaround the above failure.
    dot_graph_shape = os.environ.get("INDUCTOR_DOT_GRAPH_SHAPE_SVG", None)

    # If not None, this is the URL that saves the SVG files of the input/output
    # graph of each pass that changed the graph
    # The nodes that are being transformed in each pass will be colored in yellow
    # URL only supports local directory for now
    log_url_for_graph_xform = os.environ.get("INDUCTOR_LOG_URL_FOR_GRAPH_XFORM", None)

    # Store cProfile (see snakeviz to view)
    compile_profile = False

    # Upload the .tar.gz file
    # Needs to be overriden based on specific environment needs
    upload_tar: Optional[Callable[[str], None]] = None

    log_autotuning_results: bool = False

    # Save mapping info from inductor generated triton kernel to post_grad fx nodes
    log_inductor_triton_kernel_to_post_grad_node_info: bool = True


_save_config_ignore: list[str] = [
    # workaround: "Can't pickle <function ...>"
    "trace.upload_tar",
    "joint_custom_pre_pass",
    "joint_custom_post_pass",
    "pre_grad_custom_pass",
    "aot_inductor.repro_level",
    "aot_inductor.dump_aoti_minifier",
]

_cache_config_ignore_prefix: list[str] = [
    # trace functions are not relevant to config caching
    "trace",
    # uses absolute path
    "cuda.cutlass_dir",
    # not relevant
    "worker_start_method",
    "compile_threads",
    # see CustomGraphPass; these are handled specially
    "post_grad_custom_post_pass",
    "post_grad_custom_pre_pass",
    # tests assume that changes here don't invalidate cache
    "always_complex_memory_overlap_TESTING_ONLY",
]

# External callable for matmul tuning candidates
external_matmul: list[Callable[[torch.Tensor, torch.Tensor, torch.Tensor], None]] = []


class test_configs:
    force_extern_kernel_in_multi_template: bool = False

    max_mm_configs: Optional[int] = None

    runtime_triton_dtype_assert = False
    static_cpp_dtype_assert = False

    # regex to control the set of considered autotuning
    # choices (aka configs) by name and / or description
    autotune_choice_name_regex: Optional[str] = None
    autotune_choice_desc_regex: Optional[str] = None

    graphsafe_rng_func_ignores_fallback_random = False


if TYPE_CHECKING:
    from torch.utils._config_typing import *  # noqa: F401, F403


# adds patch, save_config, etc
install_config_module(sys.modules[__name__])<|MERGE_RESOLUTION|>--- conflicted
+++ resolved
@@ -138,18 +138,6 @@
 # sleep in inductor for testing
 sleep_sec_TESTING_ONLY: Optional[int] = None
 
-<<<<<<< HEAD
-# The default layout constraint for custom operators.
-# This must be the name of one of the layout constraint tags
-# (that is, one of {"needs_fixed_stride_order", "flexible_layout"}),
-# If the custom op does not have a layout constraint tag already
-# then we assume the following applies.
-custom_op_default_layout_constraint: Literal[
-    "needs_exact_strides", "needs_fixed_stride_order", "flexible_layout"
-] = "needs_exact_strides"
-
-=======
->>>>>>> b0360b4b
 # The default layout constraint for user-defined triton kernels.
 # See "The default layout constraint for custom operators" for options.
 triton_kernel_default_layout_constraint: Literal[
