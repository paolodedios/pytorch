import os
import sys
from typing import Any, Callable, Literal, Optional, TYPE_CHECKING, Union

import torch
import torch._inductor.custom_graph_pass
from torch._environment import is_fbcode
from torch.utils._config_module import Config, get_tristate_env, install_config_module


inplace_padding = os.environ.get("TORCHINDUCTOR_INPLACE_PADDING", "1") == "1"
can_inplace_pad_graph_input = False  # ease testing


def fx_graph_remote_cache_default() -> Optional[bool]:
    return get_tristate_env("TORCHINDUCTOR_FX_GRAPH_REMOTE_CACHE")


def vec_isa_ok_default() -> Optional[bool]:
    if os.environ.get("TORCHINDUCTOR_VEC_ISA_OK") == "1":
        return True
    if os.environ.get("TORCHINDUCTOR_VEC_ISA_OK") == "0":
        return False
    return None


def autotune_remote_cache_default() -> Optional[bool]:
    return get_tristate_env("TORCHINDUCTOR_AUTOTUNE_REMOTE_CACHE")


def bundled_autotune_remote_cache_default() -> Optional[bool]:
    return get_tristate_env("TORCHINDUCTOR_BUNDLED_AUTOTUNE_REMOTE_CACHE")


def bundle_triton_into_fx_graph_cache_default() -> Optional[bool]:
    return get_tristate_env(
        "TORCHINDUCTOR_BUNDLE_TRITON_INTO_FX_GRAPH_CACHE",
        True if not is_fbcode() else None,
    )


def static_cuda_launcher_default() -> bool:
    STATIC_CUDA_LAUNCHER_VERSION = 2

    if "TORCHINDUCTOR_USE_STATIC_CUDA_LAUNCHER" in os.environ:
        return os.environ.get("TORCHINDUCTOR_USE_STATIC_CUDA_LAUNCHER") == "1"
    elif is_fbcode():
        version = torch._utils_internal.justknobs_getval_int(
            "pytorch/inductor:static_cuda_launcher_version"
        )
        return version <= STATIC_CUDA_LAUNCHER_VERSION
    else:
        # Default true in OSS
        return True


def prologue_fusion_enabled() -> bool:
    ENABLE_PROLOGUE_FUSION_VERSION = 0

    if "TORCHINDUCTOR_PROLOGUE_FUSION" in os.environ:
        return os.environ.get("TORCHINDUCTOR_PROLOGUE_FUSION") == "1"
    elif is_fbcode():
        jk_name = "pytorch/inductor:prologue_fusion_version"
        version = torch._utils_internal.justknobs_getval_int(jk_name)
        return version <= ENABLE_PROLOGUE_FUSION_VERSION
    else:
        return True


# Enable auto_functionalized_v2 (enabled by default)
enable_auto_functionalized_v2 = (
    os.environ.get("TORCHDYNAMO_AUTO_FUNCTIONALIZED_V2", "1") == "1"
)

# add some debug printouts
debug = False

# Whether to disable a progress bar for autotuning
disable_progress = True

# Whether to enable printing the source code for each future
verbose_progress = False

# Configurable compile worker logging path for subproc_pool
worker_log_path = (
    "/logs/dedicated_log_torch_compile_worker_rank" if is_fbcode() else None
)

# precompilation timeout
precompilation_timeout_seconds: int = 60 * 60

# use fx aot graph codegen cache
fx_graph_cache: bool = Config(
    justknob="pytorch/remote_cache:enable_local_fx_graph_cache",
    env_name_default="TORCHINDUCTOR_FX_GRAPH_CACHE_DEFAULT",
    env_name_force="TORCHINDUCTOR_FX_GRAPH_CACHE",
    default=True,
)

remote_gemm_autotune_cache: bool = False

# use remote fx aot graph codegen cache
# False: Disables the cache
# True: Enables the cache
# None: Not set -- Off for OSS, JustKnobs based for internal
fx_graph_remote_cache: Optional[bool] = fx_graph_remote_cache_default()

# should we bundle triton caching into fx graph cache
bundle_triton_into_fx_graph_cache: Optional[bool] = (
    bundle_triton_into_fx_graph_cache_default()
)

non_blocking_remote_cache_write: bool = Config(
    justknob="pytorch/remote_cache:enable_non_blocking_remote_cache_write_v2",
    env_name_force="TORCHINDUCTOR_NON_BLOCKING_REMOTE_CACHE_WRITE",
    default=True,
)

# Enable autotune local cache.
#
# See bundled_autotune_remote_cache for the effect this flag has on the bundled
# remote cache.
autotune_local_cache: bool = True

# Enable autotune remote cache.
#
# Enables/disables the autotune remote cache regardless of the state of
# autotune_local_cache. If both local and remote are enabled then on write both
# are written and on read local is checked first and only on a cache miss is
# remote read.
#
# False: Disables the cache
# True: Enables the cache
# None: Not set -- Off for OSS, JustKnobs based for internal
autotune_remote_cache: Optional[bool] = autotune_remote_cache_default()

# Enable bundled autotune cache.
#
# Enables/disables the bundled autotune cache regardless of the state of
# autotune_remote_cache. However it does depend on the local cache for local
# state management - as a result if the local cache is disabled this will also
# disable the bundled autotune cache.
#
# False: Disables the cache
# True: Enables the cache (requires autotune_local_cache)
# None: Not set -- Off for OSS, JustKnobs based for internal
bundled_autotune_remote_cache: Optional[bool] = bundled_autotune_remote_cache_default()

# See torch.compiler.config.force_disable_caches
force_disable_caches: bool = Config(alias="torch.compiler.config.force_disable_caches")

# Unsafe way to skip dynamic shape guards to get faster cache load
unsafe_skip_cache_dynamic_shape_guards: bool = False

# Unsafe way to mark non torch functions as safe to cache
# dictionary is from function name -> cache key
# Any function name in the dictionary will be allowed to be cacheable
# by AOTAutogradCache and FxGraphCache.
# changing the cache key value will change the resulting
# FXGraphCache key.
# Example usage:
# torch._inductor.config.unsafe_marked_cacheable_functions = {
# 'torch.ops.my_function' : torch.__version__
# }
# The above example causes the custom op torch.ops.my_function to be cacheable,
# and for cache keys to be keyed by the current torch version
unsafe_marked_cacheable_functions: dict[str, str] = {}

# sleep in inductor for testing
sleep_sec_TESTING_ONLY: Optional[int] = None

# The default layout constraint for user-defined triton kernels.
# See "The default layout constraint for custom operators" for options.
triton_kernel_default_layout_constraint: Literal[
    "needs_fixed_stride_order", "flexible_layout"
] = "needs_fixed_stride_order"

# use cpp wrapper instead of python wrapper
# incompatible with disable_cpp_codegen
cpp_wrapper: bool = os.environ.get("TORCHINDUCTOR_CPP_WRAPPER", "0") == "1"

# controls whether to compile entry and kernel separately for cpp_wrapper mode.
# turn on this option to compile entry and kernel separately and minimize compile time of the entry part.
# see https://github.com/pytorch/pytorch/pull/148773
# Note: compiling entry and kernel separately may have a non-negligible impact on the performance.
# see https://github.com/pytorch/pytorch/issues/156037
cpp_wrapper_build_separate: bool = (
    os.environ.get("TORCHINDUCTOR_CPP_WRAPPER_BUILD_SEPARATE", "0") == "1"
)

fx_wrapper: bool = os.environ.get("TORCHINDUCTOR_FX_WRAPPER", "0") == "1"

# Controls automatic precompiling of common include files for codecache.CppCodeCache
# (i.e. for cpp_wrapper mode and for cpp kernels on CPU).  AOTI header precompiling is
# controlled by a separate flag.
cpp_cache_precompile_headers: bool = not is_fbcode()

online_softmax = os.environ.get("TORCHINDUCTOR_ONLINE_SOFTMAX", "1") == "1"

# dead code elimination
dce = False

# assume weight tensors are fixed size
static_weight_shapes = True

# put correctness assertions in generated code
size_asserts = os.environ.get("TORCHINDUCTOR_SIZE_ASSERTS", "1") == "1"
nan_asserts = os.environ.get("TORCHINDUCTOR_NAN_ASSERTS") == "1"
runtime_triton_nan_asserts = (
    os.environ.get("TORCHINDUCTOR_RUNTIME_TRITON_NAN_ASSERTS") == "1"
)
scalar_asserts = os.environ.get("TORCHINDUCTOR_SCALAR_ASSERTS", "1") == "1"

# Disable by default in fbcode
alignment_asserts = (
    os.environ.get("TORCHINDUCTOR_ALIGNMENT_ASSERTS", "0" if is_fbcode() else "1")
    == "1"
)

# enable loop reordering based on input orders
pick_loop_orders = True

# reuse a kernel input as the output
inplace_buffers = True

# reuse a buffer for an unrelated purpose
allow_buffer_reuse = True

# Enable pooled allocations for non-output tensors
memory_planning = os.environ.get("TORCHINDUCTOR_MEMORY_PLANNING", "0") == "1"

# Enable to allow using ftz variant of exponenet instruction in triton codegen.
use_fast_math = os.environ.get("TORCHINDUCTOR_USE_FAST_MATH") == "1"

# Enable bfloat16 atomic adds (fbcode only until upstreamed to triton)
bfloat16_atomic_adds_enabled = True

# How to organize memory under memory_planning=True:
# - "none": do not try to pool storage, just reuse
# - "intermediates": all non-outputs share storage, outputs each get unique storage
# - "outputs": two pools, one for intermediates (freed on return) and one for outputs
# - "combined": a single pool for both intermediates and outputs
memory_pool: Literal["none", "intermediates", "outputs", "combined"] = os.environ.get(
    "TORCHINDUCTOR_MEMORY_POOL", "intermediates"
)  # type: ignore[assignment]

# codegen benchmark harness
benchmark_harness = True

# fuse pointwise into templates epilogues
epilogue_fusion = True

# fuse pointwise into template prologues
prologue_fusion = prologue_fusion_enabled()

# do epilogue fusions before other fusions
epilogue_fusion_first = False

# enable pattern match+replace optimizations
pattern_matcher = True

# set to True to enable the back-to-back GEMM pass
b2b_gemm_pass = False

# register custom graph optimization pass hook. so far, pre/post passes are
# only applied before/after pattern_matcher in post_grad_passes.
#
# Implement CustomGraphPass to allow Inductor to graph compiled artifacts
# to which your custom passes have been applied:
post_grad_custom_pre_pass: torch._inductor.custom_graph_pass.CustomGraphPassType = None
post_grad_custom_post_pass: torch._inductor.custom_graph_pass.CustomGraphPassType = None

# Allow users to pass in custom partition function
custom_partitioner_fn: torch._inductor.custom_graph_pass.CustomPartitionerFnType = None

# Registers a custom joint graph pass.
joint_custom_pre_pass: torch._inductor.custom_graph_pass.CustomGraphPassType = None
joint_custom_post_pass: torch._inductor.custom_graph_pass.CustomGraphPassType = None

# Registers a custom pregrad pass. Note that the pre-grad IR is 1.
# non-functional, 2. non-normalized, and 3. prone to change. Ideally we should
# use post-grad passes.
pre_grad_custom_pass: Optional[Callable[[torch.fx.graph.Graph], None]] = None

# Registers a custom pass to be run right before fusion in Inductor scheduler.
# WARNING: Inductor scheduler IR is at prototype stage and subject to change,
# hence custom IR passes built on top of it might break in the future.
_pre_fusion_custom_pass: Optional[
    Callable[
        [list["torch._inductor.scheduler.BaseSchedulerNode"]],
        list["torch._inductor.scheduler.BaseSchedulerNode"],
    ]
] = None

# Registers a custom pass to be run right after fusion in Inductor scheduler.
# WARNING: Inductor scheduler IR is at prototype stage and subject to change,
# hence custom IR passes built on top of it might break in the future.
_post_fusion_custom_pass: Optional[
    Callable[
        [list["torch._inductor.scheduler.BaseSchedulerNode"]],
        list["torch._inductor.scheduler.BaseSchedulerNode"],
    ]
] = None

# Deprecated
split_cat_fx_passes = True

# Optimize conv-batchnorm if batchnorm is in eval mode. Slightly reduces numerical stability.
efficient_conv_bn_eval_fx_passes = False

# Enable predispatch aten IR for export
is_predispatch = False

# Deprecated
group_fusion = False

# Deprecated
batch_fusion = True

# Pre grad fusion and options in order, set to empty dict to disable fusion.
# Call `torch._inductor.fx_passes.group_batch_fusion.list_group_batch_fusions()` to see available fusions.
# batch fusion options:
# batch_linear
# batch_linear_lhs
# batch_layernorm
# batch_tanh
# batch_relu
# batch_sigmoid

# split cat fusion options:
# normalization_pass
# remove_split_with_size_one_pass
# merge_getitem_cat_pass
# merge_stack_tahn_unbind
# merge_splits_pass
# mutate_cat_pass
# split_cat_pass
pre_grad_fusion_options: dict[str, dict[str, Any]] = {}

# Post grad fusion and options, set to empty dict to disable fusion.
# Call `torch._inductor.fx_passes.group_batch_fusion.list_group_batch_fusions(False)` to see available fusions.
post_grad_fusion_options: dict[str, dict[str, Any]] = {}

# enable reordering pass for improving memory locality
reorder_for_locality = True

# Scale down Rn_BLOCK for better occupancy
dynamic_scale_rblock = os.environ.get("TORCHINDUCTOR_DYNAMIC_SCALE_RBLOCK", "1") == "1"

# this forces fusion for int_mm with mul. Needed when you want to avoid realizing the int32
# but the mul gets fused with other pointwise ops instead.
force_fuse_int_mm_with_mul = False

# DEPRECATED. This setting is ignored.
use_mixed_mm = True

# enable runtime numeric check for pre/post grad fx passes
# floating point provides limited accuracy (about 7 decimal digits for single precision
# floating point numbers,about 16 decimal digits for double precision floating point numbers)
# according to PyTorch documentation.
# https://pytorch.org/docs/stable/notes/numerical_accuracy.html#batched-computations-or-slice-computations
fx_passes_numeric_check: dict[str, Any] = {
    "pre_grad": False,
    "precision": 1e-4,
    "num_iterations": 1,
    "requires_optimizer": True,
}

# DEPRECATED. This setting is ignored.
mixed_mm_choice: Literal["default", "triton", "aten", "heuristic"] = "heuristic"

# enable reordering pass for increasing overlap between compute and communication
reorder_for_compute_comm_overlap = False

# passes (in execution order) for increasing overlap between compute and communication
# for built-in passes, use string name; for user-defined passes, pass in the function handle
# WARNING: Inductor scheduler IR is at prototype stage and subject to change,
# hence custom IR passes built on top of it might break in the future.
reorder_for_compute_comm_overlap_passes: list[
    Union[
        str,
        Callable[
            [list["torch._inductor.scheduler.BaseSchedulerNode"]],
            list["torch._inductor.scheduler.BaseSchedulerNode"],
        ],
    ]
] = [
    "reorder_compute_for_overlap",
    "sink_waits",
    "raise_comms",
]

# Maximum number of positions to advance a given collective, unlimited by default
reorder_prefetch_limit: Optional[int] = None

# enable operator reordering for peak memory optimization
reorder_for_peak_memory = True
reorder_for_peak_memory_debug = False

# In some cases, when all the nodes that can be scheduled are quite large,
# it is beneficial to switch the scheduling strategy. So instead of using
# size as the criterion, we choose a node that can unlock more nodes to
# become schedulable by analyzing their successor nodes. The default value
# is zero, which turns off this optimization.
size_threshold_for_succ_based_strategy: int = 0

reorder_iterative_debug_memory_recompute: bool = False
reorder_iterative_debug_limit_to_reorder: Optional[int] = (
    None
    if (env_str := os.getenv("PYTORCH_REORDER_COLLECTIVES_LIMIT")) is None
    else int(env_str)
)
sink_waits_iterative_debug_limit_to_sink: Optional[int] = (
    # pyrefly: ignore [unbound-name]
    None if (env_str := os.getenv("PYTORCH_SINK_WAITS_LIMIT")) is None else int(env_str)
)

bucket_all_gathers_fx: Literal["none", "all", "only_fsdp"] = "none"
# By default torch._inductor.fx_passes.bucketing.bucket_size_determinator is used
bucket_all_gathers_fx_bucket_size_determinator: Optional[Callable[[int], int]] = None

bucket_reduce_scatters_fx: Literal["none", "all"] = "none"
# By default torch._inductor.fx_passes.bucketing.bucket_size_determinator is used
bucket_reduce_scatters_fx_bucket_size_determinator: Optional[Callable[[int], int]] = (
    None
)

# runtime estimation function for ops
# for built-in estimation function, pass in "default"; for user-defined estimation function, pass in the function handle
estimate_op_runtime = "default"

runtime_estimations_mms_benchmark: bool = False

# unit: GB/s, uni-directional P2P bandwidth per card
# default value is NVLink
intra_node_bw = 300

# unit: GB/s, uni-directional P2P bandwidth per node
# default value is InfiniBand
inter_node_bw = 25

# use Inductor's experimental benchmarker (runtime/benchmarking.py)
# to benchmark kernels during autotuning, otherwise fall back to
# Triton's `do_bench`. the experimental benchmarker may produce
# results that are not consistent with `do_bench`'s results
use_experimental_benchmarker: bool = Config(
    default=True,
    env_name_force="TORCHINDUCTOR_USE_EXPERIMENTAL_BENCHMARKER",
    justknob="pytorch/inductor:use_experimental_benchmarker",
)

# enable slow autotuning passes to select algorithms
max_autotune = os.environ.get("TORCHINDUCTOR_MAX_AUTOTUNE") == "1"

# enable slow autotuning passes to select pointwise/reductions algorithms
max_autotune_pointwise = os.environ.get("TORCHINDUCTOR_MAX_AUTOTUNE_POINTWISE") == "1"

# enable slow autotuning passes to select gemm algorithms
max_autotune_gemm = os.environ.get("TORCHINDUCTOR_MAX_AUTOTUNE_GEMM") == "1"

# Modifies the number of autotuning choices displayed, set to None for all
autotune_num_choices_displayed: Optional[int] = 10

# Report the autotune choices and their benchmark results. Default is True.
max_autotune_report_choices_stats = (
    os.environ.get("TORCHINDUCTOR_MAX_AUTOTUNE_REPORT_CHOICES_STATS", "1") == "1"
)

# Prune configs that require more shared memory than the hardware limit
max_autotune_prune_choices_based_on_shared_mem = (
    os.environ.get("TORCHINDUCTOR_MAX_AUTOTUNE_PRUNE_CHOICES_BASED_ON_SHARED_MEM", "1")
    == "1"
)

# Disable triton from trying to initialize and detect devices on the host
triton_disable_device_detection = (
    os.environ.get("TORCHINDUCTOR_TRITON_DISABLE_DEVICE_DETECTION", "0") == "1"
)

# enable inductor graph partition to allow multiple inductor graphs for the same dynamo graph
graph_partition: bool = (
    os.environ.get("TORCHINDUCTOR_GRAPH_PARTITION", "1" if not is_fbcode() else "0")
    == "1"
)

# register ops upon which inductor should partition the graph. name format should be
# "namespace::kernel_name" (e.g., aten::mm) for op overload packet, or
# "namespace::kernel_name.overload" (e.g., aten::mm.default).
custom_should_partition_ops: list[str] = []

# whether template autotuning should allow flexible layouts if possible (e.g. only extern choices)
max_autotune_allow_flexible_layouts: bool = False

# force cublas and triton to use the same precision; cublas supports TF32 for matmul operations
# when m, n, k are multiples of 16, 16, 8, whereas triton supports TF32 for matmul operations
# for any combinations of m, n, k, regardless of their alignment. setting this flag will ensure
# that triton does not use TF32 wherever cublas would not use TF32
# DEPRECATED. cuBLAS no longer has the above alignment requirements. will remove in the future.
force_same_precision: bool = Config(
    justknob="pytorch/compiler:force_same_precision",
    env_name_force="TORCHINDUCTOR_FORCE_SAME_PRECISION",
    default=False,
)

# Size hints for multi-kernel dispatch.
# A reasonable default value of this config would be [64, 256, 4096]
# TODO: @bobrenjc93 to roll this out to a few internal models to ensure this works
# as expected before turning it on for everyone.
multi_kernel_hints: list[int] = []

# Specify candidate backends for gemm autotune.
# Possible choices are combinations of: ATen, Triton, CUTLASS, CK, CKTILE, CPP.
# ATen: default Pytorch ATen kernels.
# Triton: Triton templates defined in torch inductor (AMD and NVidia GPUs).
# CUTLASS: Cutlass templates and kernels (NVidia GPUs only).
# CK: Composable Kernel templates and kernels (AMD Instinct GPUs only).
# CKTILE: Composable Kernel templates and kernels, new API (AMD Instinct GPUs only).
# CPP: CPP templates and kernels for CPU.
max_autotune_gemm_backends = os.environ.get(
    "TORCHINDUCTOR_MAX_AUTOTUNE_GEMM_BACKENDS", "ATEN,TRITON,CPP"
).upper()


# As above, specify candidate backends for conv autotune.
# NB: in some cases for 1x1 convs we emit as matmul,
# which will use the backends of `max_autotune_gemm_backends`
max_autotune_conv_backends = os.environ.get(
    "TORCHINDUCTOR_MAX_AUTOTUNE_CONV_BACKENDS", "ATEN,TRITON"
).upper()


# Specify the size of the search space for GEMM autotuning.
# DEFAULT     - balance between compile time overhead and performance
# EXHAUSTIVE  - maximize performance
max_autotune_gemm_search_space: Literal["DEFAULT", "EXHAUSTIVE"] = os.environ.get(
    "TORCHINDUCTOR_MAX_AUTOTUNE_GEMM_SEARCH_SPACE", "DEFAULT"
).upper()  # type: ignore[assignment]

# Specify the size of the search space for flex attention autotuning.
# DEFAULT     - balance between compile time overhead and performance
# EXHAUSTIVE  - maximize performance
max_autotune_flex_search_space: Literal["DEFAULT", "EXHAUSTIVE"] = os.environ.get(
    "TORCHINDUCTOR_MAX_AUTOTUNE_FLEX_SEARCH_SPACE", "DEFAULT"
).upper()  # type: ignore[assignment]

# DEPRECATED. This setting is ignored.
autotune_fallback_to_aten = False

# the value used as a fallback for the unbacked SymInts
# that can appear in the input shapes (e.g., in autotuning)
unbacked_symint_fallback = 8192

# DEPRECATED. This setting is ignored.
search_autotune_cache = False

save_args = os.environ.get("TORCHINDUCTOR_SAVE_ARGS") == "1"

# We will disable creating subprocess for autotuning if this is False
autotune_in_subproc = os.environ.get("TORCHINDUCTOR_AUTOTUNE_IN_SUBPROC") == "1"

# The following three timeouts are applicable if autotune_in_subproc is True:

# Max time that a valid benchmark result may take during autotuning
max_autotune_subproc_result_timeout_seconds = 60.0
# DEPRECATED. This setting is ignored.
max_autotune_subproc_graceful_timeout_seconds = 0.0
# DEPRECATED. This setting is ignored.
max_autotune_subproc_terminate_timeout_seconds = 0.0

# If autotuning in subprocess, whether to use multiple devices
autotune_multi_device = os.environ.get("TORCHINDUCTOR_AUTOTUNE_MULTI_DEVICE") == "1"

coordinate_descent_tuning = (
    os.environ.get("TORCHINDUCTOR_COORDINATE_DESCENT_TUNING") == "1"
)
coordinate_descent_check_all_directions = (
    os.environ.get("TORCHINDUCTOR_COORDINATE_DESCENT_CHECK_ALL_DIRECTIONS") == "1"
)
coordinate_descent_search_radius = int(
    os.environ.get("TORCHINDUCTOR_COORDINATE_DESCENT_RADIUS", "1")
)

# AutoHeuristic is a framework that allows one to collect data from autotuning, use the data to learn a heuristic, and
# generate the learned heuristic to code which is shipped with the compiler
# Specify a list of comma separated optimizations to collect data for
autoheuristic_collect = os.environ.get("TORCHINDUCTOR_AUTOHEURISTIC_COLLECT", "")
# Specify a list of comma separated optimizations to use learned heuristics for
autoheuristic_use = os.environ.get("TORCHINDUCTOR_AUTOHEURISTIC_USE", "mixed_mm")

# If set to 1, will run a JIT post compile hook if one is set.
run_jit_post_compile_hook = (
    os.environ.get("TORCHINDUCTOR_RUN_JIT_POST_COMPILE_HOOK", "0") == "1"
)


def run_autoheuristic(name: str) -> bool:
    return collect_autoheuristic(name) or use_autoheuristic(name)


def collect_autoheuristic(name: str) -> bool:
    return name in torch._inductor.config.autoheuristic_collect.split(",")


def use_autoheuristic(name: str) -> bool:
    return name in torch._inductor.config.autoheuristic_use.split(",")


# If set to "DEFAULT", this will use the default log path specified in autoheuristic.py.
# If set to another path, autoheuristic will instead log results to the given path.
autoheuristic_log_path = os.environ.get(
    "TORCHINDUCTOR_AUTOHEURISTIC_LOG_PATH", "DEFAULT"
)

# Disabled by default on ROCm, opt-in if model utilises NHWC convolutions
layout_opt_default = "1" if not torch.version.hip else "0"
layout_optimization = (
    os.environ.get("TORCHINDUCTOR_LAYOUT_OPTIMIZATION", layout_opt_default) == "1"
)

force_layout_optimization = os.environ.get("TORCHINDUCTOR_FORCE_LAYOUT_OPT", "0") == "1"


# Whether to keep the output strides the same as eager after layout optimization.
keep_output_stride = os.environ.get("TORCHINDUCTOR_KEEP_OUTPUT_STRIDE", "1") == "1"

# Enabling this will let compiler print warning messages if a generated triton
# kernel has inputs with mixed layouts.  This is helpful for perf debugging
# since kernel with mixed layout inputs may run much slower then one whose inputs
# have uniform layouts.
warn_mix_layout = os.environ.get("TORCHINDUCTOR_WARN_MIX_LAYOUT") == "1"

# control store vs recompute heuristic
# For fanouts, rematerialization can lead to exponential blowup. So, have
# smaller threshold
realize_reads_threshold = 4
realize_opcount_threshold = 30

# Threshold to prevent excessive accumulation of ops in one buffer during lowering
realize_acc_reads_threshold = 8
realize_acc_reads_size_threshold: Optional[int] = (
    None  # TODO(xuanzh): harden this to make it non optional
)

# fallback to eager for random/dropout, this is slow but useful for debugging
fallback_random = False

# fallback embedding_bag_byte_unpack to eager
fallback_embedding_bag_byte_unpack = False

# automatically create fallbacks when encountering an unhandled op
implicit_fallbacks = True
assume_unaligned_fallback_output = (
    os.environ.get("TORCHINDUCTOR_ASSUME_UNALIGNED_FALLBACK_OUTPUT") == "1"
)

# fuse even in cases without common reads
aggressive_fusion = False

# For each fused kernel in the wrapper, comment with the nodes that get fused.
# Useful for debugging fusion.
debug_fusion: bool = os.environ.get("TORCHINDUCTOR_DEBUG_FUSION") == "1"
benchmark_fusion: bool = os.environ.get("TORCHINDUCTOR_BENCHMARK_FUSION") == "1"
enabled_metric_tables = os.environ.get("TORCHINDUCTOR_ENABLED_METRIC_TABLES", "")
loop_ordering_after_fusion: bool = (
    os.environ.get(
        "TORCHINDUCTOR_LOOP_ORDERING_AFTER_FUSION", "0" if is_fbcode() else "1"
    )
    == "1"
)

# If fusing two nodes only save less then score_fusion_memory_threshold memory,
# we should not bother fusing the nodes.
#
# This is especially helpful to resolve https://github.com/pytorch/pytorch/issues/133242
# Previously we fuse two nodes because of common read of a scalar tensor.
# If we skip it, the loop ordering after fusion mechanism kicks in and can
# brings more savings.
#
# For the cases loop ordering after fusion does not help, we don't lose much.
score_fusion_memory_threshold = 10

# For Triton Templates, select fastest of best template + epilogue vs best template + separate epilogue kernel
benchmark_epilogue_fusion = (
    os.environ.get("TORCHINDUCTOR_BENCHMARK_EPILOGUE_FUSION", "1") == "1"
)

# Take how many of the top triton kernels to benchmark epilogue
max_epilogue_benchmarked_choices = 1

# how many nodes to allow into a single fusion
max_fusion_size = 64

# how many nodes to attempt pairwise fusion with in a buffer group
max_fusion_buffer_group_pairwise_attempts = 64

# maximum number of unique input/output buffers allowed in fused kernels.
# The check is disabled if set to None.
max_fusion_unique_io_buffers: Optional[int] = None

# max number of inputs to generate cat as a pointwise op with masked loads
max_pointwise_cat_inputs = 8

# force concat to be generated as a pointwise op with masked loads
force_pointwise_cat = False

# replace small reductions with pointwise, disable with `= 1`
unroll_reductions_threshold = 8

# Add extra comments to output code (causes compile cache misses)
comment_origin = False

# Convert 1x1 convs into matmuls
conv_1x1_as_mm = False

# For reductions with a small output size (usually 1, e.g. x.sum()) there is not enough
# parallelism to saturate the GPU.  We have two ways of handling this, either `split_reductions`
# or `triton.cooperative_reductions` which are mutually exclusive.
#   split_reductions: uses multiple kernels to gain more parallelism
#   triton.cooperative_reductions: uses cross thread-block synchronization to gain more parallelism
# enabling both of these will implicitly disable split_reductions
split_reductions = os.getenv("TORCHINDUCTOR_SPLIT_REDUCTIONS", "1") == "1"

# A deterministic mode that skips any on device benchmarking in Inductor
# if we know they affect numerics.  WARNING: Expect perf hit in this mode.
deterministic = os.getenv("TORCHINDUCTOR_DETERMINISTIC") == "1"

# When we do split reduction, this number control the minimum value for
# num_split. Too small num_split make the split reduction less efficient.
# It's a much bigger problem when we compile a dynamic shape kernel with
# non-representative inputs.
min_num_split = int(os.environ.get("TORCHINDUCTOR_MIN_NUM_SPLIT", 0))

benchmark_kernel = os.environ.get("TORCHINDUCTOR_BENCHMARK_KERNEL", "0") == "1"

# Enable constant and index_expr folding
constant_and_index_propagation = True

# we always add constants into graph.constants without
# performing any constant-inlining optimization
always_keep_tensor_constants = False

# assert that indirect indexing does not read / write out of bounds
assert_indirect_indexing = True

# compute CSE bounds on variables that do not appear in the FX graph
compute_all_bounds = False

# enable the combo kernel that combines data-independent kernels (additional
# to foreach kernels) into a single one (Experimental)
combo_kernels = False
# benchmark combo kernels and only allow ones with perf gains
benchmark_combo_kernel = False
# combo_kernel autotuning options: 0 - disable, 1 - enable except for foreach,
# 2 - enable for all
combo_kernels_autotune = 1
# Enable masking for combining kernels of mixed sizes: 0 - disable, 1 - enable
# for all except for foreach, 2 - enable for all
combo_kernel_allow_mixed_sizes = 1
# Enable dynamic shapes for foreach kernels
combo_kernel_foreach_dynamic_shapes = True
# Maximum number of arguments (read/write buffers) allowed in a combo kernel
combo_kernel_max_num_args = 250

# constant folding on the joint graph
joint_graph_constant_folding = True

# Enable indirect_indexing asserts for decompositions and lowerings
debug_index_asserts = False

# Mode to emulate PyTorch eager numerics when doing lower precision compute
# (fp16, bf16).  PyTorch eager computes bf16/fp16 by upcasting inputs to fp32
# and downcasting after.  When two low precision operators are fused together,
# Inductor will elide the downcast-upcast pairs (effectively a precision
# truncation) that would occur between these two operators.  Typically,
# Inductor's behavior should be closer to fp64 ref numerics.  However, with
# this knob you can ensure the downcast-upcast are preserved so that you can
# emulate the eager numerics.
emulate_precision_casts = (
    os.environ.get("TORCHINDUCTOR_EMULATE_PRECISION_CASTS", "0") == "1"
)

# x / y in Triton is lowered to div.full which is approx
# PyTorch eager uses the equivalent of Triton's div_rn, which can
# come at a performance penalty
emulate_divison_rounding = (
    os.environ.get("TORCHINDUCTOR_EMULATE_DIVISION_ROUNDING", "0") == "1"
)

# warnings intended for PyTorch developers, disable for point releases
is_nightly_or_source = "dev" in torch.__version__ or "git" in torch.__version__
developer_warnings = is_fbcode() or is_nightly_or_source

# This pattern matches a special usage of scatter
# 1. It's applied to a constant tensor
# 2. The index tensor has size 1 in the scatter dimension
# Such pattern generates a sparse matrix when the const tensor is all-zero.
# We can lower this pattern to a pointwise kernel for more fusion opportunities
# and saving memory footprint.
optimize_scatter_upon_const_tensor = (
    os.environ.get("TORCHINDUCTOR_OPTIMIZE_SCATTER_UPON_CONST_TENSOR", "1") == "1"
)

# options in caffe2/torch/_inductor/fx_passes/pre_grad.py
add_pre_grad_passes: Optional[str] = None
remove_pre_grad_passes: Optional[str] = None


# The multiprocessing start method to use for inductor workers in the codecache.
def decide_worker_start_method() -> str:
    if "TORCHINDUCTOR_WORKER_START" in os.environ:
        start_method = os.environ["TORCHINDUCTOR_WORKER_START"]
    else:
        start_method = "subprocess"
    assert start_method in (
        "subprocess",
        "fork",
        "spawn",
    ), f"Invalid start method: {start_method}"
    return start_method


worker_start_method: str = decide_worker_start_method()

# Threshold to decide if a kernel has small memory access in bytes
# Default value is 16 MB which is arbitrarily selected.
small_memory_access_threshold: int = 16777216

# Whether to log from subprocess workers that are launched.
worker_suppress_logging: bool = Config(
    justknob="pytorch/compiler:worker_suppress_logging",
    env_name_force="TORCHINDUCTOR_WORKER_SUPPRESS_LOGGING",
    default=True,
)

# Log per-operation runtime estimates for TLParse analysis.
log_tlparse: bool = Config(
    env_name_force="LOG_TLPARSE",
    default=False,
)

# Flags to turn on all_reduce fusion. These 2 flags should be automatically turned
# on by DDP and should not be set by the users.
_fuse_ddp_communication = False
_fuse_ddp_bucket_size = 25

# Flag to control which fusion passes to apply. Functions in the list will
# be applied in order. There are two different different fusion passes
# --"fuse_ddp_with_concat_op" and "fuse_ddp_with_coalesced_op". The default
# one is "fuse_ddp_with_concat_op". Users can also change this to a customized
# fusion function.
#
# The fusion currently does not support multiple DDP with different PG or
# data type. This feature will be added in the future PRs.
#
# "schedule_comm_wait" is used to delay the wait ops to maximize comm/comp
# overlapping. At this moment, this pass performs better than
# reorder_for_compute_comm_overlap_passes but we will add the logic of
# "schedule_comm_wait" in the future and remove the one here.
_fuse_ddp_communication_passes: list[Union[Callable[..., None], str]] = [
    "fuse_ddp_with_concat_op",
    "schedule_comm_wait",
]

_micro_pipeline_tp: bool = False


class _collective:
    auto_select: bool = False
    one_shot_all_reduce_threshold_bytes: int = 128 * 1024


class aten_distributed_optimizations:
    """Configuration for distributed optimization passes on ATen FX graphs."""

    # Enable overlap scheduling pass
    enable_overlap_scheduling: bool = False

    # Enable overlap-preserving collective bucketing
    collective_bucketing: Optional[bool] = None

    # Insert ordering dependencies to preserve overlap relationships. This should only be used if
    # compiling with inductor, or for subsequent passes before removing the ops prior to execution
    insert_overlap_deps: Optional[bool] = None

    # Maximum compute node prefetch distance for overlap scheduling
    max_compute_pre_fetch: Optional[int] = None

    # Custom runtime estimation function for ops
    # For user-defined estimation function, pass in the function handle
    # None means use default estimations
    # TODO - need estimated and profile based version
    custom_runtime_estimation: Optional[Callable[[torch.fx.Node], Optional[float]]] = (
        None
    )


def parallel_compile_enabled_internally() -> bool:
    """
    TODO: Remove when parallel compiled is fully enabled internally. For rollout, use a
    knob to enable / disable. The justknob should not be performed at import, however.
    So for fbcode, we assign compile_threads to 'None' below and initialize lazily in
    async_compile.py.
    """
    ENABLE_PARALLEL_COMPILE_VERSION = 1

    jk_name = "pytorch/inductor:enable_parallel_compile_version"
    version = torch._utils_internal.justknobs_getval_int(jk_name)
    return ENABLE_PARALLEL_COMPILE_VERSION >= version


def decide_compile_threads() -> int:
    """
    Here are the precedence to decide compile_threads
    1. User can override it by TORCHINDUCTOR_COMPILE_THREADS.  One may want to disable async compiling by
       setting this to 1 to make pdb happy.
    2. Set to 1 if it's win32 platform
    3. decide by the number of CPU cores
    """
    import logging

    # Defined locally so install_config_module doesn't try to parse
    # as a config option.
    log = logging.getLogger(__name__)

    if "TORCHINDUCTOR_COMPILE_THREADS" in os.environ:
        compile_threads = int(os.environ["TORCHINDUCTOR_COMPILE_THREADS"])
        log.info("compile_threads set to %d via env", compile_threads)
    elif sys.platform == "win32":
        compile_threads = 1
        log.info("compile_threads set to 1 for win32")
    elif is_fbcode() and not parallel_compile_enabled_internally():
        compile_threads = 1
        log.info("compile_threads set to 1 in fbcode")
    else:
        cpu_count = (
            len(os.sched_getaffinity(0))
            if hasattr(os, "sched_getaffinity")
            else os.cpu_count()
        )
        assert cpu_count
        compile_threads = min(32, cpu_count)
        log.info("compile_threads set to %d", compile_threads)

    return compile_threads


# TODO: Set directly after internal rollout.
compile_threads: Optional[int] = None if is_fbcode() else decide_compile_threads()

# Whether to quiesce the Triton-compile subprocess pool at the end of each compilation.
quiesce_async_compile_pool: bool = Config(
    justknob="pytorch/inductor:quiesce_async_compile_pool",
    env_name_force="TORCHINDUCTOR_QUIESCE_ASYNC_COMPILE_POOL",
    default=False,
)

<<<<<<< HEAD
quiesce_async_compile_pool_v2: bool = Config(
    justknob="pytorch/inductor:quiesce_async_compile_pool_v2",
    env_name_force="TORCHINDUCTOR_QUIESCE_ASYNC_COMPILE_POOL",
    default=False,
)

=======
# Time in seconds to wait before quiescing
>>>>>>> 651fbec3
quiesce_async_compile_time: int = Config(
    default=60,
)

# Whether or not to enable statically launching CUDA kernels
# compiled by triton (instead of using triton's own launcher)
use_static_cuda_launcher: bool = static_cuda_launcher_default()

# Attempt to statically launch user defined triton kernels
# Requires use_static_cuda_launcher
static_launch_user_defined_triton_kernels: bool = Config(
    justknob="pytorch/inductor:static_launch_user_defined_triton_kernels",
    env_name_force="TORCHINDUCTOR_STATIC_LAUNCH_USER_DEFINED_TRITON_KERNELS",
    default=False,
)

# Raise error if we bypass the launcher
strict_static_cuda_launcher: bool = (
    os.environ.get("TORCHINDUCTOR_STRICT_STATIC_CUDA_LAUNCHER", "0") == "1"
)

# gemm autotuning global cache dir
global_cache_dir: Optional[str]
if is_fbcode():
    try:
        from libfb.py import parutil

        if __package__:
            global_cache_dir = parutil.get_dir_path(
                os.path.join(__package__.replace(".", os.sep), "fb/cache")
            )
        else:
            global_cache_dir = parutil.get_dir_path("fb/cache")
    except (ValueError, ImportError):
        global_cache_dir = None

else:
    global_cache_dir = None

# If kernel is fused, the name is generated from the origin node op names
# for larger kernels limit this
kernel_name_max_ops = 10

# Pad input tensors of matmul/bmm/addmm to leverage Tensor Cores in NVIDIA GPUs
shape_padding = os.environ.get("TORCHINDUCTOR_SHAPE_PADDING", "1") == "1"

# Control if we will do padding for pointwise/reductions
comprehensive_padding = (
    os.environ.get("TORCHINDUCTOR_COMPREHENSIVE_PADDING", "1") == "1"
)
pad_channels_last = False

# Control if we will do padding on dynamic shapes
pad_dynamic_shapes = False

# Disable comprehensive padding on the CPU
disable_padding_cpu = True

# Control if we will expand the dimension of pointwise nodes to fuse
expand_dimension_for_pointwise_nodes = False

# The width of comprehensive padding, in bytes.
# CUDA max memory transaction size is 128 bytes for a warp.
padding_alignment_bytes = 128

# Threshold on the minimum stride that will be padded.
#
# Don't align a too small stride since that causes too much memory increase.
# Pad too small stride may also cause perf loss. We may result in many tiny data blocks
# with gaps in between. That causes less coalesced GPU memory access!
#
# Initially we pick 320 as the threshold since for alignment=16,
# that results in at most 5% memory cost.
#
# But later on we raise the threshold to 1024 to avoid interfere with persistent reduction.
# Let's say an inner reduction has a row size 513. Inductor will generate
# persistent reduction code.
# If we do padding, the strides are not contiguous any more. Inductor
# uses a much smaller threshold for persistent reduction in this case and
# generates potentially worse non-persistent reduction code.
#
# This change turns HF AllenaiLongformerBase amp training from a loss of 1.09x to a win of 1.05x.
# (baseline: 71.09ms, padding w/o this change: 77.38ms, padding with this change: 67.77ms)
padding_stride_threshold = 1024

# Enable padding outputs, even if they would not be padded in eager mode.
# By default, we use the same strides as eager mode.
pad_outputs = False

# Whether to treat output of the backward graph as user visible.
# For user visible outputs, inductor will make sure the stride matches with eager.
bw_outputs_user_visible = True

# Whether to always use shape padding if it is enabled and possible
force_shape_pad: bool = False

# Fx-based linear/matmul/bmm + permute/transpose vertical fusion
permute_fusion = os.environ.get("TORCHINDUCTOR_PERMUTE_FUSION", "0") == "1"

# Mark the wrapper call in PyTorch profiler
profiler_mark_wrapper_call = False

# Generate hook calls to torch._inductor.hooks.run_intermediate_hooks for
# every intermediate for which we can correlate it with an intermediate
# from the original FX graph
generate_intermediate_hooks = False

# Populate traceback field on IRNode; good for debugging why origin_node is
# not populated, or finding out where an IRNode was constructed
debug_ir_traceback = False

# used for debugging to make sure config is properly set
_raise_error_for_testing = False

_profile_var = os.environ.get("TORCHINDUCTOR_PROFILE", "")
profile_bandwidth = _profile_var != ""
profile_bandwidth_regex = "" if _profile_var == "1" else _profile_var
# Specify a file where we print out the profiling results.
# None means we do not dump results to a file.
profile_bandwidth_output: Optional[str] = os.environ.get(
    "TORCHINDUCTOR_PROFILE_OUTPUT", None
)
# Switch to do_bench_using_profiling to exclude the CPU overheads
profile_bandwidth_with_do_bench_using_profiling = (
    os.environ.get("TORCHINDUCTOR_PROFILE_WITH_DO_BENCH_USING_PROFILING") == "1"
)


# TODO: remove later
# incompatible with cpp_wrapper
disable_cpp_codegen = False


# Freezing will attempt to inline weights as constants in optimization
# and run constant folding and other optimizations on them. After freezing, weights
# can no longer be updated.
freezing: bool = os.environ.get("TORCHINDUCTOR_FREEZING", "0") == "1"

# Make freezing invalidate the eager Parameters of nn modules, to avoid memory overhead
# of potentially keeping multiple copies of weights.
freezing_discard_parameters: bool = False

# decompose some memory bound matmul/bmm to mul
decompose_mem_bound_mm: bool = False

# assume_aligned_inputs means that we assume that inputs will be aligned; we generate
# code using this assumption, and clone tensors before use if they aren't aligned.
# In the common case, most inputs will be aligned.
assume_aligned_inputs: bool = False

# For the user-written Triton kernels compiled with the model, ignore the unsupported
# arguments passed to the @triton.autotune in the user's code; this is unsafe, as
# ignoring the unsupported args may lead to unexpected autotuning behavior: don't
# set unless you know what you're doing.
unsafe_ignore_unsupported_triton_autotune_args: bool = False

# When True, we will check in scheduler.py _codegen that there are no "loops"
# in the call stack; that is to say, the same frame multiple times.  This
# ensures that a cProfile trace to this frame will be a straight line without
# any cycles. Incompatible with cpp_wrapper.
check_stack_no_cycles_TESTING_ONLY: bool = False

# When True, complex_memory_overlap always reports True
always_complex_memory_overlap_TESTING_ONLY: bool = False

# enable linear binary folding
enable_linear_binary_folding = (
    os.environ.get("TORCHINDUCTOR_ENABLE_LINEAR_BINARY_FOLDING", "0") == "1"
)


# Adds NVTX annotations around training phases
annotate_training: bool = os.environ.get("TORCHINDUCTOR_ANNOTATE_TRAINING", "0") == "1"

# Enable caching codegen of triton templates.
enable_caching_generated_triton_templates: bool = True

# Lookup table for overriding autotune configs based on hash of Triton source code
autotune_lookup_table: dict[str, dict[str, Any]] = {}

file_lock_timeout: int = int(os.environ.get("TORCHINDUCTOR_FILE_LOCK_TIMEOUT", "600"))


def get_worker_log_path() -> Optional[str]:
    log_loc = None
    if is_fbcode():
        mast_job_name = os.environ.get("MAST_HPC_JOB_NAME", None)
        global_rank = os.environ.get("ROLE_RANK", "0")

        if mast_job_name is not None:
            log_loc = f"/logs/dedicated_log_torch_compile_worker_rank{global_rank}"

    return log_loc


torchinductor_worker_logpath: str = Config(
    env_name_force="TORCHINDUCTOR_WORKER_LOGPATH",
    default="",
)


# config specific to codegen/cpp.py
class cpp:
    """
    Settings for cpp backend.
    This class provides a centralized location for managing cpp backend settings.
    """

    # set to torch.get_num_threads()
    threads = -1

    # Do not generate loops when the condition doesn't hold, like:
    # for(long i0=4096; i0<4096; i0+=1)
    no_redundant_loops = (
        os.environ.get("TORCHINDUCTOR_CPP_NO_REDUNDANT_LOOPS", "1") == "1"
    )

    # Assume number of threads is dynamic, don't specialize thread number.
    # Kernels don't recompile on thread number changes with this flag on.
    # For single-threaded workload, turning it on would incur a slight
    # performance degradation.
    dynamic_threads = os.environ.get("TORCHINDUCTOR_CPP_DYNAMIC_THREADS", "0") == "1"

    simdlen: Optional[int] = None
    min_chunk_size = int(os.environ.get("TORCHINDUCTOR_CPP_MIN_CHUNK_SIZE", "512"))

    cxx: tuple[None, str] = (
        None,  # download gcc12 from conda-forge if conda is installed
        os.environ.get("CXX", "clang++" if sys.platform == "darwin" else "g++"),
    )  # type: ignore[assignment]

    # Allow kernel performance profiling via PyTorch profiler
    enable_kernel_profile = (
        os.environ.get("TORCHINDUCTOR_CPP_ENABLE_KERNEL_PROFILE", "0") == "1"
    )

    # enable weight prepacking to get a better performance; may lead to large memory footprint
    weight_prepack = os.environ.get("TORCHINDUCTOR_CPP_WEIGHT_PREPACK", "1") == "1"

    # Inject a bug into our relu implementation; useful for testing our repro
    # extraction and minification functionality.
    # Valid values: "compile_error", "runtime_error", "accuracy"
    inject_relu_bug_TESTING_ONLY: Optional[str] = None
    inject_log1p_bug_TESTING_ONLY: Optional[str] = None

    # If None, autodetect whether or not AVX512/AVX2 can be used.  Otherwise,
    # force usage as specified, without testing. Default None.
    vec_isa_ok: Optional[bool] = get_tristate_env("TORCHINDUCTOR_VEC_ISA_OK")

    # similar to config.triton.descriptive_names
    descriptive_names: Literal["torch", "original_aten", "inductor_node"] = (
        "original_aten"
    )

    # how many nodes to allow into a single horizontal fusion
    max_horizontal_fusion_size = int(
        os.environ.get("TORCHINDUCTOR_CPP_MAX_HORIZONTAL_FUSION_SIZE", "16")
    )

    # Make scatter_reduce fallback when reduce is sum to avoid performance regression
    # using atomic_add.
    fallback_scatter_reduce_sum = (
        os.environ.get("TORCHINDUCTOR_CPP_FALLBACK_SCATTER_REDUCE_SUM", "1") == "1"
    )

    # Use funsafe-math-optimizations when compiling
    enable_unsafe_math_opt_flag = (
        os.environ.get("TORCHINDUCTOR_CPP_ENABLE_UNSAFE_MATH_OPT_FLAG", "0") == "1"
    )

    # Use ffp-contract when compiling
    # Options: "off" (default), "on", "fast"
    # Per https://godbolt.org/z/bf4bvfc9r , clang/gcc has different behavior for "fast"
    enable_floating_point_contract_flag = os.environ.get(
        "TORCHINDUCTOR_CPP_ENABLE_FLOATING_POINT_CONTRACT_FLAG", "off"
    )

    # Disable the tiling select heuristic
    enable_tiling_heuristics = (
        os.environ.get("TORCHINDUCTOR_CPP_ENABLE_TILING_HEURISTIC", "1") == "1"
    )

    # Enable the Grouped GEMM Fusion
    enable_grouped_gemm_template = False

    # Maximal allowed number of slices on K-dim for a GEMM kernel. This controls
    # the maximal parallelism of K-slicing. Since K-slicing requires extra thread
    # synchronization and buffers,  the maximal number of slices is limited to
    # mitigate the sync overhead and memory usage.
    # When set to 0, the number of slices is unlimited.
    gemm_max_k_slices = int(os.environ.get("TORCHINDUCTOR_CPP_GEMM_MAX_K_SLICES", "1"))

    # For perf tuning and debugging purpose, configure the pre-defined cache blocking for
    # MxNxK dims respectively. The blockings are separated by comma and the unit is
    # the number of register blocks.
    # For example, "4,1,10" means 4 register blocks on M, 1 on N and 10 on K respectively.
    gemm_cache_blocking = os.environ.get("TORCHINDUCTOR_CPP_GEMM_CACHE_BLOCKING", None)

    # For perf tuning and debugging purpose, configure the pre-defined thread blocking factors for
    # MxNxK dims respectively. The factors are separated by comma and their product
    # should be the same as the total number of threads.
    # For example, if the total number of threads is 56, "7,4,2" means the work is
    # decomposed into 7x4x2 thread blocks along MxNxK of a GEMM.
    gemm_thread_factors = os.environ.get("TORCHINDUCTOR_CPP_GEMM_THREAD_FACTORS", None)

    # Whether to enable masked vectorization for the tail_loop.
    enable_loop_tail_vec = True

    # Whether to enable concat linear for cpu device
    # Currently concat linear on CPU not always have benefit, depends on linear'shape or
    # computing resource. We set this default to False to avoid regressions. User and
    # enable this feature by their need.
    enable_concat_linear = False

    # Whether to use decomposed tanh for cpu device
    # Disable by default due to https://github.com/pytorch/pytorch/issues/148241
    use_decompose_tanh = (
        os.environ.get("TORCHINDUCTOR_CPP_USE_DECOMPOSE_TANH", "0") == "1"
    )

    # Use a small dequant buffer for wgt of woq int4 size as: [q_group_size, Nr]
    use_small_dequant_buffer = False

    force_inline_kernel = (
        os.environ.get("TORCHINDUCTOR_CPP_FORCE_INLINE_KERNEL", "0") == "1"
    )

    # Use static constexpr or static const for int array
    use_constexpr_for_int_array = (
        os.environ.get("TORCHINDUCTOR_CPP_USE_CONSTEXPR_FOR_INT_ARRAY", "1") == "1"
    )


class triton:
    """
    Config specific to codegen/triton.py
    """

    # Use cudagraphs on output code
    cudagraphs = os.environ.get("TORCHINDUCTOR_CUDAGRAPHS") == "1"

    # Use cudagraph trees for memory pooling if `cudagraphs` is True
    cudagraph_trees = True

    # Should we skip cudagraphing graphs with dynamic shape inputs
    # If False, we will re-record a graph for each unique set of shape inputs
    cudagraph_skip_dynamic_graphs = False

    # Specify dynamic shapes to capture cudagraphs and skip cudagraph for other shapes.
    # Default to None, which means we capture cudagraphs for all shapes.
    cudagraph_capture_sizes: Optional[tuple[Union[int, tuple[int, ...]]]] = None

    # assertions not on the fast path, steady state
    slow_path_cudagraph_asserts = True

    # TODO - need to debug why this prevents cleanup
    cudagraph_trees_history_recording = False

    # Enable cudagraph support for mutated inputs from prior cudagraph pool
    cudagraph_support_input_mutation = not is_fbcode()

    # Maximal number of allowed cudagraph re-record for a function and
    # a cudagraph node due to static input tensor address changes or
    # cudagraph managed tensor data pointer changed.
    # i.e., allow num_recording <= cudagraph_unexpected_rerecord_limit
    # note: we are conservative here and choose a large limit.
    cudagraph_unexpected_rerecord_limit = 128

    # Warn loudly when the number of cudagraphs due to dynamic shape
    # exceeds this limit
    cudagraph_dynamic_shape_warn_limit: Optional[int] = 8

    # synchronize after cudagraph invocation
    force_cudagraph_sync = False

    # always run cudagraphs in the eager warmup stage
    # instead of recording and executing cudagraphs
    force_cudagraphs_warmup = False

    # If False (default), torch.compile skips cudagraph for a graph if it
    # contains cudagraph-unsafe ops. If True, we require that all cuda ops
    # be captured into cudagraph. If this is not possible, this will raise
    # an error.
    cudagraph_or_error: bool = Config(
        env_name_force="TORCHINDUCTOR_CUDAGRAPH_OR_ERROR",
        default=False,
    )

    # assertions on the fast path
    fast_path_cudagraph_asserts = False

    # skip warmup for cudagraph trees
    skip_cudagraph_warmup = False

    # Synchronize before and after every compiled graph.
    debug_sync_graph = False

    # Synchronize after every kernel launch, to help pinpoint bugs
    debug_sync_kernel = False

    # Always load full blocks (rather than broadcasting inside the block)
    dense_indexing = False

    # TODO - enable by default
    coalesce_tiling_analysis: bool = (
        os.environ.get(
            "TORCHINDUCTOR_COALESCE_TILING_ANALYSIS", "1" if not is_fbcode() else "0"
        )
        == "1"
    )

    # limit tiling dimensions
    #   - max_tiles=1 disables tiling
    #   - max_tiles=2
    #   - max_tiles=3 is experimental and may have bugs
    # higher values are unsupported

    #  We use a max of 3 if coalesce_tiling_analysis is True, and 2 otherwise.
    #  Note - coalesce_tiling_analysis does not yet apply to dynamic shapes.
    max_tiles: Optional[int] = None

    # Prefer higher dimensional tilings. This simplifies indexing expressions, making
    # it easier to identify block pointers.
    prefer_nd_tiling: bool = False

    # use triton.autotune for pointwise ops with complex layouts
    # this should only be disabled for debugging/testing
    autotune_pointwise = True

    # max autotune gemm with cublasLt
    autotune_cublasLt = True

    # Tune the generated Triton kernels at compile time instead of first time they run
    # Setting to None means uninitialized
    autotune_at_compile_time: Optional[bool] = None

    # We use random tensors for autotune by default. Setting this as true will let us
    # use inputs from sample inputs to autotune user defined triton kernels.
    # Side effect for this option is increased memory footprint during first pass compilation.
    autotune_with_sample_inputs: bool = False

    # Allows tiling reductions into multiple dimensions.
    # For best results, this should be used with prefer_nd_tiling.
    tile_reductions: bool = False

    # Codegen matmul natively with tl.dot without using a template.
    # This option makes Inductor generate matrix multiplication from scratch,
    # instead of calling predefined Triton templates (mm, bmm, mm_plus_mm).
    # Compile time may be longer because native matmul benchmarks more Triton configs
    # than regular pointwise or reduction kernels.
    # Native matmul often aggressively fuses operations around the matrix multiply,
    # which can make it faster or slower depending on your program.
    #
    # This option takes priority over other GEMM implementations. If Inductor determines
    # that a matmul can be generated, it will always generate it with native_matmul.
    # That means optimized kernels such as decompose_k or persistent_tma_matmul will
    # not be called when this option is enabled.
    #
    # Note: Native matmul does not currently support block pointers or TMA matmul.
    # If both native_matmul and (use_block_ptr or enable_persistent_tma_matmul) are enabled,
    # an error will be thrown.
    native_matmul: bool = False

    # should we stop a fusion to allow better tiling?
    tiling_prevents_pointwise_fusion = True
    tiling_prevents_reduction_fusion = True

    # should we give different names to kernels
    # Note: This is orthogonal to descriptive_names - this is deciding whether
    # our triton kernel names should all be `triton_` (to maximize caching) or
    # whether they should be unique.
    unique_kernel_names = (
        os.environ.get("TORCHINDUCTOR_UNIQUE_KERNEL_NAMES", "1") == "1"
    )

    # similar to the option above, but this is specific to user defined kernels,
    # while unique_kernel_name is for kernels generated by inductor.
    # We have this option because sometimes we reuse user's kernel code with different
    # configs which would result in the same name.
    # Note: This MODIFIES the user's kernel function name within inductor phase.
    unique_user_kernel_names = (
        os.environ.get("TORCHINDUCTOR_UNIQUE_USER_KERNEL_NAMES", "0") == "1"
    )

    # should we put op names in kernel names
    # "torch": Maps to the fx op in the Dynamo graph (module name, method name, etc.)
    # "original_aten": Maps to the highest-level aten op (i.e. pre-decompositions)
    # "inductor_node": Maps to the node name in the FX graph passed to Inductor
    descriptive_names: Literal["torch", "original_aten", "inductor_node"] = (
        "original_aten"
    )

    # use alternate codegen for smaller reductions
    persistent_reductions = (
        os.environ.get("TORCHINDUCTOR_PERSISTENT_REDUCTIONS", "1") == "1"
    )

    # For small output size reductions uses cross thread-block synchronization to gain more parallelism
    cooperative_reductions = (
        os.environ.get("TORCHINDUCTOR_COOPERATIVE_REDUCTIONS", "0") == "1"
    )

    # used for debugging cooperative reduction codegen, always generate cooperative_reductions
    force_cooperative_reductions = False

    # 0: disable
    # 1/True: enable, use tuning to pick between different subkernels
    # 2: enable, force using persistent reduction (for debugging)
    # 3: enable, force using non-persistent reduction (for debugging)
    multi_kernel: Literal[0, 1, 2, 3] = int(
        os.environ.get("TORCHINDUCTOR_MULTI_KERNEL", "0")
    )  # type: ignore[assignment]

    # hint to Triton when arguments are divisible by 16
    divisible_by_16 = os.environ.get("TORCHINDUCTOR_DIVISIBLE_BY_16", "1") == "1"

    # Minimum R0_BLOCK to be used for a TritonSplitScanKernel
    # NOTE: This also indirectly controls the size of workspace buffer required
    min_split_scan_rblock = 256

    # Store the generated cubin files for cpp wrapper code to load
    store_cubin = False

    # the max number of spills we allow for the configs we benchmark.
    # Setting this to 0 means we skip a config if it spills even a single
    # register.
    # Setting it to a larger value allows a config spilling a small amount
    # of registers being benchmarked.
    #
    # NOTE: triton will always report >0 register spills for kernels using sin/cos.
    # (check this issue https://github.com/triton-lang/triton/issues/1756 )
    # So far we see a fixed 8 spilled registers for kernels using sin/cos.
    # Raise the threshold to 16 to be safe.
    # We should revisit this once we understand more of the source of register spills.
    spill_threshold: int = 32 if torch.version.hip else 16

    # Generate code containing the newer tl.make_block_ptr() API for loads/store
    use_block_ptr = False

    # (Experimental)
    # Generate code using the tl.make_tensor_descriptor() API for loads/store
    # [Note: TMA API Restrictions] Currently the TMA API requires the following:
    # - For Nvidia GPUs, the compute capability should be >= 9.0
    # - The innermost stride of a descriptor should be 1
    # - The size of the block shape in the innermost dimension should load / store
    #   at least 16 bytes.
    # - Tensors are 16 byte aligned. Enabling this option therefore requires
    #   assume_aligned_inputs to also be enabled
    # TMA descriptors are only going to be generated if the above conditions
    # can be satisfied, along with any existing requirements for index expressions
    use_tensor_descriptor = False

    # Inject a bug into our relu implementation; useful for testing our repro
    # extraction and minification functionality.
    # Valid values: "compile_error", "runtime_error", "accuracy"
    inject_relu_bug_TESTING_ONLY: Optional[str] = None

    # Whether to upcast float16 / bfloat16 to float32 in triton codegen (Experimental)
    codegen_upcast_to_fp32 = True

    # Whether persistent matmul kernels should be enabled this flag only has effect when on h100
    # with a version of triton new enough to support TMA
    enable_persistent_tma_matmul = (
        os.environ.get("ENABLE_PERSISTENT_TMA_MATMUL", "0") == "1"
    )
    # Should TMA store be enable from templates. TODO: Remove once we
    # can autotune over the result.
    enable_template_tma_store = os.environ.get("ENABLE_TEMPLATE_TMA_STORE", "0") == "1"
    # Use epilogue subtiling. We allow disabling it due to limited B200 testing.
    enable_epilogue_subtiling = os.environ.get("ENABLE_EPILOGUE_SUBTILING", "1") == "1"
    # Skip L1 cache for buffers that are used only once.  Disabled by default
    skip_l1_cache = os.environ.get("TORCHINDUCTOR_SKIP_L1", "0") == "1"

    # During autotuning, if one of the kernels/configs fails for some reason,
    # Inductor will usually skip it (and assign its latency to inf).
    # For testing it's helpful to be able to assert that none of the configs fail.
    # Note: it may also need to be used with config.compile_threads = 1
    disallow_failing_autotune_kernels_TESTING_ONLY = False

    # specify number of splits to autotune on for decompose_k. 0 disables decompose_k
    num_decompose_k_splits = int(
        os.environ.get("TORCHINDUCTOR_NUM_DECOMPOSE_K_SPLITS", "10")
    )

    # specify minimum ratio of K to M AND N in order to autotune on decompose_k. 0 enables
    # it as an autotuning choice for all matmuls
    decompose_k_threshold = int(
        os.environ.get("TORCHINDUCTOR_DECOMPOSE_K_THRESHOLD", "32")
    )

    # Programmatic Dependent Launch improves launch latency on Nvidia Hopper+ devices
    # If set to true, will generate PDL code on devices that support it.
    # If set to false, will never generate PDL code.
    enable_pdl = False

    mix_order_reduction = (
        os.environ.get("TORCHINDUCTOR_MIX_ORDER_REDUCTION", "0") == "1"
    )


class aot_inductor:
    """
    Settings for Ahead-Of-Time Inductor Compilation
    """

    # AOTInductor output path
    # If an absolute path is specified, the generated lib files will be stored under the directory;
    # If a relative path is specified, it will be used as a subdirectory under the default caching path;
    # If not specified, a temp directory will be created under the default caching path.
    # If the specified path contains something like "model.so", the sub-string will be used
    # to name the generated library.
    output_path = ""

    debug_compile = os.environ.get("AOT_INDUCTOR_DEBUG_COMPILE", "0") == "1"

    # Annotate generated main wrapper function, i.e. AOTInductorModel::run_impl,
    # to use which cpp compiler optimization level, default to O1
    compile_wrapper_opt_level = os.environ.get(
        "AOT_INDUCTOR_COMPILE_WRAPPER_OPT_LEVEL", "O1"
    )

    # option for debug printing/saving for intermediate tensor values for aot inductor
    # 0: disable debug dumping
    # 1: enable saving intermediate tensor values
    # 2: enable printing intermediate tensor values
    # 3: enable printing kernel names only (useful for pinpointing troublesome kernels)
    debug_intermediate_value_printer: Literal["0", "1", "2", "3"] = os.environ.get(
        "AOT_INDUCTOR_DEBUG_INTERMEDIATE_VALUE_PRINTER", "0"
    )  # type: ignore[assignment]

    # filtered nodes to be printed for debug values. Specify this option when debug_intermediate_value_printer is set to 2
    filtered_kernel_names = os.environ.get(
        "AOT_INDUCTOR_FILTERED_KERNELS_TO_PRINT", None
    )

    # Serialized tree spec for flattening inputs
    # TODO: Move this into metadata
    serialized_in_spec = ""

    # Serialized tree spec for flattening outputs
    # TODO: Move this into metadata
    serialized_out_spec = ""

    # flag to decide whether to create a submodule for constant graph.
    use_runtime_constant_folding: bool = False

    # flag to force weight to be appended to the shared library and mapped by the runtime
    # rather than embedded into the data section. Needed to support 1B+ parameter models
    force_mmap_weights: bool = False

    # Default value of use_consts_asm_build is True, it will build by assembly language.
    # When the value is False, it will build by c++ language.
    use_consts_asm_build = True

    package: bool = False
    package_cpp_only: Optional[bool] = None

    # If package_cpp_only is True, whether cpp files will be compiled to a
    # dynamically linked library or static linked library
    dynamic_linkage: bool = True

    # Dictionary of metadata users might want to save to pass to the runtime.
    # TODO: Move this somewhere else, since it's no longer really a config
    metadata: dict[str, str] = {}

    # fbcode only. Whether to raise error if C++ codegen is too big to optimize
    raise_error_on_ignored_optimization: bool = (
        os.environ.get("AOTINDUCTOR_RAISE_ERROR_ON_IGNORED_OPTIMIZATION", "1") == "1"
    )

    # dump an aoti minifier if program errors
    dump_aoti_minifier: bool = os.environ.get("DUMP_AOTI_MINIFIER", "0") == "1"

    # Compiler compilation debug info
    # 1: Dumps the original graph out to repro.py if compilation fails
    # 2: Dumps a minifier_launcher.py if aoti fails.
    # 3: Always dumps a minifier_launcher.py. Good for segfaults.
    # 4: Dumps a minifier_launcher.py if the accuracy fails.
    repro_level: int = int(os.environ.get("AOTINDUCTOR_REPRO_LEVEL", 2))

    # Dictionary of presets that can be passed in
    presets: dict[str, Any] = {}

    # Kill switch for allowing temporary tensors to be allocated as stack arrays. Tests
    # should be run with this flag both on and off to make sure we have coverage.
    allow_stack_allocation: bool = False

    # Enables an alternate DSO interface (the "minimal ArrayRef interface") intended
    # to maximize performance for use cases that it can accommodate at the expense of
    # generality. In brief:
    # - inputs and outputs are ArrayRefTensor<T> (note that strides are required, but the
    #   tensor must be contiguous)
    # - constant handling is unchanged because it is not a per-inference-iteration bottleneck
    #
    # When the DSO is generated in this mode, the usual interface will also be supported,
    # but performance for that interface may be degraded.
    use_minimal_arrayref_interface: bool = False

    # Set to True if we want to use Pytorch's CUDACachingAllocator for weight management
    weight_use_caching_allocator: bool = (
        os.environ.get("AOT_INDUCTOR_WEIGHT_USE_CACHING_ALLOCATOR", "0") == "1"
    )

    # Experimental. Flag to control whether to include weight in .so
    # Not supported for cross_target_platform="windows".
    package_constants_in_so: bool = True

    # Experimental. Flag to control whether to package weight separately on disk and which
    # format to package it in.
    # Options:
    # None:
    #       Do not package weight separately on disk.
    # "pickle_weights":
    #       Each weight is pickled and stored separately in data/weights. We also store the
    #       FQN names of each weight in a weights_config.json in each model's data/aot_inductor/model folder.
    #       Can only be load back from python using torch._inductor.aoti_load_package API now.
    # "binary_blob":
    #       Stores all weights in a single binary blob in data/aot_inductor/model folder for each model.
    #       This option and config.aot_inductor.force_mmap_weights cannot both be True
    package_constants_on_disk_format: Optional[str] = None

    # Experimental.  Controls automatic precompiling of common AOTI include files.
    precompile_headers: bool = not is_fbcode()

    # Embed generated kernel binary files into model.so
    embed_kernel_binary: Optional[bool] = None

    # Generate kernel files that support multiple archs
    # For CUDA, this means generating fatbin files for kernels, and the fatbin files
    # contains PTX and SASS for the current architecture.
    emit_multi_arch_kernel: Optional[bool] = None

    # If not None, the generated files with use this name in file stem.
    # If None, we will use a hash to name files.
    #
    # If package_cpp_only, this name is also used for the target name in CMakelists.txt
    # The default target name is "aoti_model"
    #
    # If compile_standalone, the aoti model class name is f"AOTInductorModel{name}"
    #
    # This name can only contain letters, numbers, and underscores.
    model_name_for_generated_files: Optional[str] = None

    # Custom ops that have implemented C shim wrappers, defined as an op to C shim declaration dict
    custom_ops_to_c_shims: dict[torch._ops.OpOverload, list[str]] = {}
    # custom op libs that have implemented C shim wrappers
    custom_op_libs: Optional[list[str]] = None

    # Whether to enable link-time-optimization
    enable_lto = os.environ.get("AOT_INDUCTOR_ENABLE_LTO", "0") == "1"

    # Whether the compiled .so should link to libtorch
    link_libtorch: bool = True

    # Currently the only valid option is "windows".
    # We'll use x86_64-w64-mingw32-gcc to cross-compile a .dll file
    # If using cuda, you also need to set WINDOWS_CUDA_HOME env var
    # to point to windows CUDA toolkit.
    # Example: WINDOWS_CUDA_HOME=cuda-windows-base/cuda_cudart/cudart/
    # The path should contain lib cuda and lib cudart
    cross_target_platform: Optional[str] = None

    # If link_libtorch is False and cross_target_platform is windows,
    # a library needs to be provided to provide the shim implementations.
    aoti_shim_library: Optional[str | list[str]] = None
    aoti_shim_library_path: Optional[str] = None


# a convenient class that automatically sets a group of the configs in aot_inductor
# it should only control the flags in aot_inductor.
# it should not do anything else.
class aot_inductor_mode:
    # dynamic_linkage=False
    # link_libtorch=False
    # package_cpp_only=True
    # embed_kernel_binary=True
    # emit_multi_arch_kernel=True
    compile_standalone: bool = False


class cuda:
    """Settings for cuda backend, today this consists of cutlass"""

    # CUDA arch to use for CUDA template kernel compilation.
    # e.g. "70", "75", "80", "90", etc.
    # When arch is None, Inductor uses torch.cuda.get_device_capability(0).
    arch: Optional[str] = None

    # CUDA version to use for CUDA template kernel compilation.
    # e.g. "11.4", "12.1", etc.
    # When version is None, Inductor uses torch.version.cuda.
    version: Optional[str] = None

    # Optimization level for the host compiler.
    compile_opt_level: Literal["-O0", "-O1", "-O2", "-O3", "-OS"] = "-O1"

    # Whether to enable device LTO (link-time-optimization).
    enable_cuda_lto = False

    # Whether to keep intermediate files dring compilation.
    enable_ptxas_info = False

    # Whether to enable debug info, e.g. line number, cutlass debug info.
    enable_debug_info = False

    # Whether to use fast math.
    use_fast_math = False

    # Path to the CUTLASS repo root directory.
    # The default path only works under PyTorch local development environment.
    cutlass_dir = os.path.realpath(
        os.environ.get(
            "TORCHINDUCTOR_CUTLASS_DIR",
            os.path.join(os.path.dirname(torch.__file__), "../third_party/cutlass/"),
        )
    )

    # Configures the maximum number of CUTLASS configs to profile in max_autotune.
    # By default it's None, so that all CUTLASS configs are tuned.
    # This is mainly used to reduce test time in CI.
    cutlass_max_profiling_configs: Optional[int] = None

    # The L2 swizzle values to consider when profiling CUTLASS configs in max_autotune.
    cutlass_max_profiling_swizzle_options: list[int] = [1, 2, 4, 8]

    # Whether to use CUTLASS EVT for epilogue fusion
    cutlass_epilogue_fusion_enabled = (
        os.environ.get("CUTLASS_EPILOGUE_FUSION", "0") == "1"
    )

    # Whether to only use TMA-compatible kernels in CUTLASS
    cutlass_tma_only = False

    # Path to CUDA NVCC.
    # NVCC search order:
    # 1) cuda_cxx set in this config
    # 2) CUDACXX environment variable
    # 3) CUDA_HOME environment variable
    # 4) default system search PATH.
    cuda_cxx: Optional[str] = None

    # Minimum value of M*N*K to consider the CUTLASS backend for GEMM ops.
    cutlass_backend_min_gemm_size: int = 1

    # enable generation of inline standalone runner in CUDA CPP generated code
    # which allows to compile the generated code into a standalone executable.
    generate_test_runner: bool = (
        os.environ.get("INDUCTOR_CUDA_BACKEND_GENERATE_TEST_RUNNER_CODE", "0") == "1"
    )

    # Keep only Cutlass op configs which contain this regular expression pattern
    # Set this to "warpspecialized_cooperative_epi_tma" to enable only SM90 TMA Cutlass Kernels for large GEMMs
    cutlass_op_allowlist_regex: Optional[str] = os.environ.get(
        "TORCHINDUCTOR_CUTLASS_ALLOWLIST"
    )

    # Note: Names of Cutlass ops names can be obtained by calling
    # op.configuration_name() on a Cutlass op instance, for example those
    # returned from cutlass_utils.gen_ops() or the op argument passed to
    # CUTLASSGemmTemplate.render(...)

    # Filter Cutlass configs which contain this regular expression pattern
    # Set this to "pingpong" to avoid numerical issues
    # caused by the op ordering of the "pingpong" memory access
    # pattern used by some Cutlass Kernels.
    cutlass_op_denylist_regex: Optional[str] = os.environ.get(
        "TORCHINDUCTOR_CUTLASS_DENYLIST"
    )

    # Non-negative integer which determines how many kernels are instantiated.
    # 0 = 0000 generates the fewest kernels, 9999 generates all possible combinations.
    # increasing first digit reduces schedule / mixed type pruning,
    # increasing second digit generates more cluster sizes,
    # increasing third digit generates more MMA multipliers,
    # increasing fourth digit generates more instruction shapes.
    cutlass_instantiation_level: str = os.environ.get(
        "TORCHINDUCTOR_CUTLASS_INSTANTIATION_LEVEL", "0"
    )

    # use compile command to create kernel .cu and .so name
    cutlass_hash_with_compile_cmd: bool = (
        os.environ.get("TORCHINDUCTOR_CUTLASS_HASH_WITH_COMPILE_CMD", "0") == "1"
    )

    # Experimental. Prescreen top x configs before tuning on swizzle.
    cutlass_prescreening: bool = (
        os.environ.get("TORCHINDUCTOR_CUTLASS_PRESCREENING", "1") == "1"
    )

    # Specify which operations should use CUTLASS backend
    # Comma-separated list like "mm,addmm,bmm", "all" for all operations, and "" for none.
    # Acceptable operations: mm, int_mm, addmm, sparse_semi_structured_mm, bmm, scaled_mm
    cutlass_enabled_ops: str = os.environ.get(
        "TORCHINDUCTOR_CUTLASS_ENABLED_OPS", "all"
    )

    # Whether to consult the binary remote cache
    use_binary_remote_cache: bool = True

    # Whether to upload compiled kernels to remote cache
    upload_to_binary_remote_cache: bool = False

    # Whether to force upload if the key already exists
    # Use this to overwrite and handle cache pollution
    binary_remote_cache_force_write: bool = False

    # Enable caching codegen of cuda templates.
    enable_caching_codegen: bool = True


class rocm:
    # Offload arch list for device code compilation, e.g. ["gfx90a", "gfx942"].
    # If empty, the `native` arch is used
    arch: list[str] = []

    # Enable the CK backend for CDNA2 and CDNA3 only (for now)
    # Processor name reference: https://llvm.org/docs/AMDGPUUsage.html#processors
    ck_supported_arch: list[Literal["gfx90a", "gfx942", "gfx950"]] = [
        "gfx90a",
        "gfx942",
        "gfx950",
    ]

    # Optimization level, use to balance compilation speed and runtime performance.
    # The type will not necessarily be comprehensive and won't be enforced at runtime.
    compile_opt_level: Literal[
        "-O0", "-O1", "-O2", "-O3", "-Os", "-Oz", "-Omin", "-Ofast", "-Omax"
    ] = "-O2"

    # Flag to keep debug information in compiled objects
    is_debug = False

    # Flag to keep intermediate files (assembly listings, preprocessed sources, etc.)
    save_temps = False

    # Flag to add `-ffast-math`` to compile flags
    use_fast_math = True

    # Flag to add `-fgpu-flush-denormals-to-zero` to compile flags
    flush_denormals = True

    # Flag to print register and LDS usage during compilation
    print_kernel_resource_usage = False

    # Path to ROCm installation, if None, use env variable ROCM_HOME.
    # In fbcode see triton/fb/TARGETS for how ROCM_HOME gets set.
    rocm_home: Optional[str] = None

    # Path to Composable Kernel library.
    # Install with `pip install git+https://github.com/rocm/composable_kernel@develop`.
    ck_dir = os.environ.get("TORCHINDUCTOR_CK_DIR")

    # generate standalone executables for instances generated with the CK backend
    generate_test_runner: bool = (
        os.environ.get("INDUCTOR_CK_BACKEND_GENERATE_TEST_RUNNER_CODE", "0") == "1"
    )

    # Deprecated, use CK and/or CK-tile specific settings
    n_max_profiling_configs: Optional[int] = None

    # Number of op instance choices to trade off between runtime perf and compilation time
    # For CK Kernels
    ck_max_profiling_configs: Optional[int] = None

    # Number of op instance choices to trade off between runtime perf and compilation time
    # For CK-Tile Kernels
    ck_tile_max_profiling_configs: Optional[int] = None

    # Flag to use a short list of CK instances which perform well across a variety of shapes.
    # Currently RCR and F16 only
    use_preselected_instances: bool = False

    # List to determine kBatch parameters to sweep over. By default, we calculate one in splitK
    # scenarios, and run on kBatch=1 in non-splitK scenarios
    kBatch_sweep: Optional[list[int]] = None

    # The threshold at which we trigger a splitK config - K // max(M,N) has to be greater than this
    split_k_threshold: int = 16

    # The threshold at which we trigger a contiguous subgraph transformation
    contiguous_threshold: int = 16


# Backend to use for CPU codegen either "cpp" or "triton" (experimental) or "halide" (experimental)
cpu_backend: Literal["cpp", "triton", "halide"] = "cpp"

# Backend to use for CUDA codegen either "triton" or "halide" (experimental)
cuda_backend: Literal["triton", "halide"] = "triton"

# Backend to use for XPU codegen either "triton"
xpu_backend: Literal["triton"] = "triton"


class halide:
    # Base halide target to use for CPU devices
    cpu_target = "host"

    # Base halide target to use for CUDA devices
    gpu_target = "host-cuda"

    # Halide autoscheduler to use, choices are:
    # "Anderson2021" (gpu-only), "Li2018", "Adams2019" (cpu-only), or "Mullapudi2016" (cpu-only)
    scheduler_cuda: Literal["Anderson2021", "Li2018", "Adams2019", "Mullapudi2016"] = (
        "Anderson2021"
    )
    scheduler_cpu: Literal["Anderson2021", "Li2018", "Adams2019", "Mullapudi2016"] = (
        "Adams2019"
    )

    # Controls `no_asserts` flag passed to Halide target (warning: can false positive)
    asserts = False

    # Controls `debug` flag passed to Halide target
    debug = False

    # Enable (or fallback on) scan kernels such as cumsum
    # Halide autoschedulers struggle with these kernels
    scan_kernels = False


# create a directory containing lots of debug information
class trace:
    # master switch for all debugging flags below
    enabled = os.environ.get("TORCH_COMPILE_DEBUG", "0") == "1"

    # save real tensors
    save_real_tensors = os.environ.get("TORCH_COMPILE_DEBUG_SAVE_REAL", "0") == "1"

    # Save debug information to a temporary directory
    # If not specified, a temp directory will be created by system
    debug_dir: Optional[str] = None

    # Save python logger call >=logging.DEBUG
    debug_log = False

    # Save python logger call >=logging.INFO
    info_log = False

    # Save input FX graph (post decomps, pre optimization)
    fx_graph = True

    # Save FX graph after transformations
    fx_graph_transformed = True

    # Save TorchInductor IR before fusion pass
    ir_pre_fusion = True

    # Save TorchInductor IR after fusion pass
    ir_post_fusion = True

    # Copy generated code to trace dir
    output_code = True

    # SVG figure showing post-fusion graph
    graph_diagram = os.environ.get("INDUCTOR_POST_FUSION_SVG", "0") == "1"

    # SVG figure showing fx with fusion
    draw_orig_fx_graph = os.environ.get("INDUCTOR_ORIG_FX_SVG", "0") == "1"

    # We draw our fx graphs with the "record" shape attribute by default.
    # Sometimes, when the graph is very complex, we may hit dot errors like below:
    #   "flat edge between adjacent nodes one of which has a record shape -
    #    replace records with HTML-like labels"
    # and thus fail to generate a graph. So, let's give the user an option
    # to specify the shape attribute for the dot graph. For example, passing
    # INDUCTOR_DOT_GRAPH_SHAPE_SVG = "none" would let us generate HTML-like labels
    # to workaround the above failure.
    dot_graph_shape = os.environ.get("INDUCTOR_DOT_GRAPH_SHAPE_SVG", None)

    # If not None, this is the URL that saves the SVG files of the input/output
    # graph of each pass that changed the graph
    # The nodes that are being transformed in each pass will be colored in yellow
    # URL only supports local directory for now
    log_url_for_graph_xform = os.environ.get("INDUCTOR_LOG_URL_FOR_GRAPH_XFORM", None)

    # Store cProfile (see snakeviz to view)
    compile_profile = False

    # Upload the .tar.gz file
    # Needs to be overridden based on specific environment needs
    upload_tar: Optional[Callable[[str], None]] = None

    log_autotuning_results = os.environ.get("LOG_AUTOTUNE_RESULTS", "0") == "1"

    # Save mapping info from inductor generated kernel to post_grad/pre_grad fx nodes
    # Levels:
    #   0 - disabled (default)
    #   1 - normal
    #   2 - basic
    # Backward compatibility:
    #   If TORCH_COMPILE_DEBUG=1, level is set to at least 1.
    #   If INDUCTOR_PROVENANCE is set, use its integer value.
    provenance_tracking_level: int = int(
        os.environ.get(
            "INDUCTOR_PROVENANCE", os.environ.get("TORCH_COMPILE_DEBUG", "0")
        )
    )


_save_config_ignore: list[str] = [
    # workaround: "Can't pickle <function ...>"
    "trace.upload_tar",
    "joint_custom_pre_pass",
    "joint_custom_post_pass",
    "pre_grad_custom_pass",
    "aot_inductor.repro_level",
    "aot_inductor.dump_aoti_minifier",
    "post_grad_custom_pre_pass",
    "post_grad_custom_post_pass",
    "_fuse_ddp_communication_passes",
    "_pre_fusion_custom_pass",
]

_cache_config_ignore_prefix: list[str] = [
    # trace functions are not relevant to config caching
    "trace",
    # uses absolute path
    "cuda.cutlass_dir",
    # not relevant
    "worker_start_method",
    "compile_threads",
    # see CustomGraphPass; these are handled specially
    "post_grad_custom_post_pass",
    "post_grad_custom_pre_pass",
    "joint_custom_pre_pass",
    "joint_custom_post_pass",
    "_fuse_ddp_communication_passes",
    "_pre_fusion_custom_pass",
    # tests assume that changes here don't invalidate cache
    "always_complex_memory_overlap_TESTING_ONLY",
    # cache related options are not relevant to cache results
    "fx_graph_cache",
    "fx_graph_remote_cache",
    "autotune_local_cache",
    "autotune_remote_cache",
]

# External callable for matmul tuning candidates
external_matmul: list[Callable[[torch.Tensor, torch.Tensor, torch.Tensor], None]] = []

write_are_deterministic_algorithms_enabled = (
    os.getenv("TORCHINDUCTOR_WRITE_ARE_DETERMINISTIC_ALGORITHMS_ENABLED", "1") == "1"
)


class lookup_table:
    # Lookup table for template config overrides
    table: Optional[dict[str, list[dict[str, Any]]]] = None

    # Enable template src_hash checking in lookup table to prevent using stale configs.
    # If True, configs with 'template_hash' field will be compared against the template's
    # src_hash at runtime and filtered out if they don't match. If False, no
    # hash checking is performed.
    check_src_hash: bool = True


class test_configs:
    force_extern_kernel_in_multi_template: bool = False

    max_mm_configs: Optional[int] = None

    runtime_triton_dtype_assert = False
    runtime_triton_shape_assert = False
    static_cpp_dtype_assert = False

    # regex to control the set of considered autotuning
    # choices (aka configs) by name and / or description
    autotune_choice_name_regex: Optional[str] = None
    autotune_choice_desc_regex: Optional[str] = None

    graphsafe_rng_func_ignores_fallback_random = False

    track_memory_lifecycle: Optional[Literal["assert", "log"]] = None

    # If set to True, AOTI-generated CMakelists.txt will still use libtorch
    # for unit testing
    use_libtorch = False

    # Assume bucketing reduces latency (mostly for testing)
    assume_bucketing_reduces_latency: bool = True

    # A test config to ease the test for perf of reduction config filtering
    force_filter_reduction_configs = (
        os.getenv("TORCHINDUCTOR_FORCE_FILTER_REDUCTION_CONFIGS") == "1"
    )

    # a testing config to distort benchmarking result
    # - empty string to disable
    # - "inverse" to inverse the numbers
    # - "random" return a random value
    distort_benchmarking_result = os.getenv(
        "TORCHINDUCTOR_DISTORT_BENCHMARKING_RESULT", ""
    )


if TYPE_CHECKING:
    from torch.utils._config_typing import *  # noqa: F401, F403


# adds patch, save_config, etc
install_config_module(sys.modules[__name__])<|MERGE_RESOLUTION|>--- conflicted
+++ resolved
@@ -954,16 +954,13 @@
     default=False,
 )
 
-<<<<<<< HEAD
 quiesce_async_compile_pool_v2: bool = Config(
     justknob="pytorch/inductor:quiesce_async_compile_pool_v2",
     env_name_force="TORCHINDUCTOR_QUIESCE_ASYNC_COMPILE_POOL",
     default=False,
 )
 
-=======
 # Time in seconds to wait before quiescing
->>>>>>> 651fbec3
 quiesce_async_compile_time: int = Config(
     default=60,
 )
