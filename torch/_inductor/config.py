--- conflicted
+++ resolved
@@ -48,11 +48,31 @@
 # Optimize away split cat patterns (Experimental)
 split_cat_fx_passes = True
 
+# enable pattern match with group fusion (using fbgemm)
+group_fusion = False
+
+# enable pattern match with batch fusion (using torch op)
+batch_fusion = True
+
 # enable reordering pass
 reordering = True
 
-# inductor engine name
-dll_name = "inductor_engine.so"
+# for pattern torch.mm(a, b.to(dtype)) with cuda tensors,
+# enable torch._inductor.kernel.mm.tuned_mixed_mm fused kernel.
+# Autotune will compare perf with normal cast->then->mm option
+use_mixed_mm = False
+
+# for pattern torch.mm(a, b.to(dtype)) with cuda tensors, always use
+# torch._inductor.kernel.mm.tuned_mixed_mm's fused kernel.
+# Autotune will not compare with normal cast->then->mm option.
+# (if force_mixed_mm is true, the use_mixed_mm flag will be ignored)
+force_mixed_mm = False
+
+# AOTInductor output path
+# If an absolute path is specified, the generated lib files will be stored under the directory;
+# If a relative path is specified, it will be used as a subdirectory under the default caching path;
+# If not specified, a temp directory will be created under the default caching path
+aot_inductor_output_path = ""
 
 # enable slow autotuning passes to select algorithms
 max_autotune = os.environ.get("TORCHINDUCTOR_MAX_AUTOTUNE") == "1"
@@ -63,8 +83,18 @@
 # enable slow autotuning passes to select gemm algorithms
 max_autotune_gemm = os.environ.get("TORCHINDUCTOR_MAX_AUTOTUNE_GEMM") == "1"
 
+# Specify candidate backends for gemm autotune.
+# Possible choices are combinations of: ATen, Triton.
+# ATen: default Pytorch ATen kernels.
+# Triton: Triton templates defined in torch inductor.
+max_autotune_gemm_backends = os.environ.get(
+    "TORCHINDUCTOR_MAX_AUTOTUNE_GEMM_BACKENDS", "ATEN,TRITON"
+).upper()
+
 # enable searching global and local cache regardless of `max_autotune`
 search_autotune_cache = os.environ.get("TORCHINDUCTOR_SEARCH_AUTOTUNE_CACHE") == "1"
+
+save_args = os.environ.get("TORCHINDUCTOR_SAVE_ARGS") == "1"
 
 # We will disable creating subprocess for autotuning if this is False
 autotune_in_subproc = os.environ.get("TORCHINDUCTOR_AUTOTUNE_IN_SUBPROC") == "1"
@@ -171,9 +201,6 @@
 
 # gemm autotuning global cache dir
 if is_fbcode():
-<<<<<<< HEAD
-    global_cache_dir = "fb/cache"
-=======
     from libfb.py import parutil  # type: ignore[import]
 
     try:
@@ -185,7 +212,6 @@
             global_cache_dir = parutil.get_dir_path("fb/cache")
     except ValueError:
         global_cache_dir = None
->>>>>>> 256fed02
 else:
     global_cache_dir = None
 
@@ -401,7 +427,7 @@
     output_code = True
 
     # SVG figure showing post-fusion graph
-    graph_diagram = False
+    graph_diagram = os.environ.get("INDUCTOR_POST_FUSION_SVG", "0") == "1"
 
     # Store cProfile (see snakeviz to view)
     compile_profile = False
