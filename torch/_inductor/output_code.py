"""
This provides an abstract class which parametrizes over an "output code" concept
for Inductor.  Intuitively, this represents the compiled callable which Inductor
produces which you can call to get optimized code.  However, this callable
has some other capabilities:

- It is serializable, so you can save/load this product from disk without
  having to do compilation again.

- (When using remote cache) it is addressable, so you can save just a key
  which you can use to load this product from remote cache later.

This class is abstract because we have several different implementations of
serialized format:

- Python wrapper (the default)

- AOTInductor (this produces ABI stable binaries which work across PyTorch
  versions)

"""

from __future__ import annotations

import dataclasses
import logging
import os
import re
from pathlib import Path
from typing import (
    Any,
    Callable,
    Counter,
    Dict,
    List,
    Optional,
    Sequence,
    Tuple,
    TYPE_CHECKING,
    Union,
)
from typing_extensions import TypeAlias

import torch
from torch._dynamo.utils import counters
from torch._inductor.cudagraph_utils import (
    BoxedDeviceIndex,
    CudagraphCachedInfo,
    get_placeholder_info,
    log_cudagraph_skip_and_bump_counter,
)
<<<<<<< HEAD
from torch.utils._ordered_set import OrderedSet
=======
from torch._inductor.utils import (
    align_inputs_from_check_idxs,
    BoxedBool,
    InputType,
    output_node,
    set_tracing_context_output_strides,
)
>>>>>>> 06fbd3ba

from . import config
from .runtime.autotune_cache import AutotuneCacheBundler


if TYPE_CHECKING:
    from torch._inductor import metrics
    from torch._inductor.graph import GraphLowering

    from .compile_fx import _CompileFxKwargs
    from .triton_bundler import TritonKernelArtifacts

log = logging.getLogger(__name__)


@dataclasses.dataclass
class OutputCode:
    # TODO: Remove underscores here

    # None if the output is not remote cacheable
    _fx_graph_cache_key: Optional[str] = dataclasses.field(default=None, init=False)

    # How long it took to compile this OutputCode, end to end
    _time_taken_ns: Optional[int] = dataclasses.field(default=None, init=False)

    def __call__(self, inputs: Sequence[Any]) -> Any:
        raise NotImplementedError(type(self))

    def post_compile(
        self,
        example_inputs: Sequence[InputType],
        cudagraphs: BoxedBool,
        constants: CompiledFxGraphConstants,
    ) -> None:
        raise NotImplementedError(type(self))

    # TODO: Get rid of this
    def set_triton_bundle(self, triton_bundle: Any) -> None:
        raise NotImplementedError(type(self))


_StrideExprStr: TypeAlias = str


def has_frozen_params(gm: torch.fx.GraphModule) -> bool:
    return getattr(gm, "_has_frozen_params", False)


# copy_ fails when trying to write to tensors with memory overlap,
# for expanded dimensions (a dimension which used to have size 1 -> ?)
# we can select one element from that dimension and write to it
# to achieve writing to all values of that dimension of the input tensor
def get_expanded_dims(t: torch.Tensor) -> List[int]:
    if not isinstance(t, torch.Tensor):
        return None
    return [i for i in range(t.ndim) if t.stride(i) == 0 and t.size(i) != 1]


def index_expanded_dims(t: torch.Tensor, expanded_dims: List[int]) -> torch.Tensor:
    for expanded_dim in expanded_dims:
        t = torch.ops.aten.slice(t, expanded_dim, 0, 1)
    return t


def complex_memory_overlap(t: torch.Tensor) -> bool:
    if config.always_complex_memory_overlap_TESTING_ONLY:
        return True

    # if torch._debug_has_internal_overlap thinks this tensor potentially has
    # memory overlap internally, let's dig deeper to find out whether it's true.
    #
    # Call squeeze() so that dimension with size 1 does not cause false positive.
    t = index_expanded_dims(t, get_expanded_dims(t)).squeeze()
    if torch._debug_has_internal_overlap(t) != 0:
        strides = t.stride()
        sizes = t.shape
        indices = list(range(len(strides)))
        indices = [x for _, x in sorted(zip(strides, indices))]
        for i in range(len(strides)):
            prev_stride = 1 if i == 0 else strides[indices[i - 1]]
            prev_size = 1 if i == 0 else sizes[indices[i - 1]]
            if strides[indices[i]] < prev_stride * prev_size:
                return True
    return False


def cudagraph_post_compile(
    example_inputs: Sequence[InputType],
    compiled_graph: CompiledFxGraph,
    cudagraphs: BoxedBool,
    constants: Dict[str, torch.Tensor],
) -> None:
    """
    Checks for any reasons not to run cudagraphs and then
    runs it on compiled_graph.
    Mutates the `compiled_graph.current_callable` and `cudagraphs`
    """
    assert compiled_graph.current_callable is not None
    assert compiled_graph.cudagraph_info is not None
    cached_info = compiled_graph.cudagraph_info
    cudagraph_fail_reasons = cached_info.cudagraph_fail_reasons
    inputs_to_check = compiled_graph.inputs_to_check
    boxed_forward_device_index = compiled_graph.boxed_forward_device_index
    is_inference = compiled_graph.fx_kwargs["is_inference"]
    is_backward = compiled_graph.fx_kwargs["is_backward"]

    if not cudagraph_fail_reasons:
        fx_kwargs = compiled_graph.fx_kwargs
        static_input_idxs = fx_kwargs["static_input_idxs"]

        placeholders = cached_info.placeholders
        stack_traces = cached_info.stack_traces
        if not config.triton.cudagraph_trees:
            # Force specialize all inputs so that CUDA graphs will work
            for t in example_inputs:
                if isinstance(t, torch.SymInt):
                    int(t)  # guard

        if (
            boxed_forward_device_index is not None
            and not is_inference
            and not is_backward
        ):
            boxed_forward_device_index.set(next(iter(compiled_graph.device_idxs)))

        from .compile_fx import cudagraphify

        current_callable = compiled_graph.current_callable
        assert current_callable is not None
        compiled_graph.current_callable = cudagraphify(
            current_callable,
            static_input_idxs=static_input_idxs or (),
            device_index=next(iter(compiled_graph.device_idxs)),
            stack_traces=stack_traces,
            is_backward=is_backward,
            is_inference=is_inference,
            constants=tuple(constants.values()),
            placeholders=placeholders,
            mutated_input_idxs=tuple(compiled_graph.mutated_input_idxs),
        )

    else:
        BoxedBool.disable(cudagraphs)

        # See [Backward Generation Handling]
        # if cudagraph'd the forward and set the device, we need to let the cudagraph manager
        # know we are we running the backward even if we will not run it in cudagraphs
        if is_backward and config.triton.cudagraph_trees:
            assert boxed_forward_device_index is not None
            assert boxed_forward_device_index.value is not None
            compiled_graph_callable = compiled_graph.current_callable

            manager = torch._inductor.cudagraph_trees.get_manager(
                boxed_forward_device_index.value, create_if_none_exists=False
            )
            # should already exist from forward
            assert manager is not None

            def compiled_artifact(new_inputs: List[Any]) -> Callable[..., Any]:
                manager.set_to_running_backward()  # type: ignore[union-attr]
                return compiled_graph_callable(new_inputs)

            compiled_graph.current_callable = compiled_artifact

        if "cuda" in compiled_graph.device_types:
            # prefer better disable_cudagraphs_reason bc stack trace
            # TODO: migrate all disable reasons to stack trace, refactor
            if compiled_graph.disabled_cudagraphs_reason:
                log_cudagraph_skip_and_bump_counter(
                    compiled_graph.disabled_cudagraphs_reason
                )
            else:
                log_cudagraph_skip_and_bump_counter(
                    f"skipping cudagraphs due to {cudagraph_fail_reasons}"
                )


def maybe_realign_inputs(
    ran_cudagraphs: BoxedBool,
    compiled_graph: CompiledFxGraph,
    inputs_to_check: Sequence[int],
) -> None:
    """
    Realigns input strides from inputs_to_check if
    we didn't end up running cudagraphs. Mutates
    `compiled_graph.current_callable` if cudagraphs
    was run. Otherwise, does nothing.
    """
    if not ran_cudagraphs:
        assert compiled_graph.current_callable is not None
        new_callable = align_inputs_from_check_idxs(
            compiled_graph.current_callable, inputs_to_check
        )
        if new_callable is not compiled_graph.current_callable:
            compiled_graph.current_callable = new_callable


class CompiledFxGraphConstants:
    """Wrapper class that unwraps constants from a compiled fx graph. This
    version of the class only supports directly grabbing the saved constants off of
    a CompiledFxGraph.

    With freezing, FxGraphCache doesn't store the constants of the input
    GraphModule it gets from AOTAutograd. Instead, it saves just the **names**
    of those constants, and grabs the constant values directly from the graph module
    passed in at runtime.

    Thing is, we don't always *have* the graph module available at runtime, hence
    the existence of this class and its CompiledFxGraphConstantsWithGm counterpart.

    To support freezing, FXGraphCache gets passed a CompiledFxGraphConstantsWithGm during
    post compile. Otherwise, CompiledFxGraphConstants supports the basic case of loading
    the value of constants directly off of the original saved object.
    """

    def unwrap(self, g: CompiledFxGraph) -> Dict[str, torch.Tensor]:
        assert g.constants is not None
        return g.constants


class CompiledFxGraphConstantsWithGm(CompiledFxGraphConstants):
    """
    This version of CompiledFxGraphConstants, instead of grabbing constants
    directly saved on CompiledFxGraphs, will just grab their names. Then, it takes
    a second GraphModule to grab the corresponding constant values out of.

    This is necessary for supporting freezing in FxGraphCache.
    """

    def __init__(self, gm: torch.fx.GraphModule) -> None:
        self.gm = gm

    def unwrap(self, g: CompiledFxGraph) -> Dict[str, torch.Tensor]:
        if g.allocated_constant_name is not None:
            return {
                name: getattr(self.gm, name)
                for name in g.allocated_constant_name.values()
            }
        else:
            assert g.constants is not None
            return g.constants


@dataclasses.dataclass
class CompiledFxGraph(OutputCode):
    """
    Class holding a compiled FX graph. This is the object serialized on disk
    to support FxGraph caching.
    """

    current_callable: Optional[Callable[..., Any]]
    cache_key: str
    source_code: str = dataclasses.field(repr=False)  # Do not display source_code
    cache_linemap: Optional[List[Tuple[int, str]]]
    device_types: OrderedSet[str]
    device_idxs: OrderedSet[int]
    mutated_inputs: OrderedSet[str]
    mutated_input_idxs: OrderedSet[int]
    # We populate exactly one of the next two fields. In the common case, we store the
    # constant attirbutes in the cache entry and re-attach them to the module created in
    # PyCodeCache.load_by_key_path. In the case that the graph has frozen parameters,
    # however, we save the mapping from attribute names in the GraphLowering to the
    # original name of the attribute in the GraphModule. When we create the module from
    # the cache entry, we then look up the constants from the current GraphModule. This
    # scheme allows us to support caching with freezing.
    allocated_constant_name: Optional[Dict[str, str]]
    constants: Optional[Dict[str, torch.Tensor]]
    torchbind_constants: Dict[str, torch._C.ScriptObject]
    output_strides: Optional[List[Optional[Tuple[_StrideExprStr, ...]]]]
    disabled_cudagraphs_reason: Optional[str]
    metrics_deltas: metrics.CachedMetricsDeltas
    counter_deltas: Counter[str]
    # This is a string representation of an expression we serialize
    # with the object so the guards can be evaluated in a different
    # context in order to verify the validity of serving a cached
    # fx graph. The expression must be generated by:
    # ShapeEnv.produce_guards_expression()
    guards_expr: Optional[str]

    cudagraph_info: Optional[CudagraphCachedInfo]
    fx_kwargs: _CompileFxKwargs
    inputs_to_check: Sequence[int]
    boxed_forward_device_index: Optional[BoxedDeviceIndex]

    _boxed_call: Optional[bool] = None
    _triton_bundle: Optional[List[TritonKernelArtifacts]] = None

    def __init__(
        self,
        current_callable: Optional[Callable[..., Any]],
        graph: GraphLowering,
        gm: torch.fx.GraphModule,
        output_strides: List[Optional[Tuple[_StrideExprStr, ...]]],
        disabled_cudagraphs_reason: Optional[str],
        metrics_deltas: metrics.CachedMetricsDeltas,
        counter_deltas: Counter[str],
        cudagraphs: BoxedBool,
        example_inputs: Sequence[InputType],
        static_input_idxs: Sequence[int],
        fx_kwargs: _CompileFxKwargs,
        inputs_to_check: Sequence[int],
        boxed_forward_device_index: Optional[BoxedDeviceIndex],
    ) -> None:
        self.current_callable = current_callable
        self.cache_key = graph.cache_key
        if graph.cache_path:
            with open(graph.cache_path) as f:
                self.source_code = f.read()
        self.cache_linemap = graph.cache_linemap
        # TODO - ordered set
        self.device_types = OrderedSet(graph.device_types)
        self.device_idxs = OrderedSet(graph.device_idxs)
        self.mutated_inputs = OrderedSet(graph.mutated_inputs)
        self.mutated_input_idxs = OrderedSet(graph.mutated_input_idxs)
        if has_frozen_params(gm):
            self.allocated_constant_name = graph.allocated_constant_name
            self.constants = None
        else:
            self.allocated_constant_name = None
            self.constants = graph.constants
        self.torchbind_constants = graph.torchbind_constants
        self.output_strides = output_strides
        self.disabled_cudagraphs_reason = disabled_cudagraphs_reason
        self.metrics_deltas = metrics_deltas
        self.counter_deltas = counter_deltas
        self.guards_expr = None
        self.cudagraph_info = None
        self.fx_kwargs = {}
        self.inputs_to_check = ()
        self.boxed_forward_device_index = None

        cudagraph_info = None
        if cudagraphs:
            # check cudagraph disabling reasons from inductor lowering
            if self.disabled_cudagraphs_reason:
                if "cuda" in self.device_types:
                    log_cudagraph_skip_and_bump_counter(
                        f"skipping cudagraphs due to {self.disabled_cudagraphs_reason}"
                    )
                else:
                    counters["inductor"]["cudagraph_skips"] += 1
                BoxedBool.disable(cudagraphs)
            else:
                complex_memory_overlap_inputs = any(
                    complex_memory_overlap(t)
                    for t in example_inputs
                    if isinstance(t, torch.Tensor)
                )

                if not config.triton.cudagraph_support_input_mutation:
                    # Skip supports for cudagraph-managed tensors
                    from torch._inductor.cudagraph_utils import (
                        check_for_mutation_ignore_cuda_graph_managed_tensor,
                    )

                    has_mutation_str = (
                        check_for_mutation_ignore_cuda_graph_managed_tensor(
                            gm,
                            self,
                            static_input_idxs,
                        )
                    )
                    has_mutation = has_mutation_str is not None

                    if has_mutation:
                        self.disabled_cudagraphs_reason = has_mutation_str
                else:
                    # Check mutation later to support cudagraph-managed tensors
                    has_mutation = None

                cudagraph_tests = [
                    (not has_mutation, "mutated inputs"),
                    (not complex_memory_overlap_inputs, "complex memory overlap"),
                    (
                        all(
                            isinstance(t, (torch.Tensor, torch.SymInt))
                            for t in example_inputs
                        ),
                        "non-Tensor inputs",
                    ),
                ]
                output = output_node(gm)
                # output args are tuple of first argument
                assert len(output.args) == 1
                stack_traces = [
                    (arg.stack_trace if isinstance(arg, torch.fx.node.Node) else None)
                    for arg in output.args[0]
                ]
                cudagraph_fail_reasons = [s for b, s in cudagraph_tests if not b]
                placeholders = tuple(get_placeholder_info(gm.graph))
                cudagraph_info = CudagraphCachedInfo(
                    placeholders, stack_traces, cudagraph_fail_reasons
                )

        self.cudagraph_info = cudagraph_info
        self.inputs_to_check = inputs_to_check
        self.fx_kwargs = fx_kwargs
        # TODO: should this be part of fx_kwargs
        self.boxed_forward_device_index = boxed_forward_device_index

        # aot autograd needs to know to pass in inputs as a list
        self._boxed_call = True

    def __call__(self, inputs: Sequence[Any]) -> Any:
        assert self.current_callable is not None
        try:
            return self.current_callable(inputs)
        finally:
            AutotuneCacheBundler.end_compile()

    def post_compile(
        self,
        example_inputs: Sequence[InputType],
        cudagraphs: BoxedBool,
        constants: CompiledFxGraphConstants,
    ) -> None:
        """
        Run a set of post processing steps after loading from the cache. These involve:
         - Setting the tracing context output strides
         - Running cudagraphs if enabled
         - Realigning inputs

        This runs whether or not we have a cache hit, and always runs directly after we get a CompiledFxGraph.
        The results of this function are *not* saved in the cache itself.
        """
        set_tracing_context_output_strides(example_inputs, self)

        if cudagraphs:
            # It's possible that cudagraphs is enabled, but was disabled
            # during a previous compilation we're loading from the cache.
            # If so, we need to disable it on this new process too.
            if self.disabled_cudagraphs_reason:
                if "cuda" in self.device_types:
                    log_cudagraph_skip_and_bump_counter(
                        f"skipping cudagraphs due to {self.disabled_cudagraphs_reason}"
                    )
                else:
                    counters["inductor"]["cudagraph_skips"] += 1
                BoxedBool.disable(cudagraphs)
            else:
                cudagraph_post_compile(
                    example_inputs,
                    self,
                    cudagraphs,
                    constants.unwrap(self),
                )
        inputs_to_check = self.inputs_to_check
        # cudagraphs could have been disabled from the earlier conditions
        # so we still need to realign inputs if that happens
        maybe_realign_inputs(
            cudagraphs,
            self,
            inputs_to_check,
        )

    def set_triton_bundle(self, triton_bundle: Any) -> None:
        self._triton_bundle = triton_bundle

    def prepare_for_serialization(self) -> None:
        # We can't really serialize callables that may be C++/Triton/etc.,
        # so we serialize their PyCodeCache disk cache location instead.
        # TODO: This could be better if we're ever able to serialize compiled
        # models to disk.
        self.current_callable = None

    def after_deserialization(self, constants: CompiledFxGraphConstants) -> str:
        from torch._dynamo.utils import counters, dynamo_timed
        from torch._inductor.codecache import (
            cpp_prefix_path,
            get_path,
            PyCodeCache,
            write_atomic,
        )

        # See _save_graph(); we don't store the callable in the cache entry so
        # recreate it here from the PyCodeCache disk cache.
        artifact_path = get_path(self.cache_key, "py")[2]
        code = self.source_code
        if not os.path.exists(artifact_path):
            counters["inductor"]["fxgraph_lookup_write_file"] += 1
            Path(os.path.dirname(artifact_path)).mkdir(parents=True, exist_ok=True)
            cpp_pp = cpp_prefix_path()
            if os.path.basename(cpp_pp) in code:
                if cpp_pp in code:
                    # Great the name is correct
                    pass
                else:
                    # Old dir name is included, replace it
                    pattern = rf'#include\s*"[^"]+{os.path.basename(cpp_pp)}"'
                    code = re.sub(pattern, f'#include "{cpp_pp}"', code)
                    self.source_code = code

            write_atomic(artifact_path, code, make_dirs=True)

        from .graph import GraphLowering

        # This is used by tests to check the output for specific details.
        GraphLowering.save_output_code(code)

        try:
            with dynamo_timed(
                "PyCodeCache.load_by_key_path",
                log_pt2_compile_event=True,
            ):
                self.current_callable = PyCodeCache.load_by_key_path(
                    self.cache_key,
                    artifact_path,
                    self.cache_linemap,
                    constants.unwrap(self),
                ).call
        except OSError:
            log.error("Failed to load artifact: %s", artifact_path)
            raise

        return artifact_path


def _typecheck_CompiledFxGraph(h: CompiledFxGraph) -> OutputCode:
    return h


@dataclasses.dataclass
class CompiledAOTI(OutputCode):
    """
    Class holding an AOTInductor compiled so.
    """

    filename: Union[str, List[str]]

    def __call__(self, inputs: Sequence[Any]) -> Any:
        raise NotImplementedError("NYI")

    def post_compile(
        self,
        example_inputs: Sequence[InputType],
        cudagraphs: BoxedBool,
        constants: CompiledFxGraphConstants,
    ) -> None:
        pass

    def set_triton_bundle(self, triton_bundle: Any) -> None:
        pass


def _typecheck_CompiledAOTI(h: CompiledAOTI) -> OutputCode:
    return h


@dataclasses.dataclass
class MockFXGraphCacheOutput(OutputCode):
    gm: Any = None

    def __post_init__(self) -> None:
        self._boxed_call = True

    def post_compile(
        self,
        example_inputs: Sequence[InputType],
        cudagraphs: BoxedBool,
        constants: CompiledFxGraphConstants,
    ) -> None:
        pass

    def __call__(self, inputs: Sequence[Any]) -> Any:
        return self.gm(inputs)

    def set_triton_bundle(self, triton_bundle: Any) -> None:
        pass<|MERGE_RESOLUTION|>--- conflicted
+++ resolved
@@ -49,9 +49,6 @@
     get_placeholder_info,
     log_cudagraph_skip_and_bump_counter,
 )
-<<<<<<< HEAD
-from torch.utils._ordered_set import OrderedSet
-=======
 from torch._inductor.utils import (
     align_inputs_from_check_idxs,
     BoxedBool,
@@ -59,7 +56,7 @@
     output_node,
     set_tracing_context_output_strides,
 )
->>>>>>> 06fbd3ba
+from torch.utils._ordered_set import OrderedSet
 
 from . import config
 from .runtime.autotune_cache import AutotuneCacheBundler
