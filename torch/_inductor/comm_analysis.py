--- conflicted
+++ resolved
@@ -172,11 +172,6 @@
 ]
 
 
-<<<<<<< HEAD
-def estimate_nccl_collective_runtime_impl(
-    tensor_storage_size_bytes: int, group_size: int, coll: NCCL_COLL
-) -> float:
-=======
 def estimate_nccl_collective_runtime_nccl_estimator(snode) -> Optional[float]:  # type: ignore[no-untyped-def]
     kernel = snode.node
     assert kernel is not None
@@ -221,8 +216,9 @@
     return est_time_ms
 
 
-def estimate_nccl_collective_runtime(node: ir.IRNode) -> float:
->>>>>>> a19f7e54
+def estimate_nccl_collective_runtime_impl(
+    tensor_storage_size_bytes: int, group_size: int, coll: NCCL_COLL
+) -> float:
     """
     Returns estimated NCCL collective runtime in milliseconds (ms).
 
