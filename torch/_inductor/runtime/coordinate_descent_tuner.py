--- conflicted
+++ resolved
@@ -3,8 +3,6 @@
 import itertools
 import logging
 from typing import Callable, Optional
-
-from torch.utils._ordered_set import OrderedSet
 
 from .hints import TRITON_MAX_BLOCK
 from .runtime_utils import red_text, triton_config_to_hashable
@@ -103,13 +101,8 @@
         return out
 
     def value_too_large(self, name: str, val: int) -> bool:
-<<<<<<< HEAD
-        if name in OrderedSet(["XBLOCK", "YBLOCK", "ZBLOCK", "RBLOCK"]):
-            return val > self.get_config_max(name[0])
-=======
-        if name in {"XBLOCK", "YBLOCK", "ZBLOCK", "RBLOCK"}:
+        if name in ("XBLOCK", "YBLOCK", "ZBLOCK", "RBLOCK"):
             return val > self.get_config_max(name[0].lower())
->>>>>>> c61437fb
         if name == "num_warps":
             return val > self.get_warpsmax()
 
