--- conflicted
+++ resolved
@@ -4,11 +4,6 @@
 import logging
 from typing import Callable, TYPE_CHECKING
 
-<<<<<<< HEAD
-from torch.utils._ordered_set import OrderedSet
-
-=======
->>>>>>> 5813c91d
 from .hints import TRITON_MAX_BLOCK, ReductionHint
 from .runtime_utils import red_text, triton_config_to_hashable
 
@@ -120,8 +115,6 @@
         if self.is_native_matmul:
             out.append("num_stages")
             out.remove("ZBLOCK")  # ZBLOCK=1 always in native matmul
-        if self.inductor_meta.get("reduction_hint", None) == ReductionHint.OUTER:
-            out.append("NUM_STAGES")
 
 
         return out
@@ -160,7 +153,7 @@
             radius = max(radius, 2)
 
         def update(cur_val, inc=True):
-            if name == ["num_stages", "NUM_STAGES"]:
+            if name in ["num_stages", "NUM_STAGES"]:
                 if inc:
                     return cur_val + 1
                 else:
@@ -248,7 +241,7 @@
         Return a tuple of (compare_result, candidate_timing).
         compare_result is true iff candidate_config is better.
         """
-        log.error("Try config %s", candidate_config)
+        log.debug("Try config %s", candidate_config)
         try:
             candidate_timing = self.call_func(func, candidate_config)
         except Exception as e:
@@ -256,7 +249,7 @@
             return False, float("inf")
 
         if self.has_improvement(best_timing, candidate_timing):
-            log.error(
+            log.debug(
                 "Tune from %s %f -> %s %f",
                 best_config,
                 best_timing,
@@ -279,16 +272,9 @@
             baseline_timing = self.call_func(func, baseline_config)
 
         reduction_hint = self.inductor_meta.get("reduction_hint", None)
-<<<<<<< HEAD
-        if reduction_hint != ReductionHint.OUTER or len(baseline_config.kwargs) != 2:
+        if reduction_hint != ReductionHint.OUTER or len(baseline_config.kwargs) != 3:
             return baseline_config
         log.debug("= Do coordinate descent tuning for %s =", self.name)
-=======
-        if reduction_hint != ReductionHint.OUTER:
-            return baseline_config
-
-        log.error("= Do coordinate descent tuning for %s =", self.name)
->>>>>>> 5813c91d
         log.debug(
             "%s: Baseline Config %s, baseline timing %f",
             self.name,
@@ -355,4 +341,26 @@
         log.error(f"Size hints: {self.size_hints}")
         log.error(f"Inductor meta: {self.inductor_meta}")
 
-        return best_config+        if 'r0_' in self.size_hints and self.size_hints['r0_'] >= 1024:
+            post_tuned_field = "NUM_STAGES"
+            orig_best_config, orig_best_timing = copy.deepcopy(best_config), best_timing
+            for i in range(6):
+                candidate_config = copy.deepcopy(best_config)
+                set_field(candidate_config, post_tuned_field, i)
+                cmp_res, candidate_timing = self.compare_config(
+                    func, candidate_config, best_config, best_timing
+                )
+                if cmp_res:
+                    best_config, best_timing = candidate_config, candidate_timing
+            log.error(
+                "%s: Improve from %s %f -> %s %f, %.3fx",
+                self.name,
+                orig_best_config,
+                orig_best_timing,
+                best_config,
+                best_timing,
+                orig_best_timing / best_timing,
+            )
+        
+        else:
+            return best_config