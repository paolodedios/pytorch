# mypy: allow-untyped-defs
from __future__ import annotations

import builtins
import copy
import dataclasses
import functools
import hashlib
import inspect
import itertools
import logging
import math
import operator
import os
import os.path
import re
import sys
import threading
import time
from collections import namedtuple
from typing import Any, Callable, Generic, Literal, TYPE_CHECKING, TypeVar, Union

import torch
from torch._dynamo.utils import counters, set_feature_use
from torch._environment import is_fbcode
from torch._inductor import metrics
from torch._prims_common import compute_required_storage_length
from torch.utils._ordered_set import OrderedSet

from ..triton_bundler import TritonBundler
from ..utils import prefix_is_reduction, triton_version_uses_attrs_dict
from . import triton_helpers
from .autotune_cache import AutotuneCache
from .benchmarking import benchmarker
from .coordinate_descent_tuner import CoordescTuner
from .hints import (
    _NUM_THREADS_PER_WARP,
    AutotuneHint,
    DeviceProperties,
    HeuristicType,
    ReductionHint,
    TileHint,
    TRITON_MAX_BLOCK,
    TRITON_MAX_RSPLIT,
)
from .runtime_utils import (
    ceildiv,
    conditional_product,
    create_bandwidth_info_str,
    dynamo_timed,
    get_first_attr,
    get_max_y_grid,
    get_num_bytes,
    next_power_of_2,
    triton_cache_dir,
    triton_config_to_hashable,
    triton_hash_to_path_key,
    validate_triton_config,
)
from .static_cuda_launcher import StaticallyLaunchedCudaKernel
from .triton_compat import (
    ASTSource,
    autograd_profiler,
    cc_warp_size,
    CompiledKernel,
    Config,
    GPUTarget,
    HAS_WARP_SPEC,
    KernelInterface,
    knobs,
    OutOfResources,
    PTXASError,
    triton,
)
from .triton_helpers import get_constexprs


class InductorConfig(Config):
    """Inductor-specific Triton config with additional control flags"""

    def __init__(self, *args, dynamic_scale_rblock=True, **kwargs):
        super().__init__(*args, **kwargs)
        self.dynamic_scale_rblock = dynamic_scale_rblock


class NoTritonConfigsError(RuntimeError):
    pass


if TYPE_CHECKING:
    from collections.abc import Container, Hashable

    from torch._guards import CompileId

    LauncherType = Any

_KernelType = Union[CompiledKernel, StaticallyLaunchedCudaKernel]
_T = TypeVar("_T", bound=_KernelType)

log = logging.getLogger(__name__)

triton_name_sub = re.compile(r"^def [^(]+\(")


def generate_lookup_hash_from_source_code(size_hints_str: str, source_code: str) -> str:
    # Name agnostic + strip white space
    fn_strip_name = re.sub(triton_name_sub, "(", source_code.strip(), count=1)
    hash_str = size_hints_str + fn_strip_name
    fn_hash = hashlib.sha256(hash_str.encode("utf-8")).hexdigest()

    return fn_hash


def lookup_autotune_config(size_hints, fn) -> Config | None:
    lookup_table = torch._inductor.config.autotune_lookup_table
    cached_config = None
    if len(lookup_table) > 0 and "_fused_" in fn.src:
        fn_hash = generate_lookup_hash_from_source_code(str(size_hints), fn.src)
        if fn_hash in lookup_table:
            config_dict = lookup_table[fn_hash]
            block_configs = {k: v for k, v in config_dict.items() if "BLOCK" in k}
            cached_config = Config(
                block_configs,
                num_warps=config_dict["num_warps"],
                num_stages=config_dict["num_stages"],
            )

    return cached_config


def get_total_reduction_numel(numels: dict[str, int]) -> int:
    return conditional_product(
        *[numel for prefix, numel in numels.items() if prefix_is_reduction(prefix)]
    )


def autotune_hints_to_configs(
    hints: OrderedSet[AutotuneHint],
    size_hints,
    block_size: int,
    device_props: DeviceProperties,
) -> list[Config]:
    """
    AutotuneHints can be attached to the metadata of triton kernels for providing
    suggestions about what to try for autotuning. One reason to do this is if there are
    some configs that are only useful in specific scenarios, in which case we can avoid
    wasting compile time on autotuning unless we know we are in one of those scenarios.

    Based on those hints, this function will generate a list of additional autotuning
    configs to try.
    """
    xyz_options: tuple[tuple[int, int | None, int | None], ...]
    configs: list[Config] = []
    for hint in hints:
        if hint == AutotuneHint.ONE_ELEMENT_PER_THREAD:
            if len(size_hints) == 1:
                xyz_options = ((block_size // 4, None, None),)
            elif len(size_hints) == 2:
                xyz_options = ((block_size // 4, 1, None), (1, block_size // 4, None))
            elif len(size_hints) == 3:
                xyz_options = (
                    (block_size // 4, 1, 1),
                    (1, block_size // 4, 1),
                    (1, 1, block_size // 4),
                )
            configs.extend(
                triton_config(
                    size_hints,
                    *xyz,
                    num_elements_per_warp=(
                        device_props.warp_size if device_props.warp_size else 32
                    ),
                )
                for xyz in xyz_options
            )

    return configs


def _dump_launch_params(args, kwargs, launcher, kernel_name, grid):
    call_args = []
    call_kwargs = {}
    for arg in args:
        if isinstance(arg, (int, bool)):
            call_args.append(str(arg))
        else:
            call_args.append("T")
    for k, v in kwargs.items():
        if isinstance(arg, (int, bool)):
            call_kwargs[k] = v
        else:
            call_kwargs[k] = v
    call_kwargs.update(launcher.config.kwargs)
    call_kwargs["num_warps"] = launcher.config.num_warps
    call_kwargs["num_stages"] = launcher.config.num_stages
    if HAS_WARP_SPEC:
        call_kwargs["num_consumer_groups"] = getattr(
            launcher.config, "num_consumer_groups", 0
        )
        call_kwargs["num_buffers_warp_spec"] = getattr(
            launcher.config, "num_buffers_warp_spec", 0
        )
    args_str = [*call_args]
    args_str.extend(f"{k}={v}" for k, v in call_kwargs.items())
    args_str = ", ".join(args_str)
    abs_path = os.path.abspath(sys.argv[0])
    with open(f"{abs_path}.launch_params", "a") as f:
        f.write(f"{kernel_name} | {args_str} | {grid!r}\n")


def check_autotune_cache(
    configs: list[Config], filename: str | None, inductor_meta: dict[str, Any]
) -> tuple[list[Config], AutotuneCache | None, dict[str, Any]]:
    """
    Given a list of configs, checks autotune cache and return metadata
    """
    autotune_cache = None
    autotune_cache_info = {}
    disabled = inductor_meta.get("force_disable_caches", False)
    if (
        not disabled
        and filename is not None
        and (len(configs) > 1 or inductor_meta.get("coordinate_descent_tuning"))
        and os.environ.get("TRITON_INTERPRET", "0") != "1"
    ):
        configs_hash = hash_configs(configs)

        autotune_cache = AutotuneCache.create(inductor_meta, filename, configs_hash)
        if autotune_cache:
            if best_config := autotune_cache.read_best(inductor_meta, configs):
                configs = [best_config]
                autotune_cache_info["best_config"] = triton_config_to_hashable(
                    best_config
                )
                autotune_cache_info["autotune_cache_state"] = "hit"

            else:
                autotune_cache_info["autotune_cache_state"] = "miss"
                autotune_cache_info["num_configs"] = len(configs)
                if inductor_meta.get("coordinate_descent_tuning"):
                    autotune_cache_info["coordesc_tuning"] = True
                    if len(configs) == 1:
                        # This is the config that coordinate descent tuning started at, which
                        # is not the same as the final config chosen (i.e. only_config, best_config)
                        autotune_cache_info["coordesc_tuning_start_config"] = (
                            triton_config_to_hashable(configs[0])
                        )
    else:
        if len(configs) == 1:
            autotune_cache_info["autotune_cache_state"] = "only 1 config"
            autotune_cache_info["only_config"] = triton_config_to_hashable(configs[0])

        if disabled:
            autotune_cache_info["autotune_cache_state"] = "force_disabled"
            log.debug("autotune caching is disabled by config.force_disable_caches")

    return configs, autotune_cache, autotune_cache_info


class CachingAutotuner(KernelInterface):
    """
    Simplified version of Triton autotuner that has no invalidation
    key and caches the best config to disk to improve cold start times.
    Unlike the main triton Autotuner, this version can precompile all
    configs, and does not rely on the Triton JIT.
    """

    def __init__(
        self,
        fn,
        triton_meta,  # passed directly to triton
        configs,
        save_cache_hook,
        mutated_arg_names: list[str],  # see [Note: clone mutated buffers]
        optimize_mem,
        heuristic_type,
        size_hints=None,
        inductor_meta=None,  # metadata not relevant to triton
        custom_kernel=False,  # whether the kernel is inductor-generated or custom
        filename: str | None = None,
        reset_to_zero_arg_names: list[str] | None = None,
        autotune_cache_info: dict[str, Any] | None = None,
    ):
        super().__init__()

        assert len(configs) > 0, "Non-empty TritonConfig list required for compiling"
        # makes sure there are no pre-hooks on any of the triton configs
        for cfg in configs:
            validate_triton_config(cfg)

        self.fn = fn
        self.device_props: DeviceProperties = triton_meta["device"]
        self.triton_meta = {
            **triton_meta,
            "device": self.device_props.index,
            "device_type": self.device_props.type,
        }
        self.inductor_meta = {} if inductor_meta is None else inductor_meta
        self.deterministic_mode = self.inductor_meta.get("deterministic", False)

        self.save_cache_hook = save_cache_hook
        self.mutated_arg_names = mutated_arg_names
        self.reset_to_zero_arg_names = (
            [] if reset_to_zero_arg_names is None else reset_to_zero_arg_names
        )
        self.optimize_mem = optimize_mem
        cached_config = lookup_autotune_config(size_hints, fn)
        self.configs = [cached_config] if cached_config else configs

        self.heuristic_type = heuristic_type
        self.custom_kernel = custom_kernel
        self.cuda_kernel_saved = False
        self.autotune_cache_info = autotune_cache_info
        if log.isEnabledFor(logging.DEBUG):
            log.debug(
                "CachingAutotuner gets %d configs for %s",
                len(self.configs),
                self.fn.__name__,
            )
            for c in self.configs:
                log.debug(c)

        self.compile_results: list[CompileResult[_KernelType]] = []
        self.launchers: list[LauncherType] = []
        self.lock = threading.Lock()
        if os.getenv("TRITON_CACHE_DIR") is None:
            os.environ["TRITON_CACHE_DIR"] = triton_cache_dir(
                self.triton_meta.get("device", 0)
            )
        log.debug("Triton cache dir: %s", os.environ["TRITON_CACHE_DIR"])

        self.size_hints = size_hints
        self.coordesc_tuner = CoordescTuner(
            is_mm=False,
            is_native_matmul=triton_meta.get("native_matmul", False),
            name=self.fn.__name__,
            size_hints=size_hints,
            inductor_meta=self.inductor_meta,
        )
        self.filename = filename

        # used for profiling
        self.kernel_hash: str = ""

        # Kernels are stored in the codecache with the filename as a hash of the code.
        # We rely on this to obtain the kernel hash
        if self.filename is not None:
            base_name = os.path.basename(self.filename)
            if ".py" in base_name:
                self.kernel_hash = os.path.splitext(base_name)[0]

        self.precompile_time_taken_ns = 0
        self.autotune_time_taken_ns = 0
        # Dumps the launch configs after autotuning.
        self.dump_launch_params = (
            os.environ.get("TORCHINDUCTOR_DUMP_LAUNCH_PARAMS", "0") == "1"
        )

        self.triton_interpret = os.environ.get("TRITON_INTERPRET", "0") == "1"

        # Compile-time info included in runtime logginging
        self.compile_id: CompileId | None = None
        self.is_backward = False

        # Mode for launch grid calculation
        self.grid_mode: Literal["python", "cpp"] = "python"

    def is_statically_launchable(self):
        """
        Checks if every compiled kernel is statically launchable, which
        allows us to efficiently cache it in FXGraphCache
        """
        if not self.compile_results:
            return False
        return all(
            isinstance(x, StaticTritonCompileResult) for x in self.compile_results
        )

    def recheck_autotune_cache(
        self, reload_kernel_from_src: Callable[[], CachingAutotuner]
    ) -> None:
        """
        On cache load on static autotuner, we need to recheck the autotune cache, since
        a best config could have been found from a previous run
        """
        assert self.is_statically_launchable()

        configs = [result.config for result in self.compile_results]

        (cached_configs, _, autotune_cache_info) = check_autotune_cache(
            configs, self.filename, self.inductor_meta
        )
        self.autotune_cache_info = autotune_cache_info
        # I.e. there was an autotune cache hit
        if len(cached_configs) == 1 and len(configs) > 1:
            best_config = cached_configs[0]
            # Grab the best compiled config, if it's in the list of available ones
            best_config_hash = triton_config_to_hashable(best_config)

            for compile_result in self.compile_results:
                if triton_config_to_hashable(compile_result.config) == best_config_hash:
                    self.compile_results = [compile_result]
                    return

            # If the best config isn't in our list of compile results,
            # it's likely because it was found by coordesc after the cache
            # already saved
            if best_config.found_by_coordesc:
                with dynamo_timed("CachingAutotuner.slow_precompile_config"):
                    if self.fn.fn is None:
                        self.fn = reload_kernel_from_src().fn
                    self.compile_results = [self._precompile_config(best_config)]

    def set_compile_info(self, compile_id: CompileId | None, is_backward: bool) -> None:
        self.compile_id = compile_id
        self.is_backward = is_backward

    def precompile(
        self,
        warm_cache_only=False,
        reload_kernel: Callable[[], CachingAutotuner] | None = None,
        static_triton_bundle_key: str | None = None,
    ):
        if warm_cache_only:
            self._precompile_worker()
            return
        with self.lock:
            # Helper function for reloading a kernel generated in a worker
            # in the parent class. Normally we don't need to reload the kernel
            # in the parent process, but in certain cases (coordesc tuning, dynamic_scale_rblock),
            # we need to actually run compilation on the parent process
            if reload_kernel is not None:
                self._reload_kernel = reload_kernel
            self._precompile_worker()
            if static_triton_bundle_key is not None and self.is_statically_launchable():
                TritonBundler.put_static_autotuner(static_triton_bundle_key, self)
            self._make_launchers()
            self._dynamic_scale_rblock()

    def _precompile_worker(self):
        if self.compile_results:
            for result in self.compile_results:
                TritonBundler.put(
                    triton_hash_to_path_key(result.kernel.hash),  # type: ignore[attr-defined]
                    self.triton_meta.get("device", 0),
                )
            return
        assert not self.launchers
        if not self.configs:
            raise NoTritonConfigsError("No triton configs are available")

        compile_results = []
        exc = None
        for c in self.configs:
            try:
                compile_results.append(self._precompile_config(c))
            except (OutOfResources, PTXASError) as e:
                exc = e
        if len(compile_results) == 0:
            raise NoTritonConfigsError(
                f"No valid triton configs. {type(exc).__name__}: {exc}"
            )
        self.compile_results = compile_results
        self.configs = None

    def _dynamic_scale_rblock(self):
        # TODO(jansel): we should find a way to move this extra compile into the worker process
        # Currently it relies on _make_launchers(), which requires a cuda context, to populate nreg.
        device_prop = self.device_props
        if (
            not self.deterministic_mode
            and self.inductor_meta.get("dynamic_scale_rblock", True)
            and not self.inductor_meta.get("persistent_reduction")
            and self.heuristic_type == HeuristicType.REDUCTION
            and self.size_hints is not None
            # Disable for Intel as Triton is not ready to return n_regs for a compiled_binary.
            and device_prop.type in ["cuda", "hip"]
            and device_prop.major
            and (device_prop.major >= 8 or torch.version.hip)
            and device_prop.regs_per_multiprocessor is not None
        ):
            assert device_prop.regs_per_multiprocessor
            assert device_prop.max_threads_per_multi_processor
            assert device_prop.multi_processor_count
            seen_config_hashes: OrderedSet[Hashable] | None = None
            warp_size = device_prop.warp_size or 32
            for result in self.compile_results:
                triton_config = result.config
                compiled_binary = result.kernel
                assert len(self.size_hints) >= 2
                xblock = triton_config.kwargs.get("XBLOCK", 1)
                reduction_kwargs = [
                    kwarg for kwarg in triton_config.kwargs if kwarg.startswith("R")
                ]
                rblocks = [triton_config.kwargs[kwarg] for kwarg in reduction_kwargs]
                total_block = (self.size_hints["x"] + xblock - 1) // xblock
                nreg = getattr(compiled_binary, "n_regs", None)
                if nreg is None:
                    continue

                # make sure rblocks are not too small
                if conditional_product(*rblocks) <= 64:
                    continue

                # each SM of A100 has 65536 32-bit registers. To maximize
                # the theoretical occupancy, we need run 2048 threads on each
                # SM. So each thread should use no more than 65536 / 2048
                # = 32 registers. In cases where occupancy matters, and each
                # thread uses too many registers, reduce R0_BLOCK to reduce
                # the register usage.
                # For kernel https://gist.github.com/shunting314/e4cccc031fe30d378b9b23c08c238cbd
                # from PLBartForCausalLM, latency improve from
                # 7.795ms to 4.883ms.
                #
                if (
                    nreg
                    <= device_prop.regs_per_multiprocessor
                    // device_prop.max_threads_per_multi_processor
                ):
                    continue

                nreg_per_warp = nreg * warp_size
                nreg_per_block = nreg_per_warp * triton_config.num_warps

                # Previously we set max_blocks_per_sm to 'max_threads_per_multi_processo / (32 * num_warps)'
                # The formula below is a tighter upper bound since we have the assumption that
                #   nreg > device_prop.regs_per_multiprocessor // device_prop.max_threads_per_multi_processor
                # due to the if condition above and:
                #   regs_per_multiprocessor / nreg_per_block
                #   = regs_per_multiprocessor / (nreg * 32 * num_warps)
                #   < regs_per_multiprocessor / ((regs_per_multiprocessor / max_threads_per_multi_processor) * 32 * num_warps)
                #   = max_threads_per_multi_processor / (32 * num_warps)
                # Using a tigher upper bound can reveal more optimization opportunities.
                max_blocks_per_sm = max(
                    device_prop.regs_per_multiprocessor // nreg_per_block, 1
                )

                if total_block <= max_blocks_per_sm * device_prop.multi_processor_count:
                    # no need to improve occupancy
                    continue
                new_config = copy.deepcopy(triton_config)

                # Reduce the largest Rn_BLOCK by a factor of 2.
                largest_rkwarg: str = max(
                    reduction_kwargs, key=triton_config.kwargs.__getitem__
                )
                new_config.kwargs[largest_rkwarg] //= 2

                if seen_config_hashes is None:
                    seen_config_hashes = OrderedSet(
                        [
                            triton_config_to_hashable(x.config)
                            for x in self.compile_results
                        ]
                    )
                new_config_hash = triton_config_to_hashable(new_config)
                if new_config_hash in seen_config_hashes:
                    continue
                seen_config_hashes.add(new_config_hash)
                log.debug(
                    "Dynamically scale down %s from TritonConfig(%s) and get a new TritonConfig(%s)",
                    largest_rkwarg,
                    triton_config,
                    new_config,
                )
                if self.fn.fn is None:
                    """
                    We are in the parent process, while this program was compiled in a worker
                    and the fn was dropped in prepare_for_pickle().  We haven't loaded the module
                    containing the real fn yet.
                    """
                    assert hasattr(self, "_reload_kernel")
                    assert callable(self._reload_kernel)
                    self.fn = self._reload_kernel().fn
                self.compile_results.append(self._precompile_config(new_config))  # noqa: B909

            self._make_launchers()

    def _make_launchers(self):
        if len(self.launchers) == len(self.compile_results):
            return

        from torch._dynamo.device_interface import DeviceGuard

        device_interface = self.get_device_interface()

        # load binary to the correct device
        with DeviceGuard(device_interface, self.triton_meta["device"]):
            # need to initialize context
            with dynamo_timed(
                "CachingAutotuner.synchronize",
                # Deliberately avoid overloading pt2_compile_events:
                log_pt2_compile_event=False,
            ):
                device_interface.synchronize(device_interface.current_device())

            launchers = []
            exc = None
            for result in self.compile_results:
                try:
                    launchers.append(result.make_launcher())

                except (OutOfResources, PTXASError, torch.cuda.OutOfMemoryError) as e:
                    exc = e
        if len(launchers) == 0:
            raise RuntimeError(f"No valid triton configs. {type(exc).__name__}: {exc}")
        self.launchers = launchers

    def prepare_for_pickle(self) -> tuple[Any, Any, Any, Any, Any, Any]:
        """Drop stuff from triton.JITFunction that does not pickle.
        This must be called after precompile so that these things are no longer needed.
        Returns a tuple of old values
        """
        old_values = (
            self.fn.fn,
            self.fn.__globals__,
            self.fn.used_global_vals,
            self.fn.repr,
            self.launchers,
            getattr(self.fn, "_hash_lock", None),
        )
        self.fn.fn = None
        self.fn.__globals__ = None
        self.fn.used_global_vals = None
        self.fn.repr = _ConstRepr(self.fn.repr(self.fn))
        self.launchers = []
        self.fn._hash_lock = None
        return old_values

    def restore_after_unpickle(
        self, old_values: tuple[Any, Any, Any, Any, Any, Any] | None
    ) -> None:
        if old_values:
            (
                self.fn.fn,
                self.fn.__globals__,
                self.fn.used_global_vals,
                self.fn.repr,
                self.launchers,
                self.fn._hash_lock,
            ) = old_values
        else:
            # even if we don't need/have specific values, we do need the
            # _hash_lock to be a valid RLock
            self.fn._hash_lock = threading.RLock()

    def prepare_for_caching(self) -> None:
        """
        Statically Launched CUDA Kernels have a raw cubin on them
        that we don't need to store in the cache(since TritonBundler handles the collection for us)
        """
        for result in self.compile_results:
            if isinstance(result, StaticTritonCompileResult):
                # Don't save this in the inductor cache, as it is very large
                result.kernel.cubin_raw = None

    def __getstate__(self) -> dict[str, Any]:
        assert not self.launchers, (
            "pickle should not be called with after make_launchers()"
        )
        return {
            **self.__dict__,
            "lock": None,
        }

    def __setstate__(self, state: dict[str, Any]) -> None:
        self.__dict__.update(state)
        self.lock = threading.Lock()

    def get_device_interface(self):
        # this code cannot run in compile workers, because it imports from torch
        from torch._dynamo.device_interface import get_interface_for_device

        return get_interface_for_device(self.device_props.type.replace("hip", "cuda"))

    def _create_compile_meta(self, cfg: Config) -> dict[str, Any]:
        """
        Create compilation metadata for a given autotuner config. This involves
        processing the Config kwargs so that the kwargs that are not part
        of the triton signature are passed in as options to triton.compile
        instead
        """
        compile_meta = copy.deepcopy(self.triton_meta)
        compile_meta["num_warps"] = cfg.num_warps
        compile_meta["num_stages"] = cfg.num_stages

        cfg_kwargs = cfg.kwargs
        if self.device_props.type == "hip":
            cfg_kwargs = {**cfg_kwargs}
            for k in ("matrix_instr_nonkdim", "waves_per_eu", "kpack"):
                if k in cfg_kwargs:
                    compile_meta[k] = cfg_kwargs.pop(k)
        compile_meta["constants"].update(cfg_kwargs)

        for i in get_constexprs(self.fn):
            arg_name = self.fn.arg_names[i]
            if arg_name not in compile_meta["constants"] and (
                arg_name == "num_warps" or arg_name == "num_stages"
            ):
                compile_meta["constants"][arg_name] = getattr(cfg, arg_name)
        if HAS_WARP_SPEC:
            compile_meta["num_consumer_groups"] = getattr(cfg, "num_consumer_groups", 0)
            compile_meta["num_buffers_warp_spec"] = getattr(
                cfg, "num_buffers_warp_spec", 0
            )
        compile_meta["debug"] = self.inductor_meta.get(
            "assert_indirect_indexing", True
        ) and not self.inductor_meta.get("is_hip", False)

        # device type will be "hip" rather than "cuda" here
        compile_meta["device_type"] = self.device_props.type
        compile_meta["cc"] = self.device_props.cc

        return compile_meta

    def _create_compile_options(
        self, cfg: Config, compile_meta: dict[str, Any]
    ) -> dict[str, Any]:
        """
        Create options to pass to triton.compile based on the compile metadata
        and the given config.
        """
        options = {
            "num_warps": compile_meta["num_warps"],
            "num_stages": compile_meta["num_stages"],
            "debug": compile_meta["debug"],
            "sanitize_overflow": False,  # turn off additional asserts added for overflow checks
        }
        if "enable_fp_fusion" in compile_meta:
            options["enable_fp_fusion"] = compile_meta["enable_fp_fusion"]
        if HAS_WARP_SPEC:
            options.update(
                {
                    "num_consumer_groups": compile_meta.get("num_consumer_groups", 0),
                    "num_buffers_warp_spec": compile_meta.get(
                        "num_buffers_warp_spec", 0
                    ),
                }
            )
        if self.device_props.type == "cuda":
            options.update(
                {
                    "launch_cooperative_grid": compile_meta.get(
                        "launch_cooperative_grid", False
                    ),
                    "launch_pdl": compile_meta.get("launch_pdl", False),  # True
                }
            )
        if self.device_props.type == "hip":
            if "waves_per_eu" in compile_meta:
                options["waves_per_eu"] = compile_meta["waves_per_eu"]
            if "matrix_instr_nonkdim" in compile_meta:
                options["matrix_instr_nonkdim"] = compile_meta["matrix_instr_nonkdim"]

        return options

    def _precompile_config(self, cfg: Config) -> CompileResult[_KernelType]:
        """Ahead of time compile a given autotuner config."""
        compile_meta = self._create_compile_meta(cfg)

        if self.device_props.type == "cpu":
            triton_helpers.set_driver_to_cpu()
        else:
            triton_helpers.set_driver_to_gpu()

        if not ASTSource:
            raise RuntimeError("Installed triton version too old, please upgrade")

        compile_args = (
            ASTSource(
                self.fn,
                compile_meta["signature"],
                compile_meta["constants"],
                compile_meta["configs"][0],
            ),
        )

        if self.device_props.type == "mtia":
            from mtia.host_runtime.torch_mtia.acc_flags import (  # type: ignore[import-not-found]
                build_codename,
            )

            arch = build_codename()
        else:
            arch = compile_meta["cc"]

        target = GPUTarget(
            compile_meta["device_type"],
            arch,
            cc_warp_size(compile_meta["cc"]),
        )

        options = self._create_compile_options(cfg, compile_meta)

        compile_kwargs = {
            "target": target,
            "options": options,
        }

        try:
            binary = triton.compile(*compile_args, **compile_kwargs)
        except Exception:
            log.exception(
                "Triton compilation failed: %s\n%s\nmetadata: %s",
                self.inductor_meta.get("kernel_name", "triton_"),
                self.fn.src,
                compile_meta,
            )
            raise

        # Simulate JIT Hook call
        if (
            torch._inductor.config.run_jit_post_compile_hook
            and knobs
            and getattr(knobs.runtime, "jit_post_compile_hook", None)
        ):
            try:
                hook = knobs.runtime.jit_post_compile_hook

                # base args everyone should get
                call_kwargs = dict(
                    key=getattr(self.fn, "cache_key", self.kernel_hash or str(self.fn)),
                    repr=getattr(self.fn, "src", None),
                    fn=self.fn,
                    compile=binary,
                    is_manual_warmup=False,
                    already_compiled=True,
                )

                # only add inductor_args if the hook takes it
                sig = inspect.signature(hook)
                params = sig.parameters
                if "inductor_args" in params:
                    call_kwargs["inductor_args"] = self.inductor_meta["config_args"]

                hook(**call_kwargs)
            except Exception:
                log.exception("jit_post_compile_hook failed")

        TritonBundler.put(
            triton_hash_to_path_key(binary.hash), self.triton_meta.get("device", 0)
        )
        # If the binary has a cubin file to directly launch, save it on the binary
        static_launcher = StaticTritonCompileResult.can_statically_launch(
            binary, self.inductor_meta, self.triton_meta, self.heuristic_type
        )

        if static_launcher is not None:
            result = StaticTritonCompileResult(
                static_launcher, cfg, compile_meta, self.inductor_meta
            )
            return result

        return TritonCompileResult(binary, cfg, compile_meta, self.inductor_meta)

    def bench(self, launcher, *args, with_profiler=False, **kwargs):
        """Measure the performance of a given launcher"""
        # we don't skip configs with spilled registers when auto-tuning custom
        # (user-written) Triton kernels, as (i) we don't have any knowledge or
        # control over the kernel code; (ii) there is empirical evidence that
        # for some (complicated) custom Triton kernels, a register-spilling
        # config may yield the best latency.
        if not self.custom_kernel and launcher.n_spills > self.inductor_meta.get(
            "spill_threshold", 32 if torch.version.hip else 16
        ):
            log.debug(
                "Skip config %s because of register spilling: %d",
                launcher.config,
                launcher.n_spills,
            )
            return float("inf")

        device_interface = self.get_device_interface()
        stream = device_interface.get_raw_stream(device_interface.current_device())

        cpu_copies = self.copy_args_to_cpu_if_needed(*args, **kwargs)

        def kernel_call():
            cloned_args, cloned_kwargs = self.maybe_clone_args(
                cpu_copies, *args, **kwargs
            )
            # reset to zero before evaluating any config
            self.reset_to_zero_args(*args, **kwargs)
            kernel_name = self.inductor_meta.get("kernel_name", "triton kernel")
            if autograd_profiler._is_profiler_enabled:
                profiler_kwargs = self.get_profiler_kwargs(stream, launcher)
                with torch._C._profiler._RecordFunctionFast(
                    kernel_name,
                    cloned_args,
                    profiler_kwargs,
                ):
                    try:
                        launcher(
                            *cloned_args,
                            **cloned_kwargs,
                            stream=stream,
                        )
                    except Exception:
                        log.error("Failed during launch %s: ", kernel_name)
                        raise

            else:
                try:
                    launcher(
                        *cloned_args,
                        **cloned_kwargs,
                        stream=stream,
                    )
                except Exception:
                    log.error("Failed during launch %s: ", kernel_name)
                    raise
            self.restore_args_from_cpu(cpu_copies)

        # only use profiler when not already in a profiler instance
        if with_profiler and not autograd_profiler._is_profiler_enabled:
            from torch._inductor.utils import do_bench_using_profiling

            return do_bench_using_profiling(kernel_call, warmup=10, rep=40)

        if self.device_props.type == "cpu":
            return benchmarker.benchmark_cpu(kernel_call)

        return benchmarker.benchmark_gpu(
            kernel_call, rep=40, is_vetted_benchmarking=True
        )

    def copy_args_to_cpu_if_needed(self, *args, **kwargs):
        """
        To support benchmarking in the presence of mutated args, we need to avoid
        autotuning contanminating them. We try to pass cloned args to the kernel.
        If those clones would increase the peak memory usage, however, we instead
        copy to cpu and restore them after each iteration. Figure out the args
        to be copied and do the copying.
        """
        if not self.optimize_mem:
            return {}

        copies = {}
        try:
            budget = torch.cuda.max_memory_allocated() - torch.cuda.memory_allocated()
        except RuntimeError:
            # Possibly a custom CUDA allocator, see https://github.com/pytorch/pytorch/issues/163257
            return {}

        def maybe_copy(name, arg):
            if name in self.mutated_arg_names and arg.is_cuda:
                nonlocal budget
                assert isinstance(arg, torch.Tensor)
                required_storage_length = compute_required_storage_length(
                    arg.size(),
                    arg.stride(),
                    0,
                )
                size = required_storage_length * arg.element_size()
                if size > budget:
                    cpu_arg = torch.empty_strided(
                        (required_storage_length,),
                        (1,),
                        dtype=arg.dtype,
                        device="cpu",
                        pin_memory=True,
                    )
                    cpu_arg.copy_(
                        arg.as_strided((required_storage_length,), (1,)),
                        non_blocking=True,
                    )
                    copies[name] = (arg, cpu_arg)
                else:
                    budget -= size

        for name, arg in zip(self.fn.arg_names, args):
            maybe_copy(name, arg)

        for name, arg in kwargs.items():
            maybe_copy(name, arg)

        return copies

    def restore_args_from_cpu(self, cpu_copies):
        for pair in cpu_copies.values():
            arg, cpu_arg = pair
            required_storage_length = compute_required_storage_length(
                arg.size(),
                arg.stride(),
                0,
            )
            arg.as_strided((required_storage_length,), (1,)).copy_(
                cpu_arg, non_blocking=True
            )

    def reset_to_zero_args(self, *args, **kwargs):
        if not self.reset_to_zero_arg_names:
            return
        for i, arg in enumerate(args):
            if self.fn.arg_names[i] in self.reset_to_zero_arg_names:
                assert isinstance(
                    arg,
                    torch.Tensor,
                ), (
                    "self.reset_to_zero_arg_names should only contain valid argument names"
                )
                arg.zero_()

        for name, arg in kwargs.items():
            if name in self.reset_to_zero_arg_names:
                assert isinstance(
                    arg,
                    torch.Tensor,
                ), (
                    "self.reset_to_zero_arg_names should only contain valid argument names"
                )
                arg.zero_()

    def maybe_clone_args(
        self, exclude: Container[str], *args, **kwargs
    ) -> tuple[list[Any], dict[str, Any]]:
        """
        Prepare new args and kwargs by cloning any in-place buffers
        (that are not in the provided exclusion list), to avoid autotune
        contaminating them. Avoid cloning the other buffers because it
        leads to increased memory usage.
        """
        from ..compile_fx import clone_preserve_strides

        def prepare_arg(name, arg):
            if name in self.mutated_arg_names and name not in exclude:
                assert isinstance(arg, torch.Tensor)
                return clone_preserve_strides(arg)
            else:
                return arg

        cloned_args = [
            prepare_arg(name, arg)
            for name, arg in itertools.zip_longest(self.fn.arg_names[: len(args)], args)
        ]
        cloned_kwargs = {name: prepare_arg(name, arg) for name, arg in kwargs.items()}
        return cloned_args, cloned_kwargs

    def clone_args(self, *args, **kwargs) -> tuple[list[Any], dict[str, Any]]:
        return self.maybe_clone_args(OrderedSet(), *args, **kwargs)

    def benchmark_all_configs(self, *args, **kwargs):
        with (
            dynamo_timed(
                "CachingAutotuner.benchmark_all_configs",
                log_pt2_compile_event=True,
                metadata={"kernel_name": self.inductor_meta.get("kernel_name")},
                dynamo_compile_column_us="runtime_triton_autotune_time_us",
                compile_id=self.compile_id,
                is_backward=self.is_backward,
                log_waitcounter=True,
                waitcounter_name_override="triton_autotuner",
            ),
            # Temporarily disable due to spam
            # compilation_callback.callback_handler.install_callbacks(
            #     compilation_callback.CallbackTrigger.TRITON_AUTOTUNING,
            #     str(self.compile_id),
            # ),
        ):
            timings = {
                launcher: self.bench(launcher, *args, **kwargs)
                for launcher in self.launchers
            }

            for k, v in timings.items():
                self.coordesc_tuner.cache_benchmark_result(k.config, v)

            if log.isEnabledFor(logging.DEBUG):
                log.debug("Benchmark all input configs for %s, get:", self.fn.__name__)
                for k, v in timings.items():
                    log.debug(
                        "%s: %f, nreg %d, nspill %d, #shared-mem %s",
                        k.config,
                        v,
                        k.n_regs,
                        k.n_spills,
                        k.shared,
                    )

            if metrics.is_metric_table_enabled("kernel_autotune"):
                if self.fn.fn is None:
                    self.fn = self._reload_kernel().fn

                kernel_path = self.fn.fn.__code__.co_filename
                kernel_name = self.fn.__name__

                for k, v in timings.items():
                    metrics.log_kernel_autotune_result(
                        kernel_path, kernel_name, k.config, v
                    )

            self.reset_to_zero_args(*args, **kwargs)
            return timings

    def autotune_to_one_config(self, *args, **kwargs):
        """Do the actual autotuning"""
        start_time = time.time_ns()
        timings = self.benchmark_all_configs(*args, **kwargs)
        benchmark_time_taken_ns = time.time_ns() - start_time
        self.launchers = [builtins.min(timings, key=timings.get)]
        self.autotune_time_taken_ns = (
            self.precompile_time_taken_ns + benchmark_time_taken_ns
        )

        # log the best config
        launcher = self.launchers[0]
        log.debug(
            "Best config for %s: %s: %f, nreg %d, nspill %d, #shared-mem %s",
            self.fn.__name__,
            launcher.config,
            timings[launcher],
            launcher.n_regs,
            launcher.n_spills,
            launcher.shared,
        )

        if self.save_cache_hook:
            self.save_cache_hook(
                launcher.config,
                self.autotune_time_taken_ns,
                triton_cache_hash=launcher.cache_hash,
            )

    def save_gpu_kernel(self, stream, launcher):
        key = self.inductor_meta.get("kernel_name", None)  # unique kernel name
        assert key is not None, "kernel_name can not be None"
        params = {
            "mangled_name": (
                launcher.bin.metadata.name
                if hasattr(launcher.bin.metadata, "name")
                else launcher.bin.metadata["name"]
            ),
            "num_warps": (
                launcher.bin.num_warps
                if hasattr(launcher.bin, "num_warps")
                else launcher.bin.metadata.num_warps
            ),
            "shared_mem": (
                launcher.bin.shared
                if hasattr(launcher.bin, "shared")
                else launcher.bin.metadata.shared
            ),
            "stream": stream,
            # User defined triton kernels will have arbitrary kwarg names
            "config": config_to_dict(launcher.config),
            "inductor_meta": self.inductor_meta,
            "triton_meta": self.triton_meta,
            "def_args": launcher.def_args,
            "call_args": launcher.call_args,
            "global_scratch": launcher.global_scratch,
            "profile_scratch": launcher.profile_scratch,
        }
        if self.device_props.type == "xpu":
            # On the XPU backend, threads_per_warp is not always 32.
            # For Intel GEMM Triton kernels, it can be 16.
            # This information must be preserved so that the Cpp wrapper
            # can launch the kernel with the correct configuration.
            params["threads_per_warp"] = getattr(
                launcher.bin.metadata, "threads_per_warp", 32
            )

        from torch._inductor.codecache import CudaKernelParamCache

        bin_type = {"hip": "hsaco", "xpu": "spv"}.get(self.device_props.type, "cubin")
        binary = launcher.bin.asm[bin_type]
        # Also store asm code which can be used for debugging and generating cpp package
        asm_type = {"hip": "amdgcn", "cuda": "ptx", "xpu": "spv"}.get(
            self.device_props.type, None
        )
        asm = launcher.bin.asm.get(asm_type, None)

        CudaKernelParamCache.set(key, params, binary, bin_type, asm, asm_type)
        self.cuda_kernel_saved = True

    def coordinate_descent_tuning(self, launcher, *args, **kwargs):
        """
        Coordinate descent tuning can be run with or without max-autotune.

        The only difference between these two is the starting config for coordinate_descent tuning.
        E.g., assuming regular autotune only get one config C1; while max-autotune get 4 configs C1, C2, C3, C4
        and max-autotune figure out C3 is the best.

        Then if coordinate desecnt tuning is run with max-autotune disabled, it will start from C1;
        while if coordinate descent tuning is run with max-autotune enabled, it will start from C3.
        """
        if self.heuristic_type in (
            HeuristicType.TEMPLATE,
            HeuristicType.USER_AUTOTUNE,
            HeuristicType.FIXED,
        ):
            # skip triton template
            return launcher

        if self.deterministic_mode and self.heuristic_type in (
            HeuristicType.REDUCTION,
            HeuristicType.PERSISTENT_REDUCTION,
            HeuristicType.SPLIT_SCAN,
        ):
            # Not only RBLOCK size matters for numericals of reduction.
            # num_warps also matters since that affect how much data
            # is handled by each thread, how many warp-reduction we do
            # in parallel and how much data is there for block
            # reduction.
            return launcher

        with dynamo_timed(
            "CachingAutotuner.coordinate_descent_tuning",
            # These generate too many pt2_compile_event logs:
            log_pt2_compile_event=False,
            metadata={"kernel_name": self.inductor_meta.get("kernel_name")},
            dynamo_compile_column_us="runtime_triton_autotune_time_us",
            compile_id=self.compile_id,
            is_backward=self.is_backward,
            log_waitcounter=True,
            waitcounter_name_override="triton_autotuner",
        ):
            return self._coordinate_descent_tuning(launcher, *args, **kwargs)

    def _coordinate_descent_tuning(self, launcher, *args, **kwargs):
        config2launcher = {launcher.config: launcher}

        # TODO: should we just load the kernels ahead of time if we know we're going to call this?
        if self.fn.fn is None:
            """
            We are in the parent process, while this program was compiled in a worker
            and the fn was dropped in prepare_for_pickle().  We haven't loaded the module
            containing the real fn yet.
            """
            assert hasattr(self, "_reload_kernel")
            assert callable(self._reload_kernel)
            self.fn = self._reload_kernel().fn

        def benchmark_one_config(config):
            with self.lock:
                launcher = self._precompile_config(config).make_launcher()
            config2launcher[config] = launcher

            out = self.bench(launcher, *args, **kwargs)
            counters["inductor"]["coordesc_tuning_bench"] += 1
            log.debug(
                "COORDESC: %s: %f, nreg %d, nspill %d, #shared-mem %d",
                launcher.config,
                out,
                launcher.n_regs,
                launcher.n_spills,
                launcher.shared,
            )
            return out

        assert not (
            self.heuristic_type == HeuristicType.PERSISTENT_REDUCTION
            and "R0_BLOCK" in launcher.config.kwargs
        ), (
            "Coordinate descent tuner relies on the assumption that persistent reduction's triton config does not have R0_BLOCK"
        )
        start_time = time.time_ns()
        best_config = self.coordesc_tuner.autotune(
            benchmark_one_config, launcher.config, None
        )
        coordesc_time_taken_ns = time.time_ns() - start_time
        best_config.found_by_coordesc = True

        if self.save_cache_hook:
            self.save_cache_hook(
                best_config,
                self.autotune_time_taken_ns + coordesc_time_taken_ns,
                found_by_coordesc=True,
            )

        if best_config not in config2launcher:
            # On a Coordesc cache hit, we might not have loaded the launcher
            # This can happen because PyCodeCache saves CachingAutotuners in memory,
            # even for separate compile IDs (which can have different inputs without changing output code)
            config2launcher[best_config] = self._precompile_config(
                best_config
            ).make_launcher()

        fn_hash = generate_lookup_hash_from_source_code(
            str(self.size_hints), self.fn.src
        )
        log.debug("Function hash %s has best config %s", fn_hash, best_config)
        return config2launcher[best_config]

    def get_profiler_kwargs(self, stream, launcher):
        kernel_kwargs_str = ",".join(
            f"{k}={v}" for (k, v) in launcher.config.kwargs.items()
        )

        ret = {
            "kernel_file": (self.filename or ""),
            "kernel_hash": self.kernel_hash,
            "kernel_backend": "triton",
            "stream": stream,
            "num_warps": launcher.config.num_warps,
            "num_stages": launcher.config.num_stages,
            "kernel_kwargs": kernel_kwargs_str,
        }
        if "kernel_name" in self.inductor_meta:
            ret["kernel_name"] = self.inductor_meta["kernel_name"]
        if "kernel_flop" in self.inductor_meta:
            ret["kernel_flop"] = self.inductor_meta["kernel_flop"]
        if "kernel_num_gb" in self.inductor_meta:
            ret["kernel_num_gb"] = self.inductor_meta["kernel_num_gb"]
        return ret

    def run(
        self,
        *args,
        stream,
        benchmark_run=False,
        **kwargs,
    ):  # type:ignore[override]
        if hasattr(triton, "set_allocator"):

            def alloc_fn(size: int, align: int, stream: int | None):
                return torch.empty(
                    size, dtype=torch.int8, device=self.device_props.type
                )

            triton.set_allocator(alloc_fn)

        if self.triton_interpret:
            args, grid = self._interpret_args_grid(args, self.configs[0])
            return self.fn[grid](
                *args,
                **kwargs,
                **self.configs[0].kwargs,
            )

        if len(self.launchers) != 1:
            if len(self.launchers) == 0:
                start_time = time.time_ns()
                self.precompile()
                self.precompile_time_taken_ns = time.time_ns() - start_time
            if len(self.launchers) > 1:
                self.autotune_to_one_config(*args, **kwargs)

        if not getattr(
            self.launchers[0].config, "found_by_coordesc", False
        ) and self.inductor_meta.get("coordinate_descent_tuning", False):
            self.launchers = [
                self.coordinate_descent_tuning(self.launchers[0], *args, **kwargs)
            ]

        (launcher,) = self.launchers
        if launcher.store_cubin and (not benchmark_run or not self.cuda_kernel_saved):
            self.save_gpu_kernel(stream, launcher)

        # PyTorch execution trace replay calls CachingAutotuner::run() instead of calls launcher
        # so _RecordFunctionFast need to capture the args into CachingAutotuner::run()
        # make a copy here to avoid mutating the original args
        args_without_constexprs = tuple(args)

        if self.dump_launch_params:
            new_args, grid = self._interpret_args_grid(args, launcher.config)
            _dump_launch_params(new_args, kwargs, launcher, self.fn.__name__, grid)

        # it is faster than entering and exiting a context manager, even if the context
        # manager is a nullcontext.
        if autograd_profiler._is_profiler_enabled:
            profiler_kwargs = self.get_profiler_kwargs(stream, launcher)

            with torch._C._profiler._RecordFunctionFast(
                self.inductor_meta.get("kernel_name", "triton kernel"),
                args_without_constexprs,
                profiler_kwargs,
            ):
                return launcher(
                    *args,
                    **kwargs,
                    stream=stream,
                )
        else:
            return launcher(
                *args,
                **kwargs,
                stream=stream,
            )

    def _interpret_args_grid(
        self, args: tuple[Any, ...], cfg: Config
    ) -> tuple[tuple[Any, ...], tuple[int, int, int]]:
        if triton_version_uses_attrs_dict():

            def filtered_signature() -> list[str]:
                # constexprs are not passed in as args
                new_signature: list[str] = []
                from triton.runtime.interpreter import InterpretedFunction

                for i, x in enumerate(self.triton_meta["signature"].keys()):
                    if isinstance(self.fn, InterpretedFunction):
                        # These are torch compiled triton kernels that definitely
                        # have block size configs. Dynamo does not currently
                        # trace user defined triton kernels when TRITON_INTERPRET=1
                        if x not in cfg.kwargs.keys():
                            new_signature.append(x)
                    elif i not in get_constexprs(self.fn):
                        # use constexprs rather than just configs since user
                        # defined triton kernels may not have any configs
                        new_signature.append(x)

                return new_signature

        else:

            def filtered_signature() -> list[str]:
                return list(self.triton_meta["signature"].keys())

        grid = GridExpr.from_meta(
            self.inductor_meta, cfg, mode=self.grid_mode
        ).eval_slow(
            dict(
                zip(
                    [
                        *filtered_signature(),
                        *self.inductor_meta.get("extra_launcher_args", ()),
                    ],
                    args,
                )
            )
        )
        if self.inductor_meta.get("extra_launcher_args"):
            args = args[: -len(self.inductor_meta["extra_launcher_args"])]
        return args, grid


class _ConstRepr:
    def __init__(self, value: str):
        self.value = value

    def __call__(self, _=None) -> str:
        return self.value


class CompileResult(Generic[_T]):
    """
    Base class representing compiled result.
    """

    def __init__(
        self,
        kernel: _T,
        config: Config,
        compile_meta: dict[str, Any],
        inductor_meta: dict[str, Any],
    ):
        self.kernel = kernel
        self.config = config
        self.compile_meta = compile_meta
        self.inductor_meta = inductor_meta

    def make_launcher(self) -> LauncherType: ...

    def _gen_launcher_code(self, scope, def_args, runner_args) -> LauncherType:
        grid = GridExpr.from_meta(self.inductor_meta, self.config)
        # grid.prefix is usually empty, grid.x_grid is something like `-(xnumel//-1024)`
        lines = [
            f"def launcher({', '.join(def_args)}, stream):",
            *[f"    {line}" for line in grid.prefix],
            f"    grid_0 = {grid.x_grid}",
            f"    grid_1 = {grid.y_grid}",
            f"    grid_2 = {grid.z_grid}",
            f"    runner({', '.join(runner_args)})",
        ]
        launcher_code = "\n".join(lines)
        exec(launcher_code, scope)
        return scope["launcher"]

    def _get_arg_lists(
        self, arg_names, constexprs
    ) -> tuple[list[str], list[str], OrderedSet[str]]:
        """
        Return a bunch of intermediate lists of args needed for generating
        launcher code.
        """
        compile_meta = self.compile_meta
        cfg = self.config
        known_constants = OrderedSet(
            arg for i, arg in enumerate(arg_names) if i in constexprs
        )

        """
        https://github.com/pytorch/pytorch/issues/115344

        self.fn.constexprs doesn't properly deal with None args, so when we filter out
        an arg in UserDefinedTritonKernel.codegen, we need to filter it here as well.
        We also don't want to modify self.fn.

        We know that we removed something from the signature if:
            1. It's in compile_meta["constants"]
            2. It isn't a constant we already know about
                Note: The value of interest has already been added to compile_meta['constants'],
                    so we use self.fn.constexprs instead.
            3. It isn't in the compile_meta signature
        """
        none_args = OrderedSet(
            k
            for k, v in compile_meta["constants"].items()
            if v is None and k not in known_constants
        )
        none_args = none_args.difference(OrderedSet(compile_meta["signature"].keys()))

        def _convert_constant(constant):
            if isinstance(constant, str):
                return "r'" + constant + "'"
            else:
                return repr(constant)

        if triton_version_uses_attrs_dict():
            call_args = arg_names
            def_args = arg_names
            implicit_constants = OrderedSet(
                (
                    "num_warps",
                    "num_stages",
                )
            ).union(OrderedSet(k for k in known_constants))
            if implicit_constants := implicit_constants & OrderedSet(
                compile_meta["constants"].keys()
            ):
                # num_warps/num_stages are special implicit args that are not in the signature
                # see test_triton_kernel_special_params
                def_args = [arg for arg in def_args if arg not in implicit_constants]
                repl = {
                    k: _convert_constant(compile_meta["constants"].get(k))
                    for k in implicit_constants
                }
                call_args = [repl.get(arg, arg) for arg in call_args]
        else:
            call_args = [
                arg
                for i, arg in enumerate(arg_names)
                if i not in constexprs and arg not in none_args
            ]
            cfg_dict = config_to_dict(cfg)
            def_args = [
                name
                for name in arg_names
                if name not in cfg_dict and name not in none_args
            ]

        if "extra_launcher_args" in self.inductor_meta:
            def_args = [*def_args, *self.inductor_meta["extra_launcher_args"]]

        return call_args, def_args, none_args


class CannotStaticallyLaunchKernel(Exception):
    pass


class StaticTritonCompileResult(CompileResult[StaticallyLaunchedCudaKernel]):
    """
    TritonCompileResult that uses StaticCudaLauncher,
    which vastly simplifies the setup and metadata needed to be kept.
    """

    @staticmethod
    def can_statically_launch(
        kernel: CompiledKernel,
        inductor_meta: dict[str, Any],
        triton_meta: dict[str, Any],
        heuristic_type: HeuristicType,
    ) -> StaticallyLaunchedCudaKernel | None:
        if not torch._inductor.config.use_static_cuda_launcher:
            return None

        def check_can_launch() -> StaticallyLaunchedCudaKernel:
            if triton_meta.get("device_type") != "cuda":
                # Only cuda kernels
                raise CannotStaticallyLaunchKernel("Non-cuda device")

            if torch._inductor.config.cpp_wrapper:
                # If we're running with cpp wrapper, it doesn't
                # make sense to statically compile since everything
                # is codegenned anyway
                raise CannotStaticallyLaunchKernel("Cpp wrapper enabled")

            if (
                heuristic_type == HeuristicType.USER_AUTOTUNE
                and not torch._inductor.config.static_launch_user_defined_triton_kernels
            ):
                # Don't support user defined triton kernels yet
                raise CannotStaticallyLaunchKernel("User defined triton kernel")

            if inductor_meta.get("store_cubin"):
                # Requires storing the entire binary
                raise CannotStaticallyLaunchKernel("store_cubin is enabled")

            if getattr(kernel.metadata, "launch_pdl", False) or getattr(
                kernel.metadata, "launch_cooperative_grid", False
            ):
                raise CannotStaticallyLaunchKernel(
                    "static launch does not support launch attributes"
                )

            cubin_location = os.path.join(
                triton_cache_dir(triton_meta.get("device", 0)),
                triton_hash_to_path_key(kernel.hash),
                f"{kernel.src.fn.__name__}.cubin",
            )

            if not os.path.exists(cubin_location):
                raise CannotStaticallyLaunchKernel(
                    f"Cubin path not found: {cubin_location}"
                )

            else:
                kernel._cubin_path = cubin_location

            try:
                static_kernel = StaticallyLaunchedCudaKernel(kernel)
            except NotImplementedError as e:
                raise CannotStaticallyLaunchKernel(f"NotImplemented: {str(e)}") from e

            return static_kernel

        try:
            result = check_can_launch()
            return result
        except CannotStaticallyLaunchKernel as e:
            log.info("Bypassing StaticallyLaunchedCudaKernel due to %s", str(e))  # noqa: G200
            if torch._inductor.config.strict_static_cuda_launcher:
                raise e
            return None

    def reload_cubin_path(self):
        """
        When loading from cache on disk, we want to reload cubin
        files from their appropriate location on disc.
        """
        cubin_location = os.path.join(
            triton_cache_dir(self.compile_meta.get("device", 0)),
            triton_hash_to_path_key(self.kernel.hash),
            f"{self.kernel.name}.cubin",
        )
        if not os.path.exists(cubin_location):
            if self.kernel.cubin_raw is not None:
                # We saved the raw cubin, so write it to he appropriate location
                self.kernel.reload_cubin_from_raw(cubin_location)
            else:
                raise RuntimeError(
                    "Cubin file saved by TritonBundler not found at %s", cubin_location
                )
        self.kernel.cubin_path = cubin_location

    def make_launcher(self) -> LauncherType:
        # If at least one static make_launcher call occurs,
        # we're sure static cuda launcher was used for this compile
        set_feature_use("static_cuda_launcher", True)
        # Load the binary on the parent
        if not self.kernel.cubin_path:
            self.reload_cubin_path()
        device = self.compile_meta.get("device", 0)
        if device is None:
            device = 0
        self.kernel.load_kernel(device)
        scope = {
            "runner": self.kernel.run,
        }

        # NOTE: Constexpr handling for triton and static cuda launcher

        # Triton kernels have two types of constexprs: *declared* ones, which are ones the user
        # has explicitly declared as tl.constexpr, and *implied* ones, which are expressions triton
        # deems constant while compiling/analyzing the code (i.e. unused parameters, for example)

        # Triton kernels handle constexprs slightly differently depending on which version of triton
        # we care about (we support 3.2.0 and 3.3.0).

        # In 3.2.0, triton kernels do not require passing any declared constexprs into the kernel
        # In 3.3.0, triton kernels require all declared constexprs be passed into the kernel, where
        # they are subsequently ignored.
        # When statically launching, since we're launching from the triton generated cubin, we actually want to
        # always get rid of all const exprs, declared or implied, since the underlying cubin file has all
        # of the constants stripped away anyway.

        # But CachingAutotuner.run will pass us a different number of arguments depending on
        # whether or not we're in triton 3.2.0 or later, so we grab def_args with the same logic
        # as the (non static) TritonCompileResult. We then generate call_args ourselves, since we
        # want only a subset of the arguments passed to triton.
        # Here, arg_names is exactly fn.src.arg_names and declared_constexprs is exactly fn.src.constexprs,
        # which matches behavior with regular TritonCompileResult
        _, def_args, none_args = self._get_arg_lists(
            self.kernel.arg_names, self.kernel.declared_constexprs
        )

        call_args = [
            arg
            for i, arg in enumerate(self.kernel.arg_names)
            if i not in self.kernel.full_constexprs and arg not in none_args
        ]

        # StaticallyLaunchedCudaKernel.run takes in order grid_0, grid_1, grid_2, stream, and call_args
        runner_args = ["grid_0", "grid_1", "grid_2", "stream", *call_args]
        launcher = self._gen_launcher_code(scope, def_args, runner_args)
        launcher.config = self.config  # type: ignore[attr-defined]
        launcher.n_regs = self.kernel.n_regs  # type: ignore[attr-defined]
        launcher.n_spills = self.kernel.n_spills  # type: ignore[attr-defined]
        launcher.shared = self.kernel.shared  # type: ignore[attr-defined]
        launcher.cache_hash = triton_hash_to_path_key(self.kernel.hash)  # type: ignore[attr-defined]
        launcher.store_cubin = False  # type: ignore[attr-defined]
        launcher._is_static = True  # type: ignore[attr-defined]
        return launcher


class TritonCompileResult(CompileResult[CompiledKernel]):
    """
    Upstream Triton CompileKernel can not be pickled.  This is a wrapper
    to support serialization and generate the launcher function.
    """

    @staticmethod
    @functools.lru_cache(32)
    def _kernel_metadata_cls(fields: tuple[str, ...]) -> Any:
        return namedtuple("KernelMetadata", sorted(fields))

    @staticmethod
    def _serialize_metadata(metadata):
        """
        Triton uses a nested class called KernelMetadata to store metadata information.
        Pickle does not work well with nested namedtuples, as the namedtuple doesn't appear
        in the toplevel namespace of the module. So these serialization/deser functions
        are used to convert the namedtuples to a dict and back.

        As for packed_metadata, depending on the triton backend, KernelMetadata can be
        a namedtuple, or a regular tuple! So the serialization function branches on whether
        the metadata to be serialized is a namedtuple or regular, serializable one.
        """

        def is_namedtuple(obj) -> bool:
            return (
                isinstance(obj, tuple)
                and hasattr(obj, "_asdict")
                and hasattr(obj, "_fields")
            )

        if is_namedtuple(metadata):
            return metadata._asdict()
        else:
            return metadata

    @staticmethod
    def _deserialize_metadata(metadata):
        if isinstance(metadata, dict):
            return TritonCompileResult._kernel_metadata_cls(tuple(metadata.keys()))(
                **metadata
            )
        else:
            return metadata

    def __getstate__(self) -> dict[str, Any]:
        kernel = self.kernel
        # replace the fields that don't pickle nicely
        kernel_state = {
            **kernel.__dict__,
            # See doc about serializing metadata above
            "metadata": self._serialize_metadata(kernel.metadata),
            "packed_metadata": self._serialize_metadata(
                getattr(kernel, "packed_metadata", None)
            ),
            "module": None,  # regenerated by kernel._init_handles()
            "function": None,  # regenerated by kernel._init_handles()
            "run": None,  # regenerated by kernel._init_handles()
        }
        return {**self.__dict__, "kernel": kernel_state}  # type: ignore[dict-item]

    def __setstate__(self, state: dict[str, Any]) -> None:
        # src = ASTSource.__new__(ASTSource)
        # src.__setstate__(state["kernel"]["src"])
        # TODO(jansel): need to fixup src.fn which is now None
        kernel = CompiledKernel.__new__(CompiledKernel)
        metadata = state["kernel"]["metadata"]
        packed_metadata = state["kernel"]["packed_metadata"]
        kernel.__dict__.update(
            {
                **state["kernel"],
                # "src": src,
                "metadata": self._deserialize_metadata(metadata),
                "packed_metadata": self._deserialize_metadata(packed_metadata),
            }
        )
        self.__dict__.update(state)
        self.kernel = kernel

    def make_launcher(self) -> LauncherType:
        """
        Launching triton kernels is performance sensitive, we compile
        a custom Python function get the grid() and reorder the args to
        the underlying wrapper.
        """
        cfg = self.config
        compile_meta = self.compile_meta
        binary = self.kernel
        fn = binary.src.fn
        binary._init_handles()
        (call_args, def_args, none_args) = self._get_arg_lists(
            fn.arg_names, get_constexprs(fn)
        )
        binary_shared = (
            binary.shared if hasattr(binary, "shared") else binary.metadata.shared
        )

        if knobs is None:
            launch_enter = binary.__class__.launch_enter_hook
            launch_exit = binary.__class__.launch_exit_hook
        else:
            launch_enter = knobs.runtime.launch_enter_hook
            launch_exit = knobs.runtime.launch_exit_hook

        import math as math_lib

        import triton as triton_lib

        import torch as torch_lib

        scope = {
            "grid_meta": cfg.kwargs,
            "bin": binary,
            "launch_enter_hook": launch_enter,
            "launch_exit_hook": launch_exit,
            "metadata": (
                binary.packed_metadata
                if hasattr(binary, "packed_metadata")
                else binary.metadata
            ),
            "shared": binary_shared,
            "num_warps": (
                binary.num_warps
                if hasattr(binary, "num_warps")
                else binary.metadata.num_warps
            ),
            "cta_args": (
                (
                    binary.num_ctas,
                    *get_first_attr(binary, "cluster_dims", "clusterDims"),
                )
                if hasattr(binary, "num_ctas")
                else (
                    (binary.metadata.num_ctas, *binary.metadata.cluster_dims)
                    if hasattr(binary, "metadata")
                    else ()
                )
            ),
            "function": get_first_attr(binary, "function", "cu_function"),
            "runner": get_first_attr(binary, "run", "c_wrapper"),
            "math": math_lib,
            "torch": torch_lib,
            "triton": triton_lib,
        }

        if not hasattr(binary, "launch_metadata"):
            # launch args before CompiledKernel.launch_metadata is added.
            # TODO(jansel): delete this branch in mid-2025
            runner_args = [
                "grid_0",
                "grid_1",
                "grid_2",
                "num_warps",
                "*cta_args",
                "shared",
                "stream",
                "function",
                "launch_enter_hook",
                "launch_exit_hook",
                "metadata",
                *call_args,
            ]
        else:  # args after CompiledKernel.launch_metadata: https://github.com/triton-lang/triton/pull/3492
            # Getting the kernel launch args is extremely perf-sensitive.  Evaluating
            # `bin.launch_metadata` is relatively expensive, and returns None unless a
            # `launch_enter_hook` is installed.  So if we don't have that hook installed,
            # we want to burn None in to the launch args with zero overhead.
            # See https://github.com/pytorch/pytorch/issues/123597
            if launch_enter:
                launch_metadata = f"bin.launch_metadata((grid_0, grid_1, grid_2), stream, {', '.join(call_args)})"
            else:
                launch_metadata = "None"
            runner_args = [
                "grid_0",
                "grid_1",
                "grid_2",
                "stream",
                "function",
                "metadata",
                launch_metadata,
                "launch_enter_hook",
                "launch_exit_hook",
                *call_args,
            ]

        launcher = self._gen_launcher_code(scope, def_args, runner_args)

        launcher = scope["launcher"]
        launcher.config = cfg
        launcher.n_regs = getattr(binary, "n_regs", None)
        launcher.n_spills = getattr(binary, "n_spills", None)
        launcher.shared = binary_shared
        launcher.cache_hash = triton_hash_to_path_key(binary.hash)
        launcher.store_cubin = self.inductor_meta.get("store_cubin", False)
        # store this global variable to avoid the high overhead of reading it when calling run
        if launcher.store_cubin:
            launcher.fn = fn
            launcher.bin = binary
            if triton_version_uses_attrs_dict():
                # arg filtering wasn't done above
                cfg_dict = config_to_dict(cfg)
                def_args = [x for x in def_args if x not in cfg_dict]
                call_args = [
                    x
                    for x in call_args
                    if compile_meta["signature"].get(x, "constexpr") != "constexpr"
                    and x not in none_args
                ]
            launcher.def_args = def_args
            launcher.call_args = call_args
            kernel_metadata = getattr(self.kernel, "metadata", None)

            # for the scratch arguments: None indicates that the kernel doesn't
            # take any scratch argument; otherwise a number indicates the number
            # of bytes of scratch that need to be provided.

            # in AMD's Triton backend, the global scratch size is never provided
            # (but for AMD it's safe to pass an extra null arg, so always include it)
            global_scratch: int | None = getattr(
                kernel_metadata,
                "global_scratch_size",
                (0 if torch.version.hip else None),
            )
            profile_scratch: int | None = getattr(
                kernel_metadata, "profile_scratch_size", None
            )
            launcher.global_scratch = global_scratch
            launcher.profile_scratch = profile_scratch
        return launcher


def _find_names(obj):
    import gc
    import inspect

    frame = inspect.currentframe()
    while frame is not None:
        frame.f_locals
        frame = frame.f_back
    obj_names = []
    for referrer in gc.get_referrers(obj):
        if isinstance(referrer, dict):
            for k, v in referrer.items():
                if v is obj:
                    obj_names.append(k)
    return obj_names


collected_calls: list[Any] = []


def start_graph():
    collected_calls.clear()


def end_graph(output_file):
    if len(collected_calls) == 0:
        return
    overall_time = sum(call[0] for call in collected_calls)
    overall_gb = sum(call[1] for call in collected_calls)
    cur_file = inspect.stack()[1].filename
    summary_str = (
        f"SUMMARY ({cur_file})\n"
        f"{overall_time:.2f}ms   \t {overall_gb:.2f} GB\t {overall_gb / (overall_time / 1e3):.2f}GB/s"
    )
    log.info(
        "%s",
        summary_str,
    )
    if output_file is not None:
        # sort perf numbers in descending order, i.e. placing the
        # most runtime-heavy kernels at the top of the list
        sorted_calls = sorted(collected_calls, key=lambda c: float(c[0]), reverse=True)
        try:
            with open(output_file, "a") as file:
                log.info(
                    "Save profile bandwidth results to %s",
                    output_file,
                )
                file.write("====================\n")
                file.write(f"TRITON KERNELS BANDWIDTH INFO ({cur_file})\n")
                for ms, num_gb, gb_per_s, kernel_name in sorted_calls:
                    # also display the runtime percentage for each kernel
                    percentage = f"{ms / overall_time * 100:.2f}%"
                    suffix = f" \t {percentage} \t {kernel_name}"
                    bw_info_str = create_bandwidth_info_str(
                        ms,
                        num_gb,
                        gb_per_s,
                        suffix=suffix,
                        color=False,
                    )
                    file.write(bw_info_str + "\n")
                file.write(f"{summary_str}\n\n")
        except Exception:
            log.warning(
                "failed to write profile bandwidth result into %s",
                output_file,
                exc_info=True,
            )


class DebugAutotuner(CachingAutotuner):
    def __init__(
        self,
        *args,
        regex_filter="",
        with_profiler=False,
        with_bandwidth_info=True,
        **kwargs,
    ):
        self.regex_filter = regex_filter
        self.with_profiler = with_profiler
        self.with_bandwidth_info = with_bandwidth_info
        super().__init__(*args, **kwargs)
        self.cached = None

    def run(self, *args, stream, **kwargs):
        if not self.with_bandwidth_info:
            super().run(*args, stream=stream, **kwargs, benchmark_run=True)
            return
        else:
            possible_names = _find_names(self)
            kernel_name = f"{max(possible_names, key=len)}"
            if not re.match(self.regex_filter, kernel_name):
                return
            if len(self.launchers) != 1:
                if len(self.launchers) == 0:
                    start_time = time.time_ns()
                    self.precompile()
                    self.precompile_time_taken_ns = time.time_ns() - start_time
                if len(self.launchers) > 1:
                    self.autotune_to_one_config(*args, **kwargs)
            (launcher,) = self.launchers

            if launcher.store_cubin:
                self.save_gpu_kernel(stream, launcher)

            if self.cached is None:
                ms = self.bench(launcher, *args, with_profiler=self.with_profiler)
                num_in_out_ptrs = len(
                    [
                        arg_name
                        for arg_name in self.fn.arg_names
                        if arg_name.startswith("in_out_ptr")
                    ]
                )
                num_gb = self.inductor_meta.get("kernel_num_gb", None)
                if num_gb is None:
                    num_gb = get_num_bytes(*args, num_in_out_args=num_in_out_ptrs) / 1e9
                gb_per_s = num_gb / (ms / 1e3)
                self.cached = ms, num_gb, gb_per_s, kernel_name
                collected_calls.append((ms, num_gb, gb_per_s, kernel_name))
                log.info(
                    "%s",
                    create_bandwidth_info_str(
                        ms, num_gb, gb_per_s, suffix=f" \t {kernel_name}"
                    ),
                )
            else:
                # in AOTI, we will call the kernel and its timing info has been cached already
                collected_calls.append(self.cached)


def hash_configs(configs: list[Config]):
    """
    Hash used to check for changes in configurations
    """
    hasher = hashlib.sha256()
    for cfg in configs:
        hasher.update(
            f"{sorted(cfg.kwargs.items())} {cfg.num_warps} {cfg.num_stages}\n".encode()
        )
    return hasher.hexdigest()


def cached_autotune(
    size_hints: list[int] | None,
    configs: list[Config],
    triton_meta,
    heuristic_type,
    filename=None,
    inductor_meta=None,
    custom_kernel=False,
):
    """
    A copy of triton.autotune that calls our subclass.  Our subclass
    has additional debugging, error handling, and on-disk caching.
    """
    configs = unique_configs(configs)
    assert len(configs) == 1 or filename
    inductor_meta = {} if inductor_meta is None else inductor_meta

    configs, autotune_cache, autotune_cache_info = check_autotune_cache(
        configs, filename, inductor_meta
    )
    mutated_arg_names = inductor_meta.pop("mutated_arg_names", ())
    optimize_mem = inductor_meta.pop("optimize_mem", True)

    if "restore_value" in triton_meta:
        mutated_arg_names += triton_meta.pop("restore_value")

    reset_to_zero_arg_names: list[str] = []
    if "reset_to_zero" in triton_meta:
        reset_to_zero_arg_names.extend(triton_meta.pop("reset_to_zero"))

    def decorator(fn):
        # Remove XBLOCK from config if it's not a function argument.
        # This way, coordinate descent tuning will not try to tune it.
        #
        # Context: When TritonKernel.no_x_dim is True, we hardcode XBLOCK to 1.
        import inspect

        if "XBLOCK" not in inspect.signature(fn.fn).parameters:
            for tconfig in configs:
                if "XBLOCK" in tconfig.kwargs:
                    assert tconfig.kwargs["XBLOCK"] == 1
                    tconfig.kwargs.pop("XBLOCK")

        if inductor_meta.get("profile_bandwidth"):
            return DebugAutotuner(
                fn,
                triton_meta=triton_meta,
                inductor_meta=inductor_meta,
                regex_filter=inductor_meta["profile_bandwidth_regex"],
                with_profiler=inductor_meta[
                    "profile_bandwidth_with_do_bench_using_profiling"
                ],
                configs=configs,
                save_cache_hook=autotune_cache and autotune_cache.save,
                mutated_arg_names=mutated_arg_names,
                reset_to_zero_arg_names=reset_to_zero_arg_names,
                optimize_mem=optimize_mem,
                heuristic_type=heuristic_type,
                size_hints=size_hints,
                custom_kernel=custom_kernel,
                filename=filename,
                with_bandwidth_info=True,
            )
        return CachingAutotuner(
            fn,
            triton_meta=triton_meta,
            inductor_meta=inductor_meta,
            configs=configs,
            save_cache_hook=autotune_cache and autotune_cache.save,
            mutated_arg_names=mutated_arg_names,
            reset_to_zero_arg_names=reset_to_zero_arg_names,
            optimize_mem=optimize_mem,
            heuristic_type=heuristic_type,
            size_hints=size_hints,
            custom_kernel=custom_kernel,
            filename=filename,
            autotune_cache_info=autotune_cache_info,
        )

    return decorator


def unique_configs(configs: list[Config]):
    """Remove duplicate configurations"""
    seen: OrderedSet[Hashable] = OrderedSet()
    pruned_configs = []

    for cfg in configs:
        key = triton_config_to_hashable(cfg)
        if key not in seen:
            seen.add(key)
            pruned_configs.append(cfg)
    return pruned_configs


def check_config(cfg, *, xnumel=None, ynumel=None, znumel=None):
    for numel, label in zip((xnumel, ynumel, znumel), "XYZ"):
        if numel is None:
            continue
        block = cfg[f"{label}BLOCK"]
        if numel == 1:
            assert block == 1, (
                f"TritonKernel.indexing assumes numel == 1 => BLOCK == 1"
                f" but {label.lower()}numel=={numel} and {label}BLOCK={block} (cfg={cfg})."
            )
        max_block = TRITON_MAX_BLOCK[label]
        max_block_str = f'config.triton.max_block["{label}"]'
        assert max_block % block == 0, (
            f"TritonKernel.indexing assumes {label}BLOCK divides {max_block_str}"
            f" but {label}BLOCK={block} and {max_block_str}={max_block} (cfg={cfg})."
        )


def check_max_block(cfg: dict[str, int]):
    """
    Check that block sizes are within the maximum allowed.
    """
    for var, val in cfg.items():
        block_suffix = "BLOCK"
        if block_suffix in var:
            prefix = var.removesuffix(block_suffix)
            max_block = TRITON_MAX_BLOCK[prefix]
            assert val <= max_block, (
                f"'{var}' too large. Maximum: {max_block}. Actual: {val}."
            )


def _num_warps(num_warps, max_num_warps=8, min_num_warps=2, register_intensive=False):
    # On AMD GPU each warp has 64 lanes which is double the size on NV GPU,
    # therefore using half the number of warps here correspondingly.
    if torch.version.hip:
        max_num_warps = (max_num_warps + 1) // 2
        min_num_warps = (min_num_warps + 1) // 2
    # persistent reduction is register intensive
    if register_intensive:
        max_num_warps = max_num_warps // 2
    return next_power_of_2(min(max(num_warps, min_num_warps), max_num_warps))


def _check_max_grid_x(size_hints, x, num_warps):
    # Check if maxGridSize is exceeded - if so then must scale XBLOCK further
    max_grid_x = 2147483647
    warp_size = (
        64 if torch.version.hip else 32
    )  # TODO: query warp size once #129663 is merged
    num_blocks = (size_hints["x"] + x - 1) // x

    while (num_blocks * num_warps * warp_size) > max_grid_x and x < size_hints["x"]:
        x *= 2  # Scale up XBLOCK if grid exceeds limits
        num_blocks = num_blocks // 2
    if (num_blocks * num_warps * warp_size) > max_grid_x:
        raise AssertionError(
            "Reduction config exceeds cudaDeviceProp maxGridSize. Please raise a pytorch issue"
        )
    return x, num_blocks


def triton_config(
    size_hints,
    x,
    y=None,
    z=None,
    num_stages=1,
    num_elements_per_warp=256,
    min_elem_per_thread=0,
    num_warps=None,
    matrix_instr=None,
    waves_per_eu=None,
) -> Config:
    """
    Construct a pointwise triton config with some adjustment heuristics
    based on size_hints. Size_hints is a tuple of numels in each tile
    dimension and will be rounded up to the nearest power of 2.

    num_elements_per_warp is a suggestion for controlling how many warps
    the triton config should contain. e.g.: if x=16, y=8, z=4 then
    num_elements = 16*8*4 = 512. Then if we set num_elements_per_warp=128,
    we'll launch 512 (elem) / 128 (elem/warp) = 4 warps. Note that it's
    just a suggestion, and sometimes other adjustment heuristics will
    override the num_elements_per_warp.

    min_elem_per_thread controls the minimum number of elements
    processed by each thread. It's always enforced.
    """
    # Ideally we want to read this from some device config

    maxGridSize = [2147483647, 65535, 65535]

    target = conditional_product(x, y, z)
    if conditional_product(*size_hints.values()) < target:
        target //= 8

    # shrink sizes to size hints
    x = min(x, size_hints["x"])
    if y:
        y = min(y, size_hints["y"])
    if z:
        z = min(z, size_hints["z"])

    # if we are below original block size, scale up where we can;
    # or if the calculated grid size is larger than the limit, we bump up the corresponding dimension
    while x < min(size_hints["x"], TRITON_MAX_BLOCK["X"]) and (
        x * maxGridSize[0] < size_hints["x"] or conditional_product(x, y, z) < target
    ):
        x *= 2
    while (
        y
        and y < min(size_hints["y"], TRITON_MAX_BLOCK["Y"])
        and (
            y * maxGridSize[1] < size_hints["y"]
            or conditional_product(x, y, z) < target
        )
    ):
        y *= 2
    while (
        z
        and z < min(size_hints["z"], TRITON_MAX_BLOCK["Z"])
        and (
            z * maxGridSize[2] < size_hints["z"]
            or conditional_product(x, y, z) < target
        )
    ):
        z *= 2

    # Calculate num_warps if they are not hard passed to config
    if num_warps is None:
        num_warps = _num_warps(
            conditional_product(x, y, z) // num_elements_per_warp, min_num_warps=1
        )
    # we are going to arrive at 2 warps only if bs was too small due to
    # numel being too small. However to workaround some ptx bugs we still
    # want at least 4 warps if there's enough elements per thread
    # given that this is a rare situation, don't expect this to affect perf
    # in general
    # see https://github.com/pytorch/pytorch/pull/97950
    if conditional_product(x, y, z) >= 128 and not torch.version.hip:
        num_warps = max(num_warps, 4)
    xnumel = size_hints["x"]
    ynumel = size_hints.get("y")
    znumel = size_hints.get("z")

    # Increase x to satisfy min_elem_per_thread requirements.
    block_size = max(
        conditional_product(x, y, z),
        min_elem_per_thread * _NUM_THREADS_PER_WARP * num_warps,
    )
    x *= math.ceil(block_size / conditional_product(x, y, z))

    x, _num_blocks = _check_max_grid_x(size_hints, x, num_warps)
    x = min(x, size_hints["x"])

    cfg = {"XBLOCK": x}
    if y:
        cfg["YBLOCK"] = y
    if z:
        cfg["ZBLOCK"] = z
    check_max_block(cfg)
    check_config(cfg, xnumel=xnumel, ynumel=ynumel, znumel=znumel)
    config = Config(cfg, num_warps=num_warps, num_stages=num_stages)

    if torch.version.hip:
        if matrix_instr is not None:
            config.kwargs["matrix_instr_nonkdim"] = matrix_instr
        if waves_per_eu is not None:
            config.kwargs["waves_per_eu"] = waves_per_eu

    return config


def _get_nd_reduction_numels(r: int, size_hints: dict[str, int]) -> dict[str, int]:
    """
    Converts a linear reduction numel to ND, in row major order.
    This order is often desirable as it presents opportunities to coalesce memory
    accesses.
    For example, if r = 64 and size_hints = [32,32], this function returns [32, 2].
    This unraveling works because both r and size_hints are powers of 2.
    """
    # Shrink r to size_hints.
    r = min(r, get_total_reduction_numel(size_hints))
    num_reduction_dims = len(
        [prefix for prefix in size_hints if prefix_is_reduction(prefix)]
    )

    remaining = r
    rnumels = {}
    for idx in range(num_reduction_dims - 1, -1, -1):
        prefix = f"r{idx}_"
        max_size = min(size_hints[prefix], TRITON_MAX_BLOCK[prefix.upper()])
        dim = min(max_size, remaining)
        assert remaining % dim == 0, (
            f"Expected dimension '{dim}' to divide remaining size '{remaining}'"
        )
        rnumels[prefix] = dim
        remaining //= dim

    # Sanity check the results.
    final_numel = conditional_product(*rnumels.values())
    assert r == final_numel, (
        f"Expected ND reduction size ({rnumels}) to have {r} elements."
    )
    assert all(rnumels[prefix] <= size_hints[prefix] for prefix in rnumels), (
        f"rnumels exceed size_hints. {rnumels} > {size_hints}"
    )

    return rnumels


def triton_config_reduction(
    size_hints,
    x: int,
    r: int,
    num_stages=1,
    num_warps=None,
    register_intensive=False,
    waves_per_eu=None,
    dynamic_scale_rblock=True,
    reduction_hint=None,
) -> Config:
    """
    Construct a reduction triton config with some adjustment heuristics
    based on size_hints. Size_hints is a tuple of numels in each tile
    dimension and will be rounded up to the nearest power of 2.
    """
    # Convert the linear reduction numel into a multi-dimensional block.
    rnumels = _get_nd_reduction_numels(r, size_hints)

    # shrink sizes to size hints
    x = min(x, size_hints["x"])

    def total_numel() -> int:
        return conditional_product(x, *rnumels.values())

    target = total_numel()
    if conditional_product(*size_hints.values()) < target:
        target //= 8

    # if we are below original block size, scale up where we can
    while x < size_hints["x"] and total_numel() < target:
        x *= 2
    for prefix in sorted(rnumels):
        while rnumels[prefix] < size_hints[prefix] and total_numel() < target:
            rnumels[prefix] *= 2

    if num_warps is None:
        if reduction_hint == ReductionHint.INNER and not is_fbcode():
            # r is contiguous, so ensure that each thread has 8 elements for
            # vectorized loads, assuming bf16/fp16
            # xblock is usually 1-2, default to giving each thread more work
            num_warps = r // 128
        else:
            num_warps = total_numel() // 128

    max_num_warps = 16 if r <= 8192 else 32
    num_warps = _num_warps(
        num_warps, max_num_warps=max_num_warps, register_intensive=register_intensive
    )

    x, _num_blocks = _check_max_grid_x(size_hints, x, num_warps)

    for prefix in sorted(rnumels):
        while total_numel() > target:
            if rnumels[prefix] == 1:
                break
            rnumels[prefix] //= 2

    cfg = _get_config({"x": x, **rnumels})
    check_max_block(cfg)
    check_config(cfg, xnumel=size_hints["x"])
    config = InductorConfig(
        cfg,
        num_warps=num_warps,
        num_stages=num_stages,
        dynamic_scale_rblock=dynamic_scale_rblock,
    )

    if torch.version.hip:
        if waves_per_eu is not None:
            config.kwargs["waves_per_eu"] = waves_per_eu

    return config


def _get_config(numels: dict[str, int]) -> dict[str, int]:
    """
    Convert numels ("x", "r0_", etc.) to block sizes ("XBLOCK", "R0_BLOCK"), etc.
    """

    return {prefix.upper() + "BLOCK": numel for prefix, numel in numels.items()}


def triton_config_tiled_reduction(
    size_hints, x, y, r, num_stages=1, register_intensive=False, waves_per_eu=None
):
    """
    Construct a tile reduction triton config with some adjustment
    heuristics based on size_hints. Size_hints is a tuple of numels in
    each tile dimension and will be rounded up to the nearest power of 2.
    """
    # Convert the linear reduction numel into a multi-dimensional block.
    rnumels = _get_nd_reduction_numels(r, size_hints)

    # shrink sizes to size hints
    x = min(x, size_hints["x"])
    y = min(y, size_hints["y"])

    def total_numel() -> int:
        return conditional_product(x, y, *rnumels.values())

    target = total_numel()
    if conditional_product(*size_hints.values()) < target:
        target //= 8

    # if we are below original block size, scale up where we can
    while x < size_hints["x"] and total_numel() < target:
        x *= 2
    for prefix in sorted(rnumels):
        while rnumels[prefix] < size_hints[prefix] and total_numel() < target:
            rnumels[prefix] *= 2
    while y < size_hints["y"] and total_numel() < target:
        y *= 2

    cfg = _get_config({"x": x, "y": y, **rnumels})
    num_warps = _num_warps(total_numel() // 256, min_num_warps=1)
    num_warps = _num_warps(
        num_warps, max_num_warps=16, register_intensive=register_intensive
    )
    check_config(cfg, xnumel=size_hints["x"], ynumel=size_hints["y"])
    check_max_block(cfg)
    config = Config(cfg, num_warps=num_warps, num_stages=num_stages)
    if torch.version.hip:
        if waves_per_eu is not None:
            config.kwargs["waves_per_eu"] = waves_per_eu
    return config


def _maybe_filter_configs_for_tma_restrictions(inductor_meta, configs: list[Config]):
    tma_min_block_sizes: dict[str, int]
    if (tma_min_block_sizes := inductor_meta.get("tma_min_block_sizes")) and configs:
        # Rn blocks are not provided to the kernel for persistent reductions
        if inductor_meta.get("persistent_reduction"):
            tma_min_block_sizes = {
                block_type: block_size
                for block_type, block_size in tma_min_block_sizes
                if not prefix_is_reduction(block_type.lower())
            }

        assert all(
            block_type in configs[0].kwargs for block_type in tma_min_block_sizes.keys()
        )

        # Add a config that is guaranteed to compile
        example_config = configs[0]
        config_block_sizes = {**example_config.kwargs}
        config_block_sizes.update(tma_min_block_sizes)
        new_configs = [
            Config(
                config_block_sizes,
                num_warps=example_config.num_warps,
                num_stages=example_config.num_stages,
                maxnreg=example_config.maxnreg,
                pre_hook=example_config.pre_hook,
            )
        ]
        # Remove configs that will not compile
        for c in configs:
            if all(
                c.kwargs.get(block_type) >= min_block_value
                for block_type, min_block_value in tma_min_block_sizes.items()
            ):
                new_configs.append(c)

        log.debug(
            "Filtering configs for TMA API restrictions. Input configs size: %d. Output configs size: %d",
            len(configs),
            len(new_configs),
        )
        return new_configs
    return configs


def pointwise(
    size_hints,
    triton_meta,
    tile_hint=None,
    filename=None,
    min_elem_per_thread=0,
    inductor_meta=None,
):
    """
    Construct @triton.heuristics() based on size_hints.
    """
    inductor_meta = {} if inductor_meta is None else inductor_meta
    assert not inductor_meta.get("no_x_dim")

    numel = functools.reduce(operator.mul, size_hints.values())
    bs = max(256, min(numel // 128, 1024))

    hinted_configs = autotune_hints_to_configs(
        inductor_meta.get("autotune_hints", OrderedSet()),
        size_hints,
        bs,
        triton_meta["device"],
    )

    triton_config_with_settings = functools.partial(
        triton_config, min_elem_per_thread=min_elem_per_thread
    )

    configs = None
    if len(size_hints) == 1:
        if not inductor_meta.get("autotune_pointwise", True) and not (
            inductor_meta.get("max_autotune")
            or inductor_meta.get("max_autotune_pointwise")
        ):
            configs = [triton_config_with_settings(size_hints, bs)]
        else:
            configs = [
                triton_config_with_settings(size_hints, bs, num_elements_per_warp=256),
                triton_config_with_settings(
                    size_hints, bs // 2, num_elements_per_warp=64
                ),
                *hinted_configs,
            ]
            # Additional configs appended for ROCm builds
            if torch.version.hip:
                configs.extend(
                    [
                        triton_config_with_settings(
                            size_hints, TRITON_MAX_BLOCK["X"], waves_per_eu=2
                        ),
                        triton_config_with_settings(
                            size_hints,
                            4096,  # wrt: better than the max_block for some kernel
                        ),
                        triton_config_with_settings(
                            size_hints,
                            2048,
                            num_warps=8,
                            num_stages=2,
                            waves_per_eu=1,  # 20% improvement
                        ),
                    ]
                )
    if len(size_hints) == 2:
        # Only avoiding tuning on TileHint.SQUARE if not on ROCm builds
        # ROCm has observed improvement by diverging here
        if (
            not inductor_meta.get("autotune_pointwise", True)
            or (torch.version.hip is None and tile_hint == TileHint.SQUARE)
        ) and not (
            inductor_meta.get("max_autotune")
            or inductor_meta.get("max_autotune_pointwise")
        ):
            configs = [triton_config_with_settings(size_hints, 32, 32)]
        else:
            configs = [
                triton_config_with_settings(size_hints, 32, 32),
                triton_config_with_settings(size_hints, 64, 64),  # ~8% better for fp16
                triton_config_with_settings(size_hints, 256, 16),
                triton_config_with_settings(size_hints, 16, 256),
                triton_config_with_settings(size_hints, bs, 1),
                triton_config_with_settings(size_hints, 1, bs),
                *hinted_configs,
            ]
            # Additional configs appended for ROCm builds
            if torch.version.hip:
                configs.extend(
                    [
                        triton_config_with_settings(
                            size_hints, 64, 32
                        ),  # better for some kernels
                        triton_config_with_settings(
                            size_hints, 128, 16
                        ),  # +10% for some kernels
                        triton_config_with_settings(
                            size_hints, 128, 32
                        ),  # additional 10% more
                        triton_config_with_settings(
                            size_hints, 32, 512
                        ),  # +30% for some kernels
                    ]
                )
    if len(size_hints) == 3:
        if not inductor_meta.get("autotune_pointwise", True):
            configs = [triton_config_with_settings(size_hints, 16, 16, 16)]
        else:
            configs = [
                triton_config_with_settings(size_hints, 16, 16, 16),
                triton_config_with_settings(size_hints, 64, 8, 8),
                triton_config_with_settings(size_hints, 8, 64, 8),
                triton_config_with_settings(size_hints, 8, 8, 64),
                triton_config_with_settings(size_hints, bs, 1, 1),
                triton_config_with_settings(size_hints, 1, bs, 1),
                triton_config_with_settings(size_hints, 1, 1, bs),
                *hinted_configs,
            ]

    if not configs:
        raise NotImplementedError(f"size_hints: {size_hints}")

    configs = _maybe_filter_configs_for_tma_restrictions(inductor_meta, configs)

    return cached_autotune(
        size_hints,
        configs,
        triton_meta=triton_meta,
        inductor_meta=inductor_meta,
        heuristic_type=HeuristicType.POINTWISE,
        filename=filename,
    )


def make_matmul_triton_config(sizes: dict[str, int], num_warps: int, num_stages: int):
    config = {
        "XBLOCK": sizes.get("x"),
        "YBLOCK": sizes.get("y"),
        "ZBLOCK": sizes.get("z"),
        "R0_BLOCK": sizes.get("r"),
    }
    # Remove keys with None values (i.e., missing in sizes)
    config = {k: v for k, v in config.items() if v is not None}
    return Config(config, num_warps=num_warps, num_stages=num_stages)


def _config_helper(bmm=False, persistent=False):
    # Each entry is: (sizes_dict, num_warps, num_stages)
    _base_mm_configs = [
        ({"x": 32, "y": 32, "r": 16}, 2, 1),
        ({"x": 32, "y": 32, "r": 128}, 4, 2),
        ({"x": 32, "y": 64, "r": 32}, 8, 5),
        ({"x": 64, "y": 32, "r": 32}, 8, 5),
        ({"x": 64, "y": 32, "r": 128}, 4, 5),
        ({"x": 64, "y": 64, "r": 16}, 4, 2),
        ({"x": 64, "y": 64, "r": 32}, 4, 2),
        ({"x": 64, "y": 64, "r": 64}, 8, 3),
        ({"x": 64, "y": 64, "r": 128}, 4, 5),
        ({"x": 64, "y": 128, "r": 32}, 4, 3),
        ({"x": 64, "y": 128, "r": 32}, 8, 4),
        ({"x": 64, "y": 128, "r": 64}, 4, 3),
        ({"x": 64, "y": 128, "r": 128}, 4, 4),
        ({"x": 128, "y": 64, "r": 32}, 4, 3),
        ({"x": 128, "y": 64, "r": 32}, 8, 4),
        ({"x": 128, "y": 128, "r": 32}, 8, 2),
        ({"x": 128, "y": 128, "r": 32}, 4, 3),
        ({"x": 128, "y": 128, "r": 64}, 4, 3),
        ({"x": 128, "y": 128, "r": 64}, 8, 5),
    ]
    out = []
    for sizes, w, s in _base_mm_configs:
        d = dict(sizes)
        if persistent:
            d.pop("r", None)
        if bmm:
            d["z"] = 1
        out.append((d, w, s))

    # Deduplicate by converting dicts to immutable frozensets
    deduped = {(frozenset(d.items()), w, s): (d, w, s) for d, w, s in out}

    return list(deduped.values())


triton_native_mm_configs = _config_helper(bmm=False, persistent=False)
triton_native_persistent_mm_configs = _config_helper(bmm=False, persistent=True)
triton_native_bmm_configs = _config_helper(bmm=True, persistent=False)
triton_native_persistent_bmm_configs = _config_helper(bmm=True, persistent=True)


def _reduction_configs(
    *,
    size_hints: dict[str, int],
    inductor_meta: dict[str, Any],
    triton_meta: dict[str, Any],
    num_dynamic=0,
) -> list[Config]:
    reduction_hint = inductor_meta.get("reduction_hint")

    # Convert reductions to 1D, to simplify heuristics.
    rnumel = get_total_reduction_numel(size_hints)

    # Is max autotune enabled
    max_autotune_enabled = inductor_meta.get("max_autotune") or inductor_meta.get(
        "max_autotune_pointwise"
    )

    register_intensive = False
    MAX_R0_BLOCK = 2048
    loads_and_red = inductor_meta.get("num_load", 0) + inductor_meta.get(
        "num_reduction", 0
    )
    if size_hints["x"] >= 1024 and loads_and_red >= 10:
        # A heuristics to reduce R0_BLOCK if a kernel potentially need many registers.
        # Consider load and reduction since load need move data into registers and
        # reduction needs an accumulator.
        #
        # The magic numbers are a bit arbitrary.
        #
        # We cannot rely on dynamically scaling down R0_BLOCK later, since sometimes
        # triton makes it to use less registers with worse perf. Check:
        # https://github.com/pytorch/pytorch/issues/126463
        #
        # The heuristic is a very simple one since registers can be reused. But
        # hopefully it can be a good enough indicator.
        MAX_R0_BLOCK = 1024
        register_intensive = True

    if triton_meta.get("native_matmul"):
        if len(size_hints) == 3:
            return [
                make_matmul_triton_config(sizes, num_warps, num_stages)
                for sizes, num_warps, num_stages in triton_native_mm_configs
            ]
        elif len(size_hints) == 4:
            return [
                make_matmul_triton_config(sizes, num_warps, num_stages)
                for sizes, num_warps, num_stages in triton_native_bmm_configs
            ]
        else:
            raise NotImplementedError("native matmul only supports mm/bmm pattern")

    def make_config(
        x,
        r,
        num_warps=None,
        num_stages=1,
        register_intensive=False,
        dynamic_scale_rblock=True,
        waves_per_eu=None,
    ):
        # For 3D case with tiling scores, create an adapted version
        if "y" in size_hints:
            assert "tiling_scores" in inductor_meta
            return adapt_config_for_tiling(
                size_hints,
                inductor_meta["tiling_scores"],
                x,
                r,
                num_warps=num_warps,
                num_stages=num_stages,
                register_intensive=register_intensive,
                waves_per_eu=waves_per_eu,
            )
        else:
            # For other cases, use the original function
            return triton_config_reduction(
                size_hints,
                x,
                r,
                num_warps=num_warps,
                num_stages=num_stages,
                register_intensive=register_intensive,
                waves_per_eu=waves_per_eu,
                dynamic_scale_rblock=dynamic_scale_rblock,
                reduction_hint=reduction_hint,
            )

    def outer_config_opt():
        # Default to 64 for vectorized loads
        max_x_block, x_block = 256, 64
        load_factor = inductor_meta.get("num_load", 0)
        x = size_hints["x"]
        num_warps = None

        # Try to use all SMs with small x
        if x <= 1024:
            x_block = max(min(x // 128, 8), 2)
            outer_r_block = min(rnumel, 64)
        # Lower bound x = 1024, 1024 // 16 = 128 around # of SMs
        elif x // 4096 <= 8:
            x_block = 16
            outer_r_block = 512 // x_block
        elif num_dynamic > 1:
            # Lots of compute with multiple dynamic shape per loop iteration
            # Larger RBLOCK minimizes loop iteration
            outer_r_block = max(min((rnumel // 64), 64), 8)
        elif num_dynamic == 1:
            # Dynamic shapes introduce a lot register pressure for indexing
            outer_r_block = (
                1
                if load_factor >= 3
                else min(next_power_of_2(max(rnumel, 128) // 128), 8)
            )
        else:
            x_block = max(min(max_x_block, next_power_of_2(x // 4096)), x_block)
            if load_factor < 4 or rnumel <= 128:
                outer_r_block = 512 // x_block
            else:
                # Heavier reductions contain a lot more overhead per loop iteration
                # We minimize the overhead by enlarging r block
                if rnumel >= 2048:
                    outer_r_block = 64
                else:
                    outer_r_block = 32
                x_block = min(x_block, 32)
                num_warps = 4

        # Set register intensive to true by default as we try to maximize tiles with heuristic
        return make_config(
            x_block,
            outer_r_block,
            num_warps=num_warps,
            register_intensive=register_intensive,
        )

    contiguous_config = make_config(
        2 if rnumel <= 2048 and not is_fbcode() else 1,  # 1024 or less is persistent
        min(rnumel, MAX_R0_BLOCK),
        register_intensive=register_intensive,
    )
    tiny_config = make_config(
        2 * (256 // rnumel) if rnumel <= 256 else 1,
        min(rnumel, MAX_R0_BLOCK),
        register_intensive=register_intensive,
    )

    outer_config = make_config(64, 8, register_intensive=register_intensive)
    # TODO (paulzhan): Test heuristic on AMD and internal testing
    # for correctness
    if not torch.version.hip and not is_fbcode():
        outer_config = outer_config_opt()

    configs = []

    if inductor_meta.get("add_persistent_rblock") and loads_and_red <= 8:
        xnumel = max(4096 // rnumel, 1)
        c = make_config(
            xnumel,
            min(rnumel, 32768),
            register_intensive=register_intensive,
            dynamic_scale_rblock=False,
        )
        configs.append(c)

    result_configs = []

    # For 3d tiling, default to more autotuning initially
    if "y" in size_hints:
        pass
    elif max_autotune_enabled:
        pass  # skip all these cases
    elif reduction_hint == ReductionHint.INNER:
        return configs + [contiguous_config]
    elif reduction_hint == ReductionHint.OUTER:
        return configs + [outer_config]
    elif reduction_hint == ReductionHint.OUTER_TINY:
        return configs + [tiny_config]

    # We continue here under the following conditions:
    # - max_autotune_enabled is True
    # - max_autotune_enabled is False and reduction_hint is NOT one of the above cases
    result_configs = configs + [
        contiguous_config,
        outer_config,
        tiny_config,
        make_config(64, 64),
        make_config(8, 512),
        # halve the XBLOCK/Rn_BLOCK compared to outer_config
        # TODO: this may only be beneficial when each iteration of the reduction
        # is quite heavy. E.g. https://gist.github.com/shunting314/189a8ef69f90db9d614a823385147a72
        make_config(64, 4, num_warps=8),
    ]

    if torch.version.hip:
        result_configs.extend(
            [
                make_config(1024, 8, num_warps=4, num_stages=1, waves_per_eu=2),
                make_config(512, 8, num_warps=4, num_stages=1, waves_per_eu=1),
            ]
        )

    return result_configs


def match_target_block_product(
    size_hints, tiling_scores, target_block_product, min_block_size=1
):
    """
    Distribute block sizes across dimensions according to tiling scores,
    aiming to match a target product of block sizes.
    """
    total_score = sum(tiling_scores.values())
    if total_score == 0:
        # just assume even score with no minimum block size
        min_block_size = 1
        tiling_scores = dict.fromkeys(tiling_scores.keys(), target_block_product)

    # First, give each coalescing dimension at least min_block_size
    block_sizes = {}
    relative_scores = {}
    curr_block_product = 1

    for dim, score in tiling_scores.items():
        if score == 0:
            block_sizes[dim] = 1
            continue

        block_sizes[dim] = min_block_size
        curr_block_product *= min_block_size
        relative_scores[dim] = score / total_score

    # Scale up dimensions by their relative scores until we reach the target
    while curr_block_product < target_block_product and relative_scores:
        dim, score = max(relative_scores.items(), key=lambda item: item[1])

        # Check if we've hit the max for this dimension
        if (
            block_sizes[dim] >= TRITON_MAX_BLOCK[dim.capitalize()]
            or block_sizes[dim] >= size_hints[dim]
        ):
            del relative_scores[dim]
            continue

        block_sizes[dim] *= 2
        relative_scores[dim] /= 2
        curr_block_product *= 2

    return block_sizes


def adapt_config_for_tiling(
    size_hints,
    tiling_scores,
    original_x,
    original_r,
    num_warps=None,
    num_stages=1,
    register_intensive=False,
    persistent_reduction=False,
    waves_per_eu=None,
) -> Config:
    """
    Create an adapted configuration based on tiling scores,
    redistributing the same total block size (x * r) according to tiling scores.
    """
    assert all(s in tiling_scores for s in size_hints)
    target_block_product = original_x * original_r
    block_sizes = match_target_block_product(
        size_hints, tiling_scores, target_block_product
    )

    return triton_config_tiled_reduction(
        size_hints,
        block_sizes["x"],
        block_sizes["y"],
        block_sizes["r0_"],
        num_stages=num_stages,
        register_intensive=register_intensive,
        waves_per_eu=waves_per_eu,
    )


def filter_reduction_configs_for_determinism(
    inductor_meta: dict[str, Any], configs: list[Config]
) -> list[Config]:
    """
    Filter configs for reduction so the numerics can be deterministic.

    Heuristics:
    - skip reduction configs with too small RBLOCK
    - skip reduction configs with XBLOCK==1 if we are confident it will not perform well
    - if there is a tie, pick the config with second largest RBLOCK
    - if there is still a tie, pick the config with second largest num_warps
    - if there is still a tie, pick the config with second largest XBLOCK
    """
    configs = unique_configs(configs)
    assert len(configs) > 0

    def _do_filter_due_to_inductor_config():
        return (
            inductor_meta.get("deterministic", False)
            or inductor_meta.get("force_filter_reduction_configs", False)
        ) or inductor_meta.get("are_deterministic_algorithms_enabled")

    if not _do_filter_due_to_inductor_config() or len(configs) == 1:
        # no filtering happening if NOT in deterministic mode
        return configs

    if log.isEnabledFor(logging.DEBUG):
        log.debug("reduction configs before filtering:")
        for c in configs:
            log.debug("%s", c)
            log.debug("")

    def _has_too_small_rblock(config):
        rblock = config.kwargs.get("R0_BLOCK")
        # too small RBLOCK is likely to be bad
        return rblock is not None and rblock <= 4

    def _nonpromising_xblock_1(config):
        # kernel like https://gist.github.com/shunting314/0b3281c087e79bc915fe45985ff9d7d5
        # without a load/store having contiguous rdim is unlikely to perform well with XBLOCK==1
        return config.kwargs["XBLOCK"] == 1 and not inductor_meta.get(
            "has_loadstore_with_contiguous_rdim", True
        )

    newconfigs = [*filter(lambda x: not _has_too_small_rblock(x), configs)]
    # accept the filtering only if there are configs left
    if len(newconfigs) > 0:
        configs = newconfigs

    newconfigs = [*filter(lambda x: not _nonpromising_xblock_1(x), configs)]
    if len(newconfigs) > 0:
        configs = newconfigs

    assert len(configs) > 0

    def _r0_block(c):
        return c.kwargs.get("R0_BLOCK", -1)

    def _xblock(c):
        return c.kwargs.get("XBLOCK", -1)

    def _num_warps(c):
        return c.num_warps

    def _pick_second_largest(accessor):
        nonlocal configs
        configs = sorted(configs, key=lambda x: accessor(x))
        if accessor(configs[0]) != accessor(configs[-1]):
            max_val = accessor(configs[-1])
            configs = [*filter(lambda x: accessor(x) != max_val, configs)]
            second_max_val = accessor(configs[-1])
            configs = [*filter(lambda x: accessor(x) == second_max_val, configs)]
        return configs

    def _pick_config():
        nonlocal configs
        assert len(configs) > 0
        if len(configs) == 1:
            return configs[0]

        # break tie by R0_BLOCK
        configs = _pick_second_largest(_r0_block)
        if len(configs) == 1:
            return configs[0]

        # break tie by num_warps
        configs = _pick_second_largest(_num_warps)
        if len(configs) == 1:
            return configs[0]

        # break tie by XBLOCK
        configs = _pick_second_largest(_xblock)

        # there is still a tie, pick the first one
        return configs[0]

    configs = [_pick_config()]

    if log.isEnabledFor(logging.DEBUG):
        log.debug("reduction configs after filtering:")
        for c in configs:
            log.debug("%s", c)
            log.debug("")
    return configs


def reduction(
    size_hints,
    reduction_hint=False,
    triton_meta=None,
    filename=None,
    inductor_meta=None,
):
    """args to @triton.heuristics()"""
    inductor_meta = {} if inductor_meta is None else inductor_meta
    inductor_meta["reduction_hint"] = reduction_hint
    if inductor_meta.get("no_x_dim"):
        size_hints["x"] = 1

    assert triton_meta is not None

    num_dynamic = 0
    for k in triton_meta["signature"].keys():
        if "ks" in k:
            num_dynamic += 1

    configs = _reduction_configs(
        size_hints=size_hints,
        inductor_meta=inductor_meta,
        triton_meta=triton_meta,
        num_dynamic=num_dynamic,
    )

    configs = _maybe_filter_configs_for_tma_restrictions(inductor_meta, configs)
    configs = filter_reduction_configs_for_determinism(inductor_meta, configs)

    return cached_autotune(
        size_hints,
        configs=configs,
        triton_meta=triton_meta,
        inductor_meta=inductor_meta,
        heuristic_type=HeuristicType.REDUCTION,
        filename=filename,
    )


def cooperative_reduction(
    size_hints,
    reduction_hint,
    triton_meta,
    filename,
    inductor_meta,
):
    inductor_meta = {} if inductor_meta is None else inductor_meta
    inductor_meta["reduction_hint"] = reduction_hint
    if inductor_meta.get("no_x_dim"):
        size_hints["x"] = 1

    # Cooperative reductions currently only support a single reduction dimension.
    assert len(size_hints) == 2, (
        "Cooperative reductions don't support tiling reduction dims"
    )
    xnumel, rnumel = size_hints["x"], size_hints["r0_"]

    # TODO(jansel): we should base target on the SM count of the local GPU
    target = 64
    split = max(1, min(target // xnumel, TRITON_MAX_RSPLIT))
    assert rnumel >= split
    assert split <= TRITON_MAX_RSPLIT
    if inductor_meta["persistent_reduction"]:
        configs = _persistent_reduction_configs(
            {"x": xnumel, "r0_": rnumel // split},
            reduction_hint,
            inductor_meta,
            triton_meta,
        )
    else:
        configs = _reduction_configs(
            size_hints={"x": xnumel, "r0_": rnumel // split},
            inductor_meta=inductor_meta,
            triton_meta=triton_meta,
        )
    for config in configs:
        config.kwargs["RSPLIT"] = split
    # TODO(jansel): add more configs in max_autotune

    configs = _maybe_filter_configs_for_tma_restrictions(inductor_meta, configs)
    configs = filter_reduction_configs_for_determinism(inductor_meta, configs)
    return cached_autotune(
        size_hints,
        configs=configs,
        triton_meta=triton_meta,
        inductor_meta=inductor_meta,
        heuristic_type=HeuristicType.REDUCTION,
        filename=filename,
    )


def _persistent_reduction_configs(
    size_hints,
    reduction_hint=False,
    inductor_meta=None,
    triton_meta=None,
):
    xnumel = size_hints["x"]
    rnumel = get_total_reduction_numel(size_hints)
    loads_and_stores = inductor_meta.get("num_load", 0) + inductor_meta.get(
        "num_store", 0
    )

    MAX_PERSISTENT_BLOCK_NUMEL = 4096

    if triton_meta.get("native_matmul"):
        if len(size_hints) == 3:
            return [
                make_matmul_triton_config(sizes, num_warps, num_stages)
                for sizes, num_warps, num_stages in triton_native_persistent_mm_configs
            ]
        elif len(size_hints) == 4:
            return [
                make_matmul_triton_config(sizes, num_warps, num_stages)
                for sizes, num_warps, num_stages in triton_native_persistent_bmm_configs
            ]
        else:
            raise NotImplementedError("native matmul only supports mm/bmm pattern")

    max_autotune_enabled = inductor_meta.get("max_autotune") or inductor_meta.get(
        "max_autotune_pointwise"
    )

    if torch.version.hip:
        xblock_vals = [1, 4, 8, 16, 32, 64, 128, 256]
    else:
        xblock_vals = [1, 8, 32, 128]

    if "y" not in size_hints:
        configs = [
            triton_config_reduction(
                size_hints,
                xblock,
                rnumel,
                register_intensive=True,
                reduction_hint=reduction_hint,
            )
            for xblock in xblock_vals
            if xblock == 1
            or (rnumel * xblock <= MAX_PERSISTENT_BLOCK_NUMEL and xblock <= xnumel)
        ]
    else:
        configs = []
        assert "tiling_scores" in inductor_meta
        x_y_scores = {dim: inductor_meta["tiling_scores"][dim] for dim in ("x", "y")}
        for target_block_size in xblock_vals:
            if target_block_size * rnumel > MAX_PERSISTENT_BLOCK_NUMEL:
                continue

            block_sizes = match_target_block_product(
                size_hints, x_y_scores, target_block_size
            )
            configs.append(
                triton_config_tiled_reduction(
                    size_hints, block_sizes["x"], block_sizes["y"], rnumel
                )
            )

    tiny_configs = [
        triton_config_reduction(
            size_hints,
            2 * (256 // rnumel) if rnumel <= 256 else 1,
            rnumel,
        )
    ]

    # defer to more autotuning, initially
    if "y" in size_hints:
        pass
    # TODO(jansel): we should be able to improve these heuristics
    elif not max_autotune_enabled:  # Do not filter configs when tuning
        if reduction_hint == ReductionHint.INNER and rnumel >= 256:
            if rnumel > 1024:
                configs = configs[:1]
            else:
                x_block = 8
                if xnumel // x_block < 128 or loads_and_stores >= 5:
                    x_block = 1

                configs = [
                    triton_config_reduction(
                        size_hints,
                        x_block,
                        rnumel,
                        register_intensive=True,
                    )
                ]

        elif reduction_hint == ReductionHint.OUTER:
            configs = configs[-1:]
        elif reduction_hint == ReductionHint.OUTER_TINY:
            configs = tiny_configs
    else:
        if torch.version.hip:
            # If autotune is enabled append tiny configs
            for conf in tiny_configs:
                if conf not in configs:
                    configs.append(conf)

    for c in configs:
        # we don't need Rn_BLOCK for persistent reduction
        for prefix in size_hints:
            if prefix_is_reduction(prefix):
                c.kwargs.pop(f"{prefix.upper()}BLOCK")

    return configs


def persistent_reduction(
    size_hints,
    reduction_hint=False,
    triton_meta=None,
    filename=None,
    inductor_meta=None,
):
    inductor_meta = {} if inductor_meta is None else inductor_meta
    inductor_meta["reduction_hint"] = reduction_hint
    if inductor_meta.get("no_x_dim"):
        size_hints["x"] = 1

    configs = _persistent_reduction_configs(
        size_hints, reduction_hint, inductor_meta, triton_meta
    )

    # This key is not added to the inductor meta as its clear from the heuristic
    # choice that it is persistent. Add it and remove it below so that persistent
    # configs can be filtered appropriately by _maybe_filter_configs_for_tma_restrictions
    persistent_reduction_key = "persistent_reduction"
    inductor_meta[persistent_reduction_key] = True
    configs = _maybe_filter_configs_for_tma_restrictions(inductor_meta, configs)
    inductor_meta.pop(persistent_reduction_key)

    if inductor_meta.get("RSPLIT_SIZE"):
        new_configs = []
        for c in configs:
            c.kwargs["RSPLIT_SIZE"] = inductor_meta.get("RSPLIT_SIZE")

            # small XBLOCK to use less registers/smem
            c.kwargs["XBLOCK"] = 1
            c.num_warps //= 2
            c.num_warps = max(c.num_warps, 2)

            # less warps so potentially each sm can run more thread blocks
            # Inside each thread block, we handle the split sequentially,
            # more thread blocks is beneficial here.
            newc = copy.deepcopy(c)
            newc.num_warps = 2
            new_configs.append(newc)

        configs = unique_configs(new_configs)

    configs = filter_reduction_configs_for_determinism(inductor_meta, configs)
    return cached_autotune(
        size_hints,
        configs,
        triton_meta=triton_meta,
        inductor_meta=inductor_meta,
        filename=filename,
        heuristic_type=HeuristicType.PERSISTENT_REDUCTION,
    )


def split_scan(
    size_hints,
    reduction_hint=False,
    triton_meta=None,
    filename=None,
    inductor_meta=None,
):
    """Heuristic for TritonSplitScanKernel"""
    inductor_meta = {} if inductor_meta is None else inductor_meta
    inductor_meta["reduction_hint"] = reduction_hint
    if inductor_meta.get("no_x_dim"):
        size_hints["x"] = 1

    assert triton_meta is not None
    if len(size_hints) != 2:
        raise NotImplementedError(f"size_hints: {size_hints}")

    configs = _reduction_configs(
        size_hints=size_hints, inductor_meta=inductor_meta, triton_meta=triton_meta
    )

    # Fixup configs to enforce the minimum Rn_BLOCK size
    min_rblock = inductor_meta.get("min_split_scan_rblock", 256)
    for cfg in configs:
        for var in list(cfg.kwargs.keys()):
            if var.startswith("R") and cfg.kwargs[var] < min_rblock:
                cfg.kwargs[var] = min_rblock

    configs = _maybe_filter_configs_for_tma_restrictions(inductor_meta, configs)
    configs = filter_reduction_configs_for_determinism(inductor_meta, configs)
    return cached_autotune(
        size_hints,
        configs=configs,
        triton_meta=triton_meta,
        inductor_meta=inductor_meta,
        heuristic_type=HeuristicType.SPLIT_SCAN,
        filename=filename,
    )


def template(
    num_stages,
    num_warps,
    triton_meta,
    num_consumer_groups=0,
    num_buffers_warp_spec=0,
    filename=None,
    inductor_meta=None,
):
    """
    Compile a triton template
    """
    # Prepare the base configuration
    config_args = {
        "num_stages": num_stages,
        "num_warps": num_warps,
    }

    # Conditionally add arguments based on HAS_WARP_SPEC
    if HAS_WARP_SPEC:
        config_args.update(
            {
                "num_consumer_groups": num_consumer_groups,
                "num_buffers_warp_spec": num_buffers_warp_spec,
            }
        )
    return cached_autotune(
        None,
        [triton.Config({}, **config_args)],
        triton_meta=triton_meta,
        inductor_meta=inductor_meta,
        heuristic_type=HeuristicType.TEMPLATE,
        filename=filename,
    )


def _pop_config_kwargs(config: dict[str, Any]) -> dict[str, Any]:
    """Extract triton.Config options that should become kwargs"""
    popped = {}
    for key in (
        "num_warps",
        "num_stages",
        "num_ctas",
        "maxnreg",
        "num_consumer_groups",
        "num_buffers_warp_spec",
    ):
        val = config.pop(key, None)
        if val is not None:
            popped[key] = val
    return popped


def config_to_dict(config: Config) -> dict[str, Any]:
    config_dict = {
        **config.kwargs,
        "num_warps": config.num_warps,
        "num_stages": config.num_stages,
    }
    if HAS_WARP_SPEC:
        config_dict.update(
            {
                "num_consumer_groups": getattr(config, "num_consumer_groups", 0),
                "num_buffers_warp_spec": getattr(config, "num_buffers_warp_spec", 0),
            }
        )
    return config_dict


def config_from_dict(config: dict[str, Any]) -> Config:
    config = {**config}
    return Config(config, **_pop_config_kwargs(config))


def fixed_config(config, filename, triton_meta, inductor_meta):
    """
    Used when the configuration is already decided at compile time
    """
    config = {**config}
    return cached_autotune(
        None,
        [triton.Config(config, **_pop_config_kwargs(config))],
        triton_meta=triton_meta,
        inductor_meta=inductor_meta,
        heuristic_type=HeuristicType.FIXED,
        filename=filename,
    )


def user_autotune(
    configs, triton_meta, filename=None, inductor_meta=None, custom_kernel=False
):
    """
    Compile a user defined triton kernel
    """
    if len(configs) == 0:
        configs = [triton.Config({})]
    else:
        configs = [*map(config_from_dict, configs)]
    return cached_autotune(
        None,
        configs,
        triton_meta=triton_meta,
        heuristic_type=HeuristicType.USER_AUTOTUNE,
        filename=filename,
        inductor_meta=inductor_meta,
        custom_kernel=custom_kernel,
    )


def foreach(triton_meta, num_warps, filename=None, inductor_meta=None):
    """
    Compile a triton foreach kernel
    """
    return cached_autotune(
        None,
        [triton.Config({}, num_stages=1, num_warps=num_warps)],
        triton_meta=triton_meta,
        inductor_meta=inductor_meta,
        heuristic_type=HeuristicType.TEMPLATE,
        filename=filename,
    )


@dataclasses.dataclass
class GridExpr:
    """Generate code for grid size expressions in launcher"""

    inductor_meta: dict[str, Any]
    mode: Literal["python", "cpp"] = "python"
    prefix: list[str] = dataclasses.field(default_factory=list)
    x_grid: str | int = 1
    y_grid: str | int = 1
    z_grid: str | int = 1

    def __post_init__(self) -> None:
        assert self.mode in ("python", "cpp")

    def generate(self, meta: dict[str, int]) -> None:
        raise NotImplementedError

    def ceildiv(self, numel: str | int, block: None | int | str) -> str | int:
        if block is None or block == 1:
            return numel
        if isinstance(numel, int) and isinstance(block, int):
            return ceildiv(numel, block)  # constant fold
        # This trick only works in python, where
        # negative integer division is floored
        if self.mode == "python":
            return f"-(({numel}) // -({block}))"
        # For cpp code gen
        return f"(({numel} + ({block} - 1)) / ({block}))"

    def maximum(self, seq: list[int | str]) -> int | str:
        """Codegen for max function with constant folding, constants are represented as int"""
        items = self._constant_fold(max, seq)
        if len(items) <= 1:
            return items[0]
        if self.mode == "python":
            return f"max({', '.join(map(str, items))})"
        return functools.reduce(lambda x, y: f"std::max({x}, {y})", items)

    def summation(self, seq: list[int | str]) -> int | str:
        """Codegen for sum function with constant folding, constants are represented as int"""
        items = self._constant_fold(sum, seq)
        if len(items) <= 1:
            return items[0]
        return " + ".join(map(str, items))

    def _constant_fold(
        self, fn: Callable[[list[int]], int], seq: list[int | str]
    ) -> list[int | str]:
        """Constant fold through a commutative fn where ints are constants"""
        items: list[int | str] = [x for x in seq if not isinstance(x, int)]
        const_items = [x for x in seq if isinstance(x, int)]
        if const_items:
            items.append(fn(const_items))
        return items

    def assign_tmp(self, name: str, expr: str | int) -> str:
        # Grid functions are one per kernel, so name collisions are fine
        if self.mode == "python":
            return f"{name} = {expr}"
        if self.mode == "cpp":
            return f"uint32_t {name} = {expr};"
        raise AssertionError(f"invalid mode {self.mode}")

    @staticmethod
    def from_meta(
        inductor_meta: dict[str, Any],
        cfg: Config | dict[str, int],
        mode: Literal["python", "cpp"] = "python",
    ) -> GridExpr:
        grid_cls = globals()[inductor_meta["grid_type"]]
        assert issubclass(grid_cls, GridExpr)
        grid = grid_cls(inductor_meta=inductor_meta, mode=mode)
        if isinstance(cfg, Config):
            cfg = config_to_dict(cfg)
        grid.generate(cfg)
        return grid

    def eval_slow(self, meta: dict[str, int]) -> tuple[int, int, int]:
        scope = {**meta}
        for line in self.prefix:
            exec(line, scope)
        exec(f"grid_0 = {self.x_grid}", scope)
        exec(f"grid_1 = {self.y_grid}", scope)
        exec(f"grid_2 = {self.z_grid}", scope)
        return scope["grid_0"], scope["grid_1"], scope["grid_2"]


class Grid1D(GridExpr):
    def generate(self, meta: dict[str, int]) -> None:
        self.x_grid = self.ceildiv("xnumel", meta.get("XBLOCK"))


class Grid2D(GridExpr):
    def generate(self, meta: dict[str, int]) -> None:
        self.x_grid = self.ceildiv("xnumel", meta.get("XBLOCK"))
        self.y_grid = self.ceildiv("ynumel", meta.get("YBLOCK"))


class Grid3D(GridExpr):
    def generate(self, meta: dict[str, int]) -> None:
        self.x_grid = self.ceildiv("xnumel", meta.get("XBLOCK"))
        self.y_grid = self.ceildiv("ynumel", meta.get("YBLOCK"))
        self.z_grid = self.ceildiv("znumel", meta.get("ZBLOCK"))


class Grid2DWithYZOverflow(GridExpr):
    def generate(self, meta: dict[str, int]) -> None:
        self.x_grid = self.ceildiv("xnumel", meta.get("XBLOCK"))
        self.prefix.extend(
            [
                self.assign_tmp(
                    "y_grid_raw_", self.ceildiv("ynumel", meta.get("YBLOCK"))
                ),
                self.assign_tmp(
                    "y_grid_div_", self.ceildiv("y_grid_raw_", get_max_y_grid())
                ),
            ]
        )
        self.y_grid = self.ceildiv("y_grid_raw_", "y_grid_div_")
        self.z_grid = "y_grid_div_"


class MixOrderReductionGrid(GridExpr):
    def generate(self, meta: dict[str, int]) -> None:
        split_size = meta.get("RSPLIT_SIZE")
        xblock = meta.get("XBLOCK")
        assert split_size
<<<<<<< HEAD
        assert xblock == 1, "Mix order reduction force XBLOCK=1 right now"
=======
        assert xblock
        assert split_size % xblock == 0
>>>>>>> b2a0f905
        self.x_grid = self.ceildiv("xnumel", split_size)


class CooperativeReductionGrid(GridExpr):
    def generate(self, meta: dict[str, int]) -> None:
        self.x_grid = str(meta["RSPLIT"])
        self.y_grid = self.ceildiv("xnumel", meta.get("XBLOCK"))


class SplitScanGrid(GridExpr):
    def generate(self, meta: dict[str, int]) -> None:
        assert meta.get("XBLOCK", 1) == 1
        self.x_grid = self.ceildiv("r0_numel", meta.get("R0_BLOCK"))
        self.y_grid = "xnumel"


class FixedGrid(GridExpr):
    @staticmethod
    def setup_grid_as_args() -> dict[str, Any]:
        """Inductor meta so the launcher takes three extra grid arguments"""
        return {
            "grid_type": FixedGrid.__name__,
            "fixed_grid": ["_grid_0", "_grid_1", "_grid_2"],
            "extra_launcher_args": ["_grid_0", "_grid_1", "_grid_2"],
        }

    def generate(self, meta: dict[str, int]) -> None:
        self.x_grid, self.y_grid, self.z_grid = self.inductor_meta["fixed_grid"]


class PrecomputedGrid(GridExpr):
    def generate(self, meta: dict[str, int]) -> None:
        for candidate in self.inductor_meta["precomputed_grids"]:
            if all(meta.get(k) == v for k, v in candidate["config"].items()):
                self.x_grid, self.y_grid, self.z_grid = candidate[self.mode]
                return
        raise AssertionError(
            f"Precomputed grid not found for {meta} in {self.inductor_meta['precomputed_grids']}"
        )


class ComboKernelGrid(GridExpr):
    def generate(self, meta: dict[str, int]):
        combo_meta = self.inductor_meta["combo_grid_meta"]
        if combo_meta["default_config"]:
            meta = {**combo_meta["default_config"], **meta}
        no_x_dims = []
        xnumels = []
        ynumels = []
        znumels = []
        for num in range(combo_meta["num_kernels"]):
            assert (
                combo_meta[f"xnumel_{num}"] is None or combo_meta[f"xnumel_{num}"] > 0
            )
            no_x_dims.append(combo_meta[f"no_x_dim_{num}"])
            xnumels.append(combo_meta[f"xnumel_{num}"] or f"xnumel_{num}")
            if f"ynumel_{num}" in combo_meta:
                ynumels.append(combo_meta[f"ynumel_{num}"] or f"ynumel_{num}")
            if f"znumel_{num}" in combo_meta:
                znumels.append(combo_meta[f"znumel_{num}"] or f"znumel_{num}")

        self.x_grid = self.combo_x_grid(xnumels, no_x_dims, meta)
        if combo_meta["min_blocks"]:
            self.x_grid = self.maximum([self.x_grid, combo_meta["min_blocks"]])
        if ynumels:
            self.y_grid = self.ceildiv(self.maximum(ynumels), meta.get("YBLOCK"))
        if znumels:
            self.z_grid = self.ceildiv(self.maximum(znumels), meta.get("ZBLOCK"))

    def combo_x_grid(
        self,
        xnumels: list[int | str],
        no_x_dims: list[bool],
        meta: dict[str, int],
    ) -> str | int:
        raise NotImplementedError


class SequentialComboKernelGrid(ComboKernelGrid):
    def combo_x_grid(
        self,
        xnumels: list[int | str],
        no_x_dims: list[bool],
        meta: dict[str, int],
    ) -> str | int:
        assert len(xnumels) == len(no_x_dims)
        return self.summation(
            [
                self.ceildiv(x, 1 if no_x_dim else meta.get("XBLOCK"))
                for x, no_x_dim in zip(xnumels, no_x_dims)
            ]
        )


class RoundRobinComboKernelGrid(ComboKernelGrid):
    def combo_x_grid(
        self,
        xnumels: list[int | str],
        no_x_dims: list[bool],
        meta: dict[str, int],
    ) -> str:
        assert len(xnumels) == len(no_x_dims)
        num_kernels = self.inductor_meta["combo_grid_meta"]["num_kernels"]
        exprs = [x for x, no_x_dim in zip(xnumels, no_x_dims) if no_x_dim]
        xnumels_x_dim = [x for x, no_x_dim in zip(xnumels, no_x_dims) if not no_x_dim]
        if xnumels_x_dim:
            exprs.append(self.ceildiv(self.maximum(xnumels_x_dim), meta.get("XBLOCK")))
        return f"({self.maximum(exprs)}) * {num_kernels}"<|MERGE_RESOLUTION|>--- conflicted
+++ resolved
@@ -3691,12 +3691,7 @@
         split_size = meta.get("RSPLIT_SIZE")
         xblock = meta.get("XBLOCK")
         assert split_size
-<<<<<<< HEAD
         assert xblock == 1, "Mix order reduction force XBLOCK=1 right now"
-=======
-        assert xblock
-        assert split_size % xblock == 0
->>>>>>> b2a0f905
         self.x_grid = self.ceildiv("xnumel", split_size)
 
 
