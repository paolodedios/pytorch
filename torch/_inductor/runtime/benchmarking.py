import inspect
import time
from functools import cached_property, wraps
from itertools import chain
<<<<<<< HEAD
from statistics import mean, median
from typing import Any, Callable, Dict, List, Tuple
=======
from statistics import median
from typing import Any, Callable, Dict, List
>>>>>>> d0f5df83
from typing_extensions import Concatenate, ParamSpec, Self, TypeVar

import torch
from torch._dynamo.utils import counters, dynamo_timed
from torch._inductor.config import benchmarking as benchmarking_config, is_fbcode


logger = torch._logging.getArtifactLogger(__name__, "benchmarking")


MILLISECONDS_PER_SECOND = 1000

P = ParamSpec("P")
T = TypeVar("T")


def maybe_time(
    fn: Callable[Concatenate[Any, P], T]
) -> Callable[Concatenate[Any, P], T]:
    """Wrapper that logs the duration of `fn`, in milliseconds, along with a representation
    of the function's args and kwargs, if logging is enabled. It is expected that `fn` is
    a method of `Benchmarker` or one of its subclasses; typing limitations prevent us from
    declaring this directly. If logging is disabled, this becomes a no-op.
    """

    # no-op if benchmarking-specific logging is disabled
    if not torch._logging._internal.log_state.is_artifact_enabled("benchmarking"):
        return fn

    @wraps(fn)
    def wrapper(self: Any, *args: P.args, **kwargs: P.kwargs) -> T:
        start_t = time.perf_counter()
        result = fn(*args, **kwargs)
        logger.debug(
            "Call `benchmarking.%s.%s(*args=%r, **kwargs=%r)` took %f milliseconds.",
            self.__class__.__name__,
            fn.__name__,
            args,
            kwargs,
            (time.perf_counter() - start_t) * MILLISECONDS_PER_SECOND,
        )
        return result

    return wrapper


def count(fn: Callable[Concatenate[Any, P], T]) -> Callable[Concatenate[Any, P], T]:
    """Wrapper that increments relevant dynamo counters on `fn` call. It is expected that
    `fn` is a method of `Benchmarker` or one of its subclass; typing limitations prevent
    us from declaring this directly. The counter incrementation follows the formula,

    `counters["inductor"]["benchmarking.Foo.bar] += 1`

    where `Foo` is the class whose' instance called the function, and `bar` is the function name.
    """

    @wraps(fn)
    def wrapper(self: Any, *args: P.args, **kwargs: P.kwargs) -> T:
        counters["inductor"][
            "benchmarking." + self.__class__.__name__ + "." + fn.__name__
        ] += 1
        return fn(self, *args, **kwargs)

    return wrapper


class Benchmarker:
    def __init__(self: Self) -> None:
        pass

    @maybe_time
    @count
    def benchmark(
        self: Self,
        fn: Callable[..., Any],
        fn_args: tuple[Any, ...],
        fn_kwargs: Dict[str, Any],
        **kwargs: Any,
    ) -> float:
        """Benchmark `fn(*fn_args, *fn_kwargs)` and return the runtime, in milliseconds (the
        actual runtime calculation is dictated by the benchmarking implementation, but may be
        one of [mean, median, minimum, etc.]). Functions as a convenience wrapper around
        device-specific implementations, like `benchmark_cpu` and `benchmark_gpu`. Raises
        `ValueError(...)` if we can't safely infer the device type of `fn`; for example,
        if multiple device types are found in `fn_args` and `fn_kwargs`, or if no device
        types are found.

        Arguments:
        - fn: The function to benchmark.
        - fn_args: The function's arguments.
        - fn_kwargs: The function's kwargs.

        Keyword Arguments:
        - **kwargs: The benchmarking implementation's kwargs.

        Returns:
        - The runtime of `fn(*fn_args, **fn_kwargs)`, in milliseconds.
        """
        with dynamo_timed("Benchmarker.benchmark", log_pt2_compile_event=True):
            inferred_device = None
            for arg_or_kwarg in chain(fn_args, fn_kwargs.values()):
                if not isinstance(arg_or_kwarg, torch.Tensor):
                    continue
                if inferred_device is None:
                    inferred_device = arg_or_kwarg.device
                elif arg_or_kwarg.device != inferred_device:
                    raise ValueError(
                        "Can't safely infer the device type of `fn` with multiple device types in `fn_args` and `fn_kwargs`!"
                    )
            if inferred_device is None:
                raise ValueError(
                    "Can't safely infer the device type of `fn` with no device types in `fn_args` or `fn_kwargs`! You should be calling `.benchmark_cpu` or `.benchmark_gpu` directly."  # noqa: B950
                )
            _callable = lambda: fn(*fn_args, **fn_kwargs)  # noqa: E731
            if inferred_device == torch.device("cpu"):
                return self.benchmark_cpu(_callable, **kwargs)
            # TODO(nmacchioni): For non-CPU functions we default to using the GPU-specific benchmarking
            # implementation which was written specifically with CUDA devices in mind, we may want to
            # explore alternate implementations for other device types.
            return self.benchmark_gpu(_callable, **kwargs)

    @maybe_time
    @count
    def benchmark_cpu(
        self: Self, _callable: Callable[[], Any], warmup: int = 20, rep: int = 100
    ) -> float:
        """Benchmark the CPU callable, `_callable`, and return the median runtime,
        in milliseconds.

        Arguments:
        - _callable: The CPU callable to benchmark.

        Keyword Arguments:
        - warmup: Optionally, the duration, in milliseconds, to run `_callable`
        before benchmarking starts.
        - rep: Optionally, the duration, in milliseconds, to run `_callable`
        during benchmarking.

        Returns:
        - The median runtime of `_callable`, in milliseconds.
        """

        def run_for(ms: int) -> List[float]:
            timings = []
            run_start_t = time.perf_counter()
            while True:
                start_t = time.perf_counter()
                _callable()
                end_t = time.perf_counter()
                timings.append((end_t - start_t) * MILLISECONDS_PER_SECOND)
                if ((end_t - run_start_t) * MILLISECONDS_PER_SECOND) > ms:
                    break
            return timings

        run_for(warmup)
        return median(run_for(rep))

    @maybe_time
    @count
    def benchmark_gpu(self: Self, *args: Any, **kwargs: Any) -> float:
        raise NotImplementedError

    @maybe_time
    @count
    def benchmark_many_gpu(
        self: Self, callables: List[Callable[[], Any]], *args: Any, **kwargs: Any
    ) -> List[float]:
        return [
            self.benchmark_gpu(_callable, *args, **kwargs) for _callable in callables
        ]


class TritonBenchmarker(Benchmarker):
    @cached_property
    @maybe_time
    @count
    def triton_do_bench(self: Self) -> Callable[..., Any]:
        """Lazily import Triton's `do_bench`."""
        try:
            from triton.testing import do_bench
        except ImportError as e:
            raise NotImplementedError("requires Triton") from e
        return do_bench

    @maybe_time
    @count
    def benchmark_gpu(self: Self, _callable: Callable[[], Any], **kwargs: Any) -> float:
        """Benchmark the GPU callable, `_callable`, and return the runtime, in milliseconds.

        Arguments:
        - _callable: The GPU callable to benchmark.

        Keyword Arguments:
        - quantiles: Optionally, a tuple of floats denoting the requested quantiles.
        - return_mode: Optionally, the requested return mode. Currently, Triton's
        `do_bench` supports min, max, mean, and median return modes.
        - **kwargs: Additional kwargs passed to Triton's `do_bench`.

        Returns:
        - The runtime of `callable`, in milliseconds. If `kwargs["quantiles"]` is specified,
        this is the first requested quantile. Else, if `kwargs["return_mode"]` is specified,
        this is the requested return mode. Otherwise, this is the median.
        """

        # this method may be used as a fallback if certain benchmarking features are disabled,
        # in which case those requests may contain kwargs that are not specific to Triton's
        # `do_bench_gpu`. as such, we may need to prune out kwargs that do not exists in
        # `do_bench_gpu`'s signature.
        do_bench_params = inspect.signature(self.triton_do_bench).parameters
        for kwarg in list(kwargs.keys()):
            if kwarg not in do_bench_params:
                del kwargs[kwarg]

        if "quantiles" in kwargs:
            return self.triton_do_bench(_callable, **kwargs)[0]
        elif "return_mode" in kwargs:
            return self.triton_do_bench(_callable, **kwargs)
        return self.triton_do_bench(_callable, **kwargs, return_mode="median")


def is_feature_enabled(feature_name: str) -> bool:
    """Method to decide whether or not a feature is enabled. For more context, see the
    benchmarking configuration section in `torch._inductor.config.benchmarking`.
    """
    feature_config = getattr(benchmarking_config, feature_name)
    if feature_config.env_val is not None:
        if feature_config.env_val == "1":
            return True
        elif feature_config.env_val == "0":
            return False
    if not is_fbcode():
        return feature_config.oss_default
    if feature_config.local_version is not None:
        return (
            feature_config.local_version
            >= torch._utils_internal.justknobs_getval_int(
                f"pytorch/benchmarking:{feature_name.upper()}_VERSION"
            )
        )
    return False


def maybe_fallback(
    fn: Callable[Concatenate[Any, P], T]
) -> Callable[Concatenate[Any, P], T]:
    """Wrapper that controls feature fallbacks. It is expected that `fn` is a
    method of one of `Benchmarker`'s subclasses with a corresponding `feature_name`
    attribute; typing limitations prevent us from declaring this directly. When
    `fn` is called, in the form `fn(self, ...)`, we will check that the feature
    `self.feature_name` is enabled; if the feature `feature_name` is not enabled,
    we will fallback to the parent class' implementation of `fn`.
    """

    @wraps(fn)
    def wrapper(self: Any, *args: P.args, **kwargs: P.kwargs) -> T:
        fn_class = inspect._findclass(fn)  # type: ignore
        feature_name = fn_class.feature_name
        if not is_feature_enabled(feature_name):
            fallback_fn = getattr(super(fn_class, self), fn.__name__)
            counters["inductor"]["benchmarking." + feature_name + ".disabled"] += 1
            logger.debug(
                "Feature `%s` is disabled, `benchmarking.%s.%s` will fallback to `benchmarking.%s.%s`.",
                feature_name,
                fn_class.__name__,
                fn.__name__,
                fn_class.__base__.__name__,
                fallback_fn.__name__,
            )
            # don't need `self` since we called `getattr`
            return fallback_fn(*args, **kwargs)
        return fn(self, *args, **kwargs)

    return wrapper


class InductorBenchmarker(TritonBenchmarker):
    feature_name = "inductor_benchmarker"

    @cached_property
    def L2_cache_size(self: Self) -> int:
        """Get the L2 cache size, in bytes, of the current device."""
        device = torch.cuda.current_device()
        props = torch.cuda.get_device_properties(device)
        return props.L2_cache_size

    def get_event_pairs(
        self: Self, iters: int
    ) -> List[Tuple[torch.cuda.Event, torch.cuda.Event]]:
        """Get `iters` pairs of CUDA events."""
        return [
            (
                torch.cuda.Event(enable_timing=True),
                torch.cuda.Event(enable_timing=True),
            )
            for _ in range(iters)
        ]

    def get_event_pairs_min_timing(
        self: Self, event_pairs: List[Tuple[torch.cuda.Event, torch.cuda.Event]]
    ) -> float:
        """Get the minimum timing, in milliseconds, for a group of CUDA event pairs."""
        return min(
            [
                start_event.elapsed_time(end_event)
                for start_event, end_event in event_pairs
            ]
        )

    @maybe_fallback
    @maybe_time
    @count
    def benchmark_gpu(
        self: Self,
        _callable: Callable[[], Any],
        estimation_iters: int = 5,
        memory_warmup_iters: int = 100,
        benchmark_iters: int = 100,
        max_benchmark_duration: int = 25,
        **kwargs: Any,
    ) -> float:
        """Benchmark a GPU callable using a custom benchmarking implementation.

        Arguments:
        - _callable: The callable to benchmark.

        Keyword Arguments:
        - estimation_iters: Optionally, the number of iterations to run `_callable`
        during runtime estimation.
        - memory_warmup_iters: Optionally, the number of iterations to flush the L2
        cache before starting benchmarking.
        - benchmark_iters: Optionally, the number of iterations to run `_callable`
        during the benchmarking.
        - max_benchmark_duration: Optionally, the maximum duration of the benchmarking,
        in milliseconds. An estimated duration is calculated based on the values
        of `memory_warmup_iters` and `benchmark_iters`, along with the estimated
        runtime of `_callable` and various other factors, and we then shrink
        `benchmark_iters` to fit in the alloted maximum duration.
        - **kwargs: Additional kwargs that may be passed to the fallback.

        Returns:
        - The minimum runtime of `_callable`, in milliseconds.
        """
        # we don't want any outside errors propagating into benchmarking
        torch.cuda.synchronize()

        # warmup `_callable` (and catches any failures in the process)
        _callable()
        torch.cuda.synchronize()

        # see https://github.com/triton-lang/triton/pull/840 for why `dtype=torch.int`
        buffer = torch.empty(self.L2_cache_size // 4, dtype=torch.int, device="cuda")
        buffer.zero_()

        # estimate the runtime of `_callable`
        event_pairs = self.get_event_pairs(estimation_iters)
        for start_event, end_event in event_pairs:
            buffer.zero_()
            start_event.record()
            _callable()
            end_event.record()
        torch.cuda.synchronize()
        estimated_timing = self.get_event_pairs_min_timing(event_pairs)

        # adjust `benchmark_iters` to fit in the maximum benchmarking duration
        benchmark_iters = max(
            min(benchmark_iters, int(max_benchmark_duration // estimated_timing)), 1
        )

        # do the memory warmup
        for _ in range(memory_warmup_iters):
            buffer.zero_()

        # benchmark `_callable`
        event_pairs = self.get_event_pairs(benchmark_iters)
        for start_event, end_event in event_pairs:
            buffer.zero_()
            start_event.record()
            _callable()
            end_event.record()
        torch.cuda.synchronize()
        benchmarked_timing = self.get_event_pairs_min_timing(event_pairs)

        # explicitly delete the buffer, sometimes helps memory
        # footprint metrics in OSS Inductor performance benchmarks
        del buffer

        # return the minimum of `estimated_timing` and `benchmarked_timing`,
        # we just want the minimum timing overall so we might as well check both
        return min(estimated_timing, benchmarked_timing)


class InductorGroupedBenchmarker(InductorBenchmarker):
    feature_name = "inductor_grouped_benchmarker"

    def get_interleaved_event_pairs(
        self: Self, num_callables: int, iters: int
    ) -> List[List[Tuple[torch.cuda.Event, torch.cuda.Event]]]:
        """Get `iters` interleaved `num_callables` pairs of CUDA events."""
        return [self.get_event_pairs(num_callables) for _ in range(iters)]

    def get_interleaved_event_pairs_min_timing(
        self: Self,
        interleaved_event_pairs: List[List[Tuple[torch.cuda.Event, torch.cuda.Event]]],
    ) -> List[float]:
        """Get the interleaved minimum timings, in milliseconds, for an interleaved
        grouping of CUDA event pairs.
        """
        return [self.get_event_pairs_min_timing(list(event_pairs)) for event_pairs in zip(*interleaved_event_pairs)]

    @maybe_fallback
    @maybe_time
    @count
    def benchmark_many_gpu(
        self: Self,
        callables: List[Callable[[], Any]],
        estimation_iters: int = 5,
        memory_warmup_iters: int = 100,
        benchmark_iters: int = 100,
        max_benchmark_duration: int = 25,
        **kwargs: Any,
    ) -> List[float]:
        """Benchmark many GPU callables using a custom benchmarking implementation.

        Arguments:
        - callables: The callables to benchmark.

        Keyword Arguments:
        - estimation_iters: The number of iterations to run `_callable` during
        runtime estimation.
        - memory_warmup_iters: The number of iterations to flush the L2 cache
        before benchmarking.
        - benchmark_iters: The number of iterations to run `_callable` during
        benchmarking.
        - max_benchmark_duration: The maximum duration of the benchmarking per
        callable, in milliseconds. An estimated duration is calculated based on
        the values of `memory_warmup_iters` and `benchmark_iters`, along with the
        estimated runtime of `_callable` and various other factors, and we then
        shrink `benchmark_iters` to fit in the alloted maximum duration.
        - **kwargs: Additional kwargs that may be passed to the fallback.

        Returns:
        - The minimum runtime of each callable in `callables`, in milliseconds.
        """
        # we don't want any outside errors propagating into benchmarking
        torch.cuda.synchronize()

        # warmup each callable in `callables` (and catches any failures in the process)
        for _callable in callables:
            _callable()
        torch.cuda.synchronize()

        # see https://github.com/triton-lang/triton/pull/840 for why `dtype=torch.int`
        buffer = torch.empty(self.L2_cache_size // 4, dtype=torch.int, device="cuda")
        buffer.zero_()

        # estimate the runtime of `_callable`
        interleaved_event_pairs = self.get_interleaved_event_pairs(
            len(callables), estimation_iters
        )
        for event_pairs in interleaved_event_pairs:
            for _callable, (start_event, end_event) in zip(callables, event_pairs):
                buffer.zero_()
                start_event.record()
                _callable()
                end_event.record()
        torch.cuda.synchronize()
        estimated_timings = self.get_interleaved_event_pairs_min_timing(
            interleaved_event_pairs
        )

        # adjust `benchmark_iters` to fit in the maximum benchmarking duration, we're
        # alloted `max_benchmark_duration` per-callable, so we can just take the average
        # of the estimated timings
        benchmark_iters = max(
            min(benchmark_iters, max_benchmark_duration // mean(estimated_timings)), 1
        )

        # do the memory warmup
        for _ in range(memory_warmup_iters):
            buffer.zero_()

        # benchmark `_callable`
        interleaved_event_pairs = self.get_interleaved_event_pairs(
            len(callables), estimation_iters
        )
        for event_pairs in interleaved_event_pairs:
            for _callable, (start_event, end_event) in zip(callables, event_pairs):
                buffer.zero_()
                start_event.record()
                _callable()
                end_event.record()
        torch.cuda.synchronize()
        benchmarked_timings = self.get_interleaved_event_pairs_min_timing(
            interleaved_event_pairs
        )

        # explicitly delete the buffer, sometimes helps memory
        # footprint metrics in OSS Inductor performance benchmarks
        del buffer

        # return the minimum of estimated_timing and benchmarked_timing, since
        # we just want the minimum timing overall we might check both
        return [
            min(estimated_timing, benchmarked_timing)
            for estimated_timing, benchmarked_timing in zip(
                estimated_timings, benchmarked_timings
            )
        ]


benchmarker = InductorGroupedBenchmarker()<|MERGE_RESOLUTION|>--- conflicted
+++ resolved
@@ -1,19 +1,13 @@
-import inspect
 import time
 from functools import cached_property, wraps
 from itertools import chain
-<<<<<<< HEAD
 from statistics import mean, median
 from typing import Any, Callable, Dict, List, Tuple
-=======
-from statistics import median
-from typing import Any, Callable, Dict, List
->>>>>>> d0f5df83
 from typing_extensions import Concatenate, ParamSpec, Self, TypeVar
 
 import torch
 from torch._dynamo.utils import counters, dynamo_timed
-from torch._inductor.config import benchmarking as benchmarking_config, is_fbcode
+from torch._inductor.config import use_experimental_benchmarker
 
 
 logger = torch._logging.getArtifactLogger(__name__, "benchmarking")
@@ -25,52 +19,20 @@
 T = TypeVar("T")
 
 
-def maybe_time(
+def time_and_count(
     fn: Callable[Concatenate[Any, P], T]
 ) -> Callable[Concatenate[Any, P], T]:
-    """Wrapper that logs the duration of `fn`, in milliseconds, along with a representation
-    of the function's args and kwargs, if logging is enabled. It is expected that `fn` is
-    a method of `Benchmarker` or one of its subclasses; typing limitations prevent us from
-    declaring this directly. If logging is disabled, this becomes a no-op.
+    """Wraps `fn` with `dynamo_timed` context, and increments the appropriate dynamo
+    counters. It is expected that `fn` is a method of `Benchmarker` or one of its
+    subclasses; typing limitations prevent us from declaring this directly.
     """
-
-    # no-op if benchmarking-specific logging is disabled
-    if not torch._logging._internal.log_state.is_artifact_enabled("benchmarking"):
-        return fn
 
     @wraps(fn)
     def wrapper(self: Any, *args: P.args, **kwargs: P.kwargs) -> T:
-        start_t = time.perf_counter()
-        result = fn(*args, **kwargs)
-        logger.debug(
-            "Call `benchmarking.%s.%s(*args=%r, **kwargs=%r)` took %f milliseconds.",
-            self.__class__.__name__,
-            fn.__name__,
-            args,
-            kwargs,
-            (time.perf_counter() - start_t) * MILLISECONDS_PER_SECOND,
-        )
-        return result
-
-    return wrapper
-
-
-def count(fn: Callable[Concatenate[Any, P], T]) -> Callable[Concatenate[Any, P], T]:
-    """Wrapper that increments relevant dynamo counters on `fn` call. It is expected that
-    `fn` is a method of `Benchmarker` or one of its subclass; typing limitations prevent
-    us from declaring this directly. The counter incrementation follows the formula,
-
-    `counters["inductor"]["benchmarking.Foo.bar] += 1`
-
-    where `Foo` is the class whose' instance called the function, and `bar` is the function name.
-    """
-
-    @wraps(fn)
-    def wrapper(self: Any, *args: P.args, **kwargs: P.kwargs) -> T:
-        counters["inductor"][
-            "benchmarking." + self.__class__.__name__ + "." + fn.__name__
-        ] += 1
-        return fn(self, *args, **kwargs)
+        fn_qual_name = f"{self.__class__.__name__}.{fn.__name__}"
+        counters["inductor"][f"benchmarking.{fn_qual_name}"] += 1
+        with dynamo_timed(fn_qual_name, log_pt2_compile_event=True):
+            return fn(self, *args, **kwargs)
 
     return wrapper
 
@@ -79,12 +41,11 @@
     def __init__(self: Self) -> None:
         pass
 
-    @maybe_time
-    @count
+    @time_and_count
     def benchmark(
         self: Self,
         fn: Callable[..., Any],
-        fn_args: tuple[Any, ...],
+        fn_args: Tuple[Any, ...],
         fn_kwargs: Dict[str, Any],
         **kwargs: Any,
     ) -> float:
@@ -107,31 +68,29 @@
         Returns:
         - The runtime of `fn(*fn_args, **fn_kwargs)`, in milliseconds.
         """
-        with dynamo_timed("Benchmarker.benchmark", log_pt2_compile_event=True):
-            inferred_device = None
-            for arg_or_kwarg in chain(fn_args, fn_kwargs.values()):
-                if not isinstance(arg_or_kwarg, torch.Tensor):
-                    continue
-                if inferred_device is None:
-                    inferred_device = arg_or_kwarg.device
-                elif arg_or_kwarg.device != inferred_device:
-                    raise ValueError(
-                        "Can't safely infer the device type of `fn` with multiple device types in `fn_args` and `fn_kwargs`!"
-                    )
+        inferred_device = None
+        for arg_or_kwarg in chain(fn_args, fn_kwargs.values()):
+            if not isinstance(arg_or_kwarg, torch.Tensor):
+                continue
             if inferred_device is None:
+                inferred_device = arg_or_kwarg.device
+            elif arg_or_kwarg.device != inferred_device:
                 raise ValueError(
-                    "Can't safely infer the device type of `fn` with no device types in `fn_args` or `fn_kwargs`! You should be calling `.benchmark_cpu` or `.benchmark_gpu` directly."  # noqa: B950
+                    "Can't safely infer the device type of `fn` with multiple device types in `fn_args` and `fn_kwargs`!"
                 )
-            _callable = lambda: fn(*fn_args, **fn_kwargs)  # noqa: E731
-            if inferred_device == torch.device("cpu"):
-                return self.benchmark_cpu(_callable, **kwargs)
-            # TODO(nmacchioni): For non-CPU functions we default to using the GPU-specific benchmarking
-            # implementation which was written specifically with CUDA devices in mind, we may want to
-            # explore alternate implementations for other device types.
-            return self.benchmark_gpu(_callable, **kwargs)
-
-    @maybe_time
-    @count
+        if inferred_device is None:
+            raise ValueError(
+                "Can't safely infer the device type of `fn` with no device types in `fn_args` or `fn_kwargs`! You should be calling `.benchmark_cpu` or `.benchmark_gpu` directly."  # noqa: B950
+            )
+        _callable = lambda: fn(*fn_args, **fn_kwargs)  # noqa: E731
+        if inferred_device == torch.device("cpu"):
+            return self.benchmark_cpu(_callable, **kwargs)
+        # TODO(nmacchioni): For non-CPU functions we default to using the GPU-specific benchmarking
+        # implementation which was written specifically with CUDA devices in mind, we may want to
+        # explore alternate implementations for other device types.
+        return self.benchmark_gpu(_callable, **kwargs)
+
+    @time_and_count
     def benchmark_cpu(
         self: Self, _callable: Callable[[], Any], warmup: int = 20, rep: int = 100
     ) -> float:
@@ -166,8 +125,7 @@
         run_for(warmup)
         return median(run_for(rep))
 
-    @maybe_time
-    @count
+    @time_and_count
     def benchmark_gpu(self: Self, *args: Any, **kwargs: Any) -> float:
         raise NotImplementedError
 
@@ -183,8 +141,6 @@
 
 class TritonBenchmarker(Benchmarker):
     @cached_property
-    @maybe_time
-    @count
     def triton_do_bench(self: Self) -> Callable[..., Any]:
         """Lazily import Triton's `do_bench`."""
         try:
@@ -193,8 +149,7 @@
             raise NotImplementedError("requires Triton") from e
         return do_bench
 
-    @maybe_time
-    @count
+    @time_and_count
     def benchmark_gpu(self: Self, _callable: Callable[[], Any], **kwargs: Any) -> float:
         """Benchmark the GPU callable, `_callable`, and return the runtime, in milliseconds.
 
@@ -212,16 +167,6 @@
         this is the first requested quantile. Else, if `kwargs["return_mode"]` is specified,
         this is the requested return mode. Otherwise, this is the median.
         """
-
-        # this method may be used as a fallback if certain benchmarking features are disabled,
-        # in which case those requests may contain kwargs that are not specific to Triton's
-        # `do_bench_gpu`. as such, we may need to prune out kwargs that do not exists in
-        # `do_bench_gpu`'s signature.
-        do_bench_params = inspect.signature(self.triton_do_bench).parameters
-        for kwarg in list(kwargs.keys()):
-            if kwarg not in do_bench_params:
-                del kwargs[kwarg]
-
         if "quantiles" in kwargs:
             return self.triton_do_bench(_callable, **kwargs)[0]
         elif "return_mode" in kwargs:
@@ -229,64 +174,7 @@
         return self.triton_do_bench(_callable, **kwargs, return_mode="median")
 
 
-def is_feature_enabled(feature_name: str) -> bool:
-    """Method to decide whether or not a feature is enabled. For more context, see the
-    benchmarking configuration section in `torch._inductor.config.benchmarking`.
-    """
-    feature_config = getattr(benchmarking_config, feature_name)
-    if feature_config.env_val is not None:
-        if feature_config.env_val == "1":
-            return True
-        elif feature_config.env_val == "0":
-            return False
-    if not is_fbcode():
-        return feature_config.oss_default
-    if feature_config.local_version is not None:
-        return (
-            feature_config.local_version
-            >= torch._utils_internal.justknobs_getval_int(
-                f"pytorch/benchmarking:{feature_name.upper()}_VERSION"
-            )
-        )
-    return False
-
-
-def maybe_fallback(
-    fn: Callable[Concatenate[Any, P], T]
-) -> Callable[Concatenate[Any, P], T]:
-    """Wrapper that controls feature fallbacks. It is expected that `fn` is a
-    method of one of `Benchmarker`'s subclasses with a corresponding `feature_name`
-    attribute; typing limitations prevent us from declaring this directly. When
-    `fn` is called, in the form `fn(self, ...)`, we will check that the feature
-    `self.feature_name` is enabled; if the feature `feature_name` is not enabled,
-    we will fallback to the parent class' implementation of `fn`.
-    """
-
-    @wraps(fn)
-    def wrapper(self: Any, *args: P.args, **kwargs: P.kwargs) -> T:
-        fn_class = inspect._findclass(fn)  # type: ignore
-        feature_name = fn_class.feature_name
-        if not is_feature_enabled(feature_name):
-            fallback_fn = getattr(super(fn_class, self), fn.__name__)
-            counters["inductor"]["benchmarking." + feature_name + ".disabled"] += 1
-            logger.debug(
-                "Feature `%s` is disabled, `benchmarking.%s.%s` will fallback to `benchmarking.%s.%s`.",
-                feature_name,
-                fn_class.__name__,
-                fn.__name__,
-                fn_class.__base__.__name__,
-                fallback_fn.__name__,
-            )
-            # don't need `self` since we called `getattr`
-            return fallback_fn(*args, **kwargs)
-        return fn(self, *args, **kwargs)
-
-    return wrapper
-
-
 class InductorBenchmarker(TritonBenchmarker):
-    feature_name = "inductor_benchmarker"
-
     @cached_property
     def L2_cache_size(self: Self) -> int:
         """Get the L2 cache size, in bytes, of the current device."""
@@ -317,9 +205,7 @@
             ]
         )
 
-    @maybe_fallback
-    @maybe_time
-    @count
+    @time_and_count
     def benchmark_gpu(
         self: Self,
         _callable: Callable[[], Any],
@@ -400,123 +286,4 @@
         return min(estimated_timing, benchmarked_timing)
 
 
-class InductorGroupedBenchmarker(InductorBenchmarker):
-    feature_name = "inductor_grouped_benchmarker"
-
-    def get_interleaved_event_pairs(
-        self: Self, num_callables: int, iters: int
-    ) -> List[List[Tuple[torch.cuda.Event, torch.cuda.Event]]]:
-        """Get `iters` interleaved `num_callables` pairs of CUDA events."""
-        return [self.get_event_pairs(num_callables) for _ in range(iters)]
-
-    def get_interleaved_event_pairs_min_timing(
-        self: Self,
-        interleaved_event_pairs: List[List[Tuple[torch.cuda.Event, torch.cuda.Event]]],
-    ) -> List[float]:
-        """Get the interleaved minimum timings, in milliseconds, for an interleaved
-        grouping of CUDA event pairs.
-        """
-        return [self.get_event_pairs_min_timing(list(event_pairs)) for event_pairs in zip(*interleaved_event_pairs)]
-
-    @maybe_fallback
-    @maybe_time
-    @count
-    def benchmark_many_gpu(
-        self: Self,
-        callables: List[Callable[[], Any]],
-        estimation_iters: int = 5,
-        memory_warmup_iters: int = 100,
-        benchmark_iters: int = 100,
-        max_benchmark_duration: int = 25,
-        **kwargs: Any,
-    ) -> List[float]:
-        """Benchmark many GPU callables using a custom benchmarking implementation.
-
-        Arguments:
-        - callables: The callables to benchmark.
-
-        Keyword Arguments:
-        - estimation_iters: The number of iterations to run `_callable` during
-        runtime estimation.
-        - memory_warmup_iters: The number of iterations to flush the L2 cache
-        before benchmarking.
-        - benchmark_iters: The number of iterations to run `_callable` during
-        benchmarking.
-        - max_benchmark_duration: The maximum duration of the benchmarking per
-        callable, in milliseconds. An estimated duration is calculated based on
-        the values of `memory_warmup_iters` and `benchmark_iters`, along with the
-        estimated runtime of `_callable` and various other factors, and we then
-        shrink `benchmark_iters` to fit in the alloted maximum duration.
-        - **kwargs: Additional kwargs that may be passed to the fallback.
-
-        Returns:
-        - The minimum runtime of each callable in `callables`, in milliseconds.
-        """
-        # we don't want any outside errors propagating into benchmarking
-        torch.cuda.synchronize()
-
-        # warmup each callable in `callables` (and catches any failures in the process)
-        for _callable in callables:
-            _callable()
-        torch.cuda.synchronize()
-
-        # see https://github.com/triton-lang/triton/pull/840 for why `dtype=torch.int`
-        buffer = torch.empty(self.L2_cache_size // 4, dtype=torch.int, device="cuda")
-        buffer.zero_()
-
-        # estimate the runtime of `_callable`
-        interleaved_event_pairs = self.get_interleaved_event_pairs(
-            len(callables), estimation_iters
-        )
-        for event_pairs in interleaved_event_pairs:
-            for _callable, (start_event, end_event) in zip(callables, event_pairs):
-                buffer.zero_()
-                start_event.record()
-                _callable()
-                end_event.record()
-        torch.cuda.synchronize()
-        estimated_timings = self.get_interleaved_event_pairs_min_timing(
-            interleaved_event_pairs
-        )
-
-        # adjust `benchmark_iters` to fit in the maximum benchmarking duration, we're
-        # alloted `max_benchmark_duration` per-callable, so we can just take the average
-        # of the estimated timings
-        benchmark_iters = max(
-            min(benchmark_iters, max_benchmark_duration // mean(estimated_timings)), 1
-        )
-
-        # do the memory warmup
-        for _ in range(memory_warmup_iters):
-            buffer.zero_()
-
-        # benchmark `_callable`
-        interleaved_event_pairs = self.get_interleaved_event_pairs(
-            len(callables), estimation_iters
-        )
-        for event_pairs in interleaved_event_pairs:
-            for _callable, (start_event, end_event) in zip(callables, event_pairs):
-                buffer.zero_()
-                start_event.record()
-                _callable()
-                end_event.record()
-        torch.cuda.synchronize()
-        benchmarked_timings = self.get_interleaved_event_pairs_min_timing(
-            interleaved_event_pairs
-        )
-
-        # explicitly delete the buffer, sometimes helps memory
-        # footprint metrics in OSS Inductor performance benchmarks
-        del buffer
-
-        # return the minimum of estimated_timing and benchmarked_timing, since
-        # we just want the minimum timing overall we might check both
-        return [
-            min(estimated_timing, benchmarked_timing)
-            for estimated_timing, benchmarked_timing in zip(
-                estimated_timings, benchmarked_timings
-            )
-        ]
-
-
-benchmarker = InductorGroupedBenchmarker()+benchmarker = InductorBenchmarker() if use_experimental_benchmarker else TritonBenchmarker()