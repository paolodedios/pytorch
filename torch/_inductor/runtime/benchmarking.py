import inspect
import time
from functools import cached_property, wraps
from itertools import chain
from statistics import median
from typing import Any, Callable, Dict, List, Tuple
from typing_extensions import Concatenate, ParamSpec, Self, TypeVar

import torch
from torch._dynamo.utils import counters, dynamo_timed
from torch._inductor.config import benchmarking as benchmarking_config, is_fbcode


logger = torch._logging.getArtifactLogger(__name__, "benchmarking")


MILLISECONDS_PER_SECOND = 1000

P = ParamSpec("P")
T = TypeVar("T")


def time_and_count(
    fn: Callable[Concatenate[Any, P], T]
) -> Callable[Concatenate[Any, P], T]:
    """Wraps `fn` with `dynamo_timed` context, and increments the appropriate dynamo
    counters. It is expected that `fn` is a method of `Benchmarker` or one of its
    subclasses; typing limitations prevent us from declaring this directly.
    """

    @wraps(fn)
    def wrapper(self: Any, *args: P.args, **kwargs: P.kwargs) -> T:
        fn_qual_name = f"{self.__class__.__name__}.{fn.__name__}"
        counters["inductor"][f"benchmarking.{fn_qual_name}"] += 1
        with dynamo_timed(fn_qual_name, log_pt2_compile_event=True):
            return fn(self, *args, **kwargs)

    return wrapper


class Benchmarker:
    def __init__(self: Self) -> None:
        pass

    @time_and_count
    def benchmark(
        self: Self,
        fn: Callable[..., Any],
        fn_args: Tuple[Any, ...],
        fn_kwargs: Dict[str, Any],
        **kwargs: Any,
    ) -> float:
        """Benchmark `fn(*fn_args, *fn_kwargs)` and return the runtime, in milliseconds (the
        actual runtime calculation is dictated by the benchmarking implementation, but may be
        one of [mean, median, minimum, etc.]). Functions as a convenience wrapper around
        device-specific implementations, like `benchmark_cpu` and `benchmark_gpu`. Raises
        `ValueError(...)` if we can't safely infer the device type of `fn`; for example,
        if multiple device types are found in `fn_args` and `fn_kwargs`, or if no device
        types are found.

        Arguments:
        - fn: The function to benchmark.
        - fn_args: The function's arguments.
        - fn_kwargs: The function's kwargs.

        Keyword Arguments:
        - **kwargs: The benchmarking implementation's kwargs.

        Returns:
        - The runtime of `fn(*fn_args, **fn_kwargs)`, in milliseconds.
        """
        inferred_device = None
        for arg_or_kwarg in chain(fn_args, fn_kwargs.values()):
            if not isinstance(arg_or_kwarg, torch.Tensor):
                continue
            if inferred_device is None:
                inferred_device = arg_or_kwarg.device
            elif arg_or_kwarg.device != inferred_device:
                raise ValueError(
                    "Can't safely infer the device type of `fn` with multiple device types in `fn_args` and `fn_kwargs`!"
                )
        if inferred_device is None:
            raise ValueError(
                "Can't safely infer the device type of `fn` with no device types in `fn_args` or `fn_kwargs`! You should be calling `.benchmark_cpu` or `.benchmark_gpu` directly."  # noqa: B950
            )
        _callable = lambda: fn(*fn_args, **fn_kwargs)  # noqa: E731
        if inferred_device == torch.device("cpu"):
            return self.benchmark_cpu(_callable, **kwargs)
        # TODO(nmacchioni): For non-CPU functions we default to using the GPU-specific benchmarking
        # implementation which was written specifically with CUDA devices in mind, we may want to
        # explore alternate implementations for other device types.
        return self.benchmark_gpu(_callable, **kwargs)

    @time_and_count
    def benchmark_cpu(
        self: Self, _callable: Callable[[], Any], warmup: int = 20, rep: int = 100
    ) -> float:
        """Benchmark the CPU callable, `_callable`, and return the median runtime,
        in milliseconds.

        Arguments:
        - _callable: The CPU callable to benchmark.

        Keyword Arguments:
        - warmup: Optionally, the duration, in milliseconds, to run `_callable`
        before benchmarking starts.
        - rep: Optionally, the duration, in milliseconds, to run `_callable`
        during benchmarking.

        Returns:
        - The median runtime of `_callable`, in milliseconds.
        """

        def run_for(ms: int) -> List[float]:
            timings = []
            run_start_t = time.perf_counter()
            while True:
                start_t = time.perf_counter()
                _callable()
                end_t = time.perf_counter()
                timings.append((end_t - start_t) * MILLISECONDS_PER_SECOND)
                if ((end_t - run_start_t) * MILLISECONDS_PER_SECOND) > ms:
                    break
            return timings

        run_for(warmup)
        return median(run_for(rep))

<<<<<<< HEAD
    @maybe_time
    @count
=======
    @time_and_count
>>>>>>> 92773c59
    def benchmark_gpu(self: Self, *args: Any, **kwargs: Any) -> float:
        raise NotImplementedError


class TritonBenchmarker(Benchmarker):
    @cached_property
    def triton_do_bench(self: Self) -> Callable[..., Any]:
        """Lazily import Triton's `do_bench`."""
        try:
            from triton.testing import do_bench
        except ImportError as e:
            raise NotImplementedError("requires Triton") from e
        return do_bench

    @time_and_count
    def benchmark_gpu(self: Self, _callable: Callable[[], Any], **kwargs: Any) -> float:
        """Benchmark the GPU callable, `_callable`, and return the runtime, in milliseconds.

        Arguments:
        - _callable: The GPU callable to benchmark.

        Keyword Arguments:
        - quantiles: Optionally, a tuple of floats denoting the requested quantiles.
        - return_mode: Optionally, the requested return mode. Currently, Triton's
        `do_bench` supports min, max, mean, and median return modes.
        - **kwargs: Additional kwargs passed to Triton's `do_bench`.

        Returns:
        - The runtime of `callable`, in milliseconds. If `kwargs["quantiles"]` is specified,
        this is the first requested quantile. Else, if `kwargs["return_mode"]` is specified,
        this is the requested return mode. Otherwise, this is the median.
        """

        # this method may be used as a fallback if certain benchmarking features are disabled,
        # in which case those requests may contain kwargs that are not specific to Triton's
        # `do_bench_gpu`. as such, we may need to prune out kwargs that do not exists in
        # `do_bench_gpu`'s signature.
        do_bench_params = inspect.signature(self.triton_do_bench).parameters
        for kwarg in list(kwargs.keys()):
            if kwarg not in do_bench_params:
                del kwargs[kwarg]

        if "quantiles" in kwargs:
            return self.triton_do_bench(_callable, **kwargs)[0]
        elif "return_mode" in kwargs:
            return self.triton_do_bench(_callable, **kwargs)
        return self.triton_do_bench(_callable, **kwargs, return_mode="median")


def is_feature_enabled(feature_name: str) -> bool:
    """Method to decide whether or not a feature is enabled. For more context, see the
    benchmarking configuration section in `torch._inductor.config.benchmarking`.
    """
    feature_config = getattr(benchmarking_config, feature_name)
    if feature_config.env_val is not None:
        if feature_config.env_val == "1":
            return True
        elif feature_config.env_val == "0":
            return False
    if not is_fbcode():
        return feature_config.oss_default
    if feature_config.local_version is not None:
        return (
            feature_config.local_version
            >= torch._utils_internal.justknobs_getval_int(
                f"pytorch/benchmarking:{feature_name.upper()}_VERSION"
            )
        )
    return False


def maybe_fallback(
    fn: Callable[Concatenate[Any, P], T]
) -> Callable[Concatenate[Any, P], T]:
    """Wrapper that controls feature fallbacks. It is expected that `fn` is a
    method of one of `Benchmarker`'s subclasses with a corresponding `feature_name`
    attribute; typing limitations prevent us from declaring this directly. When
    `fn` is called, in the form `fn(self, ...)`, we will check that the feature
    `self.feature_name` is enabled; if the feature `feature_name` is not enabled,
    we will fallback to the parent class' implementation of `fn`.
    """

    @wraps(fn)
    def wrapper(self: Any, *args: P.args, **kwargs: P.kwargs) -> T:
        if not is_feature_enabled(self.feature_name):
            fallback_fn = getattr(super(self.__class__, self), fn.__name__)
            counters["inductor"]["benchmarking." + self.feature_name + ".disabled"] += 1
            logger.debug(
                "Feature `%s` is disabled, `benchmarking.%s.%s` will fallback to `benchmarking.%s.%s`.",
                self.feature_name,
                self.__class__.__name__,
                fn.__name__,
                self.__class__.__base__.__name__,
                fallback_fn.__name__,
            )
            return fallback_fn(*args, **kwargs)
        return fn(self, *args, **kwargs)

    return wrapper


class InductorBenchmarker(TritonBenchmarker):
    feature_name = "inductor_benchmarker"

    @cached_property
    def L2_cache_size(self: Self) -> int:
        """Get the L2 cache size, in bytes, of the current device."""
        device = torch.cuda.current_device()
        props = torch.cuda.get_device_properties(device)
        return props.L2_cache_size

    def get_event_pairs(
        self: Self, iters: int
    ) -> List[Tuple[torch.cuda.Event, torch.cuda.Event]]:
        """Get `iters` pairs of CUDA events."""
        return [
            (
                torch.cuda.Event(enable_timing=True),
                torch.cuda.Event(enable_timing=True),
            )
            for _ in range(iters)
        ]

    def get_event_pairs_min_timing(
        self: Self, event_pairs: List[Tuple[torch.cuda.Event, torch.cuda.Event]]
    ) -> float:
        """Get the minimum timing, in milliseconds, for a group of CUDA event pairs."""
        return min(
            [
                start_event.elapsed_time(end_event)
                for start_event, end_event in event_pairs
            ]
        )

    @maybe_fallback
    @maybe_time
    @count
    def benchmark_gpu(
        self: Self,
        _callable: Callable[[], Any],
        estimation_iters: int = 5,
        memory_warmup_iters: int = 100,
        benchmark_iters: int = 100,
        max_benchmark_duration: int = 25,
        **kwargs: Any,
    ) -> float:
        """Benchmark a GPU callable using a custom benchmarking implementation.

        Arguments:
        - _callable: The callable to benchmark.

        Keyword Arguments:
        - estimation_iters: Optionally, the number of iterations to run `_callable`
        during runtime estimation.
        - memory_warmup_iters: Optionally, the number of iterations to flush the L2
        cache before starting benchmarking.
        - benchmark_iters: Optionally, the number of iterations to run `_callable`
        during the benchmarking.
        - max_benchmark_duration: Optionally, the maximum duration of the benchmarking,
        in milliseconds. An estimated duration is calculated based on the values
        of `memory_warmup_iters` and `benchmark_iters`, along with the estimated
        runtime of `_callable` and various other factors, and we then shrink
        `benchmark_iters` to fit in the alloted maximum duration.
        - **kwargs: Additional kwargs that may be passed to the fallback.

        Returns:
        - The minimum runtime of `_callable`, in milliseconds.
        """
        # we don't want any outside errors propagating into benchmarking
        torch.cuda.synchronize()

        # warmup `_callable` (and catches any failures in the process)
        _callable()
        torch.cuda.synchronize()

        # see https://github.com/triton-lang/triton/pull/840 for why `dtype=torch.int`
        buffer = torch.empty(self.L2_cache_size // 4, dtype=torch.int, device="cuda")
        buffer.zero_()

        # estimate the runtime of `_callable`
        event_pairs = self.get_event_pairs(estimation_iters)
        for start_event, end_event in event_pairs:
            buffer.zero_()
            start_event.record()
            _callable()
            end_event.record()
        torch.cuda.synchronize()
        estimated_timing = self.get_event_pairs_min_timing(event_pairs)

        # adjust `benchmark_iters` to fit in the maximum benchmarking duration
        benchmark_iters = max(
            min(benchmark_iters, int(max_benchmark_duration // estimated_timing)), 1
        )

        # do the memory warmup
        for _ in range(memory_warmup_iters):
            buffer.zero_()

        # benchmark `_callable`
        event_pairs = self.get_event_pairs(benchmark_iters)
        for start_event, end_event in event_pairs:
            buffer.zero_()
            start_event.record()
            _callable()
            end_event.record()
        torch.cuda.synchronize()
        benchmarked_timing = self.get_event_pairs_min_timing(event_pairs)

        # explicitly delete the buffer, sometimes helps memory
        # footprint metrics in OSS Inductor performance benchmarks
        del buffer

        # return the minimum of `estimated_timing` and `benchmarked_timing`,
        # we just want the minimum timing overall so we might as well check both
        return min(estimated_timing, benchmarked_timing)


benchmarker = InductorBenchmarker()<|MERGE_RESOLUTION|>--- conflicted
+++ resolved
@@ -1,4 +1,3 @@
-import inspect
 import time
 from functools import cached_property, wraps
 from itertools import chain
@@ -8,7 +7,7 @@
 
 import torch
 from torch._dynamo.utils import counters, dynamo_timed
-from torch._inductor.config import benchmarking as benchmarking_config, is_fbcode
+from torch._inductor.config import use_experimental_benchmarker
 
 
 logger = torch._logging.getArtifactLogger(__name__, "benchmarking")
@@ -126,12 +125,7 @@
         run_for(warmup)
         return median(run_for(rep))
 
-<<<<<<< HEAD
-    @maybe_time
-    @count
-=======
-    @time_and_count
->>>>>>> 92773c59
+    @time_and_count
     def benchmark_gpu(self: Self, *args: Any, **kwargs: Any) -> float:
         raise NotImplementedError
 
@@ -164,16 +158,6 @@
         this is the first requested quantile. Else, if `kwargs["return_mode"]` is specified,
         this is the requested return mode. Otherwise, this is the median.
         """
-
-        # this method may be used as a fallback if certain benchmarking features are disabled,
-        # in which case those requests may contain kwargs that are not specific to Triton's
-        # `do_bench_gpu`. as such, we may need to prune out kwargs that do not exists in
-        # `do_bench_gpu`'s signature.
-        do_bench_params = inspect.signature(self.triton_do_bench).parameters
-        for kwarg in list(kwargs.keys()):
-            if kwarg not in do_bench_params:
-                del kwargs[kwarg]
-
         if "quantiles" in kwargs:
             return self.triton_do_bench(_callable, **kwargs)[0]
         elif "return_mode" in kwargs:
@@ -181,61 +165,7 @@
         return self.triton_do_bench(_callable, **kwargs, return_mode="median")
 
 
-def is_feature_enabled(feature_name: str) -> bool:
-    """Method to decide whether or not a feature is enabled. For more context, see the
-    benchmarking configuration section in `torch._inductor.config.benchmarking`.
-    """
-    feature_config = getattr(benchmarking_config, feature_name)
-    if feature_config.env_val is not None:
-        if feature_config.env_val == "1":
-            return True
-        elif feature_config.env_val == "0":
-            return False
-    if not is_fbcode():
-        return feature_config.oss_default
-    if feature_config.local_version is not None:
-        return (
-            feature_config.local_version
-            >= torch._utils_internal.justknobs_getval_int(
-                f"pytorch/benchmarking:{feature_name.upper()}_VERSION"
-            )
-        )
-    return False
-
-
-def maybe_fallback(
-    fn: Callable[Concatenate[Any, P], T]
-) -> Callable[Concatenate[Any, P], T]:
-    """Wrapper that controls feature fallbacks. It is expected that `fn` is a
-    method of one of `Benchmarker`'s subclasses with a corresponding `feature_name`
-    attribute; typing limitations prevent us from declaring this directly. When
-    `fn` is called, in the form `fn(self, ...)`, we will check that the feature
-    `self.feature_name` is enabled; if the feature `feature_name` is not enabled,
-    we will fallback to the parent class' implementation of `fn`.
-    """
-
-    @wraps(fn)
-    def wrapper(self: Any, *args: P.args, **kwargs: P.kwargs) -> T:
-        if not is_feature_enabled(self.feature_name):
-            fallback_fn = getattr(super(self.__class__, self), fn.__name__)
-            counters["inductor"]["benchmarking." + self.feature_name + ".disabled"] += 1
-            logger.debug(
-                "Feature `%s` is disabled, `benchmarking.%s.%s` will fallback to `benchmarking.%s.%s`.",
-                self.feature_name,
-                self.__class__.__name__,
-                fn.__name__,
-                self.__class__.__base__.__name__,
-                fallback_fn.__name__,
-            )
-            return fallback_fn(*args, **kwargs)
-        return fn(self, *args, **kwargs)
-
-    return wrapper
-
-
 class InductorBenchmarker(TritonBenchmarker):
-    feature_name = "inductor_benchmarker"
-
     @cached_property
     def L2_cache_size(self: Self) -> int:
         """Get the L2 cache size, in bytes, of the current device."""
@@ -266,9 +196,7 @@
             ]
         )
 
-    @maybe_fallback
-    @maybe_time
-    @count
+    @time_and_count
     def benchmark_gpu(
         self: Self,
         _callable: Callable[[], Any],
@@ -349,4 +277,4 @@
         return min(estimated_timing, benchmarked_timing)
 
 
-benchmarker = InductorBenchmarker()+benchmarker = InductorBenchmarker() if use_experimental_benchmarker else TritonBenchmarker()