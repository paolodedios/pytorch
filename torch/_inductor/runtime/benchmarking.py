import functools
import inspect
import time
from functools import cached_property, wraps
from itertools import chain
from statistics import median
from typing import Any, Callable, Optional, Union
from typing_extensions import Concatenate, ParamSpec, Self, TypeVar

import torch
import torch.utils._pytree as pytree
from torch._dynamo.utils import counters, dynamo_timed
from torch._inductor.config import use_experimental_benchmarker


logger = torch._logging.getArtifactLogger(__name__, "benchmarking")
use_experimental_benchmarker = (
    use_experimental_benchmarker and torch.cuda.is_available()
)


MILLISECONDS_PER_SECOND = 1000

P = ParamSpec("P")
T = TypeVar("T")


def may_distort_benchmarking_result(fn: Callable[..., Any]) -> Callable[..., Any]:
    from torch._inductor import config

    if config.test_configs.distort_benchmarking_result == "":
        return fn

    def distort(
        ms: list[float] | tuple[float] | float,
    ) -> list[float] | tuple[float] | float:
        if isinstance(ms, (list, tuple)):
            return type(ms)(distort(val) for val in ms)  # type: ignore[misc]

        distort_method = config.test_configs.distort_benchmarking_result
        assert isinstance(ms, float)
        if distort_method == "inverse":
            return 1.0 / ms if ms else 0.0
        elif distort_method == "random":
            import random

            return random.random()
        else:
            raise RuntimeError(f"Unrecognized distort method {distort_method}")

    @functools.wraps(fn)
    def wrapper(
        *args: list[Any], **kwargs: dict[str, Any]
    ) -> list[float] | tuple[float] | float:
        ms = fn(*args, **kwargs)

        return distort(ms)

    return wrapper


def may_ban_benchmarking() -> None:
    if torch._inductor.config.deterministic:
        raise RuntimeError("""In the deterministic mode of Inductor, we will avoid those
        benchmarkings that would cause non deterministic results. Only benchmarkings in the vetted
        scenarios are allowed. Example include autotuning for triton configs of pointwise kernels.

        When you see this exception, you can do one of the following two things:
        1. if the benchmarking you are doing does not introduce any non-determinism, you can just
        add is_vetted_benchmarking=True to you benchmark_gpu call. That would solve the issue.

        2. if the benchmarking you are doing indeed introduces non-determinism, you'll need to disable
        such feature in deterministic mode or find an alternative implementation that is deterministic.
        """)


def time_and_count(
    fn: Callable[Concatenate[Any, P], T],
) -> Callable[Concatenate[Any, P], T]:
    """Wraps `fn` with `dynamo_timed` context, and increments the appropriate dynamo
    counters. It is expected that `fn` is a method of `Benchmarker` or one of its
    subclasses; typing limitations prevent us from declaring this directly.
    """

    @wraps(fn)
    def wrapper(self: Any, *args: P.args, **kwargs: P.kwargs) -> T:
        fn_qual_name = f"{self.__class__.__name__}.{fn.__name__}"
        counters["inductor"][f"benchmarking.{fn_qual_name}"] += 1
        with dynamo_timed(fn_qual_name, log_pt2_compile_event=False):
            return fn(self, *args, **kwargs)

    return wrapper


class Benchmarker:
    """
    A device-agnostic benchmarking utility for measuring the runtime of
    inductor generated callables.
    """

    def __init__(self: Self) -> None:
        pass

    def infer_device(self, *fn_args: Any, **fn_kwargs: Any) -> torch.device:
        inferred_device: Optional[torch.device] = None
        for arg_or_kwarg in chain(fn_args, fn_kwargs.values()):
            # Some callables take nested structures as arguments so use the
            # flattened form to find any tensors
            for arg_or_kwarg_leaf in pytree.tree_leaves(arg_or_kwarg):
                if not isinstance(arg_or_kwarg_leaf, torch.Tensor):
                    continue
                if inferred_device is None:
                    inferred_device = arg_or_kwarg_leaf.device
                elif arg_or_kwarg_leaf.device != inferred_device:
                    raise ValueError(
                        "Can't safely infer the device type of `fn` with multiple device types in `fn_args` and `fn_kwargs`!"
                    )

        if inferred_device is None:
            raise ValueError(
                "Can't safely infer the device type of `fn` with no device types"
                " in `fn_args` or `fn_kwargs`. Use a direct benchmarking method instead e.g. "
                "`Benchmarker.benchmark_cpu` or `Benchmarker.benchmark_gpu`."
            )

        return inferred_device

    @time_and_count
    def benchmark(
        self: Self,
        fn: Callable[..., Any],
        fn_args: Optional[tuple[Any, ...]] = None,
        fn_kwargs: Optional[dict[str, Any]] = None,
        device: Optional[Union[str, torch.device]] = None,
        **kwargs: Any,
    ) -> float:
        """Benchmark `fn(*fn_args, *fn_kwargs)` and return the runtime, in milliseconds (the
        actual runtime calculation is dictated by the benchmarking implementation, but may be
        one of [mean, median, minimum, etc.]). Functions as a convenience wrapper around
        device-specific implementations, like `benchmark_cpu` and `benchmark_gpu`. Raises
        `ValueError(...)` if we can't safely infer the device type of `fn`; for example,
        if multiple device types are found in `fn_args` and `fn_kwargs`, or if no device
        types are found. To bypass device inference, provide the device to the `device`
        parameter.

        WARNING: if `fn` mutates `fn_args` or `fn_kwargs`, benchmarking may fail unexpectedly.
        For example, if `fn` clears a mutable object, subsequent invocations of `fn` during
        benchmarking will fail. In such cases, `fn` should handle cloning its arguments internally.
        If device inference is required, `Benchmarker.infer_device` can be used prior to calling
        this method without any arguments for `fn_args` and `fn_kwargs`.

        Arguments:
        - fn: The function to benchmark.
        - fn_args: The function's arguments.
        - fn_kwargs: The function's kwargs.

        Keyword Arguments:
        - device: Which device to use for benchmarking. If not provided the device will be attempted
        to be inferred from `fn_args` and `fn_kwargs`.
        - **kwargs: The benchmarking implementation's kwargs.

        Returns:
        - The runtime of `fn(*fn_args, **fn_kwargs)`, in milliseconds.
        """
<<<<<<< HEAD
        inferred_device: Optional[torch.device] = None
        if device is not None:
            inferred_device = (
                torch.device(device) if isinstance(device, str) else device
            )
        else:
            if fn_args is None and fn_kwargs is None:
=======
        inferred_device = None
        # pyrefly: ignore [bad-assignment]
        for arg_or_kwarg in chain(fn_args, fn_kwargs.values()):
            if not isinstance(arg_or_kwarg, torch.Tensor):
                continue
            if inferred_device is None:
                inferred_device = arg_or_kwarg.device
            elif arg_or_kwarg.device != inferred_device:
>>>>>>> 2ce894bb
                raise ValueError(
                    "`fn_args` and `fn_kwargs` cannot both be None if `device` is not provided."
                )

            fn_args = fn_args or tuple()
            fn_kwargs = fn_kwargs or {}
            inferred_device = self.infer_device(*fn_args, **fn_kwargs)

        assert isinstance(inferred_device, torch.device)

        fn_args = fn_args or tuple()
        fn_kwargs = fn_kwargs or {}

        # No need to wrap if the callable takes no arguments
        if len(fn_args) == 0 and len(fn_kwargs) == 0:
            _callable = fn
        else:
            _callable = lambda: fn(*fn_args, **fn_kwargs)  # noqa: E731

        if inferred_device == torch.device("cpu"):
            return self.benchmark_cpu(_callable, **kwargs)
        # TODO(nmacchioni): For non-CPU functions we default to using the GPU-specific benchmarking
        # implementation which was written specifically with CUDA devices in mind, we may want to
        # explore alternate implementations for other device types.
        return self.benchmark_gpu(_callable, **kwargs)

    @time_and_count
    def benchmark_cpu(
        self: Self, _callable: Callable[[], Any], warmup: int = 20, rep: int = 100
    ) -> float:
        """Benchmark the CPU callable, `_callable`, and return the median runtime,
        in milliseconds.

        Arguments:
        - _callable: The CPU callable to benchmark.

        Keyword Arguments:
        - warmup: Optionally, the duration, in milliseconds, to run `_callable`
        before benchmarking starts.
        - rep: Optionally, the duration, in milliseconds, to run `_callable`
        during benchmarking.

        Returns:
        - The median runtime of `_callable`, in milliseconds.
        """

        def run_for(ms: int) -> list[float]:
            timings = []
            run_start_t = time.perf_counter()
            while True:
                start_t = time.perf_counter()
                _callable()
                end_t = time.perf_counter()
                timings.append((end_t - start_t) * MILLISECONDS_PER_SECOND)
                if ((end_t - run_start_t) * MILLISECONDS_PER_SECOND) > ms:
                    break
            return timings

        run_for(warmup)
        return median(run_for(rep))

    @time_and_count
    def benchmark_gpu(self: Self, *args: Any, **kwargs: Any) -> float:
        raise NotImplementedError


class TritonBenchmarker(Benchmarker):
    @cached_property
    def triton_do_bench(self: Self) -> Callable[..., Any]:
        """Lazily import Triton's `do_bench`."""
        try:
            from triton.testing import do_bench
        except ImportError as e:
            raise NotImplementedError("requires Triton") from e
        return do_bench

    @may_distort_benchmarking_result
    @time_and_count
    # pyrefly: ignore [bad-override]
    def benchmark_gpu(
        self: Self,
        _callable: Callable[[], Any],
        is_vetted_benchmarking: bool = False,
        **kwargs: Any,
    ) -> float:
        """Benchmark the GPU callable, `_callable`, and return the runtime, in milliseconds.

        Arguments:
        - _callable: The GPU callable to benchmark.

        Keyword Arguments:
        - quantiles: Optionally, a tuple of floats denoting the requested quantiles.
        - return_mode: Optionally, the requested return mode. Currently, Triton's
        `do_bench` supports min, max, mean, and median return modes.
        - **kwargs: Additional kwargs passed to Triton's `do_bench`.

        Returns:
        - The runtime of `callable`, in milliseconds. If `kwargs["quantiles"]` is specified,
        this is the first requested quantile. Else, if `kwargs["return_mode"]` is specified,
        this is the requested return mode. Otherwise, this is the median.
        """
        if not is_vetted_benchmarking:
            may_ban_benchmarking()

        do_bench_params = inspect.signature(self.triton_do_bench).parameters
        for kwarg in list(kwargs.keys()):
            if kwarg not in do_bench_params:
                del kwargs[kwarg]
        if "quantiles" in kwargs:
            return self.triton_do_bench(_callable, **kwargs)[0]
        elif "return_mode" in kwargs:
            return self.triton_do_bench(_callable, **kwargs)
        return self.triton_do_bench(_callable, **kwargs, return_mode="median")


class InductorBenchmarker(TritonBenchmarker):  # noqa: docstring_linter
    @cached_property
    def L2_cache_size(self: Self) -> int:
        """Get the L2 cache size, in bytes, of the current device."""
        device = torch.cuda.current_device()
        props = torch.cuda.get_device_properties(device)
        return props.L2_cache_size

    def get_event_pairs(
        self: Self, iters: int
    ) -> list[tuple[torch.cuda.Event, torch.cuda.Event]]:
        """Get `iters` pairs of CUDA events."""
        return [
            (
                torch.cuda.Event(enable_timing=True),
                torch.cuda.Event(enable_timing=True),
            )
            for _ in range(iters)
        ]

    def get_event_pairs_min_timing(
        self: Self, event_pairs: list[tuple[torch.cuda.Event, torch.cuda.Event]]
    ) -> float:
        """Get the minimum timing, in milliseconds, for a group of CUDA event pairs."""
        return min(
            [
                start_event.elapsed_time(end_event)
                for start_event, end_event in event_pairs
            ]
        )

    @may_distort_benchmarking_result
    @time_and_count
    def benchmark_gpu(  # type: ignore[override]
        self: Self,
        _callable: Callable[[], Any],
        estimation_iters: int = 5,
        memory_warmup_iters: int = 100,
        benchmark_iters: int = 100,
        max_benchmark_duration: int = 25,
        return_mode: str = "min",
        grad_to_none: list[torch.Tensor] | None = None,
        is_vetted_benchmarking: bool = False,
        **kwargs: Any,
    ) -> float | list[float]:
        """Benchmark a GPU callable using a custom benchmarking implementation.

        Arguments:
        - _callable: The callable to benchmark.

        Keyword Arguments:
        - estimation_iters: Optionally, the number of iterations to run `_callable`
        during runtime estimation.
        - memory_warmup_iters: Optionally, the number of iterations to flush the L2
        cache before starting benchmarking.
        - benchmark_iters: Optionally, the number of iterations to run `_callable`
        during the benchmarking.
        - max_benchmark_duration: Optionally, the maximum duration of the benchmarking,
        in milliseconds. An estimated duration is calculated based on the values
        of `memory_warmup_iters` and `benchmark_iters`, along with the estimated
        runtime of `_callable` and various other factors, and we then shrink
        `benchmark_iters` to fit in the allotted maximum duration.
        - return_mode: Return mode for benchmark results. Options are "min" (default),
        "all" (returns all measurements).
        - grad_to_none: Optionally, a list of tensors whose gradients should be cleared
        before each benchmark iteration.
        - is_vetted_benchmarking: in deterministic mode, we only allow
        benchmarking in vetted cases.
        - **kwargs: Additional kwargs that may be passed to the fallback.

        Returns:
        - If return_mode="min": The minimum runtime of `_callable`, in milliseconds.
        - If return_mode="all": List of all runtime measurements, in milliseconds.
        """

        if not is_vetted_benchmarking:
            may_ban_benchmarking()

        # we don't want any outside errors propagating into benchmarking
        torch.cuda.synchronize()

        # warmup `_callable` (and catches any failures in the process)
        _callable()
        torch.cuda.synchronize()

        # see https://github.com/triton-lang/triton/pull/840 for why `dtype=torch.int`
        buffer = torch.empty(self.L2_cache_size // 4, dtype=torch.int, device="cuda")
        buffer.zero_()

        # estimate the runtime of `_callable`
        event_pairs = self.get_event_pairs(estimation_iters)
        for start_event, end_event in event_pairs:
            # Clear gradients before timing (matches triton.testing.do_bench)
            if grad_to_none is not None:
                for x in grad_to_none:
                    x.grad = None
            buffer.zero_()
            start_event.record()
            _callable()
            end_event.record()
        torch.cuda.synchronize()
        estimated_timing = self.get_event_pairs_min_timing(event_pairs)

        # adjust `benchmark_iters` to fit in the maximum benchmarking duration
        benchmark_iters = max(
            min(benchmark_iters, int(max_benchmark_duration // estimated_timing)), 1
        )

        # do the memory warmup
        for _ in range(memory_warmup_iters):
            buffer.zero_()

        # benchmark `_callable`
        event_pairs = self.get_event_pairs(benchmark_iters)
        for start_event, end_event in event_pairs:
            # Clear gradients before timing (matches triton.testing.do_bench)
            if grad_to_none is not None:
                for x in grad_to_none:
                    x.grad = None
            buffer.zero_()
            start_event.record()
            _callable()
            end_event.record()
        torch.cuda.synchronize()

        # explicitly delete the buffer, sometimes helps memory
        # footprint metrics in OSS Inductor performance benchmarks
        del buffer

        # Return based on the requested mode
        if return_mode == "all":
            # Get all timings from event pairs
            all_timings = [
                start_event.elapsed_time(end_event)
                for start_event, end_event in event_pairs
            ]
            return all_timings
        elif return_mode == "min":
            benchmarked_timing = self.get_event_pairs_min_timing(event_pairs)
            # return the minimum of `estimated_timing` and `benchmarked_timing`,
            # we just want the minimum timing overall so we might as well check both
            return min(estimated_timing, benchmarked_timing)
        else:
            raise ValueError(
                f"Unsupported return_mode: {return_mode}. Use 'min' or 'all'."
            )


benchmarker = (
    InductorBenchmarker() if use_experimental_benchmarker else TritonBenchmarker()
)<|MERGE_RESOLUTION|>--- conflicted
+++ resolved
@@ -162,7 +162,6 @@
         Returns:
         - The runtime of `fn(*fn_args, **fn_kwargs)`, in milliseconds.
         """
-<<<<<<< HEAD
         inferred_device: Optional[torch.device] = None
         if device is not None:
             inferred_device = (
@@ -170,16 +169,6 @@
             )
         else:
             if fn_args is None and fn_kwargs is None:
-=======
-        inferred_device = None
-        # pyrefly: ignore [bad-assignment]
-        for arg_or_kwarg in chain(fn_args, fn_kwargs.values()):
-            if not isinstance(arg_or_kwarg, torch.Tensor):
-                continue
-            if inferred_device is None:
-                inferred_device = arg_or_kwarg.device
-            elif arg_or_kwarg.device != inferred_device:
->>>>>>> 2ce894bb
                 raise ValueError(
                     "`fn_args` and `fn_kwargs` cannot both be None if `device` is not provided."
                 )
