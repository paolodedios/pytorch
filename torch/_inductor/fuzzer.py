--- conflicted
+++ resolved
@@ -501,11 +501,7 @@
     "torch._dynamo.config": {
         "traceable_tensor_subclasses": DEFAULT,  # Typing
         "compiled_autograd_kwargs_override": DEFAULT,  # Typing
-<<<<<<< HEAD
-        "fail_on_recompile_limit_hit": DEFAULT, # fails in combo with suppress_errors
-=======
         "fail_on_recompile_limit_hit": DEFAULT,  # fails in combo with suppress_errors
->>>>>>> bf5d934c
         "suppress_errors": DEFAULT,
     },
 }
