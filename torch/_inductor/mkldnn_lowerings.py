# mypy: allow-untyped-defs
import functools
from typing import List, Optional

import torch
import torch.utils._pytree as pytree
from torch._inductor.kernel.mm_common import mm_args

from . import ir
from .codegen.cpp_gemm_template import CppGemmTemplate
from .codegen.cpp_grouped_gemm_template import CppGroupedGemmTemplate
from .codegen.cpp_utils import create_epilogue_with_attr
from .ir import TensorBox
from .lowering import (
    add,
    add_needs_realized_inputs,
    aten,
    permute,
    register_lowering,
    to_dtype,
    view,
)
from .select_algorithm import (
    autotune_select_algorithm,
    ChoiceCaller,
    ExternKernelChoice,
)
from .utils import use_aten_gemm_kernels, use_cpp_gemm_template, use_max_autotune
from .virtualized import ops, V


def grouped_gemm_lowering(
    x: TensorBox,
    w: List[TensorBox],
    b: List[TensorBox],
    attr=None,
    scalars=None,
    algorithm=None,
    layout=None,
):
    x_size = x.get_size()
    if len(x_size) > 2:
        # GEMM template needs 2D input, normalize input shape here
        x = view(x, [-1, x_size[-1]])
    num_gemm = len(w)

    assert use_max_autotune()
    b = [bias if bias is None else ir.ExternKernel.realize_input(bias) for bias in b]

    choices: List[ChoiceCaller] = []
    *_, layout, x, _ = mm_args(x, permute(w[0], [1, 0]), layout=layout)

    kwargs = dict(
        has_bias=[bias is not None for bias in b],
        trans_w=True,
        epilogue_creator=None,
        act_mapping={num: x for num in range(num_gemm)},
    )

    input_nodes = [x, *w]
    input_nodes.extend([bias for bias in b if bias is not None])

    CppGroupedGemmTemplate.add_choices(
        choices,
        layout,
        input_nodes,
        **kwargs,  # type: ignore[arg-type]
    )

    assert len(choices) != 0
    result = autotune_select_algorithm(
        "grouped_gemm",
        choices,
        input_nodes,
        layout,
    )
    template_buf = result.data.data
    return_bufs = [
        ir.MultiOutput(layout, template_buf, [(list, gemm_idx)])
        for gemm_idx in range(num_gemm)
    ]
    template_buf.layout = ir.MultiOutputLayout(device=input_nodes[0].get_device())
    template_buf.outputs = return_bufs
    return_tensors = [
        ir.TensorBox.create(return_bufs[gemm_idx]) for gemm_idx in range(num_gemm)
    ]
    if len(x_size) > 2:
        for gemm_idx in range(num_gemm):
            return_tensors[gemm_idx] = view(
                return_tensors[gemm_idx],
                (*x_size[:-1], return_tensors[gemm_idx].get_size()[-1]),
            )
    return return_tensors


grouped_gemm_lowering._inductor_lowering_function = True  # type: ignore[attr-defined]


def register_onednn_fusion_ops():
    if torch._C._has_mkldnn:
        from . import mkldnn_ir

        aten_mkldnn_linear_unary = ExternKernelChoice(
            torch.ops.mkldnn._linear_pointwise,
            "mkldnn::_linear_pointwise",
            has_out_variant=False,
            kernel_creator=mkldnn_ir.LinearUnary.create,
        )
        aten_mkldnn_linear_binary = ExternKernelChoice(
            torch.ops.mkldnn._linear_pointwise.binary,
            "mkldnn::_linear_pointwise",
            has_out_variant=False,
            kernel_creator=mkldnn_ir.LinearBinary.create,
        )
        aten_mkldnn_qlinear_unary = ExternKernelChoice(
            torch.ops.onednn.qlinear_pointwise,
            "onednn::qlinear_pointwise",
            has_out_variant=False,
            kernel_creator=mkldnn_ir.QLinearPointwisePT2E.create,
        )
        aten_mkldnn_qlinear_binary = ExternKernelChoice(
            torch.ops.onednn.qlinear_pointwise.binary,
            "onednn::qlinear_pointwise",
            has_out_variant=False,
            kernel_creator=mkldnn_ir.QLinearPointwiseBinaryPT2E.create,
        )
        cpu_needs_realized_inputs = [
            torch.ops.mkldnn._convolution_pointwise,
            torch.ops.mkldnn._convolution_pointwise_,
            torch.ops.mkldnn._convolution_transpose_pointwise,
            torch.ops.mkldnn._linear_pointwise,
            aten.mkldnn_rnn_layer.default,
            torch.ops.onednn.qconv2d_pointwise,
        ]

        @register_lowering(torch.ops.mkldnn._convolution_pointwise)
        def convolution_unary(
            x: TensorBox,
            weight: TensorBox,
            bias: TensorBox,
            padding,
            stride,
            dilation,
            groups,
            attr,
            scalars,
            algorithm,
        ):
            return TensorBox.create(
                mkldnn_ir.ConvolutionUnary.create(
                    x,
                    weight,
                    bias,
                    padding,
                    stride,
                    dilation,
                    groups,
                    attr,
                    scalars,
                    algorithm,
                )
            )

        @register_lowering(torch.ops.mkldnn._convolution_pointwise.binary)
        def convolution_binary(
            x: TensorBox,
            other: TensorBox,
            weight: TensorBox,
            bias: TensorBox,
            padding,
            stride,
            dilation,
            groups,
            binary_attr,
            binary_alpha,
            unary_attr,
            unary_scalars,
            unary_algorithm,
        ):
            return TensorBox.create(
                mkldnn_ir.ConvolutionBinary.create(
                    x,
                    other,
                    weight,
                    bias,
                    padding,
                    stride,
                    dilation,
                    groups,
                    binary_attr,
                    binary_alpha,
                    unary_attr,
                    unary_scalars,
                    unary_algorithm,
                )
            )

        @register_lowering(torch.ops.mkldnn._convolution_pointwise_.binary)
        def convolution_binary_inplace(
            x: TensorBox,
            other: TensorBox,
            weight: TensorBox,
            bias: TensorBox,
            padding,
            stride,
            dilation,
            groups,
            binary_attr,
            binary_alpha,
            unary_attr,
            unary_scalars,
            unary_algorithm,
        ):
            return TensorBox.create(
                mkldnn_ir.ConvolutionBinaryInplace.create(
                    x,
                    other,
                    weight,
                    bias,
                    padding,
                    stride,
                    dilation,
                    groups,
                    binary_attr,
                    binary_alpha,
                    unary_attr,
                    unary_scalars,
                    unary_algorithm,
                )
            )

        @register_lowering(torch.ops.mkldnn._linear_pointwise)
        def linear_unary(
            x: TensorBox,
            w: TensorBox,
            b: TensorBox,
            attr,
            scalars,
            algorithm,
            layout=None,
        ):
            x_size = x.get_size()
            if len(x_size) > 2:
                # GEMM template needs 2D input, normalize input shape here
                x = view(x, [-1, x_size[-1]])
            if b is not None:
                b = ir.ExternKernel.realize_input(b)
            choices: List[ChoiceCaller] = []
            if use_max_autotune():
                transposed_w = permute(w, [1, 0])
                *_, layout, x, transposed_w = mm_args(x, transposed_w, layout=layout)
                if use_cpp_gemm_template(layout, x, transposed_w):

                    def epilogue_creator(buf):
                        return create_epilogue_with_attr(
                            buf, attr, scalars=scalars, algorithm=algorithm
                        )

                    kwargs = dict(
                        has_bias=b is not None,
                        trans_w=True,
                        epilogue_creator=None if attr == "none" else epilogue_creator,
                    )
                    if b is not None:
                        kwargs["input_indices"] = [2, 0, 1]  # type: ignore[assignment]
                    CppGemmTemplate.add_choices(
                        choices,
                        layout,
                        [x, w] if b is None else [x, w, b],
                        **kwargs,  # type: ignore[arg-type]
                    )
            if len(choices) == 0 or use_aten_gemm_kernels():
                kwargs = dict(attr=attr, scalars=scalars, algorithm=algorithm)
                if b is None:
                    kwargs["B"] = None
                choices.append(
                    aten_mkldnn_linear_unary.bind(
                        [x, w] if b is None else [x, w, b],
                        layout,
                        **kwargs,
                    )
                )
            assert w.get_name() in V.graph.constants
            input_gen_fns = {
                1: lambda x: V.graph.constants[x.get_name()],
            }
            result = autotune_select_algorithm(
                "linear_unary",
                choices,
                [x, w] if b is None else [x, w, b],
                layout,
                input_gen_fns=input_gen_fns,
            )
            if len(x_size) > 2:
                result = view(result, (*x_size[:-1], result.get_size()[-1]))
            return result

        @register_lowering(torch.ops.mkldnn._linear_pointwise.binary)
        def linear_binary(
            x: TensorBox, y: TensorBox, w: TensorBox, b: TensorBox, attr, layout=None
        ):
            x_size = x.get_size()
            if len(x_size) > 2:
                # GEMM template needs 2D input, normalize input shape here
                x = view(x, [-1, x_size[-1]])
            y_size = y.get_size()
            if len(y_size) > 2:
                y = view(y, [-1, y_size[-1]])
            if b is not None:
                b = ir.ExternKernel.realize_input(b)
            choices: List[ChoiceCaller] = []
            if use_max_autotune():
                transposed_w = permute(w, [1, 0])
                *_, layout, x, transposed_w, y = mm_args(
                    x, transposed_w, y, layout=layout
                )
                if use_cpp_gemm_template(layout, x, transposed_w):

                    def epilogue_creator(buf):
                        return create_epilogue_with_attr(buf, attr, other=y)

                    kwargs = dict(
                        has_bias=b is not None,
                        trans_w=True,
                        epilogue_creator=epilogue_creator,
                    )
                    kwargs["input_indices"] = [0, 2, 1] if b is None else [3, 0, 2, 1]
                    CppGemmTemplate.add_choices(
                        choices,
                        layout,
                        [x, y, w] if b is None else [x, y, w, b],
                        **kwargs,  # type: ignore[arg-type]
                    )
            if len(choices) == 0 or use_aten_gemm_kernels():
                kwargs = dict(attr=attr)
                if b is None:
                    kwargs["B"] = None
                choices.append(
                    aten_mkldnn_linear_binary.bind(
                        [x, y, w] if b is None else [x, y, w, b],
                        layout,
                        **kwargs,
                    )
                )
            assert w.get_name() in V.graph.constants
            input_gen_fns = {
                2: lambda x: V.graph.constants[x.get_name()],
            }
            result = autotune_select_algorithm(
                "linear_binary",
                choices,
                [x, y, w] if b is None else [x, y, w, b],
                layout,
                input_gen_fns=input_gen_fns,
            )
            if len(x_size) > 2:
                result = view(result, (*x_size[:-1], result.get_size()[-1]))
            return result

        @register_lowering(torch.ops.mkldnn._convolution_transpose_pointwise)
        def convolution_transpose_unary(
            x: TensorBox,
            weight: TensorBox,
            bias: TensorBox,
            padding,
            output_padding,
            stride,
            dilation,
            groups,
            attr,
            scalars,
            algorithm,
        ):
            return TensorBox.create(
                mkldnn_ir.ConvolutionTransposeUnary.create(
                    x,
                    weight,
                    bias,
                    padding,
                    output_padding,
                    stride,
                    dilation,
                    groups,
                    attr,
                    scalars,
                    algorithm,
                )
            )

        @register_lowering(aten.mkldnn_rnn_layer.default)
        def mkldnn_rnn_layer(
            x: TensorBox,
            w0: TensorBox,
            w1: TensorBox,
            w2: TensorBox,
            w3: TensorBox,
            hx: TensorBox,
            cx: TensorBox,
            reverse: bool,
            batch_sizes: List[int],
            mode: int,
            hidden_size: int,
            num_layers: int,
            has_biases: bool,
            bidirectional: bool,
            batch_first: bool,
            train: bool,
        ):
            return pytree.tree_map(
                TensorBox.create,
                mkldnn_ir.MkldnnRnnLayer.create(
                    x,
                    w0,
                    w1,
                    w2,
                    w3,
                    hx,
                    cx,
                    reverse,
                    batch_sizes,
                    mode,
                    hidden_size,
                    num_layers,
                    has_biases,
                    bidirectional,
                    batch_first,
                    train,
                ),
            )

        @register_lowering(torch.ops.onednn.qconv2d_pointwise, type_promotion_kind=None)
        def qconvolution_unary(
            x: TensorBox,
            x_scale,
            x_zp,
            packed_weight: TensorBox,
            w_scale: TensorBox,
            w_zp: TensorBox,
            bias: TensorBox,
            stride,
            padding,
            dilation,
            groups,
            o_inv_scale,
            o_zero_point,
            output_dtype,
            attr,
            scalars,
            algorithm,
        ):
            # To align with qlinear where x_scale and x_zp are converted to Tensor
            assert type(x_scale) == float
            x_scale = V.graph.add_tensor_constant(
                torch.tensor(x_scale, dtype=torch.float32), name="x_scale"
            )
            assert type(x_zp) == int
            x_zp = V.graph.add_tensor_constant(
                torch.tensor(x_zp, dtype=torch.int32), name="x_zp"
            )

            return TensorBox.create(
                mkldnn_ir.QConvPointWisePT2E.create(
                    x,
                    x_scale,
                    x_zp,
                    packed_weight,
                    w_scale,
                    w_zp,
                    bias,
                    stride,
                    padding,
                    dilation,
                    groups,
                    o_inv_scale,
                    o_zero_point,
                    output_dtype,
                    attr,
                    scalars,
                    algorithm,
                )
            )

        @register_lowering(
            torch.ops.onednn.qconv2d_pointwise.binary, type_promotion_kind=None
        )
        @register_lowering(
            torch.ops.onednn.qconv2d_pointwise.binary_tensor, type_promotion_kind=None
        )
        def qconvolution_binary(
            x: TensorBox,
            x_scale,
            x_zp,
            packed_weight: TensorBox,
            w_scale: TensorBox,
            w_zp: TensorBox,
            accum: TensorBox,
            bias: TensorBox,
            stride,
            padding,
            dilation,
            groups,
            o_inv_scale,
            o_zero_point,
            output_dtype,
            accum_scale,
            accum_zp,
            binary_attr,
            alpha,
            unary_attr,
            unary_scalars,
            unary_algorithmm,
        ):
            # To align with qlinear where x_scale and x_zp are converted to Tensor
            assert type(x_scale) == float
            x_scale = V.graph.add_tensor_constant(
                torch.tensor(x_scale, dtype=torch.float32), name="x_scale"
            )
            assert type(x_zp) == int
            x_zp = V.graph.add_tensor_constant(
                torch.tensor(x_zp, dtype=torch.int32), name="x_zp"
            )

            if (
                binary_attr == "sum"
                and output_dtype in [torch.float32, torch.bfloat16]
                and accum.get_dtype() in [torch.float32, torch.bfloat16]
                and accum.get_dtype() != output_dtype
            ):
                # For int8-mixed-bf16 quantization and inplace add,
                # there is case when accum dtype is float32 but output dtype is bfloat16.
                # Since the accum will be inplaced changed with post op sum,
                # we will do accum dtype convertion here.
                accum = to_dtype(accum, output_dtype)
            return TensorBox.create(
                mkldnn_ir.QConvPointWiseBinaryPT2E.create(
                    x,
                    x_scale,
                    x_zp,
                    packed_weight,
                    w_scale,
                    w_zp,
                    accum,
                    bias,
                    stride,
                    padding,
                    dilation,
                    groups,
                    o_inv_scale,
                    o_zero_point,
                    output_dtype,
                    accum_scale,
                    accum_zp,
                    binary_attr,
                    alpha,
                    unary_attr,
                    unary_scalars,
                    unary_algorithmm,
                )
            )

        @register_lowering(torch.ops.onednn.qlinear_pointwise, type_promotion_kind=None)
        def qlinear_unary(
            x: TensorBox,
            x_scale,
            x_zp,
            packed_weight: TensorBox,
            w_scale: TensorBox,
            w_zp: TensorBox,
            bias: TensorBox,
            o_scale,
            o_zero_point,
            output_dtype,
            attr,
            scalars,
            algorithm,
            layout=None,
        ):
            assert (
                packed_weight.get_dtype() is torch.int8
            ), "Only int8 weights are supported by oneDNN qlinear."
            x_size = x.get_size()
            if len(x_size) > 2:
                # GEMM template needs 2D input, normalize input shape here
                x = view(x, [-1, x_size[-1]])
            if not isinstance(x_scale, ir.TensorBox):
                assert type(x_scale) == float
                x_scale = V.graph.add_tensor_constant(
                    torch.tensor(x_scale, dtype=torch.float32), name="x_scale"
                )
            else:
                x_scale.realize()

            if x_zp is None:
                # If x_zp is None, x is int8 quantized per-tensor and its scale is not reshaped,
                # then the codegened code would segfault if we don't create a tensor for x_zp.
                # It's safe to do so since x is a symmetrically quantized int8 tensor.
                # Moreover, oneDNN qlinear API doesn't accept None value for zp
                x_zp = V.graph.add_tensor_constant(
                    torch.tensor(0, dtype=torch.int32), name="x_zp"
                )
            if not isinstance(x_zp, ir.TensorBox):
                assert type(x_zp) == int
                x_zp = V.graph.add_tensor_constant(
                    torch.tensor(x_zp, dtype=torch.int32), name="x_zp"
                )
            else:
                x_zp.realize()

            assert x_zp.get_numel() == 1, "x_zp is incompatible with oneDNN qlinear"

            # When channels less than 8, w_scale/w_zp is Pointwise instead of ConstantBuffer
            # Refer to https://github.com/pytorch/pytorch/blob
            # /f353d17755ed23b02924c962a86ff99a3405fe10/torch/_inductor/graph.py#L570-L577
            if w_zp is None:
                # If w_zp is None, then it's a dummy tensor created to denote the
                # absence of a zero point, and thus w is int8 symmetrically quantized.
                # Moreover, oneDNN qlinear API doesn't accept None value for zp
                w_zp = V.graph.add_tensor_constant(
                    torch.tensor(0, dtype=torch.int32), name="w_zp"
                )
            w_scale.realize()
            w_zp.realize()
            if w_zp.get_dtype() != torch.int32 and isinstance(
                ir.InputsKernel.unwrap_storage_for_input(w_zp),
                ir.ConstantBuffer,
            ):
                # W_zp might be a ConstantBuffer with int64, convert it to int32
                w_zp_tensor = V.graph.constants[w_zp.get_name()].to(torch.int32)
                w_zp = V.graph.add_tensor_constant(
                    torch.tensor(w_zp_tensor, dtype=torch.int32), name=w_zp.get_name()
                )

            bias_dtype = None if bias is None else bias.get_dtype()
<<<<<<< HEAD

            choices: List[ChoiceCaller] = []
=======
            choices: list[ChoiceCaller] = []

>>>>>>> 3cf7874e
            if use_max_autotune():
                *_, layout, x, packed_weight = mm_args(
                    x, packed_weight, layout=layout, out_dtype=output_dtype
                )

                if (
                    # GEMM template currently only supports symmetrically quantized weights
                    isinstance(
                        ir.InputsKernel.unwrap_storage_for_input(w_zp),
                        ir.ConstantBuffer,
                    )
                    and torch.equal(
                        torch.zeros_like(V.graph.constants[w_zp.get_name()]),
                        V.graph.constants[w_zp.get_name()],
                    )
                ) and use_cpp_gemm_template(layout, x, packed_weight):
                    W_tensor = V.graph.constants[packed_weight.get_name()].to_dense()
                    weight_compens_tensor = torch.sum(W_tensor.to(torch.float), dim=0)
                    weight_compens = V.graph.add_tensor_constant(
                        weight_compens_tensor,
                        name=packed_weight.get_name() + "_BMatrixCompens",
                    )

                    def epilogue_creator(input_buffer):
                        # Epilogue to convert from s32 to f32 for u8s8f32
                        assert output_dtype in [
                            torch.float32,
                            torch.bfloat16,
                            torch.uint8,
                        ]
                        input_loader = input_buffer.make_loader()
                        weight_compens_loader = weight_compens.make_loader()
                        x_scale_loader = x_scale.make_loader()
                        w_scale_loader = w_scale.make_loader()
                        x_zp_loader = x_zp.make_loader()
                        nonlocal bias
                        bias_loader = None
                        if bias is not None:
                            bias_loader = bias.make_loader()

                        def inner_fn(index):
                            nonlocal bias
                            input = input_loader(index)
                            # MicroKernel Output is with int32
                            # cvt to FP32 before doing compensation
                            input = ops.to_dtype(input, torch.float32)
                            weight_compens_index = (index[-1],)
                            _x_scale = x_scale_loader(())
                            _x_zp = x_zp_loader(())
                            _w_scale = w_scale_loader(weight_compens_index)
                            _weight_compo = weight_compens_loader(weight_compens_index)

                            # Step 1: Compute s8s8->s32 or u8s8->s32 GEMM & then apply compensation

                            temp = ops.mul(
                                ops.mul(
                                    input,
                                    _x_scale,
                                ),
                                _w_scale,
                            )
                            # NOTE: We will apply compensation even if the x_zp is 0 for int8 quantization.
                            # That's because when torch.compile is invoked for dynamic quantization,
                            # x might coincidentally have such values that x_zp might be zero despite
                            # asymmetric quantization.
                            # Besides, if x_zp is dummy for int8 x, or if x is statically quantized,
                            # we'd still perform that redundant compute to avoid making the code messy
                            # because we discovered that redundant computation of compensation did not
                            # lead to performance degradation with the input shapes tested.
                            temp = ops.sub(
                                temp,
                                ops.mul(
                                    ops.mul(
                                        ops.mul(
                                            _x_scale,
                                            _w_scale,
                                        ),
                                        _x_zp,
                                    ),
                                    _weight_compo,
                                ),
                            )
                            # Step 2: add Bias if applicable
                            if bias is not None:
                                _bias = bias_loader(weight_compens_index)
                                nonlocal bias_dtype
                                assert bias_dtype in [torch.float32, torch.bfloat16]
                                if bias_dtype == torch.bfloat16:
                                    _bias = ops.to_dtype(_bias, torch.float32)
                                temp = ops.add(temp, _bias)

                            return temp

                        output_buf = ir.Pointwise(
                            device=input_buffer.get_device(),
                            dtype=torch.float32,  # Hardcode to FP32 for u8s8f32 & s8s8f32
                            inner_fn=inner_fn,
                            ranges=input_buffer.get_size(),
                        )

                        # Step 3: Doing the unary post op fusion
                        if attr != "none":
                            output_buf = create_epilogue_with_attr(
                                output_buf, attr, scalars=scalars, algorithm=algorithm
                            )

                        # Step 4: Cast output to Target Dtype
                        if output_dtype == torch.bfloat16:
                            output_cast_loader = output_buf.make_loader()

                            def inner_fn_cast_output_to_bf16(index):
                                input = output_cast_loader(index)
                                return ops.to_dtype(input, output_dtype)

                            output_buf = ir.Pointwise(
                                device=output_buf.get_device_or_error(),
                                dtype=output_dtype,
                                inner_fn=inner_fn_cast_output_to_bf16,
                                ranges=output_buf.get_size(),
                            )
                        elif output_dtype == torch.uint8:
                            from .lowering import _create_constants

                            requant_input_loader = output_buf.make_loader()

                            def inner_fn_requant(index, scale, zero_point):
                                input = requant_input_loader(index)
                                inv_scale, zero_point = _create_constants(
                                    1.0 / scale, zero_point, dtype=torch.float32
                                )
                                val = ops.round(input * inv_scale) + zero_point
                                qmin, qmax = _create_constants(
                                    0, 255, dtype=torch.float32
                                )
                                clamped = ops.minimum(ops.maximum(val, qmin), qmax)
                                return ops.to_dtype(clamped, torch.uint8)

                            output_buf = ir.Pointwise(
                                device=output_buf.get_device_or_error(),
                                dtype=output_dtype,
                                inner_fn=functools.partial(
                                    inner_fn_requant,
                                    scale=float(o_scale),
                                    zero_point=int(o_zero_point),
                                ),
                                ranges=output_buf.get_size(),
                            )

                        return output_buf

                    assert x.get_dtype() in [torch.uint8, torch.int8]
                    CppGemmTemplate.add_choices(
                        choices,
                        layout,
                        [x, x_scale, x_zp, packed_weight, w_scale, w_zp]
                        if bias is None
                        else [x, x_scale, x_zp, packed_weight, w_scale, w_zp, bias],
                        has_bias=bias is not None,
                        epilogue_creator=epilogue_creator,
                        input_indices=[0, 3, 1, 2, 4, 5]
                        if bias is None
                        else [6, 0, 3, 1, 2, 4, 5],
                    )
            if len(choices) == 0 or use_aten_gemm_kernels():
                kwargs = dict(
                    output_scale=o_scale,
                    output_zero_point=o_zero_point,
                    output_dtype=output_dtype,
                    post_op_name=attr,
                    post_op_args=scalars,
                    post_op_algorithm=algorithm,
                )
                if bias is None:
                    kwargs["bias"] = None
                choices.append(
                    aten_mkldnn_qlinear_unary.bind(
                        (x, x_scale, x_zp, packed_weight, w_scale, w_zp)
                        if bias is None
                        else (x, x_scale, x_zp, packed_weight, w_scale, w_zp, bias),
                        layout,
                        **kwargs,
                    )
                )
            assert packed_weight.get_name() in V.graph.constants
            input_gen_fns = {
                3: lambda x: V.graph.constants[x.get_name()],  # packed weight
                4: lambda x: V.graph.constants[x.get_name()],  # weight scale
                5: lambda x: V.graph.constants[x.get_name()],  # weight zp
                6: lambda x: V.graph.constants[x.get_name()],  # bias
            }
            if isinstance(
                ir.InputsKernel.unwrap_storage_for_input(x_scale),
                ir.ConstantBuffer,
            ):
                # x is statically quantized
                input_gen_fns[1] = lambda x: V.graph.constants[x.get_name()]
            if isinstance(
                ir.InputsKernel.unwrap_storage_for_input(x_zp),
                ir.ConstantBuffer,
            ):
                input_gen_fns[2] = lambda x: V.graph.constants[x.get_name()]

            result = autotune_select_algorithm(
                "qlinear_unary",
                choices,
                [x, x_scale, x_zp, packed_weight, w_scale, w_zp]
                if bias is None
                else [x, x_scale, x_zp, packed_weight, w_scale, w_zp, bias],
                layout,
                input_gen_fns=input_gen_fns,
            )
            if len(x_size) > 2:
                result = view(result, (*x_size[:-1], result.get_size()[-1]))
            return result

        @register_lowering(
            torch.ops.onednn.qlinear_pointwise.binary, type_promotion_kind=None
        )
        @register_lowering(
            torch.ops.onednn.qlinear_pointwise.binary_tensor, type_promotion_kind=None
        )
        def qlinear_binary(
            x: TensorBox,
            x_scale,
            x_zp,
            packed_weight: TensorBox,
            w_scale: TensorBox,
            w_zp: TensorBox,
            x2: TensorBox,
            bias: TensorBox,
            o_scale,
            o_zero_point,
            output_dtype,
            x2_scale,
            x2_zp,
            binary_attr,
            alpha,
            unary_attr,
            unary_scalars,
            unary_algorithmm,
            layout=None,
        ):
            x_size = x.get_size()
            x2_size = x2.get_size()
            assert len(x_size) == len(x2_size)
            if len(x_size) > 2 and binary_attr == "add":
                # GEMM template needs 2D input, normalize input shape here
                x = view(x, [-1, x_size[-1]])
                x2 = view(x2, [-1, x2_size[-1]])
            if not isinstance(x_scale, ir.TensorBox):
                assert type(x_scale) == float
                x_scale = V.graph.add_tensor_constant(
                    torch.tensor(x_scale, dtype=torch.float32), name="x_scale"
                )
            else:
                x_scale.realize()
            if not isinstance(x_zp, ir.TensorBox):
                assert type(x_zp) == int
                x_zp = V.graph.add_tensor_constant(
                    torch.tensor(x_zp, dtype=torch.int32), name="x_zp"
                )
            else:
                x_zp.realize()

            # When channels less than 8, w_scale/w_zp is Pointwise instead of ConstantBuffer
            # Refer to https://github.com/pytorch/pytorch/blob
            # /f353d17755ed23b02924c962a86ff99a3405fe10/torch/_inductor/graph.py#L570-L577
            w_scale.realize()
            w_zp.realize()
            if w_zp.get_dtype() != torch.int32 and isinstance(
                ir.InputsKernel.unwrap_storage_for_input(w_zp),
                ir.ConstantBuffer,
            ):
                w_zp_tensor = V.graph.constants[w_zp.get_name()].to(torch.int32)
                w_zp = V.graph.add_tensor_constant(
                    torch.tensor(w_zp_tensor, dtype=torch.int32), name=w_zp.get_name()
                )
            if binary_attr == "sum":
                if output_dtype in [
                    torch.float32,
                    torch.bfloat16,
                ] and x2.get_dtype() in [torch.float32, torch.bfloat16]:
                    if x2.get_dtype() != output_dtype:
                        # For int8-mixed-bf16 quantization and inplace add,
                        # there is case when accum dtype is float32 but output dtype is bfloat16.
                        # Since the accum will be inplaced changed with post op sum,
                        # we will do accum dtype convertion here.
                        x2 = to_dtype(x2, output_dtype)
                else:
                    assert (
                        x2.get_dtype() == output_dtype
                    ), "dtype of accum for qlinear post op sum should be the same as output"
            x2_dtype = x2.get_dtype()
            bias_dtype = bias.get_dtype() if bias is not None else None
            choices: List[ChoiceCaller] = []
            if (
                use_max_autotune() and binary_attr == "add"
            ):  # <TODO> Support inplace sum fusion
                *_, layout, x, packed_weight, x2 = mm_args(
                    x, packed_weight, x2, layout=layout, out_dtype=output_dtype
                )
                if (
                    isinstance(
                        ir.InputsKernel.unwrap_storage_for_input(x_zp),
                        ir.ConstantBuffer,
                    )
                    and len(x_zp.get_layout().size) == 0  # Per tensor quant of act
                    and isinstance(
                        ir.InputsKernel.unwrap_storage_for_input(w_zp),
                        ir.ConstantBuffer,
                    )
                    and torch.equal(
                        torch.zeros_like(V.graph.constants[w_zp.get_name()]),
                        V.graph.constants[w_zp.get_name()],
                    )  # We only compensate MatrixB and assume B_zp is 0 to avoid the compensation of MatrixA
                    and use_cpp_gemm_template(layout, x, packed_weight)
                ):
                    W_tensor = V.graph.constants[packed_weight.get_name()]
                    W_tensor = W_tensor.to_dense()
                    weight_compens_tensor = torch.sum(W_tensor.to(torch.float), dim=0)
                    weight_compens = V.graph.add_tensor_constant(
                        weight_compens_tensor,
                        name=packed_weight.get_name() + "_BMatrixCompens",
                    )

                    def epilogue_creator(input_buffer):
                        # Epilogue to convert from s32 to f32 for u8s8f32
                        assert output_dtype in [
                            torch.float32,
                            torch.bfloat16,
                            torch.uint8,
                        ]

                        input_loader = input_buffer.make_loader()
                        x2_loader = x2.make_loader()
                        weight_compens_loader = weight_compens.make_loader()
                        x_scale_loader = x_scale.make_loader()
                        w_scale_loader = w_scale.make_loader()
                        x_zp_loader = x_zp.make_loader()
                        nonlocal bias
                        bias_loader = None
                        if bias is not None:
                            bias_loader = bias.make_loader()

                        def inner_fn(index):
                            nonlocal bias
                            input = input_loader(index)
                            _x2 = x2_loader(index)
                            _x_scale = x_scale_loader(())
                            _x_zp = x_zp_loader(())

                            # MicroKernel Output is with int32
                            # cvt to FP32 before doing compensation
                            input = ops.to_dtype(input, torch.float32)
                            weight_compens_index = (index[-1],)
                            _w_scale = w_scale_loader(weight_compens_index)
                            _weight_compens = weight_compens_loader(
                                weight_compens_index
                            )
                            # Step 1: Doing compensation to cvt fp32
                            temp = ops.mul(
                                ops.mul(
                                    input,
                                    _x_scale,
                                ),
                                _w_scale,
                            )
                            temp = ops.sub(
                                temp,
                                ops.mul(
                                    ops.mul(
                                        ops.mul(
                                            _x_scale,
                                            _w_scale,
                                        ),
                                        _x_zp,
                                    ),
                                    _weight_compens,
                                ),
                            )

                            # Step 2: add Bias if applicable
                            if bias is not None:
                                _bias = bias_loader(weight_compens_index)
                                nonlocal bias_dtype
                                assert bias_dtype in [torch.float32, torch.bfloat16]
                                if bias_dtype == torch.bfloat16:
                                    _bias = ops.to_dtype(_bias, torch.float32)
                                temp = ops.add(temp, _bias)

                            # Step 3: Binary add
                            nonlocal x2_dtype
                            assert x2_dtype in [torch.float32, torch.bfloat16]
                            if x2_dtype == torch.bfloat16:
                                _x2 = ops.to_dtype(_x2, torch.float32)
                            temp = ops.add(temp, _x2)

                            return temp

                        output_buf = ir.Pointwise(
                            device=input_buffer.get_device(),
                            dtype=torch.float32,  # Hardcode to FP32 for u8s8f32
                            inner_fn=inner_fn,
                            ranges=input_buffer.get_size(),
                        )

                        # Step 4: Unary post op if has
                        if unary_attr != "none":
                            output_buf = create_epilogue_with_attr(
                                output_buf,
                                unary_attr,
                                scalars=unary_scalars,
                                algorithm=unary_algorithmm,
                            )

                        # Step 5: Cast output to Target Dtype
                        if output_dtype == torch.bfloat16:
                            output_cast_loader = output_buf.make_loader()

                            def inner_fn_cast_output_to_bf16(index):
                                input = output_cast_loader(index)
                                return ops.to_dtype(input, output_dtype)

                            output_buf = ir.Pointwise(
                                device=output_buf.get_device_or_error(),
                                dtype=output_dtype,
                                inner_fn=inner_fn_cast_output_to_bf16,
                                ranges=output_buf.get_size(),
                            )
                        elif output_dtype == torch.uint8:
                            from .lowering import _create_constants

                            requant_input_loader = output_buf.make_loader()

                            def inner_fn_requant(index, scale, zero_point):
                                input = requant_input_loader(index)
                                inv_scale, zero_point = _create_constants(
                                    1.0 / scale, zero_point, dtype=torch.float32
                                )
                                val = ops.round(input * inv_scale) + zero_point
                                qmin, qmax = _create_constants(
                                    0, 255, dtype=torch.float32
                                )
                                clamped = ops.minimum(ops.maximum(val, qmin), qmax)
                                return ops.to_dtype(clamped, torch.uint8)

                            output_buf = ir.Pointwise(
                                device=output_buf.get_device_or_error(),
                                dtype=torch.uint8,
                                inner_fn=functools.partial(
                                    inner_fn_requant,
                                    scale=float(o_scale),
                                    zero_point=int(o_zero_point),
                                ),
                                ranges=output_buf.get_size(),
                            )

                        return output_buf

                    CppGemmTemplate.add_choices(
                        choices,
                        layout,
                        [x, x_scale, x_zp, packed_weight, w_scale, w_zp, x2]
                        if bias is None
                        else [x, x_scale, x_zp, packed_weight, w_scale, w_zp, x2, bias],
                        has_bias=bias is not None,
                        epilogue_creator=epilogue_creator,
                        # Reorder bias and x2
                        input_indices=[0, 3, 1, 2, 4, 5, 6]
                        if bias is None
                        else [7, 0, 3, 1, 2, 4, 5, 6],
                    )

            if len(choices) == 0 or use_aten_gemm_kernels():
                kwargs = dict(
                    output_scale=o_scale,
                    output_zero_point=o_zero_point,
                    output_dtype=output_dtype,
                    other_scale=x2_scale,
                    other_zp=x2_zp,
                    binary_post_op=binary_attr,
                    binary_alpha=alpha,
                    unary_post_op=unary_attr,
                    unary_post_op_args=unary_scalars,
                    unary_post_op_algorithm=unary_algorithmm,
                )
                if bias is None:
                    kwargs["bias"] = None
                choices.append(
                    aten_mkldnn_qlinear_binary.bind(
                        (x, x_scale, x_zp, packed_weight, w_scale, w_zp, x2)
                        if bias is None
                        else (x, x_scale, x_zp, packed_weight, w_scale, w_zp, x2, bias),
                        layout,
                        **kwargs,
                    )
                )
            assert packed_weight.get_name() in V.graph.constants
            input_gen_fns = {
                3: lambda x: V.graph.constants[x.get_name()],
                4: lambda x: V.graph.constants[x.get_name()],
                5: lambda x: V.graph.constants[x.get_name()],
            }
            if bias is not None:
                input_gen_fns[7] = lambda x: V.graph.constants[x.get_name()]  # For bias
            result = autotune_select_algorithm(
                "qlinear_binary",
                choices,
                [x, x_scale, x_zp, packed_weight, w_scale, w_zp, x2]
                if bias is None
                else [x, x_scale, x_zp, packed_weight, w_scale, w_zp, x2, bias],
                layout,
                input_gen_fns=input_gen_fns,
            )
            if len(x_size) > 2 and binary_attr == "add":
                result = view(result, (*x_size[:-1], result.get_size()[-1]))
            return result

        if torch._C.has_mkl:
            aten_mkl_linear = ExternKernelChoice(
                torch.ops.mkl._mkl_linear,
                "mkl::_mkl_linear",
                has_out_variant=False,
                kernel_creator=mkldnn_ir.MKLPackedLinear.create,
            )
            cpu_needs_realized_inputs.append(torch.ops.mkl._mkl_linear)

            @register_lowering(torch.ops.mkl._mkl_linear)
            def mkl_packed_linear(
                x: TensorBox,
                packed_w: TensorBox,
                orig_w: TensorBox,
                b: Optional[TensorBox],
                batch_size,
                *,
                layout=None,
            ):
                choices: List[ChoiceCaller] = []
                if use_max_autotune():
                    transposed_w = permute(orig_w, [1, 0])
                    *_, layout, x, transposed_w = mm_args(
                        x, transposed_w, layout=layout
                    )
                    if use_cpp_gemm_template(layout, x, transposed_w):
                        CppGemmTemplate.add_choices(
                            choices,
                            layout,
                            [x, packed_w, orig_w],
                            trans_w=True,
                            input_indices=[0, 2],
                        )

                if len(choices) == 0 or use_aten_gemm_kernels():
                    choices.append(
                        aten_mkl_linear.bind(
                            (x, packed_w, orig_w), layout, B=None, batch_size=batch_size
                        )
                    )

                assert packed_w.get_name() in V.graph.constants
                assert orig_w.get_name() in V.graph.constants
                # packed_w is a mkldnn tensor which we can't generate directly
                # so we use the weights from the original tensor in autotune.
                input_gen_fns = {
                    1: lambda x: V.graph.constants[x.get_name()],
                    2: lambda x: V.graph.constants[x.get_name()],
                }
                result: TensorBox = autotune_select_algorithm(
                    "packed_linear",
                    choices,
                    [x, packed_w, orig_w],
                    layout,
                    input_gen_fns=input_gen_fns,
                )
                if b is not None:
                    result = add(result, b)
                return result

        add_needs_realized_inputs(cpu_needs_realized_inputs)
    else:
        pass<|MERGE_RESOLUTION|>--- conflicted
+++ resolved
@@ -1,6 +1,6 @@
 # mypy: allow-untyped-defs
 import functools
-from typing import List, Optional
+from typing import Optional
 
 import torch
 import torch.utils._pytree as pytree
@@ -31,8 +31,8 @@
 
 def grouped_gemm_lowering(
     x: TensorBox,
-    w: List[TensorBox],
-    b: List[TensorBox],
+    w: list[TensorBox],
+    b: list[TensorBox],
     attr=None,
     scalars=None,
     algorithm=None,
@@ -47,7 +47,7 @@
     assert use_max_autotune()
     b = [bias if bias is None else ir.ExternKernel.realize_input(bias) for bias in b]
 
-    choices: List[ChoiceCaller] = []
+    choices: list[ChoiceCaller] = []
     *_, layout, x, _ = mm_args(x, permute(w[0], [1, 0]), layout=layout)
 
     kwargs = dict(
@@ -245,7 +245,7 @@
                 x = view(x, [-1, x_size[-1]])
             if b is not None:
                 b = ir.ExternKernel.realize_input(b)
-            choices: List[ChoiceCaller] = []
+            choices: list[ChoiceCaller] = []
             if use_max_autotune():
                 transposed_w = permute(w, [1, 0])
                 *_, layout, x, transposed_w = mm_args(x, transposed_w, layout=layout)
@@ -308,7 +308,7 @@
                 y = view(y, [-1, y_size[-1]])
             if b is not None:
                 b = ir.ExternKernel.realize_input(b)
-            choices: List[ChoiceCaller] = []
+            choices: list[ChoiceCaller] = []
             if use_max_autotune():
                 transposed_w = permute(w, [1, 0])
                 *_, layout, x, transposed_w, y = mm_args(
@@ -397,7 +397,7 @@
             hx: TensorBox,
             cx: TensorBox,
             reverse: bool,
-            batch_sizes: List[int],
+            batch_sizes: list[int],
             mode: int,
             hidden_size: int,
             num_layers: int,
@@ -631,13 +631,8 @@
                 )
 
             bias_dtype = None if bias is None else bias.get_dtype()
-<<<<<<< HEAD
-
-            choices: List[ChoiceCaller] = []
-=======
             choices: list[ChoiceCaller] = []
 
->>>>>>> 3cf7874e
             if use_max_autotune():
                 *_, layout, x, packed_weight = mm_args(
                     x, packed_weight, layout=layout, out_dtype=output_dtype
@@ -932,7 +927,7 @@
                     ), "dtype of accum for qlinear post op sum should be the same as output"
             x2_dtype = x2.get_dtype()
             bias_dtype = bias.get_dtype() if bias is not None else None
-            choices: List[ChoiceCaller] = []
+            choices: list[ChoiceCaller] = []
             if (
                 use_max_autotune() and binary_attr == "add"
             ):  # <TODO> Support inplace sum fusion
@@ -1175,7 +1170,7 @@
                 *,
                 layout=None,
             ):
-                choices: List[ChoiceCaller] = []
+                choices: list[ChoiceCaller] = []
                 if use_max_autotune():
                     transposed_w = permute(orig_w, [1, 0])
                     *_, layout, x, transposed_w = mm_args(
