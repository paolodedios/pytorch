--- conflicted
+++ resolved
@@ -5,9 +5,6 @@
 # 2. register any artifacts (<artifact_name> below) in torch._logging._registrations
 #   a. call getArtifactLogger(__name__, <artifact_name>) at your logging site instead of the standard logger to log your artifact
 import torch._logging._registrations
-<<<<<<< HEAD
-from ._internal import _init_logs, getArtifactLogger, set_logs, warning_once
-=======
 from ._internal import (
     _init_logs,
     DEFAULT_LOGGING,
@@ -15,5 +12,4 @@
     LazyString,
     set_logs,
     warning_once,
-)
->>>>>>> 256fed02
+)