--- conflicted
+++ resolved
@@ -11,11 +11,7 @@
 from collections.abc import Callable
 from enum import Enum
 from functools import lru_cache
-<<<<<<< HEAD
-from typing import Any, NamedTuple, Optional, Union
-=======
 from typing import Any, cast, NamedTuple, Optional, Protocol, Union
->>>>>>> 7778a58e
 
 import torch
 import torch.distributed as dist
@@ -1954,13 +1950,14 @@
         send_ops: list[list[dist.Work]] = []
 
         # we track which stages are 'active' when used with FSDP, and wait on unshard ops before computing on stages
-        unshard_ops: dict[int, UnshardHandle] = {}
+        unshard_ops: dict[int, list[UnshardHandle]] = defaultdict(list)
         unsharded_stages = set()
 
         def _assert_unsharded(stage_idx: int):
             """If an unshard is active for `stage_idx`, wait() it and mark `stage_idx` unshared."""
             if stage_idx in unshard_ops:
-                unshard_ops[stage_idx].wait()
+                for op in unshard_ops[stage_idx]:
+                    op.wait()
                 del unshard_ops[stage_idx]
                 unsharded_stages.add(stage_idx)
             assert stage_idx in unsharded_stages, (
@@ -2056,40 +2053,7 @@
                     ) in self.fwd_recv_ops, (
                         f"Computing {action=} before receiving input"
                     )
-<<<<<<< HEAD
-                elif comp_type == UNSHARD:
-                    if stage_uses_fsdp:
-                        assert (
-                            stage_idx not in unsharded_stages
-                            and stage_idx not in unshard_ops
-                        ), f"Unsharding the same {stage_idx=} twice"
-                        unshard_ops[stage_idx] = stage.submod.unshard(async_op=True)  # type: ignore[operator]
-                elif comp_type == RESHARD:
-                    if stage_uses_fsdp:
-                        assert stage_idx in unsharded_stages, (
-                            f"Resharding {stage_idx=} without unsharding"
-                        )
-                        assert stage_idx not in unshard_ops, (
-                            f"Resharding {stage_idx=} before finishing unshard"
-                        )
-                        stage.submod.reshard()  # type: ignore[operator]
-                elif comp_type == FORWARD:
-                    if stage_uses_fsdp:
-                        _assert_unsharded(stage_idx)
-
-                    if (
-                        not stage.is_first
-                        # no recv op expected for V-schedule special case (see [Note: V-schedule special case])
-                        and not is_prev_stage_on_this_rank
-                    ):
-                        assert (
-                            stage_idx,
-                            mb_index,
-                        ) in fwd_recv_ops, f"Computing {action=} before receiving input"
-                        _wait_batch_p2p(fwd_recv_ops.pop((stage_idx, mb_index)))
-=======
                     _wait_batch_p2p(self.fwd_recv_ops.pop((stage_idx, mb_index)))
->>>>>>> 7778a58e
 
                 output = stage.forward_one_chunk(
                     mb_index,
@@ -2147,25 +2111,6 @@
                     ) in self.bwd_recv_ops, (
                         f"Attempted to run compute {action=} before receiving input"
                     )
-<<<<<<< HEAD
-                    # SEND/RECV op are avoided for special case with 2 adjacent stages on same rank
-                    # see [Note: V-schedule special case]
-                    if is_prev_stage_on_this_rank:
-                        stage_index_to_stage[stage_idx - 1].set_local_bwd_input(
-                            stage.get_local_bwd_output(mb_index), mb_index
-                        )
-                elif comp_type == BACKWARD_WEIGHT:
-                    if stage_uses_fsdp:
-                        _assert_unsharded(stage_idx)
-                    backward_counter[stage_idx] += 1
-                    stage.backward_weight_one_chunk(
-                        mb_index,
-                        last_backward=backward_counter[stage_idx]
-                        == self._n_microbatches,
-                    )
-                else:
-                    raise ValueError(f"{action=} is unknown or unsupported")
-=======
                     _wait_batch_p2p(self.bwd_recv_ops.pop((stage_idx, mb_index)))
                 loss = self._maybe_get_loss(stage, mb_index)
                 stage.backward_one_chunk(
@@ -2191,7 +2136,6 @@
                 )
             else:
                 raise ValueError(f"{action=} is unknown or unsupported")
->>>>>>> 7778a58e
 
         # count either full_backward or backward_weight together, to determine when to sync DP grads
         backward_counter: Counter[int] = Counter()
@@ -2241,7 +2185,7 @@
         self._update_losses(self._stages, losses)
 
 
-class ScheduleLoopedBFS(PipelineScheduleMulti):
+class ScheduleLoopedBFS(_PipelineScheduleRuntime):
     """
     Breadth-First Pipeline Parallelism.
     See https://arxiv.org/abs/2211.05953 for details.
@@ -2275,6 +2219,9 @@
         for rank in range(self.pp_group_size):
             rank_ops = self._calculate_single_rank_operations(rank)
             self.pipeline_order[rank] = rank_ops
+
+        # Initialize the pipeline order with communication necessary to run with _PipelineScheduleRuntime
+        self._prepare_schedule_with_comms(self.pipeline_order)
 
     def _calculate_single_rank_operations(self, rank):
         n_local_stages = len(self._stages)
@@ -2442,7 +2389,7 @@
     return rank_ops
 
 
-class ScheduleInterleaved1F1B(PipelineScheduleMulti):
+class ScheduleInterleaved1F1B(_PipelineScheduleRuntime):
     """
     The Interleaved 1F1B schedule.
     See https://arxiv.org/pdf/2104.04473 for details.
@@ -2498,6 +2445,9 @@
             rank_ops = self._calculate_single_rank_operations(rank)
             self.pipeline_order[rank] = rank_ops
 
+        # Initialize the pipeline order with communication necessary to run with _PipelineScheduleRuntime
+        self._prepare_schedule_with_comms(self.pipeline_order)
+
     def _calculate_single_rank_operations(self, rank) -> list[Optional[_Action]]:
         def get_rank_warmup_ops(rank):
             # Warms up operations for last stage
@@ -2558,7 +2508,7 @@
         )
 
 
-class ScheduleInterleavedZeroBubble(PipelineScheduleMulti):
+class ScheduleInterleavedZeroBubble(_PipelineScheduleRuntime):
     """
     The Interleaved Zero Bubble schedule.
     See https://arxiv.org/pdf/2401.10241 for details.
@@ -2616,6 +2566,9 @@
             self.n_local_stages * self.pp_group_size,
         )
 
+        # Initialize the pipeline order with communication necessary to run with _PipelineScheduleRuntime
+        self._prepare_schedule_with_comms(self.pipeline_order)
+
     def _calculate_single_rank_operations(self, rank) -> list[Optional[_Action]]:
         def get_rank_warmup_ops(rank):
             # Warms up operations for last stage
@@ -2747,7 +2700,7 @@
         return result
 
 
-class ScheduleZBVZeroBubble(PipelineScheduleMulti):
+class ScheduleZBVZeroBubble(_PipelineScheduleRuntime):
     """
     The Zero Bubble schedule (ZBV variant).
     See https://arxiv.org/pdf/2401.10241 Section 6 for details.
@@ -2808,6 +2761,9 @@
         for rank in range(self.pp_group_size):
             rank_ops = self._calculate_single_rank_operations(rank)
             self.pipeline_order[rank] = rank_ops
+
+        # Initialize the pipeline order with communication necessary to run with _PipelineScheduleRuntime
+        self._prepare_schedule_with_comms(self.pipeline_order)
 
     def _calculate_single_rank_operations(self, rank) -> list[Optional[_Action]]:
         # max(2 * self.pp_group_size - 1, ...) ensure the number of microbatches is at least
