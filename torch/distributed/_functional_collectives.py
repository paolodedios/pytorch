import warnings
import sys
import torch
import torch.distributed as dist
import torch.distributed.distributed_c10d as c10d
from typing import Tuple, Union, List, cast, TYPE_CHECKING
from torch.utils._pytree import tree_map_only
from . import _functional_collectives_impl as fun_col_impl
<<<<<<< HEAD
from ._functional_collectives_impl import _register_wrapper_tensor
=======
from ._functional_collectives_impl import _register_tensor_wrapper
>>>>>>> 256fed02
from torch.fx.experimental.proxy_tensor import (
    get_innermost_proxy_mode,
)

if torch._running_with_deploy():
    def is_torchdynamo_compiling():
        """Can't import torchdynamo in torchdeploy builds currently."""
        return False
else:
    try:
        from torch._dynamo.external_utils import is_compiling as is_torchdynamo_compiling
    except Exception:
        warnings.warn(
            "Unable to import torchdynamo util `is_torchdynamo_compiling`, so won't support torchdynamo correctly"
        )

        def is_torchdynamo_compiling():
            return False

"""
New traceable, functional collectives.
RFC: https://github.com/pytorch/pytorch/issues/93173

  compiler: trace these ops with plain-old-data schemas, then choose how to lower them.
  eager: execute these 'functional' ops which in eager return AsyncCollectiveTensor subclasses,
         automatically calling .wait() on underlying/hidden async 'work' obj only when fed to
         a downstream op.

Issues:
* Where should these ops live? Couldn't `import torch` if putting these ops in existing torch.distributed files
* Proper support for eager requires inplace ops. We should explore having it as an option for the API.
"""

"""
Functional collectives are asynchronous only and we perform implicit stream synchronization
on behalf of the user.

We use AsyncCollectiveTensor to wrap the result tensor of a collective and it lets us witness
first usage of the tensor and insert cross stream sync at the right place.

The above are the easy bits, the hard one is how we match the Work object returned by
c10d and the tensor AsyncCollectiveTensor wraps. We alloc the tensor inside the collective
op implementation (see ``clone()`` call in ``_all_reduce``) and then it's handled by the
dispatcher which might call other implementations that are allowed to change the returned
tensor - even return a tensor with a different shape (see ``torch.vmap``).

This means the caller of our ops receives a Tensor that is not guaranteed to be the same
allocated by our implementations and that makes pairing The AsyncTensor to the original
tensor a lot harder. This pairing is needed so we can lookup the Work object to use.

Originally, we tried WeakKeyDictionary to map from Tensor to Work, but because Tensor's
identity is not stable across dispatch, the op caller would end up with a different Tensor
instance that would not match any in the dictionary.

With Tensor identity out of the question, we decided use the tensor data pointer, which
should be stable across all the Tensor changes done during dispatch.

We have a dictionary of tensor::data_ptr -> Work that we insert right after we call into c10d.

We use this dictionary when AsyncCollectiveTensor is used to invoke Work::wait()

Finally, we setup a finalizer against the tensor wrapper to observe it getting collected so we
can clean up stale entries in the dictionary.

To eliminate the possibility of races we have a global version counter that is used by the finalizer.

As a wise man said once: Don't cross the streams (https://www.youtube.com/watch?v=wyKQe_i9yyo)

"""

"""
Functional collectives can accept any of these types to describe the ranks participating in collectives.

The different types will be desugared to a canonical format
"""
RANK_TYPES = Union[List[int], List[List[int]], dist.ProcessGroup, "dist._tensor.DeviceMesh", Tuple["dist._tensor.DeviceMesh", int]]


"""
User facing APIs for functional collectives
-------------------------------------------

These apis are called by user code and expected to work both in eager execution and compilation,
but there are significant differences to how the two modes are implemented underneath.

Eager execution is 'optimized' using a tensor subclass that schedules the synchronization (via wait_tensor() op)
just before the tensor is first used.  Compiled tracing currently relies on the compiler to perform this optimization,
and cannot yet correctly trace the AsyncTensor wrapper class.  In the future, these paths may be unified
if sufficient subclass support is added in dynamo.

Example: all_reduce is an entrypoint API, and other collectives follow a similar pattern.

Here's how it works under torch.compile/dynamo:
all_reduce(...)
  |--> _expand_group(...)               - desugars processgroup into canonical/traceable format
  |--> c10d_functional.all_reduce(...)  - dynamo captures this op call, doesn't trace deeper
  |--> _maybe_wrap_tensor(...)          - wait_tensor() op is immediately called, no AsyncTensor subclass needed

And under eager execution:
all_reduce(...)
  |--> _expand_group(...)               - same as above, but less critical for eager
  |--> c10d_functional.all_reduce(...)  - dispatches to real kernel OR records op in trace
  |--> _maybe_wrap_tensor(...)          - AsyncTensor wrapper applied to returned tensor,
                                          which issues wait_tensor() at the time of first use
"""

def wait_tensor(tensor):
    """
    Wait on a tensor returned by the collectives ops.

    Waiting follows device semantics, which means blocking on CPU and synchronizing streams on CUDA.
    """
    return torch.ops.c10d_functional.wait_tensor(tensor)  # type: ignore[attr-defined]


def all_reduce(self: torch.Tensor, reduceOp: str, group: RANK_TYPES, tag: str = ""):
    """
    Reduces the tensor data across all machines in such a way that all get
    the final result.

    The input tensor is left unmodified.

    Group can be one of:
        List[int]: ranks participating in the collective.
        List[List[int]]: 2D mesh of ranks taking part of this collective in MPMD.
        ProcessGroup: Will perform a collective using the ranks and tag of the PG.
        DeviceMesh: Do a SPMD collective over all ranks of the mesh
        (DeviceMesh, int): Do a MPMD collective over one dimension of the DeviceMesh

    :: N.B. If you pass a PG or a 1D list to perform a MPMD collective, the compiler won't be able to recover
    that information and perform collective algebraic optimization. Use other forms of input for that.
    """
    tag, rankset, group_size = _expand_group(group, tag)
    tensor = torch.ops.c10d_functional.all_reduce(self, reduceOp, tag, rankset, group_size)  # type: ignore[attr-defined]
    return _maybe_wrap_tensor(tensor)


def all_gather_tensor(
    self: torch.Tensor,
    gather_dim: int,
    group: RANK_TYPES,
    tag: str = "",
):
    """
    Gather tensor data across from all machines and concatenate over ``gather_dim``.

    Note that it currently only supports gather_dim = 0.

    The input tensor is left unmodified.
    Group can be one of:
        List[int]: ranks participating in the collective.
        List[List[int]]: 2D mesh of ranks taking part of this collective in MPMD.
        ProcessGroup: Will perform a collective using the ranks and tag of the PG.
        DeviceMesh: Do a SPMD collective over all ranks of the mesh
        (DeviceMesh, int): Do a MPMD collective over one dimension of the DeviceMesh

    :: N.B. If you pass a PG or a 1D list to perform a MPMD collective, the compiler won't be able to recover
    that information and perform collective algebraic optimization. Use other forms of input for that.
    """
    assert self.is_contiguous()
    tag, rankset, group_size = _expand_group(group, tag)
    tensor = torch.ops.c10d_functional.all_gather_into_tensor(self, tag, rankset, group_size)  # type: ignore[attr-defined]
    res = _maybe_wrap_tensor(tensor)
    # TODO this should be done inside AsyncCollectiveTensor to delay the wait() call
    if gather_dim != 0:
        res = torch.cat(torch.chunk(res, group_size, dim=0), dim=gather_dim)
    return res

def reduce_scatter_tensor(
    self: torch.Tensor,
    reduceOp: str,
    scatter_dim: int,
    group: RANK_TYPES,
    tag: str = "",
):
    """
    Reduces the tensor data across all machines in such a way that all get
    the final result, then scatter the results to corresponding ranks.


    The input tensor is left unmodified.
    Group can be one of:
        List[int]: ranks participating in the collective.
        List[List[int]]: 2D mesh of ranks taking part of this collective in MPMD.
        ProcessGroup: Will perform a collective using the ranks and tag of the PG.
        DeviceMesh: Do a SPMD collective over all ranks of the mesh
        (DeviceMesh, int): Do a MPMD collective over one dimension of the DeviceMesh
    :: N.B. If you pass a PG or a 1D list to perform a MPMD collective, the compiler won't be able to recover
    that information and perform collective algebraic optimization. Use other forms of input for that.
    """
    tag, rankset, group_size = _expand_group(group, tag)
    assert (
        self.size(scatter_dim) % group_size == 0
    ), f"input dimension 0 ({self.size(0)} must be a multiple of group_size {group_size}"
    if scatter_dim != 0:
        tensor_list = torch.chunk(self, group_size, dim=scatter_dim)
        self = torch.cat(tensor_list)

    tensor = torch.ops.c10d_functional.reduce_scatter_tensor(self, reduceOp, tag, rankset, group_size)  # type: ignore[attr-defined]
    res = _maybe_wrap_tensor(tensor)
    return res


def all_reduce_coalesced(self: List[torch.Tensor], reduceOp: str, group: RANK_TYPES, tag: str = "") -> List[torch.Tensor]:
    """
    Reduces a list of tensors across all machines in such a way that all get
    the final result.

    The all tensors in the input list are left unmodified.

    Group can be one of:
        List[int]: ranks participating in the collective.
        List[List[int]]: 2D mesh of ranks taking part of this collective in MPMD.
        ProcessGroup: Will perform a collective using the ranks and tag of the PG.
        DeviceMesh: Do a SPMD collective over all ranks of the mesh
        (DeviceMesh, int): Do a MPMD collective over one dimension of the DeviceMesh

    :: N.B. If you pass a PG or a 1D list to perform a MPMD collective, the compiler won't be able to recover
    that information and perform collective algebraic optimization. Use other forms of input for that.
    """
    tag, rankset, group_size = _expand_group(group, tag)
    tensor_list = torch.ops.c10d_functional.all_reduce_coalesced(self, reduceOp, tag, rankset, group_size)  # type: ignore[attr-defined]
    return list(map(_maybe_wrap_tensor, tensor_list))


def all_gather_into_tensor_coalesced(self: List[torch.Tensor], group: RANK_TYPES, tag: str = "") -> List[torch.Tensor]:
    """
    Gather a list of tensors across from all machines.

    Note that it currently only supports gather_dim = 0.

    The input tensor is left unmodified.
    Group can be one of:
        List[int]: ranks participating in the collective.
        List[List[int]]: 2D mesh of ranks taking part of this collective in MPMD.
        ProcessGroup: Will perform a collective using the ranks and tag of the PG.
        DeviceMesh: Do a SPMD collective over all ranks of the mesh
        (DeviceMesh, int): Do a MPMD collective over one dimension of the DeviceMesh

    :: N.B. If you pass a PG or a 1D list to perform a MPMD collective, the compiler won't be able to recover
    that information and perform collective algebraic optimization. Use other forms of input for that.
    """
    tag, rankset, group_size = _expand_group(group, tag)
    tensor_list = torch.ops.c10d_functional.all_gather_into_tensor_coalesced(self, tag, rankset, group_size)  # type: ignore[attr-defined]
    return list(map(_maybe_wrap_tensor, tensor_list))


def reduce_scatter_tensor_coalesced(
    inputs: List[torch.Tensor],
    reduceOp: str,
    scatter_dim: List[int],
    group: RANK_TYPES,
    tag: str = "",
) -> List[torch.Tensor]:
    """
    Reduces a list of tensors across all machines in such a way that all get
    the final result, then scatter the results to corresponding ranks.

    The input tensors are left unmodified.
    Group can be one of:
        List[int]: ranks participating in the collective.
        List[List[int]]: 2D mesh of ranks taking part of this collective in MPMD.
        ProcessGroup: Will perform a collective using the ranks and tag of the PG.
        DeviceMesh: Do a SPMD collective over all ranks of the mesh
        (DeviceMesh, int): Do a MPMD collective over one dimension of the DeviceMesh

    :: N.B. If you pass a PG or a 1D list to perform a MPMD collective, the compiler won't be able to recover
    that information and perform collective algebraic optimization. Use other forms of input for that.
    """
    tag, rankset, group_size = _expand_group(group, tag)
    assert len(scatter_dim) == len(inputs)
    for idx, (dim, tensor) in enumerate(zip(scatter_dim, inputs)):
        assert (
            tensor.size(dim) % group_size == 0
        ), f"input dimension {dim} ({tensor.size(dim)} must be a multiple of group_size {group_size} for tensor at index {idx}"
        if dim != 0:
            tensor_list = torch.chunk(tensor, group_size, dim=dim)
            inputs[idx] = torch.cat(tensor_list)

    tensor_list = torch.ops.c10d_functional.reduce_scatter_tensor_coalesced(inputs, reduceOp, tag, rankset, group_size)  # type: ignore[attr-defined]

    return list(map(_maybe_wrap_tensor, tensor_list))



class AsyncCollectiveTensor(torch.Tensor):
    r"""
    A Tensor wrapper subclass that is used to trigger a call to wait
    prior to first use of the underlying tensor.
    Use it inside functional collective pytorch wrappers like the following:
    def functional_collective(self, group, tag):
        tag, rankset, group_size = _expand_group(group, tag)
        tensor = torch.ops.c10d_functional.{collective}(self, tag, rankset, group_size)
        return _maybe_wrap_tensor(tensor)
    """
    elem: torch.Tensor

    __slots__ = ['elem']

    __torch_function__ = torch._C._disabled_torch_function_impl

    @staticmethod
    def __new__(cls, elem: torch.Tensor):

        r = torch.Tensor._make_wrapper_subclass(  # type: ignore[attr-defined]
            cls, elem.size(),
            strides=elem.stride(), storage_offset=elem.storage_offset(),
            dtype=elem.dtype, layout=elem.layout,
            device=elem.device, requires_grad=False
        )
        r.elem = elem
        return r

    def __repr__(self):
        wait_tensor(self.elem)
        return f"AsyncCollectiveTensor({self.elem})"

    def trigger_wait(self):
        wait_tensor(self.elem)
        return self

    def _get_acs_underlying_tensor(self):
        """This method enables  _functional_collectives_impl to test if a tensor is an ACS"""
        return self.elem

    @classmethod
    def __torch_dispatch__(cls, func, types, args=(), kwargs=None):
        def unwrap(e: AsyncCollectiveTensor):
            # wait_tensor is idepotent and will do stream sync only once
            wait_tensor(e.elem)
            return e.elem

<<<<<<< HEAD
=======
        def wrap(e: torch.Tensor):
            # wait_tensor is idepotent and will do stream sync only once
            assert not isinstance(e, AsyncCollectiveTensor)
            res = AsyncCollectiveTensor(e)
            _register_tensor_wrapper(res)
            return res

>>>>>>> 256fed02
        unwrapped_args = tree_map_only(AsyncCollectiveTensor, unwrap, args)
        unwrapped_kwargs = tree_map_only(AsyncCollectiveTensor, unwrap, kwargs)

        # we don't wrap the result as it doesn't need to be waited on.
        out = func(*unwrapped_args, **unwrapped_kwargs)

        return out


"""
Utils and infrastructure for tracing support
"""
def _expand_group(group: RANK_TYPES, tag: str = "") -> Tuple[str, List[int], int]:
    """
    _expand_group desugars the different RANK_TYPES types into a canonical format that is traceable.

    By having this be part of the explicit eager codepath, we avoid having to specialize behavior inside
    torchdynamo and can still interoperate with processgroup objects or other untraceable forms.
    """
    # Cannot import on the top level to avoid circular imports
    import torch.distributed._tensor as dt

    # had to define this hack _inside_ expand_group to avoid
    # graph_break [('torch.* op returned non-Tensor int
    # caused by 'cast_*` functions being treated as 'torch.*' ops (iiuc)
    if TYPE_CHECKING:
        def cast_listlistint(x):
            return cast(List[List[int]], x)

        def cast_listint(x):
            return cast(List[int], x)

    else:
        # fake cast op for use at runtime since dynamo doesn't support real cast
        # also, dynamo didn't like encountering 'typing' objects ()
        # NotImplementedError: argument of type: <class 'typing._GenericAlias'>
        def cast_listlistint(x):
            return x

        def cast_listint(x):
            return x

    rankset: List[int]
    if isinstance(group, list):
        if isinstance(group[0], list):
            nested_list = cast_listlistint(group)
            rankset = []
            group_size = -1
            for rs in nested_list:
                rankset.extend(rs)
                if group_size != -1 and group_size != len(rs):
                    raise ValueError(
                        f"group sizes must be identical found {group_size} and {len(rs)}"
                    )
                group_size = len(rs)
        else:
            rankset = cast_listint(group)
            group_size = len(rankset)
    elif isinstance(group, dist.ProcessGroup):
        rankset = dist.get_process_group_ranks(group)
        group_size = len(rankset)
        tag = tag or c10d._get_group_tag(group)
    elif isinstance(group, dt.DeviceMesh):
        assert group.ndim == 1, "Only 1D mesh is supported, pass in (DeviceMesh, int) together if mesh > 1D"
        # TODO: it should run collective in the whole mesh instead of dim 0
        tag, rankset = group._dim_group_infos[0]
        group_size = len(rankset)
    elif isinstance(group, tuple):
        if len(group) == 2 and isinstance(group[0], dt.DeviceMesh) and isinstance(group[1], int):
            dmesh = group[0]
            dim = group[1]
            tag, rankset = dmesh._dim_group_infos[dim]
            group_size = len(rankset)
        else:
            raise ValueError("Invalid tuple for group must be (DeviceMesh, int)")
    else:
        raise ValueError("Invalid type for group, must be one of List, Processgroup, DeviceMesh or (DeviceMesh, int).")

    return (tag, rankset, group_size)

def _are_we_tracing() -> bool:
    if is_torchdynamo_compiling():
        return True
    mode = get_innermost_proxy_mode()
    if mode is None:
        return False
    return mode.tracer is not None

def _maybe_wrap_tensor(self) -> torch.Tensor:
    if _are_we_tracing():
        return wait_tensor(self)
    res = AsyncCollectiveTensor(self)
<<<<<<< HEAD
    _register_wrapper_tensor(res, self)
=======
    _register_tensor_wrapper(res)
>>>>>>> 256fed02
    return cast(torch.Tensor, res)

def _all_gather_into_tensor_coalesced_meta(self, tag, rankset, group_size):
    def mk_out_tensor(shard):
        out_size = list(shard.size())
        out_size[0] *= group_size
        out_tensor = shard.new_empty(out_size)
        return out_tensor

    return [mk_out_tensor(t) for t in self]

# We now register meta kernels to deal with tracing
def _all_reduce_meta(self, *args):
    return torch.empty_like(self)

def _wait_tensor_meta(self, *args):
    return torch.empty_like(self)

def _all_gather_into_tensor_meta(shard, tag, rankset, group_size):
    out_size = list(shard.size())
    out_size[0] *= group_size
    return shard.new_empty(out_size)

def _reduce_scatter_tensor_meta(input, reduce_op, tag, rankset, group_size):
    out_size = list(input.size())
    out_size[0] //= group_size
    return input.new_empty(out_size)

def _all_reduce_coalesced_meta(self, reduceOp, tag, rankset, group_size):
    return [torch.empty_like(t) for t in self]


def _reduce_scatter_tensor_coalesced_meta(inputs, reduceOp, tag, rankset, group_size):
    def mk_out_tensor(input):
        out_size = list(input.size())
        out_size[0] //= group_size
        out_tensor = input.new_empty(out_size)
        return out_tensor

    return [mk_out_tensor(t) for t in inputs]


def _register_ops():
    ops_defs = [
        "all_reduce(Tensor self, str reduceOp, str tag, int[] ranks, int group_size) -> Tensor",
        "all_reduce_coalesced(Tensor[] self, str reduceOp, str tag, int[] ranks, int group_size) -> Tensor[]",
        "wait_tensor(Tensor self) -> Tensor",
        "all_gather_into_tensor(Tensor shard, str tag, int[] ranks, int group_size) -> Tensor",
        "all_gather_into_tensor_coalesced(Tensor[] input, str tag, int[] ranks, int group_size) -> Tensor[]",
        "reduce_scatter_tensor(Tensor input, str reduceOp, str tag, int[] ranks, int group_size) -> Tensor",
        "reduce_scatter_tensor_coalesced(Tensor[] inputs, str reduceOp, str tag, int[] ranks, int group_size) -> Tensor[]",
    ]

    my_module = sys.modules[__name__]
    for op_def in ops_defs:
        op_name = op_def[0:op_def.index('(')]
        backend_impl = getattr(fun_col_impl, f"_{op_name}")
        meta_impl = getattr(my_module, f"_{op_name}_meta")
        c10_lib.define(op_def)
        c10_lib_impl.impl(op_name, backend_impl, "CompositeExplicitAutograd")
        c10_lib_impl.impl(op_name, meta_impl, "Meta")


if not torch._running_with_deploy():
    # Library MUST be defined at module scope or it doesn't work
    # Creating a "DEF" Library always crashes torch::deploy so we create our Library instances here
    #   guarded against running inside it
    c10_lib = torch.library.Library("c10d_functional", "DEF")
    c10_lib_impl = torch.library.Library("c10d_functional", "IMPL")
    _register_ops()
else:
    warnings.warn("PyTorch Distributed functional collectives do not work with torch::deploy.")


"""
Dynamo Remappings allow seamless translation from non-functional collectives of supportable form into
functional collective calls followed by inplace copy ops, allowing them to be traced into a functional graph.

We implement this by writing a decomposition and teaching dynamo how to associate it to a corresponding op via
the mapping dict below.

These schemas intentionally match torch.distributed.distributed_c10d.* ops that we are trying to remap from
"""
def all_gather_tensor_inplace(
    output: torch.Tensor,
    input: torch.Tensor,
    group,  # TODO add a type,
    async_op: bool = False,
    tag: str = "",
    gather_dim: int = 0
):
    assert not async_op, "Can't remap async version of inplace op to functional collective"
    return output.copy_(all_gather_tensor(input, gather_dim, group, tag))

def reduce_scatter_tensor_inplace(
    output: torch.Tensor,
    input: torch.Tensor,
    op: str = "sum",  # TODO type is actually c10d ReduceOp. is this ok?
    group=None,  # TODO add a type
    async_op: bool = False,
    scatter_dim: int = 0,
    tag: str = "",
):
    assert not async_op, "Can't remap async version of inplace op to functional collective"
    return output.copy_(reduce_scatter_tensor(input, op, scatter_dim, group, tag))

from torch.distributed.distributed_c10d import (
    all_gather_into_tensor as legacy_allgather,
    reduce_scatter_tensor as legacy_reducescatter,
)

# This dict should contain sets of functions that dynamo is allowed to remap.
# Functions in this set should accept the same args/kwargs 1:1 as their mapping.
traceable_collective_remaps = {
    legacy_allgather: all_gather_tensor_inplace,
    legacy_reducescatter: reduce_scatter_tensor_inplace,
}<|MERGE_RESOLUTION|>--- conflicted
+++ resolved
@@ -6,11 +6,7 @@
 from typing import Tuple, Union, List, cast, TYPE_CHECKING
 from torch.utils._pytree import tree_map_only
 from . import _functional_collectives_impl as fun_col_impl
-<<<<<<< HEAD
-from ._functional_collectives_impl import _register_wrapper_tensor
-=======
 from ._functional_collectives_impl import _register_tensor_wrapper
->>>>>>> 256fed02
 from torch.fx.experimental.proxy_tensor import (
     get_innermost_proxy_mode,
 )
@@ -295,6 +291,15 @@
     return list(map(_maybe_wrap_tensor, tensor_list))
 
 
+# This is a bit unsafe: it checks if the first argument in the schema reports as a non-mutable alias.
+# Today, this maps 1:1 with "aten ops that are views".
+def _is_view_op(tgt):
+    assert isinstance(tgt, torch._ops.OpOverload)
+    schema = tgt._schema
+    if len(schema.arguments) > 0:
+        first_arg = schema.arguments[0]
+        # check if op is a view
+        return first_arg.alias_info is not None and not first_arg.alias_info.is_write
 
 class AsyncCollectiveTensor(torch.Tensor):
     r"""
@@ -338,13 +343,14 @@
 
     @classmethod
     def __torch_dispatch__(cls, func, types, args=(), kwargs=None):
+        is_view_op = _is_view_op(func)
+
         def unwrap(e: AsyncCollectiveTensor):
             # wait_tensor is idepotent and will do stream sync only once
-            wait_tensor(e.elem)
+            if not is_view_op:
+                wait_tensor(e.elem)
             return e.elem
 
-<<<<<<< HEAD
-=======
         def wrap(e: torch.Tensor):
             # wait_tensor is idepotent and will do stream sync only once
             assert not isinstance(e, AsyncCollectiveTensor)
@@ -352,12 +358,15 @@
             _register_tensor_wrapper(res)
             return res
 
->>>>>>> 256fed02
         unwrapped_args = tree_map_only(AsyncCollectiveTensor, unwrap, args)
         unwrapped_kwargs = tree_map_only(AsyncCollectiveTensor, unwrap, kwargs)
 
         # we don't wrap the result as it doesn't need to be waited on.
         out = func(*unwrapped_args, **unwrapped_kwargs)
+
+        # View ops dont require a sync, so we should re-wrap the outputs.
+        if is_view_op:
+            out = tree_map_only(torch.Tensor, wrap, out)
 
         return out
 
@@ -445,11 +454,7 @@
     if _are_we_tracing():
         return wait_tensor(self)
     res = AsyncCollectiveTensor(self)
-<<<<<<< HEAD
-    _register_wrapper_tensor(res, self)
-=======
     _register_tensor_wrapper(res)
->>>>>>> 256fed02
     return cast(torch.Tensor, res)
 
 def _all_gather_into_tensor_coalesced_meta(self, tag, rankset, group_size):
