--- conflicted
+++ resolved
@@ -1,16 +1,11 @@
 import warnings
 import weakref
-<<<<<<< HEAD
-=======
-from typing import cast, List, Tuple, Union
-
->>>>>>> 42f2738c
 import sys
 import torch
 import torch._dynamo.external_utils
 import torch.distributed as dist
 import torch.distributed.distributed_c10d as c10d
-from typing import Any, Tuple, Union, List, cast, TYPE_CHECKING
+from typing import Tuple, Union, List, cast, TYPE_CHECKING
 from torch.utils._pytree import tree_map_only
 
 from torch.fx.experimental.proxy_tensor import (
