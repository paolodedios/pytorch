--- conflicted
+++ resolved
@@ -183,7 +183,6 @@
         ranks_only=ranks_only,
     )
 
-<<<<<<< HEAD
 
 def _offload_state_dict_to_cpu(
     state_dict: Dict[str, Any],
@@ -200,9 +199,4 @@
         device=device,
         cpu_offload=True,
         ranks_only=ranks_only,
-    )
-=======
-        if len(ranks_only) == 0 or dist.get_rank(pg) in ranks_only:
-            new_state_dict[key] = value
-    return new_state_dict
->>>>>>> 759819db
+    )