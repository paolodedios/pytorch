--- conflicted
+++ resolved
@@ -15,7 +15,6 @@
     ChunkStorageMetadata,
     Metadata,
     MetadataIndex,
-    STORAGE_TYPES,
     StorageMeta,
     TensorProperties,
     TensorStorageMetadata,
@@ -61,6 +60,7 @@
     "BF16": torch.bfloat16,
 }
 
+
 class _HuggingFaceStorageWriter(FsspecWriter):
     """
     A writer that writes to a huggingface repository in the huggingface format.
@@ -109,12 +109,12 @@
     def prepare_global_plan(self, plans: list[SavePlan]) -> list[SavePlan]:
         new_plans = []
         for i, plan in enumerate(plans, start=1):
-            storage_data : dict[str, Any] = {}
+            storage_data: dict[str, Any] = {}
             if self._fqn_to_index_mapping is not None:
                 storage_data["fqn_to_index_mapping"] = self._fqn_to_index_mapping
             if self._save_sharded:
                 storage_data["shard_index"] = i
-            
+
             new_plans.append(dataclasses.replace(plan, storage_data=storage_data))
 
         return new_plans
@@ -188,15 +188,22 @@
 
         return buckets
 
-    def _gen_file_name(self, index: int, largest_index: int, shard_index: Optional[int]) -> str:
+    def _gen_file_name(
+        self, index: int, largest_index: int, shard_index: Optional[int]
+    ) -> str:
         if shard_index is not None:
-            return SHARDED_FILE_NAME.format(
-                shard_idx=f"{shard_index}".zfill(5), cpt_idx=f"{index}".zfill(5), num_files=f"{largest_index}".zfill(5)
-            ) + SUFFIX
+            return (
+                SHARDED_FILE_NAME.format(
+                    shard_idx=f"{shard_index}".zfill(5),
+                    cpt_idx=f"{index}".zfill(5),
+                    num_files=f"{largest_index}".zfill(5),
+                )
+                + SUFFIX
+            )
         else:
             return (
                 FILE_NAME.format(
-                cpt_idx=f"{index}".zfill(5), num_files=f"{largest_index}".zfill(5)
+                    cpt_idx=f"{index}".zfill(5), num_files=f"{largest_index}".zfill(5)
                 )
                 + SUFFIX
             )
@@ -231,6 +238,7 @@
 
     def read_data(self, plan: LoadPlan, planner: LoadPlanner) -> Future[None]:
         from safetensors import deserialize  # type: ignore[import-not-found]
+
         per_file: dict[str, list[ReadItem]] = {}
 
         for read_item in plan.items:
@@ -240,30 +248,29 @@
 
         for file_name, reqs in per_file.items():
             with self.fs.create_stream(file_name, "rb") as stream:
-                # TODO: make this more efficient by doing offset reads instead of a 
+                # TODO: make this more efficient by doing offset reads instead of a
                 # full deserialization of the file
 
-<<<<<<< HEAD
-                deserialized: list[tuple(str, dict[str, Any])] = deserialize(
-                    stream.read()
-                )  # type: ignore[valid-type]
-                deserialized_dict : dict[str, dict[str, Any]] = {tensor_info[0]: tensor_info[1] for tensor_info in deserialized}
-                
-=======
                 deserialized = deserialize(stream.read())
                 deserialized_dict: dict[str, dict[str, Any]] = {
                     tensor_info[0]: tensor_info[1] for tensor_info in deserialized
                 }
 
->>>>>>> ea11d8e7
                 for req in reqs:
                     tensor_bytes = deserialized_dict[req.dest_index.fqn][DATA_KEY]
                     planner_metadata = planner.metadata  # type: ignore[attr-defined]
-                    tensor = torch.frombuffer(tensor_bytes, dtype=planner_metadata.state_dict_metadata[req.dest_index.fqn].properties.dtype)
-                    # TODO: update this to req.lengths once I get rid of allow_tensor_resize, 
+                    tensor = torch.frombuffer(
+                        tensor_bytes,
+                        dtype=planner_metadata.state_dict_metadata[
+                            req.dest_index.fqn
+                        ].properties.dtype,
+                    )
+                    # TODO: update this to req.lengths once I get rid of allow_tensor_resize,
                     # shouldn't need to look at the deserialized
                     # dict for metadat as we've already done that in read_metadata file
-                    tensor = tensor.reshape(deserialized_dict[req.dest_index.fqn][SHAPE_KEY])
+                    tensor = tensor.reshape(
+                        deserialized_dict[req.dest_index.fqn][SHAPE_KEY]
+                    )
 
                     if (
                         isinstance(planner, _HuggingFaceLoadPlanner)
@@ -294,7 +301,7 @@
         return fut
 
     def read_metadata(self) -> Metadata:
-        state_dict_metadata: dict[str, STORAGE_TYPES] = {}
+        state_dict_metadata: dict[str, TensorStorageMetadata] = {}
         storage_data: dict[MetadataIndex, _StorageInfo] = {}
 
         safetensors_files = []
@@ -309,7 +316,9 @@
 
                 dcp_sharding_info = None
                 if custom_metadata and custom_metadata.get(CUSTOM_METADATA_KEY):
-                    dcp_sharding_info = json.loads(custom_metadata.get(CUSTOM_METADATA_KEY))
+                    dcp_sharding_info = json.loads(
+                        custom_metadata.get(CUSTOM_METADATA_KEY)
+                    )
 
                 for key, val in safetensors_metadata.items():
                     if key == DEFAULT_EXTRA_METADATA_KEY:
@@ -323,12 +332,28 @@
 
                     if key not in state_dict_metadata:
                         state_dict_metadata[key] = TensorStorageMetadata(
-                                properties=TensorProperties(dtype=_get_dtype(val[DTYPE_KEY])),
-                                size=torch.Size([saved + offset for saved, offset in zip(val[SHAPE_KEY], offset)]),
-                                chunks=[ChunkStorageMetadata(offsets=torch.Size(offset), sizes=torch.Size(val[SHAPE_KEY]))],
+                            properties=TensorProperties(
+                                dtype=_get_dtype(val[DTYPE_KEY])
+                            ),
+                            size=torch.Size(
+                                [
+                                    saved + offset
+                                    for saved, offset in zip(val[SHAPE_KEY], offset)
+                                ]
+                            ),
+                            chunks=[
+                                ChunkStorageMetadata(
+                                    offsets=torch.Size(offset),
+                                    sizes=torch.Size(val[SHAPE_KEY]),
+                                )
+                            ],
+                        )
+                    else:
+                        state_dict_metadata[key].chunks.append(
+                            ChunkStorageMetadata(
+                                torch.Size(offset), sizes=torch.Size(val[SHAPE_KEY])
                             )
-                    else:
-                        state_dict_metadata[key].chunks.append(ChunkStorageMetadata(torch.Size(offset), sizes=torch.Size(val[SHAPE_KEY])))
+                        )
                         size = list(state_dict_metadata[key].size)
                         for i in range(len(size)):
                             size[i] = max(size[i], val[SHAPE_KEY][i] + offset[i])
@@ -336,15 +361,19 @@
 
                     # construct storage data
                     if dcp_sharding_info is not None:
-                        metadata_index = MetadataIndex(fqn=key, offset=dcp_sharding_info[key][SAVED_OFFSETS_KEY])
+                        metadata_index = MetadataIndex(
+                            fqn=key, offset=dcp_sharding_info[key][SAVED_OFFSETS_KEY]
+                        )
                     else:
-                        metadata_index = MetadataIndex(fqn=key, offset=[0] * len(val[SHAPE_KEY]))
+                        metadata_index = MetadataIndex(
+                            fqn=key, offset=[0] * len(val[SHAPE_KEY])
+                        )
                     storage_data[metadata_index] = _StorageInfo(
                         safetensor_file,
                         val[DATA_OFFSETS_KEY][0],
                         val[DATA_OFFSETS_KEY][1] - val[DATA_OFFSETS_KEY][0],
-                    ) 
-        
+                    )
+
         metadata = Metadata(
             state_dict_metadata=state_dict_metadata,
             storage_data=storage_data,
@@ -352,7 +381,7 @@
 
         if getattr(metadata, "storage_meta", None) is None:
             metadata.storage_meta = StorageMeta()
-        metadata.storage_meta.load_id = self.load_id
+        metadata.storage_meta.load_id = self.load_id  # type: ignore[union-attr]
 
         return metadata
 
@@ -369,6 +398,7 @@
     metadata = json.loads(header_json)
     return metadata
 
+
 def _get_dtype(dtype_str: str) -> torch.dtype:
     try:
         dtype = DTYPE_MAP[dtype_str]
