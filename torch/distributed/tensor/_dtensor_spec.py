from dataclasses import dataclass
from typing import Any, cast, NamedTuple, Optional

import torch
import torch.distributed.tensor.placement_utils as putils
from torch.distributed.device_mesh import DeviceMesh
from torch.distributed.tensor.placement_types import (
    Partial,
    Placement,
    Replicate,
    Shard,
)
from torch.distributed.tensor.placement_utils import ShardOrder
from torch.utils._debug_mode import _stringify_shape
from torch.utils._dtype_abbrs import dtype_abbrs


class TensorMeta(NamedTuple):
    # simple named tuple to represent tensor metadata
    # intentionally to stay simple only for sharding
    # propagation purposes.
    shape: torch.Size
    stride: tuple[int, ...]
    dtype: torch.dtype


# Note [Sharding representation in DTensorSpec]
# ~~~~~~~~~~~~~~~~~~~~~~~~~~~~~~~~~~~~~~~~~~~~~~~
#
# DTensorSpec uses two complementary representations for expressing how tensor dimensions
# are sharded across device mesh dimensions:
#
# 1. **Placements with _StridedShard** (internal representation stored in DTensorSpec.placements):
#    A tuple of Placement objects where each position corresponds to a mesh dimension.
#    When a tensor dimension is sharded across multiple mesh dimensions in a specific order,
#    we use _StridedShard to encode that ordering information via split_factor.
#
# 2. **ShardOrder** (logical representation):
#    A tuple of ShardOrderEntry objects that explicitly describe the sharding execution order.
#    Each ShardOrderEntry specifies which tensor dimension is sharded and the ordered sequence
#    of mesh dimensions used for sharding.
#
# Why two representations?
# - Placements align with the device mesh structure (one placement per mesh dimension)
# - ShardOrder provides an intuitive, execution-order view of how sharding is applied
# - _StridedShard.split_factor encodes the ordering information needed to recover ShardOrder
#
# Example: Sharding a tensor dimension across mesh dims [2, 0, 1] in that order
# Given:
#   - mesh = DeviceMesh([4, 3, 6])  # mesh.size(0)=4, mesh.size(1)=3, mesh.size(2)=6
#   - tensor dim 1 should be sharded first on mesh dim 2, then mesh dim 0, then mesh dim 1
#
# ShardOrder representation:
#   shard_order = (ShardOrderEntry(tensor_dim=1, mesh_dims=(2, 0, 1)),)
#   This clearly states: "shard tensor dim 1 on mesh dim 2, then 0, then 1"
#
# Placements representation (using _StridedShard):
#   placements = (_StridedShard(1, split_factor=6), _StridedShard(1, split_factor=6), Shard(1))
#   Position 0 (mesh dim 0): _StridedShard(1, sf=6) - shard tensor dim 1, accounting for prior shards on mesh dim 2
#   Position 1 (mesh dim 1): _StridedShard(1, sf=6) - shard tensor dim 1, accounting for prior shards on mesh dim 2
#   Position 2 (mesh dim 2): Shard(1) - first shard of tensor dim 1, no split_factor needed
#
# The split_factor calculation:
# For each mesh dimension in ShardOrder, split_factor is the product of mesh.size() for all
# mesh dimensions that:
#   1. Appear earlier in the shard order (lower index in mesh_dims), AND
#   2. Have a higher mesh dimension index (later in the placements tuple)
#
# For mesh dim 0 (index 1 in mesh_dims=(2,0,1)):
#   - Mesh dim 2 appears earlier (index 0) and has higher dim index (2 > 0)
#   - split_factor = mesh.size(2) = 6
# For mesh dim 1 (index 2 in mesh_dims=(2,0,1)):
#   - Mesh dim 2 appears earlier (index 0) and has higher dim index (2 > 1)
#   - split_factor = mesh.size(2) = 6
# For mesh dim 2 (index 0 in mesh_dims=(2,0,1)):
#   - No earlier mesh dims, split_factor = 1, so use regular Shard(1)
#
# Conversion between representations:
# - putils.convert_shard_order_to_StridedShard(): ShardOrder -> Placements with _StridedShard
# - putils.maybe_convert_StridedShard_to_shard_order(): Placements -> ShardOrder and replace _StridedShard
#       with Shard in Placements (if possible)
# - DTensorSpec.shard_order property: Returns ShardOrder derived from placements
#
# See https://github.com/pytorch/pytorch/pull/166740 for the detailed algorithm illustration


@dataclass
class DTensorSpec:
    mesh: DeviceMesh
    placements: tuple[Placement, ...]

    # tensor meta will only be set during sharding propagation
    tensor_meta: TensorMeta | None = None

    def __post_init__(self) -> None:
        if not isinstance(self.placements, tuple):
            self.placements = tuple(self.placements)
<<<<<<< HEAD
        self._hash: int | None = None

=======
        if self.shard_order is None:
            # pyrefly: ignore [bad-assignment]

            _, self.shard_order = self._normalize_placements_into_shard_order(
                self.placements, self.mesh
            )
        self._hash: int | None = None

    @staticmethod
    def _normalize_placements_into_shard_order(
        placements: tuple[Placement, ...], mesh: DeviceMesh
    ) -> tuple[tuple[Placement, ...], Optional[ShardOrder]]:
        # If the returned shard_order is None, it means the StridedShard/Shard
        # combinations can't be interpreted as shard order.
        # If no _StridedShard in placements, we create default order.
        if not any(isinstance(p, _StridedShard) for p in placements):
            return placements, DTensorSpec.compute_default_shard_order(placements)
        # _StridedShard in placements, try check if it can be decoded as shard order
        shard_order = DTensorSpec._maybe_convert_StridedShard_to_shard_order(
            placements, mesh
        )
        if shard_order is not None:
            normalized_placements = tuple(
                [
                    p if not isinstance(p, _StridedShard) else Shard(p.dim)
                    for p in placements
                ]
            )
            return normalized_placements, shard_order
        # unable to decode placements to shard order(e.g., the _StridedShard is
        # also used by `view` op shard propagation).
        return placements, None

    @staticmethod
    def compute_default_shard_order(
        placements: tuple[Placement, ...],
    ) -> ShardOrder:
        """
        Compute the default shard order from placements.

        Returns a ShardOrder where each ShardOrderEntry maps a tensor dimension
        to the mesh dimensions it's sharded on, in left-to-right order.
        """
        # follow default left-to-right device order if shard_order is not specified
        tensor_dim_to_mesh_dims: defaultdict[int, list[int]] = defaultdict(list)
        mesh_ndim = len(placements)
        for mesh_dim in range(mesh_ndim):
            # shard_order doesn't work with _StridedShard
            if isinstance(placements[mesh_dim], _StridedShard):
                return ()
            if isinstance(placements[mesh_dim], Shard):
                placement = cast(Shard, placements[mesh_dim])
                shard_dim = placement.dim
                assert shard_dim >= 0, (
                    f"Shard dim {shard_dim} in placements {placements} must be normalized"
                )
                tensor_dim_to_mesh_dims[shard_dim].append(mesh_dim)

        # Convert dict into ShardOrderEntry tuples
        default_shard_order = tuple(
            ShardOrderEntry(tensor_dim=key, mesh_dims=tuple(value))
            for key, value in sorted(tensor_dim_to_mesh_dims.items())
            if value
        )
        return default_shard_order

    @staticmethod
    def _convert_shard_order_to_StridedShard(
        shard_order: ShardOrder, placements: tuple[Placement, ...], mesh: DeviceMesh
    ) -> tuple[Placement, ...]:
        """
        Convert ShardOrder to placements with _StridedShard.

        This function converts a ShardOrder specification into a tuple of Placement objects,
        using _StridedShard when a tensor dimension is sharded across multiple mesh dimensions
        in a non-default order. The split_factor of each _StridedShard is determined by the
        product of mesh dimension sizes that appear earlier in the shard order but later in
        the placement tuple.

        Args:
            shard_order: ShardOrder specification indicating which tensor dimensions are
                sharded on which mesh dimensions and in what execution order.
            placements: Tuple of Placement objects that does not contain _StridedShard.
            mesh: DeviceMesh containing the size information for each mesh dimension.

        Returns:
            Updated tuple of Placement objects with Shard or _StridedShard placements.

        Algorithm:
            For each ShardOrderEntry in shard_order:
              - For each mesh dimension in the entry's mesh_dims (in order):
                - Calculate split_factor as the product of mesh sizes for all mesh dimensions
                  that appear:
                  1. Earlier in the shard order (lower index in mesh_dims), and
                  2. Later in the placement tuple (higher mesh dimension index)
                - If split_factor == 1: use normal Shard
                - Otherwise: use _StridedShard with the calculated split_factor

        Example:
            >>> # xdoctest: +SKIP("Requires DeviceMesh")
            >>> # Tensor dimension 0 sharded on mesh dims [2, 0, 1] in that order
            >>> # mesh = DeviceMesh([4, 3, 2])  # sizes: mesh[0]=4, mesh[1]=3, mesh[2]=2
            >>> shard_order = (ShardOrderEntry(tensor_dim=0, mesh_dims=(2, 0, 1)),)
            >>> placements = (Shard(0), Shard(0), Shard(0))
            >>> # For mesh_dim=2 (index 0 in mesh_dims): no earlier dims, split_factor=1
            >>> #   -> placements[2] = Shard(0)
            >>> # For mesh_dim=0 (index 1 in mesh_dims): mesh_dim=2 is earlier and has index 2>0
            >>> #   -> split_factor = mesh.size(2) = 2
            >>> #   -> placements[0] = _StridedShard(0, split_factor=2)
            >>> # For mesh_dim=1 (index 2 in mesh_dims): mesh_dim=2 is earlier and has index 2>1
            >>> #   -> split_factor = mesh.size(2) = 2
            >>> #   -> placements[1] = _StridedShard(0, split_factor=2)
            >>> # Result: (_StridedShard(0, sf=2), _StridedShard(0, sf=2), Shard(0))
        """
        placements_list = list(placements)
        for entry in shard_order:
            tensor_dim = entry.tensor_dim
            mesh_dims = entry.mesh_dims
            for idx in range(len(mesh_dims)):
                # TODO(zpcore): split_factor from `view` and `shard order`
                # should be able to be multiplied into one. Need to loosen the
                # condition here.
                mesh_dim = mesh_dims[idx]
                if type(placements[mesh_dim]) is not Shard:
                    raise ValueError(
                        f"Only Shard placement can be converted to _StridedShard, "
                        f"found {placements[mesh_dim]} in {placements=}."
                    )
                split_factor = math.prod(
                    mesh.size(i) for i in mesh_dims[:idx] if i > mesh_dim
                )
                if split_factor == 1:
                    # use normal Shard
                    placements_list[mesh_dim] = Shard(tensor_dim)
                else:
                    placements_list[mesh_dim] = _StridedShard(
                        tensor_dim, split_factor=split_factor
                    )
        return tuple(placements_list)

    @staticmethod
    def _maybe_convert_StridedShard_to_shard_order(
        placements: tuple[Placement, ...], mesh: DeviceMesh
    ) -> ShardOrder | None:
        """
        Try to convert _StridedShard placements to ShardOrder.

        This is the inverse of `_convert_shard_order_to_StridedShard`. It reconstructs the shard
        order by examining the split_factor of each _StridedShard and determining its position
        in the execution order. If the _StridedShard configuration cannot be represented as a
        valid ShardOrder (i.e., there's no shard order that produces the observed split_factors),
        this function returns None.

        Args:
            placements: Tuple of Placement objects that may contain _StridedShard.
            mesh: DeviceMesh containing the size information for each mesh dimension.

        Returns:
            ShardOrder if conversion is possible, None otherwise. For placements without
            _StridedShard, returns the default shard order.

          Algorithm:
              1. If no _StridedShard in placements, return default shard order
              2. Create an empty list for each tensor dimension to represent mesh dim ordering
              3. Iterate through placements in reverse order (right to left):
                 - For each Shard/_StridedShard on a tensor dimension:
                   - Extract its split_factor (1 for Shard, split_factor for _StridedShard)
                   - Find the position in mesh_dims_order where accumulated_sf equals split_factor
                   - accumulated_sf is the product of mesh sizes of mesh dimensions that appear
                     earlier in mesh_dims_order (lower indices)
                   - Insert mesh_dim at the found position
              4. If no valid position found for any split_factor, return None (unable to convert)
              5. Construct ShardOrderEntry for each tensor dimension from mesh_dims_order

        Example:
            >>> # xdoctest: +SKIP("Requires DeviceMesh")
            >>> # mesh = DeviceMesh([4, 3, 2])  # sizes: mesh[0]=4, mesh[1]=3, mesh[2]=2
            >>> # placements = (_StridedShard(0, sf=2), _StridedShard(0, sf=2), Shard(0))
            >>> # Process tensor_dim=0 from right to left:
            >>> #   - mesh_dim=2: Shard(0) with sf=1
            >>> #     Try position 0: accumulated_sf=1, matches! Insert at position 0
            >>> #     Current mesh_dims_order order: [2]
            >>> #   - mesh_dim=1: _StridedShard(0, sf=2) with sf=2
            >>> #     Try position 0: accumulated_sf=1, no match
            >>> #     Try position 1: accumulated_sf=1*mesh.size(2)=2, matches! Insert at position 1
            >>> #     Current mesh_dims_order order: [2, 1]
            >>> #   - mesh_dim=0: _StridedShard(0, sf=2) with sf=2
            >>> #     Try position 0: accumulated_sf=1, no match
            >>> #     Try position 1: accumulated_sf=1*mesh.size(2)=2, matches! Insert at position 1
            >>> #     Final mesh_dims_order order: [2, 0, 1]
            >>> # Result: ShardOrder((ShardOrderEntry(tensor_dim=0, mesh_dims=(2, 0, 1)),))
            >>> # This means: first shard on mesh_dim=2, then mesh_dim=0, then mesh_dim=1

        Note:
            This function validates that _StridedShard can be represented as a ShardOrder.
            Not all _StridedShard configurations are valid - the split_factor must match
            the product of mesh sizes in some execution order.
        """
        if not any(isinstance(p, _StridedShard) for p in placements):
            return DTensorSpec.compute_default_shard_order(placements)
        max_tensor_dim = (
            max([i.dim for i in placements if isinstance(i, Shard | _StridedShard)]) + 1
        )
        shard_order = []

        tensor_dim_to_mesh_dims_order: list[list[int]] = [
            [] for i in range(max_tensor_dim)
        ]
        for mesh_dim in reversed(range(len(placements))):
            cur_placement = placements[mesh_dim]
            # _StridedShard may not be a subclass of Shard in the future, so write in this way:
            if isinstance(cur_placement, Shard | _StridedShard):
                tensor_dim = cur_placement.dim
                mesh_dims_order = tensor_dim_to_mesh_dims_order[tensor_dim]
                cur_sf = 1
                if isinstance(cur_placement, _StridedShard):
                    cur_sf = cur_placement.split_factor
                accumulated_sf = 1
                find_order = False
                for i in range(len(mesh_dims_order) + 1):
                    if accumulated_sf == cur_sf:
                        mesh_dims_order.insert(i, mesh_dim)
                        find_order = True
                        break
                    if i < len(mesh_dims_order):
                        accumulated_sf *= mesh.size(mesh_dims_order[i])
                if not find_order:
                    # _StridedShard is not convertible to ShardOrder
                    return None
            else:
                if not isinstance(cur_placement, Replicate | Partial | MaskPartial):
                    raise ValueError(
                        f"Unsupported placement type {type(cur_placement)} encountered in "
                        f"{placements}; expected Replicate, Partial, or MaskPartial."
                    )
        for tensor_dim in range(max_tensor_dim):
            if len(tensor_dim_to_mesh_dims_order[tensor_dim]) > 0:
                shard_order.append(
                    ShardOrderEntry(
                        tensor_dim=tensor_dim,
                        mesh_dims=tuple(tensor_dim_to_mesh_dims_order[tensor_dim]),
                    )
                )
        return tuple(shard_order)

    def _verify_shard_order(self, shard_order: ShardOrder) -> None:
        """Verify that the shard_order is valid and matches the placements."""
        total_shard = 0
        if any(isinstance(p, _StridedShard) for p in self.placements):
            return
        prev_tensor_dim = -1
        for entry in shard_order:
            tensor_dim = entry.tensor_dim
            mesh_dims = entry.mesh_dims
            assert len(mesh_dims) > 0, f"shard_order {shard_order} has empty mesh dim"
            assert tensor_dim >= 0, (
                f"shard_order {shard_order} has invalid tensor dim {tensor_dim}"
            )
            assert tensor_dim > prev_tensor_dim, (
                "tensor dim should be sorted in shard_order"
            )
            prev_tensor_dim = tensor_dim
            total_shard += len(mesh_dims)
            for mesh_dim in mesh_dims:
                assert 0 <= mesh_dim < len(self.placements), (
                    f"shard_order {shard_order} has invalid mesh dim {mesh_dims}"
                )
                assert self.placements[mesh_dim] == Shard(tensor_dim), (
                    f"placement[{mesh_dim}] doesn't have a matching shard in shard_order"
                )
        assert total_shard == sum(1 for p in self.placements if isinstance(p, Shard))

>>>>>>> 8b955876
    def __setattr__(self, attr: str, value: Any) -> None:
        super().__setattr__(attr, value)
        # Make sure to recompute the hash in case any of the hashed attributes
        # change (though we do not expect `mesh`, `placements` or `shard_order`
        # to change)
        if hasattr(self, "_hash") and attr in (
            "mesh",
            "placements",
            "tensor_meta",
        ):
            self._hash = None
        # This assert was triggered by buggy handling for dict outputs in some
        # FX passes, where you accidentally iterate over a dict and try to put
        # keys into TensorMeta.  See https://github.com/pytorch/pytorch/issues/157919
        if attr == "tensor_meta" and value is not None:
            from torch.fx.passes.shape_prop import TensorMetadata

            # TODO: the TensorMetadata arises from
            # test/distributed/tensor/experimental/test_tp_transform.py::TensorParallelTest::test_tp_transform_e2e
            # but I actually can't reproduce it, maybe it is also a bug!
            assert isinstance(value, TensorMeta | TensorMetadata), value

    def _maybe_update_placements_given_shard_order(
        self, shard_order: ShardOrder
    ) -> bool:
        """Check if original placements can be normalized and updated given a shard order. Update if can."""
        # check to see if original placements can be normalized into normal
        # placements w/o StridedShard plus shard order
        normalized_placements, original_shard_order = (
            putils._normalize_placements_into_shard_order(self.placements, self.mesh)
        )
        if original_shard_order is None:
            return False
        try:
            putils._verify_shard_order(normalized_placements, shard_order)
        except Exception:
            # invalid shard_order argument
            return False
        strided_placements = putils.convert_shard_order_to_StridedShard(
            shard_order, self.placements, self.mesh
        )
        self.__setattr__("placements", strided_placements)
        return True

    def _hash_impl(self) -> int:
        # hashing and equality check for DTensorSpec are used to cache the sharding
        # propagation results. We only need to consider the mesh, placements, shape
        # dtype and stride.
        # Caveat: we need to keep this in mind and sync hash and eq if we add more
        # fields to them.
        if self.tensor_meta is not None:
            return hash(
                (
                    self.mesh,
                    self.placements,
                    self.tensor_meta.shape,
                    self.tensor_meta.stride,
                    self.tensor_meta.dtype,
                )
            )
        return hash((self.mesh, self.placements))

    def __hash__(self) -> int:
        # We lazily cache the spec to avoid recomputing the hash upon each
        # use, where we make sure to update the hash when the `tensor_meta`
        # changes by overriding `__setattr__`. This must be lazy so that Dynamo
        # does not try to hash non-singleton `SymInt`s for the stride.
        if self._hash is None:
            self._hash = self._hash_impl()
        return self._hash

    def _check_equals(self, other: object, skip_shapes: bool = False) -> bool:
        if not (
            isinstance(other, DTensorSpec)
            and self.mesh == other.mesh
            and self.placements == other.placements
        ):
            return False
        if self.tensor_meta is None or other.tensor_meta is None:
            return self.tensor_meta == other.tensor_meta

        if skip_shapes:
            return self.tensor_meta.dtype == other.tensor_meta.dtype
        return (
            self.tensor_meta.shape == other.tensor_meta.shape  # type: ignore[union-attr]
            and self.tensor_meta.stride == other.tensor_meta.stride  # type: ignore[union-attr]
            and self.tensor_meta.dtype == other.tensor_meta.dtype  # type: ignore[union-attr]
        )

    def __eq__(self, other: object, /) -> bool:
        return self._check_equals(other)

    def __str__(self) -> str:
        """
        human readable representation of the DTensorSpec
        """
        placement_str = putils.format_shard_order_str(self.placements, self.shard_order)
        if self.tensor_meta is not None:
            tensor_shape = _stringify_shape(self.tensor_meta.shape)
            tensor_dtype = dtype_abbrs[self.tensor_meta.dtype]
        else:
            tensor_shape = "unknown shape"
            tensor_dtype = "unknown dtype"

        return f"Spec({tensor_dtype}{tensor_shape}({placement_str}))"

<<<<<<< HEAD
=======
    @staticmethod
    def is_default_device_order(shard_order: ShardOrder) -> bool:
        """
        Check if the device order is the default left-to-right order.
        """
        for entry in shard_order:
            mesh_dims = entry.mesh_dims
            is_increasing = all(
                prev < nxt for prev, nxt in itertools.pairwise(mesh_dims)
            )
            if not is_increasing:
                return False
        return True

    @staticmethod
    def format_shard_order_str(
        placements: tuple[Placement, ...],
        shard_order: ShardOrder | None = None,
    ) -> str:
        """
        Format DTensor sharding information as a human-readable string.

        This method formats the sharding pattern in mesh-centric order, showing the placement
        for each mesh dimension sequentially. When a tensor dimension is sharded across multiple
        mesh dimensions, the order index indicates the execution sequence of the sharding operations.

        Args:
            placements: Tuple of placement objects for each mesh dimension.
            shard_order: Optional ShardOrder specifying the sharding order.

        Returns:
            String representation of the sharding pattern in mesh-centric format.

        Example:
            For a 3D tensor on a 2x2x2x2 mesh (16 devices) with::

                placements = [Partial(), Shard(1), Shard(1), Replicate()]
                shard_order = (ShardOrderEntry(tensor_dim=1, mesh_dims=(2, 1)),)

            Mesh configuration:
                - mesh_dim_0: Partial reduction (sum)
                - mesh_dim_1: Shard tensor dimension 1 (executed second, order index 1)
                - mesh_dim_2: Shard tensor dimension 1 (executed first, order index 0)
                - mesh_dim_3: Replicate

            Output: ``"PS(1)[1]S(1)[0]R"``

            Explanation:
                - ``P``: mesh dimension 0 has partial reduction
                - ``S(1)[1]``: mesh dimension 1 shards tensor dimension 1 (order index 1 means second)
                - ``S(1)[0]``: mesh dimension 2 shards tensor dimension 1 (order index 0 means first)
                - ``R``: mesh dimension 3 replicates

            The format follows mesh dimension order (0, 1, 2, 3), and when a tensor dimension
            is sharded across multiple mesh dimensions, the bracketed index shows the execution
            order: ``[0]`` is executed first, ``[1]`` is executed second, etc.
        """
        out_str = ""
        # native dtensor-style sharding representation: map from mesh
        # dim to tensor dim
        for mesh_dim, placement in enumerate(placements):
            if isinstance(placement, Shard):
                if shard_order is not None:
                    for entry in shard_order:
                        tensor_dim = entry.tensor_dim
                        mesh_dims = entry.mesh_dims

                        if placement.dim == tensor_dim:
                            assert mesh_dim in mesh_dims
                            if len(mesh_dims) > 1:
                                out_str += f"{placement}[{mesh_dims.index(mesh_dim)}]"
                            else:
                                # no need to show device order if the tensor dim is
                                # only sharded in one mesh dim
                                out_str += str(placement)
                            break
                else:
                    out_str += str(placement)
            else:
                out_str += str(placement)
        return out_str

>>>>>>> 8b955876
    @property
    def shape(self) -> torch.Size:
        if self.tensor_meta is None:
            raise ValueError("tensor_meta is not set")
        return self.tensor_meta.shape

    @property
    def stride(self) -> tuple[int, ...]:
        if self.tensor_meta is None:
            raise ValueError("tensor_meta is not set")
        return self.tensor_meta.stride

    @property
    def ndim(self) -> int:
        if self.tensor_meta is None:
            raise ValueError("tensor_meta is not set")
        return len(self.tensor_meta.shape)

    @property
    def num_shards(self) -> int:
        num_shards = 1
        for i, placement in enumerate(self.placements):
            if placement.is_shard():
                num_shards *= self.mesh.size(i)
        return num_shards

    @property
    def device_mesh(self) -> DeviceMesh:
        # simple aliasing for the mesh field, make some
        # checks that mixes DTensor/DTensorSpec easier
        return self.mesh

    @property
    def shard_order(self) -> ShardOrder:
        """
        Returns the shard order specifying the ordered mesh dims over all
        sharded tensor dimensions.

        This property attempts to convert _StridedShard placements to a shard
        order. If conversion is unsuccessful (i.e., no _StridedShard placements
        exist or they cannot be decoded), falls back to computing the default
        left-to-right shard order from the current placements.

        Returns:
            ShardOrder: The derived shard order from _StridedShard placements,
            or the default left-to-right shard order if derivation fails.
        """
        derived_order = putils.maybe_convert_StridedShard_to_shard_order(
            self.placements, self.mesh
        )
        if derived_order is None:
            # use the default left-to-right order if unable to decode
            # _StridedShard to shard_order
            return putils._compute_default_shard_order(self.placements)
        return derived_order

    @property
    def dim_map(self) -> list[int]:
        """
        dim_map is a property we derive from `placements` of
        the distributed tensor. It simply return a list of ints
        where dim_map[i] denotes the sharding mapping to the mesh
        dimension, and len(dim_map) == dist_tensor.ndim
        dim_map[i] = -1: means tensor dim i replicate on mesh
        dim_map[i] = j: means tensor dim i shard on mesh dim j

        For example, we have a dist tensor that have the shape of
        [18, 20, 30], and device_mesh([0, 1, 2, 3]), placements:
        [Shard(1)], the dim_map of this placement would be:
        [-1, 0, -1]. This representation is pretty helpful during
        sharding propagation where we could know exactly each
        tensor dimension is sharded or not.

        Note that if placements contains `_Partial`, we have to
        explicitly deal with it, so that when we create a DTensorSpec
        with dim_map, we could properly record the pending sums.
        """
        # dims mapping of dist tensor sharding
        # return size of tensor ndim, -1 represent replicate
        # and int >=0 represent shard on that device mesh dim
        r = [-1] * self.ndim
        for i, placement in enumerate(self.placements):
            if placement.is_shard():
                shard_dim = cast(Shard, placement).dim
                if r[shard_dim] > -1:
                    raise ValueError(
                        f"Tensor dim {shard_dim} is already sharded on mesh dim {r[shard_dim]},"
                        " DTensor operator implementation does not support things like hybrid"
                        " sharding strategies yet (i.e. [Shard(0), Shard(0)])"
                    )
                r[shard_dim] = i
        return r

    @property
    def num_shards_map(self) -> list[int]:
        """
        dim_map is a property we derive from `placements` of
        the distributed tensor. Unlike `dim_map`, `num_shards_map`
        denotes how many shards each tensor dim has. Like `dim_map`:
            len(num_shards_map) == dist_tensor.ndim
            num_shards_map[i] = 1: means tensor dim i is not sharded
            num_shards_map[i] = j: means tensor dim i has j shards in total

        For example, we have a dist tensor of shape [18, 20, 30],
        a device_mesh ([[0, 1, 2, 3], [4, 5, 6, 7]]), and placements
        ([Shard(1), Shard(0)]), the num_shards_map of this distributed tensor
        would be: [4, 2, 1].
        """
        r = [1] * self.ndim
        for i, placement in enumerate(self.placements):
            if placement.is_shard():
                shard_dim = cast(Shard, placement).dim
                r[shard_dim] *= self.mesh.size(i)

        return r

    @property
    def sums(self) -> list[int]:
        """
        sums is a property we derive from `placements` of the
        distributed tensor. It simply return a list of ints where
        sums[i] denotes the pending sum (partial) on mesh dim i
        """
        return [
            idx
            for idx, placement in enumerate(self.placements)
            if placement.is_partial()
        ]

    @classmethod
    def from_dim_map(
        cls,
        mesh: DeviceMesh,
        dim_map: list[int],
        sums: list[int],
        tensor_meta: TensorMeta | None = None,
    ) -> "DTensorSpec":
        """
        Construct a DTensorSpec from dim_map list and pending sum.

        Args:
            mesh (class:`DeviceMesh`): device mesh to be used in the DTensorSpec
            dim_map (List[int]): a list of integer that represents sharding on each
                tensor dimension, see `dim_map` property doc for details
            sums (List[int]): a list of integer that represents the dist tensor have
                pending sum on which device mesh dimension.
            tensor meta (TensorMeta): DTensor metadata

        Return:
            a class:`DTensorSpec` object
        """
        # by default replicate on device mesh dims
        placements: list[Placement] = [Replicate() for _ in range(mesh.ndim)]

        # find all mesh dims that need pending reductions
        for s in sums:
            placements[s] = Partial()

        for i, m in enumerate(dim_map):
            if m >= 0:
                placement = placements[m]
                if placement.is_shard():
                    placement = cast(Shard, placement)
                    raise RuntimeError(
                        f"DeviceMesh dimension can't be mapped to two dimension of the same tensor: {i} and {placement.dim}"
                    )
                elif placement.is_partial():
                    raise RuntimeError(
                        f"DeviceMesh dimension {m} cannot be both shard and partial!"
                    )
                placements[m] = Shard(i)

        return cls(mesh, tuple(placements), tensor_meta=tensor_meta)

    def is_replicated(self) -> bool:
        """
        return True if the current DTensorSpec replicates on all mesh dims (devices)
        """
        return all(placement.is_replicate() for placement in self.placements)

    def is_sharded(self) -> bool:
        """
        return True if the current DTensorSpec is sharded on any mesh dims (devices)
        """
        return any(placement.is_shard() for placement in self.placements)

    def shallow_copy_with_tensor_meta(
        self, tensor_meta: TensorMeta | None
    ) -> "DTensorSpec":
        """
        Shallow copy the DTensorSpec with a new tensor_meta.
        """
        assert tensor_meta is not None, "shallow copy with no tensor_meta!"
        return DTensorSpec(
            self.mesh,
            self.placements,
            tensor_meta=tensor_meta,
        )<|MERGE_RESOLUTION|>--- conflicted
+++ resolved
@@ -1,5 +1,5 @@
 from dataclasses import dataclass
-from typing import Any, cast, NamedTuple, Optional
+from typing import Any, cast, NamedTuple
 
 import torch
 import torch.distributed.tensor.placement_utils as putils
@@ -95,283 +95,8 @@
     def __post_init__(self) -> None:
         if not isinstance(self.placements, tuple):
             self.placements = tuple(self.placements)
-<<<<<<< HEAD
         self._hash: int | None = None
 
-=======
-        if self.shard_order is None:
-            # pyrefly: ignore [bad-assignment]
-
-            _, self.shard_order = self._normalize_placements_into_shard_order(
-                self.placements, self.mesh
-            )
-        self._hash: int | None = None
-
-    @staticmethod
-    def _normalize_placements_into_shard_order(
-        placements: tuple[Placement, ...], mesh: DeviceMesh
-    ) -> tuple[tuple[Placement, ...], Optional[ShardOrder]]:
-        # If the returned shard_order is None, it means the StridedShard/Shard
-        # combinations can't be interpreted as shard order.
-        # If no _StridedShard in placements, we create default order.
-        if not any(isinstance(p, _StridedShard) for p in placements):
-            return placements, DTensorSpec.compute_default_shard_order(placements)
-        # _StridedShard in placements, try check if it can be decoded as shard order
-        shard_order = DTensorSpec._maybe_convert_StridedShard_to_shard_order(
-            placements, mesh
-        )
-        if shard_order is not None:
-            normalized_placements = tuple(
-                [
-                    p if not isinstance(p, _StridedShard) else Shard(p.dim)
-                    for p in placements
-                ]
-            )
-            return normalized_placements, shard_order
-        # unable to decode placements to shard order(e.g., the _StridedShard is
-        # also used by `view` op shard propagation).
-        return placements, None
-
-    @staticmethod
-    def compute_default_shard_order(
-        placements: tuple[Placement, ...],
-    ) -> ShardOrder:
-        """
-        Compute the default shard order from placements.
-
-        Returns a ShardOrder where each ShardOrderEntry maps a tensor dimension
-        to the mesh dimensions it's sharded on, in left-to-right order.
-        """
-        # follow default left-to-right device order if shard_order is not specified
-        tensor_dim_to_mesh_dims: defaultdict[int, list[int]] = defaultdict(list)
-        mesh_ndim = len(placements)
-        for mesh_dim in range(mesh_ndim):
-            # shard_order doesn't work with _StridedShard
-            if isinstance(placements[mesh_dim], _StridedShard):
-                return ()
-            if isinstance(placements[mesh_dim], Shard):
-                placement = cast(Shard, placements[mesh_dim])
-                shard_dim = placement.dim
-                assert shard_dim >= 0, (
-                    f"Shard dim {shard_dim} in placements {placements} must be normalized"
-                )
-                tensor_dim_to_mesh_dims[shard_dim].append(mesh_dim)
-
-        # Convert dict into ShardOrderEntry tuples
-        default_shard_order = tuple(
-            ShardOrderEntry(tensor_dim=key, mesh_dims=tuple(value))
-            for key, value in sorted(tensor_dim_to_mesh_dims.items())
-            if value
-        )
-        return default_shard_order
-
-    @staticmethod
-    def _convert_shard_order_to_StridedShard(
-        shard_order: ShardOrder, placements: tuple[Placement, ...], mesh: DeviceMesh
-    ) -> tuple[Placement, ...]:
-        """
-        Convert ShardOrder to placements with _StridedShard.
-
-        This function converts a ShardOrder specification into a tuple of Placement objects,
-        using _StridedShard when a tensor dimension is sharded across multiple mesh dimensions
-        in a non-default order. The split_factor of each _StridedShard is determined by the
-        product of mesh dimension sizes that appear earlier in the shard order but later in
-        the placement tuple.
-
-        Args:
-            shard_order: ShardOrder specification indicating which tensor dimensions are
-                sharded on which mesh dimensions and in what execution order.
-            placements: Tuple of Placement objects that does not contain _StridedShard.
-            mesh: DeviceMesh containing the size information for each mesh dimension.
-
-        Returns:
-            Updated tuple of Placement objects with Shard or _StridedShard placements.
-
-        Algorithm:
-            For each ShardOrderEntry in shard_order:
-              - For each mesh dimension in the entry's mesh_dims (in order):
-                - Calculate split_factor as the product of mesh sizes for all mesh dimensions
-                  that appear:
-                  1. Earlier in the shard order (lower index in mesh_dims), and
-                  2. Later in the placement tuple (higher mesh dimension index)
-                - If split_factor == 1: use normal Shard
-                - Otherwise: use _StridedShard with the calculated split_factor
-
-        Example:
-            >>> # xdoctest: +SKIP("Requires DeviceMesh")
-            >>> # Tensor dimension 0 sharded on mesh dims [2, 0, 1] in that order
-            >>> # mesh = DeviceMesh([4, 3, 2])  # sizes: mesh[0]=4, mesh[1]=3, mesh[2]=2
-            >>> shard_order = (ShardOrderEntry(tensor_dim=0, mesh_dims=(2, 0, 1)),)
-            >>> placements = (Shard(0), Shard(0), Shard(0))
-            >>> # For mesh_dim=2 (index 0 in mesh_dims): no earlier dims, split_factor=1
-            >>> #   -> placements[2] = Shard(0)
-            >>> # For mesh_dim=0 (index 1 in mesh_dims): mesh_dim=2 is earlier and has index 2>0
-            >>> #   -> split_factor = mesh.size(2) = 2
-            >>> #   -> placements[0] = _StridedShard(0, split_factor=2)
-            >>> # For mesh_dim=1 (index 2 in mesh_dims): mesh_dim=2 is earlier and has index 2>1
-            >>> #   -> split_factor = mesh.size(2) = 2
-            >>> #   -> placements[1] = _StridedShard(0, split_factor=2)
-            >>> # Result: (_StridedShard(0, sf=2), _StridedShard(0, sf=2), Shard(0))
-        """
-        placements_list = list(placements)
-        for entry in shard_order:
-            tensor_dim = entry.tensor_dim
-            mesh_dims = entry.mesh_dims
-            for idx in range(len(mesh_dims)):
-                # TODO(zpcore): split_factor from `view` and `shard order`
-                # should be able to be multiplied into one. Need to loosen the
-                # condition here.
-                mesh_dim = mesh_dims[idx]
-                if type(placements[mesh_dim]) is not Shard:
-                    raise ValueError(
-                        f"Only Shard placement can be converted to _StridedShard, "
-                        f"found {placements[mesh_dim]} in {placements=}."
-                    )
-                split_factor = math.prod(
-                    mesh.size(i) for i in mesh_dims[:idx] if i > mesh_dim
-                )
-                if split_factor == 1:
-                    # use normal Shard
-                    placements_list[mesh_dim] = Shard(tensor_dim)
-                else:
-                    placements_list[mesh_dim] = _StridedShard(
-                        tensor_dim, split_factor=split_factor
-                    )
-        return tuple(placements_list)
-
-    @staticmethod
-    def _maybe_convert_StridedShard_to_shard_order(
-        placements: tuple[Placement, ...], mesh: DeviceMesh
-    ) -> ShardOrder | None:
-        """
-        Try to convert _StridedShard placements to ShardOrder.
-
-        This is the inverse of `_convert_shard_order_to_StridedShard`. It reconstructs the shard
-        order by examining the split_factor of each _StridedShard and determining its position
-        in the execution order. If the _StridedShard configuration cannot be represented as a
-        valid ShardOrder (i.e., there's no shard order that produces the observed split_factors),
-        this function returns None.
-
-        Args:
-            placements: Tuple of Placement objects that may contain _StridedShard.
-            mesh: DeviceMesh containing the size information for each mesh dimension.
-
-        Returns:
-            ShardOrder if conversion is possible, None otherwise. For placements without
-            _StridedShard, returns the default shard order.
-
-          Algorithm:
-              1. If no _StridedShard in placements, return default shard order
-              2. Create an empty list for each tensor dimension to represent mesh dim ordering
-              3. Iterate through placements in reverse order (right to left):
-                 - For each Shard/_StridedShard on a tensor dimension:
-                   - Extract its split_factor (1 for Shard, split_factor for _StridedShard)
-                   - Find the position in mesh_dims_order where accumulated_sf equals split_factor
-                   - accumulated_sf is the product of mesh sizes of mesh dimensions that appear
-                     earlier in mesh_dims_order (lower indices)
-                   - Insert mesh_dim at the found position
-              4. If no valid position found for any split_factor, return None (unable to convert)
-              5. Construct ShardOrderEntry for each tensor dimension from mesh_dims_order
-
-        Example:
-            >>> # xdoctest: +SKIP("Requires DeviceMesh")
-            >>> # mesh = DeviceMesh([4, 3, 2])  # sizes: mesh[0]=4, mesh[1]=3, mesh[2]=2
-            >>> # placements = (_StridedShard(0, sf=2), _StridedShard(0, sf=2), Shard(0))
-            >>> # Process tensor_dim=0 from right to left:
-            >>> #   - mesh_dim=2: Shard(0) with sf=1
-            >>> #     Try position 0: accumulated_sf=1, matches! Insert at position 0
-            >>> #     Current mesh_dims_order order: [2]
-            >>> #   - mesh_dim=1: _StridedShard(0, sf=2) with sf=2
-            >>> #     Try position 0: accumulated_sf=1, no match
-            >>> #     Try position 1: accumulated_sf=1*mesh.size(2)=2, matches! Insert at position 1
-            >>> #     Current mesh_dims_order order: [2, 1]
-            >>> #   - mesh_dim=0: _StridedShard(0, sf=2) with sf=2
-            >>> #     Try position 0: accumulated_sf=1, no match
-            >>> #     Try position 1: accumulated_sf=1*mesh.size(2)=2, matches! Insert at position 1
-            >>> #     Final mesh_dims_order order: [2, 0, 1]
-            >>> # Result: ShardOrder((ShardOrderEntry(tensor_dim=0, mesh_dims=(2, 0, 1)),))
-            >>> # This means: first shard on mesh_dim=2, then mesh_dim=0, then mesh_dim=1
-
-        Note:
-            This function validates that _StridedShard can be represented as a ShardOrder.
-            Not all _StridedShard configurations are valid - the split_factor must match
-            the product of mesh sizes in some execution order.
-        """
-        if not any(isinstance(p, _StridedShard) for p in placements):
-            return DTensorSpec.compute_default_shard_order(placements)
-        max_tensor_dim = (
-            max([i.dim for i in placements if isinstance(i, Shard | _StridedShard)]) + 1
-        )
-        shard_order = []
-
-        tensor_dim_to_mesh_dims_order: list[list[int]] = [
-            [] for i in range(max_tensor_dim)
-        ]
-        for mesh_dim in reversed(range(len(placements))):
-            cur_placement = placements[mesh_dim]
-            # _StridedShard may not be a subclass of Shard in the future, so write in this way:
-            if isinstance(cur_placement, Shard | _StridedShard):
-                tensor_dim = cur_placement.dim
-                mesh_dims_order = tensor_dim_to_mesh_dims_order[tensor_dim]
-                cur_sf = 1
-                if isinstance(cur_placement, _StridedShard):
-                    cur_sf = cur_placement.split_factor
-                accumulated_sf = 1
-                find_order = False
-                for i in range(len(mesh_dims_order) + 1):
-                    if accumulated_sf == cur_sf:
-                        mesh_dims_order.insert(i, mesh_dim)
-                        find_order = True
-                        break
-                    if i < len(mesh_dims_order):
-                        accumulated_sf *= mesh.size(mesh_dims_order[i])
-                if not find_order:
-                    # _StridedShard is not convertible to ShardOrder
-                    return None
-            else:
-                if not isinstance(cur_placement, Replicate | Partial | MaskPartial):
-                    raise ValueError(
-                        f"Unsupported placement type {type(cur_placement)} encountered in "
-                        f"{placements}; expected Replicate, Partial, or MaskPartial."
-                    )
-        for tensor_dim in range(max_tensor_dim):
-            if len(tensor_dim_to_mesh_dims_order[tensor_dim]) > 0:
-                shard_order.append(
-                    ShardOrderEntry(
-                        tensor_dim=tensor_dim,
-                        mesh_dims=tuple(tensor_dim_to_mesh_dims_order[tensor_dim]),
-                    )
-                )
-        return tuple(shard_order)
-
-    def _verify_shard_order(self, shard_order: ShardOrder) -> None:
-        """Verify that the shard_order is valid and matches the placements."""
-        total_shard = 0
-        if any(isinstance(p, _StridedShard) for p in self.placements):
-            return
-        prev_tensor_dim = -1
-        for entry in shard_order:
-            tensor_dim = entry.tensor_dim
-            mesh_dims = entry.mesh_dims
-            assert len(mesh_dims) > 0, f"shard_order {shard_order} has empty mesh dim"
-            assert tensor_dim >= 0, (
-                f"shard_order {shard_order} has invalid tensor dim {tensor_dim}"
-            )
-            assert tensor_dim > prev_tensor_dim, (
-                "tensor dim should be sorted in shard_order"
-            )
-            prev_tensor_dim = tensor_dim
-            total_shard += len(mesh_dims)
-            for mesh_dim in mesh_dims:
-                assert 0 <= mesh_dim < len(self.placements), (
-                    f"shard_order {shard_order} has invalid mesh dim {mesh_dims}"
-                )
-                assert self.placements[mesh_dim] == Shard(tensor_dim), (
-                    f"placement[{mesh_dim}] doesn't have a matching shard in shard_order"
-                )
-        assert total_shard == sum(1 for p in self.placements if isinstance(p, Shard))
-
->>>>>>> 8b955876
     def __setattr__(self, attr: str, value: Any) -> None:
         super().__setattr__(attr, value)
         # Make sure to recompute the hash in case any of the hashed attributes
@@ -478,91 +203,6 @@
 
         return f"Spec({tensor_dtype}{tensor_shape}({placement_str}))"
 
-<<<<<<< HEAD
-=======
-    @staticmethod
-    def is_default_device_order(shard_order: ShardOrder) -> bool:
-        """
-        Check if the device order is the default left-to-right order.
-        """
-        for entry in shard_order:
-            mesh_dims = entry.mesh_dims
-            is_increasing = all(
-                prev < nxt for prev, nxt in itertools.pairwise(mesh_dims)
-            )
-            if not is_increasing:
-                return False
-        return True
-
-    @staticmethod
-    def format_shard_order_str(
-        placements: tuple[Placement, ...],
-        shard_order: ShardOrder | None = None,
-    ) -> str:
-        """
-        Format DTensor sharding information as a human-readable string.
-
-        This method formats the sharding pattern in mesh-centric order, showing the placement
-        for each mesh dimension sequentially. When a tensor dimension is sharded across multiple
-        mesh dimensions, the order index indicates the execution sequence of the sharding operations.
-
-        Args:
-            placements: Tuple of placement objects for each mesh dimension.
-            shard_order: Optional ShardOrder specifying the sharding order.
-
-        Returns:
-            String representation of the sharding pattern in mesh-centric format.
-
-        Example:
-            For a 3D tensor on a 2x2x2x2 mesh (16 devices) with::
-
-                placements = [Partial(), Shard(1), Shard(1), Replicate()]
-                shard_order = (ShardOrderEntry(tensor_dim=1, mesh_dims=(2, 1)),)
-
-            Mesh configuration:
-                - mesh_dim_0: Partial reduction (sum)
-                - mesh_dim_1: Shard tensor dimension 1 (executed second, order index 1)
-                - mesh_dim_2: Shard tensor dimension 1 (executed first, order index 0)
-                - mesh_dim_3: Replicate
-
-            Output: ``"PS(1)[1]S(1)[0]R"``
-
-            Explanation:
-                - ``P``: mesh dimension 0 has partial reduction
-                - ``S(1)[1]``: mesh dimension 1 shards tensor dimension 1 (order index 1 means second)
-                - ``S(1)[0]``: mesh dimension 2 shards tensor dimension 1 (order index 0 means first)
-                - ``R``: mesh dimension 3 replicates
-
-            The format follows mesh dimension order (0, 1, 2, 3), and when a tensor dimension
-            is sharded across multiple mesh dimensions, the bracketed index shows the execution
-            order: ``[0]`` is executed first, ``[1]`` is executed second, etc.
-        """
-        out_str = ""
-        # native dtensor-style sharding representation: map from mesh
-        # dim to tensor dim
-        for mesh_dim, placement in enumerate(placements):
-            if isinstance(placement, Shard):
-                if shard_order is not None:
-                    for entry in shard_order:
-                        tensor_dim = entry.tensor_dim
-                        mesh_dims = entry.mesh_dims
-
-                        if placement.dim == tensor_dim:
-                            assert mesh_dim in mesh_dims
-                            if len(mesh_dims) > 1:
-                                out_str += f"{placement}[{mesh_dims.index(mesh_dim)}]"
-                            else:
-                                # no need to show device order if the tensor dim is
-                                # only sharded in one mesh dim
-                                out_str += str(placement)
-                            break
-                else:
-                    out_str += str(placement)
-            else:
-                out_str += str(placement)
-        return out_str
-
->>>>>>> 8b955876
     @property
     def shape(self) -> torch.Size:
         if self.tensor_meta is None:
