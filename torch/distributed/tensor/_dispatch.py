--- conflicted
+++ resolved
@@ -9,11 +9,7 @@
 import torch.distributed as dist
 import torch.distributed.tensor._api as dtensor
 import torch.distributed.tensor._random as random
-<<<<<<< HEAD
-from torch._C import DispatchKey
-=======
 from torch._library.utils import fill_defaults
->>>>>>> c01ebad6
 from torch.distributed.device_mesh import DeviceMesh
 from torch.distributed.tensor._dtensor_spec import DTensorSpec, TensorMeta
 from torch.distributed.tensor._op_schema import OpInfo, OpSchema, OutputSpecType
@@ -171,7 +167,7 @@
             )
         except NotImplementedError:
             if torch._C._dispatch_has_kernel_for_dispatch_key(
-                op_call.name(), DispatchKey.CompositeImplicitAutograd
+                op_call.name(), torch._C.DispatchKey.CompositeImplicitAutograd
             ):
                 # When running under inference mode, CompositeImplicitAutograd ops show up in __torch_dispatch__,
                 # so we manually decompose them, here
