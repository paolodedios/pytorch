# Copyright (c) Meta Platforms, Inc. and affiliates
import contextlib
import logging
import warnings
from collections.abc import Sequence
from typing import cast

import torch
import torch.distributed as dist
import torch.distributed.tensor._api as dtensor
import torch.distributed.tensor._random as random
from torch._library.utils import fill_defaults
from torch.distributed._functional_collectives import _are_we_tracing
from torch.distributed.device_mesh import DeviceMesh
from torch.distributed.tensor._argmin_argmax import argmin_argmax_handler
from torch.distributed.tensor._dtensor_spec import DTensorSpec, TensorMeta
from torch.distributed.tensor._nonlinear_redux import ArgMinMaxHandler, MinMaxDimHandler
from torch.distributed.tensor._op_schema import (
    OpInfo,
    OpSchema,
    OutputSharding,
    OutputSpecType,
)
from torch.distributed.tensor._random import is_rng_supported_mesh
from torch.distributed.tensor._redistribute import redistribute_local_tensor
from torch.distributed.tensor._sharding_prop import ShardingPropagator
from torch.distributed.tensor._tp_conv import (
    convolution_backward_handler,
    convolution_handler,
)
from torch.distributed.tensor._utils import (
    ExplicitRedistributionContext,
    try_find_mesh_from_args,
)
from torch.distributed.tensor.placement_types import Partial, Placement, Replicate
from torch.utils._debug_mode import get_active_debug_mode
from torch.utils._python_dispatch import return_and_correct_aliasing


try:
    from torch.utils import _cxx_pytree as pytree
except ImportError:
    from torch.utils import _pytree as pytree  # type: ignore[no-redef]

aten = torch.ops.aten
logger = logging.getLogger(__name__)


def as_strided_handler(
    op_call: torch._ops.OpOverload,
    args: tuple[object, ...],
    kwargs: dict[str, object],
):
    args, kwargs = fill_defaults(op_call._schema, args, kwargs)
    assert not kwargs
    tensor, size, stride, storage_offset = args
    if (
        tensor.size() == tuple(size)
        and tensor.stride() == tuple(stride)
        and (storage_offset is None or tensor.storage_offset() == storage_offset)
    ):
        return torch.ops.aten.alias.default(tensor)
    raise RuntimeError("as_strided not supported with DTensor")


def is_same_size_handler(
    op_call: torch._ops.OpOverload,
    args: tuple[object, ...],
    kwargs: dict[str, object],
) -> bool:
    lhs = cast(torch.Tensor, args[0])
    rhs = cast(torch.Tensor, args[1])
    return lhs.shape == rhs.shape


def found_inf_reduce_handler(
    op_call: torch._ops.OpOverload,
    args: tuple[object, ...],
    kwargs: dict[str, object],
) -> None:
    op_info = dtensor.DTensor._op_dispatcher.unwrap_to_op_info(op_call, args, kwargs)
    local_tensor_args = pytree.tree_unflatten(
        cast(list[object], op_info.local_args),
        op_info.args_tree_spec,  # type: ignore[arg-type]
    )
    local_tensor_args = cast(tuple[object, ...], local_tensor_args)
    op_call(*local_tensor_args, **op_info.local_kwargs)

    grad_dtensor = cast(list[dtensor.DTensor], args[0])[0]
    grad_placements = grad_dtensor.placements
    mesh = grad_dtensor.device_mesh

    found_inf_placements: list[Placement] = []
    for placement in grad_placements:
        if isinstance(placement, Replicate):
            found_inf_placements.append(placement)
        else:
            found_inf_placements.append(Partial("max"))

    target_tensor = cast(torch.Tensor, args[1])
    spec = DTensorSpec(
        mesh=mesh,
        placements=tuple(found_inf_placements),
        tensor_meta=TensorMeta(
            shape=target_tensor.size(),
            stride=target_tensor.stride(),
            dtype=target_tensor.dtype,
        ),
    )
    # pyrefly: ignore [bad-argument-type]
    found_inf_dtensor = dtensor.DTensor(
        local_tensor=target_tensor,  # pyrefly: ignore [unexpected-keyword]
        spec=spec,  # pyrefly: ignore [unexpected-keyword]
        requires_grad=False,  # pyrefly: ignore [unexpected-keyword]
    )
    found_inf = found_inf_dtensor.full_tensor()
    target_tensor.copy_(found_inf)


class OpDispatcher:
    """
    Op dispatching class instance to handle args/kwargs pre-processing (un-wrapping), sharding
    propagation, redistribute local args, local compute, and post-processing (re-wrapping). It
    also handles any op specific logic if necessary.

    NOTE: Given the runtime overhead of Tensor subclass (__torch_dispatch__), the OpDispatcher
    is designed to minimize the CPU overhead by using the tricks of proper unflattening, faster
    pytree if needed, and leveraging various caching mechanisms implemented in the sharding
    propagation and redistribute modules. The CPU overhead is critical to eager mode performance,
    one need to carefully measure the CPU overhead when making significant changes to the
    OpDispatcher and ShardingPropagator.
    """

    def __init__(self) -> None:
        self.sharding_propagator = ShardingPropagator()
        # NOTE: must stay in sync with is_random_op in
        # torch/csrc/autograd/python_variable.cpp
        self._random_ops = {
            aten.native_dropout.default,
            aten.normal_.default,
            aten.rand.default,
            aten.rand_like.default,
            aten.randn.default,
            aten.randn_like.default,
            aten.randint_like.default,
            aten.randint_like.low_dtype,
            aten.randint_like.low_dtype_out,
            aten.uniform_.default,
            aten.bernoulli.default,
            aten.bernoulli_.float,
        }
        self._custom_op_handlers = {
            aten.is_same_size.default: is_same_size_handler,
            aten.convolution.default: convolution_handler,
            aten.convolution_backward.default: convolution_backward_handler,
            aten._amp_foreach_non_finite_check_and_unscale_.default: found_inf_reduce_handler,
            aten.as_strided.default: as_strided_handler,
<<<<<<< HEAD
            aten.argmin.default: ArgMinMaxHandler(),
            aten.argmax.default: ArgMinMaxHandler(),
            aten.max.dim: MinMaxDimHandler(),
            aten.min.dim: MinMaxDimHandler(),
=======
            aten.argmin.default: argmin_argmax_handler,
            aten.argmax.default: argmin_argmax_handler,
>>>>>>> 294e6a31
        }

    # ********************************************************************************************
    # def dispatch(...)
    #
    # NOTE: this class no longer contains the top-level dispatch entrypoint!
    # See #167051 for details
    #
    # The entrypoint has been moved to C++, and it handles common cases and then calls back into
    # OpDispatcher python to handle corner cases.
    # See dispatchDTensorOp() defined in python_variable.cpp and called from python_arg_parser.cpp
    # ********************************************************************************************

    # This flag is used internally to control whether we treat the torch.Tensor(non-DTensor)
    # as implicitly replicated or we throw error to user.
    # NOTE: It is EXTREMELY UNSAFE to turn this flag on by default so we intentionally leave
    # it as False by default.
    @property
    def _allow_implicit_replication(self) -> bool:
        return torch._C._get_dtensor_allow_implicit_replication()

    @_allow_implicit_replication.setter
    def _allow_implicit_replication(self, value: bool) -> None:
        return torch._C._set_dtensor_allow_implicit_replication(value)

    def _propagate_op_sharding_dispatch_slow_path(
        self,
        op_call: torch._ops.OpOverload,
        args: tuple[object, ...],
        kwargs: dict[str, object],
        op_info: OpInfo,
        # The logic here is a bit messy.  There are several reasons why the
        # C++ fastpath may have bailed out.  If we just cache missed, we will
        # come here because we need to actually calculate the real thing.
        # There's no need to have a SECOND Python cache lookup; the C++ native
        # cache completely subsumes it.  But sometimes, we will have failed
        # to compute the cache key in C++ entirely.  In this case, we DO need
        # to do a cache lookup in Python, as the missing cache key in C++
        # means we don't have access to it all.  Furthermore, without duping
        # this function, we need to do the try_cache test inside of the
        # try-except block so that either case hits the inference mode /
        # exception rewrapping case.
        #
        # This should be cleaned up.  First, ensuring the C++ codepath can
        # always compute a key will be a big help.  Second, we should properly
        # fastpath inference mode composite implicit autograd so that you
        # don't have to throw an exception even in "fastpath".
        try_cache: bool,
    ) -> object:
        try:
            # We have basically inlined propagate() here, but WITHOUT the
            # output_sharding assignment
            if try_cache and not _are_we_tracing():
                return self.sharding_propagator.propagate_op_sharding(op_info.schema)
            else:
                return self.sharding_propagator.propagate_op_sharding_non_cached(
                    op_info.schema
                )
        except NotImplementedError:
            if torch._C._dispatch_has_kernel_for_dispatch_key(
                op_call.name(), torch._C.DispatchKey.CompositeImplicitAutograd
            ):
                # When running under inference mode, CompositeImplicitAutograd ops show up in __torch_dispatch__,
                # so we manually decompose them, here
                out = op_call.decompose(*args, **kwargs)
                assert out is not NotImplemented
                return out
            else:
                raise
        except Exception as e:
            raise RuntimeError(
                f"{e}\n\nSharding propagation failed for {op_info.schema}"
            ) from e

    def _dispatch_get_local_results_slow_path(
        self,
        op_call: torch._ops.OpOverload,
        args: tuple[object, ...],
        op_info: OpInfo,
    ) -> object:
        output_sharding = op_info.output_sharding
        assert output_sharding is not None, "output sharding should not be None"

        mesh = op_info.compute_mesh
        participating = mesh.get_coordinate() is not None
        local_results = None
        if participating:
            # computation that happens in the current rank of the mesh, normal case
            if output_sharding.needs_redistribute:
                # If sharding propagation decision needs redistribute, perform redistribute
                # on args first, which could potentially modify args (i.e. allgather certain arg)
                assert output_sharding.redistribute_schema is not None
                self.redistribute_local_args(
                    op_info,
                    output_sharding.redistribute_schema,
                    output_sharding.use_val_from_redistribute_schema,
                )

            local_tensor_args = (
                pytree.tree_unflatten(
                    cast(list[object], op_info.local_args),
                    # pyrefly: ignore [bad-argument-type]
                    op_info.args_tree_spec,
                )
                if op_info.args_tree_spec
                else op_info.local_args
            )

            # run local op computation with potentially modified args/kwargs
            local_tensor_args = cast(tuple[object, ...], local_tensor_args)
            if op_call in self._random_ops:
                if not random._rng_tracker and is_rng_supported_mesh(mesh):
                    # Default to `OffsetBasedRNGTracker` if the parallelism API
                    # did not already construct one
                    random._rng_tracker = random.OffsetBasedRNGTracker(mesh)

                first_arg, first_local_arg = (
                    cast(dtensor.DTensor, args[0]),
                    cast(torch.Tensor, local_tensor_args[0]),
                )

                # If the user provided a generator, we hook it up to our RNG manager, but we also pop it from kwargs
                # so the op_call does not directly use it (we want op_call to fall back to the 'default' which is
                # our RNG manager)
                maybe_user_generator = op_info.local_kwargs.pop("generator", None)
                assert maybe_user_generator is None or isinstance(
                    maybe_user_generator, torch.Generator
                )
                # maybe_user_generator = None
                rng_context = (
                    random._rng_tracker._distribute_region(
                        first_arg._spec, generator=maybe_user_generator
                    )
                    if random._rng_tracker and not first_local_arg.is_meta
                    else contextlib.nullcontext()
                )
                # For DTensor random operator, run it within a RNGTracker context to
                # ensure the random number generator is properly distributed.
                with rng_context:
                    local_results = op_call(*local_tensor_args, **op_info.local_kwargs)
            else:
                # normal case, run local sharded op computation
                local_results = op_call(*local_tensor_args, **op_info.local_kwargs)

        else:
            # For a non-participating device (happens on rank that does not belong to
            # the device mesh), we do:
            #   1. if the return type is scalar, set the local result to None.
            #   2. if the return type is Tensor or List[Tensor], return empty
            #   tensor(s) with correct dtype.
            spec = output_sharding.output_spec
            ret_list = op_call._schema.returns

            if spec is None:
                # For a scalar return type, the non-participating device has None
                # as its local result
                local_results = None
            else:

                def default_tensor(spec: DTensorSpec) -> torch.Tensor:
                    if spec.tensor_meta is not None:
                        shape = spec.tensor_meta.shape
                        dtype = spec.tensor_meta.dtype
                        if len(shape) == 0:
                            # scalar tensor
                            return torch.zeros((), dtype=dtype)
                        else:
                            # non-scalar tensor
                            return torch.tensor([], dtype=dtype)
                    else:
                        raise RuntimeError(f"{spec} has no tensor metadata.")

                if isinstance(spec, DTensorSpec):
                    # return a Tensor value
                    local_results = default_tensor(spec)
                elif isinstance(spec, Sequence):
                    # return a List[Tensor] value
                    local_results = [
                        default_tensor(s) if s is not None else None for s in spec
                    ]
                    assert isinstance(local_results, list)
                    if None in local_results:
                        ret_type = str(ret_list[0].type)
                        raise NotImplementedError(
                            f"return type {ret_type} in DTensor op is not supported"
                        )
        return local_results

    def _dispatch_fast_path_python_tail(
        self,
        op_call: torch._ops.OpOverload,
        args: tuple[object, ...],
        kwargs: dict[str, object],
        compute_mesh: DeviceMesh,
        output_sharding: OutputSharding,
        local_results: object,
        participating: bool,
        is_inplace_op: bool,
        is_out_variant_op: bool,
    ) -> object:
        """
        Tail of main dispatching logic, called from C++ fast path.
        """

        if output_sharding.output_spec is None:
            if op_call == aten.equal.default:
                # The output of the equal op is a bool, by converting it into a
                # a single value tensor, we can use all-reduce with min reduce op
                # to simulate logical and.
                assert local_results is None or isinstance(local_results, bool)
                r = torch.tensor(
                    int(local_results) if local_results is not None else 1,
                    device=compute_mesh.device_type,
                )
                dist.all_reduce(r, op=dist.ReduceOp.MIN)
                local_results = bool(r.item())

        if is_inplace_op:
            # inplace op should return self instead of re-wrapping
            if output_sharding.output_spec is not None:
                output_spec = output_sharding.output_spec
                assert isinstance(output_spec, DTensorSpec)
                assert isinstance(args[0], dtensor.DTensor)

                # NOTE: aten.squeeze_.dim is an inplace op but it also may change
                # the inplace argument's tensor meta. Here we choose to special case
                # this op because as far as I know this is the only inplace op that
                # has such as behavior. We can extend this special case if necessary.
                if op_call == aten.squeeze_.dim:
                    # update the spec to handle tensor meta changes
                    args[0]._spec = output_spec
                    # use return_and_correct_aliasing to match the outer and the inner
                    # aliasing. See https://github.com/pytorch/pytorch/pull/158954
                    return return_and_correct_aliasing(op_call, args, kwargs, args[0])
                else:
                    # For all other inplace ops, check if placement changes are required
                    # Inplace operations that change placement are not supported because
                    # they would require redistribution, which breaks aliasing semantics.
                    # If there are views into the tensor, the views would not be updated.
                    if args[0]._spec.placements != output_spec.placements:
                        raise RuntimeError(
                            f"{op_call}: in-place operations that require placement changes "
                            f"are not supported. The operation would change placement from "
                            f"{args[0]._spec.placements} to {output_spec.placements}, "
                            f"which requires redistribution and breaks aliasing semantics. "
                            f"Please use the out-of-place version of this operation instead."
                        )
                    # Most inplace ops don't change tensor meta, so no spec update needed
                    return args[0]
            else:
                return None
        elif is_out_variant_op:
            # out variant could possibly have multiple out args (i.e. lu_unpack.out)
            output_specs = (
                (output_sharding.output_spec,)
                if not isinstance(output_sharding.output_spec, tuple)
                else output_sharding.output_spec
            )
            out_dts = []
            spec_idx = 0
            for argument in op_call._schema.arguments:
                if argument.is_out:
                    out_dt = cast(dtensor.DTensor, kwargs[argument.name])
                    out_dt._spec = cast(DTensorSpec, output_specs[spec_idx])
                    out_dts.append(out_dt)
                    spec_idx += 1

            assert len(out_dts) >= 1, "out variant should have at least one out arg"
            return tuple(out_dts) if len(out_dts) > 1 else out_dts[0]
        else:
            assert op_call == aten.equal.default, op_call
            ret = self.wrap(local_results, output_sharding.output_spec)  # type: ignore[possibly-undefined]
            if participating and op_call._schema._is_view_op():
                return return_and_correct_aliasing(op_call, args, kwargs, ret)
            else:
                return ret

    @staticmethod
    def redistribute_local_args(
        op_info: OpInfo,
        suggested_input_schema: OpSchema,
        use_val_from_redistribute_schema: bool,
    ) -> None:
        debug_mode = get_active_debug_mode()

        # NOTE: it's very rare that we need to reshard kwargs so we intentionally skip it
        if op_info.args_tree_spec is not None:
            flatten_args_schema_to_reshard = tuple(
                pytree.tree_leaves(suggested_input_schema.args_schema)
            )
        else:
            flatten_args_schema_to_reshard = suggested_input_schema.args_schema

        new_local_args: list[object] = []
        for i, arg_spec in enumerate(op_info.flat_args_schema):
            reshard_arg_spec = flatten_args_schema_to_reshard[i]
            if isinstance(arg_spec, DTensorSpec):
                local_tensor = cast(torch.Tensor, op_info.local_args[i])
                if arg_spec != reshard_arg_spec:
                    redistribute_context = (
                        debug_mode.record_redistribute_calls(  # type: ignore[union-attr]
                            i, arg_spec, reshard_arg_spec
                        )
                        if debug_mode is not None
                        else contextlib.nullcontext()
                    )
                    ExplicitRedistributionContext.observe_redistribution(
                        arg_spec,
                        # pyrefly: ignore [bad-argument-type]
                        reshard_arg_spec,
                        message=f"Implicit redistribution occurred for {op_info.schema} "
                        "while ExplicitRedistributionContext was active",
                    )
                    with redistribute_context:
                        resharded_local_tensor = redistribute_local_tensor(
                            local_tensor,
                            arg_spec,
                            # pyrefly: ignore [bad-argument-type]
                            reshard_arg_spec,
                        )
                    new_local_args.append(resharded_local_tensor)
                else:
                    new_local_args.append(local_tensor)
            else:
                if use_val_from_redistribute_schema:
                    # args can be updated for view related ops, we refer to the
                    # update in redistribute_schema.
                    new_local_args.append(reshard_arg_spec)
                else:
                    new_local_args.append(arg_spec)

        op_info.local_args = tuple(new_local_args)

    def unwrap_to_op_info(
        self,
        op_call: torch._ops.OpOverload,
        args: tuple[object, ...],
        kwargs: dict[str, object],
    ) -> OpInfo:
        return self._unwrap_to_op_info_impl(op_call, args, kwargs, True)

    def _unwrap_to_op_info_impl(
        self,
        op_call: torch._ops.OpOverload,
        args: tuple[object, ...],
        kwargs: dict[str, object],
        create_schema: bool,
    ) -> OpInfo:
        # get runtime schema info to determine whether to use pytree to flatten inputs
        runtime_schema_info = self.sharding_propagator.op_to_schema_info.get(
            op_call, None
        )

        if runtime_schema_info is not None and runtime_schema_info.needs_pytree:
            # flatten args/kwargs when op says necessary
            tree_args, args_spec = pytree.tree_flatten(args)
            args_list: Sequence[object] = tree_args
        else:
            args_list, args_spec = args, None

        args_schema: list[object] = []
        kwargs_schema: dict[str, object] = {}
        local_args: list[object] = []
        local_kwargs: dict[str, object] = {}
        compute_mesh: DeviceMesh | None = None

        for arg in args_list:
            if isinstance(arg, dtensor.DTensor):
                local_args.append(arg._local_tensor)
                args_schema.append(arg._spec)
                if compute_mesh is None:
                    # record the first compute device mesh from args
                    compute_mesh = arg.device_mesh
            elif isinstance(arg, torch.Tensor):
                compute_mesh = compute_mesh or try_find_mesh_from_args(
                    op_call, args_list
                )
                args_schema.append(
                    self._try_replicate_spec_for_scalar_tensor(
                        op_call, arg, compute_mesh
                    )
                )
                local_args.append(arg)
            else:
                # non DTensor/Tensor args (i.e. int/float/bool), just add to args_schema/local_args
                args_schema.append(arg)
                local_args.append(arg)

        for k, v in kwargs.items():
            if isinstance(v, dtensor.DTensor):
                local_kwargs[k] = v._local_tensor
                kwargs_schema[k] = v._spec
            elif isinstance(v, torch.Tensor):
                compute_mesh = compute_mesh or try_find_mesh_from_args(
                    op_call, args_list
                )
                kwargs_schema[k] = self._try_replicate_spec_for_scalar_tensor(
                    op_call,
                    v,
                    # pyrefly: ignore [bad-argument-type]
                    compute_mesh,
                )
                local_kwargs[k] = v
            else:
                # non DTensor/Tensor args (i.e. int/float/bool), just add to args_schema/local_args
                kwargs_schema[k] = v
                local_kwargs[k] = v

        assert compute_mesh is not None, (
            f"found no DeviceMesh from dtensor args for {op_call}!"
        )
        op_info = OpInfo(
            compute_mesh,
            OpSchema(
                op_call,
                (
                    # pyrefly: ignore [bad-argument-type]
                    pytree.tree_unflatten(args_schema, args_spec)
                    if args_spec
                    else tuple(args_schema)
                ),
                kwargs_schema,
                schema_info=runtime_schema_info,
            )
            if create_schema
            else None,  # type: ignore[arg-type]
            args_schema,
            tuple(local_args),
            local_kwargs,
            args_spec,
        )
        return op_info

    @staticmethod
    def wrap(res: object, spec: OutputSpecType) -> object:
        if isinstance(res, torch.Tensor):
            if spec is not None:
                assert isinstance(spec, DTensorSpec), (
                    f"output spec does not match with output! Expected DTensorSpec, got {spec}."
                )
                # pyrefly: ignore [bad-argument-type, bad-argument-count, unexpected-keyword]
                return dtensor.DTensor(res, spec, requires_grad=res.requires_grad)
            else:
                # if output does not have a DTensorSpec due to specific ops, it must be a scalar tensor
                assert res.ndim == 0, "output tensor should be scalar!"
                return res
        elif isinstance(res, (list, tuple)):
            assert spec is not None and isinstance(spec, (list, tuple)), (
                f"output spec does not match with output! Expected list/tuple, got {spec}."
            )
            res_list = []
            for e, s in zip(res, spec):
                res_list.append(OpDispatcher.wrap(e, s))

            return tuple(res_list) if isinstance(res, tuple) else res_list
        else:
            # if the res contains only non tensor values (i.e. int/float/none), we simply return it
            # without rewrapping to DTensor.
            return res

    def _try_replicate_spec_for_scalar_tensor(
        self,
        op_call: torch._ops.OpOverload,
        tensor_arg: torch.Tensor,
        compute_mesh: DeviceMesh,
    ) -> DTensorSpec:
        # util function to produce a replicate spec for a scalar tensor arg/kwarg
        if tensor_arg.numel() == 1 and tensor_arg.ndim == 1:
            warnings.warn(
                "Found a non-scalar tensor with numel=1 and ndim!=0, "
                "we are implicitly creating a replicated DTensor for it. "
                "However, please consider changing it to a scalar tensor "
                "or explicitly create a DTensor under distributed environment.",
                stacklevel=2,
            )

        if tensor_arg.numel() == 1 or self._allow_implicit_replication:
            # scalar tensor can be safely treated as replicated
            replication_spec = DTensorSpec(
                compute_mesh,
                (Replicate(),) * compute_mesh.ndim,
                tensor_meta=TensorMeta(
                    shape=tensor_arg.shape,
                    stride=tensor_arg.stride(),
                    dtype=tensor_arg.dtype,
                ),
            )
        else:
            raise RuntimeError(
                f"{op_call}: got mixed torch.Tensor and DTensor, need to convert all"
                " torch.Tensor to DTensor before calling distributed operators!"
                " Please see https://docs.pytorch.org/docs/main/distributed.tensor.html#mixed-tensor-and-dtensor-operations"
                " for more details."
            )
        return replication_spec<|MERGE_RESOLUTION|>--- conflicted
+++ resolved
@@ -12,7 +12,6 @@
 from torch._library.utils import fill_defaults
 from torch.distributed._functional_collectives import _are_we_tracing
 from torch.distributed.device_mesh import DeviceMesh
-from torch.distributed.tensor._argmin_argmax import argmin_argmax_handler
 from torch.distributed.tensor._dtensor_spec import DTensorSpec, TensorMeta
 from torch.distributed.tensor._nonlinear_redux import ArgMinMaxHandler, MinMaxDimHandler
 from torch.distributed.tensor._op_schema import (
@@ -155,15 +154,10 @@
             aten.convolution_backward.default: convolution_backward_handler,
             aten._amp_foreach_non_finite_check_and_unscale_.default: found_inf_reduce_handler,
             aten.as_strided.default: as_strided_handler,
-<<<<<<< HEAD
             aten.argmin.default: ArgMinMaxHandler(),
             aten.argmax.default: ArgMinMaxHandler(),
             aten.max.dim: MinMaxDimHandler(),
             aten.min.dim: MinMaxDimHandler(),
-=======
-            aten.argmin.default: argmin_argmax_handler,
-            aten.argmax.default: argmin_argmax_handler,
->>>>>>> 294e6a31
         }
 
     # ********************************************************************************************
