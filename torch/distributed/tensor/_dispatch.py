# Copyright (c) Meta Platforms, Inc. and affiliates
import contextlib
import logging
import warnings
from collections.abc import Sequence
from typing import cast, Optional

import torch
import torch.distributed as dist
import torch.distributed.tensor._api as dtensor
import torch.distributed.tensor._random as random
from torch.distributed.device_mesh import DeviceMesh
from torch.distributed.tensor._dtensor_spec import DTensorSpec, TensorMeta
<<<<<<< HEAD
from torch.distributed.tensor._op_schema import (
    is_inplace_op,
    is_out_variant_op,
    OpInfo,
    OpSchema,
    OutputSharding,
    OutputSpecType,
)
=======
from torch.distributed.tensor._op_schema import OpInfo, OpSchema, OutputSpecType
>>>>>>> 25f8922f
from torch.distributed.tensor._random import is_rng_supported_mesh
from torch.distributed.tensor._redistribute import redistribute_local_tensor
from torch.distributed.tensor._sharding_prop import ShardingPropagator
from torch.distributed.tensor._tp_conv import (
    convolution_backward_handler,
    convolution_handler,
)
from torch.distributed.tensor._utils import try_find_mesh_from_args
from torch.distributed.tensor.placement_types import Partial, Placement, Replicate
from torch.utils._debug_mode import get_active_debug_mode
from torch.utils._python_dispatch import return_and_correct_aliasing


try:
    from torch.utils import _cxx_pytree as pytree
except ImportError:
    from torch.utils import _pytree as pytree  # type: ignore[no-redef]

aten = torch.ops.aten
logger = logging.getLogger(__name__)


def found_inf_reduce_handler(
    op_call: torch._ops.OpOverload,
    args: tuple[object, ...],
    kwargs: dict[str, object],
) -> None:
    op_info = dtensor.DTensor._op_dispatcher.unwrap_to_op_info(op_call, args, kwargs)
    local_tensor_args = pytree.tree_unflatten(
        cast(list[object], op_info.local_args),
        op_info.args_tree_spec,  # type: ignore[arg-type]
    )
    local_tensor_args = cast(tuple[object, ...], local_tensor_args)
    op_call(*local_tensor_args, **op_info.local_kwargs)

    grad_dtensor = cast(list[dtensor.DTensor], args[0])[0]
    grad_placements = grad_dtensor.placements
    mesh = grad_dtensor.device_mesh

    found_inf_placements: list[Placement] = []
    for placement in grad_placements:
        if isinstance(placement, Replicate):
            found_inf_placements.append(placement)
        else:
            found_inf_placements.append(Partial("max"))

    target_tensor = cast(torch.Tensor, args[1])
    spec = DTensorSpec(
        mesh=mesh,
        placements=tuple(found_inf_placements),
        tensor_meta=TensorMeta(
            shape=target_tensor.size(),
            stride=target_tensor.stride(),
            dtype=target_tensor.dtype,
        ),
    )
    # pyrefly: ignore [bad-argument-type]
    found_inf_dtensor = dtensor.DTensor(
        local_tensor=target_tensor,  # pyrefly: ignore [unexpected-keyword]
        spec=spec,  # pyrefly: ignore [unexpected-keyword]
        requires_grad=False,  # pyrefly: ignore [unexpected-keyword]
    )
    found_inf = found_inf_dtensor.full_tensor()
    target_tensor.copy_(found_inf)


class OpDispatcher:
    """
    Op dispatching class instance to handle args/kwargs pre-processing (un-wrapping), sharding
    propagation, redistribute local args, local compute, and post-processing (re-wrapping). It
    also handles any op specific logic if necessary.

    NOTE: Given the runtime overhead of Tensor subclass (__torch_dispatch__), the OpDispatcher
    is designed to minimize the CPU overhead by using the tricks of proper unflattening, faster
    pytree if needed, and leveraging various caching mechanisms implemented in the sharding
    propagation and redistribute modules. The CPU overhead is critical to eager mode performance,
    one need to carefully measure the CPU overhead when making significant changes to the
    OpDispatcher and ShardingPropagator.
    """

    def __init__(self) -> None:
        self.sharding_propagator = ShardingPropagator()
        self._random_ops = {
            aten.native_dropout.default,
            aten.normal_.default,
            aten.rand_like.default,
            aten.randn_like.default,
            aten.randint_like.default,
            aten.randint_like.low_dtype,
            aten.randint_like.low_dtype_out,
            aten.uniform_.default,
            aten.bernoulli.default,
            aten.bernoulli_.float,
        }
        self._custom_op_handlers = {
            aten.convolution.default: convolution_handler,
            aten.convolution_backward.default: convolution_backward_handler,
            aten._amp_foreach_non_finite_check_and_unscale_.default: found_inf_reduce_handler,
        }

    # This flag is used internally to control whether we treat the torch.Tensor(non-DTensor)
    # as implicitly replicated or we throw error to user.
    # NOTE: It is EXTREMELY UNSAFE to turn this flag on by default so we intentionally leave
    # it as False by default.
    @property
    def _allow_implicit_replication(self) -> bool:
        return torch._C._get_dtensor_allow_implicit_replication()

    @_allow_implicit_replication.setter
    def _allow_implicit_replication(self, value: bool) -> None:
        return torch._C._set_dtensor_allow_implicit_replication(value)

    def custom_op_handler(
        self,
        op_call: torch._ops.OpOverload,
        args: tuple[object, ...],
        kwargs: dict[str, object],
    ) -> object:
        # op_call is required to have a custom op handler; intentionally letting an
        # exception get raised if not.
        return self._custom_op_handlers[op_call](op_call, args, kwargs)  # type: ignore[operator]

    def _propagate_op_sharding_non_cached_dispatch_slow_path(
        self,
        op_call: torch._ops.OpOverload,
        args: tuple[object, ...],
        kwargs: dict[str, object],
        op_info: OpInfo,
    ) -> object:
        try:
            return self.sharding_propagator.propagate_op_sharding_non_cached(
                op_info.schema
            )
        except NotImplementedError:
            if torch._C._dispatch_has_kernel_for_dispatch_key(
                op_call.name(), torch._C.DispatchKey.CompositeImplicitAutograd
            ):
                # When running under inference mode, CompositeImplicitAutograd ops show up in __torch_dispatch__,
                # so we manually decompose them, here
                out = op_call.decompose(*args, **kwargs)
                assert out is not NotImplemented
                return out
            else:
                raise
        except Exception as e:
            raise RuntimeError(
                f"{e}\n\nSharding propagation failed for {op_info.schema}"
            ) from e

    def dispatch(
        self,
        op_call: torch._ops.OpOverload,
        args: tuple[object, ...],
        kwargs: dict[str, object],
        op_info: OpInfo,
    ) -> object:
        """
        Main dispatching logic, called from C++ fast path.  Follows precedence order:
        (1) custom_op_handler
        (2) registered sharding strategy, then rule
        (3) composite implicit autograd decomposition
        """
        output_sharding = op_info.output_sharding
        assert output_sharding is not None, "output sharding should not be None"

        mesh = op_info.compute_mesh
        participating = mesh.get_coordinate() is not None
        local_results = None
        if participating:
            # computation that happens in the current rank of the mesh, normal case
            if output_sharding.needs_redistribute:
                # If sharding propagation decision needs redistribute, perform redistribute
                # on args first, which could potentially modify args (i.e. allgather certain arg)
                assert output_sharding.redistribute_schema is not None
                self.redistribute_local_args(
                    op_info,
                    output_sharding.redistribute_schema,
                    output_sharding.use_val_from_redistribute_schema,
                )

            local_tensor_args = (
                pytree.tree_unflatten(
                    cast(list[object], op_info.local_args),
                    # pyrefly: ignore [bad-argument-type]
                    op_info.args_tree_spec,
                )
                if op_info.args_tree_spec
                else op_info.local_args
            )

            # run local op computation with potentially modified args/kwargs
            local_tensor_args = cast(tuple[object, ...], local_tensor_args)
            if op_call in self._random_ops:
                if not random._rng_tracker and is_rng_supported_mesh(mesh):
                    # Default to `OffsetBasedRNGTracker` if the parallelism API
                    # did not already construct one
                    random._rng_tracker = random.OffsetBasedRNGTracker(mesh)

                first_arg, first_local_arg = (
                    cast(dtensor.DTensor, args[0]),
                    cast(torch.Tensor, local_tensor_args[0]),
                )

                # If the user provided a generator, we hook it up to our RNG manager, but we also pop it from kwargs
                # so the op_call does not directly use it (we want op_call to fall back to the 'default' which is
                # our RNG manager)
                maybe_user_generator = op_info.local_kwargs.pop("generator", None)
                assert maybe_user_generator is None or isinstance(
                    maybe_user_generator, torch.Generator
                )
                # maybe_user_generator = None
                rng_context = (
                    random._rng_tracker._distribute_region(
                        first_arg._spec, generator=maybe_user_generator
                    )
                    if random._rng_tracker and not first_local_arg.is_meta
                    else contextlib.nullcontext()
                )
                # For DTensor random operator, run it within a RNGTracker context to
                # ensure the random number generator is properly distributed.
                with rng_context:
                    local_results = op_call(*local_tensor_args, **op_info.local_kwargs)
            else:
                # normal case, run local sharded op computation
                local_results = op_call(*local_tensor_args, **op_info.local_kwargs)

        else:
            # For a non-participating device (happens on rank that does not belong to
            # the device mesh), we do:
            #   1. if the return type is scalar, set the local result to None.
            #   2. if the return type is Tensor or List[Tensor], return empty
            #   tensor(s) with correct dtype.
            spec = output_sharding.output_spec
            ret_list = op_call._schema.returns

            if spec is None:
                # For a scalar return type, the non-participating device has None
                # as its local result
                local_results = None
            else:

                def default_tensor(spec: DTensorSpec) -> torch.Tensor:
                    if spec.tensor_meta is not None:
                        shape = spec.tensor_meta.shape
                        dtype = spec.tensor_meta.dtype
                        if len(shape) == 0:
                            # scalar tensor
                            return torch.zeros((), dtype=dtype)
                        else:
                            # non-scalar tensor
                            return torch.tensor([], dtype=dtype)
                    else:
                        raise RuntimeError(f"{spec} has no tensor metadata.")

                if isinstance(spec, DTensorSpec):
                    # return a Tensor value
                    local_results = default_tensor(spec)
                elif isinstance(spec, Sequence):
                    # return a List[Tensor] value
                    local_results = [
                        default_tensor(s) if s is not None else None for s in spec
                    ]
                    assert isinstance(local_results, list)
                    if None in local_results:
                        ret_type = str(ret_list[0].type)
                        raise NotImplementedError(
                            f"return type {ret_type} in DTensor op is not supported"
                        )

        if output_sharding.output_spec is None:
            if op_call == aten.equal.default:
                # The output of the equal op is a bool, by converting it into a
                # a single value tensor, we can use all-reduce with min reduce op
                # to simulate logical and.
                assert local_results is None or isinstance(local_results, bool)
                r = torch.tensor(
                    int(local_results) if local_results is not None else 1,
                    device=mesh.device_type,
                )
                dist.all_reduce(r, op=dist.ReduceOp.MIN)
                local_results = bool(r.item())

        if is_inplace_op(op_call):
            # inplace op should return self instead of re-wrapping
            if output_sharding.output_spec is not None:
                # NOTE: aten.squeeze_.dim is an inplace op but it also may change
                # the inplace argument's tensor meta. Here we choose to special case
                # this op because as far as I know this is the only inplace op that
                # has such as behavior. We can extend this special case if necessary.
                if op_call == aten.squeeze_.dim:
                    output_spec = output_sharding.output_spec
                    assert isinstance(output_spec, DTensorSpec)
                    assert isinstance(args[0], dtensor.DTensor)
                    args[0]._spec = output_spec
                    # use return_and_correct_aliasing to match the outer and the inner
                    # aliasing. See https://github.com/pytorch/pytorch/pull/158954
                    return return_and_correct_aliasing(op_call, args, kwargs, args[0])
                else:
                    return args[0]
            else:
                return None
        elif is_out_variant_op(op_call):
            # out variant could possibly have multiple out args (i.e. lu_unpack.out)
            output_specs = (
                (output_sharding.output_spec,)
                if not isinstance(output_sharding.output_spec, tuple)
                else output_sharding.output_spec
            )
            out_dts = []
            spec_idx = 0
            for argument in op_call._schema.arguments:
                if argument.is_out:
                    out_dt = cast(dtensor.DTensor, kwargs[argument.name])
                    out_dt._spec = cast(DTensorSpec, output_specs[spec_idx])
                    out_dts.append(out_dt)
                    spec_idx += 1

            assert len(out_dts) >= 1, "out variant should have at least one out arg"
            return tuple(out_dts) if len(out_dts) > 1 else out_dts[0]
        else:
            ret = self.wrap(local_results, output_sharding.output_spec)  # type: ignore[possibly-undefined]
            if participating and op_call._schema._is_view_op():
                return return_and_correct_aliasing(op_call, args, kwargs, ret)
            else:
                return ret

    @staticmethod
    def redistribute_local_args(
        op_info: OpInfo,
        suggested_input_schema: OpSchema,
        use_val_from_redistribute_schema: bool,
    ) -> None:
        debug_mode = get_active_debug_mode()

        # NOTE: it's very rare that we need to reshard kwargs so we intentionally skip it
        if op_info.args_tree_spec is not None:
            flatten_args_schema_to_reshard = tuple(
                pytree.tree_leaves(suggested_input_schema.args_schema)
            )
        else:
            flatten_args_schema_to_reshard = suggested_input_schema.args_schema

        new_local_args: list[object] = []
        for i, arg_spec in enumerate(op_info.flat_args_schema):
            reshard_arg_spec = flatten_args_schema_to_reshard[i]
            if isinstance(arg_spec, DTensorSpec):
                local_tensor = cast(torch.Tensor, op_info.local_args[i])
                if arg_spec != reshard_arg_spec:
                    redistribute_context = (
                        debug_mode.record_redistribute_calls(  # type: ignore[union-attr]
                            i, arg_spec, reshard_arg_spec
                        )
                        if debug_mode is not None
                        else contextlib.nullcontext()
                    )

                    with redistribute_context:
                        resharded_local_tensor = redistribute_local_tensor(
                            local_tensor,
                            arg_spec,
                            # pyrefly: ignore [bad-argument-type]
                            reshard_arg_spec,
                        )
                    new_local_args.append(resharded_local_tensor)
                else:
                    new_local_args.append(local_tensor)
            else:
                if use_val_from_redistribute_schema:
                    # args can be updated for view related ops, we refer to the
                    # update in redistribute_schema.
                    new_local_args.append(reshard_arg_spec)
                else:
                    new_local_args.append(arg_spec)

        op_info.local_args = tuple(new_local_args)

    def unwrap_to_op_info(
        self,
        op_call: torch._ops.OpOverload,
        args: tuple[object, ...],
        kwargs: dict[str, object],
    ) -> OpInfo:
        return self._unwrap_to_op_info_impl(op_call, args, kwargs, True)

    def _unwrap_to_op_info_impl(
        self,
        op_call: torch._ops.OpOverload,
        args: tuple[object, ...],
        kwargs: dict[str, object],
        create_schema: bool,
    ) -> OpInfo:
        # get runtime schema info to determine whether to use pytree to flatten inputs
        runtime_schema_info = self.sharding_propagator.op_to_schema_info.get(
            op_call, None
        )

        if runtime_schema_info is not None and runtime_schema_info.needs_pytree:
            # flatten args/kwargs when op says necessary
            tree_args, args_spec = pytree.tree_flatten(args)
            args_list: Sequence[object] = tree_args
        else:
            args_list, args_spec = args, None

        args_schema: list[object] = []
        kwargs_schema: dict[str, object] = {}
        local_args: list[object] = []
        local_kwargs: dict[str, object] = {}
        compute_mesh: Optional[DeviceMesh] = None

        for arg in args_list:
            if isinstance(arg, dtensor.DTensor):
                local_args.append(arg._local_tensor)
                args_schema.append(arg._spec)
                if compute_mesh is None:
                    # record the first compute device mesh from args
                    compute_mesh = arg.device_mesh
            elif isinstance(arg, torch.Tensor):
                compute_mesh = compute_mesh or try_find_mesh_from_args(
                    op_call, args_list
                )
                args_schema.append(
                    self._try_replicate_spec_for_scalar_tensor(
                        op_call, arg, compute_mesh
                    )
                )
                local_args.append(arg)
            else:
                # non DTensor/Tensor args (i.e. int/float/bool), just add to args_schema/local_args
                args_schema.append(arg)
                local_args.append(arg)

        for k, v in kwargs.items():
            if isinstance(v, dtensor.DTensor):
                local_kwargs[k] = v._local_tensor
                kwargs_schema[k] = v._spec
            elif isinstance(v, torch.Tensor):
                compute_mesh = compute_mesh or try_find_mesh_from_args(
                    op_call, args_list
                )
                kwargs_schema[k] = self._try_replicate_spec_for_scalar_tensor(
                    op_call,
                    v,
                    # pyrefly: ignore [bad-argument-type]
                    compute_mesh,
                )
                local_kwargs[k] = v
            else:
                # non DTensor/Tensor args (i.e. int/float/bool), just add to args_schema/local_args
                kwargs_schema[k] = v
                local_kwargs[k] = v

        assert compute_mesh is not None, (
            f"found no DeviceMesh from dtensor args for {op_call}!"
        )
        op_info = OpInfo(
            compute_mesh,
            OpSchema(
                op_call,
                (
                    # pyrefly: ignore [bad-argument-type]
                    pytree.tree_unflatten(args_schema, args_spec)
                    if args_spec
                    else tuple(args_schema)
                ),
                kwargs_schema,
                schema_info=runtime_schema_info,
            )
            if create_schema
            else None,
            args_schema,
            tuple(local_args),
            local_kwargs,
            args_spec,
        )
        return op_info

    @staticmethod
    def wrap(res: object, spec: OutputSpecType) -> object:
        if isinstance(res, torch.Tensor):
            if spec is not None:
                assert isinstance(spec, DTensorSpec), (
                    f"output spec does not match with output! Expected DTensorSpec, got {spec}."
                )
                # pyrefly: ignore [bad-argument-type, bad-argument-count, unexpected-keyword]
                return dtensor.DTensor(res, spec, requires_grad=res.requires_grad)
            else:
                # if output does not have a DTensorSpec due to specific ops, it must be a scalar tensor
                assert res.ndim == 0, "output tensor should be scalar!"
                return res
        elif isinstance(res, (list, tuple)):
            assert spec is not None and isinstance(spec, (list, tuple)), (
                f"output spec does not match with output! Expected list/tuple, got {spec}."
            )
            res_list = []
            for e, s in zip(res, spec):
                res_list.append(OpDispatcher.wrap(e, s))

            return tuple(res_list) if isinstance(res, tuple) else res_list
        else:
            # if the res contains only non tensor values (i.e. int/float/none), we simply return it
            # without rewrapping to DTensor.
            return res

    def _try_replicate_spec_for_scalar_tensor(
        self,
        op_call: torch._ops.OpOverload,
        tensor_arg: torch.Tensor,
        compute_mesh: DeviceMesh,
    ) -> DTensorSpec:
        # util function to produce a replicate spec for a scalar tensor arg/kwarg
        if tensor_arg.numel() == 1 and tensor_arg.ndim == 1:
            warnings.warn(
                "Found a non-scalar tensor with numel=1 and ndim!=0, "
                "we are implicitly creating a replicated DTensor for it. "
                "However, please consider changing it to a scalar tensor "
                "or explicitly create a DTensor under distributed environment.",
                stacklevel=2,
            )

        if tensor_arg.numel() == 1 or self._allow_implicit_replication:
            # scalar tensor can be safely treated as replicated
            replication_spec = DTensorSpec(
                compute_mesh,
                (Replicate(),) * compute_mesh.ndim,
                tensor_meta=TensorMeta(
                    shape=tensor_arg.shape,
                    stride=tensor_arg.stride(),
                    dtype=tensor_arg.dtype,
                ),
            )
        else:
            raise RuntimeError(
                f"{op_call}: got mixed torch.Tensor and DTensor, need to convert all"
                " torch.Tensor to DTensor before calling distributed operators!"
                " Please see https://docs.pytorch.org/docs/main/distributed.tensor.html#mixed-tensor-and-dtensor-operations"
                " for more details."
            )
        return replication_spec<|MERGE_RESOLUTION|>--- conflicted
+++ resolved
@@ -11,18 +11,13 @@
 import torch.distributed.tensor._random as random
 from torch.distributed.device_mesh import DeviceMesh
 from torch.distributed.tensor._dtensor_spec import DTensorSpec, TensorMeta
-<<<<<<< HEAD
 from torch.distributed.tensor._op_schema import (
     is_inplace_op,
     is_out_variant_op,
     OpInfo,
     OpSchema,
-    OutputSharding,
     OutputSpecType,
 )
-=======
-from torch.distributed.tensor._op_schema import OpInfo, OpSchema, OutputSpecType
->>>>>>> 25f8922f
 from torch.distributed.tensor._random import is_rng_supported_mesh
 from torch.distributed.tensor._redistribute import redistribute_local_tensor
 from torch.distributed.tensor._sharding_prop import ShardingPropagator
