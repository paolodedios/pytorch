--- conflicted
+++ resolved
@@ -5,11 +5,7 @@
 import inspect
 import warnings
 from collections.abc import Callable, Sequence
-<<<<<<< HEAD
-from typing import Any, Optional
-=======
-from typing import Any, cast
->>>>>>> aeeebef8
+from typing import Any
 from typing_extensions import deprecated
 
 import torch
@@ -809,29 +805,27 @@
     # distribute the tensor according to the placements.
     placements = list(placements)
     for idx, placement in enumerate(placements):
-        if isinstance(placement, Shard):
+        if isinstance(placement, Shard | _StridedShard):
             placement_dim = (
                 placement.dim + tensor.ndim if placement.dim < 0 else placement.dim
             )
-            local_tensor = Shard._make_shard_tensor(
-                placement_dim, local_tensor, device_mesh, idx, src_data_rank
-            )
-            placements[idx] = Shard(placement_dim)
-        elif isinstance(placement, _StridedShard):
-            placement_dim = (
-                placement.dim + tensor.ndim if placement.dim < 0 else placement.dim
-            )
-            local_tensor = _StridedShard._make_shard_tensor(
-                placement_dim,
-                local_tensor,
-                device_mesh,
-                idx,
-                src_data_rank,
-                split_factor=placement.split_factor,
-            )
-            placements[idx] = _StridedShard(
-                placement_dim, split_factor=placement.split_factor
-            )
+            if isinstance(placement, Shard):
+                local_tensor = Shard._make_shard_tensor(
+                    placement_dim, local_tensor, device_mesh, idx, src_data_rank
+                )
+                placements[idx] = Shard(placement_dim)
+            else:
+                local_tensor = _StridedShard._make_shard_tensor(
+                    placement_dim,
+                    local_tensor,
+                    device_mesh,
+                    idx,
+                    src_data_rank,
+                    split_factor=placement.split_factor,
+                )
+                placements[idx] = _StridedShard(
+                    placement_dim, split_factor=placement.split_factor
+                )
         elif isinstance(placement, Replicate):
             local_tensor = Replicate._make_replicate_tensor(
                 local_tensor, device_mesh, idx, src_data_rank
