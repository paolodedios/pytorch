# mypy: allow-untyped-defs
# Copyright (c) Meta Platforms, Inc. and affiliates

from dataclasses import dataclass, field
from typing import cast

import torch
import torch._C
import torch.distributed._functional_collectives as funcol
from torch._C._distributed import Placement
from torch.distributed._local_tensor import maybe_run_for_local_tensor
from torch.distributed.device_mesh import DeviceMesh
from torch.distributed.tensor._collective_utils import (
    fill_empty_tensor_to_shards,
    mesh_broadcast,
    mesh_scatter,
    pad_tensor,
    shard_dim_alltoall,
    unpad_tensor,
)
from torch.distributed.tensor._ops._mask_buffer import MaskBuffer


__all__ = ["Placement", "Shard", "Replicate", "Partial", "MaskPartial"]


# Appease TestPublicBindings.test_correct_module_names
Placement.__module__ = "torch.distributed.tensor.placement_types"


class Shard(torch._C._distributed.Shard):
    """
    The ``Shard(dim)`` placement describes the DTensor sharding on tensor dimension
    ``dim`` over a corresponding ``DeviceMesh`` dimension, where each rank on the
    DeviceMesh dimension only holds a shard/piece of the global Tensor. The
    ``Shard(dim)`` placement follows the ``torch.chunk(dim)`` semantic, where the
    last few shards on the DeviceMesh dimension might be empty when the tensor dimension
    is not evenly divisible on the DeviceMesh dimension. The ``Shard`` placement can be
    used by all DTensor APIs (i.e. distribute_tensor, from_local, etc.)

    Args:
        dim (int): The tensor dimension that describes the DTensor is sharded over its
            corresponding DeviceMesh dimension.

    .. warning:: sharding on a tensor dimension where the tensor dimension size is not
        evenly divisible on a DeviceMesh dimension is currently experimental and subject to change.
    """

    def _split_tensor(
        self,
        tensor: torch.Tensor,
        num_chunks: int,
        *,
        with_padding: bool = True,
        contiguous: bool = True,
    ) -> tuple[list[torch.Tensor], list[int]]:
        """
        This function uses torch.chunk to split a tensor into num_chunks shards along
        the Shard placement dimension, and return a list of shards with their pad sizes.

        Keyword args:
            with_padding (bool, optional): when True, we pad the tensor on the last
            few ranks before calling the collectives (i.e. scatter/all_gather, etc.).
            This is because collectives usually require equal size tensor inputs
        """
        assert self.dim <= tensor.ndim, (
            f"Sharding dim {self.dim} greater than tensor ndim {tensor.ndim}"
        )

        # chunk tensor over dimension `dim` into n slices
        tensor_list = list(torch.chunk(tensor, num_chunks, dim=self.dim))
        tensor_list = fill_empty_tensor_to_shards(
            tensor_list, self.dim, num_chunks - len(tensor_list)
        )

        # compute the chunk size inline with ``torch.chunk`` to calculate padding
        full_chunk_size = (tensor.size(self.dim) + num_chunks - 1) // num_chunks

        shard_list: list[torch.Tensor] = []
        pad_sizes: list[int] = []
        for shard in tensor_list:
            if with_padding:
                pad_size = Shard._get_shard_pad_size(full_chunk_size, shard, self.dim)
                shard = pad_tensor(shard, self.dim, pad_size)
                pad_sizes.append(pad_size)
            if contiguous:
                shard = shard.contiguous()
            shard_list.append(shard)
        return shard_list, pad_sizes

    @staticmethod
    @maybe_run_for_local_tensor
    def local_shard_size_and_offset(
        curr_local_size: int,
        num_chunks: int,
        rank: int,
    ) -> tuple[int, int]:
        """
        Given the size of the current local tensor (which may already be sharded on some dimensions),
        computes the new local shard size and offset given the desired number of chunks
        (num_chunks is generally equal to the size of the current sharding dim).

        Note: new local shard offset is relative to the current sharded tensor, not the global tensor.
        See `_utils.compute_local_shape_and_global_offset` for computing global offset.

        Returns (new local shard size, offset)

        """
        # Compute the chunk size inline with ``torch.chunk``
        if curr_local_size % num_chunks == 0:
            full_chunk_size = curr_local_size // num_chunks
            return full_chunk_size, full_chunk_size * rank

        # uneven sharding case
        full_chunk_size = (curr_local_size + num_chunks - 1) // num_chunks
        shard_starting_idx = full_chunk_size * rank

        if curr_local_size < shard_starting_idx:
            return 0, curr_local_size
        else:
            local_shard_size = (
                min(curr_local_size, shard_starting_idx + full_chunk_size)
                - shard_starting_idx
            )
            return local_shard_size, shard_starting_idx

    def _local_shard_size_and_offset(
        self,
        curr_local_size: int,
        num_chunks: int,
        rank: int,
    ) -> tuple[int, int | None]:
        return Shard.local_shard_size_and_offset(curr_local_size, num_chunks, rank)

    @staticmethod
    @maybe_run_for_local_tensor
    def _maybe_unpad_tensor_with_sizes(
        dim, local_tensor, pad_sizes, mesh_dim_local_rank, make_contiguous
    ) -> torch.Tensor:
        # Only unpad if the local_tensor was padded on the dimension.
        if pad_sizes[mesh_dim_local_rank] > 0:
            local_tensor = unpad_tensor(
                local_tensor, dim, pad_sizes[mesh_dim_local_rank]
            )
            if make_contiguous:
                local_tensor = local_tensor.contiguous()
        return local_tensor

    def _shard_tensor(
        self,
        tensor: torch.Tensor,
        mesh: DeviceMesh,
        mesh_dim: int,
        src_data_rank: int | None = 0,
    ) -> torch.Tensor:
        """
        shard and scatter a tensor on a mesh dimension (use coordinate
        0 on the mesh dimension as source of truth)
        """
        my_coordinate = mesh.get_coordinate()
        num_chunks = mesh.size(mesh_dim=mesh_dim)

        if my_coordinate is None:
            # if rank is not part of mesh, we simply return an empty tensor
            return tensor.new_empty(0, requires_grad=tensor.requires_grad)

        mesh_dim_local_rank = my_coordinate[mesh_dim]

        if src_data_rank is None:
            # src_data_rank specified as None explicitly means to skip the
            # communications, simply split
            scatter_list, _ = self._split_tensor(
                tensor, num_chunks, with_padding=False, contiguous=True
            )

            return self._select_shard(scatter_list, mesh_dim_local_rank)

        scatter_list, pad_sizes = self._split_tensor(
            tensor, num_chunks, with_padding=True, contiguous=True
        )

        it = iter(scatter_list)
        first = next(it)
        # Tensors in the scatter list are expected to have the same shape because
        # split is requested with padding.
        assert all(first.shape == v.shape for v in it)

        output = torch.empty_like(first)

        # perform scatter from the src_data_rank as data source when it is not None
        mesh_scatter(
            output, scatter_list, mesh, mesh_dim=mesh_dim, group_src=src_data_rank
        )

        return Shard._maybe_unpad_tensor_with_sizes(
            self.dim, output, pad_sizes, mesh_dim_local_rank, True
        )

    @classmethod
    def _make_shard_tensor(
        cls,
        dim: int,
        tensor: torch.Tensor,
        mesh: DeviceMesh,
        mesh_dim: int,
        src_data_rank: int | None = 0,
    ) -> torch.Tensor:
        shard_placement = cls(dim)
        return shard_placement._shard_tensor(tensor, mesh, mesh_dim, src_data_rank)

    def _reduce_shard_tensor(
        self,
        tensor: torch.Tensor,
        mesh: DeviceMesh,
        reduce_op: str,
        mesh_dim: int,
    ) -> torch.Tensor:
        """
        reduce and scatter a tensor on a mesh dimension
        """
        my_coordinate = mesh.get_coordinate()
        num_chunks = mesh.size(mesh_dim=mesh_dim)

        if my_coordinate is None:
            # if rank is not part of mesh, we simply return local_tensor,
            # which should be an empty tensor
            return tensor

        is_padded = tensor.size(self.dim) % num_chunks != 0
        pad_sizes = None
        if is_padded:
            scattered_list, pad_sizes = self._split_tensor(
                tensor, num_chunks, with_padding=True, contiguous=True
            )
            tensor = torch.cat(scattered_list, dim=self.dim)
        elif not tensor.is_contiguous():
            tensor = tensor.contiguous()

        output = funcol.reduce_scatter_tensor(
            tensor, reduce_op, scatter_dim=self.dim, group=(mesh, mesh_dim)
        )

        if is_padded:
            assert pad_sizes is not None
            output = Shard._maybe_unpad_tensor_with_sizes(
                self.dim, output, pad_sizes, my_coordinate[mesh_dim], False
            )
        return output

    @maybe_run_for_local_tensor
    def _maybe_pad_tensor(
        self,
        local_tensor: torch.Tensor,
        logical_dim_size: int,
        num_chunks: int,
    ) -> torch.Tensor:
        is_padded = logical_dim_size % num_chunks != 0

        if is_padded:
            full_chunk_size = (logical_dim_size + num_chunks - 1) // num_chunks
            pad_size = full_chunk_size - local_tensor.size(self.dim)
            local_tensor = pad_tensor(local_tensor, self.dim, pad_size)

        if not local_tensor.is_contiguous():
            local_tensor = local_tensor.contiguous()

        return local_tensor

    @maybe_run_for_local_tensor
    def _maybe_unpad_tensor(
        self,
        local_tensor: torch.Tensor,
        logical_dim_size: int,
        num_chunks: int,
    ) -> torch.Tensor:
        is_padded = logical_dim_size % num_chunks != 0

        if is_padded:
            full_chunk_size = (logical_dim_size + num_chunks - 1) // num_chunks
            unpad_size = full_chunk_size * num_chunks - logical_dim_size  # type: ignore[possibly-undefined]
            local_tensor = unpad_tensor(local_tensor, self.dim, unpad_size)

        return local_tensor

    def _to_replicate_tensor(
        self,
        local_tensor: torch.Tensor,
        mesh: DeviceMesh,
        mesh_dim: int,
        current_logical_shape: list[int],
    ) -> torch.Tensor:
        """
        This function all_gather all shards and return a tensor that
        is replicated on the previously sharded mesh dimension
        """
        num_chunks = mesh.size(mesh_dim=mesh_dim)
        logical_dim_size = current_logical_shape[self.dim]

        local_tensor = self._maybe_pad_tensor(
            local_tensor, logical_dim_size, num_chunks
        )

        result = funcol.all_gather_tensor(
            local_tensor,
            gather_dim=self.dim,
            group=(mesh, mesh_dim),
        )

        result = self._maybe_unpad_tensor(result, logical_dim_size, num_chunks)

        return result

    @staticmethod
    @maybe_run_for_local_tensor
    def _select_shard(shards: list[torch.Tensor], shard_index) -> torch.Tensor:
        return shards[shard_index].clone()

    def _replicate_to_shard(
        self,
        local_tensor: torch.Tensor,
        mesh: DeviceMesh,
        mesh_dim: int,
        shard_index: int,
    ) -> torch.Tensor:
        """
        transform from replicated tensor to a sharded tensor on
        the current rank, which would perform a local chunk
        """
        num_chunks = mesh.size(mesh_dim=mesh_dim)
        shards, _ = self._split_tensor(
            local_tensor,
            num_chunks,
            with_padding=False,
            contiguous=False,
        )

        return Shard._select_shard(shards, shard_index)

    @staticmethod
    @maybe_run_for_local_tensor
    def _get_shard_pad_size(
        full_size: int, local_tensor: torch.Tensor, dim: int
    ) -> int:
        """
        Get the padding size of the local tensor on the shard dimension.
        """
        return full_size - local_tensor.size(dim)

    @staticmethod
    def _compute_padding_info(
        current_logical_shape: list[int],
        num_chunks: int,
        old_shard_dim: int,
        new_shard_dim: int,
    ) -> tuple[bool, int, int, bool, int, int]:
        results = []
        for shard_dim in [old_shard_dim, new_shard_dim]:
            dim_logical_size = current_logical_shape[shard_dim]
            dim_padding = dim_logical_size % num_chunks != 0
            dim_full_chunk_size = (dim_logical_size + num_chunks - 1) // num_chunks
            results.append((dim_padding, dim_logical_size, dim_full_chunk_size))

        return results[0] + results[1]

    @staticmethod
    @maybe_run_for_local_tensor
    def _pad_for_new_shard_dim(
        current_logical_shape: list[int],
        local_tensor: torch.Tensor,
        num_chunks: int,
        old_shard_dim: int,
        new_shard_dim: int,
    ) -> torch.Tensor:
        (
            old_dim_padding,
            _,
            old_dim_full_chunk_size,
            new_dim_padding,
            _,
            new_dim_full_chunk_size,
        ) = Shard._compute_padding_info(
            current_logical_shape, num_chunks, old_shard_dim, new_shard_dim
        )

        if old_dim_padding:
            old_dim_pad_size = Shard._get_shard_pad_size(
                old_dim_full_chunk_size, local_tensor, old_shard_dim
            )
            local_tensor = pad_tensor(local_tensor, old_shard_dim, old_dim_pad_size)
        if new_dim_padding:
            new_dim_pad_size = Shard._get_shard_pad_size(
                new_dim_full_chunk_size * num_chunks, local_tensor, new_shard_dim
            )
            local_tensor = pad_tensor(local_tensor, new_shard_dim, new_dim_pad_size)

        if not local_tensor.is_contiguous():
            local_tensor = local_tensor.contiguous()
        return local_tensor

    @staticmethod
    @maybe_run_for_local_tensor
    def _unpad_for_new_shard_dim(
        current_logical_shape: list[int],
        local_tensor: torch.Tensor,
        num_chunks: int,
        old_shard_dim: int,
        new_shard_dim: int,
        local_rank: int,
    ) -> torch.Tensor:
        (
            old_dim_padding,
            _,
            old_dim_full_chunk_size,
            new_dim_padding,
            new_dim_logical_size,
            new_dim_full_chunk_size,
        ) = Shard._compute_padding_info(
            current_logical_shape, num_chunks, old_shard_dim, new_shard_dim
        )

        if old_dim_padding:
            old_dim_unpad_size = (
                old_dim_full_chunk_size * num_chunks
                - current_logical_shape[old_shard_dim]  # type: ignore[possibly-undefined]
            )
            local_tensor = unpad_tensor(local_tensor, old_shard_dim, old_dim_unpad_size)  # type: ignore[possibly-undefined]

        if new_dim_padding:
            local_shard_size_on_new_dim = Shard.local_shard_size_and_offset(
                new_dim_logical_size, num_chunks, local_rank
            )[0]
            new_dim_unpad_size = new_dim_full_chunk_size - local_shard_size_on_new_dim  # type: ignore[possibly-undefined]
            local_tensor = unpad_tensor(local_tensor, new_shard_dim, new_dim_unpad_size)  # type: ignore[possibly-undefined]

        return local_tensor

    def _to_new_shard_dim(
        self,
        local_tensor: torch.Tensor,
        mesh: DeviceMesh,
        mesh_dim: int,
        current_logical_shape: list[int],
        new_shard_dim: int,
    ) -> torch.Tensor:
        """
        transform from existing sharded tensor to a new sharded tensor on
        that shard on a new dimension, which performs an alltoall
        """
        my_coordinate = mesh.get_coordinate()
        if my_coordinate is None:
            # if rank is not part of mesh, we simply return local_tensor,
            # which should be an empty tensor
            return local_tensor

        num_chunks = mesh.size(mesh_dim=mesh_dim)

        local_tensor = Shard._pad_for_new_shard_dim(
            current_logical_shape, local_tensor, num_chunks, self.dim, new_shard_dim
        )

        new_tensor = shard_dim_alltoall(
            local_tensor, self.dim, new_shard_dim, mesh, mesh_dim
        )

        new_tensor = Shard._unpad_for_new_shard_dim(
            current_logical_shape,
            new_tensor,
            num_chunks,
            self.dim,
            new_shard_dim,
            my_coordinate[mesh_dim],
        )

        return new_tensor

    def __hash__(self) -> int:
        return hash(self.dim)

    def __repr__(self) -> str:
        """
        machine readable representation of the Shard placement
        """
        return f"Shard(dim={self.dim})"

    def __str__(self) -> str:
        """human readable representation of the Shard placement"""
        return f"S({self.dim})"


# Need to inherit from Shard here so that isinstance(some_strided_shard, Shard) will work.
class _StridedShard(torch._C._distributed.StridedShard, Shard):
    """
    _StridedShard is only introduced to support 2D FSDP2 + TP sharding where the tensor
    is sharded on the TP mesh dimension first, then sharded on the FSDP mesh dimension.
    We call this right-to-left sharding which is the opposite of the default
    left-to-right sharding. See the example below:
        tensor shape: [8, 8]
        mesh: [[0, 1], [2, 3]], names=("dp", "tp")
        placements: [Shard(0), Shard(0)]

    The default sharding behavior shards the tensor on "dp" mesh dimension first then
    "tp" dimension. The sharding result will be:
        Rank    |   Mesh Coordinate |   Shard Index
        ------------------------------------------------
        0       |   (0, 0)          |   0 (row 0-1)
        1       |   (0, 1)          |   1 (row 2-3)
        2       |   (1, 0)          |   2 (row 4-5)
        3       |   (1, 1)          |   3 (row 6-7)

    While the FSDP2 + TP sharding behavior does the opposite: it shards the tensor on
    "tp" mesh dim first then "dp" dim. This right-to-left sharding will produce the
    result:
        Rank    |   Mesh Coordinate |   Shard Index
        ------------------------------------------------
        0       |   (0, 0)          |   0 (row 0-1)
        1       |   (0, 1)          |   2 (row 4-5)
        2       |   (1, 0)          |   1 (row 2-3)
        3       |   (1, 1)          |   3 (row 6-7)

    The consequence is, any attempt to redistribute this DTensor to a full replica will
    produce a wrong result because the shard-to-replicate redistribution always happens
    right-to-left, regardless it's left-to-right sharding or right-to-left. To address
    this, we use _StridedShard placement to make this right-to-left sharding compatible
    with our left-to-right convention on both tensor distribution and redistribution.

    Now with _StridedShard, the right-to-left sharding above can be represented as:
        tensor shape: [8, 8]
        mesh: [[0, 1], [2, 3]], names=("dp", "tp")
        placements: [_StridedShard(0, split_factor=2), Shard(0)]

    And a left-to-right processing of `placements` will produce the same result, which is
    different from using the `Shard` placement:
        Rank    |   Mesh Coordinate |   Shard Index
        ------------------------------------------------
        0       |   (0, 0)          |   0 (row 0-1)
        1       |   (0, 1)          |   2 (row 4-5)
        2       |   (1, 0)          |   1 (row 2-3)
        3       |   (1, 1)          |   3 (row 6-7)

    The argument `split_factor` is the number of existing shards over the tensor sharding
    dimension before processing the _StridedShard placement, as if the sharding happened
    right-to-left. In the example above, the tensor should first be sharded on the "tp"
    dimension into 2 shards before being sharded on the "dp" dimension. Therefore, the
    `split_factor` of the _StridedShard placement on "dp" dim is 2.

    TODO: we should remove _StridedShard placement once we can unify it with Shard
    """

    def __hash__(self) -> int:
        return hash((self.dim, self.split_factor))

    def __repr__(self) -> str:
        """
        machine readable representation of the _StridedShard placement
        """
        return f"_StridedShard(dim={self.dim}, sf={self.split_factor})"

    def __str__(self) -> str:
        """human readable representation of the _StridedShard placement"""
        return f"_S({self.dim}, {self.split_factor})"

    @classmethod
    def _make_shard_tensor(
        cls,
        dim: int,
        tensor: torch.Tensor,
        mesh: DeviceMesh,
        mesh_dim: int,
        src_data_rank: int | None = 0,
        split_factor: int = 1,
    ) -> torch.Tensor:
        strided_shard_placement = cls(dim=dim, split_factor=split_factor)
        return strided_shard_placement._shard_tensor(
            tensor, mesh, mesh_dim, src_data_rank
        )

    def _split_tensor(
        self,
        tensor: torch.Tensor,
        num_chunks: int,
        *,
        with_padding: bool = True,
        contiguous: bool = True,
    ) -> tuple[list[torch.Tensor], list[int]]:
        assert self.dim <= tensor.ndim, (
            f"Sharding dim {self.dim} greater than tensor ndim {tensor.ndim}"
        )

        # Essentially _StridedShard express the right-to-left sharding in the
        # reversed order. Here we perform first_split as the virtual "right" sharding,
        # and then second_split as the virtual "left" sharding, and finally assemble
        # results in the transposed left-first order.
        first_split, _ = super()._split_tensor(
            tensor, self.split_factor, with_padding=False, contiguous=False
        )
        second_split = [
            super(_StridedShard, self)._split_tensor(
                s, num_chunks=num_chunks, with_padding=False, contiguous=False
            )[0]
            for s in first_split
        ]

        shard_list: list[torch.Tensor] = []
        for i in range(num_chunks):
            shard = torch.cat(
                [second_split[j][i] for j in range(self.split_factor)],
                dim=self.dim,
            )
            if contiguous:
                shard = shard.contiguous()
            shard_list.append(shard)

        # The amount of padding is determined by the local chunk with the largest size.
        pad_sizes: list[int] = []
        max_chunk_size = max([shard.size(self.dim) for shard in shard_list])
        if with_padding:
            pad_sizes = [max_chunk_size - shard.size(self.dim) for shard in shard_list]

        return shard_list, pad_sizes

    def _to_replicate_tensor(
        self,
        local_tensor: torch.Tensor,
        mesh: DeviceMesh,
        mesh_dim: int,
        current_logical_shape: list[int],
    ) -> torch.Tensor:
        """
        replay the replicate-to-shard process to understand how to stitch shards back
        """
        num_chunks = mesh.size(mesh_dim=mesh_dim)
        logical_dim_size = current_logical_shape[self.dim]

        # indices_tensor is 1D torch.arange(logical_dim_size) unsqueezed
        # so that we can reuse self._split_tensor which splits on self.dim
        shape = [1] * self.dim + [logical_dim_size]
        indices_tensor = torch.arange(
            logical_dim_size, device=local_tensor.device
        ).view(shape)

        sharded_indices, _ = self._split_tensor(
            indices_tensor,
            num_chunks,
            with_padding=False,
            contiguous=False,
        )
        # squeeze back to 1D indices tensor
        sharded_indices = [shard.view(-1) for shard in sharded_indices]

        max_chunk_size = max([len(shard) for shard in sharded_indices])
        local_pad_size = max_chunk_size - local_tensor.size(self.dim)
        local_tensor_padded = pad_tensor(local_tensor, self.dim, local_pad_size)

        if not local_tensor_padded.is_contiguous():
            local_tensor_padded = local_tensor_padded.contiguous()

        replicate_tensor_permuted_padded = funcol.all_gather_tensor(
            local_tensor_padded,
            gather_dim=self.dim,
            group=(mesh, mesh_dim),
        )
        if isinstance(replicate_tensor_permuted_padded, funcol.AsyncCollectiveTensor):
            replicate_tensor_permuted_padded = replicate_tensor_permuted_padded.wait()

        if replicate_tensor_permuted_padded.shape[self.dim] > logical_dim_size:
            replicate_tensor_permuted = unpad_tensor(
                replicate_tensor_permuted_padded,
                self.dim,
                replicate_tensor_permuted_padded.shape[self.dim] - logical_dim_size,
            )
        else:
            replicate_tensor_permuted = replicate_tensor_permuted_padded

        permutation = torch.cat(sharded_indices)
        inv_permutation = torch.argsort(permutation)
        replicate_tensor = torch.index_select(
            replicate_tensor_permuted, self.dim, inv_permutation
        )

        return replicate_tensor.contiguous()

    @staticmethod
    @maybe_run_for_local_tensor
    def _local_shard_size(sharded_indices: list[torch.Tensor], rank: int) -> int:
        return len(sharded_indices[rank])

    # delete pyre-ignore once separating _StridedShard from Shard
    def _local_shard_size_and_offset(  # pyre-ignore[bad-override]
        self,
        curr_local_size: int,
        num_chunks: int,
        rank: int,
<<<<<<< HEAD
        return_first_offset: bool = True,
    ) -> tuple[int, list[int]]:
        return _StridedShard.local_shard_size_and_offset(
            self, curr_local_size, num_chunks, rank, return_first_offset
        )

    @staticmethod
    @maybe_run_for_local_tensor
    def local_shard_size_and_offset(  # pyre-ignore[bad-override]
        self,
        curr_local_size: int,
        num_chunks: int,
        rank: int,
        return_first_offset: bool = True,
    ) -> tuple[int, list[int] | int]:
        """
        Compute the local shard size and offset(s) for a _StridedShard placement.

        Unlike the regular Shard placement which produces contiguous offsets, _StridedShard
        produces non-contiguous (strided) offsets due to the right-to-left sharding semantics.
        This method computes the actual indices that belong to the local shard.

        Args:
            self (_StridedShard): The _StridedShard placement instance.
            curr_local_size (int): The current size of the tensor dimension to be sharded.
            num_chunks (int): Number of chunks to split the dimension into (typically the mesh dimension size).
            rank (int): The rank index to compute the shard for.
            return_first_offset (bool): If True, return only the first offset as an int. If False,
                return all offsets as a list. Defaults to True.

        Returns:
            tuple: A tuple containing:
                - local_shard_size (int): The number of elements in the local shard for this rank.
                - offset (int | list[int]): If return_first_offset is True, returns the first offset
                  as an int. If False or if the shard size is 0, returns a list of all offsets
                  (which may be empty for empty shards).
        """
=======
    ) -> tuple[int, int | None]:
>>>>>>> a7dc6dab
        # indices_tensor is 1D torch.arange(logical_dim_size) unsqueezed
        # so that we can reuse self._split_tensor which splits on self.dim
        shape = [1] * self.dim + [curr_local_size]
        indices_tensor = torch.arange(
            curr_local_size,
        ).view(shape)

        sharded_indices, _ = self._split_tensor(
            indices_tensor,
            num_chunks,
            with_padding=False,
            contiguous=False,
        )
        # squeeze back to 1D indices tensor
        sharded_indices = [shard.view(-1) for shard in sharded_indices]

        local_shard_size = _StridedShard._local_shard_size(sharded_indices, rank)
        if local_shard_size > 0:
            offsets = sharded_indices[rank].tolist()
        else:
            offsets = []

        if return_first_offset and len(offsets) > 0:
            offsets = offsets[0]

        return local_shard_size, offsets


class Replicate(torch._C._distributed.Replicate):
    """
    The ``Replicate()`` placement describes the DTensor replicating on a corresponding
    ``DeviceMesh`` dimension, where each rank on the DeviceMesh dimension holds a
    replica of the global Tensor. The ``Replicate`` placement can be used by all
    DTensor APIs (i.e. ``distribute_tensor``, ``DTensor.from_local``, etc.)
    """

    def __hash__(self) -> int:
        # every replicate placement is the same
        return -1

    def __repr__(self) -> str:
        """
        machine readable representation of the Replicate placement
        """
        return "Replicate()"

    def __str__(self) -> str:
        """
        human readable representation of the Replicate placement
        """
        return "R"

    @classmethod
    def _make_replicate_tensor(
        cls,
        tensor: torch.Tensor,
        mesh: DeviceMesh,
        mesh_dim: int,
        src_data_rank: int | None = 0,
    ) -> torch.Tensor:
        """
        Replicate (broadcast) a torch.Tensor on a mesh dimension (use
        the first coordinate on the mesh dimension as source of truth)
        """
        my_coordinate = mesh.get_coordinate()
        if my_coordinate is None:
            # if rank is not part of mesh, we simply return an empty tensor
            return tensor.new_empty(0, requires_grad=tensor.requires_grad)

        tensor = tensor.contiguous()

        if src_data_rank is not None:
            # perform broadcast from the src_data_rank as data source when it is not None
            mesh_broadcast(tensor, mesh, mesh_dim=mesh_dim, group_src=src_data_rank)
        return tensor

    def _replicate_tensor(
        self,
        tensor: torch.Tensor,
        mesh: DeviceMesh,
        mesh_dim: int,
        src_data_rank: int | None = 0,
    ) -> torch.Tensor:
        return Replicate._make_replicate_tensor(tensor, mesh, mesh_dim, src_data_rank)


class Partial(torch._C._distributed.Partial):
    """
    The ``Partial(reduce_op)`` placement describes the DTensor that is pending
    reduction on a specified ``DeviceMesh`` dimension, where each rank on the
    DeviceMesh dimension holds the partial value of the global Tensor. User can
    redistribute the ``Partial`` DTensor to a ``Replicate`` or ``Shard(dim)``
    placement on the specified ``DeviceMesh`` dimension using ``redistribute``,
    which would trigger necessary communication operations under the hood (i.e.
    ``allreduce``, ``reduce_scatter``).

    Args:
        reduce_op (str, optional): The reduction op to be used for the partial DTensor
            to produce Replicated/Sharded DTensor. Only element-wise reduction operations
            are supported, including: "sum", "avg", "product", "max", "min", default: "sum".

    .. note:: The ``Partial`` placement can be generated as a result of the DTensor operators,
        and can only be used by the ``DTensor.from_local`` API.
    """

    def _reduce_value(
        self, tensor: torch.Tensor, mesh: DeviceMesh, mesh_dim: int
    ) -> torch.Tensor:
        # Partial placement contract #1:
        # _reduce_value: reduce the value of the tensor on the mesh dimension
        return funcol.all_reduce(
            tensor, reduceOp=self.reduce_op, group=(mesh, mesh_dim)
        )

    def _reduce_shard_value(
        self,
        tensor: torch.Tensor,
        mesh: DeviceMesh,
        mesh_dim: int,
        shard_spec: Placement,
    ) -> torch.Tensor:
        # Partial placement contract #2:
        # _reduce_shard_value: reduce_scatter the value of the tensor over the mesh dimension
        shard_spec = cast(Shard, shard_spec)
        return shard_spec._reduce_shard_tensor(tensor, mesh, self.reduce_op, mesh_dim)

    def _partition_value(
        self, tensor: torch.Tensor, mesh: DeviceMesh, mesh_dim: int
    ) -> torch.Tensor:
        # Partial placement contract #3:
        # _partition_value: partition the value of a replicated tensor on the mesh dimension

        # _partition_value is the conjugate operation of _reduce_value, e.g.
        # - _partition_value on a sum reduce op is just a division operation
        # - _reduce_value on a sum reduce op would just be a sum(allreduce) operation
        num_chunks = mesh.size(mesh_dim=mesh_dim)
        if self.reduce_op == "sum":
            return tensor / num_chunks
        elif self.reduce_op in ("avg", "min", "max"):
            return tensor
        else:
            raise ValueError(
                f"Replicate to Partial({self.reduce_op}) conversion is not supported."
            )

    def __hash__(self) -> int:
        return 1 + hash(self.reduce_op)

    def __repr__(self) -> str:
        """
        machine readable representation of the Partial placement
        """
        return f"Partial({self.reduce_op})"

    def __str__(self) -> str:
        """
        human readable representation of the Partial placement
        """
        return f"P({self.reduce_op})"


# We keep the old _Partial name for a while for BC reason
_Partial = Partial


@dataclass(frozen=True)
class MaskPartial(Partial):
    """
    A partial mask placement devised for rowwise sharded embedding op, where we need
    to mask and adjust the indices to the local embedding shard, embedding masking
    is a special type of the Partial placement

    NOTE: the lifecycle of this MaskPartial placement follows the corresponding DTensor
    lifecycle, i.e. the indices_mask would only be alive during the lifetime of the DTensor.
    """

    mask_buffer: MaskBuffer = field(default_factory=MaskBuffer)

    # required fields for computing the local offset and deriving the mask
    offset_shape: torch.Size | None = None
    offset_dim: int = 0

    def __init__(
        self,
        reduce_op=None,
        mask_buffer=None,
        offset_shape=None,
        offset_dim=0,
        *args,
        **kwargs,
    ):
        super().__init__(reduce_op)
        if mask_buffer is None:
            mask_buffer = MaskBuffer()
        object.__setattr__(self, "mask_buffer", mask_buffer)
        object.__setattr__(self, "offset_shape", offset_shape)
        object.__setattr__(self, "offset_dim", offset_dim)

    @staticmethod
    @maybe_run_for_local_tensor
    def _mask_tensor(
        tensor: torch.Tensor, local_offset_on_dim: int, local_shard_size: int
    ) -> tuple[torch.Tensor, torch.Tensor]:
        # Build the input mask and save it for the current partial placement
        # this is so that the output of embedding op can reuse the same partial
        # placement saved mask to perform mask + reduction
        mask = (tensor < local_offset_on_dim) | (
            tensor >= local_offset_on_dim + local_shard_size
        )
        # mask the input tensor
        masked_tensor = tensor.clone() - local_offset_on_dim
        masked_tensor[mask] = 0
        return mask, masked_tensor

    def _partition_value(
        self, tensor: torch.Tensor, mesh: DeviceMesh, mesh_dim: int
    ) -> torch.Tensor:
        my_coordinate = mesh.get_coordinate()
        assert my_coordinate is not None, "my_coordinate should not be None"
        # override parent logic to perform partial mask for embedding
        num_chunks = mesh.size(mesh_dim)
        # get local shard size and offset on the embedding_dim
        assert self.offset_shape is not None, (
            "offset_shape needs to be set for MaskPartial"
        )
        local_shard_size, local_offset_on_dim = Shard.local_shard_size_and_offset(
            self.offset_shape[self.offset_dim],
            num_chunks,
            my_coordinate[mesh_dim],
        )
        mask, masked_tensor = MaskPartial._mask_tensor(
            tensor, local_offset_on_dim, local_shard_size
        )
        # materialize the mask buffer to be used for reduction
        self.mask_buffer.materialize_mask(mask)
        return masked_tensor

    def _reduce_value(
        self, tensor: torch.Tensor, mesh: DeviceMesh, mesh_dim: int
    ) -> torch.Tensor:
        # by the time we need reduction, we should have already saved the mask
        assert self.mask_buffer.data is not None

        # apply the mask to the tensor that pending reduction
        self.mask_buffer.apply_mask(tensor)

        # clear the mask buffer
        self.mask_buffer.release_mask()

        # perform sum reduction
        return funcol.all_reduce(
            tensor, reduceOp=self.reduce_op, group=(mesh, mesh_dim)
        )

    def _reduce_shard_value(
        self,
        tensor: torch.Tensor,
        mesh: DeviceMesh,
        mesh_dim: int,
        shard_spec: Placement,
    ) -> torch.Tensor:
        # by the time we need reduction, we should have already saved the mask
        assert self.mask_buffer.data is not None

        # apply the mask to the tensor that pending reduction
        self.mask_buffer.apply_mask(tensor)

        # clear the mask buffer
        self.mask_buffer.release_mask()

        # call reduce_shard_tensor of the shard_spec.
        shard_spec = cast(Shard, shard_spec)
        return shard_spec._reduce_shard_tensor(tensor, mesh, self.reduce_op, mesh_dim)

    def __eq__(self, other: object) -> bool:
        if not isinstance(other, MaskPartial):
            return False

        # if either data is not None, we invalidate the sharding cache, as this indicates
        # the current MaskPartial placement is still in use and should not be used for cache hit.
        if self.mask_buffer.data is not None or other.mask_buffer.data is not None:
            return False

        return (
            self.reduce_op == other.reduce_op
            and self.offset_shape == other.offset_shape
            and self.offset_dim == other.offset_dim
        )

    def __hash__(self) -> int:
        return 1 + hash(
            (
                self.reduce_op,
                self.offset_shape,
                self.offset_dim,
            )
        )

    def __repr__(self) -> str:
        """
        machine readable representation of the MaskPartial placement
        """
        return f"MaskPartial(reduce_op={self.reduce_op}, offset_shape={self.offset_shape}, offset_dim={self.offset_dim})"

    def __str__(self) -> str:
        """
        human readable representation of the MaskPartial placement
        """
        return f"MaskP({self.reduce_op}, {self.offset_shape}, {self.offset_dim})"<|MERGE_RESOLUTION|>--- conflicted
+++ resolved
@@ -690,7 +690,6 @@
         curr_local_size: int,
         num_chunks: int,
         rank: int,
-<<<<<<< HEAD
         return_first_offset: bool = True,
     ) -> tuple[int, list[int]]:
         return _StridedShard.local_shard_size_and_offset(
@@ -728,9 +727,6 @@
                   as an int. If False or if the shard size is 0, returns a list of all offsets
                   (which may be empty for empty shards).
         """
-=======
-    ) -> tuple[int, int | None]:
->>>>>>> a7dc6dab
         # indices_tensor is 1D torch.arange(logical_dim_size) unsqueezed
         # so that we can reuse self._split_tensor which splits on self.dim
         shape = [1] * self.dim + [curr_local_size]
