--- conflicted
+++ resolved
@@ -4,7 +4,7 @@
 import math
 from collections.abc import Callable, Iterable, Sequence
 from dataclasses import dataclass
-from typing import cast
+from typing import cast, Optional
 
 import torch
 from torch import Tensor
@@ -559,7 +559,6 @@
         shardable_dims[dim] = [dim in seen_input_dims] * mesh_ndim
 
     def maybe_get_shard_mesh_dim_and_placement(
-<<<<<<< HEAD
         input_dim: InputDim, ith_shard: Optional[int] = None
     ) -> tuple[Optional[int], Optional[Shard]]:
         num_shard_placements = 0
@@ -571,14 +570,6 @@
                         return mesh_dim, placement
                     elif (num_shard_placements - 1) == ith_shard:
                         return mesh_dim, placement
-=======
-        input_dim: InputDim,
-    ) -> tuple[int | None, Shard | None]:
-        # if input_dim is sharded, return the mesh_dim and shard placement
-        for i, placement in enumerate(input_src_placements):
-            if isinstance(placement, Shard) and placement.dim == input_dim.input_dim:
-                return i, placement
->>>>>>> b79e9505
         return None, None
 
     # NOTE: This function has three responsibilities:
@@ -588,13 +579,9 @@
     # 1 and 2 doesn't require the info of whether current input is sharded.
     # 3 requires that info, to decide whether we can error out. Maybe we can refactor
     # to make this function purely "theoretical".
-<<<<<<< HEAD
     def get_in_dim_to_shard(
         cmd: DimSpec, input_dim_to_output_dims
     ) -> Optional[InputDim | list[InputDim]]:
-=======
-    def get_in_dim_to_shard(cmd: DimSpec) -> InputDim | None:
->>>>>>> b79e9505
         if isinstance(cmd, InputDim):
             return cmd
         elif isinstance(cmd, Flatten):
