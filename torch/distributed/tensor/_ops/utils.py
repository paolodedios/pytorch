--- conflicted
+++ resolved
@@ -7,12 +7,7 @@
 import operator
 from collections import defaultdict
 from collections.abc import Callable, Iterable, Sequence
-<<<<<<< HEAD
-from itertools import chain
-from typing import cast, Optional, Union
-=======
 from typing import Any, cast, Optional, Union
->>>>>>> ff1bf3c6
 
 import torch
 from torch._ops import OpOverload
@@ -93,7 +88,7 @@
     mesh: DeviceMesh,
     op_schema: OpSchema,
     single_dim_strategy: Callable[
-        [ArgsType, KwargsType], list[list[Placement | _ShardingPlaceholder]]
+        [OpOverload, ArgsType, KwargsType], list[list[Placement | _ShardingPlaceholder]]
     ],
 ) -> StrategyType:
     """
@@ -125,12 +120,13 @@
 
     # Generate single-dim strategies with placeholders
     single_dim_strategies_with_placeholders = single_dim_strategy(
-        args_schema, kwargs_schema
+        op_schema.op, args_schema, kwargs_schema
     )
 
     # Expand placeholders to get concrete strategies for one mesh dimension
+    unique_input_placements = _get_unique_placements(op_schema)
     expanded_strategies_over_one_mesh_dim = _fill_single_dim_strategy_placeholders(
-        mesh, op_schema, single_dim_strategies_with_placeholders
+        unique_input_placements, single_dim_strategies_with_placeholders
     )
 
     # we only consider redistributing to the types of shardings allowed by the expanded rules for each input
@@ -345,206 +341,7 @@
     )
 
 
-# def _find_lowest_cost_sharding(
-#     mesh: DeviceMesh,
-#     op_schema: OpSchema,
-#     single_dim_strategy: Callable[
-#         [ArgsType, KwargsType], list[list[Placement | _ShardingPlaceholder]]
-#     ],
-# ) -> StrategyType:
-#     """
-#     Find the lowest cost sharding for the given op_schema.
-
-#     This solves the runtime complexity problem of using _expand_single_dim_strategy_to_mesh by avoiding enumerating
-#     the product of the single dim strategy over all the mesh dims and then searching the enumerated list for the min
-#     cost.  Instead, it starts from the input placements and expands a search from there, starting by checking if
-#     the input placements already describe a legal placement on all mesh dims, and then if not, iterating by taking
-#     the lowest-cost redistributions in priority-queue order.
-
-#     Initial state:
-#         input placements are in the pq with redistribute cost 0
-
-#     Loop over pq:
-#         pop the lowest cost state from the pq
-#         if it's a match for any of our single-dim strategies, return it
-#             - a match is computed by checking each mesh-dim exactly matches one of the single-dim strategies
-#         else, add all possible next states to the pq
-#             - next states are computed by taking the current state and redistributing exactly one input tensor
-#             - each possible next state is added to the pq with the cost of the redistribution
-#             - next states seen before are not added to the pq
-
-#     """
-#     # Get the arguments schema and prepare for strategy computation
-#     args_schema, kwargs_schema = _args_schema_with_tensor_meta(
-#         op_schema.args_schema, op_schema.kwargs_schema
-#     )
-
-#     # Generate single-dim strategies with placeholders
-#     single_dim_strategies_with_placeholders = single_dim_strategy(
-#         args_schema, kwargs_schema
-#     )
-
-#     # Expand placeholders to get concrete strategies for one mesh dimension
-#     expanded_strategies_over_one_mesh_dim = _fill_single_dim_strategy_placeholders(
-#         mesh, op_schema, single_dim_strategies_with_placeholders
-#     )
-
-#     # Extract input DTensorSpecs from op_schema.args_schema
-#     input_specs = [
-#         spec for spec in op_schema.args_schema if isinstance(spec, DTensorSpec)
-#     ]
-
-#     if not input_specs:
-#         # No input specs, fall back to simple expansion
-#         return _expand_single_dim_strategy_to_mesh(
-#             mesh, op_schema, single_dim_strategy
-#         )(op_schema.args_schema, op_schema.kwargs_schema)
-
-#     # Build src_strategies wrapping input specs for redistribute cost computation
-#     src_strategies = [OpStrategy([OpSpec(spec)]) for spec in input_specs]
-
-#     # Priority queue: (cost, counter, input_placements_tuple)
-#     # input_placements_tuple is a tuple of placements tuples, one per input tensor
-#     # Each input's placements tuple has one placement per mesh dimension
-#     counter: int = 0
-#     pq: list[tuple[float, int, tuple[tuple[Placement, ...], ...], int]] = []
-#     visited: set[tuple[tuple[Placement, ...], ...]] = set()
-
-#     # Start from the current input placements (cost 0 since no redistribution needed)
-#     initial_input_placements = tuple(spec.placements for spec in input_specs)
-#     heapq.heappush(pq, (0.0, counter, initial_input_placements, mesh.ndim - 1))
-#     counter += 1
-
-#     # Explore priority queue to find the first valid strategy
-#     while pq:
-#         cost, _, input_placements_tuple, curr_mesh_dim = heapq.heappop(pq)
-#         logger.debug(
-#             "Checking cost=%f input_placements_tuple=%s, curr_mesh_dim=%d",
-#             cost,
-#             input_placements_tuple,
-#             curr_mesh_dim,
-#         )
-
-#         # Check if current input placements match one of the single-dim strategies for each mesh dim
-#         # For each mesh dim, we check if the input placements at that dim match any strategy
-#         selected_output_placements = []
-#         is_match = True
-
-#         for mesh_dim in range(mesh.ndim):
-#             # Get input placements for this mesh dimension
-#             input_placements_for_dim = tuple(
-#                 placements[mesh_dim] for placements in input_placements_tuple
-#             )
-
-#             # Check if this matches any single-dim strategy
-#             match_found = False
-#             for strategy in expanded_strategies_over_one_mesh_dim:
-#                 # strategy is [output_placement, input1_placement, input2_placement, ...]
-#                 strategy_input_placements = tuple(strategy[1:])
-#                 if strategy_input_placements == input_placements_for_dim:
-#                     # Found a match for this mesh dim
-#                     selected_output_placements.append(strategy[0])
-#                     match_found = True
-#                     break
-
-#             if not match_found:
-#                 is_match = False
-#                 break
-
-#         if is_match:
-#             # All mesh dims matched! Create the result DTensorSpec
-#             output_placements_tuple = tuple(selected_output_placements)
-
-#             # Build input specs from current placements
-#             arg_specs = [
-#                 DTensorSpec(mesh, placements, tensor_meta=input_spec.tensor_meta)
-#                 for placements, input_spec in zip(input_placements_tuple, input_specs)
-#             ]
-
-#             # Compute redistribute costs from original input specs to required arg_specs
-#             redistribute_costs = [
-#                 generate_redistribute_costs(src_strategy, arg_spec)
-#                 for src_strategy, arg_spec in zip(src_strategies, arg_specs)
-#             ]
-
-#             # Create and return the first valid OpSpec found
-#             op_spec = OpSpec(
-#                 output_specs=DTensorSpec(
-#                     mesh, output_placements_tuple, tensor_meta=None
-#                 ),
-#                 input_specs=arg_specs,
-#                 redistribute_cost=redistribute_costs,
-#             )
-
-#             exhaustive = len(expanded_strategies_over_one_mesh_dim) ** mesh.ndim
-#             logger.debug(
-#                 "returning cost=%f %s, counter=%d, exhaustive=%d",
-#                 cost,
-#                 op_spec,
-#                 counter,
-#                 exhaustive,
-#             )
-#             return OpStrategy([op_spec])
-
-#         # Not a match - explore neighboring states by redistributing one input
-#         # For each input tensor, try changing one of its mesh dimensions
-#         for strategy in expanded_strategies_over_one_mesh_dim:
-#             # copy and convert to list to mutate just this mesh-dim's placements
-#             new_input_placements = [
-#                 list(input_placement) for input_placement in input_placements_tuple
-#             ]
-#             mesh_dim_cost = 0
-#             for input_idx in range(len(input_specs)):
-#                 # strategy is [output_placement, input1_placement, input2_placement, ...]
-#                 current_placements = tuple(new_input_placements[input_idx])
-#                 new_input_placements[input_idx][curr_mesh_dim] = strategy[1 + input_idx]
-#                 new_placements = tuple(new_input_placements[input_idx])
-#                 # Compute cost of this redistribution
-#                 current_spec = DTensorSpec(
-#                     mesh,
-#                     current_placements,
-#                     tensor_meta=input_specs[input_idx].tensor_meta,
-#                 )
-#                 new_spec = DTensorSpec(
-#                     mesh,
-#                     new_placements,
-#                     tensor_meta=input_specs[input_idx].tensor_meta,
-#                 )
-#                 mesh_dim_cost += redistribute_cost(current_spec, new_spec)
-
-#             new_input_placements_tuple = tuple(tuple(p) for p in new_input_placements)
-#             if new_input_placements_tuple in visited:
-#                 continue
-#             visited.add(new_input_placements_tuple)
-
-#             new_total_cost = cost + mesh_dim_cost
-
-#             if curr_mesh_dim >= 0:
-#                 logger.debug(
-#                     "Pushing new_total_cost=%6.2f new_input_placements_tuple=%s, next_mesh_dim=%d, counter=%d",
-#                     new_total_cost,
-#                     new_input_placements_tuple,
-#                     curr_mesh_dim - 1,
-#                     counter,
-#                 )
-#                 heapq.heappush(
-#                     pq,
-#                     (
-#                         new_total_cost,
-#                         counter,
-#                         new_input_placements_tuple,
-#                         curr_mesh_dim - 1,
-#                     ),
-#                 )
-#                 counter += 1
-
-#     # If we get here, no valid strategy was found - this should not happen
-#     raise AssertionError(
-#         f"No valid strategy found for op_schema {op_schema}. "
-#         f"Explored {len(visited)} strategy combinations."
-#     )
-
-
+# TODO delete mesh arg?
 def _fill_single_dim_strategy_placeholders(
     unique_input_placements: set[Placement],
     single_dim_strategies_with_placeholders: list[
