# mypy: allow-untyped-defs
# Copyright (c) Meta Platforms, Inc. and affiliates
import functools
import itertools
import operator
from collections.abc import Callable, Iterable, Sequence
from typing import cast, Optional, TypeAlias, TypeVar, Union

import torch
from torch._prims_common import DimsSequenceType, DimsType
from torch.distributed.tensor._api import DTensor
from torch.distributed.tensor._collective_utils import redistribute_cost
from torch.distributed.tensor._dtensor_spec import DTensorSpec
from torch.distributed.tensor._op_schema import (
    OpSchema,
    OpSpec,
    OpStrategy,
    OutputSharding,
    PlacementList,
    RuntimeSchemaInfo,
    StrategyType,
)
from torch.distributed.tensor.device_mesh import DeviceMesh
from torch.distributed.tensor.placement_types import (
    Partial,
    Placement,
    Replicate,
    Shard,
)
# from torch.testing._internal.distributed._tensor.common_dtensor import redistribute


# convenient wrapper to register sharding propagation rules
def register_prop_rule(
    op: Union[torch._ops.OpOverload, list[torch._ops.OpOverload]],
    schema_info: Optional[RuntimeSchemaInfo] = None,
) -> Callable[
    [Callable[[OpSchema], OutputSharding]], Callable[[OpSchema], OutputSharding]
]:
    def wrapper(
        impl: Callable[[OpSchema], OutputSharding],
    ) -> Callable[[OpSchema], OutputSharding]:
        overloads = op if isinstance(op, list) else [op]
        for overload in overloads:
            DTensor._op_dispatcher.sharding_propagator.register_sharding_prop_rule(
                overload, impl, schema_info
            )
        return impl

    return wrapper


<<<<<<< HEAD
def _expand_single_dim_strategy_to_mesh(single_dim_strategy: Callable[[OpSchema], list[list[Placement]]]) -> Callable[[OpSchema], StrategyType]:
    """
    Expands the single_mesh_dim impl across all mesh dims, and expands ShardingPlacholder into all
    sharding types used by inputs.
    """
    def expanded_strategy(op_schema: OpSchema) -> StrategyType:

        strategies_over_one_mesh_dim = single_dim_strategy(op_schema)
        args_strategy = [s for s in op_schema.args_strategy if isinstance(s, OpStrategy)]
        assert len(args_strategy) > 0, "expected at least one Tensor arg"
        mesh = args_strategy[0].mesh

        # implicitly allow replicating output, all inputs
        strategies_over_one_mesh_dim.append([Replicate()] * (1 + len(args_strategy)))

        # TODO: handle 'ShardingPlaceholder' expansion (doesn't exist yet)
        # TODO: identify differences between this and 'expand_' util
        all_mesh_dim_strategies = [strategies_over_one_mesh_dim] * mesh.ndim
        strategy_combs = itertools.product(*all_mesh_dim_strategies)
        all_strategies = []
        for strategy_comb in strategy_combs:
            spec_list = [
                DTensorSpec(mesh, tuple(specs)) for specs in zip(*strategy_comb)
            ]
            arg_specs = spec_list[1:]
            src_strategies = [s for s in op_schema.args_schema if isinstance(s, OpStrategy)]
            if any(not is_tensor_shardable(src_strat.shape, arg_spec) for src_strat, arg_spec in zip(src_strategies, arg_specs)):
                # Note: since we don't look at mesh dims inside single_dim_strategies, we can't tell if tensors are 'shardable'
                # instead, we filter out unshardable strategies after mesh expansion
                # TODO: make this more robust after adding ShardingPlaceholder, allowing us to say inside a single_dim_strategy
                # whether we care about even-sharding or other specific properties
                continue

            assert len(arg_specs) == len(src_strategies), "expected one src strategy per arg spec"
            all_strategies.append(
                OpSpec(output_specs=spec_list[0], input_specs=spec_list[1:], redistribute_cost=[
                    generate_redistribute_costs(src_strategy, arg_spec) for (src_strategy, arg_spec) in zip(src_strategies, arg_specs)
                ])
            )
        return OpStrategy(all_strategies)

    return expanded_strategy

def register_single_dim_strategy(
    op: Union[torch._ops.OpOverload, list[torch._ops.OpOverload]],
    schema_info: Optional[RuntimeSchemaInfo] = None,
) -> Callable[
    [Callable[[OpSchema], list[list[Placement]]]], Callable[[OpSchema], list[list[Placement]]]
]:
    """
    Registers a simplified op strategy that only considers a single mesh dim, taking care to expand it
    to cover all the mesh dims present in the runtime inputs.
    """
    def expanded_registration_wrapper(
        single_dim_strategy: Callable[[OpSchema], list[list[Placement]]],
    ) -> Callable[[OpSchema], list[list[Placement]]]:
        _expanded_strategy = _expand_single_dim_strategy_to_mesh(single_dim_strategy)
        register_op_strategy(op, schema_info)(_expanded_strategy)

        return single_dim_strategy

    return expanded_registration_wrapper


def register_op_strategy(
    op, schema_info=None
) -> Callable[[Callable[_P, _T]], Callable[_P, _T]]:
    # pyre-fixme[2]: Parameter must be annotated.
=======
# Note:
# using TypeVar here allows the registration decorator to preserve the specific type info of the wrapped strategy,
# while hardcoding the typing on the wrapper (e.g. Callable[[OpSchema], StrategyType]) would mean mypy would treat
# the return value of the wrapped strategy as always being a `StrategyType` even if it were a derived class like
# MyStrategyType(StrategyType).
_OpSchemaT = TypeVar("_OpSchemaT", bound=OpSchema)
_StrategyTypeT = TypeVar("_StrategyTypeT", bound=StrategyType)
_ShardingStrategyFunc: TypeAlias = Callable[[_OpSchemaT], _StrategyTypeT]

>>>>>>> 6edf2aa8

def register_op_strategy(
    op: Union[torch._ops.OpOverload, list[torch._ops.OpOverload]],
    schema_info: Optional[RuntimeSchemaInfo] = None,
) -> Callable[[_ShardingStrategyFunc], _ShardingStrategyFunc]:
    # For every ATen op that accepts any args in this list,
    # the arg itself can impact the strides (and potentially the sharding strategy)
    # of the output tensor.
    # thus, we will detect ATen schemas with any of these args and ensure
    # that they get specialized here.
    arg_names_that_require_specializing_cache_strategy = [
        "memory_format",
    ]

    def wrapper(impl: _ShardingStrategyFunc) -> _ShardingStrategyFunc:
        if isinstance(op, list):
            overloads = op
        else:
            overloads = [op]

        for overload in overloads:
            curr_schema_info = None
            if schema_info is None:
                specialized_args = [
                    a.name
                    for a in overload._schema.arguments
                    if a.name in arg_names_that_require_specializing_cache_strategy
                ]
                if any(specialized_args):
                    curr_schema_info = RuntimeSchemaInfo(
                        static_kwargkey=specialized_args
                    )
            else:
                curr_schema_info = schema_info
            DTensor._op_dispatcher.sharding_propagator.register_op_strategy(
                overload, impl, curr_schema_info
            )
        return impl

    return wrapper


def replicate_op_strategy(op_schema: OpSchema) -> StrategyType:
    """
    Fallback strategy all use Replication()
    """
    inputs_strategy = op_schema.args_strategy
    # TODO(zpcore): handle kwarg_inputs_strategy
    # kwarg_inputs_strategy = op_schema.kwargs_schema
    output_type = [str(ret.type) for ret in op_schema.op._schema.returns]
    output_len = output_type.count("Tensor")
    # TODO(zpcore): Confirm if view op can be handle properly or not. Prevent
    # handling view ops until confirmed.
    if op_schema.op.is_view:
        raise RuntimeError(
            "fallback strategy is unable to handle view ops until confirmed"
        )
    if "List[Tensor]" in output_type:
        raise RuntimeError(
            "fallback strategy is unable to handle ops with List[Tensor] output "
            "because size of the list may depend on the op's input value"
        )

    mesh = inputs_strategy[0].mesh

    dim_sharding: PlacementList = [Replicate()] * (output_len + len(inputs_strategy))
    single_dim_placement = [dim_sharding]
    return expand_to_full_mesh_op_strategy(
        mesh, op_schema, single_dim_placement, input_index=output_len
    )


def as_list(
    x: Union[list[object], object],
    # pyre-fixme[11]: Annotation `immutable_list` is not defined as a type.
) -> Union[list[object], torch.fx.immutable_collections.immutable_list]:  # type: ignore[valid-type]
    # During tracing, `aten.sum.dim_IntList` uses `immutable_list` for its args,
    # which is an object but treated as a list by the tracer. Therefore, keep
    # `immutable_list` intact here as well.
    if type(x) is list or isinstance(x, torch.fx.immutable_collections.immutable_list):
        return x
    else:
        return [x]


def normalize_dim(dim: int, ndim: int) -> int:
    return dim if dim >= 0 else dim + ndim


def normalize_dims(dims: DimsType, ndim: int) -> DimsSequenceType:
    """Normalize a dim or a sequence of dims, so that they are all positive."""
    if isinstance(dims, int):
        dims = (normalize_dim(dims, ndim),)
    elif isinstance(dims, list):
        dims = [normalize_dim(dim, ndim) for dim in dims]
    elif isinstance(dims, tuple):
        dims = tuple(normalize_dim(dim, ndim) for dim in dims)
    return dims


def prod(xs: Iterable[int]) -> int:
    return functools.reduce(operator.mul, xs, 1)


def is_tensor_shardable(shape: Sequence[int], spec: DTensorSpec) -> bool:
    """Check if the spec matches these criteria:
    * any Shard placements in spec refer to valid tensor dims
    * no empty local tensors (uneven sharding OK, as long as last rank has >0 size)
    """
    # number of shards in each tensor dimension
    shards_map = [1] * len(shape)
    for i, placement in enumerate(spec.placements):
        if placement.is_shard():
            shard_dim = cast(Shard, placement).dim
            if shard_dim >= len(shape):
                return False
            shards_map[shard_dim] *= spec.mesh.size(i)

    for i, dim_size in enumerate(shape):
        # TODO: maybe we should determine is_shardable based on
        #       whether it's evenly sharded or not
        if shards_map[i] > 1 and dim_size < shards_map[i]:
            return False

    return True


def is_tensor_evenly_shardable(shape: Sequence[int], spec: DTensorSpec) -> bool:
    """Check if the shape is evenly shardable according to the spec."""
    # number of shards in each tensor dimension
    shards_map = [1] * len(shape)
    for i, placement in enumerate(spec.placements):
        if placement.is_shard():
            shard_dim = cast(Shard, placement).dim
            shards_map[shard_dim] *= spec.mesh.size(i)

    for i, dim_size in enumerate(shape):
        if shards_map[i] > 1 and (dim_size % shards_map[i] != 0):
            return False

    return True


def is_tensor_evenly_shardable_on_dim(
    shape: Sequence[int], spec: DTensorSpec, dim: int
) -> bool:
    """Check if the shape is evenly shardable according to the spec on dim."""
    dim = normalize_dim(dim, len(shape))

    num_shards = 1
    for i, placement in enumerate(spec.placements):
        if placement.is_shard():
            shard_dim = cast(Shard, placement).dim
            if shard_dim == dim:
                num_shards *= spec.mesh.size(i)

    return shape[dim] % num_shards == 0


def is_tensor_dim_sharded(spec: DTensorSpec, dim: int) -> bool:
    """Return True if tensor dim is sharded."""
    return any(p.is_shard(dim) for p in spec.placements)


def is_tensor_partial(spec: DTensorSpec) -> bool:
    """Return True if tensor is partial on the mesh."""
    return any(p.is_partial() for p in spec.placements)


def infer_broadcast_dims_map(
    common_shape: torch.Size, input_shape: torch.Size
) -> list[int]:
    # infer the broadcast dims map, where it maps from the common shape dim to the input shape dim
    # this is aligned with the broadcast semantics
    # e.g. if common_shape = [1, 2, 3, 4] and input_shape = [2, 3, 4],
    # broadcast_dims_map will be [-1, 0, 1, 2]
    # meaning that dim 0 in the output has no mapping to the input, and dim 1 in the output maps to dim 0 in the input
    common_ndim = len(common_shape)
    input_ndim = len(input_shape)
    broadcast_dims_map = [-1] * common_ndim
    for idx in range(-1, -1 - input_ndim, -1):
        if input_shape[idx] == common_shape[idx]:
            broadcast_dims_map[common_ndim + idx] = input_ndim + idx
    return broadcast_dims_map


def map_placements_after_broadcast(
    placements: tuple[Placement, ...],
    shape: torch.Size,
    broadcast_dims_map: list[int],
    partial_to_replicate: bool = False,
) -> tuple[Placement, ...]:
    """Map each placement based on the output shape after broadcast."""
    new_placements: list[Placement] = []
    for placement in placements:
        if isinstance(placement, Partial):
            if partial_to_replicate:
                # map the partial placement to replicate
                new_placements.append(Replicate())
            else:
                new_placements.append(placement)
        elif isinstance(placement, Replicate):
            new_placements.append(placement)
        else:
            assert isinstance(placement, Shard)
            shard_dim = normalize_dim(placement.dim, len(shape))
            new_shard_dim = broadcast_dims_map[shard_dim]
            if new_shard_dim != -1:
                # there's a map from the common shape shard dim to
                # the input shape shard dim before broadcasting,
                # use that instead
                new_placements.append(Shard(new_shard_dim))
            else:
                # there's no map between common shape shard dim and
                # the input shape shard dim before broadcasting,
                # in this case it means implicit broadcasting happen
                # in this dim, so we can just mark it as replicate
                # and implicit broadcast will broadcast automatically
                # to the sharded shape
                new_placements.append(Replicate())

    return tuple(new_placements)


def generate_redistribute_costs(
    src_strategy: OpStrategy, dst_spec: DTensorSpec
) -> list[float]:
    """Generates one row in the 'redistribute_costs' matrix in an OpSpec
    The length of the returned list will match the number of strategies in 'src_strategy'.

    Each value in the row is the cost of redistributing from a particular src_strategy to dst_spec.
    """
    redistribute_costs: list[float] = [
        redistribute_cost(strat.output_spec, dst_spec)
        for strat in src_strategy.strategies
    ]

    return redistribute_costs


def expand_to_full_mesh_op_strategy(
    mesh: DeviceMesh,
    op_schema: OpSchema,
    single_mesh_dim_strategies: list[PlacementList],
    *,
    input_index: int = 1,
    inplace_op: bool = False,
    is_valid_strategy_cb: Optional[
        Callable[[list[DTensorSpec], tuple[Optional[DTensorSpec], ...]], bool]
    ] = None,
) -> OpStrategy:
    """
    Convenience function to allow writing a sharding strategy considering only a single mesh dimension,
    and have it expanded combinatorically to all mesh dimensions.

    Args:
        mesh (DeviceMesh): the device mesh to expand the strategy to
        op_schema (OpSchema): the op schema
        single_mesh_dim_strategies (list[PlacementList]): the sharding strategies to expand. The outer list is over
            different strategies.  The inner PlacementList is over the outputs and inputs of the op. If input_index is 1,
            a PlacementList looks like [output_placement, input_placement1, input_placement2, ...].
        input_index: the number of outputs of the op, defaults to 1
        inplace_op: whether the op is inplace or not, defaults to False
        is_valid_strategy_cb: a callback function to filter out invalid sharding rules, defaults to None.

    Example: Let's say `my_op(tensor_x, tensor_y) - > output_tensor`  can support sharding or replicating tensor_x,
    but always requires tensor_y to be replicated.  We can specify these valid combinations ignoring mesh dims.
    Then, we can rely on `expand_to_full_mesh_op_strategy` to create every possible combination of these shardings
    over multiple mesh dimensions, filtering out any combinations that are invalid based on the actual mesh dim size.

        single_mesh_dim_strategies = [
            # first strategy: return output sharded on first dim, shard tensor_x on its first dim, replicate tensor_y
            [Shard(0), Shard(0), Replicate()]
            # second strategy: replicate output, and both inputs
            [Replicate(), Replicate(), Replicate()]
        ]
    """
    # Expand the single_mesh_dim_strategies to full mesh dim strategies.
    all_mesh_dim_strategies = [single_mesh_dim_strategies] * mesh.ndim

    strategy_combs = itertools.product(*all_mesh_dim_strategies)

    all_strategies = []
    for strategy_comb in strategy_combs:
        spec_list: list[Optional[DTensorSpec]] = []
        for specs in zip(*strategy_comb):
            if specs[0] is not None:
                # TODO: we should fill in tensor_meta here.  If nothing else, it helps the filter strategy callback
                # pyrefly: ignore [bad-argument-type]
                spec_list.append(DTensorSpec(mesh, specs))
            else:
                spec_list.append(None)

        input_specs: list[DTensorSpec] = [
            s for s in spec_list[input_index:] if isinstance(s, DTensorSpec)
        ]

        input_args_strategy = op_schema.args_strategy
        assert len(input_specs) == len(input_args_strategy)
        self_spec = input_args_strategy[0].strategies[0].output_spec

        if inplace_op and self_spec.placements != input_specs[0].placements:
            # if it's inplace op, we would only allow the OpSpec to be added when the
            # input_spec matches the first argument's runtime sharding, otherwise we skip
            continue

        output_specs: tuple[Optional[DTensorSpec], ...]
        if input_index > 1:
            output_specs = tuple(spec_list[:input_index])
        else:
            if spec_list[0] is not None:
                output_specs = spec_list[0]  # type: ignore[assignment]
            else:
                raise RuntimeError("output spec is None")

        # check all inputs are shardable
        if not all(
            is_tensor_shardable(inp.shape, s)
            for inp, s in zip(input_args_strategy, input_specs)
        ):
            continue

        # perform additional op-specific filtering
        if is_valid_strategy_cb is not None:
            if not is_valid_strategy_cb(input_specs, output_specs):
                continue

        redistribute_cost = [
            generate_redistribute_costs(input_strategy, input_spec)
            for input_strategy, input_spec in zip(input_args_strategy, input_specs)
        ]

        strategy = OpSpec(
            output_specs=output_specs,
            input_specs=input_specs,
            redistribute_cost=redistribute_cost,
        )
        all_strategies.append(strategy)
    return OpStrategy(all_strategies)


def shift_shard_dims_after_insert(
    placements: Sequence[Placement], insert_dim: int = 0
) -> Sequence[Placement]:
    normalized_placements: list[Placement] = []
    for placement in placements:
        if isinstance(placement, Shard) and placement.dim >= insert_dim:
            normalized_placements.append(Shard(placement.dim + 1))
        else:
            normalized_placements.append(placement)
    return normalized_placements


def shift_shard_dims_after_remove(
    placements: Sequence[Placement], remove_dim: int = 0
) -> Sequence[Placement]:
    normalized_placements: list[Placement] = []
    for placement in placements:
        if isinstance(placement, Shard) and placement.dim > remove_dim:
            normalized_placements.append(Shard(placement.dim - 1))
        else:
            normalized_placements.append(placement)
    return normalized_placements<|MERGE_RESOLUTION|>--- conflicted
+++ resolved
@@ -4,20 +4,17 @@
 import itertools
 import operator
 from collections.abc import Callable, Iterable, Sequence
-from typing import cast, Optional, TypeAlias, TypeVar, Union
+from typing import cast, Optional, Union
 
 import torch
 from torch._prims_common import DimsSequenceType, DimsType
-from torch.distributed.tensor._api import DTensor
 from torch.distributed.tensor._collective_utils import redistribute_cost
 from torch.distributed.tensor._dtensor_spec import DTensorSpec
 from torch.distributed.tensor._op_schema import (
     OpSchema,
     OpSpec,
     OpStrategy,
-    OutputSharding,
     PlacementList,
-    RuntimeSchemaInfo,
     StrategyType,
 )
 from torch.distributed.tensor.device_mesh import DeviceMesh
@@ -27,39 +24,21 @@
     Replicate,
     Shard,
 )
-# from torch.testing._internal.distributed._tensor.common_dtensor import redistribute
-
-
-# convenient wrapper to register sharding propagation rules
-def register_prop_rule(
-    op: Union[torch._ops.OpOverload, list[torch._ops.OpOverload]],
-    schema_info: Optional[RuntimeSchemaInfo] = None,
-) -> Callable[
-    [Callable[[OpSchema], OutputSharding]], Callable[[OpSchema], OutputSharding]
-]:
-    def wrapper(
-        impl: Callable[[OpSchema], OutputSharding],
-    ) -> Callable[[OpSchema], OutputSharding]:
-        overloads = op if isinstance(op, list) else [op]
-        for overload in overloads:
-            DTensor._op_dispatcher.sharding_propagator.register_sharding_prop_rule(
-                overload, impl, schema_info
-            )
-        return impl
-
-    return wrapper
-
-
-<<<<<<< HEAD
-def _expand_single_dim_strategy_to_mesh(single_dim_strategy: Callable[[OpSchema], list[list[Placement]]]) -> Callable[[OpSchema], StrategyType]:
+
+
+def _expand_single_dim_strategy_to_mesh(
+    single_dim_strategy: Callable[[OpSchema], list[list[Placement]]],
+) -> Callable[[OpSchema], StrategyType]:
     """
     Expands the single_mesh_dim impl across all mesh dims, and expands ShardingPlacholder into all
     sharding types used by inputs.
     """
+
     def expanded_strategy(op_schema: OpSchema) -> StrategyType:
-
         strategies_over_one_mesh_dim = single_dim_strategy(op_schema)
-        args_strategy = [s for s in op_schema.args_strategy if isinstance(s, OpStrategy)]
+        args_strategy = [
+            s for s in op_schema.args_strategy if isinstance(s, OpStrategy)
+        ]
         assert len(args_strategy) > 0, "expected at least one Tensor arg"
         mesh = args_strategy[0].mesh
 
@@ -76,100 +55,35 @@
                 DTensorSpec(mesh, tuple(specs)) for specs in zip(*strategy_comb)
             ]
             arg_specs = spec_list[1:]
-            src_strategies = [s for s in op_schema.args_schema if isinstance(s, OpStrategy)]
-            if any(not is_tensor_shardable(src_strat.shape, arg_spec) for src_strat, arg_spec in zip(src_strategies, arg_specs)):
+            src_strategies = [
+                s for s in op_schema.args_schema if isinstance(s, OpStrategy)
+            ]
+            if any(
+                not is_tensor_shardable(src_strat.shape, arg_spec)
+                for src_strat, arg_spec in zip(src_strategies, arg_specs)
+            ):
                 # Note: since we don't look at mesh dims inside single_dim_strategies, we can't tell if tensors are 'shardable'
                 # instead, we filter out unshardable strategies after mesh expansion
                 # TODO: make this more robust after adding ShardingPlaceholder, allowing us to say inside a single_dim_strategy
                 # whether we care about even-sharding or other specific properties
                 continue
 
-            assert len(arg_specs) == len(src_strategies), "expected one src strategy per arg spec"
+            assert len(arg_specs) == len(src_strategies), (
+                "expected one src strategy per arg spec"
+            )
             all_strategies.append(
-                OpSpec(output_specs=spec_list[0], input_specs=spec_list[1:], redistribute_cost=[
-                    generate_redistribute_costs(src_strategy, arg_spec) for (src_strategy, arg_spec) in zip(src_strategies, arg_specs)
-                ])
+                OpSpec(
+                    output_specs=spec_list[0],
+                    input_specs=spec_list[1:],
+                    redistribute_cost=[
+                        generate_redistribute_costs(src_strategy, arg_spec)
+                        for (src_strategy, arg_spec) in zip(src_strategies, arg_specs)
+                    ],
+                )
             )
         return OpStrategy(all_strategies)
 
     return expanded_strategy
-
-def register_single_dim_strategy(
-    op: Union[torch._ops.OpOverload, list[torch._ops.OpOverload]],
-    schema_info: Optional[RuntimeSchemaInfo] = None,
-) -> Callable[
-    [Callable[[OpSchema], list[list[Placement]]]], Callable[[OpSchema], list[list[Placement]]]
-]:
-    """
-    Registers a simplified op strategy that only considers a single mesh dim, taking care to expand it
-    to cover all the mesh dims present in the runtime inputs.
-    """
-    def expanded_registration_wrapper(
-        single_dim_strategy: Callable[[OpSchema], list[list[Placement]]],
-    ) -> Callable[[OpSchema], list[list[Placement]]]:
-        _expanded_strategy = _expand_single_dim_strategy_to_mesh(single_dim_strategy)
-        register_op_strategy(op, schema_info)(_expanded_strategy)
-
-        return single_dim_strategy
-
-    return expanded_registration_wrapper
-
-
-def register_op_strategy(
-    op, schema_info=None
-) -> Callable[[Callable[_P, _T]], Callable[_P, _T]]:
-    # pyre-fixme[2]: Parameter must be annotated.
-=======
-# Note:
-# using TypeVar here allows the registration decorator to preserve the specific type info of the wrapped strategy,
-# while hardcoding the typing on the wrapper (e.g. Callable[[OpSchema], StrategyType]) would mean mypy would treat
-# the return value of the wrapped strategy as always being a `StrategyType` even if it were a derived class like
-# MyStrategyType(StrategyType).
-_OpSchemaT = TypeVar("_OpSchemaT", bound=OpSchema)
-_StrategyTypeT = TypeVar("_StrategyTypeT", bound=StrategyType)
-_ShardingStrategyFunc: TypeAlias = Callable[[_OpSchemaT], _StrategyTypeT]
-
->>>>>>> 6edf2aa8
-
-def register_op_strategy(
-    op: Union[torch._ops.OpOverload, list[torch._ops.OpOverload]],
-    schema_info: Optional[RuntimeSchemaInfo] = None,
-) -> Callable[[_ShardingStrategyFunc], _ShardingStrategyFunc]:
-    # For every ATen op that accepts any args in this list,
-    # the arg itself can impact the strides (and potentially the sharding strategy)
-    # of the output tensor.
-    # thus, we will detect ATen schemas with any of these args and ensure
-    # that they get specialized here.
-    arg_names_that_require_specializing_cache_strategy = [
-        "memory_format",
-    ]
-
-    def wrapper(impl: _ShardingStrategyFunc) -> _ShardingStrategyFunc:
-        if isinstance(op, list):
-            overloads = op
-        else:
-            overloads = [op]
-
-        for overload in overloads:
-            curr_schema_info = None
-            if schema_info is None:
-                specialized_args = [
-                    a.name
-                    for a in overload._schema.arguments
-                    if a.name in arg_names_that_require_specializing_cache_strategy
-                ]
-                if any(specialized_args):
-                    curr_schema_info = RuntimeSchemaInfo(
-                        static_kwargkey=specialized_args
-                    )
-            else:
-                curr_schema_info = schema_info
-            DTensor._op_dispatcher.sharding_propagator.register_op_strategy(
-                overload, impl, curr_schema_info
-            )
-        return impl
-
-    return wrapper
 
 
 def replicate_op_strategy(op_schema: OpSchema) -> StrategyType:
