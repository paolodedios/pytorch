--- conflicted
+++ resolved
@@ -4,12 +4,7 @@
 import itertools
 import operator
 from collections.abc import Callable, Iterable, Sequence
-<<<<<<< HEAD
-from typing import cast, Optional, TypeVar, Union
-from typing_extensions import ParamSpec
-=======
 from typing import cast, Optional, Union
->>>>>>> 93fef4bd
 
 import torch
 from torch._prims_common import DimsSequenceType, DimsType
@@ -31,82 +26,14 @@
 )
 
 
-<<<<<<< HEAD
-_T = TypeVar("_T")
-_P = ParamSpec("_P")
-
-
-# convenient wrapper to register sharding propagation rules
-def register_prop_rule(
-    op: Union[torch._ops.OpOverload, list[torch._ops.OpOverload]],
-    schema_info: Optional[RuntimeSchemaInfo] = None,
-) -> Callable[
-    [Callable[[OpSchema], OutputSharding]], Callable[[OpSchema], OutputSharding]
-]:
-    def wrapper(
-        impl: Callable[[OpSchema], OutputSharding],
-    ) -> Callable[[OpSchema], OutputSharding]:
-        overloads = op if isinstance(op, list) else [op]
-        for overload in overloads:
-            DTensor._op_dispatcher.sharding_propagator.register_sharding_prop_rule(
-                overload, impl, schema_info
-            )
-        return impl
-
-    return wrapper
-
-
-def register_op_strategy(
-    op, schema_info=None
-) -> Callable[[Callable[_P, _T]], Callable[_P, _T]]:
-    # pyre-fixme[2]: Parameter must be annotated.
-
-    # For every ATen op that accepts any args in this list,
-    # the arg itself can impact the strides (and potentially the sharding strategy)
-    # of the output tensor.
-    # thus, we will detect ATen schemas with any of these args and ensure
-    # that they get specialized here.
-    arg_names_that_require_specializing_cache_strategy = [
-        "memory_format",
-    ]
-
-    def wrapper(impl):
-        if isinstance(op, list):
-            overloads = op
-        else:
-            overloads = [op]
-
-        for overload in overloads:
-            curr_schema_info = None
-            if schema_info is None:
-                specialized_args = [
-                    a.name
-                    for a in overload._schema.arguments
-                    if a.name in arg_names_that_require_specializing_cache_strategy
-                ]
-                if any(specialized_args):
-                    curr_schema_info = RuntimeSchemaInfo(
-                        static_kwargkey=specialized_args
-                    )
-            else:
-                curr_schema_info = schema_info
-            DTensor._op_dispatcher.sharding_propagator.register_op_strategy(
-                overload, impl, curr_schema_info
-            )
-        return impl
-
-    return wrapper
-
-
-=======
->>>>>>> 93fef4bd
 def replicate_op_strategy(op_schema: OpSchema) -> StrategyType:
     """
     Fallback strategy all use Replication()
     """
-    inputs_strategy = op_schema.args_strategy
-    # TODO(zpcore): handle kwarg_inputs_strategy
-    # kwarg_inputs_strategy = op_schema.kwargs_schema
+    args_strategy = op_schema.args_strategy
+    kwargs_strategy = op_schema.kwargs_strategy
+    inputs_strategy = args_strategy + kwargs_strategy
+
     output_type = [str(ret.type) for ret in op_schema.op._schema.returns]
     output_len = output_type.count("Tensor")
     # TODO(zpcore): Confirm if view op can be handle properly or not. Prevent
@@ -163,7 +90,10 @@
 
 
 def is_tensor_shardable(shape: Sequence[int], spec: DTensorSpec) -> bool:
-    """Check if the shape is shardable according to the spec."""
+    """Check if the spec matches these criteria:
+    * any Shard placements in spec refer to valid tensor dims
+    * no empty local tensors (uneven sharding OK, as long as last rank has >0 size)
+    """
     # number of shards in each tensor dimension
     shards_map = [1] * len(shape)
     for i, placement in enumerate(spec.placements):
@@ -229,6 +159,9 @@
 ) -> list[int]:
     # infer the broadcast dims map, where it maps from the common shape dim to the input shape dim
     # this is aligned with the broadcast semantics
+    # e.g. if common_shape = [1, 2, 3, 4] and input_shape = [2, 3, 4],
+    # broadcast_dims_map will be [-1, 0, 1, 2]
+    # meaning that dim 0 in the output has no mapping to the input, and dim 1 in the output maps to dim 0 in the input
     common_ndim = len(common_shape)
     input_ndim = len(input_shape)
     broadcast_dims_map = [-1] * common_ndim
@@ -349,8 +282,15 @@
             s for s in spec_list[input_index:] if isinstance(s, DTensorSpec)
         ]
 
-        input_args_strategy = op_schema.args_strategy
-        assert len(input_specs) == len(input_args_strategy)
+        args_strategy = op_schema.args_strategy
+        kwargs_strategy = op_schema.kwargs_strategy
+        input_args_strategy = args_strategy + kwargs_strategy
+
+        if len(input_specs) != len(input_args_strategy):
+            raise AssertionError(
+                f"input_specs({len(input_specs)}) != strategies({len(input_args_strategy)}: "
+                f"{len(args_strategy)} args + {len(kwargs_strategy)} kwargs)"
+            )
         self_spec = input_args_strategy[0].strategies[0].output_spec
 
         if inplace_op and self_spec.placements != input_specs[0].placements:
