# mypy: allow-untyped-defs
# Copyright (c) Meta Platforms, Inc. and affiliates
from collections.abc import Sequence
from functools import partial
from typing import Callable, Union

import torch
from torch._ops import OpOverload
from torch.distributed.tensor import DTensor
from torch.distributed.tensor._op_schema import (
    OpSchema,
    OpStrategy,
    PlacementList,
    RuntimeSchemaInfo,
    StrategyType,
    TupleStrategy,
)
from torch.distributed.tensor._ops.utils import expand_to_full_mesh_op_strategy


__all__ = ["register_sharding"]


def register_sharding(op: Union[OpOverload, list[OpOverload]]):
    """
    :meth:`register_sharding` is an experimental API that allows users to register sharding
    strategies for an operator when the tensor inputs and outputs are DTensor.
    It can be useful when: (1) there doesn't exist a default sharding strategy for ``op``,
    e.g. when ``op`` is a custom operator that is not supported by :class:`DTensor`; (2)
    when users would like to overwrite default sharding strategies of existing operators.

    Args:
        op (Union[OpOverload, List[OpOverload]]):
            An op or a list of ops to register the customized sharding function.

    Returns:
        A function decorator which can be used to wrap a function that defines the sharding
        strategy for the operator specified in ``op``. The defined sharding strategy will be
        registered to DTensor and will override the default sharding strategy if DTensor has
        already implemented the operator. The customized sharding function takes the same inputs
        as the original op (except that if an arg is a :class:`torch.Tensor`, it will be
        replaced by a tensor-like object that DTensor uses internally). The function should
        return a sequence of 2-tuples, each specifying acceptable output placements and its
        corresponding intput placements.

    Example:
        >>> # xdoctest: +SKIP("distributed")
        >>> @register_sharding(aten._softmax.default)
        >>> def custom_softmax_sharding(x, dim, half_to_float):
        >>>     softmax_dim = dim if dim >= 0 else dim + x.ndim
        >>>     acceptable_shardings = []
        >>>
        >>>     all_replicate = ([Replicate()], [Replicate(), None, None])
        >>>     acceptable_shardings.append(all_replicate)
        >>>
        >>>     for sharding_dim in range(x.ndim):
        >>>         if sharding_dim != softmax_dim:
        >>>             all_sharded = (
        >>>                 [Shard(sharding_dim)],
        >>>                 [Shard(sharding_dim), None, None],
        >>>             )
        >>>             acceptable_shardings.append(all_sharded)
        >>>
        >>>     return acceptable_shardings

    .. note:: This API is currently experimental and subject to change
    """

    def custom_strategy(
        custom_sharding_fn: Callable[
            ..., Sequence[tuple[PlacementList, PlacementList]]
        ],
        op_schema: OpSchema,
    ) -> StrategyType:
        def strategy_to_spec(strategy: object) -> object:
            if isinstance(strategy, OpStrategy):
                # take the output spec from the first strategy
                return strategy.strategies[0].output_spec
            elif isinstance(strategy, TupleStrategy):
<<<<<<< HEAD
                return tuple(strategy_to_spec(s) for s in strategy.children)
=======
                return tuple(strategy_to_spec(s) for s in strategy.childs)
>>>>>>> 5984ed71
            else:
                return strategy

        mesh = op_schema.get_mesh_from_args()

        args_schema = tuple(strategy_to_spec(i) for i in op_schema.args_schema)
        kwargs_schema = {
            k: strategy_to_spec(v) for k, v in op_schema.kwargs_schema.items()
        }

        acceptable_shardings = custom_sharding_fn(*args_schema, **kwargs_schema)

        single_mesh_dim_strategies: list[PlacementList] = []
        for output_specs, input_specs in acceptable_shardings:
            single_mesh_dim_strategies.append(output_specs + input_specs)

        # TODO: handle out variant ops
        return expand_to_full_mesh_op_strategy(
            mesh,
            op_schema,
            single_mesh_dim_strategies,
            input_index=len(op_schema.op._schema.returns),
            inplace_op=op_schema.is_inplace_op(),
        )

    def wrapper(custom_sharding_fn):
        def derive_schema_info(op):
            # NOTE: without user directly providing RuntimeSchemaInfo, for now
            #       we create it in a conservative fashion as follows:
            #       1. let static_argnum be the first int argument
            #       2. let static_kwargkey include all the int type kwargs
            #       3. always set needs_pytree=True
            static_argnum = 100
            static_kwargkey: list[str] = []
            for i, arg in enumerate(op._schema.arguments):
                if isinstance(arg.type, torch.IntType) or (
                    isinstance(arg.type, torch.OptionalType)
                    and isinstance(arg.type.getElementType(), torch.IntType)
                ):
                    static_argnum = min(i, static_argnum)
                    if arg.kwarg_only:
                        static_kwargkey.append(arg.name)
            return RuntimeSchemaInfo(
                static_argnum, static_kwargkey or None, needs_pytree=True
            )

        overloads = op if isinstance(op, list) else [op]
        for overload in overloads:
            DTensor._op_dispatcher.sharding_propagator.register_op_strategy(
                overload,
                partial(custom_strategy, custom_sharding_fn),
                derive_schema_info(overload),
            )

        return custom_sharding_fn

    return wrapper<|MERGE_RESOLUTION|>--- conflicted
+++ resolved
@@ -77,11 +77,7 @@
                 # take the output spec from the first strategy
                 return strategy.strategies[0].output_spec
             elif isinstance(strategy, TupleStrategy):
-<<<<<<< HEAD
                 return tuple(strategy_to_spec(s) for s in strategy.children)
-=======
-                return tuple(strategy_to_spec(s) for s in strategy.childs)
->>>>>>> 5984ed71
             else:
                 return strategy
 
