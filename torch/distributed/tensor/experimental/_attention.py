--- conflicted
+++ resolved
@@ -1071,47 +1071,31 @@
     new_buffers = []
     sharded_buffer: torch.Tensor | BlockMask
     for buffer, seq_dim in zip(buffers, buffer_seq_dims):
-<<<<<<< HEAD
-        if load_balance_indices is not None:
-            # NOTE: assuming batch dim is 0
-            idx_batch_size = load_balance_indices.size(0)
-            data_batch_size = buffer.size(0)
-            assert idx_batch_size == 1 or idx_batch_size == data_batch_size, (
-                "Cannot rearrange buffer: "
-                f"load_balance_indices has shape {load_balance_indices.shape}, "
-                f"but buffer has shape {buffer.shape}."
-            )
-
-            for i in range(data_batch_size):
-                if idx_batch_size == 1:  # identical load-balance in batch
-                    buffer_batch_i = torch.index_select(
-                        buffer[i], dim=seq_dim - 1, index=load_balance_indices[0]
-                    )
-                else:
-                    buffer_batch_i = torch.index_select(
-                        buffer[i], dim=seq_dim - 1, index=load_balance_indices[i]
-                    )
-
-                buffer[i] = buffer_batch_i
-=======
         if isinstance(buffer, torch.Tensor):
             # TODO: the load balance doesn's perform error handling.
             if load_balance_indices is not None:
-                if load_balance_indices.size(0) == 1:  # identical load-balance in batch
-                    buffer = torch.index_select(
-                        buffer, dim=seq_dim, index=load_balance_indices[0]
-                    )
-                else:
-                    # load_balance_indices has shape (batch_size, seq_length)
-                    # TODO: this for-looop can be done in a smarter way
-                    for i in range(load_balance_indices.size(dim=0)):
-                        # NOTE: assuming batch dim is 0
+                # NOTE: assuming batch dim is 0
+                idx_batch_size = load_balance_indices.size(0)
+                data_batch_size = buffer.size(0)
+                assert idx_batch_size == 1 or idx_batch_size == data_batch_size, (
+                    "Cannot rearrange buffer: "
+                    f"load_balance_indices has shape {load_balance_indices.shape}, "
+                    f"but buffer has shape {buffer.shape}."
+                )
+
+                for i in range(data_batch_size):
+                    if idx_batch_size == 1:  # identical load-balance in batch
+                        buffer_batch_i = torch.index_select(
+                            buffer[i], dim=seq_dim - 1, index=load_balance_indices[0]
+                        )
+                    else:
                         buffer_batch_i = torch.index_select(
                             buffer[i], dim=seq_dim - 1, index=load_balance_indices[i]
                         )
-                        buffer[i] = buffer_batch_i
+
+                    buffer[i] = buffer_batch_i
+
             # use DTensor to shard the buffer on sequence dimension, retain the local tensor
-
             sharded_buffer = distribute_tensor(
                 buffer, mesh, [Shard(seq_dim)], src_data_rank=None
             ).to_local()
@@ -1127,7 +1111,6 @@
             )
         else:
             raise ValueError(f"Unknown buffer type: {type(buffer)}")
->>>>>>> 9be7a7ae
 
         new_buffers.append(sharded_buffer)
 
