import contextlib
import itertools
import logging
import types
from abc import ABC, abstractmethod
from collections.abc import Callable, Generator
from dataclasses import dataclass
from enum import auto, Enum
<<<<<<< HEAD
from functools import partial
from typing import Any, Callable, Optional, Protocol
=======
from typing import Any, Optional, Protocol
>>>>>>> 4c5de057

import torch
import torch.distributed as dist
import torch.distributed._functional_collectives as ft_c
import torch.nn as nn
import torch.nn.functional as F
from torch.distributed.device_mesh import DeviceMesh
from torch.distributed.tensor import distribute_tensor, DTensor, Shard
from torch.distributed.tensor.parallel import ParallelStyle
from torch.nn.attention.flex_attention import (
    _mask_mod_signature,
    BlockMask,
    create_block_mask,
)
from torch.overrides import TorchFunctionMode


__all__ = ["context_parallel", "set_rotate_method"]


class _CausalBehavior(Enum):
    SKIP = None
    NOT_IS_CAUSAL = False
    IS_CAUSAL = True


class _RotateMethod(Enum):
    ALL_TO_ALL = auto()
    ALL_GATHER = auto()


aten = torch.ops.aten
logger = logging.getLogger(__name__)


class _DispatchMode(Enum):
    MONKEY_PATCH = auto()
    TORCH_FUNCTION = auto()
    TORCH_DISPATCH = auto()
    MODULE_WRAPPER = auto()


_dispatch_mode: _DispatchMode = _DispatchMode.MONKEY_PATCH


@dataclass
class _ContextParallelOptions:
    # Whether to upcast parameters and gradients to float32 to avoid accumulation
    # errors. It is likely this is always True but we currently keep this variable
    # for the experimental purpose.
    convert_to_f32: bool = True
    enable_load_balance: bool = True
    rotate_method: _RotateMethod = _RotateMethod.ALL_GATHER


_cp_options = _ContextParallelOptions()


@dataclass
class _ContextParallelGlobalVars:
    # This variable stores the TorchFunctionMode singleton because using multiple TF
    # instances for dispatching may trigger recompilations
    torch_function_mode: Optional[TorchFunctionMode] = None


_cp_global_vars = _ContextParallelGlobalVars()


def _is_causal_behavior(
    rank: int, world_size: int, i: int, is_causal: bool
) -> _CausalBehavior:
    """
    Calculate is_causal behavior for each KV block. The attention can either be
    calculated in full, not at all or with the causal mask applied.
    """
    if not is_causal:
        return _CausalBehavior.NOT_IS_CAUSAL

    if i == 0:
        return _CausalBehavior.IS_CAUSAL

    source_rank = (rank - i) % world_size
    if source_rank < rank or _cp_options.enable_load_balance:
        return _CausalBehavior.NOT_IS_CAUSAL
    else:
        return _CausalBehavior.SKIP


def _maybe_wait(tensor: torch.Tensor) -> torch.Tensor:
    """
    When tracing the code, the result tensor is not an AsyncCollectiveTensor,
    so we cannot call ``wait()``.
    """
    if isinstance(tensor, ft_c.AsyncCollectiveTensor):
        return tensor.wait()
    return tensor


def _partial_update(
    original: torch.Tensor,
    new: torch.Tensor,
    dim: int,
    n_chunks: int,
    idx: int,
    add: bool,
) -> torch.Tensor:
    """
    This API partially update a chunk of ``original`` tensor. The ``original``
    tensor will be first chunked along ``dim`` dimension then the ``idx`` chunk
    will be updated with ``new``. If ``add`` is True, the chunk will be added
    with ``new``, otherwise the chunk with be replaced by ``add``.

    The result is a tensor that is the same size as ``original``.
    """
    chunks = list(original.chunk(n_chunks, dim=dim))
    assert chunks[idx].shape == new.shape, (original.shape, new.shape, idx)
    if add:
        chunks[idx] += new
    else:
        chunks[idx] = new
    return torch.cat(chunks, dim=dim)


class _SDPAMerger:
    """A class to help to merge the local SDPA result."""

    def __init__(self, convert_to_f32: bool, seq_dim: int):
        self._seq_dim = seq_dim
        self._out: Optional[torch.Tensor] = None
        self._lse: Optional[torch.Tensor] = None
        self._should_lse_squeeze = False
        self._convert_to_f32 = convert_to_f32
        self._out_dtype = torch.float32
        self._lse_dtype = torch.float32

    def _merge_one(
        self, block_out: torch.Tensor, block_lse: torch.Tensor, partial: bool
    ) -> None:
        # The cuDNN backend preserves the last dimension for LSE.
        # Apply unsqueeze only if the input does not already have
        # the required dimensionality.
        if len(block_lse.shape) < len(block_out.shape):
            block_lse = block_lse.unsqueeze(dim=-1)
            self._should_lse_squeeze = True
        assert len(block_lse.shape) == len(block_out.shape)

        if self._lse is None:
            self._lse = block_lse
            self._out = block_out
        else:
            ROUND_ROBIN_CYCLE = 2
            assert self._lse is not None
            assert self._out is not None
            lse = (
                self._lse.chunk(ROUND_ROBIN_CYCLE, dim=self._seq_dim)[1]
                if partial
                else self._lse
            )
            out = (
                self._out.chunk(ROUND_ROBIN_CYCLE, dim=self._seq_dim)[1]
                if partial
                else self._out
            )

            # The algorithm from
            # github.com/zhuzilin/ring-flash-attention/pull/34#issuecomment-2076126795
            # gives a relatively stable result.
            out = out - F.sigmoid(block_lse - lse) * (out - block_out)
            lse = lse - F.logsigmoid(lse - block_lse)
            if partial:
                self._lse = _partial_update(
                    self._lse,
                    lse,
                    dim=self._seq_dim,
                    n_chunks=ROUND_ROBIN_CYCLE,
                    idx=1,
                    add=False,
                )
                self._out = _partial_update(
                    self._out,
                    out,
                    dim=self._seq_dim,
                    n_chunks=ROUND_ROBIN_CYCLE,
                    idx=1,
                    add=False,
                )
            else:
                self._lse = lse
                self._out = out

    def step(self, out: torch.Tensor, lse: torch.Tensor, partial: bool) -> None:
        self._out_dtype = out.dtype
        self._lse_dtype = lse.dtype

        if self._convert_to_f32:
            out = out.to(torch.float32)
            lse = lse.to(torch.float32)

        self._merge_one(out, lse, partial)

    def results(self) -> tuple[torch.Tensor, torch.Tensor]:
        assert self._out is not None
        assert self._lse is not None
        out = self._out.to(self._out_dtype)
        if self._should_lse_squeeze:
            lse = self._lse.squeeze(-1).to(self._lse_dtype)
        else:
            lse = self._lse.to(self._lse_dtype)
        return out, lse


class _AttentionOp(Protocol):
    def __call__(
        self,
        query: torch.Tensor,
        key: torch.Tensor,
        value: torch.Tensor,
        **kwargs: object,
    ) -> tuple[torch.Tensor, ...]: ...


class _RingRotater(ABC):
    @abstractmethod
    def __init__(self, pg: dist.ProcessGroup, seq_dim: int) -> None: ...

    @abstractmethod
    def exchange_buffers(self, curr_buffer: torch.Tensor) -> None: ...

    @abstractmethod
    def next_buffer(self) -> torch.Tensor: ...


class _AllToAllRotater(_RingRotater):
    """Use all_to_all to send the kv to the next rank"""

    def __init__(self, pg: dist.ProcessGroup, seq_dim: int) -> None:
        self._pg = pg
        self._seq_dim = seq_dim
        self._buffer: Optional[torch.Tensor] = None

    def exchange_buffers(self, curr_buffer: torch.Tensor) -> None:
        curr_buffer = curr_buffer.contiguous()
        size = dist.get_world_size(self._pg)
        dsts = list(range(1, size)) + [0]
        self._buffer = ft_c.permute_tensor(curr_buffer, dsts, self._pg)

    def next_buffer(self) -> torch.Tensor:
        assert self._buffer is not None
        return _maybe_wait(self._buffer)


class _AllGatherRotater(_RingRotater):
    """
    Allgather the kv and return the only the required kv.
    Only one communication will be done.
    """

    def __init__(self, pg: dist.ProcessGroup, seq_dim: int) -> None:
        self._pg = pg
        self._seq_dim = seq_dim
        self._aggregated_buffer: Optional[torch.Tensor] = None
        self._idx = 0

    def exchange_buffers(self, curr_buffer: torch.Tensor) -> None:
        # We only need to perform the allgather once.
        self._idx += 1
        if self._aggregated_buffer is None:
            self._aggregated_buffer = ft_c.all_gather_tensor(
                curr_buffer.contiguous(), gather_dim=0, group=self._pg
            )

    def next_buffer(self) -> torch.Tensor:
        rank = dist.get_rank(self._pg)
        idx = rank - self._idx

        assert self._aggregated_buffer is not None
        self._aggregated_buffer = _maybe_wait(self._aggregated_buffer)
        return self._aggregated_buffer.chunk(dist.get_world_size(self._pg))[idx]


def _create_rotater(
    pg: dist.ProcessGroup, seq_dim: int, method: Optional[_RotateMethod] = None
) -> _RingRotater:
    if method is None:
        method = _cp_options.rotate_method

    if method == _RotateMethod.ALL_TO_ALL:
        return _AllToAllRotater(pg, seq_dim)
    elif method == _RotateMethod.ALL_GATHER:
        return _AllGatherRotater(pg, seq_dim)
    else:
        raise NotImplementedError(f"Unknown method {method}")


def _templated_ring_attention(
    group: dist.ProcessGroup,
    seq_dim: int,
    op: _AttentionOp,
    query: torch.Tensor,
    key: torch.Tensor,
    value: torch.Tensor,
    is_causal: bool = False,
    **kwargs: object,
) -> tuple[torch.Tensor, ...]:
    """
    This is a generalized ring attention implementation that can support multiple attention ops.

    Note [Context parallelism load balance algorithm for causal masking]
    =====================
    This explanation uses an example to illustrate the CP algorithm with causal
    masking.

    Consider a scenario where the sequence length of q, k, and v is 4 (e.g.,
    q = (q0, q1, q2, q3)), and there are two ranks. For simplicity, we will discuss
    only q and k, as v follows the same pattern as k.

    The diagram below represents a complete QK^T operation without parallelism.
    The `****` entries indicate that the result is not required due to causal
    masking (e.g., q0k1 is marked as `****`).

    +----+------------------------+
    |    |  k0    k1   k2     k3  |
    +----+------------------------+
    | q0 | q0k0, ****, ****, **** |
    | q1 | q1k0, q1k1, ****, **** |
    | q2 | q2k0, q2k1, q2k2, **** |
    | q3 | q3k0, q3k1, q3k2, q3k3 |
    +----+------------------------+

    ### No Load Balance:

    In this scenario, each rank owns a local chunk of q, k, and v, with each chunk
    containing two elements. Rank0 is responsible for managing (q0, q1) and (k0, k1),
    while rank1 manages (q2, q3) and (k2, k3).

    First Iteration: Both rank0 and rank1 perform SDPA with their local qkv pairs.
    Causal masking is enabled as some results are not required (e.g., q0k1).

    Second Iteration: Local queries remain the same, but local kv pairs are exchanged.
    Rank0 now has (q0, q1) and (k2, k3); rank1 has (q2, q3) and (k0, k1). Rank0 performs
    no computation, while rank1 computes locally without causal masking since all results
    (q2k0, q2k1, q3k0, q3k1) are needed.

    ### Round-robin Load Balance:

    In this setup, each rank owns two local chunks of q, k, and v, with each chunk
    containing one element. Rank0 manages (q0, q3) and (k0, k3); Rank1 manages (q1, q2)
    and (k1, k2). Although the local chunks are not consecutive, they are concatenated to
    enable SDPA to be performed in a single call for each step. Consequently, the chunk()
    function may be required to prepare the correct q, k, and v configurations.

    First Iteration: Both ranks perform SDPA with their local qkv pairs, similar to the
    no-load-balance case. This iteration corresponds to the `if` of the
    (`if, `elif`, `else`) in the implementation.

    Second Iteration: Rank0 now has (q0, q3) and (k1, k2); rank1 has (q1, q2) and
    (k0, k3). For rank0, no computation is needed for q0. However, computations for
    q3k1 and q3k2 are required, so only q3 is used for SDPA. This corresponds to the
    `else` of the (`if`, `elif`, `else`) in the implementation.
    For rank1, k3 is not needed for q1 and q2, so only k0 is used for SDPA. This
    corresponds to the `elif` of (`if`, `elif`, `else`) in the implementation.

    Parameters
    ----------
    op:
        The attention op to use
    *args:
        additional args are passed to the op
    **kwargs:
        additional kwargs are passed to the op

    Returns
    -------
    out:
        The merged attention output
    softmax_lse:
        The logsumexp of the merged attention output
    """
    if is_causal and (query.size(2) != key.size(2)):
        raise NotImplementedError(
            "is_causal requires the same query and context sequence lengths"
        )
    if not is_causal and _cp_options.enable_load_balance:
        raise RuntimeError("Load balancing requires `is_causal=True`.")

    assert isinstance(
        group, dist.ProcessGroup
    ), "process group must be single dimension"
    rank = dist.get_rank(group)
    size = dist.get_world_size(group)

    next_kv = None

    # Without making key and value contiguous(), the lose curve is bad.
    # TODO(fegin): figure out why this is a requirement since SDPA does not have
    # this requirement.
    key = key.contiguous()
    value = value.contiguous()

    sdpa_merger = _SDPAMerger(_cp_options.convert_to_f32, seq_dim=seq_dim)

    rest: list[Any]
    out: torch.Tensor
    logsumexp: torch.Tensor

    rotater = _create_rotater(group, 2)

    for i in range(size):
        if i > 0:
            # Wait for the kv from the (cp_rank - 1) rank.
            next_kv = rotater.next_buffer()
            key = next_kv[: key.numel()].reshape(key.shape)
            value = next_kv[key.numel() :].reshape(value.shape)

        if i < (size - 1):
            # Send the k, v to the next rank
            next_kv = torch.cat([key.flatten(), value.flatten()])
            next_kv = rotater.exchange_buffers(next_kv)

        is_causal_behavior = _is_causal_behavior(
            rank=rank, world_size=size, i=i, is_causal=is_causal
        )

        # For a detailed understanding of the load balancing algorithm, see
        # Note [Context parallelism load balance algorithm for causal masking]
        if is_causal_behavior == _CausalBehavior.SKIP:
            # If i > rank and load balancing is not turned on.
            continue

        if i == 0 or (not _cp_options.enable_load_balance or not is_causal):
            # When local balance is enabled, we still need to do SDPA with
            # the both local chunks of q, k, v for the first iteration.
            q, k, v, partial = (query, key, value, False)
        elif i <= rank:
            # Round-robin load balancing case, and i <= rank.
            # We need to do SPDA, with only the first local chunk of the k, v.
            # Note that q, k, v, each contains two local chunks.
            ROUND_ROBIN_CYCLE = 2
            q, k, v, partial = (
                query,
                key.chunk(ROUND_ROBIN_CYCLE, dim=2)[0],
                value.chunk(ROUND_ROBIN_CYCLE, dim=2)[0],
                False,
            )
        else:
            # Round-robin load balancing case, and i > rank.
            # We need to do SPDA with only the second half of the q, and update
            # only the second part of  logsumexp. So partial is True.
            # Note that q, k, v, each contains two chunks.
            q, k, v, partial = query.chunk(2, dim=2)[1], key, value, True

        # See https://github.com/pytorch/pytorch/blob/release/2.4/aten/src/ATen/native/native_functions.yaml#L14695
        # for the SDPA kernel definitions.
        out, logsumexp, *rest = op(
            q,
            k,
            v,
            is_causal=is_causal_behavior.value,
            **kwargs,
        )
        sdpa_merger.step(out, logsumexp, partial)

    return *sdpa_merger.results(), *rest


def _templated_ring_attention_backward(
    group: dist.ProcessGroup,
    seq_dim: int,
    op: _AttentionOp,
    grad_out: torch.Tensor,
    grad_out_name: str,
    query: torch.Tensor,
    key: torch.Tensor,
    value: torch.Tensor,
    out: torch.Tensor,
    logsumexp: torch.Tensor,
    is_causal: bool,
    **kwargs: Any,
) -> tuple[torch.Tensor, ...]:
    """This API implements the backward of the ring attention."""
    if not is_causal and _cp_options.enable_load_balance:
        raise RuntimeError("Load balancing requires `is_causal=True`.")
    rank = dist.get_rank(group)
    size = dist.get_world_size(group)
    next_kv = None
    next_grad_kv = None
    rest: list[Any]
    grad_query_, grad_key_, grad_value_ = None, None, None

    accum_dtype = torch.float32 if _cp_options.convert_to_f32 else query.dtype
    grad_query = torch.zeros_like(query, dtype=accum_dtype)
    grad_key = torch.zeros_like(key, dtype=accum_dtype)
    grad_value = torch.zeros_like(value, dtype=accum_dtype)

    key = key.contiguous()
    value = value.contiguous()
    kv_rotater = _create_rotater(group, 2)
    dkv_rotater = _create_rotater(group, 2, method=_RotateMethod.ALL_TO_ALL)
    for i in range(size):
        if i > 0:
            # Wait for the kv from the (cp_rank - 1) rank.
            buffer = kv_rotater.next_buffer()
            pointer = 0
            key = buffer[pointer : pointer + key.numel()].reshape(key.shape)
            pointer += key.numel()
            value = buffer[pointer : pointer + value.numel()].reshape(value.shape)
            pointer += value.numel()

        if i != size - 1:
            # Send the kv to the next rank.
            next_kv = torch.cat([key.flatten(), value.flatten()])
            kv_rotater.exchange_buffers(next_kv)

        is_causal_behavior = _is_causal_behavior(
            rank=rank, world_size=size, i=i, is_causal=is_causal
        )

        if is_causal_behavior != _CausalBehavior.SKIP:
            if i == 0 or (not _cp_options.enable_load_balance or not is_causal):
                # We need to do SDPA with the full local q, k, v.
                q, k, v, out_, dout, lse = (query, key, value, out, grad_out, logsumexp)
            elif i <= rank:
                # Round-robin load balancing case, and i <= rank.
                # We need to do SPDA with only the first half of the k, v.
                # Note that q, k, v, each contains two chunks.
                q, k, v, out_, dout, lse = (
                    query,
                    key.chunk(2, dim=seq_dim)[0],
                    value.chunk(2, dim=seq_dim)[0],
                    out,
                    grad_out,
                    logsumexp,
                )
            else:
                # Round-robin load balancing case, and i > rank.
                # We need to do SPDA with only the second half of the q
                # Note that q, k, v, each contains two chunks.
                q, k, v, out_, dout, lse = (
                    query.chunk(2, dim=seq_dim)[1],
                    key,
                    value,
                    out.chunk(2, dim=seq_dim)[1],
                    grad_out.chunk(2, dim=seq_dim)[1],
                    # Need to make logsumexp contiguous, otherwise there will
                    # be numerical error.
                    logsumexp.chunk(2, dim=seq_dim)[1].contiguous(),
                )

            kwargs[grad_out_name] = dout
            # See https://github.com/pytorch/pytorch/blob/release/2.4/aten/src/ATen/native/native_functions.yaml#L14695
            # for the SDPA kernel definitions.
            grad_query_, grad_key_, grad_value_, *rest = op(
                query=q,
                key=k,
                value=v,
                out=out_,
                logsumexp=lse,
                is_causal=is_causal_behavior.value,
                **kwargs,
            )
        else:
            grad_query_ = torch.zeros_like(query, dtype=accum_dtype)
            grad_key_ = torch.zeros_like(key, dtype=accum_dtype)
            grad_value_ = torch.zeros_like(value, dtype=accum_dtype)

        ROUND_ROBIN_CYCLE = 2
        if i == 0:
            grad_key += grad_key_
            grad_value += grad_value_
        else:
            pointer = 0
            # Wait for the kv gradient from (cp_rank - 1) rank.
            next_grad_kv = dkv_rotater.next_buffer()
            grad_key = next_grad_kv[pointer : pointer + grad_key.numel()].reshape(
                grad_key.shape
            )
            pointer += grad_key.numel()
            grad_value = next_grad_kv[pointer : pointer + grad_value.numel()].reshape(
                grad_value.shape
            )

            if i <= rank and _cp_options.enable_load_balance:
                grad_key = _partial_update(
                    grad_key,
                    grad_key_,
                    dim=seq_dim,
                    n_chunks=ROUND_ROBIN_CYCLE,
                    idx=0,
                    add=True,
                )
                grad_value = _partial_update(
                    grad_value,
                    grad_value_,
                    dim=seq_dim,
                    n_chunks=ROUND_ROBIN_CYCLE,
                    idx=0,
                    add=True,
                )
            else:
                grad_key += grad_key_
                grad_value += grad_value_

        next_grad_kv = torch.cat([grad_key.flatten(), grad_value.flatten()])
        # Send the grad key, and grad value to the next rank.
        dkv_rotater.exchange_buffers(next_grad_kv)

        if i <= rank or not _cp_options.enable_load_balance:
            grad_query += grad_query_
        else:
            grad_query = _partial_update(
                grad_query,
                grad_query_,
                dim=seq_dim,
                n_chunks=ROUND_ROBIN_CYCLE,
                idx=1,
                add=True,
            )

    assert grad_key_ is not None
    assert grad_value_ is not None
    grad_query = grad_query.to(query.dtype)
    next_grad_kv = dkv_rotater.next_buffer().to(key.dtype)
    grad_key = next_grad_kv[: grad_key.numel()].reshape(grad_key.shape)
    grad_value = next_grad_kv[grad_key.numel() :].reshape(grad_value.shape)
    return (
        grad_query,
        grad_key,
        grad_value,
        *rest,
    )


def _scaled_dot_product_ring_flash_attention(
    mesh: DeviceMesh,
    query: torch.Tensor,
    key: torch.Tensor,
    value: torch.Tensor,
    dropout_p: float = 0.0,
    is_causal: bool = False,
    return_debug_mask: bool = False,
    *,
    scale: Optional[float] = None,
) -> tuple[torch.Tensor, ...]:
    if return_debug_mask:
        raise NotImplementedError("return_debug_mask is not supported yet")

    # TODO: remove this hardcoding
    seq_dim = 2
    group = mesh.get_group()
    return _templated_ring_attention(
        group,
        seq_dim,
        aten._scaled_dot_product_flash_attention,
        query=query,
        key=key,
        value=value,
        is_causal=is_causal,
        dropout_p=dropout_p,
        scale=scale,
    )


def _scaled_dot_product_ring_efficient_attention(
    mesh: DeviceMesh,
    query: torch.Tensor,
    key: torch.Tensor,
    value: torch.Tensor,
    attn_bias: Optional[torch.Tensor] = None,
    compute_log_sumexp: bool = True,
    dropout_p: float = 0.0,
    is_causal: bool = False,
    *,
    scale: Optional[float] = None,
) -> tuple[torch.Tensor, ...]:
    if attn_bias is not None:
        raise NotImplementedError("attn_bias is not supported yet")

    if not compute_log_sumexp:
        # CP requires compute_log_sumexp to be True because it always merges LSE
        compute_log_sumexp = True

    # TODO: remove this hardcoding
    seq_dim = 2
    group = mesh.get_group()
    return _templated_ring_attention(
        group,
        seq_dim,
        aten._scaled_dot_product_efficient_attention,
        query=query,
        key=key,
        value=value,
        is_causal=is_causal,
        attn_bias=attn_bias,
        dropout_p=dropout_p,
        scale=scale,
        compute_log_sumexp=compute_log_sumexp,
    )


def _scaled_dot_product_ring_cudnn_attention(
    mesh: DeviceMesh,
    query: torch.Tensor,
    key: torch.Tensor,
    value: torch.Tensor,
    attn_bias: Optional[torch.Tensor] = None,
    compute_log_sumexp: bool = True,
    dropout_p: float = 0.0,
    is_causal: bool = False,
    return_debug_mask: bool = False,
    *,
    scale: Optional[float] = None,
) -> tuple[torch.Tensor, ...]:
    if attn_bias is not None:
        raise NotImplementedError("attn_bias is not supported yet")

    if not compute_log_sumexp:
        # CP requires compute_log_sumexp to be True because it always merges LSE
        compute_log_sumexp = True

    # TODO: remove this hardcoding
    seq_dim = 2
    group = mesh.get_group()
    return _templated_ring_attention(
        group,
        seq_dim,
        aten._scaled_dot_product_cudnn_attention,
        query=query,
        key=key,
        value=value,
        attn_bias=attn_bias,
        compute_log_sumexp=compute_log_sumexp,
        dropout_p=dropout_p,
        is_causal=is_causal,
        return_debug_mask=return_debug_mask,
        scale=scale,
    )


def _scaled_dot_product_ring_flash_attention_backward(
    mesh: DeviceMesh,
    grad_out: torch.Tensor,
    query: torch.Tensor,
    key: torch.Tensor,
    value: torch.Tensor,
    out: torch.Tensor,
    logsumexp: torch.Tensor,
    cum_seq_q: torch.Tensor,
    cum_seq_k: torch.Tensor,
    max_q: int,
    max_k: int,
    dropout_p: float,
    is_causal: bool,
    philox_seed: torch.Tensor,
    philox_offset: torch.Tensor,
    *,
    scale: Optional[float] = None,
) -> tuple[torch.Tensor, ...]:
    # TODO: remove this hardcoding
    seq_dim = 2
    group = mesh.get_group()
    return _templated_ring_attention_backward(
        group,
        seq_dim,
        aten._scaled_dot_product_flash_attention_backward.default,
        grad_out=grad_out,
        grad_out_name="grad_out",
        query=query,
        key=key,
        value=value,
        out=out,
        logsumexp=logsumexp,
        is_causal=is_causal,
        cum_seq_q=cum_seq_q,
        cum_seq_k=cum_seq_k,
        max_q=max_q,
        max_k=max_k,
        dropout_p=dropout_p,
        philox_seed=philox_seed,
        philox_offset=philox_offset,
        scale=scale,
    )


def _scaled_dot_product_ring_efficient_attention_backward(
    mesh: DeviceMesh,
    grad_out: torch.Tensor,
    query: torch.Tensor,
    key: torch.Tensor,
    value: torch.Tensor,
    bias: torch.Tensor,
    out: torch.Tensor,
    logsumexp: torch.Tensor,
    philox_seed: torch.Tensor,
    philox_offset: torch.Tensor,
    dropout_p: float,
    grad_input_mask: tuple[bool, ...],
    is_causal: bool = False,
    *,
    scale: Optional[float] = None,
) -> tuple[torch.Tensor, ...]:
    # TODO: remove this hardcoding
    seq_dim = 2
    group = mesh.get_group()
    return _templated_ring_attention_backward(
        group,
        seq_dim,
        aten._scaled_dot_product_efficient_attention_backward.default,
        grad_out=grad_out,
        grad_out_name="grad_out_",
        query=query,
        key=key,
        value=value,
        attn_bias=bias,
        out=out,
        logsumexp=logsumexp,
        philox_seed=philox_seed,
        philox_offset=philox_offset,
        dropout_p=dropout_p,
        grad_input_mask=grad_input_mask,
        is_causal=is_causal,
        scale=scale,
    )


def _scaled_dot_product_ring_cudnn_attention_backward(
    mesh: DeviceMesh,
    grad_out: torch.Tensor,
    query: torch.Tensor,
    key: torch.Tensor,
    value: torch.Tensor,
    out: torch.Tensor,
    logsumexp: torch.Tensor,
    philox_seed: torch.Tensor,
    philox_offset: torch.Tensor,
    attn_bias: torch.Tensor,
    cum_seq_q: torch.Tensor,
    cum_seq_k: torch.Tensor,
    max_q: int,
    max_k: int,
    dropout_p: float,
    is_causal: bool,
    *,
    scale: Optional[float] = None,
) -> tuple[torch.Tensor, ...]:
    # TODO: remove this hardcoding
    seq_dim = 2
    group = mesh.get_group()
    return _templated_ring_attention_backward(
        group,
        seq_dim,
        aten._scaled_dot_product_cudnn_attention_backward.default,
        grad_out=grad_out,
        grad_out_name="grad_out",
        query=query,
        key=key,
        value=value,
        out=out,
        logsumexp=logsumexp,
        philox_seed=philox_seed,
        philox_offset=philox_offset,
        attn_bias=attn_bias,
        cum_seq_q=cum_seq_q,
        cum_seq_k=cum_seq_k,
        max_q=max_q,
        max_k=max_k,
        dropout_p=dropout_p,
        is_causal=is_causal,
        scale=scale,
    )


def _sdpa_handler(
    op_call: torch._ops.OpOverload,
    args: tuple[object, ...],
    kwargs: dict[str, object],
) -> object:
    # extract local tensor and sharding infos to a OpInfo
    op_info = DTensor._op_dispatcher.unwrap_to_op_info(op_call, args, kwargs)
    logger.debug("Dispatching op_call: %s", op_info.schema)

    # sharding propagation
    # TODO: remove the context parallel strategy from the default propagation
    # rule. Either figure out how to dynamically enable it or just don't call
    # propagate.
    DTensor._op_dispatcher.sharding_propagator.propagate(op_info)
    output_sharding = op_info.output_sharding
    assert output_sharding is not None, "output sharding should not be None"
    assert not output_sharding.needs_redistribute, "inputs need to be redistributed"

    call_maps: dict[torch._ops.OpOverload, Callable] = {
        aten._scaled_dot_product_flash_attention.default: _scaled_dot_product_ring_flash_attention,
        aten._scaled_dot_product_efficient_attention.default: _scaled_dot_product_ring_efficient_attention,
        aten._scaled_dot_product_cudnn_attention.default: _scaled_dot_product_ring_cudnn_attention,
        aten._scaled_dot_product_flash_attention_backward.default: _scaled_dot_product_ring_flash_attention_backward,
        aten._scaled_dot_product_efficient_attention_backward.default: _scaled_dot_product_ring_efficient_attention_backward,
        aten._scaled_dot_product_cudnn_attention_backward.default: _scaled_dot_product_ring_cudnn_attention_backward,
    }
    if op_call in call_maps:
        local_results = call_maps[op_call](
            op_info.compute_mesh,
            *op_info.local_args,  # type: ignore[arg-type]
            **op_info.local_kwargs,  # type: ignore[arg-type]
        )
    else:
        raise NotImplementedError(
            "CP only supports flash attention and memory efficient attention now."
        )

    return DTensor._op_dispatcher.wrap(local_results, output_sharding.output_spec)


customized_ops = {
    aten._scaled_dot_product_flash_attention.default: _sdpa_handler,
    aten._scaled_dot_product_flash_attention_backward.default: _sdpa_handler,
    aten._scaled_dot_product_efficient_attention.default: _sdpa_handler,
    aten._scaled_dot_product_efficient_attention_backward.default: _sdpa_handler,
    aten._scaled_dot_product_cudnn_attention.default: _sdpa_handler,
    aten._scaled_dot_product_cudnn_attention_backward.default: _sdpa_handler,
}


ArgsType = tuple[Any, ...]
KwargsType = dict[str, Any]
InputFnType = Callable[[Optional[nn.Module], ArgsType, KwargsType, DeviceMesh], Any]
OutputFnType = Callable[[Optional[nn.Module], Any, Any, DeviceMesh], Any]

_replaced_functions: dict[Callable, tuple[str, Callable]] = {}


def _distribute_function(
    fn: Callable,
    fn_module: types.ModuleType,
    device_mesh: DeviceMesh,
    input_fn: InputFnType,
    output_fn: OutputFnType,
) -> None:
    """
    A helper function to replace a function with a distributed version by
    using the monkey patching approach.

    This function is for the CP internal usage only.
    """

    def wrapper(
        target_fn: Callable, input_fn: InputFnType, output_fn: OutputFnType
    ) -> Callable:
        def inner_fn(*args: ArgsType, **kwargs: KwargsType) -> Any:
            args, kwargs = input_fn(None, args, kwargs, device_mesh)
            outputs = target_fn(*args, **kwargs)
            return output_fn(None, (args, kwargs), outputs, device_mesh)

        return inner_fn

    global _replaced_functions

    if fn in _replaced_functions:
        return

    wrapper_fn = wrapper(fn, input_fn, output_fn)
    setattr(fn_module, fn.__name__, wrapper_fn)
    _replaced_functions[wrapper_fn] = (fn.__name__, fn)


def _restore_function(fn: Callable, fn_module: types.ModuleType) -> None:
    """Restore the function that is replaced by _distribute_function."""
    global _original_functions
    global _wrapper_functions

    if fn not in _replaced_functions:
        return

    original_name, original_fn = _replaced_functions[fn]
    setattr(fn_module, original_name, original_fn)


@contextlib.contextmanager
def _enable_cp_dtensor_dispatcher() -> Generator[None, None, None]:
    """Enables DTensor dispatcher to dispatch SDPA to CP."""
    old_handlers = DTensor._op_dispatcher._custom_op_handlers
    DTensor._op_dispatcher._custom_op_handlers = {**old_handlers, **customized_ops}

    yield

    DTensor._op_dispatcher._custom_op_handlers = old_handlers


@contextlib.contextmanager
def _context_parallel_dispatcher(
    seq_dim: int, mesh: DeviceMesh
) -> Generator[None, None, None]:
    flex_cp = _ContextParallel(
        seq_dim=seq_dim,
        attention_type=_ContextParallel.AttentionType.FLEX,
    )
    sdpa_cp = _ContextParallel(
        seq_dim=seq_dim,
        attention_type=_ContextParallel.AttentionType.SDPA,
    )

    class DistributeFunction(TorchFunctionMode):
        def __init__(
            self,
            fns: tuple[Callable, ...],
            device_mesh: DeviceMesh,
            input_fns: tuple[InputFnType, ...],
            output_fns: tuple[OutputFnType, ...],
        ):
            self._device_mesh = device_mesh
            self._input_fns = input_fns
            self._output_fns = output_fns
            self._fns = fns

        def __torch_function__(
            self,
            func: Callable,
            types: Any,
            args: tuple[Any, ...] = (),
            kwargs: Optional[dict[str, Any]] = None,
        ) -> Any:
            kwargs = kwargs or {}

            try:
                idx = self._fns.index(func)
            except ValueError:
                return func(*args, **kwargs)

            args, kwargs = self._input_fns[idx](None, args, kwargs, self._device_mesh)
            outputs = func(*args, **kwargs)
            outputs = self._output_fns[idx](None, args, outputs, self._device_mesh)
            return outputs

    if _dispatch_mode == _DispatchMode.MONKEY_PATCH:
        _distribute_function(
            F.scaled_dot_product_attention,
            F,
            mesh,
            sdpa_cp.sdpa_input_fn,
            sdpa_cp.sdpa_output_fn,
        )
        with _enable_cp_dtensor_dispatcher():
            yield
        _restore_function(F.scaled_dot_product_attention, F)
    elif _dispatch_mode == _DispatchMode.TORCH_FUNCTION:
        tf_mode = _cp_global_vars.torch_function_mode
        if tf_mode is None:
            tf_mode = DistributeFunction(
                (
                    torch._higher_order_ops.flex_attention,
                    F.scaled_dot_product_attention,
                ),
                mesh,
                (
                    flex_cp.flex_input_fn,
                    sdpa_cp.sdpa_input_fn,
                ),
                (
                    flex_cp.flex_output_fn,
                    sdpa_cp.sdpa_output_fn,
                ),
            )
            _cp_global_vars.torch_function_mode = tf_mode

        with tf_mode:
            with _enable_cp_dtensor_dispatcher():
                yield
    elif _dispatch_mode == _DispatchMode.MODULE_WRAPPER:
        # Do nothing as we expect parallelize_module to handle this.
        yield
    else:
        raise NotImplementedError("torch dispatch mode is not supported yet.")


def _generate_round_robin_indices(
    seq_length: int,
    cp_world_size: int,
    device: torch.device,
    restore: bool = False,
) -> torch.Tensor:
    """
    Generate round-robin load balancing indices or restore indices.
    Args:
        seq_length: Total sequence length
        cp_world_size: Context parallel world size
        device: Device to place the tensor on
        restore: If True, generate restore indices that map round-robin reordered
                positions back to original positions. If False, generate load
                balance indices that reorder original positions to round-robin pattern.
    Returns:
        Index tensor of shape (seq_length,) with the requested mapping.
    """
    assert seq_length % (cp_world_size * 2) == 0
    chunk_size = seq_length // (cp_world_size * 2)
    all_indices = []

    for cp_rank in range(cp_world_size):
        # Generate indices for first chunk of the cp rank
        first_chunk_start = cp_rank * chunk_size
        first_chunk_indices = list(
            range(first_chunk_start, first_chunk_start + chunk_size)
        )

        # Second chunk: positions from the complementary chunk
        second_chunk_idx = cp_world_size * 2 - cp_rank - 1
        second_chunk_start = second_chunk_idx * chunk_size
        second_chunk_indices = list(
            range(second_chunk_start, second_chunk_start + chunk_size)
        )
        # combine the indices for this rank
        all_indices.extend(first_chunk_indices + second_chunk_indices)
    all_indices_tensor = torch.tensor(all_indices, dtype=torch.int, device=device)
    if restore:
        all_indices_tensor = torch.argsort(all_indices_tensor)
    return all_indices_tensor


def _context_parallel_buffers(
    mesh: DeviceMesh,
    buffers: list[torch.Tensor],
    buffer_seq_dims: list[int],
    load_balance_indices: Optional[torch.Tensor] = None,
) -> list[torch.Tensor]:
    """Shard the buffers along the sequence dimensions according to CP rules."""
    new_buffers = []
    for buffer, seq_dim in zip(buffers, buffer_seq_dims):
        if load_balance_indices is not None:
            buffer = torch.index_select(buffer, dim=seq_dim, index=load_balance_indices)

        # use DTensor to shard the buffer on sequence dimension, retain the local tensor
        sharded_buffer = distribute_tensor(
            buffer, mesh, [Shard(seq_dim)], src_data_rank=None
        ).to_local()
        new_buffers.append(sharded_buffer)

    return new_buffers


def _create_cp_block_mask(
    mask_mod: _mask_mod_signature,
    B: int,
    H: int,
    Q_LEN: int,
    KV_LEN: int,
    device_mesh: DeviceMesh,
) -> BlockMask:
    """
    This API creates a special BlockMask for Context Parallel FlexAttention:
    1. This BlockMask is masking on the attention of Q shard and KV global views, by
    mapping the local q_idx to the global q_idx before sending to mask_mod.
    2. The kv_seq_length (i.e. seq_lengths[1]) of this blockMask is tailored to match
    the sequence length of KV shard instead of KV global. This is to pass the shape check
    in flex_atttention(). The correct value (i.e. the sequence length of KV global) will be
    used in flex_attention once the shape check passes.

    Args:
        mask_mod (Callable): Function to modify the mask over the global attention result.
        B (int): Batch size.
        H (int): Number of query heads.
        Q_LEN (int): Sequence length of query (global view).
        KV_LEN (int): Sequence length of key/value (global view).
        device_mesh (:class:`DeviceMesh`): The device mesh for the context parallelism.

    Return:
        :class:`BlockMask`: the block_mask to be used in flex_attention() within the
        context_parallel() context.

    .. warning::
        This function cannot generate correct block_mask if the BLOCK_SIZE is not
        ``_DEFAULT_SPARSE_BLOCK_SIZE`` which usually happens when the attention
        size is smaller than 128. Please do not use context_parallel() when the
        FlexAttention size is small.
    """
    from torch.nn.attention.flex_attention import _DEFAULT_SPARSE_BLOCK_SIZE

    compiled_create_block_mask = torch.compile(
        create_block_mask, dynamic=False, fullgraph=True
    )

    def _rewrite_mask_mod(
        mask_mod: _mask_mod_signature,
        rank: int,
        world_size: int,
        block_size: int,
        local_q_size: int,
    ) -> _mask_mod_signature:
        def local_q_idx_to_q_idx(local_q_idx: torch.Tensor) -> torch.Tensor:
            # calculate local block_idx and block_offset
            local_blk_idx, local_blk_offset = (
                local_q_idx // block_size,
                local_q_idx % block_size,
            )
            # NOTE: load balancing is not used
            local_num_blocks = local_q_size // block_size
            blk_idx = local_num_blocks * rank + local_blk_idx
            return blk_idx * block_size + local_blk_offset

        return lambda b, h, q_idx, kv_idx: mask_mod(
            b,
            h,
            local_q_idx_to_q_idx(q_idx),
            kv_idx,
        )

    cp_rank = device_mesh.get_local_rank()
    cp_group_size = device_mesh.size()
    Q_SHARD_LEN = Q_LEN // cp_group_size
    block_size = _DEFAULT_SPARSE_BLOCK_SIZE
    block_mask = compiled_create_block_mask(
        _rewrite_mask_mod(mask_mod, cp_rank, cp_group_size, block_size, Q_SHARD_LEN),
        B,
        H,
        Q_SHARD_LEN,
        KV_LEN,
        device=device_mesh.device_type,
        BLOCK_SIZE=(block_size, block_size),
    )

    # TODO: remove this legacy code once we are sure that TorchFunctionMode
    # is not going to be supported anymore.
    """
    # flex_attention function checks the following shape so we need to rewrite:
    # key.size(-2) == block_mask.seq_lengths[1]
    seq_lengths = block_mask.seq_lengths
    block_mask.seq_lengths = (seq_lengths[0], seq_lengths[1] // cp_group_size)
    """

    return block_mask


#####################
# Experimental APIs
#####################


class _ContextParallel(ParallelStyle):
    class AttentionType(Enum):
        FLEX = "flex_attention"
        SDPA = "scaled_dot_product_attention"

    def __init__(self, seq_dim: int, attention_type: AttentionType) -> None:
        super().__init__()
        self.seq_dim = seq_dim
        self.attention_type = attention_type

        # Used by FlexAttention
        self._block_mask: Optional[BlockMask] = None
        self._orig_seq_lengths: Optional[tuple[int, int]] = None

    def _apply(self, module: nn.Module, mesh: DeviceMesh) -> nn.Module:
        if self.attention_type == self.AttentionType.FLEX:
            module.register_forward_pre_hook(
                partial(self.flex_input_fn, mesh=mesh), with_kwargs=True
            )
            module.register_forward_hook(partial(self.flex_output_fn, mesh=mesh))
            return module
        elif self.attention_type == self.AttentionType.SDPA:
            module.register_forward_pre_hook(
                partial(self.sdpa_input_fn, mesh=mesh), with_kwargs=True
            )
            module.register_forward_hook(partial(self.sdpa_output_fn, mesh=mesh))
            return module
        else:
            raise ValueError(f"Unknown attention type: {self.attention_type}")

    def flex_input_fn(
        self, module: Optional[nn.Module], args: Any, kwargs: Any, mesh: DeviceMesh
    ) -> Any:
        args_list = list(args)
        for idx, name in enumerate(
            ("query", "key", "value", "score_mod", "block_mask")
        ):
            if idx >= len(args):
                args_list.append(kwargs.pop(name, None))

        query, key, value, score_mod, block_mask = args_list[:5]
        assert isinstance(query, torch.Tensor)
        assert isinstance(key, torch.Tensor)
        assert isinstance(value, torch.Tensor)
        assert isinstance(block_mask, (BlockMask, tuple))

        key = key.contiguous()
        value = value.contiguous()
        """
        TODO: the autograd collectives are not sound. The following warning can
        appear. We should use custom ops.

        UserWarning: _c10d_functional::wait_tensor: an autograd kernel was not
        registered to the Autograd key(s) but we are trying to backprop through it.
        This may lead to silently incorrect behavior. This behavior is deprecated and
        will be removed in a future version of PyTorch. If your operator is differentiable,
        please ensure you have registered an autograd kernel to the correct Autograd key
        (e.g. DispatchKey::Autograd, DispatchKey::CompositeImplicitAutograd).  If your
        operator is not differentiable, or to squash this warning and use the previous
        behavior, please register torch::CppFunction::makeFallthrough() to DispatchKey::Autograd.
        """
        global_key = ft_c.all_gather_tensor_autograd(key, self.seq_dim, mesh)
        global_value = ft_c.all_gather_tensor_autograd(value, self.seq_dim, mesh)
        args_list[1] = global_key
        args_list[2] = global_value

        # TODO: remove this legacy code once we are sure that TorchFunctionMode
        # is not going to be supported anymore.
        """
        # shape rewrite: because torch.nn.flex_attention() checks
        # the QKV shape against the block_mask object, we need to
        # manually rewrite the shape info in block_mask tuple to
        # make it compatible with q_shard, k_global, v_global
        if isinstance(block_mask, tuple):
            if block_mask[1] != global_key.size(-2):
                block_mask = (block_mask[0], global_key.size(-2), *block_mask[2:])
        else:
            if block_mask.seq_lengths[1] != global_key.size(-2):
                self._orig_seq_lengths = block_mask.seq_lengths
                block_mask.seq_lengths = (
                    block_mask.seq_lengths[0],
                    global_key.size(-2),
                )
                self._block_mask = block_mask
        """

        return tuple(args_list), kwargs

    def flex_output_fn(
        self, module: Optional[nn.Module], inputs: Any, outputs: Any, mesh: DeviceMesh
    ) -> Any:
        # TODO: remove this legacy code once we are sure that TorchFunctionMode
        # is not going to be supported anymore.
        """
        if self._orig_seq_lengths is not None:
            assert isinstance(self._block_mask, BlockMask)
            self._block_mask.seq_lengths = self._orig_seq_lengths
        self._block_mask = None
        """
        return outputs

    def sdpa_input_fn(
        self,
        module: Optional[nn.Module],
        args: tuple[Any, ...],
        kwargs: dict[str, Any],
        mesh: DeviceMesh,
    ) -> tuple[tuple[Any, ...], dict[str, Any]]:
        placement = [Shard(self.seq_dim)]
        all_args = []

        for arg in itertools.chain(args, kwargs.values()):
            if isinstance(arg, torch.Tensor) and not isinstance(arg, DTensor):
                arg = DTensor.from_local(arg, mesh, placement, run_check=False)

            all_args.append(arg)

        new_args = tuple(all_args[0 : len(args)])
        new_kwargs = dict(zip(kwargs.keys(), all_args[len(args) :]))
        return new_args, new_kwargs

    def sdpa_output_fn(
        self, module: Optional[nn.Module], inputs: Any, outputs: Any, mesh: DeviceMesh
    ) -> Any:
        new_outputs = []
        for output in [outputs] if isinstance(outputs, torch.Tensor) else outputs:
            output = output.to_local() if isinstance(output, DTensor) else output
            new_outputs.append(output)

        if isinstance(outputs, torch.Tensor):
            return new_outputs[0]

        return tuple(new_outputs)


#####################################################
# Current public APIs, but are also subject to change
#####################################################
@contextlib.contextmanager
@torch.no_grad()
def context_parallel(
    mesh: DeviceMesh,
    *,
    buffers: Optional[list[torch.Tensor]] = None,
    buffer_seq_dims: Optional[list[int]] = None,
    no_restore_buffers: Optional[set[torch.Tensor]] = None,
) -> Generator[None, None, None]:
    """

    ``context_parallel`` is an experimental API to enable context
    parallelism (CP). This API performs two actions: 1) patch the SDPA
    (``torch.nn.functional.scaled_dot_product_attention``) with the CP-enabled
    one, 2) shard ``buffers`` along the sequence dimension and each rank will
    preserve the corresponding shard according ``mesh``.

    Args:
        mesh (:class:`DeviceMesh`): the device mesh for the context parallelism.
        buffers (Optional[List[torch.Tensor]]): buffers that the usage depend
            on the sequence dimension. Examples are input batch, labels and
            positional embedding buffers. These buffers must be sharded along
            the sequence dimension to ensure the accuracy. The sharding will
            happen in-place, the buffer's shape will change within the context.
            The buffers will be restored after the context finishes.
            ``no_restore_buffers`` can be used to specify which buffers don't
            need to be restored. Note that ``buffers`` should not contain any
            nn.Parameter.
        buffer_seq_dims (Optional[List[int]]): the sequence dimensions of ``buffers``.
        no_restore_buffers (Optional[Set[torch.Tensor]]): buffers in these set
            won't be restored after the context exits. This set must be a subset
            of ``buffers``. If the buffers won't be used after the context exits,
            these buffers can be put in this list to avoid extra restore time.

    .. warning::
        `torch.distributed.tensor.experimental.context_parallel` is a
        prototype feature in PyTorch. The API is subject to change.
    """
    buffers = [] if buffers is None else buffers
    buffer_seq_dims = [] if buffer_seq_dims is None else buffer_seq_dims
    no_restore_buffers = set() if no_restore_buffers is None else no_restore_buffers

    if len(buffers) != len(buffer_seq_dims):
        raise ValueError(
            "`seq_dims` must have the same number of elements as `buffers`."
        )

    for buffer in no_restore_buffers:
        # Cannot use `if not buffer in buffers` which will incur tensor comparison.
        if not any(b is buffer for b in buffers):
            raise ValueError("`no_restore_buffers` must be a subset of `buffers`.")

    original_buffers = [None if b in no_restore_buffers else b.clone() for b in buffers]

    device = buffers[0].device
    seq_length = buffers[0].shape[buffer_seq_dims[0]]
    cp_world_size = mesh.size()
    if _cp_options.enable_load_balance:
        load_balance_indices = _generate_round_robin_indices(
            seq_length=seq_length,
            cp_world_size=cp_world_size,
            device=device,
        )
    else:
        load_balance_indices = None
    shards = _context_parallel_buffers(
        mesh, buffers, buffer_seq_dims, load_balance_indices
    )
    for buffer, shard in zip(buffers, shards):
        shard = shard.clone()
        buffer.resize_(shard.shape)
        buffer.copy_(shard)

    with _context_parallel_dispatcher(seq_dim=2, mesh=mesh):
        yield

    for buffer, original_buffer in zip(buffers, original_buffers):
        if original_buffer is not None:
            buffer.resize_(original_buffer.shape)
            buffer.copy_(original_buffer)


@torch.no_grad()
def context_parallel_unshard(
    mesh: DeviceMesh,
    buffers: list[torch.Tensor],
    seq_dims: list[int],
) -> list[torch.Tensor]:
    """
    Unshard the tensors (e.g., output) that are sharded due to context parallelism.

    Args:
        mesh (:class:`DeviceMesh`): the device mesh for the context parallelism.
        buffers (List[torch.Tensor]): the buffers to be unsharded.
        seq_dims (List[int]): the sequence dimensions of ``buffers``. This list
            must have the same length as ``buffers``.

    Returns:
        List[torch.Tensor]: the unsharded buffers.
    """
    if _cp_options.enable_load_balance:
        device = buffers[0].device
        cp_world_size = mesh.size()
        seq_length = buffers[0].shape[seq_dims[0]] * cp_world_size
        restore_indices = _generate_round_robin_indices(
            seq_length=seq_length,
            cp_world_size=cp_world_size,
            device=device,
            restore=True,
        )
    else:
        restore_indices = None
    unsharded_buffers = []
    for b, dim in zip(buffers, seq_dims):
        b = b.contiguous()
        unsharded_b = _maybe_wait(ft_c.all_gather_tensor(b, dim, mesh))

        if restore_indices is not None:
            unsharded_b = torch.index_select(
                unsharded_b, dim=dim, index=restore_indices
            )

        unsharded_buffers.append(unsharded_b)
    return unsharded_buffers


def set_rotate_method(rotate_method: str) -> None:
    """
    Context Parallel SDPA requires the rotation of kv shards. Users can call this
    API to specify which rotation method to use. "alltoall" shuffles the kv shards
    using all-to-all collective. While "allgather" gathers the kv shards using
    all-gather collective after the first sub-SDPA computation. If this API has not
    been called, the default rotate method is "allgather".

    Args:
        rotate_method (str): the rotate method to use. Currently only supports
        "allgather" and "alltoall". If a different string other than these two
        is passed in, the function will raise an error.

    Returns:
        None
    """
    if rotate_method == "allgather":
        _cp_options.rotate_method = _RotateMethod.ALL_GATHER
    elif rotate_method == "alltoall":
        _cp_options.rotate_method = _RotateMethod.ALL_TO_ALL
    else:
        raise NotImplementedError(
            "Context Parallel does not support "
            f"using {rotate_method} for kv shards rotation"
        )<|MERGE_RESOLUTION|>--- conflicted
+++ resolved
@@ -6,12 +6,8 @@
 from collections.abc import Callable, Generator
 from dataclasses import dataclass
 from enum import auto, Enum
-<<<<<<< HEAD
 from functools import partial
-from typing import Any, Callable, Optional, Protocol
-=======
 from typing import Any, Optional, Protocol
->>>>>>> 4c5de057
 
 import torch
 import torch.distributed as dist
@@ -397,9 +393,9 @@
     if not is_causal and _cp_options.enable_load_balance:
         raise RuntimeError("Load balancing requires `is_causal=True`.")
 
-    assert isinstance(
-        group, dist.ProcessGroup
-    ), "process group must be single dimension"
+    assert isinstance(group, dist.ProcessGroup), (
+        "process group must be single dimension"
+    )
     rank = dist.get_rank(group)
     size = dist.get_world_size(group)
 
@@ -1002,46 +998,10 @@
 def _context_parallel_dispatcher(
     seq_dim: int, mesh: DeviceMesh
 ) -> Generator[None, None, None]:
-    flex_cp = _ContextParallel(
-        seq_dim=seq_dim,
-        attention_type=_ContextParallel.AttentionType.FLEX,
-    )
     sdpa_cp = _ContextParallel(
         seq_dim=seq_dim,
         attention_type=_ContextParallel.AttentionType.SDPA,
     )
-
-    class DistributeFunction(TorchFunctionMode):
-        def __init__(
-            self,
-            fns: tuple[Callable, ...],
-            device_mesh: DeviceMesh,
-            input_fns: tuple[InputFnType, ...],
-            output_fns: tuple[OutputFnType, ...],
-        ):
-            self._device_mesh = device_mesh
-            self._input_fns = input_fns
-            self._output_fns = output_fns
-            self._fns = fns
-
-        def __torch_function__(
-            self,
-            func: Callable,
-            types: Any,
-            args: tuple[Any, ...] = (),
-            kwargs: Optional[dict[str, Any]] = None,
-        ) -> Any:
-            kwargs = kwargs or {}
-
-            try:
-                idx = self._fns.index(func)
-            except ValueError:
-                return func(*args, **kwargs)
-
-            args, kwargs = self._input_fns[idx](None, args, kwargs, self._device_mesh)
-            outputs = func(*args, **kwargs)
-            outputs = self._output_fns[idx](None, args, outputs, self._device_mesh)
-            return outputs
 
     if _dispatch_mode == _DispatchMode.MONKEY_PATCH:
         _distribute_function(
@@ -1054,32 +1014,9 @@
         with _enable_cp_dtensor_dispatcher():
             yield
         _restore_function(F.scaled_dot_product_attention, F)
-    elif _dispatch_mode == _DispatchMode.TORCH_FUNCTION:
-        tf_mode = _cp_global_vars.torch_function_mode
-        if tf_mode is None:
-            tf_mode = DistributeFunction(
-                (
-                    torch._higher_order_ops.flex_attention,
-                    F.scaled_dot_product_attention,
-                ),
-                mesh,
-                (
-                    flex_cp.flex_input_fn,
-                    sdpa_cp.sdpa_input_fn,
-                ),
-                (
-                    flex_cp.flex_output_fn,
-                    sdpa_cp.sdpa_output_fn,
-                ),
-            )
-            _cp_global_vars.torch_function_mode = tf_mode
-
-        with tf_mode:
-            with _enable_cp_dtensor_dispatcher():
-                yield
     elif _dispatch_mode == _DispatchMode.MODULE_WRAPPER:
-        # Do nothing as we expect parallelize_module to handle this.
-        yield
+        with _enable_cp_dtensor_dispatcher():
+            yield
     else:
         raise NotImplementedError("torch dispatch mode is not supported yet.")
 
@@ -1228,15 +1165,6 @@
         BLOCK_SIZE=(block_size, block_size),
     )
 
-    # TODO: remove this legacy code once we are sure that TorchFunctionMode
-    # is not going to be supported anymore.
-    """
-    # flex_attention function checks the following shape so we need to rewrite:
-    # key.size(-2) == block_mask.seq_lengths[1]
-    seq_lengths = block_mask.seq_lengths
-    block_mask.seq_lengths = (seq_lengths[0], seq_lengths[1] // cp_group_size)
-    """
-
     return block_mask
 
 
@@ -1264,7 +1192,6 @@
             module.register_forward_pre_hook(
                 partial(self.flex_input_fn, mesh=mesh), with_kwargs=True
             )
-            module.register_forward_hook(partial(self.flex_output_fn, mesh=mesh))
             return module
         elif self.attention_type == self.AttentionType.SDPA:
             module.register_forward_pre_hook(
@@ -1311,40 +1238,7 @@
         args_list[1] = global_key
         args_list[2] = global_value
 
-        # TODO: remove this legacy code once we are sure that TorchFunctionMode
-        # is not going to be supported anymore.
-        """
-        # shape rewrite: because torch.nn.flex_attention() checks
-        # the QKV shape against the block_mask object, we need to
-        # manually rewrite the shape info in block_mask tuple to
-        # make it compatible with q_shard, k_global, v_global
-        if isinstance(block_mask, tuple):
-            if block_mask[1] != global_key.size(-2):
-                block_mask = (block_mask[0], global_key.size(-2), *block_mask[2:])
-        else:
-            if block_mask.seq_lengths[1] != global_key.size(-2):
-                self._orig_seq_lengths = block_mask.seq_lengths
-                block_mask.seq_lengths = (
-                    block_mask.seq_lengths[0],
-                    global_key.size(-2),
-                )
-                self._block_mask = block_mask
-        """
-
         return tuple(args_list), kwargs
-
-    def flex_output_fn(
-        self, module: Optional[nn.Module], inputs: Any, outputs: Any, mesh: DeviceMesh
-    ) -> Any:
-        # TODO: remove this legacy code once we are sure that TorchFunctionMode
-        # is not going to be supported anymore.
-        """
-        if self._orig_seq_lengths is not None:
-            assert isinstance(self._block_mask, BlockMask)
-            self._block_mask.seq_lengths = self._orig_seq_lengths
-        self._block_mask = None
-        """
-        return outputs
 
     def sdpa_input_fn(
         self,
