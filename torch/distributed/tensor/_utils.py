import threading
from collections.abc import Sequence
<<<<<<< HEAD
from typing import Any, cast, Optional
=======
from typing import cast
>>>>>>> c42c8c02

import torch
import torch.distributed._functional_collectives as funcol
import torch.distributed.tensor._api as dtensor
from torch._prims_common import ShapeType
from torch.distributed._local_tensor import maybe_run_for_local_tensor
from torch.distributed.device_mesh import DeviceMesh
from torch.distributed.tensor._collective_utils import redistribute_cost
from torch.distributed.tensor._dtensor_spec import DTensorSpec
from torch.distributed.tensor.placement_types import (
    _StridedShard,
    Partial,
    Placement,
    Replicate,
    Shard,
)


class ExplicitRedistributionContext:
    """
    Within this context manager, DTensor will refuse to perform implicit redistribution,
    instead raising an error.  Manual calls to ``redistribute()`` are required wherever a redistribution
    must occur to avoid erroring.  This can be used to ensure that the user is aware of all redistribution.

    Note: it is easier to use this mode on just the forward pass of a typical DTensor program, as the backwards pass
    may contain implicit redistribution calls that are not visible to the user and difficult to replace with manual
    calls.  Redistribution during backward can be made explicit by writing `autograd.Function`s that are no-op
    during forward and perform a manual redistribution during backwards.
    """

    _local = threading.local()

    def __init__(self, enable: bool = True, strict: bool = False):
        self._enable = enable
        self._strict = strict

    @classmethod
    def is_redistribute_allowed(cls, src_spec: DTensorSpec, dst_spec: DTensorSpec):
        if instance := getattr(cls._local, "_active", None):
            if instance._enable:
                if instance._strict:
                    return False
                return redistribute_cost(src_spec, dst_spec) <= 0
        return True

    def __enter__(self):
        self._prev = getattr(ExplicitRedistributionContext._local, "_active", None)
        ExplicitRedistributionContext._local._active = self
        return self

    def __exit__(self, exc_type, exc_val, exc_tb):
        ExplicitRedistributionContext._local._active = self._prev


def compute_local_shape_and_global_offset(
    global_shape: ShapeType,
    mesh: DeviceMesh,
    placements: Sequence[Placement],
    skip_offset: bool = False,
) -> tuple[tuple[int, ...], tuple[int, ...]]:
    """
    Compute the local tensor shape and the global offsets into the original tensor
    of a DTensor on its current global rank. This is useful for checkpointing purpose.

    Example:
    global_tensor = [[0,  1,  2,  3,  4], sharded on mesh (DP=2, TP=2) with (Shard(1), Shard(1))
                     [10, 11, 12, 13, 14]]

    This table shows the return value of local_shape and global_offset for each rank.
    (`local_tensor` is for illustration only).

    Note how the first coordinate of global_offset is always 0, corresponding to tensor dim 0 being replicated.

    Rank        local_tensor        local_shape     global_offset
    -------------------------------------------------------------
    0           [[0, 1],            (2, 2)          (0, 0)
                 [10, 11]]

    1           [[2],               (2, 1)          (0, 2)
                 [12]]

    2           [[3],               (2, 1)          (0, 3)
                 [13]]

    3           [[4],               (2, 1)          (0, 4)
                 [14]]

    Args:
        global_shape (ShapeType): The global shape of the DTensor.
        mesh (:class:`DeviceMesh`): The device mesh this DTensor is distributed on.
        placements (Sequence[:class:`Placement`]]): The placements of the DTensor.
        skip_offset (bool): If True, skip computing the global offsets and return an empty
            tuple for global_offset. This can improve performance when only the local shape
            is needed. Defaults to False.

    Return:
        local_shape: the shape of the DTensor's _local_tensor on the current rank.
        global_offset: a tuple of offsets for each dimension of the global tensor shape,
        identifying how this shard fits into the global tensor in each dimension. If
        skip_offset is True, this will be an empty tuple.

    """
    return _compute_local_shape_and_global_offset(
        global_shape, mesh.shape, mesh.get_coordinate(), placements, skip_offset
    )


@maybe_run_for_local_tensor
def _get_shard_size_and_offsets(
    curr_local_size: int,
    mesh_dim_size: int,
    rank: int,
    placement: Shard | _StridedShard,
    previous_offsets,
    zero_global_offset: int,
    skip_offset: bool,
) -> tuple[int, Optional[torch.Tensor]]:
    kwargs: dict[str, Any] = {
        "curr_local_size": curr_local_size,
        "num_chunks": mesh_dim_size,
        "rank": rank,
    }
    if isinstance(placement, _StridedShard):
        kwargs["return_first_offset"] = False
    shard_size, shard_offsets = placement._local_shard_size_and_offset(**kwargs)
    if skip_offset:
        return shard_size, None
    if shard_size == 0:
        return shard_size, torch.arange(zero_global_offset, zero_global_offset + 1)
    if isinstance(placement, Shard) and not isinstance(placement, _StridedShard):
        assert isinstance(shard_offsets, int)
        index = torch.arange(shard_offsets, shard_offsets + shard_size)
    else:
        assert isinstance(shard_offsets, list)
        index = torch.tensor(shard_offsets)
    if previous_offsets is None:
        return shard_size, index
    else:
        return shard_size, previous_offsets[index]


@maybe_run_for_local_tensor
def _get_first_offset(offsets: torch.Tensor) -> int:
    return int(offsets[0])


# accept 'plain data types' to enable simpler unit testing without creating device mesh
def _compute_local_shape_and_global_offset(
    global_shape: ShapeType,
    mesh_shape: ShapeType,
    my_coordinate: list[int] | None,
    placements: Sequence[Placement],
    skip_offset: bool = False,
) -> tuple[tuple[int, ...], tuple[int, ...]]:
    """
    Suppose you have a full tensor with size global_shape, and you have sharded
    it according to placements for mesh_shape.  This function returns, for a
    specific coordinate my_coordinate in the device mesh:

        - The size of your local shard WITHOUT padding (i.e., if you have
          an uneven split, your size might be smaller than the other entries
          in your dim), and

        - Where the data for your shard begins, in the full tensor.

    This function is fairly simple if your tensor is evenly sharded; the complication
    is around uneven splits.  There is also some complication for handling StridedShard,
    which changes the order you should apply sharding.

    Args:
        global_shape (ShapeType): The global shape of the tensor.
        mesh_shape (ShapeType): The shape of the device mesh.
        my_coordinate (Optional[list[int]]): The coordinate of the current rank in the device mesh.
        placements (Sequence[Placement]): The placements of the DTensor.
        skip_offset (bool): If True, skip computing the global offsets and return an empty
            tuple for global_offset. This can improve performance when only the local shape
            is needed. Defaults to False.

    Returns:
        tuple: A tuple containing:
            - local_shape (tuple[int, ...]): The shape of the local shard on the current rank.
            - global_offset (tuple[int, ...]): The offsets for each dimension identifying where
              this shard begins in the global tensor. If skip_offset is True, this will be an
              empty tuple.
    """

    empty_offset = ()
    if my_coordinate is None:
        # if rank not in the mesh, return empty offset
        return ((0,), empty_offset)

    local_shape = list(global_shape)
    # Perform shard from left to right. For example,
    #   global tensor: [0, 1, 2, 3, 4, 5, 6, 7]
    #   placements: S(0), SS(0, split_factor=2)
    #   mesh_shape: (2, 2)
    # After S(0), shard_dim_to_global_offsets are
    #   {0: [0, 1, 2, 3]} on my_coordinate [0, 0] [0, 1]
    #   {0: [4, 5, 6, 7]} on my_coordinate [1, 0] [1, 1]
    # After SS(0, split_factor=2), shard_dim_to_global_offsets are
    #   {0: [0, 2]} on my_coordinate [0, 0]
    #   {0: [1, 3]} on my_coordinate [0, 1]
    #   {0: [4, 6]} on my_coordinate [1, 0]
    #   {0: [5, 7]} on my_coordinate [1, 1]
    shard_dim_to_global_offsets = {}
    for mesh_dim, placement in enumerate(placements):
        if not isinstance(placement, (Shard, _StridedShard)):
            continue
        shard_dim = placement.dim
        zero_global_offset = global_shape[shard_dim]
        assert shard_dim < len(local_shape), (
            f"Sharding dim {shard_dim} greater than tensor ndim {len(local_shape)}"
        )
        previous_offsets = shard_dim_to_global_offsets.get(shard_dim)
        shard_size, shard_offsets = _get_shard_size_and_offsets(
            local_shape[shard_dim],
            mesh_shape[mesh_dim],
            my_coordinate[mesh_dim],
            placement,
            previous_offsets,
            zero_global_offset,
            skip_offset,
        )
        local_shape[shard_dim] = shard_size
        shard_dim_to_global_offsets[shard_dim] = shard_offsets
    if skip_offset:
        return tuple(local_shape), empty_offset
    global_offset = [0] * len(global_shape)
    for shard_dim, global_offsets in shard_dim_to_global_offsets.items():
        global_offset[shard_dim] = _get_first_offset(global_offsets)
    return tuple(local_shape), tuple(global_offset)


compute_global_tensor_info = torch._C._DTensor_compute_global_tensor_info


def compute_local_tensor_info(
    global_tensor: torch.Tensor,
    mesh: DeviceMesh,
    placements: Sequence[Placement],
) -> tuple[list[int], list[int]]:
    """
    Compute the local size and stride of a DTensor from the given global tensor info.

    For example, if we have a global tensor with size (4, 8, 4) and stride (32, 1, 8).
    If the DTensor placements are [Shard(2)] and world_size is 2;
    then the local size is (4, 8, 2) and stride is (16, 1, 8).

    Args:
        tensor (:class:`torch.Tensor`):
            Global tensor which DTensor will distribute
        mesh (:class:`DeviceMesh`):
            Object which describes the mesh topology
            of devices for the DTensor.
        placements (Sequence[:class:`Placement`]):
            The attribute of the DTensor that describes its layout
            on the mesh topology.

    Returns:
        local_shape: A List of int which specifies the size of the local tensor.
        local_stride: A List of int which specifies the stride of the local tensor.
    """
    local_shape = list(global_tensor.size())
    local_stride = list(global_tensor.stride())

    for idx, placement in enumerate(placements):
        mesh_dim_size = mesh.size(idx)
        if placement.is_shard():
            shard_placement = cast(Shard, placement)
            if shard_placement.dim < 0:
                raise AssertionError(
                    "Shard placements should have negative dims normalized in "
                    f"the user-facing APIs: {shard_placement}"
                )
            shard_dim = shard_placement.dim
            assert shard_dim < len(local_shape), (
                f"Sharding dim {shard_dim} greater than tensor ndim {len(local_shape)} "
                f"for placement number {idx}."
            )

            global_dim_size = local_shape[shard_dim]
            assert global_dim_size % mesh_dim_size == 0, (
                f"Global dim {global_dim_size} not divisible by mesh size {mesh_dim_size}"
            )
            local_shape[shard_dim] = global_dim_size // mesh_dim_size

            # shrink strides that were scaled up globally
            for i in range(len(local_stride)):
                if (
                    i != shard_dim
                    and local_stride[i] >= local_stride[shard_dim] * mesh_dim_size
                ):
                    local_stride[i] = local_stride[i] // mesh_dim_size

        elif not isinstance(placement, (Replicate, Partial)):
            raise RuntimeError(f"placement type {type(placement)} not supported!")

    return local_shape, local_stride


def compute_global_tensor_shape(
    shape: torch.Size, mesh: DeviceMesh, placements: Sequence[Placement]
) -> torch.Size:
    """
    Compute the global size of a DTensor from the given local tensor shape,
    the mesh and placements. Different from `compute_global_tensor_info`,
    which assumes sharding is even, this util allgathers local shards' shapes
    from all ranks and thus can support uneven sharding.
    NOTE: Currently this function only supports 1D mesh.

    Args:
        shape (:class:`torch.Size`):
            Shape of the local tensor
        mesh (:class:`DeviceMesh`):
            Object which describes the mesh topology
            of devices for the DTensor.
        placements (Sequence[:class:`Placement`]]):
            The attribute of the DTensor that describes its layout
            on the mesh topology.

    Return:
        tensor_shape: Shape of the global DTensor.
    """
    if len(placements) != 1:
        raise NotImplementedError(
            "compute_global_tensor_shape only supports 1 placement for now."
        )

    if len(placements) != mesh.ndim:
        raise RuntimeError(
            "Expected one placement per mesh dim, "
            f"but found {len(placements)} placements and {mesh.ndim} mesh dims."
        )

    if isinstance(placements[0], Replicate):
        return shape
    elif isinstance(placements[0], Shard):
        local_shape = torch.tensor(list(shape), device=mesh.device_type)
        gathered_shaped_tensors = [
            torch.empty_like(local_shape, device=local_shape.device)
            for _ in range(mesh.size())
        ]
        funcol.all_gather_inplace(gathered_shaped_tensors, local_shape, mesh)
        sharded_dim_sum = 0
        shard_dim = placements[0].dim
        other_dims = [d for d in range(mesh.ndim) if d != shard_dim]
        for shape_tensor in gathered_shaped_tensors:
            if not torch.equal(local_shape[other_dims], shape_tensor[other_dims]):
                raise RuntimeError(
                    "Non-sharded dimensions should have identical size across ranks."
                )
            shape_tensor_list = shape_tensor.tolist()
            sharded_dim_sum += shape_tensor_list[shard_dim]
        global_shape = list(shape)
        global_shape[placements[0].dim] = sharded_dim_sum
        return torch.Size(global_shape)
    else:
        raise NotImplementedError(
            f"Placement type {type(placements[0])} not supported."
        )


def try_find_mesh_from_args(
    op_call: torch._ops.OpOverload, args: Sequence[object]
) -> DeviceMesh:
    """
    Find the device mesh object from args.
    It returns None if no mesh is found.
    NOTE: we can optimize this search if needed
    """
    for arg in args:
        if isinstance(arg, (dtensor.DTensor, DTensorSpec)):
            return arg.device_mesh
        elif (
            isinstance(arg, (list, tuple))
            and len(arg) > 0
            and isinstance(arg[0], (dtensor.DTensor, DTensorSpec))
        ):
            return arg[0].device_mesh

    raise ValueError(f"Cannot find device mesh from args for op : {op_call}.")


def compute_local_stride(
    global_stride: ShapeType, mesh: DeviceMesh, placements: Sequence[Placement]
) -> tuple[int, ...]:
    """
    Compute the stride of a local tensor shard, given the global stride of the DTensor.
    NOTE: Currently this function is assuming the DTensor is evenly shardable.
    """
    stride_divisors = [1] * len(global_stride)
    for mesh_idx, p in enumerate(placements):
        if p.is_shard():
            i = cast(Shard, p).dim
            # tensor dimension i is sharded on mesh dimension mesh_idx,
            # so we need to divide all the strides larger than stride[i]
            # (by the submesh size)
            for j in range(len(global_stride)):
                if global_stride[j] > global_stride[i]:
                    stride_divisors[j] *= mesh.size(mesh_idx)
    return tuple(
        global_stride[i] // stride_divisors[i] for i in range(len(global_stride))
    )


def normalize_to_torch_size(size) -> torch.Size:  # type: ignore[no-untyped-def]
    """
    Unify variable types of size argument to torch.Size
    Acceptable types include:
        int, Sequence[int], Tuple[int], Tuple[Sequence[int]],
        or torch.Size
    """
    if isinstance(size, torch.Size):
        return size

    if isinstance(size, int):
        torch_size = [size]
    elif len(size) == 1 and isinstance(size[0], Sequence):
        torch_size = list(size[0])
    else:
        torch_size = list(size)
    return torch.Size(torch_size)<|MERGE_RESOLUTION|>--- conflicted
+++ resolved
@@ -1,10 +1,6 @@
 import threading
 from collections.abc import Sequence
-<<<<<<< HEAD
 from typing import Any, cast, Optional
-=======
-from typing import cast
->>>>>>> c42c8c02
 
 import torch
 import torch.distributed._functional_collectives as funcol
