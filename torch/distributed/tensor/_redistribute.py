--- conflicted
+++ resolved
@@ -18,7 +18,6 @@
 from torch.distributed.tensor._dtensor_spec import DTensorSpec, TensorMeta
 from torch.distributed.tensor.device_mesh import DeviceMesh
 from torch.distributed.tensor.placement_types import (
-    _StridedShard,
     Partial,
     Placement,
     Replicate,
@@ -154,12 +153,7 @@
     def stringify_transform_infos(
         mesh: DeviceMesh,
         transform_infos: Sequence[_TransformInfo],
-<<<<<<< HEAD
         src_placements: tuple[Placement, ...],
-=======
-        src_placement: tuple[Placement, ...],
-        src_shard_order: ShardOrder | None = None,
->>>>>>> 8b955876
     ) -> str:
         """
         Generate a string representation of the sequence of state transitions
@@ -492,47 +486,18 @@
         dst_spec: DTensorSpec,
         full_tensor_shape: tuple[int, ...],
     ) -> list[_TransformInfo]:
-<<<<<<< HEAD
         src_placements, src_shard_order = putils._normalize_placements_into_shard_order(
             src_spec.placements, src_spec.mesh
         )
         dst_placements, dst_shard_order = putils._normalize_placements_into_shard_order(
             dst_spec.placements, dst_spec.mesh
         )
-        assert src_shard_order is not None
-        assert dst_shard_order is not None
-=======
-        # In case _StridedShard exists in placements, we let _StridedShard have
-        # higher priority to express shard_order.
-        if any(
-            isinstance(placement, _StridedShard) for placement in src_spec.placements
-        ):
-            src_placements, src_shard_order = (
-                DTensorSpec._normalize_placements_into_shard_order(
-                    src_spec.placements, src_spec.mesh
-                )
-            )
-        else:
-            src_placements = src_spec.placements
-            src_shard_order = src_spec.shard_order
-        if any(
-            isinstance(placement, _StridedShard) for placement in dst_spec.placements
-        ):
-            dst_placements, dst_shard_order = (
-                DTensorSpec._normalize_placements_into_shard_order(
-                    dst_spec.placements, dst_spec.mesh
-                )
-            )
-        else:
-            dst_placements = dst_spec.placements
-            dst_shard_order = dst_spec.shard_order
         if src_shard_order is None or dst_shard_order is None:
             raise NotImplementedError(
                 "Redistribution of _StridedShard placement is only supported for "
                 "_StridedShard that can be converted to ordered Shard placements. "
                 "Full _StridedShard redistribution support is not yet implemented."
             )
->>>>>>> 8b955876
         src_state = self.DistState(src_placements, src_shard_order)
         dst_state = self.DistState(dst_placements, dst_shard_order)
         transform_infos: list[_TransformInfo] = []
@@ -691,7 +656,6 @@
 ) -> list[_TransformInfo]:
     transform_infos: list[_TransformInfo] = []
     device_mesh = src_spec.device_mesh
-<<<<<<< HEAD
     src_shard_order = putils.maybe_convert_StridedShard_to_shard_order(
         src_spec.placements, device_mesh
     )
@@ -712,10 +676,10 @@
     )
     if has_non_default_order is True:
         use_graph_based_transform = True
-    elif _FORCE_MIN_COST_REDISTRIBUTION_PLAN is not None:
-        use_graph_based_transform = _FORCE_MIN_COST_REDISTRIBUTION_PLAN
-    elif use_graph_based_transform is None:
-        use_graph_based_transform = False
+    # elif _FORCE_MIN_COST_REDISTRIBUTION_PLAN is not None:
+    #     use_graph_based_transform = _FORCE_MIN_COST_REDISTRIBUTION_PLAN
+    # elif use_graph_based_transform is None:
+    #     use_graph_based_transform = False
 
     if use_graph_based_transform is None:
         if (
@@ -725,17 +689,6 @@
                 putils._is_default_shard_order(order)
                 for order in (src_shard_order, dst_shard_order)
             )
-=======
-    src_shard_order = src_spec.shard_order
-    dst_shard_order = dst_spec.shard_order
-    # DTensorSpec should automatically generate shard_order, and it can be () if
-    # no shard.
-    assert src_shard_order is not None and dst_shard_order is not None
-    if use_graph_based_transform is None:
-        if all(
-            DTensorSpec.is_default_device_order(order)
-            for order in (src_shard_order, dst_shard_order)
->>>>>>> 8b955876
         ):
             use_graph_based_transform = False
         else:
