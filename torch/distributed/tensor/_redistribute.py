# mypy: allow-untyped-defs
# Copyright (c) Meta Platforms, Inc. and affiliates
import contextlib
import dataclasses
import logging
import weakref
from collections import defaultdict
from collections.abc import Sequence
from functools import cache
from typing import cast, NamedTuple, Optional

import torch
import torch.distributed._functional_collectives as funcol
import torch.distributed.tensor._api as dtensor
from torch.distributed._functional_collectives import _are_we_tracing
from torch.distributed.tensor._dtensor_spec import (
    DTensorSpec,
    TensorDimTuple,
    TensorMeta,
)
from torch.distributed.tensor.device_mesh import DeviceMesh
from torch.distributed.tensor.placement_types import (
    Partial,
    Placement,
    Replicate,
    Shard,
)
from torch.utils._debug_mode import get_active_debug_mode


logger = logging.getLogger(__name__)


# Print mapping of tensor dimensions to mesh dimensions for tensor distribution.
print_distribution_from_tensor_dim_to_mesh_dims = True


class _TransformInfo(NamedTuple):
    mesh_dim: int
    src_dst_placements: tuple[Placement, Placement]
    # logical_shape on this mesh dimension
    logical_shape: list[int]


# Global cache for DTensorRedistributePlanner instances
_planner_cache: dict[
    tuple[weakref.ReferenceType, int], "DTensorRedistributePlanner"
] = {}


def get_redistribute_planner(
    device_mesh: DeviceMesh, tensor_dimension: int
) -> "DTensorRedistributePlanner":
    """
    Factory function to get or create a DTensorRedistributePlanner instance.

    This function provides transparent caching of planner instances based on
    device_mesh and tensor_dimension. Multiple calls with the same parameters
    will return the same cached instance for better performance.

    Args:
        device_mesh: The device mesh for the planner
        tensor_dimension: Number of tensor dimensions

    Returns:
        A DTensorRedistributePlanner instance (potentially cached)
    """
    cache_key = (weakref.ref(device_mesh), tensor_dimension)

    if cache_key not in _planner_cache:
        planner = DTensorRedistributePlanner(device_mesh, tensor_dimension)
        _planner_cache[cache_key] = planner

    return _planner_cache[cache_key]


def clear_redistribute_planner_cache() -> None:
    """Clear the cache of DTensorRedistributePlanner instances."""
    _planner_cache.clear()


class DTensorRedistributePlanner:
    """
    This class is used to plan the collective calls to transform the local shard
    of the DTensor from its current spec to the target spec.

    Suppose there are N tensor dimensions and M mesh dimensions, the total
    possible state size will be (N+2)*M*M!.

    Note: Use get_redistribute_planner() factory function instead of direct
    instantiation for automatic caching.
    """

    @dataclasses.dataclass(frozen=True, slots=True)
    class DistState:
        placements: tuple[Placement, ...]
        tensor_dim_to_mesh_dim: TensorDimTuple
        _hash: Optional[int] = dataclasses.field(
            default=None, init=False, repr=False, compare=False
        )

        def __str__(self):
            return DTensorSpec.format_shard_order_str(
                self.placements,
                self.tensor_dim_to_mesh_dim,
                print_distribution_from_tensor_dim_to_mesh_dims,
            )

        def __repr__(self):
            return self.__str__()

        def __post_init__(self):
            # precompute hash after all attributes are set
            object.__setattr__(
                self,
                "_hash",
                self._compute_hash(),
            )

        def __hash__(self) -> int:
            return self._hash if self._hash is not None else self._compute_hash()

        def _compute_hash(self) -> int:
            return hash(
                (
                    self.placements,
                    self.tensor_dim_to_mesh_dim,
                )
            )

        def __eq__(self, other: object) -> bool:
            if not isinstance(other, DTensorRedistributePlanner.DistState):
                return False
            if self._hash != other._hash:
                return False
            return (
                self.placements,
                self.tensor_dim_to_mesh_dim,
            ) == (
                other.placements,
                other.tensor_dim_to_mesh_dim,
            )

    def __init__(
        self,
        device_mesh: DeviceMesh,
        tensor_dimension: int,
    ) -> None:
        """
        Initialize DTensorRedistributePlanner.

        Args:
            device_mesh: The device mesh for this planner
            tensor_dimension: Number of tensor dimensions
        """
        self.device_mesh = device_mesh
        self.coordinate = device_mesh.get_coordinate()
        assert self.coordinate is not None
        self.tensor_dimension = tensor_dimension
        self.setup_collective_cost()

    def setup_collective_cost(
        self,
        all_reduce_cost: int = 4,
        all_to_all_cost: int = 1,
        all_gather_cost: int = 2,
        reduce_scatter_cost: int = 2,
        chunk_cost: int = 0,
    ) -> None:
        """
        Set up the cost weights for different collective operations.

        Args:
            all_reduce_cost: Cost weight for all-reduce operations
            all_to_all_cost: Cost weight for all-to-all operations
            all_gather_cost: Cost weight for all-gather operations
        """
        # those can be turned in a handler considering the tensor dim size
        self.all_reduce_cost = all_reduce_cost
        self.all_to_all_cost = all_to_all_cost
        self.all_gather_cost = all_gather_cost
        self.reduce_scatter = reduce_scatter_cost
        self.chunk_cost = chunk_cost

    def _to_tuple(self, x):
        """Convert a nested list structure to a nested tuple structure."""
        if isinstance(x, list | tuple):
            return tuple(self._to_tuple(item) for item in x)
        return x

    @staticmethod
    def _dict_to_TensorDimTuple(x: dict[int, list[int]]) -> TensorDimTuple:
        """Convert dict to TensorDimTuple"""
        return tuple(
            tuple(item)
            for item in (
                [key] + value if isinstance(value, list) else [key, value]
                for key, value in sorted(x.items())
                if value
            )
        )

    @staticmethod
    def _TensorDimTuple_to_dict(x: TensorDimTuple) -> dict[int, list[int]]:
        """Convert TensorDimTuple to dict with tensor dim as key"""
        tensor_mesh_dim_dict = defaultdict(list)
        for dim_key, *dim_tuple in x:
            tensor_mesh_dim_dict[dim_key] = list(dim_tuple)
        return tensor_mesh_dim_dict

    def get_next_state(
        self,
        placements: tuple[Placement, ...],
        tensor_mesh_dim_tuple: TensorDimTuple,
    ) -> dict["DTensorRedistributePlanner.DistState", int]:
        # We map tensor dimensions to device mesh axes, similar to JAX-style
        # sharding representation. Notation:
        # S(<tensor_dim>)[<list_of_device_dims>] means tensor dimension
        # <tensor_dim> is sharded on the listed device mesh axes, where
        # <list_of_device_dims> is sorted by device order.
        #
        # To generalize to arbitrary dimensionality, we use the following notation:
        #   S(a)[x, ...]   : tensor dimension 'a' is sharded on device mesh axes x, ... (variadic, possibly empty)
        #   R[...]         : replicated on the listed device mesh axes (possibly empty)
        #   P[...]         : partial on the listed device mesh axes (possibly empty)
        # The ellipsis '...' denotes a variadic wildcard, i.e., zero or more device mesh axes.
        #
        # Below are possible transitions from one sharding state to another.
        # We use `S` for Shard, `R` for Replicate, and `P` for Partial.
        #
        # Case 1. Shard(a) -> Shard(b), use all-to-all (a2a), applies to:
        #   S(a)[..., x] -> S(b)[..., x]
        #   or
        #   S(a)[..., x, y] S(b)[..., z, k] -> S(a)[..., x] S(b)[..., z, k, y]
        #   where device order of 'y' > device order of 'z' and 'k'
        #
        # Case 2. Shard() -> Replicate(), use all-gather, applies to:
        #   S(a)[..., x, y, z] -> S(a)[..., x, y]
        #
        # Case 3. Partial() -> Replicate(), use all-reduce, applies to:
        #   P[..., x, y] -> P[..., y] or P[..., x]
        #   Note: this case can be disabled because all-reduce technically is not
        #   a primitive since it combines a reduce-scatter + all-gather.
        #
        # Case 4. Replicate() -> Shard(), use chunk, applies to:
        #   S(a)[..., z] -> S(a)[..., z, y] (`a` can be any tensor dim). Note that
        #   'y' must be after 'z'.
        #
        # Case 5. Partial() -> Shard(), use reduce-scatter, applies to:
        #   P[..., x] -> S(a)[..., x] or P[..., x, y] -> P[..., x] S(a)[..., y]
        #
        # Case 6. Replicate() -> Partial(), local math op, applies to:
        #   * -> P[..., x]

        # list of [DistState, cost]
        all_next_state: dict[DTensorRedistributePlanner.DistState, int] = {}

        tensor_mesh_dim_dict = DTensorRedistributePlanner._TensorDimTuple_to_dict(
            tensor_mesh_dim_tuple
        )
        ######################################################################
        # handle case 1: Shard(a) -> Shard(b)
        # For S(a), S(b), only the last device order of S(a) and S(b) can be a2a
        # interchangeably.

        # convert sparse tuple
        for src_tensor_dim, *src_mesh_dims in tensor_mesh_dim_tuple:
            for dst_tensor_dim in range(self.tensor_dimension):
                if src_tensor_dim == dst_tensor_dim:
                    continue
                # try move the last sharded device dim from
                # Shard(src_tensor_dim) to Shard(dst_tensor_dim)
                move_mesh_dim = tensor_mesh_dim_dict[src_tensor_dim].pop()
                tensor_mesh_dim_dict[dst_tensor_dim].append(move_mesh_dim)
                new_placements = list(placements)
                new_placements[move_mesh_dim] = Shard(dst_tensor_dim)
                dist_state = self.DistState(
                    self._to_tuple(new_placements),
                    DTensorRedistributePlanner._dict_to_TensorDimTuple(
                        tensor_mesh_dim_dict
                    ),
                )
                all_next_state[dist_state] = self.all_to_all_cost
                # reset content for next iteration
                tensor_mesh_dim_dict[src_tensor_dim].append(move_mesh_dim)
                tensor_mesh_dim_dict[dst_tensor_dim].pop()
        # TODO(zpcore): support discovering submesh to prevent padding when
        # tensor dim is not divisible by the mesh dim.

        ######################################################################
        # handle case 2: Shard() -> Replicate()
        for src_tensor_dim, *src_mesh_dims in tensor_mesh_dim_tuple:
            move_mesh_dim = tensor_mesh_dim_dict[src_tensor_dim].pop()
            new_placements = list(placements)
            new_placements[move_mesh_dim] = Replicate()
            dist_state = self.DistState(
                self._to_tuple(new_placements),
                DTensorRedistributePlanner._dict_to_TensorDimTuple(
                    tensor_mesh_dim_dict
                ),
            )
            tensor_mesh_dim_dict[src_tensor_dim].append(move_mesh_dim)
            all_next_state[dist_state] = self.all_gather_cost

        ######################################################################
        # handle case 3: Partial() -> Replicate()
        for src_mesh_dim, placement in enumerate(placements):
            if not isinstance(placement, Partial):
                continue
            new_placements = list(placements)
            new_placements[src_mesh_dim] = Replicate()
            dist_state = self.DistState(
                self._to_tuple(new_placements), tensor_mesh_dim_tuple
            )
            all_next_state[dist_state] = self.all_reduce_cost

        ######################################################################
        # handle case 4: Replicate() -> Shard()
        for mesh_dim, placement in enumerate(placements):
            if not isinstance(placement, Replicate):
                continue
            for dst_tensor_dim in range(self.tensor_dimension):
                # try convert placement[mesh_dim] to Shard(dst_tensor_dim)
                new_placements = list(placements)
                new_placements[mesh_dim] = Shard(dst_tensor_dim)
                tensor_mesh_dim_dict[dst_tensor_dim].append(mesh_dim)
                dist_state = self.DistState(
                    self._to_tuple(new_placements),
                    DTensorRedistributePlanner._dict_to_TensorDimTuple(
                        tensor_mesh_dim_dict
                    ),
                )
                all_next_state[dist_state] = self.chunk_cost
                tensor_mesh_dim_dict[dst_tensor_dim].pop()

        ######################################################################
        # handle case 5: Partial() -> Shard()
        for mesh_dim, placement in enumerate(placements):
            if not isinstance(placement, Partial):
                continue
            for dst_tensor_dim in range(self.tensor_dimension):
                # try convert placement[mesh_dim] to Shard(dst_tensor_dim)
                new_placements = list(placements)
                new_placements[mesh_dim] = Shard(dst_tensor_dim)
                tensor_mesh_dim_dict[dst_tensor_dim].append(mesh_dim)
                dist_state = self.DistState(
                    self._to_tuple(new_placements),
                    DTensorRedistributePlanner._dict_to_TensorDimTuple(
                        tensor_mesh_dim_dict
                    ),
                )
                all_next_state[dist_state] = self.reduce_scatter
                tensor_mesh_dim_dict[dst_tensor_dim].pop()

        ######################################################################
        # handle case 6: Replicate() -> Partial(), default to partial(sum)
        for mesh_dim, placement in enumerate(placements):
            if not isinstance(placement, Replicate):
                continue
            new_placements = list(placements)
            new_placements[mesh_dim] = Partial()
            dist_state = self.DistState(
                self._to_tuple(new_placements), tensor_mesh_dim_tuple
            )
            all_next_state[dist_state] = self.chunk_cost

        return all_next_state

    def find_min_cost_path(
        self, src_state: DistState, dst_state: DistState
    ) -> list["DTensorRedistributePlanner.DistState"]:
        """
        Find the min cost path from src_state to dst_state using Dijkstra's
        algorithm.

        Args:
            src_state: The source state
            dst_state: The destination state

        Returns:
            A list of states representing the min cost path from src_state to
            dst_state
        """
        import heapq

        # priority queue (cost, counter, state, path) for Dijkstra's algorithm
        # use counter to break ties and avoid comparing DistState objects
        counter = 0
        pq: list[
            tuple[
                int,
                int,
                DTensorRedistributePlanner.DistState,
                list[DTensorRedistributePlanner.DistState],
            ]
        ] = [(0, counter, src_state, [src_state])]
        visited = set()
        while pq:
            cost, _, current_state, path = heapq.heappop(pq)
            if current_state == dst_state:
                return path
            if current_state in visited:
                continue
            visited.add(current_state)
            # get all possible next states and their costs
            next_states = self.get_next_state(
                current_state.placements, current_state.tensor_dim_to_mesh_dim
            )
            for next_state, transition_cost in next_states.items():
                if next_state not in visited:
                    new_cost = cost + transition_cost
                    new_path = path + [next_state]
                    counter += 1
                    heapq.heappush(pq, (new_cost, counter, next_state, new_path))
        raise AssertionError(
            f"No path found from src_state {src_state} to dst_state {dst_state}"
        )

    def get_logical_shape(
        self,
        src_state: "DTensorRedistributePlanner.DistState",
        mesh_dim: int,
        full_tensor_shape: tuple[int, ...],
    ) -> list[int]:
        new_logical_shape = list(full_tensor_shape)
        assert self.coordinate is not None
        for tensor_dim, *mesh_dims in src_state.tensor_dim_to_mesh_dim:
            assert len(mesh_dims) > 0
            for mdim in mesh_dims:
                if mdim == mesh_dim:
                    continue
                new_size = Shard.local_shard_size_and_offset(
                    new_logical_shape[tensor_dim],
                    self.device_mesh.size(mesh_dim=mdim),
                    self.coordinate[mdim],
                )[0]
                new_logical_shape[tensor_dim] = new_size
        return new_logical_shape

    def generate_optimal_transform_infos(
        self,
        src_spec: DTensorSpec,
        dst_spec: DTensorSpec,
        full_tensor_shape: tuple[int, ...],
<<<<<<< HEAD
=======
        src_shard_order: TensorDimTuple,
        dst_shard_order: TensorDimTuple,
>>>>>>> 9ebbe032
    ) -> list[_TransformInfo]:
        assert src_spec.shard_order is not None and dst_spec.shard_order is not None
        src_state = self.DistState(src_spec.placements, src_spec.shard_order)
        dst_state = self.DistState(dst_spec.placements, dst_spec.shard_order)
        transform_infos: list[_TransformInfo] = []
        state_path = self.find_min_cost_path(src_state, dst_state)
        logger.debug(
            "Path from %s to %s: \n%s",
            src_state,
            dst_state,
            lambda: " -> ".join(str(s) for s in state_path),
        )
        for cur_state, nxt_state in zip(state_path[:-1], state_path[1:]):
            # find the mesh_dim that is different between cur_state and nxt_state
            if cur_state.placements != nxt_state.placements:
                # skip the transition of device order permutation (no-op)
                update_mesh_dim = -1
                for mesh_dim, (cur_placement, nxt_placement) in enumerate(
                    zip(cur_state.placements, nxt_state.placements)
                ):
                    if cur_placement != nxt_placement:
                        if update_mesh_dim != -1:
                            raise AssertionError(
                                "Multiple mesh_dims are different between cur_state and nxt_state"
                            )
                        update_mesh_dim = mesh_dim
                        logical_shape = self.get_logical_shape(
                            cur_state, mesh_dim, full_tensor_shape
                        )
                        transform_infos.append(
                            _TransformInfo(
                                mesh_dim=update_mesh_dim,
                                src_dst_placements=(cur_placement, nxt_placement),
                                logical_shape=logical_shape,
                            )
                        )
        return transform_infos

    def generate_greedy_transform_infos(
        self,
        src_spec: DTensorSpec,
        dst_spec: DTensorSpec,
    ) -> list[_TransformInfo]:
        """
        Generate the transform infos from the source placements to the target placements.

        To transform from source to target placement it might have multiple steps, i.e. it
        might decompose Si -> Sj into Si -> R -> Sj.
        This would detect if there're mis-aligned/nested shardings between src/dst placements.
        E.g. Suppose the redistribution to perform is (Shard(0), Shard(0)) -> (Replicate(), Shard(0)),
        in this case Shard(0) -> Shard(0) for mesh dimension 1 actually needs resharding, because in
        the former is a nested-sharding of a tensor already already sharded dimension 0, whereras
        the latter is the first sharding on tensor dimension 0.
        """
        # logical shape records the logic tensor shape on the mesh dimension
        # this is useful to ensure uneven sharding gets correct output shape
        assert self.coordinate is not None
        initial_logical_shape = list(src_spec.shape)
        mesh_dims_to_logical_shape = [initial_logical_shape]
        transform_infos: list[_TransformInfo] = []
        if self.device_mesh.ndim == 1:
            # if device_mesh is 1D, redistribute is a simple direct transformation
            transform_infos.append(
                _TransformInfo(
                    mesh_dim=0,
                    src_dst_placements=(src_spec.placements[0], dst_spec.placements[0]),
                    logical_shape=initial_logical_shape,
                )
            )
            return transform_infos

        # Handle multi-dim device mesh placement redistribution
        # First, we need to build the logical shape for each mesh dim
        # for correct allgather uneven shards on each mesh dim (with dynamic padding)
        for i, src in enumerate(src_spec.placements):
            current_logical_shape = mesh_dims_to_logical_shape[i]
            if isinstance(src, Shard):
                if i < self.device_mesh.ndim - 1:
                    # calculate and save the logical shape for this sharding
                    mesh_dim_size = self.device_mesh.size(mesh_dim=i)
                    local_shard_size, _ = src._local_shard_size_and_offset(
                        current_logical_shape[src.dim],
                        mesh_dim_size,
                        self.coordinate[i],
                    )
                    new_logical_shape = list(current_logical_shape)
                    new_logical_shape[src.dim] = local_shard_size
                    mesh_dims_to_logical_shape.append(new_logical_shape)
            else:
                mesh_dims_to_logical_shape.append(current_logical_shape)

        # Next, we need to derive the transform infos from src to dst placements,
        # here we use a greedy search with step by step state transformations
        current_placements = list(src_spec.placements)
        target_placements = list(dst_spec.placements)

        if src_spec.num_shards > 1:
            # If src_spec have sharding, it could potentially have sharding that is misaligned with dst_spec
            # a common case of this is nested sharding (i.e. (S(0), S(0)) -> (R, S(0))).
            # In those cases, we first traverse from inner placement to outer placement
            # to detect misaligned shardings and properly replicate nested sharding first.
            for mesh_dim in reversed(range(len(current_placements))):
                current = current_placements[mesh_dim]
                target = target_placements[mesh_dim]
                # If target is not Shard, we can directly redistribute since we are traversing from innner
                # to outer placements here
                if isinstance(target, Shard):
                    # If target is Shard, check for nested sharding on the tensor dim BEFORE the current mesh_dim
                    shard_dim = target.dim
                    current_mesh_sharding, target_mesh_sharding = [], []
                    for i, (s, p) in enumerate(
                        zip(current_placements, target_placements)
                    ):
                        if i >= mesh_dim:
                            break
                        if s.is_shard(shard_dim):
                            current_mesh_sharding.append(i)
                        if p.is_shard(shard_dim):
                            target_mesh_sharding.append(i)

                    if current_mesh_sharding != target_mesh_sharding:
                        # if current/target_placements have misaligned sharding on the tensor dim BEFORE the current
                        # mesh_dim, we need to replicate the tensor on the mesh dim first to clear the nested sharding
                        target = Replicate()

                if current != target:
                    transform_infos.append(
                        _TransformInfo(
                            mesh_dim=mesh_dim,
                            src_dst_placements=(current, target),
                            logical_shape=mesh_dims_to_logical_shape[mesh_dim],
                        )
                    )
                    current_placements[mesh_dim] = target

        # We always traverse from outer placement to inner placement to collect the remaining
        # needed transform infos (i.e. the replication from nested sharding might need to further
        # perform resharding to Shard again)
        for mesh_dim, (current, target) in enumerate(
            zip(current_placements, target_placements)
        ):
            if current != target:
                transform_infos.append(
                    _TransformInfo(
                        mesh_dim=mesh_dim,
                        src_dst_placements=(current, target),
                        logical_shape=mesh_dims_to_logical_shape[mesh_dim],
                    )
                )
                current_placements[mesh_dim] = target
        return transform_infos

    @staticmethod
    def stringify_transform_infos(
        mesh: DeviceMesh,
        transform_infos: Sequence[_TransformInfo],
        src_placement: tuple[Placement, ...],
        src_shard_order: Optional[TensorDimTuple] = None,
    ) -> str:
        """
        Generate a string representation of the sequence of state transitions
        (placements and shard orders) as described by the given transform_info.

        Args:
            mesh: The DeviceMesh used for the redistribution.
            transform_infos: A sequence of _TransformInfo objects describing each
                transformation step.
            src_placement: The initial tuple of Placement objects.
            src_shard_order: (Optional) The initial TensorDimTuple representing
                the mapping of tensor dimensions to mesh dimensions. If None,
                the default sparse shard order is computed from src_placement and mesh.

        Returns:
            A string showing the sequence of DistState transitions, separated by '->'.
        """
        assert len(src_placement) == mesh.ndim
        if src_shard_order is None:
            src_shard_order = DTensorSpec.compute_default_sparse_shard_order(
                src_placement, mesh
            )
        cur_placement = list(src_placement)
        shard_order_dict = DTensorRedistributePlanner._TensorDimTuple_to_dict(
            src_shard_order
        )
        cur_state = DTensorRedistributePlanner.DistState(
            tuple(cur_placement), src_shard_order
        )
        state_list = [
            cur_state,
        ]
        for transform_info in transform_infos:
            src_dim_placement, dst_dim_placement = transform_info.src_dst_placements
            if src_dim_placement.is_shard():
                src_dim = src_dim_placement.dim  # type: ignore[attr-defined]
                assert (
                    src_dim in shard_order_dict and len(shard_order_dict[src_dim]) > 0
                )
                shard_order_dict[src_dim].pop()
            if dst_dim_placement.is_shard():
                dst_dim = dst_dim_placement.dim  # type: ignore[attr-defined]
                if dst_dim not in shard_order_dict:
                    shard_order_dict[dst_dim] = []
                shard_order_dict[dst_dim].append(transform_info.mesh_dim)
            cur_placement[transform_info.mesh_dim] = dst_dim_placement
            new_state = DTensorRedistributePlanner.DistState(
                tuple(cur_placement),
                DTensorRedistributePlanner._dict_to_TensorDimTuple(shard_order_dict),
            )
            state_list.append(new_state)
        return "->".join([str(s) for s in state_list])


def _is_default_device_order(shard_order: TensorDimTuple) -> bool:
    """
    Check if the device order is the default left-to-right order.
    """
    for tensor_dim_and_mesh_dims in shard_order:
        tensor_dim, *mesh_dims = tensor_dim_and_mesh_dims
        is_increasing = all(prev < nxt for prev, nxt in zip(mesh_dims, mesh_dims[1:]))
        if not is_increasing:
            return False
    return True


def _gen_transform_infos_non_cached(
    src_spec: DTensorSpec,
    dst_spec: DTensorSpec,
<<<<<<< HEAD
) -> list[_TransformInfo]:
    transform_infos: list[_TransformInfo] = []
    device_mesh = src_spec.device_mesh
    src_shard_order = src_spec.shard_order
    dst_shard_order = dst_spec.shard_order
    assert src_shard_order is not None and dst_shard_order is not None
    assert len(src_shard_order) == len(dst_shard_order)
    if _is_default_device_order(
        src_spec.placements, src_shard_order
    ) and _is_default_device_order(dst_spec.placements, dst_shard_order):
=======
    src_shard_order: TensorDimTuple,
    dst_shard_order: TensorDimTuple,
) -> list[_TransformInfo]:
    transform_infos: list[_TransformInfo] = []
    device_mesh = src_spec.device_mesh
    if all(
        _is_default_device_order(order) for order in (src_shard_order, dst_shard_order)
    ):
>>>>>>> 9ebbe032
        use_greedy_transform = True
    else:
        # switch to graph search algorithm if the device order is not the default
        use_greedy_transform = False
    drp = get_redistribute_planner(device_mesh, len(src_spec.shape))
    if use_greedy_transform:
        transform_infos = drp.generate_greedy_transform_infos(src_spec, dst_spec)
    else:
        transform_infos = drp.generate_optimal_transform_infos(
            src_spec, dst_spec, src_spec.shape
        )
    return transform_infos


@cache
def _gen_transform_infos(
    src_spec: DTensorSpec,
    dst_spec: DTensorSpec,
<<<<<<< HEAD
=======
    src_device_order: TensorDimTuple,
    dst_device_order: TensorDimTuple,
>>>>>>> 9ebbe032
) -> list[_TransformInfo]:
    return _gen_transform_infos_non_cached(src_spec, dst_spec)


def redistribute_local_tensor(
    local_tensor: torch.Tensor,
    current_spec: DTensorSpec,
    target_spec: DTensorSpec,
<<<<<<< HEAD
=======
    src_shard_order: Optional[TensorDimTuple] = None,
    dst_shard_order: Optional[TensorDimTuple] = None,
>>>>>>> 9ebbe032
    *,
    async_op: bool = False,
    is_backward: bool = False,
) -> torch.Tensor:
    """
    This redistribute the local tensor (torch.Tensor) from the current DTensorSpec to
    the target DTensorSpec, which involves the necessary collective calls to transform
    the local shard of the DTensor from its current spec to the target spec.
    """

    if current_spec.mesh != target_spec.mesh:
        # TODO: alltoall/permute reshuffling to change device_mesh if they are not the same
        raise NotImplementedError("Cross device mesh comm not supported yet!")

<<<<<<< HEAD
=======
    if not src_shard_order:
        src_shard_order = DTensorSpec.compute_default_sparse_shard_order(
            current_spec.placements, current_spec.mesh
        )
    if not dst_shard_order:
        dst_shard_order = DTensorSpec.compute_default_sparse_shard_order(
            target_spec.placements, target_spec.mesh
        )

>>>>>>> 9ebbe032
    new_local_tensor = local_tensor
    device_mesh = current_spec.mesh

    my_coordinate = device_mesh.get_coordinate()

    if my_coordinate is None:
        # if rank is not part of mesh, we skip redistribute and simply return local_tensor,
        # which should be an empty tensor
        return local_tensor

    if _are_we_tracing():
        transform_infos = _gen_transform_infos_non_cached(current_spec, target_spec)
    else:
        transform_infos = _gen_transform_infos(current_spec, target_spec)

    debug_mode = get_active_debug_mode()
    redistribute_context = (
        debug_mode.record_redistribute_calls(  # type: ignore[union-attr]
            local_tensor,
            current_spec.placements,
            target_spec.placements,
            DTensorRedistributePlanner.stringify_transform_infos(
                device_mesh,
                transform_infos,
                current_spec.placements,
                src_shard_order,
            ),
        )
        if debug_mode is not None
        else contextlib.nullcontext()
    )

    with redistribute_context:
        for transform_info in transform_infos:
            i = transform_info.mesh_dim
            current, target = transform_info.src_dst_placements
            num_chunks = device_mesh.size(mesh_dim=i)

            if current == target:
                # short cut, just use the original local tensor
                new_local_tensor = local_tensor
                continue

            if num_chunks == 1:
                # short cut, if there's only one shard, we don't need to do any collective
                # comm, just use the original local tensor
                new_local_tensor = local_tensor
                continue

            logger.debug(
                "redistribute from %s to %s on mesh dim %s", current, target, i
            )

            if target.is_replicate():
                # Case 1: target is Replicate
                if current.is_partial():
                    partial_spec = cast(Partial, current)
                    new_local_tensor = partial_spec._reduce_value(
                        local_tensor, device_mesh, i
                    )
                elif current.is_shard():
                    current_placement = cast(Shard, current)
                    new_local_tensor = current_placement._to_replicate_tensor(
                        local_tensor, device_mesh, i, transform_info.logical_shape
                    )
                else:
                    raise RuntimeError(
                        f"redistribute from {current} to {target} not supported yet"
                    )
            elif target.is_shard():
                # Case 2: target is Shard
                target_placement = cast(Shard, target)
                if current.is_partial():
                    partial_spec = cast(Partial, current)
                    new_local_tensor = partial_spec._reduce_shard_value(
                        local_tensor, device_mesh, i, target_placement
                    )
                elif current.is_replicate():
                    # split the tensor and return the corresponding cloned local shard
                    new_local_tensor = target_placement._replicate_to_shard(
                        local_tensor, device_mesh, i, my_coordinate[i]
                    )
                else:
                    assert current.is_shard(), (
                        f"Current placement should be shard but found {current}"
                    )
                    shard_spec = cast(Shard, current)
                    if shard_spec.dim != target_placement.dim:
                        new_local_tensor = shard_spec._to_new_shard_dim(
                            local_tensor,
                            device_mesh,
                            i,
                            transform_info.logical_shape,
                            target_placement.dim,
                        )
            elif target.is_partial():
                if current.is_replicate():
                    partial_spec = cast(Partial, target)
                    # skip the replicate to partial transformation when we are in backward pass
                    # In this case we keep the grad as replicate, this is because we don't
                    # want to convert the replicated gradients back to partial, although
                    # that's logically conform with the same layout, converting the gradients
                    # back to partial is actually useless as you would have to do reduce later
                    # which would be more expensive than keeping it replicate! For this reason,
                    # we keep the replicate grad here.
                    new_local_tensor = (
                        partial_spec._partition_value(local_tensor, device_mesh, i)
                        if not is_backward
                        else local_tensor
                    )
                elif current.is_shard():
                    if not is_backward:
                        raise RuntimeError(
                            f"redistribute from {current} to {target} not supported yet"
                        )
                    # for backward shard -> partial, we just need to convert the shard to replicate
                    current_placement = cast(Shard, current)
                    new_local_tensor = current_placement._to_replicate_tensor(
                        local_tensor, device_mesh, i, transform_info.logical_shape
                    )
                else:
                    # partial -> partial no op, should never hit
                    new_local_tensor = local_tensor

            if not async_op and isinstance(
                new_local_tensor, funcol.AsyncCollectiveTensor
            ):
                new_local_tensor = new_local_tensor.wait()
            local_tensor = new_local_tensor
    return new_local_tensor


class Redistribute(torch.autograd.Function):
    @staticmethod
    def forward(  # type: ignore[override]
        # pyre-fixme[2]: Parameter must be annotated.
        ctx,
        input: "dtensor.DTensor",
        device_mesh: DeviceMesh,
        placements: tuple[Placement, ...],
        shard_order: Optional[TensorDimTuple] = None,
        async_op: bool = False,
        forward_dtype: Optional[torch.dtype] = None,
        backward_dtype: Optional[torch.dtype] = None,
    ):
        ctx.async_op = async_op
        ctx.backward_dtype = backward_dtype
        ctx.original_dtype = input._local_tensor.dtype

        if forward_dtype is not None and forward_dtype != input._local_tensor.dtype:
            local_tensor = input._local_tensor.to(dtype=forward_dtype)
            current_spec = DTensorSpec(
                mesh=device_mesh,
                placements=input._spec.placements,
                shard_order=input._spec.shard_order,
                tensor_meta=TensorMeta(
                    shape=input.shape,
                    stride=input.stride(),
                    dtype=forward_dtype,
                ),
            )
        else:
            local_tensor = input._local_tensor
            current_spec = input._spec

        ctx.current_spec = current_spec

        if current_spec.placements != placements:
            target_spec = DTensorSpec(
                device_mesh,
                placements,
                shard_order=shard_order,
                tensor_meta=current_spec.tensor_meta,
            )
            output = redistribute_local_tensor(
                local_tensor,
                current_spec,
                target_spec,
                async_op=async_op,
            )
        else:
            # use the same local tensor if placements are the same.
            output = local_tensor
            target_spec = current_spec

        return dtensor.DTensor(
            output,
            target_spec,
            requires_grad=input.requires_grad,
        )

    @staticmethod
    def backward(ctx, grad_output: "dtensor.DTensor"):  # type: ignore[override]
        previous_spec = ctx.current_spec
        async_op = ctx.async_op
        backward_dtype = ctx.backward_dtype or ctx.original_dtype

        if backward_dtype != grad_output._local_tensor.dtype:
            local_tensor = grad_output._local_tensor.to(dtype=backward_dtype)
            current_spec = DTensorSpec(
                mesh=grad_output._spec.device_mesh,
                placements=grad_output._spec.placements,
                tensor_meta=TensorMeta(
                    shape=grad_output.shape,
                    stride=grad_output.stride(),
                    dtype=backward_dtype,
                ),
            )
            previous_spec = DTensorSpec(
                mesh=previous_spec.device_mesh,
                placements=previous_spec.placements,
                tensor_meta=current_spec.tensor_meta,
            )
        else:
            local_tensor = grad_output._local_tensor
            current_spec = grad_output._spec

        output = redistribute_local_tensor(
            local_tensor,
            current_spec,
            previous_spec,
            async_op=async_op,
            is_backward=True,
        )

        if output.dtype != ctx.original_dtype:
            output = output.to(ctx.original_dtype)

        # normalize the target placement to replicate if it is partial
        normalized_placements: list[Placement] = []
        for previous_placement in previous_spec.placements:
            if previous_placement.is_partial():
                # keep target placement to replicate instead of partial in this case
                normalized_placements.append(Replicate())
            else:
                normalized_placements.append(previous_placement)

        spec = DTensorSpec(
            previous_spec.device_mesh,
            tuple(normalized_placements),
            tensor_meta=TensorMeta(
                shape=grad_output.shape,
                stride=grad_output.stride(),
                dtype=output.dtype,
            ),
        )
        output_dtensor = dtensor.DTensor(
            output,
            spec,
            requires_grad=grad_output.requires_grad,
        )

        return (
            output_dtensor,
            None,
            None,
            None,
            None,
            None,
            None,
        )<|MERGE_RESOLUTION|>--- conflicted
+++ resolved
@@ -442,11 +442,6 @@
         src_spec: DTensorSpec,
         dst_spec: DTensorSpec,
         full_tensor_shape: tuple[int, ...],
-<<<<<<< HEAD
-=======
-        src_shard_order: TensorDimTuple,
-        dst_shard_order: TensorDimTuple,
->>>>>>> 9ebbe032
     ) -> list[_TransformInfo]:
         assert src_spec.shard_order is not None and dst_spec.shard_order is not None
         src_state = self.DistState(src_spec.placements, src_spec.shard_order)
@@ -674,7 +669,6 @@
 def _gen_transform_infos_non_cached(
     src_spec: DTensorSpec,
     dst_spec: DTensorSpec,
-<<<<<<< HEAD
 ) -> list[_TransformInfo]:
     transform_infos: list[_TransformInfo] = []
     device_mesh = src_spec.device_mesh
@@ -682,19 +676,9 @@
     dst_shard_order = dst_spec.shard_order
     assert src_shard_order is not None and dst_shard_order is not None
     assert len(src_shard_order) == len(dst_shard_order)
-    if _is_default_device_order(
-        src_spec.placements, src_shard_order
-    ) and _is_default_device_order(dst_spec.placements, dst_shard_order):
-=======
-    src_shard_order: TensorDimTuple,
-    dst_shard_order: TensorDimTuple,
-) -> list[_TransformInfo]:
-    transform_infos: list[_TransformInfo] = []
-    device_mesh = src_spec.device_mesh
     if all(
         _is_default_device_order(order) for order in (src_shard_order, dst_shard_order)
     ):
->>>>>>> 9ebbe032
         use_greedy_transform = True
     else:
         # switch to graph search algorithm if the device order is not the default
@@ -713,11 +697,6 @@
 def _gen_transform_infos(
     src_spec: DTensorSpec,
     dst_spec: DTensorSpec,
-<<<<<<< HEAD
-=======
-    src_device_order: TensorDimTuple,
-    dst_device_order: TensorDimTuple,
->>>>>>> 9ebbe032
 ) -> list[_TransformInfo]:
     return _gen_transform_infos_non_cached(src_spec, dst_spec)
 
@@ -726,11 +705,6 @@
     local_tensor: torch.Tensor,
     current_spec: DTensorSpec,
     target_spec: DTensorSpec,
-<<<<<<< HEAD
-=======
-    src_shard_order: Optional[TensorDimTuple] = None,
-    dst_shard_order: Optional[TensorDimTuple] = None,
->>>>>>> 9ebbe032
     *,
     async_op: bool = False,
     is_backward: bool = False,
@@ -745,18 +719,6 @@
         # TODO: alltoall/permute reshuffling to change device_mesh if they are not the same
         raise NotImplementedError("Cross device mesh comm not supported yet!")
 
-<<<<<<< HEAD
-=======
-    if not src_shard_order:
-        src_shard_order = DTensorSpec.compute_default_sparse_shard_order(
-            current_spec.placements, current_spec.mesh
-        )
-    if not dst_shard_order:
-        dst_shard_order = DTensorSpec.compute_default_sparse_shard_order(
-            target_spec.placements, target_spec.mesh
-        )
-
->>>>>>> 9ebbe032
     new_local_tensor = local_tensor
     device_mesh = current_spec.mesh
 
