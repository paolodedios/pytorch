--- conflicted
+++ resolved
@@ -553,39 +553,12 @@
         dst_spec: DTensorSpec,
         full_tensor_shape: tuple[int, ...],
     ) -> list[_TransformInfo]:
-<<<<<<< HEAD
         src_placements, src_shard_order = putils._normalize_placements_into_shard_order(
             src_spec.placements, src_spec.mesh
         )
         dst_placements, dst_shard_order = putils._normalize_placements_into_shard_order(
             dst_spec.placements, dst_spec.mesh
         )
-=======
-        # In case _StridedShard exists in placements, we let _StridedShard have
-        # higher priority to express shard_order.
-        if any(
-            isinstance(placement, _StridedShard) for placement in src_spec.placements
-        ):
-            src_placements, src_shard_order = (
-                DTensorSpec._normalize_placements_into_shard_order(
-                    src_spec.placements, src_spec.mesh
-                )
-            )
-        else:
-            src_placements = src_spec.placements
-            src_shard_order = src_spec.shard_order
-        if any(
-            isinstance(placement, _StridedShard) for placement in dst_spec.placements
-        ):
-            dst_placements, dst_shard_order = (
-                DTensorSpec._normalize_placements_into_shard_order(
-                    dst_spec.placements, dst_spec.mesh
-                )
-            )
-        else:
-            dst_placements = dst_spec.placements
-            dst_shard_order = dst_spec.shard_order
->>>>>>> d4aaec71
         assert src_shard_order is not None
         assert dst_shard_order is not None
         src_state = self.DistState(src_placements, src_shard_order)
