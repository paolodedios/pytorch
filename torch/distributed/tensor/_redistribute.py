--- conflicted
+++ resolved
@@ -717,7 +717,6 @@
     use_graph_based_transform: Optional[bool] = None,
 ) -> list[_TransformInfo]:
     device_mesh = src_spec.device_mesh
-<<<<<<< HEAD
     src_shard_order = putils.maybe_convert_StridedShard_to_shard_order(
         src_spec.placements, device_mesh
     )
@@ -727,6 +726,22 @@
     # TODO(zpcore): consider special case (e.g., shard after view) where shard
     # order is not convertible. In the worst case, we can create a fallback path
     # to replicate on all devices.
+
+    # Determine which transform strategy to use:
+    # 1. Non-standard device order → always use graph-based
+    # 2. Global flag or explicit parameter True → use graph-based
+    # 3. Otherwise → use greedy
+    has_non_default_order = not all(
+        order is None or putils._is_default_shard_order(order)
+        for order in (src_shard_order, dst_shard_order)
+    )
+    if has_non_default_order is True:
+        use_graph_based_transform = True
+    elif _FORCE_MIN_COST_REDISTRIBUTION_PLAN is not None:
+        use_graph_based_transform = _FORCE_MIN_COST_REDISTRIBUTION_PLAN
+    elif use_graph_based_transform is None:
+        use_graph_based_transform = False
+
     if use_graph_based_transform is None:
         if (
             src_shard_order is None
@@ -740,30 +755,6 @@
         else:
             # switch to graph search algorithm if the device order is not the default
             use_graph_based_transform = True
-=======
-    src_shard_order = src_spec.shard_order
-    dst_shard_order = dst_spec.shard_order
-    # DTensorSpec should automatically generate shard_order, and it can be () if
-    # no shard.
-    assert src_shard_order is not None and dst_shard_order is not None
-
-    # Determine which transform strategy to use:
-    # 1. Non-standard device order → always use graph-based
-    # 2. Global flag or explicit parameter True → use graph-based
-    # 3. Otherwise → use greedy
-    has_non_default_order = not all(
-        DTensorSpec.is_default_device_order(order)
-        for order in (src_shard_order, dst_shard_order)
-    )
-
-    if has_non_default_order is True:
-        use_graph_based_transform = True
-    elif _FORCE_MIN_COST_REDISTRIBUTION_PLAN is not None:
-        use_graph_based_transform = _FORCE_MIN_COST_REDISTRIBUTION_PLAN
-    elif use_graph_based_transform is None:
-        use_graph_based_transform = False
-
->>>>>>> fe96a804
     drp = get_redistribute_planner(device_mesh, len(src_spec.shape))
     if use_graph_based_transform:
         transform_infos = drp.generate_graph_based_transform_infos(
