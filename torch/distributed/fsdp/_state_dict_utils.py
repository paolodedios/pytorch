import functools
import math
import warnings
from typing import Any, Callable, cast, Dict, Iterator, no_type_check, Tuple

import torch
import torch.distributed as dist
import torch.distributed.algorithms._checkpoint.checkpoint_wrapper as checkpoint_wrapper

# Import the entire FSDP file to avoid circular imports
import torch.nn as nn
import torch.nn.functional as F

from torch.distributed._shard.sharded_tensor import (
    init_from_local_shards,
    Shard,
    ShardedTensor,
)
from torch.distributed.fsdp._common_utils import (
    _all_handles,
    _FSDPState,
    _has_fsdp_params,
    _is_composable,
    _module_handles,
    clean_tensor_name,
    FSDP_PREFIX,
    FSDP_WRAPPED_MODULE,
)
from torch.distributed.fsdp._runtime_utils import (
    _cast_buffers_to_dtype_and_device,
    _clear_grads_if_needed,
    _get_buffer_dtypes,
    _lazy_init,
)
from torch.distributed.fsdp.api import FullStateDictConfig, StateDictType
from torch.distributed.utils import _replace_by_prefix

from ._fsdp_extensions import (
    _ext_chunk_tensor,
    _ext_pre_load_state_dict_transform,
    _extensions as _user_extensions,
)
from ._unshard_param_utils import (
    _deregister_orig_params,
    _register_orig_params,
    _unshard_params,
    FLAT_PARAM,
)
from .flat_param import FlatParamHandle


def _convert_to_wrapped_module_name(module_name: str) -> str:
    module_name = module_name.replace(f"{FSDP_PREFIX}", "")
    module_name = module_name.replace(f"{FSDP_WRAPPED_MODULE}", "")
    if module_name:
        module_name = f"{module_name}."
    # Activation checkpoint adds a prefix that has to be
    # removed as well.
    module_name = module_name.replace(checkpoint_wrapper._CHECKPOINT_PREFIX, "")
    return module_name


def _param_fqns(
    module: nn.Module, fsdp_state: _FSDPState
) -> Iterator[Tuple[str, str, str]]:
    if not _has_fsdp_params(fsdp_state, module):
        return
    for param_name, module_name in _module_handles(fsdp_state, module)[
        0
    ].parameter_module_names():
        module_name = _convert_to_wrapped_module_name(module_name)
        fqn = f"{module_name}{param_name}"
        yield fqn, param_name, module_name


def _shared_param_fqns(module: nn.Module, fsdp_state) -> Iterator[Tuple[str, str, str]]:
    for param_name, module_name in _module_handles(fsdp_state, module)[
        0
    ].shared_parameter_module_names():
        module_name = _convert_to_wrapped_module_name(module_name)
        fqn = f"{module_name}{param_name}"
        yield fqn, param_name, module_name


@no_type_check
def _enter_unshard_params_ctx(
    module: nn.Module,
    fsdp_state: _FSDPState,
    recurse: bool = False,
    writeback: bool = False,
    rank0_only: bool = False,
    offload_to_cpu: bool = False,
    with_grads: bool = False,
) -> None:
    """
    state_dict hooks cannot use the pure context call as the checkpoint flow
    requires to enter the context in the pre-hook but leave the context in the
    post-hook. This API enters the context of ``_unshard_params``.
    """
    assert module not in fsdp_state._unshard_params_ctx, (
        "Entering the ``_unshard_params`` context but _unshard_params_ctx[module] "
        "is not None."
    )
    fsdp_state._unshard_params_ctx[module] = _unshard_params(
        module,
        fsdp_state,
        writeback=writeback,
        rank0_only=rank0_only,
        offload_to_cpu=offload_to_cpu,
        with_grads=with_grads,
    )
    fsdp_state._unshard_params_ctx[module].__enter__()


@no_type_check
def _exit_unshard_params_ctx(module: nn.Module, fsdp_state: _FSDPState) -> None:
    """A helper function to exit ``_unshard_params`` context."""
    fsdp_state._unshard_params_ctx[module].__exit__(None, None, None)
    fsdp_state._unshard_params_ctx.pop(module)


def _common_pre_state_dict_hook(
    module: nn.Module,
    fsdp_state: _FSDPState,
) -> None:
    """Performs the pre-state_dict tasks shared by all state_dict types."""
    if torch.cuda.is_available():
        torch.cuda.synchronize()
    # TODO: need to check if this is always correct for composable FSDP.
    _lazy_init(fsdp_state, module)
    # TODO: change to this call after pre_state_dict_hook is in `nn.Module`.
    if fsdp_state._is_root:
        _clear_grads_if_needed(_all_handles(fsdp_state))


def _common_unshard_pre_state_dict_hook(
    module: nn.Module,
    fsdp_state: _FSDPState,
    offload_to_cpu: bool,
    rank0_only: bool,
) -> None:
    """
    Performs the pre-state_dict tasks shared by all state_dict types that require
    ``_unshard_params()``. FULL_STATE_DICT and SHARDED_STATE_DICT use this hook.
    """
    _enter_unshard_params_ctx(
        module,
        fsdp_state,
        recurse=False,
        writeback=False,
        offload_to_cpu=offload_to_cpu,
        rank0_only=rank0_only,
    )


# TODO: change to the decorator style. See ``_full_pre_state_dict_hook``.
@no_type_check
def _common_unshard_post_state_dict_hook(
    module: nn.Module,
    fsdp_state: _FSDPState,
    state_dict: Dict[str, Any],
    prefix: str,
    param_hook: Callable,
) -> Dict[str, Any]:
    """
    The post-state_dict flow that shared by all state_dict types that require
    ``_unshard_params()``. FULL_STATE_DICT and SHARDED_STATE_DICT use this
    hook.
    """
    _replace_by_prefix(state_dict, prefix + f"{FSDP_PREFIX}", prefix)
    # Return early for trivial cases
    if not state_dict or not _has_fsdp_params(fsdp_state, module):
        _exit_unshard_params_ctx(module, fsdp_state)
        return state_dict

    # If a rank does not have unsharded parameters(when `rank0_only=True`
    # and `rank != 0`), then the rank only needed to participate in the
    # all-gather and does not need to save the # state dict. We simply check
    # rank0_only to ensure this issue.
    rank0_only = (
        fsdp_state._state_dict_type == StateDictType.FULL_STATE_DICT
        and cast(FullStateDictConfig, fsdp_state._state_dict_config).rank0_only
    )
    # no_fsdp_return means the state_dict returned by this rank should contain
    # only non-FSDP controlled parameters and buffers.
    no_fsdp_return = rank0_only and fsdp_state.rank != 0
    if no_fsdp_return and not fsdp_state._use_orig_params:
        for clean_key in fsdp_state._buffer_names:
            # This is a hack to support activation checkpoint.
            clean_key = clean_key.replace(
                f"{checkpoint_wrapper._CHECKPOINT_PREFIX}.", ""
            )
            state_dict.pop(f"{prefix}{clean_key}", None)
        # Non-zero ranks have flat_param key when rank0_only=True, because rank0_only=True is
        # passed in to unshard context, but nonzero ranks reshard early, causing this flat_param
        # to appear in state_dict.
        state_dict.pop(f"{prefix}{FLAT_PARAM}")
        _exit_unshard_params_ctx(module, fsdp_state)
        return state_dict

    # Loop only the parameters saved in this instance's wrapped module to
    # avoid processing buffers.
    for fqn, param_name, module_name in _param_fqns(module, fsdp_state):
        fqn = f"{prefix}{fqn}"
        if no_fsdp_return:
            state_dict.pop(fqn)
            continue
        assert fqn in state_dict, (
            f"FSDP assumes {fqn} is in the state_dict but the state_dict only "
            f"has {state_dict.keys()}. "
            f"prefix={prefix}, module_name={module_name}, "
            f"param_name={param_name} rank={fsdp_state.rank}."
        )

        param_hook(state_dict, prefix, fqn)
    _exit_unshard_params_ctx(module, fsdp_state)

    cpu_device = torch.device("cpu")
    buffer_clean_fqns = []
    buffers = []
    for clean_key in fsdp_state._buffer_names:
        # This is a hack to support activation checkpoint.
        clean_key = clean_tensor_name(clean_key)
        fqn = f"{prefix}{clean_key}"
        if fqn not in state_dict:
            # A buffer can be registered as non-persistent.
            continue
        if no_fsdp_return:
            state_dict.pop(fqn)
        else:
            buffer = state_dict[fqn]
            if (
                fsdp_state._state_dict_config.offload_to_cpu
                and buffer.device != cpu_device
            ):
                state_dict[fqn] = buffer.to(cpu_device)
            # TODO: for composable FSDP, this should be clean_tensor_name(clean_key),
            buffer_clean_fqns.append(clean_key)
            buffers.append(state_dict[fqn])
    if buffers and fsdp_state._mixed_precision_enabled_for_buffers():
        buffer_dtypes = _get_buffer_dtypes(fsdp_state, buffer_clean_fqns)
        _cast_buffers_to_dtype_and_device(
            buffers, buffer_dtypes, fsdp_state.compute_device
        )
        for buffers, clean_fqn in zip(buffers, buffer_clean_fqns):
            fqn = f"{prefix}{clean_fqn}"
            state_dict[fqn] = buffer.clone()
    return state_dict


@no_type_check
def _full_pre_state_dict_hook(
    fsdp_state: _FSDPState,
    module: nn.Module,
    *args,
    **kwargs,
) -> None:
    """
    Hook that runs before model.state_dict() is called. pre-state_dict hook is
    not actually supported by ``nn.Module``. As a result, this API is called
    from ``_full_post_state_dict_hook()`` to simulate the case. Once pre-state_dict
    is supported in ``nn.Module``, this hook will be registered as a hook in
    ``nn.Module``.

    TODO: clean the callsites and hacks after ``pre_state_dict_hook` ` is supported
    in ``nn.Module``.
    """
    _common_pre_state_dict_hook(module, fsdp_state)
    _common_unshard_pre_state_dict_hook(
        module,
        fsdp_state,
        offload_to_cpu=fsdp_state._state_dict_config.offload_to_cpu,
        rank0_only=cast(FullStateDictConfig, fsdp_state._state_dict_config).rank0_only,
    )


@no_type_check
def _full_post_state_dict_hook(
    module: nn.Module,
    fsdp_state: _FSDPState,
    state_dict: Dict[str, Any],
    prefix: str,
) -> Dict[str, Any]:
    """
    Hook that runs after model.state_dict() is called before returning result to
    user. For FSDP, we may have to clone the tensors in state_dict as params go
    back to sharded version after _unshard_params ends, and also remove
    the ``FSDP_WRAPPED_MODULE`` prefix.
    """

    def param_hook(
        state_dict: Dict[str, Any],
        prefix: str,
        fqn: str,
    ) -> None:
        clean_key = fqn
        clean_prefix = clean_tensor_name(prefix)
        # Strip prefix out of key if needed as buffer names and param names
        # do not have prefix considered as they are not computed in `state_dict`
        # call.
        if clean_key.startswith(clean_prefix):
            clean_key = clean_key[len(clean_prefix) :]

        # Clone non-ignored parameters before exiting the `_unshard_params()` context.
        if clean_key not in fsdp_state._ignored_param_names and not getattr(
            state_dict[fqn], "_has_been_cloned", False
        ):
            try:
                state_dict[fqn] = state_dict[fqn].clone().detach()
                state_dict[fqn]._has_been_cloned = True  # type: ignore[attr-defined]
            except BaseException as e:
                warnings.warn(
                    f"Failed to clone() tensor with name {fqn} on rank {fsdp_state.rank}. "
                    "This may mean that this state_dict entry could point to invalid "
                    "memory regions after returning from state_dict() call if this "
                    "parameter is managed by FSDP. Please check clone "
                    f"implementation of {fqn}. Error: {str(e)}"
                )

    return _common_unshard_post_state_dict_hook(
        module, fsdp_state, state_dict, prefix, param_hook
    )


def _full_pre_load_state_dict_hook(
    module: nn.Module,
    fsdp_state: _FSDPState,
    state_dict: Dict[str, Any],
    prefix: str,
) -> None:
    _lazy_init(fsdp_state, module)
    _enter_unshard_params_ctx(module, fsdp_state, recurse=False, writeback=True)
    _replace_by_prefix(state_dict, prefix, prefix + f"{FSDP_PREFIX}")


def _full_post_load_state_dict_hook(
    module: nn.Module, fsdp_state: _FSDPState, *args, **kwargs
) -> None:
    _exit_unshard_params_ctx(module, fsdp_state)


def _local_pre_state_dict_hook(
    fsdp_state: _FSDPState,
    module: nn.Module,
    *args,
    **kwargs,
) -> None:
    """
    Hook that runs before model.state_dict() is called. Right now, pre-state_dict
    hook is not supported by the PyTorch core. So this API is called from
    `_local_post_state_dict_hook()` to simulate the case.
    """
    if (
        _has_fsdp_params(fsdp_state, module)
        and not _module_handles(fsdp_state, module)[0].uses_sharded_strategy
    ):
        raise RuntimeError(
            "``local_state_dict`` can only be used when parameters are flatten "
            "and sharded."
        )
    _common_pre_state_dict_hook(module, fsdp_state)


@no_type_check
def _local_post_state_dict_hook(
    module: nn.Module,
    fsdp_state: _FSDPState,
    state_dict: Dict[str, Any],
    prefix: str,
) -> Dict[str, Any]:
    """
    This hook create a ShardedTensor from the local flat_param and replace
    the state_dict[f"{prefix}{FLAT_PARAM}] with the ShardedTensor. No copy
    will happen. The underlying storage is the same.
    """

    _replace_by_prefix(state_dict, f"{prefix}{FSDP_PREFIX}", prefix)
    if not _has_fsdp_params(fsdp_state, module):
        return state_dict

    # state_dict[f"{prefix}{FLAT_PARAM}"] exists and has the same tensor
    # value as the flat_param but it is a pure Tensor because
    # nn.Module.state_dict() will detach the parameter. Therefore, we need
    # to get flat_param to get the metadata.
    assert _module_handles(fsdp_state, module), "Should have returned early"
    flat_param = _module_handles(fsdp_state, module)[0].flat_param
    # Construct a ShardedTensor from the flat_param.
    full_numel = flat_param._unpadded_unsharded_size.numel()  # type: ignore[attr-defined]
    shard_offset = flat_param.numel() * fsdp_state.rank
    valid_data_size = flat_param.numel() - flat_param._shard_numel_padded
    if valid_data_size > 0 and flat_param._shard_numel_padded > 0:
        flat_param = flat_param.narrow(0, 0, valid_data_size)
    local_shards = [
        Shard.from_tensor_and_offsets(flat_param, [shard_offset], fsdp_state.rank)
    ]
    sharded_tensor = init_from_local_shards(
        local_shards, full_numel, process_group=fsdp_state.process_group
    )  # type: ignore[assignment]
    if fsdp_state._state_dict_config.offload_to_cpu:
        sharded_tensor = sharded_tensor.cpu()
    state_dict[f"{prefix}{FLAT_PARAM}"] = sharded_tensor
    return state_dict


def _local_post_load_state_dict_hook(
    module: nn.Module, fsdp_state: _FSDPState, *args, **kwargs
) -> None:
    pass


def _local_pre_load_state_dict_hook(
    module: nn.Module,
    fsdp_state: _FSDPState,
    state_dict: Dict[str, Any],
    prefix: str,
) -> None:
    """
    This hook finds the local flat_param for this FSDP module from the
    state_dict. The flat_param should be a ShardedTensor. This hook converts
    the ShardedTensor to a tensor. No copy happen unless padding is required.
    """
    _lazy_init(fsdp_state, module)
    _replace_by_prefix(state_dict, prefix, f"{prefix}{FSDP_PREFIX}")
    fqn = f"{prefix}{FSDP_PREFIX}{FLAT_PARAM}"
    if fqn not in state_dict:
        assert not _has_fsdp_params(fsdp_state, module), (
            "No `FlatParameter` in `state_dict` for this FSDP instance "
            "but it has parameters"
        )
        return
    load_tensor = state_dict[fqn]
    assert isinstance(
        load_tensor, ShardedTensor
    ), "Tensors in local_state_dict should be ShardedTensor."

    # Convert the ShardedTensor to a Tensor.
    shards = load_tensor.local_shards()
    assert len(shards), "load_local_state_dict assume one shard per ShardedTensor."
    load_tensor = shards[0].tensor

    # Get the metadata of the flat_param to decide whether to pad the loaded
    # tensor.
    flat_param = _module_handles(fsdp_state, module)[0].flat_param
    assert flat_param is not None
    if flat_param._shard_numel_padded not in (0, flat_param.numel()):
        assert load_tensor.numel() < flat_param.numel(), (
            f"Local shard size = {flat_param.numel()} and the tensor in "
            f"the state_dict is {load_tensor.numel()}."
        )
        load_tensor = F.pad(load_tensor, [0, flat_param._shard_numel_padded])
    state_dict[fqn] = load_tensor


def _sharded_pre_state_dict_hook(
    fsdp_state: _FSDPState,
    module: nn.Module,
    *args,
    **kwargs,
) -> None:
    """
    Hook that runs before model.state_dict() is called. Check
    ``_full_pre_load_state_dict_hook`` for the detail.
    """
    if (
        _has_fsdp_params(fsdp_state, module)
        and not _module_handles(fsdp_state, module)[0].uses_sharded_strategy
    ):
        raise RuntimeError(
            "``sharded_state_dict`` can only be used when parameters are flatten "
            "and sharded."
        )
    _common_pre_state_dict_hook(module, fsdp_state)
    # Setting offload_to_cpu here does not work even if offload_to_cpu is True.
    # We have to create ShardedTensor first then move it to CPU.
    _common_unshard_pre_state_dict_hook(
        module,
        fsdp_state,
        offload_to_cpu=False,
        rank0_only=False,
    )


@no_type_check
def _sharded_post_state_dict_hook(
    module: nn.Module,
    fsdp_state: _FSDPState,
    state_dict: Dict[str, Any],
    prefix: str,
) -> Dict[str, Any]:
    """
    The hook replaces the unflattened, unsharded parameter in the state_dict
    with a unflattened, sharded parameter (a ShardedTensor).
    """

    def param_hook(state_dict: Dict[str, Any], prefix: str, fqn: str):
        param = state_dict[fqn]
        sharded_tensor = _ext_chunk_tensor(
            tensor=param,
            rank=fsdp_state.rank,
            world_size=fsdp_state.world_size,
            num_devices_per_node=torch.cuda.device_count(),
            pg=fsdp_state.process_group,
        )
        if fsdp_state._state_dict_config.offload_to_cpu:
            sharded_tensor = sharded_tensor.cpu()
        state_dict[fqn] = sharded_tensor

    return _common_unshard_post_state_dict_hook(
        module, fsdp_state, state_dict, prefix, param_hook
    )


@no_type_check
def _sharded_post_load_state_dict_hook(
    module: nn.Module, fsdp_state: _FSDPState, *args, **kwargs
) -> None:
    if fsdp_state._use_orig_params:
        _register_orig_params(module, fsdp_state)


@no_type_check
def _sharded_pre_load_state_dict_hook(
    module: nn.Module,
    fsdp_state: _FSDPState,
    state_dict: Dict[str, Any],
    prefix: str,
) -> None:
    """
    The hook combines the unflattened, sharded parameters (ShardedTensor) to
    a new FlatParameter and shards the new FlatParameter to the local chunk.
    """
    _lazy_init(fsdp_state, module)
    _replace_by_prefix(state_dict, prefix, prefix + f"{FSDP_PREFIX}")
    if not _has_fsdp_params(fsdp_state, module):
        return

    if not _module_handles(fsdp_state, module)[0].uses_sharded_strategy:
        raise RuntimeError(
            "load_sharded_state_dict can only be called when parameters "
            "are flatten and sharded."
        )

    nonsharded_tensors = []
    shared_fqns = [fqn for fqn, _, _ in _shared_param_fqns(module, fsdp_state)]
    loaded_shapes = []
    for fqn, _, _ in _param_fqns(module, fsdp_state):
        full_fqn = f"{prefix}{FSDP_PREFIX}{fqn}"
        param = state_dict.pop(full_fqn)
        if fqn in shared_fqns:
            continue
        # All-gather the param (ShardedTensor)
        param, shards = _ext_pre_load_state_dict_transform(param)
        loaded_shapes.append(param.size())
        assert len(shards) < 2, (
            "Expects 0 or 1 shard per rank "
            f"but got {len(shards)} shards on rank {fsdp_state.rank}."
        )
        param_numel = param.size().numel()
        dim_0_size = param.size()[0]
        chunk_size = (
            math.ceil(dim_0_size / fsdp_state.world_size) * param_numel // dim_0_size
        )
        if len(shards) == 1:
            local_tensor = shards[0].tensor.flatten()
            if not local_tensor.is_cuda:
                local_tensor = local_tensor.cuda()
            num_padding = chunk_size - local_tensor.numel()
            if num_padding > 0:
                local_tensor = F.pad(local_tensor, [0, num_padding])
        else:
            local_tensor = torch.zeros(chunk_size, dtype=param.dtype).cuda()
        tensor = torch.empty(
            chunk_size * fsdp_state.world_size, dtype=local_tensor.dtype
        ).cuda()
        dist.all_gather_into_tensor(
            tensor, local_tensor, group=fsdp_state.process_group
        )
        tensor = tensor.narrow(0, 0, param_numel).reshape(param.size())
        nonsharded_tensors.append(tensor)

    # Create a new flat_param from the loaded, non-sharded tensors.
    flat_param = _module_handles(fsdp_state, module)[0].flat_param
    loaded_flat_param = FlatParamHandle.flatten_params(
        nonsharded_tensors, requires_grad=False
    )

    # Get the chunk from the loaded flat_param for the local rank.
    loaded_flat_tensor, num_to_pad = FlatParamHandle._get_shard(
        loaded_flat_param,
        fsdp_state.rank,
        fsdp_state.world_size,
    )
    loaded_flat_tensor.to(flat_param.device)
    assert all(s1 == s2 for s1, s2 in zip(loaded_shapes, flat_param._shapes)), (
        f"The original shapes in FSDP are {flat_param._shapes}. "
        f"The loaded shapes are {loaded_shapes}. "
        f"FSDP extension is {'NOT' if _user_extensions is not None else ''} None."
    )
    assert flat_param.numel() == loaded_flat_tensor.numel(), (
        f"The loaded local chunk has different numel({loaded_flat_tensor.numel()}) "
        f"from the local chunk {flat_param.numel()}."
    )
    assert flat_param._shard_numel_padded == num_to_pad, (
        f"The loaded local chunk has different padding({num_to_pad}) "
        f"from the local chunk {flat_param._shard_numel_padded}."
    )
    state_dict[f"{prefix}{FSDP_PREFIX}{FLAT_PARAM}"] = loaded_flat_tensor
    if fsdp_state._use_orig_params:
        _deregister_orig_params(module, fsdp_state)


@no_type_check
@torch.no_grad()
def _post_state_dict_hook(
    fsdp_state: _FSDPState,
    module: nn.Module,
    state_dict: Dict[str, Any],
    prefix: str,
    *args: Any,
) -> Dict[str, Any]:
    """
    _post_state_dict_hook() is called after the state_dict() of this
    FSDP module is executed. ``fsdp_state._state_dict_type`` is used to decide
    what postprocessing will be done.
    """
    _post_state_dict_hook_fn = {
        StateDictType.FULL_STATE_DICT: _full_post_state_dict_hook,
        StateDictType.LOCAL_STATE_DICT: _local_post_state_dict_hook,
        StateDictType.SHARDED_STATE_DICT: _sharded_post_state_dict_hook,
    }
    processed_state_dict = _post_state_dict_hook_fn[fsdp_state._state_dict_type](
        module, fsdp_state, state_dict, prefix
    )
    return processed_state_dict


@no_type_check
@torch.no_grad()
def _pre_state_dict_hook(
    fsdp_state: _FSDPState,
    module: nn.Module,
    *args,
    **kwargs,
) -> None:
    """
    This is called before the core state dict saving logic of ``module``.
    ``fsdp_state._state_dict_type`` is used to decide what postprocessing will
    be done.
    """
    _pre_state_dict_hook_fn = {
        StateDictType.FULL_STATE_DICT: _full_pre_state_dict_hook,
        StateDictType.LOCAL_STATE_DICT: _local_pre_state_dict_hook,
        StateDictType.SHARDED_STATE_DICT: _sharded_pre_state_dict_hook,
    }
    _pre_state_dict_hook_fn[fsdp_state._state_dict_type](
        fsdp_state,
        module,
        *args,
        **kwargs,
    )


@no_type_check
@torch.no_grad()
def _pre_load_state_dict_hook(
    fsdp_state: _FSDPState,
    module: nn.Module,
    state_dict: Dict[str, Any],
    prefix: str,
    *args: Any,
) -> None:
    """
    This is called before ``module._load_from_state_dict()``.
    ``fsdp_state._state_dict_type`` is used to decide what preprocessing will
    be done.
    """
    _pre_load_state_dict_hook_fn = {
        StateDictType.FULL_STATE_DICT: _full_pre_load_state_dict_hook,
        StateDictType.LOCAL_STATE_DICT: _local_pre_load_state_dict_hook,
        StateDictType.SHARDED_STATE_DICT: _sharded_pre_load_state_dict_hook,
    }
    # Code that is common for all state_dict impls
    if torch.cuda.is_available():
        torch.cuda.synchronize()
    # Dispatch into state_dict specific implementation of pre-hook.
    _pre_load_state_dict_hook_fn[fsdp_state._state_dict_type](
        module, fsdp_state, state_dict, prefix
    )


@no_type_check
@torch.no_grad()
def _post_load_state_dict_hook(
    fsdp_state: _FSDPState,
    module: nn.Module,
    *args: Any,
) -> None:
    _post_load_state_dict_hook_fn = {
        StateDictType.FULL_STATE_DICT: _full_post_load_state_dict_hook,
        StateDictType.LOCAL_STATE_DICT: _local_post_load_state_dict_hook,
        StateDictType.SHARDED_STATE_DICT: _sharded_post_load_state_dict_hook,
    }
    # Code that is common for all state_dict impls
    # Dispatch into state_dict type specific implementation of post-hook for
    # loading state_dict.
    _post_load_state_dict_hook_fn[fsdp_state._state_dict_type](module, fsdp_state)


@no_type_check
def _register_state_dict_pre_hooks(state: _FSDPState) -> None:
    """Registers the pre-save state dict hooks."""
    if not _is_composable(state):
        state.register_state_dict_pre_hook(
            functools.partial(_pre_state_dict_hook, state)
        )
        return
    for handle in state._handles:
        handle._comm_module.register_state_dict_pre_hook(
            functools.partial(_pre_state_dict_hook, state)
        )


@no_type_check
def _register_state_dict_hooks(state: _FSDPState) -> None:
    """Registers the post-save state dict hooks."""
    if not _is_composable(state):
        state._register_state_dict_hook(functools.partial(_post_state_dict_hook, state))
        return
    for handle in state._handles:
        handle._comm_module._register_state_dict_hook(
            functools.partial(_post_state_dict_hook, state)
        )


@no_type_check
def _register_load_state_dict_pre_hooks(state: _FSDPState) -> None:
    """Registers the pre-load state dict hooks."""
    if not _is_composable(state):
        state._register_load_state_dict_pre_hook(
            functools.partial(_pre_load_state_dict_hook, state), with_module=True
        )
<<<<<<< HEAD
    else:
        for handle in state._handles:
            getattr(handle.flat_param._fully_sharded_module, hook_registration_fn_name)(
                hook_with_state, **hook_registration_fn_kwargs
            )
=======
        return
    for handle in state._handles:
        handle._comm_module._register_load_state_dict_pre_hook(
            functools.partial(_pre_load_state_dict_hook, state), with_module=True
        )


@no_type_check
def _register_load_state_dict_post_hooks(state: _FSDPState) -> None:
    """Registers the post-load state dict hooks."""
    if not _is_composable(state):
        state.register_load_state_dict_post_hook(
            functools.partial(_post_load_state_dict_hook, state)
        )
        return
    for handle in state._handles:
        handle._comm_module.register_load_state_dict_post_hook(
            functools.partial(_post_load_state_dict_hook, state)
        )
>>>>>>> f81835da
<|MERGE_RESOLUTION|>--- conflicted
+++ resolved
@@ -715,7 +715,7 @@
         )
         return
     for handle in state._handles:
-        handle._comm_module.register_state_dict_pre_hook(
+        handle._fully_sharded_module.register_state_dict_pre_hook(
             functools.partial(_pre_state_dict_hook, state)
         )
 
@@ -727,7 +727,7 @@
         state._register_state_dict_hook(functools.partial(_post_state_dict_hook, state))
         return
     for handle in state._handles:
-        handle._comm_module._register_state_dict_hook(
+        handle._fully_sharded_module._register_state_dict_hook(
             functools.partial(_post_state_dict_hook, state)
         )
 
@@ -739,16 +739,9 @@
         state._register_load_state_dict_pre_hook(
             functools.partial(_pre_load_state_dict_hook, state), with_module=True
         )
-<<<<<<< HEAD
-    else:
-        for handle in state._handles:
-            getattr(handle.flat_param._fully_sharded_module, hook_registration_fn_name)(
-                hook_with_state, **hook_registration_fn_kwargs
-            )
-=======
         return
     for handle in state._handles:
-        handle._comm_module._register_load_state_dict_pre_hook(
+        handle._fully_sharded_module._register_load_state_dict_pre_hook(
             functools.partial(_pre_load_state_dict_hook, state), with_module=True
         )
 
@@ -762,7 +755,6 @@
         )
         return
     for handle in state._handles:
-        handle._comm_module.register_load_state_dict_post_hook(
+        handle._fully_sharded_module.register_load_state_dict_post_hook(
             functools.partial(_post_load_state_dict_hook, state)
-        )
->>>>>>> f81835da
+        )