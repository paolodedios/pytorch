--- conflicted
+++ resolved
@@ -850,11 +850,8 @@
         # TODO: need to support tensor subclass
         if type(self._sharded_param_data) is torch.Tensor:
             same_local_tensor = (
-<<<<<<< HEAD
-=======
                 # when sharding param with shape (1, ...) over 2 ranks
                 # local_tensor on rank 1 can be size 0, data_ptr() can be 0
->>>>>>> 3a110c9b
                 self._sharded_param_data.untyped_storage().data_ptr() > 0
                 and self._sharded_param_data.untyped_storage().data_ptr()
                 == local_tensor.untyped_storage().data_ptr()
