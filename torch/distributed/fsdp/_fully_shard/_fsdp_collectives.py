from itertools import chain
from typing import Callable, cast, NamedTuple, Optional, Union

import torch
import torch.distributed as dist
from torch.distributed.device_mesh import _get_device_handle
from torch.distributed.distributed_c10d import _resolve_process_group, ReduceOp
from torch.distributed.tensor import DTensor

from ._fsdp_common import (
    _get_dim0_padded_size,
    _raise_assert_with_print,
    _to_dtype_if_needed,
    compiled_autograd_enabled,
)
from ._fsdp_param import FSDPParam, ShardedState


class AllGatherResult(NamedTuple):
    all_gather_output: torch.Tensor
    all_gather_event: Optional[torch.Event]
    all_gather_work: Optional[dist.distributed_c10d.Work]
    # For each parameter, the all-gather input dtype for each input
    param_all_gather_input_dtypes: list[list[torch.dtype]]
    # For each parameter, the all-gather input numel for each input
    param_all_gather_input_numels: list[list[int]]
    # 1D flattened version of `param_all_gather_input_numels` saved to avoid
    # CPU overhead from recomputing
    all_gather_input_split_sizes: list[int]


def allocate_memory(
    size: int,
    dtype: torch.dtype,
    device: torch.device,
    group: dist.ProcessGroup,
    from_process_group: bool,
) -> torch.Tensor:
    if from_process_group:
        backend = group._get_backend(device)
        if backend.supports_tensor_alloc(device):
            return backend.allocate_tensor(size, dtype=dtype, device=device)
    return torch.empty((size,), dtype=dtype, device=device)


lib = torch.library.Library("fsdp", "FRAGMENT")  # noqa: TOR901

lib.define(
    """
    all_gather_copy_in(
        Tensor[] all_gather_inputs,
        SymInt[] inp_split_sizes,
        SymInt all_gather_input_numel,
        SymInt world_size,
        SymInt rank,
        ScalarType dtype,
        Device device,
        str group_name,
        bool allocate_memory_from_process_group
    ) -> (Tensor, Tensor)
    """
)


@torch.library.impl(lib, "all_gather_copy_in", "Meta")
def all_gather_copy_in_meta(
    all_gather_inputs: list[torch.Tensor],
    inp_split_sizes: list[int],
    all_gather_input_numel: int,
    world_size: int,
    rank: int,
    dtype: torch.dtype,
    device: torch.device,
    group_name: str,
    allocate_memory_from_process_group: bool,
) -> tuple[torch.Tensor, torch.Tensor]:
    all_gather_output = torch.empty(
        (all_gather_input_numel * world_size,), dtype=dtype, device="meta"
    )
    all_gather_input = all_gather_output.narrow(
        0, all_gather_input_numel * rank, all_gather_input_numel
    )
    return all_gather_input, all_gather_output


@torch.library.impl(lib, "all_gather_copy_in", "CUDA")
@torch.library.impl(lib, "all_gather_copy_in", "XPU")
@torch.library.impl(lib, "all_gather_copy_in", "HPU")
@torch.library.impl(lib, "all_gather_copy_in", "CPU")
@torch.library.impl(lib, "all_gather_copy_in", "MTIA")
@torch.library.impl(lib, "all_gather_copy_in", "PrivateUse1")
def all_gather_copy_in_cuda(
    all_gather_inputs: list[torch.Tensor],
    inp_split_sizes: list[int],
    all_gather_input_numel: int,
    world_size: int,
    rank: int,
    dtype: torch.dtype,
    device: torch.device,
    group_name: str,
    allocate_memory_from_process_group: bool,
) -> tuple[torch.Tensor, torch.Tensor]:
    all_gather_output = allocate_memory(
        all_gather_input_numel * world_size,
        dtype=dtype,
        device=device,
        group=_resolve_process_group(group_name),
        from_process_group=allocate_memory_from_process_group,
    )
    all_gather_input = all_gather_output.narrow(
        0, all_gather_input_numel * rank, all_gather_input_numel
    )
    foreach_copy_dsts = torch.split(all_gather_input, inp_split_sizes)
    with torch.no_grad():
        torch._foreach_copy_(foreach_copy_dsts, all_gather_inputs)
    return all_gather_input, all_gather_output


lib.define(
    "split_with_sizes_copy(Tensor all_gather_output, SymInt[] all_gather_input_split_sizes, int dim=0, *, Tensor(a!)[] out) -> ()"
)


@torch.library.impl(lib, "split_with_sizes_copy", "Meta")
@torch.library.impl(lib, "split_with_sizes_copy", "CUDA")
@torch.library.impl(lib, "split_with_sizes_copy", "XPU")
@torch.library.impl(lib, "split_with_sizes_copy", "HPU")
@torch.library.impl(lib, "split_with_sizes_copy", "CPU")
@torch.library.impl(lib, "split_with_sizes_copy", "MTIA")
@torch.library.impl(lib, "split_with_sizes_copy", "PrivateUse1")
def split_with_sizes_copy(
    all_gather_output: torch.Tensor,
    all_gather_input_split_sizes: list[int],
    dim: int,
    out: list[torch.Tensor],
) -> None:
    torch.split_with_sizes_copy(
        all_gather_output, all_gather_input_split_sizes, dim=dim, out=out
    )


lib.define(
    "chunk_cat(Tensor[] tensors, int dim, int num_chunks, *, Tensor(a!) out) -> ()"
)


@torch.library.impl(lib, "chunk_cat", "Meta")
@torch.library.impl(lib, "chunk_cat", "CUDA")
@torch.library.impl(lib, "chunk_cat", "XPU")
@torch.library.impl(lib, "chunk_cat", "HPU")
@torch.library.impl(lib, "chunk_cat", "CPU")
@torch.library.impl(lib, "chunk_cat", "MTIA")
@torch.library.impl(lib, "chunk_cat", "PrivateUse1")
def chunk_cat(
    tensors: list[torch.Tensor],
    dim: int,
    num_chunks: int,
    out: torch.Tensor,
) -> None:
    torch._chunk_cat(tensors, dim, num_chunks, out=out)


@torch.no_grad()
def foreach_all_gather(
    fsdp_params: list[FSDPParam],
    group: dist.ProcessGroup,
    async_op: bool,
    all_gather_copy_in_stream: torch.Stream,
    all_gather_stream: torch.Stream,
    device: torch.device,
    allocate_memory_from_process_group: bool = False,
) -> Optional[AllGatherResult]:
    world_size, rank = group.size(), group.rank()
    device_handle = _get_device_handle(device.type)
    with device_handle.stream(all_gather_copy_in_stream):
        param_all_gather_inputs = _get_param_all_gather_inputs(fsdp_params)
        (
            param_all_gather_input_dtypes,
            param_all_gather_input_numels,
            dtype,
        ) = _get_all_gather_input_metadatas(param_all_gather_inputs)
        if dtype == torch.uint8:
            all_gather_inputs = [
                t.view(torch.uint8) for ts in param_all_gather_inputs for t in ts
            ]
        else:
            all_gather_inputs = [*chain.from_iterable(param_all_gather_inputs)]
        inp_split_sizes = [t.numel() for t in all_gather_inputs]
        all_gather_input_numel = sum(inp_split_sizes)
        all_gather_input, all_gather_output = torch.ops.fsdp.all_gather_copy_in(
            all_gather_inputs,
            inp_split_sizes,
            all_gather_input_numel,
            world_size,
            rank,
            dtype,
            device,
            group.group_name,
            allocate_memory_from_process_group,
        )
        del param_all_gather_inputs
    all_gather_stream.wait_stream(all_gather_copy_in_stream)
    with device_handle.stream(all_gather_stream):
        all_gather_work = dist.all_gather_into_tensor(
            output_tensor=all_gather_output,
            input_tensor=all_gather_input,
            group=group,
            async_op=async_op,
        )
        all_gather_event = all_gather_stream.record_event()
        return AllGatherResult(
            all_gather_output,
            all_gather_event,
            all_gather_work,
            param_all_gather_input_dtypes,
            param_all_gather_input_numels,
            inp_split_sizes,
        )


@torch.no_grad()
def _get_param_all_gather_inputs(
    fsdp_params: list[FSDPParam],
) -> list[list[torch.Tensor]]:
    if compiled_autograd_enabled():
        return [fsdp_param.all_gather_inputs for fsdp_param in fsdp_params]

    # Intentionally try to run a fast-path that bypasses abstractions for the
    # common FSDP case of bf16/fp32 mixed precision in order to use foreach
    # copy for lower CPU overhead and more efficient copying in eager
    def use_foreach_copy(fsdp_param: FSDPParam) -> bool:
        return (
            fsdp_param.param_dtype is not None
            and not fsdp_param.offload_to_cpu
            and not hasattr(fsdp_param._sharded_local_tensor, "fsdp_pre_all_gather")
        )

    param_all_gather_inputs: list[list[torch.Tensor]] = [[] for _ in fsdp_params]
    foreach_copy_indices: list[int] = []
    foreach_copy_inputs: list[torch.Tensor] = []
    foreach_copy_input_numels: list[int] = []

    # 1st pass: for foreach-copy parameters, get inputs and metadata for the
    # foreach copy, and for the others, actually get their all-gather inputs
    for i, fsdp_param in enumerate(fsdp_params):
        if use_foreach_copy(fsdp_param):
            foreach_copy_indices.append(i)
            all_gather_input = (
                fsdp_param._sharded_param_data
                if fsdp_param.sharded_state == ShardedState.SHARDED
                else cast(torch.Tensor, fsdp_param._sharded_post_forward_param_data)
            )
            foreach_copy_inputs.append(all_gather_input)
            foreach_copy_input_numels.append(all_gather_input.numel())
        else:
            param_all_gather_inputs[i] = fsdp_param.all_gather_inputs

    # 2nd pass: use foreach copy to compute the remaining all-gather inputs
    if foreach_copy_inputs:
        fsdp_param_0 = fsdp_params[foreach_copy_indices[0]]
        param_dtype, device = fsdp_param_0.param_dtype, fsdp_param_0.device
        flat_foreach_copy_input = torch.empty(
            (sum(foreach_copy_input_numels),), device=device, dtype=param_dtype
        )
        splits = torch.split(flat_foreach_copy_input, foreach_copy_input_numels)
        torch._foreach_copy_(splits, foreach_copy_inputs)
        for i, split in zip(foreach_copy_indices, splits):
            param_all_gather_inputs[i] = [split]

    return param_all_gather_inputs


@torch.no_grad()
def foreach_all_gather_copy_out(
    all_gather_result: AllGatherResult,
    fsdp_params: list[FSDPParam],
    group: dist.ProcessGroup,
) -> None:
    (
        all_gather_output,
        all_gather_event,
        all_gather_work,
        param_all_gather_input_dtypes,
        param_all_gather_input_numels,
        all_gather_input_split_sizes,
    ) = all_gather_result
    _dtype, device = all_gather_output.dtype, all_gather_output.device
    device_handle = _get_device_handle(device.type)
    if all_gather_event is not None:  # sync op
        device_handle.current_stream().wait_event(all_gather_event)
    if isinstance(all_gather_work, dist.distributed_c10d.Work):  # async op
        all_gather_work.wait()
    world_size, device = group.size(), all_gather_output.device

    split_with_sizes_out: list[torch.Tensor] = []
    shard_i_copy_infos: list[tuple[FSDPParam, list[torch.Tensor]]] = []
    for all_gather_input_numels, all_gather_input_dtypes, fsdp_param in zip(
        param_all_gather_input_numels, param_all_gather_input_dtypes, fsdp_params
    ):
        # NOTE: Under compile, make sure we always recreate all_gather_outputs
        # per AllGather. See [Note: Invariants for torch.compile Traceable FSDP2].
        force_recreate = compiled_autograd_enabled()
        fsdp_param.init_all_gather_outputs(
            all_gather_input_numels,
            all_gather_input_dtypes,
            world_size,
            device,
            force_recreate=force_recreate,
        )
        if not force_recreate:
            fsdp_param.alloc_all_gather_outputs()
        param_all_gather_outputs = fsdp_param.all_gather_outputs
        if fsdp_param.fsdp_placement.dim != 0:
            # Copy to a temporary and then chunk-cat into the final all-gather
            # output tensors
            param_all_gather_outputs = [
                torch.empty_like(t) for t in param_all_gather_outputs
            ]
            shard_i_copy_infos.append((fsdp_param, param_all_gather_outputs))
        split_with_sizes_out.extend(param_all_gather_outputs)

    all_gather_output = all_gather_output.view(world_size, -1)
    if all_gather_output.dtype == torch.uint8:
        out = [t.view(world_size, -1).view(torch.uint8) for t in split_with_sizes_out]
    else:
        out = [t.view(world_size, -1) for t in split_with_sizes_out]

    # only avoid VC bump if we are not in inference mode
    if torch._dynamo.is_compiling():
        # For torch.compile, we turn off inference_mode for fake tensor
        # propagation, and therefore graph break on is_inference. For `compile`,
        # we don't care about VCs, so just skip the optimization.
        non_inference_outs = []
    else:
        non_inference_outs = [o for o in out if not o.is_inference()]

    if len(non_inference_outs) > 0:
        with torch.autograd._unsafe_preserve_version_counter(tuple(non_inference_outs)):
            if all_gather_output.dtype != out[0].dtype:
                all_gather_output = all_gather_output.to(out[0].dtype)
            torch.ops.fsdp.split_with_sizes_copy(
                all_gather_output, all_gather_input_split_sizes, dim=1, out=out
            )
    else:
        torch.ops.fsdp.split_with_sizes_copy(
            all_gather_output, all_gather_input_split_sizes, dim=1, out=out
        )

    for fsdp_param, param_all_gather_outputs in shard_i_copy_infos:
        # Chunk-cat from the temporary to the final all-gather output tensors
        shard_dim = fsdp_param.fsdp_placement.dim

        with torch.autograd._unsafe_preserve_version_counter(
            tuple(fsdp_param.all_gather_outputs)
        ):
            for param_all_gather_output, target_all_gather_output in zip(
                param_all_gather_outputs, fsdp_param.all_gather_outputs
            ):
                padded_sharded_size = (
                    fsdp_param.padded_sharded_param_size
                    if fsdp_param.sharded_state == ShardedState.SHARDED
                    else cast(
                        torch.Tensor, fsdp_param._sharded_post_forward_param_data
                    ).size()
                )
                pre_param_size = list(padded_sharded_size)
                pre_param_size[0] *= world_size
                chunks = torch.chunk(
                    param_all_gather_output.view(pre_param_size), world_size, dim=0
                )
                post_param_size = list(padded_sharded_size)
                post_param_size[shard_dim] *= world_size
                cat_out = target_all_gather_output.view(post_param_size)
                torch.cat(chunks, dim=shard_dim, out=cat_out)


@torch.no_grad()
def foreach_reduce(
    fsdp_params: list[FSDPParam],
    unsharded_grads: list[torch.Tensor],
    reduce_scatter_group: dist.ProcessGroup,
    reduce_scatter_stream: torch.Stream,
    orig_dtype: Optional[torch.dtype],
    reduce_dtype: Optional[torch.dtype],
    device: torch.device,
    reduce_scatter_reduce_op: Optional[Union[dist.ReduceOp, dist.ReduceOp.RedOpType]],
    all_reduce_group: Optional[dist.ProcessGroup],  # not `None` iff HSDP
    all_reduce_stream: torch.Stream,
    all_reduce_grads: bool,
    partial_reduce_output: Optional[torch.Tensor],  # only used for HSDP
    all_reduce_hook: Optional[Callable[[torch.Tensor], None]],
    allocate_memory_from_process_group: bool = False,
) -> tuple[
    torch.Tensor,
    torch.Event,
    torch.Event,
    Optional[torch.Tensor],
    Optional[torch.Event],
    Optional[torch.Tensor],
]:
    """
    ``unsharded_grads`` owns the references to the gradients computed by
    autograd, so clearing the list frees the gradients.
    """
    grad_dtypes = {grad.dtype for grad in unsharded_grads}
    if len(grad_dtypes) != 1:
        # Check this at runtime since it could be a real runtime error if e.g.
        # fp8 weights do not produce the correct higher precision gradients
        _raise_assert_with_print(
            f"FSDP reduce-scatter expects uniform gradient dtype but got {grad_dtypes}"
        )
    grad_dtype = unsharded_grads[0].dtype
    reduce_dtype = reduce_dtype or grad_dtype
    predivide_factor, postdivide_factor = _get_gradient_divide_factors(
        reduce_scatter_group, all_reduce_group, reduce_dtype, device.type
    )
    world_size = reduce_scatter_group.size()
    all_reduce_world_size = all_reduce_group.size()
    for i, (fsdp_param, unsharded_grad) in enumerate(zip(fsdp_params, unsharded_grads)):
        if (shard_dim := fsdp_param.fsdp_placement.dim) == 0:
            continue
        assert (
            unsharded_grad.size(shard_dim) % world_size == 0
        ), f"Shard({shard_dim}) requires even sharding: {unsharded_grad.size()=} {world_size=}"
        chunks = torch.chunk(unsharded_grad, world_size, dim=shard_dim)
        unsharded_grads[i] = torch.cat(chunks, dim=0)
    padded_unsharded_sizes = tuple(
        _get_dim0_padded_size(grad.size(), world_size * all_reduce_world_size)
        for grad in unsharded_grads
    )
    reduce_scatter_input_numel = sum(s.numel() for s in padded_unsharded_sizes)
    reduce_scatter_output_numel = reduce_scatter_input_numel // world_size
    reduce_scatter_input = allocate_memory(
        reduce_scatter_input_numel,
        dtype=reduce_dtype,
        device=device,
        group=reduce_scatter_group,
        from_process_group=allocate_memory_from_process_group,
    )
    device_handle = _get_device_handle(device.type)
    foreach_reduce_scatter_copy_in(unsharded_grads, reduce_scatter_input, world_size)
    current_stream = device_handle.current_stream()
    # Only after the copy-in finishes can we free the gradients
    unsharded_grads.clear()
    reduce_scatter_stream.wait_stream(current_stream)
    all_reduce_input = None
    all_reduce_event = None
    with device_handle.stream(reduce_scatter_stream):
        reduce_output = allocate_memory(
            reduce_scatter_output_numel,
            dtype=reduce_dtype,
            device=device,
            group=reduce_scatter_group,
            from_process_group=allocate_memory_from_process_group,
        )
        _div_if_needed(reduce_scatter_input, predivide_factor)
        if reduce_scatter_reduce_op is None:
            if predivide_factor is None:
                reduce_scatter_reduce_op = ReduceOp.AVG
            else:
                reduce_scatter_reduce_op = ReduceOp.SUM
        dist.reduce_scatter_tensor(
            output=reduce_output,
            input=reduce_scatter_input,
            group=reduce_scatter_group,
            op=reduce_scatter_reduce_op,
        )
        reduce_scatter_event = reduce_scatter_stream.record_event()
        post_reduce_stream = reduce_scatter_stream
        if all_reduce_group is not None:  # HSDP
            # Accumulations must run in the reduce-scatter stream
            if not all_reduce_grads:
                if partial_reduce_output is not None:
                    partial_reduce_output += reduce_output
                else:
                    partial_reduce_output = reduce_output
                return (
                    reduce_scatter_input,
                    reduce_scatter_event,
                    post_reduce_stream.record_event(),
                    all_reduce_input,
                    all_reduce_event,
                    partial_reduce_output,
                )
            if partial_reduce_output is not None:
                reduce_output += partial_reduce_output
            post_reduce_stream = all_reduce_stream
            all_reduce_stream.wait_stream(reduce_scatter_stream)
            with device_handle.stream(all_reduce_stream):
                """
                dist.all_reduce(
                    reduce_output,
                    group=all_reduce_group,
                    op=ReduceOp.AVG if predivide_factor is None else ReduceOp.SUM,
                )
                all_reduce_input = reduce_output
                all_reduce_event = all_reduce_stream.record_event()
                """
<<<<<<< HEAD
=======
                all_reduce_world_size = all_reduce_group.size()
>>>>>>> aac9a726
                all_reduce_input_numel = reduce_scatter_output_numel
                all_reduce_output_numel = (
                    all_reduce_input_numel // all_reduce_world_size
                )
                all_reduce_input = torch.empty(
                    (all_reduce_input_numel,), dtype=reduce_dtype, device=device
                )
                device_handle = _get_device_handle(device.type)
                foreach_reduce_scatter_copy_in(
                    [reduce_output], all_reduce_input, all_reduce_world_size
                )
                all_reduce_current_stream = device_handle.current_stream()
                all_reduce_stream.wait_stream(all_reduce_current_stream)
                reduce_output_buff = reduce_output.new_empty((all_reduce_output_numel,))
                _div_if_needed(reduce_output_buff, predivide_factor)
                dist.reduce_scatter_tensor(
                    output=reduce_output_buff,  # reduce_output / wolrd_size
                    input=reduce_output,
                    group=all_reduce_group,
                    op=ReduceOp.AVG if predivide_factor is None else ReduceOp.SUM,
                )
                reduce_output = reduce_output_buff
                all_reduce_input = reduce_output
                all_reduce_event = all_reduce_stream.record_event()
    # -- END: ops in reduce_scatter stream

    if all_reduce_hook is not None:
        # Execute user-specified all reduce hook.
        # If native HSDP is used, this is executed after the HSDP all reduce.
        # If 1-d FSDP is used, this is executed post reduce-scatter.
        post_reduce_stream = all_reduce_stream
        all_reduce_stream.wait_stream(reduce_scatter_stream)
        with device_handle.stream(all_reduce_stream):
            all_reduce_hook(reduce_output)
    # -- END: ops post reduce_scatter

    with device_handle.stream(post_reduce_stream):
        _div_if_needed(reduce_output, postdivide_factor)
        reduce_output = _to_dtype_if_needed(reduce_output, orig_dtype)
        # View out and accumulate sharded gradients
        flat_grad_offset = 0  # [0, reduce_scatter_output_numel - 1]
        for padded_unsharded_size, fsdp_param in zip(
            padded_unsharded_sizes, fsdp_params
        ):
            # Assume even sharding for Shard(i), i > 0; otherwise would require
            # copy-out for contiguous strides
<<<<<<< HEAD
            """
=======
>>>>>>> aac9a726
            if all_reduce_group is not None:
                size_dim = len(fsdp_param.sharded_size)
                size = [fsdp_param.sharded_size[0] // all_reduce_group.size()]
                for i in range(1, size_dim):
                    size.append(fsdp_param.sharded_size[i])
                size = torch.Size(size)
            else:
                size = fsdp_param.sharded_size
<<<<<<< HEAD
            """
            new_sharded_grad = torch.as_strided(
                reduce_output,
                size=fsdp_param.fully_sharded_size,
=======
            new_sharded_grad = torch.as_strided(
                reduce_output,
                size=size,
>>>>>>> aac9a726
                stride=fsdp_param.contiguous_sharded_stride,
                storage_offset=flat_grad_offset,
            )
            to_accumulate_grad = fsdp_param.sharded_param.grad is not None
            if fsdp_param.offload_to_cpu:
                # Only overlap the D2H copy (copying to pinned memory) if not
                # accumulating gradients since the CPU add kernel depends on
                # the copy result and we cannot run the add as a callback
                non_blocking = fsdp_param.pin_memory and not to_accumulate_grad
                # Since the GPU sharded gradient is allocated in the RS stream,
                # we can free it here by not keeping a ref without waiting for
                # the D2H copy since future RS-stream ops run after the copy
                new_sharded_grad = new_sharded_grad.to(
                    torch.device("cpu"), non_blocking=non_blocking
                )
                if non_blocking:
                    # Record an event on which to block the CPU thread to
                    # ensure that the D2H copy finishes before the optimizer
                    fsdp_param.grad_offload_event = reduce_scatter_stream.record_event()
            if to_accumulate_grad:
                assert isinstance(fsdp_param.sharded_param.grad, DTensor)
                fsdp_param.sharded_param.grad._local_tensor += new_sharded_grad
            else:
                from ._fsdp_common import _from_local_no_grad

                new_sharded_dtensor_grad = _from_local_no_grad(
                    new_sharded_grad, fsdp_param._sharding_spec
                )
                if (
                    hasattr(fsdp_param, "sharded_param_fully_shard")
                    and fsdp_param.sharded_param_fully_shard.dtype
                    != new_sharded_dtensor_grad.dtype
                ):
                    fsdp_param.sharded_param_fully_shard.grad = (
                        new_sharded_dtensor_grad.to(
                            fsdp_param.sharded_param_fully_shard.dtype
                        )
                    )
                else:
                    fsdp_param.sharded_param_fully_shard.grad = new_sharded_dtensor_grad
                fsdp_param._setattr_on_modules(fsdp_param.sharded_param_fully_shard)
            if not compiled_autograd_enabled():
                for hook in (
                    getattr(fsdp_param.sharded_param, "_post_accumulate_grad_hooks", {})
                    or {}
                ).values():
                    hook(fsdp_param.sharded_param)
            padded_sharded_numel = (
                padded_unsharded_size.numel() // world_size // all_reduce_group.size()
            )
            flat_grad_offset += padded_sharded_numel
        post_reduce_event = post_reduce_stream.record_event()
    # The RS output is allocated in the RS stream and used in the default
    # stream (for optimizer). To ensure its memory is not reused for later
    # RSs, we do not need extra synchronization since the sharded parameters
    # hold refs through the end of backward.
    return (
        reduce_scatter_input,
        reduce_scatter_event,
        post_reduce_event,
        all_reduce_input,
        all_reduce_event,
        None,
    )


def foreach_reduce_scatter_copy_in(
    unsharded_grads: list[torch.Tensor],
    reduce_scatter_input: torch.Tensor,
    world_size: int,
) -> None:
    reduce_scatter_input = reduce_scatter_input.view(world_size, -1)
    torch.ops.fsdp.chunk_cat(
        unsharded_grads, dim=0, num_chunks=world_size, out=reduce_scatter_input
    )


def _get_all_gather_input_metadatas(
    param_all_gather_inputs: list[list[torch.Tensor]],
) -> tuple[list[list[torch.dtype]], list[list[int]], torch.dtype]:
    param_all_gather_input_dtypes: list[list[torch.dtype]] = []
    param_all_gather_input_numels: list[list[int]] = []
    all_gather_dtype = param_all_gather_inputs[0][0].dtype
    for all_gather_inputs in param_all_gather_inputs:
        input_dtypes: list[torch.dtype] = []
        input_numels: list[int] = []
        for all_gather_input in all_gather_inputs:
            if all_gather_input.dtype != all_gather_dtype:
                all_gather_dtype = torch.uint8
            input_dtypes.append(all_gather_input.dtype)
            input_numels.append(all_gather_input.numel())
        param_all_gather_input_dtypes.append(input_dtypes)
        param_all_gather_input_numels.append(input_numels)
    return (
        param_all_gather_input_dtypes,
        param_all_gather_input_numels,
        all_gather_dtype,
    )


def _get_gradient_divide_factors(
    reduce_scatter_group: dist.ProcessGroup,
    all_reduce_group: Optional[dist.ProcessGroup],
    reduce_dtype: torch.dtype,
    device_type: str = "",
) -> Union[tuple[None, None], tuple[float, float]]:
    # For fp32/bf16, we do not need to worry about overflow/underflow, so we
    # use NCCL's built-in division to avoid separate div kernels
    # Warning: NCCL ReduceOp.AVG may produce incorrect results with world size 1.
    if reduce_dtype in (torch.float32, torch.bfloat16) and device_type != "mtia":
        return None, None
    data_parallel_size = reduce_scatter_group.size()
    if all_reduce_group is not None:
        data_parallel_size *= all_reduce_group.size()
    # Since fp16 has smaller dynamic range than fp32/bf16, we want to avoid
    # overflow/underflow. For N data parallel workers, each worker computes
    # g_i, and they collectively reduce (g_1 + ... + g_N) / N. To avoid
    # overflow/underflow, we divide by ~sqrt(N) before/after the reduction.
    factor: int = 1
    while data_parallel_size % factor == 0 and data_parallel_size / factor > factor:
        factor *= 2
    factor = float(factor)
    return (factor, data_parallel_size / factor)


def _div_if_needed(tensor: torch.Tensor, div_factor: Optional[float]) -> None:
    if div_factor is not None and div_factor > 1:
        tensor.div_(div_factor)<|MERGE_RESOLUTION|>--- conflicted
+++ resolved
@@ -496,10 +496,6 @@
                 all_reduce_input = reduce_output
                 all_reduce_event = all_reduce_stream.record_event()
                 """
-<<<<<<< HEAD
-=======
-                all_reduce_world_size = all_reduce_group.size()
->>>>>>> aac9a726
                 all_reduce_input_numel = reduce_scatter_output_numel
                 all_reduce_output_numel = (
                     all_reduce_input_numel // all_reduce_world_size
@@ -546,10 +542,7 @@
         ):
             # Assume even sharding for Shard(i), i > 0; otherwise would require
             # copy-out for contiguous strides
-<<<<<<< HEAD
             """
-=======
->>>>>>> aac9a726
             if all_reduce_group is not None:
                 size_dim = len(fsdp_param.sharded_size)
                 size = [fsdp_param.sharded_size[0] // all_reduce_group.size()]
@@ -558,16 +551,10 @@
                 size = torch.Size(size)
             else:
                 size = fsdp_param.sharded_size
-<<<<<<< HEAD
             """
             new_sharded_grad = torch.as_strided(
                 reduce_output,
                 size=fsdp_param.fully_sharded_size,
-=======
-            new_sharded_grad = torch.as_strided(
-                reduce_output,
-                size=size,
->>>>>>> aac9a726
                 stride=fsdp_param.contiguous_sharded_stride,
                 storage_offset=flat_grad_offset,
             )
