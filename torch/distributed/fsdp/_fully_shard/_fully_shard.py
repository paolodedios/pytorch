# mypy: allow-untyped-decorators
# mypy: allow-untyped-defs

from __future__ import annotations

import functools
from contextlib import contextmanager
from typing import Any, cast, NoReturn, Optional, overload, TYPE_CHECKING, Union
from typing_extensions import deprecated

import torch
import torch.nn as nn
from torch.distributed._composable import contract
from torch.distributed.utils import _get_root_modules

from ._fsdp_api import AllGather, MixedPrecisionPolicy, OffloadPolicy, ReduceScatter
from ._fsdp_common import FSDPMeshInfo, HSDPMeshInfo
from ._fsdp_init import (
    _get_device_from_mesh,
    _get_managed_modules,
    _get_managed_states,
    _get_post_forward_mesh_info,
    _init_default_fully_shard_mesh,
    _move_states_to_device,
)
from ._fsdp_param_group import FSDPParamGroup
from ._fsdp_state import _get_module_fsdp_state, FSDPState


if TYPE_CHECKING:
    from collections.abc import Callable, Iterable, Iterator

    from torch.distributed.tensor import DeviceMesh, Shard

__all__ = [
    "fully_shard",
    "FSDPModule",
    "UnshardHandle",
    "register_fsdp_forward_method",
    "get_cls_to_fsdp_cls",
<<<<<<< HEAD
    "share_comm_ctx",
=======
    "disable_fsdp_module_new_init",
>>>>>>> 3a110c9b
]


cls_to_fsdp_cls: dict[type, type] = {}


def get_cls_to_fsdp_cls() -> dict[type, type]:
    return cls_to_fsdp_cls


@overload
# pyrefly: ignore  # inconsistent-overload
def fully_shard(
    module: nn.Module,
    *,
    mesh: Optional[DeviceMesh] = ...,
    reshard_after_forward: Union[bool, int] = ...,
    shard_placement_fn: Optional[Callable[[nn.Parameter], Optional[Shard]]] = ...,
    mp_policy: MixedPrecisionPolicy = ...,
    offload_policy: OffloadPolicy = ...,
    ignored_params: Optional[set[nn.Parameter]] = ...,
) -> FSDPModule: ...


@overload
# pyrefly: ignore  # inconsistent-overload
def fully_shard(
    module: list[nn.Module],
    *,
    mesh: Optional[DeviceMesh] = ...,
    reshard_after_forward: Union[bool, int] = ...,
    shard_placement_fn: Optional[Callable[[nn.Parameter], Optional[Shard]]] = ...,
    mp_policy: MixedPrecisionPolicy = ...,
    offload_policy: OffloadPolicy = ...,
    ignored_params: Optional[set[nn.Parameter]] = ...,
) -> list[FSDPModule]: ...


# The decorator adds a state object to `module` that can be accessed via
# `fully_shard.state(module)`. The state object and module are 1:1.
# [1] Python runtime decorator does not play well with static type checking
# so suppressing some type checks to support type overloads
# such that caller can still get correct return types based on input type
@contract(state_cls=FSDPState)  # type: ignore[misc] # see [1]
def fully_shard(
    module,
    *,
    mesh: Optional[DeviceMesh] = None,
    reshard_after_forward: Optional[Union[bool, int]] = None,
    shard_placement_fn: Optional[Callable[[nn.Parameter], Optional[Shard]]] = None,
    mp_policy: MixedPrecisionPolicy = MixedPrecisionPolicy(),
    offload_policy: OffloadPolicy = OffloadPolicy(),
    ignored_params: Optional[set[nn.Parameter]] = None,
):
    """
    Apply fully sharded data parallelism (FSDP) to ``module``, where FSDP
    shards module parameters, gradients, and optimizer states across data
    parallel workers to save memory at the cost of communication.

    At initialization, FSDP shards the module's parameters across the data
    parallel workers given by ``mesh``. Before forward, FSDP all-gathers the
    sharded parameters across the data-parallel workers to get the unsharded
    parameters for forward computation. If ``reshard_after_forward`` is
    ``True``, then FSDP frees the unsharded parameters after forward and
    re-all-gathers them in backward before gradient computation. After gradient
    computation, FSDP frees the unsharded parameters and reduce-scatters the
    unsharded gradients across data-parallel workers.

    This implementation represents the sharded parameters as :class:`DTensor` s
    sharded on dim-0, while the unsharded parameters will be like the original
    parameters on ``module`` (e.g. :class:`torch.Tensor` if originally
    :class:`torch.Tensor`). A module
    `forward pre-hook <https://pytorch.org/docs/main/generated/torch.nn.Module.html#torch.nn.Module.register_forward_pre_hook>`_
    on ``module`` all-gathers the parameters, and a module
    `forward hook <https://pytorch.org/docs/main/generated/torch.nn.Module.html#torch.nn.Module.register_forward_hook>`_
    on ``module`` frees them (if needed). Similar backward hooks all-gather
    parameters and later free parameters and reduce-scatter gradients.

    Since grouping multiple tensors together for one collective is critical for
    communication efficiency, this implementation makes this grouping first
    class. Calling :meth:`fully_shard` on ``module`` constructs one group that
    includes the parameters in ``module.parameters()`` except those already
    assigned to a group from an earlier call on a submodule. This means that
    :meth:`fully_shard` should be called bottom-up on your model. Each group's
    parameters are all-gathered in one collective, and its gradients are
    reduce-scattered in one collective. Partitioning the model into multiple
    groups ("layer by layer") allows for peak memory savings and communication/computation
    overlap. Users generally should *not* call :meth:`fully_shard` only on the
    topmost root module.

    Args:
        module (Union[nn.Module, List[nn.Module]): The module or modules to
            shard with FSDP and group together for communication.
        mesh (Optional[DeviceMesh]): This data parallel mesh defines the
            sharding and device. If 1D, then parameters are fully sharded
            across the 1D mesh (FSDP) with ``(Shard(0),)`` placement. If 2D,
            then parameters are sharded across the 1st dim and replicated
            across the 0th dim (HSDP) with ``(Replicate(), Shard(0))``
            placement. The mesh's device type gives the device type used for
            communication; if a CUDA or CUDA-like device type, then we use the
            current device.
        reshard_after_forward (Optional[Union[bool, int]]): This controls the parameter
            behavior after forward and can trade off memory and communication:

            - If ``True``, then this reshards parameters after forward and
              re-all-gathers in backward.
            - If ``False``, then this keeps the unsharded parameters in memory
              after forward and avoids the all-gather in backward. For best performance,
              we usually set ``False`` for the root module, because the root module
              is typically required immediately when the backward pass begins.
            - If ``None``, it is set to ``True`` for non-root modules and ``False``
              for root modules.
            - If an ``int``, then this represents the world size to reshard to
              after forward. It should be a non-trivial divisor of the ``mesh``
              shard dim size (i.e. excluding 1 and the dim size itself). A
              choice may be the intra-node size (e.g. ``torch.cuda.device_count()``).
              This allows the all-gather in backward to be over a smaller world
              size at the cost of higher memory usage than setting to ``True``.
            - After forward, the parameters registered to the module depend on
              to this: The registered parameters are the sharded parameters if
              ``True``; unsharded parameters if ``False``; and the parameters
              resharded to the smaller mesh otherwise. To modify the parameters
              between forward and backward, the registered parameters must be
              the sharded parameters. For ``False`` or an ``int``, this can be
              done by manually resharding via :meth:`reshard`.
        shard_placement_fn (Optional[Callable[[nn.Parameter], Optional[Shard]]]):
            This callable can be used to override the sharding placement for a
            parameter to shard a parameter on a dimension other than dim-0. If
            this callable returns a :class:`Shard` placement (not ``None``),
            then FSDP will shard according to that placement (e.g. ``Shard(1)``).
            If sharding on a nonzero dim, we currently require even sharding,
            i.e. the tensor dim size on that dim must be divisible by the FSDP
            shard mesh size.
        mp_policy (MixedPrecisionPolicy): This controls the mixed precision
            policy, which offers parameter/reduction mixed precision for this
            module. See :class:`MixedPrecisionPolicy` for details.
        offload_policy (OffloadPolicy): This controls the offloading policy,
            which offers parameter/gradient/optimizer state offloading. See
            :class:`OffloadPolicy` and its subclasses for details.
        ignored_params: Optional(Set[nn.Parameter]): The set of parameters to be
            ignored by FSDP. They will not be sharded, nor moved to the device
            during init, nor have their gradients reduced in backward.

    Returns:
        FSDPModule: The module with FSDP applied (in-place).
    """
    torch._C._log_api_usage_once("torch.distributed.fsdp.fully_shard")
    if isinstance(module, (nn.ModuleList, nn.ModuleDict)):
        raise ValueError(
            f"fully_shard does not support containers that do not implement forward: {module}"
        )
    mesh = mesh or _init_default_fully_shard_mesh()
    if mesh.ndim not in (1, 2):
        raise ValueError(f"fully_shard expects a 1D or 2D DeviceMesh but got {mesh}")
    elif mesh.ndim == 1:
        mesh_info = FSDPMeshInfo(mesh, shard_mesh_dim=0)
    else:
        if mesh.mesh_dim_names is None:
            raise AssertionError(
                "Please init the 2D mesh for HSDP with mesh_dim_names specified"
            )
        mesh_info = HSDPMeshInfo(mesh, shard_mesh_dim=1, replicate_mesh_dim=0)
    device = _get_device_from_mesh(mesh)
    auto_reshard_after_forward = reshard_after_forward is None
    # If the user does not provide ``reshard_after_forward``, we set it to True.
    # During lazy_init, we identify which module is the root and override its value to False
    post_forward_mesh_info = _get_post_forward_mesh_info(
        reshard_after_forward if not auto_reshard_after_forward else True,  # type: ignore[arg-type]
        mesh_info,
    )

    arg_module = module
    modules = (
        (module,) if isinstance(module, nn.Module) else tuple(_get_root_modules(module))
    )
    state = fully_shard.state(modules[0])  # type: ignore[attr-defined] # see [1]
    state.init(modules, device, mp_policy, auto_reshard_after_forward)

    managed_modules = _get_managed_modules(modules, ignored_params)
    params, buffers = _get_managed_states(managed_modules, ignored_params)

    _move_states_to_device(params, buffers, device)
    if params:
        state._fsdp_param_group = FSDPParamGroup(
            params,
            modules,
            mesh_info,
            post_forward_mesh_info,
            device,
            shard_placement_fn,
            mp_policy,
            offload_policy,
        )

    # For Dynamo
    for managed_module in managed_modules:
        managed_module._is_fsdp_managed_module = True  # type: ignore[assignment]
        managed_module._fsdp_use_orig_params = True  # type: ignore[assignment]

    # Place FSDP leftmost for highest priority in the method resolution order
    for module in modules:
        cls = module.__class__
        new_cls = cls_to_fsdp_cls.get(cls, None)
        if not new_cls:
            dct = {"__deepcopy__": _unimplemented_deepcopy}
            new_cls = type(f"FSDP{cls.__name__}", (FSDPModule, cls), dct)
            cls_to_fsdp_cls[cls] = new_cls
        module.__class__ = new_cls
    return arg_module


def _unimplemented_deepcopy(*args: Any, **kwargs: Any) -> NoReturn:
    raise AssertionError(
        "FSDP does not support deepcopy. Please use state dict for serialization."
    )


_enable_fsdp_module_new_init: bool = True


@contextmanager
def disable_fsdp_module_new_init() -> Iterator[None]:
    global _enable_fsdp_module_new_init
    prev, _enable_fsdp_module_new_init = _enable_fsdp_module_new_init, False
    try:
        yield
    finally:
        _enable_fsdp_module_new_init = prev


class FSDPModule:
    def __new__(cls, *args, **kwargs):
        """
        Override ``__new__`` to remove the FSDP class and directly construct
        the original class for cases like indexing into a container module.
        """
        # Use index 2 since 0 is the dynamically constructed `FSDP<...>` class
        # and index 1 is the `FSDPModule` class itself
        orig_cls = cls.__mro__[2]
        self = orig_cls.__new__(orig_cls, *args, **kwargs)
        if _enable_fsdp_module_new_init:
            self.__init__(*args, **kwargs)
        return self

    def reshard(self) -> None:
        """
        Reshards the module's parameters, freeing the unsharded parameters if
        they are allocated and registering the sharded parameters to the
        module. This method is *not* recursive.
        """
        state = self._get_fsdp_state()
        if fsdp_param_group := state._fsdp_param_group:
            fsdp_param_group.reshard()

    def unshard(self, async_op: bool = False) -> Optional[UnshardHandle]:
        """
        Unshards the module's parameters by allocating memory and all-gathering
        the parameters. This method is *not* recursive. The unshard follows the
        :class:`MixedPrecisionPolicy`, so it will all-gather following
        ``param_dtype`` if set.

        Args:
            async_op (bool): If ``True``, then returns a :class:`UnshardHandle`
                that has a :meth:`wait` method to wait on the unshard op. If
                ``False``, then returns ``None`` and waits on the handle inside
                this function.

        .. note:: If ``async_op=True``, then FSDP will wait on the pending
            unshard in the module's pre-forward for the user. The user only
            needs to call :meth:`wait` explicitly if the wait should happen
            before pre-forward.
        """
        state = self._get_fsdp_state()
        fsdp_param_group = state._fsdp_param_group
        if fsdp_param_group is not None:
            fsdp_param_group.lazy_init()
            fsdp_param_group.unshard(async_op=async_op)
        handle = _UnshardHandleImpl(fsdp_param_group)
        if async_op:
            return handle
        handle.wait()
        return None

    def set_is_last_backward(self, is_last_backward: bool) -> None:
        """
        Sets whether the next backward is the last one. On the last backward,
        FSDP waits on pending gradient reduction and clears internal data
        data structures for backward prefetching. This can be useful for
        microbatching.
        """
        state = self._get_fsdp_state()
        state._state_ctx.is_last_backward = is_last_backward

    def set_requires_gradient_sync(
        self, requires_gradient_sync: bool, *, recurse: bool = True
    ) -> None:
        """
        Sets if the module should sync gradients. This can be used to implement
        gradient accumulation *without communication*. For HSDP, this controls
        both reduce-scatter and all-reduce together. This is the equivalence of
        `no_sync` in FSDP1.

        Args:
            requires_gradient_sync (bool): Whether to reduce gradients for the
                module's parameters.
            recurse (bool): Whether to set for all FSDP submodules or just the
                passed-in module.
        """
        self_module = cast(nn.Module, self)
        modules = list(self_module.modules()) if recurse else [self_module]
        for module in modules:
            if isinstance(module, FSDPModule):
                state = module._get_fsdp_state()
                if fsdp_param_group := state._fsdp_param_group:
                    fsdp_param_group.reduce_grads = requires_gradient_sync
                    fsdp_param_group.all_reduce_grads = requires_gradient_sync

    def set_requires_all_reduce(
        self, requires_all_reduce: bool, *, recurse: bool = True
    ) -> None:
        """
        Sets if the module should all-reduce gradients. This can be used to
        implement gradient accumulation with only reduce-scatter but not
        all-reduce for HSDP.
        """
        self_module = cast(nn.Module, self)
        modules = list(self_module.modules()) if recurse else [self_module]
        for module in modules:
            if isinstance(module, FSDPModule):
                state = module._get_fsdp_state()
                if fsdp_param_group := state._fsdp_param_group:
                    fsdp_param_group.all_reduce_grads = requires_all_reduce

    def set_reshard_after_forward(
        self, reshard_after_forward: bool, recurse: bool = True
    ) -> None:
        """
        Sets if the module should reshard parameters after forward. This can be
        used to change the ``reshard_after_forward`` FSDP arg at runtime. For
        example, this can be used to set the FSDP root module's value to
        ``True`` (since it is otherwise specially set to ``False``), or it can
        set an FSDP module's value to ``False`` for running evals and set back
        to ``True`` for training.

        Args:
            reshard_after_forward (bool): Whether to reshard parameters after
                forward.
            recurse (bool): Whether to set for all FSDP submodules or just the
                passed-in module.
        """
        if not isinstance(reshard_after_forward, bool):
            raise ValueError(
                f"reshard_after_forward should be a bool, got {type(reshard_after_forward)}"
            )
        self_module = cast(nn.Module, self)
        modules = list(self_module.modules()) if recurse else [self_module]
        for module in modules:
            if isinstance(module, FSDPModule):
                state = module._get_fsdp_state()
                state._auto_reshard_after_forward = False
                if fsdp_param_group := state._fsdp_param_group:
                    fsdp_param_group.post_forward_mesh_info = (
                        _get_post_forward_mesh_info(
                            reshard_after_forward, fsdp_param_group.mesh_info
                        )
                    )

    def set_reshard_after_backward(
        self, reshard_after_backward: bool, *, recurse: bool = True
    ) -> None:
        """
        Sets if the module should reshard parameters after backward. This can
        be used during gradient accumulation to trade off higher memory for
        reduced communication since the unsharded parameters do not need to be
        re-all-gathered before the next forward.

        Args:
            reshard_after_backward (bool): Whether to reshard parameters after
                backward.
            recurse (bool): Whether to set for all FSDP submodules or just the
                passed-in module.
        """
        self_module = cast(nn.Module, self)
        modules = list(self_module.modules()) if recurse else [self_module]
        for module in modules:
            if isinstance(module, FSDPModule):
                state = module._get_fsdp_state()
                if fsdp_param_group := state._fsdp_param_group:
                    fsdp_param_group.reshard_after_backward = reshard_after_backward

    def set_modules_to_forward_prefetch(self, modules: list[FSDPModule]) -> None:
        """
        Sets the FSDP modules for which this FSDP module should explicitly
        prefetch all-gathers in forward. The prefetching runs after this
        module's all-gather copy-out.

        Passing a singleton list containing the next FSDP module gives the same
        all-gather overlap behavior as the default overlap behavior, except the
        prefetched all-gather is issued earlier from the CPU. Passing a list
        with at least length two is required for more aggressive overlap and
        will use more reserved memory.

        Args:
            modules (List[FSDPModule]): FSDP modules to prefetch.
        """
        _assert_all_fsdp_modules(modules)
        self._get_fsdp_state()._states_to_forward_prefetch = [
            module._get_fsdp_state() for module in modules
        ]

    def set_modules_to_backward_prefetch(self, modules: list[FSDPModule]) -> None:
        """
        Sets the FSDP modules for which this FSDP module should explicitly
        prefetch all-gathers in backward. This overrides the default backward
        pretching implementation that prefetches the next FSDP module based on
        the reverse post-forward order.

        Passing a singleton list containing the previous FSDP module gives the
        same all-gather overlap behavior as the default overlap behavior.
        Passing a list with at least length two is required for more aggressive
        overlap and will use more reserved memory.

        Args:
            modules (List[FSDPModule]): FSDP modules to prefetch.
        """
        _assert_all_fsdp_modules(modules)
        self._get_fsdp_state()._states_to_backward_prefetch = [
            module._get_fsdp_state() for module in modules
        ]

    def set_custom_all_gather(self, comm: AllGather) -> None:
        """
        Overrides the default ``all_gather`` communication behavior,
        to have better control over the communication and memory usage.
        See `Comm` and `ReduceScatter` for details.

        Args:
            comm (AllGather): Custom all-gather communication.
        """
        state = self._get_fsdp_state()
        if (fsdp_param_group := state._fsdp_param_group) is not None:
            fsdp_param_group._all_gather_comm = comm

    def set_custom_reduce_scatter(self, comm: ReduceScatter) -> None:
        """
        Overrides the default ``reduce_scatter`` communication behavior,
        to have better control over the communication and memory usage.
        See `Comm` and `ReduceScatter` for details.

        Args:
            comm (ReduceScatter): Custom reduce_scatter communication.
        """
        state = self._get_fsdp_state()
        if (fsdp_param_group := state._fsdp_param_group) is not None:
            fsdp_param_group._reduce_scatter_comm = comm

    def set_all_reduce_hook(
        self,
        hook: Callable[[torch.Tensor], None],
        *,
        stream: Optional[torch.cuda.Stream] = None,
    ):
        """
        Args:
            hook (Callable[[torch.Tensor], None]): User-defined all-reduce hook
                with expected signature ``hook(reduce_output: torch.Tensor) -> None``
                where ``reduce_output`` is the reduce-scatter output if only
                using FSDP or the all-reduce output if using native HSDP.
            stream (Optional[torch.cuda.Stream]): Stream to run the all-reduce
                hook in. This should only be set if not using native HSDP. If
                using native HSDP, the hook will run in the internally defined
                all-reduce stream used by the native HSDP all-reduce.
        """
        state = self._get_fsdp_state()
        if (fsdp_param_group := state._fsdp_param_group) is not None:
            fsdp_param_group._all_reduce_hook = hook
            if stream is not None:
                if fsdp_param_group._is_hsdp:
                    raise ValueError("stream cannot be set when using native HSDP")
                fsdp_param_group._all_reduce_hook_stream = stream

    def set_post_optim_event(self, event: torch.Event) -> None:
        """
        Sets a post-optimizer-step event for the root FSDP module to wait the
        all-gather streams on.

        By default, the root FSDP module waits the all-gather streams on the
        current stream to ensure that the optimizer step has finished before
        all-gathering. However, this may introduce false dependencies if
        there is unrelated computation after the optimizer step. This API
        allows the user to provide their own event to wait on. After the root
        waits on the event, the event is discarded, so this API should be
        called with a new event each iteration.

        Args:
            event (torch.Event): Event recorded after the optimizer step
                to wait all-gather streams on.
        """
        self._get_fsdp_state()._state_ctx.post_optim_event = event

    @deprecated("Use `set_gradient_divide_factor` instead")
    def set_reduce_scatter_divide_factor(self, factor: float) -> None:
        """Use :py:meth:`set_gradient_divide_factor` instead"""
        self.set_gradient_divide_factor(factor)

    def set_gradient_divide_factor(self, factor: float) -> None:
        """
        Sets a custom divide factor for the gradient reduction. This might use
        a custom reduce op using NCCL's PreMulSum, which allows multiplying by
        the factor before reduction.

        Args:
            factor (float): Custom divide factor.
        """
        state = self._get_fsdp_state()
        if (fsdp_param_group := state._fsdp_param_group) is not None:
            fsdp_param_group.gradient_divide_factor = factor

    def set_force_sum_reduction_for_comms(self, enable: bool) -> None:
        """
        Sets whether to require the low-level collective communication
        primitives to exclusively use "sum"-type reductions, even if it comes
        at the cost of separate additional pre- or post-scaling operations.
        This is needed for example because NCCL currently supports zero-copy
        transfers only for this kind of collectives.

        NB: for MTIA devices, this is always implicitly enabled.

        NB: if `set_all_reduce_hook` is used under FSDP setup, the caller needs
        to ensure the custom all-reduce across FSDP units follow this strategy
        as well, as FSDP can no longer automatically handle that.

        Args:
            enable (bool): Whether to only ever use ReduceOp.SUM for comms.
        """
        state = self._get_fsdp_state()
        if (fsdp_param_group := state._fsdp_param_group) is not None:
            fsdp_param_group.force_sum_reduction_for_comms = enable

    def set_unshard_in_backward(self, unshard_in_backward: bool) -> None:
        """
        Sets whether the FSDP module's parameters need to be unsharded in
        backward. This can be used in expert cases when the user knows that all
        parameters in this FSDP module's parameter group are not needed for
        backward computation (e.g. embedding).
        """
        state = self._get_fsdp_state()
        if (fsdp_param_group := state._fsdp_param_group) is not None:
            fsdp_param_group.unshard_in_backward = unshard_in_backward

    def set_allocate_memory_from_process_group_for_comm(self, enable: bool) -> None:
        """
        Sets whether the temporary staging buffers used to send and receive data
        over collective communications should be allocated using the custom
        optimized allocator provided by the ProcessGroup itself (if any). This
        might allow the ProcessGroup to be more efficient. For example, when
        using NCCL, this enables it to leverage zero-copy transfers over SHARP
        (for NVLink and/or InfiniBand).

        This cannot be used together with :meth:`set_custom_all_gather` or
        :meth:`set_custom_reduce_scatter` as those APIs allow for
        finer-grained control over each communication, and this method cannot
        determine their staging buffer allocation strategy.

        Args:
            enable (bool): Whether to turn on ProcessGroup allocation.
        """
        state = self._get_fsdp_state()
        if (fsdp_param_group := state._fsdp_param_group) is not None:
            fsdp_param_group.set_allocate_memory_from_process_group(enable)

    def _set_unshard_async_op(self, async_op: bool):
        """
        Sets whether to use ``async_op=True`` or ``False`` for the pre-forward
        and pre-backward unshard op. This defaults to ``False`` but can be set
        to ``True`` with this method.

        Setting this to ``True`` allows the all-gather allocations to happen in
        the default stream, avoiding inter-stream memory fragmentation.
        However, you must use explicit prefetching (e.g. via :meth:`unshard`)
        in forward to still get overlap, and the pre-all-gather ops like dtype
        casting and copy-in will not overlap with compute.
        """
        self_module = cast(nn.Module, self)
        for module in self_module.modules():
            if isinstance(module, FSDPModule):
                state = module._get_fsdp_state()
                if fsdp_param_group := state._fsdp_param_group:
                    fsdp_param_group.unshard_async_op = async_op

    def _get_fsdp_state(self) -> FSDPState:
        if (state := _get_module_fsdp_state(cast(nn.Module, self))) is None:
            raise AssertionError(f"No FSDP state found on {self}")
        return state

    def _apply(self, *args: Any, **kwargs: Any) -> Any:
        # Reshard to ensure that sharded parameters are registered
        self.reshard()
        ret = super()._apply(*args, **kwargs)  # type: ignore[misc]
        state = self._get_fsdp_state()
        if not (fsdp_param_group := state._fsdp_param_group):
            return ret
        # TODO: Remove this padding logic once DTensor pads the local tensor:
        # https://github.com/pytorch/pytorch/issues/113045
        with torch.no_grad():
            for fsdp_param in fsdp_param_group.fsdp_params:
                fsdp_param.reset_sharded_param()
        return ret


class UnshardHandle:
    """
    A handle to wait on a :meth:`FSDPModule.unshard` op.
    """

    def wait(self) -> None:
        """
        Waits on the unshard op. This ensures that the current stream can use
        the unsharded parameters, which are now registered to the module.
        """
        return


class _UnshardHandleImpl(UnshardHandle):
    def __init__(self, fsdp_param_group: Optional[FSDPParamGroup]):
        self._fsdp_param_group = fsdp_param_group

    def wait(self):
        if self._fsdp_param_group is not None:
            self._fsdp_param_group.wait_for_unshard()
            # Avoid keeping a reference
            self._fsdp_param_group = None


def register_fsdp_forward_method(module: nn.Module, method_name: str) -> None:
    """
    Registers a method on ``module`` to be considered a forward method for
    FSDP.

    FSDP all-gathers parameters pre-forward and optionally frees parameters
    post-forward (depending on ``reshard_after_forward``). FSDP only knows to
    do this for :meth:`nn.Module.forward` by default. This function patches a
    user-specified method to run the pre/post-forward hooks before/after the
    method, respectively. If ``module`` is not an :class:`FSDPModule`, then
    this is a no-op.

    Args:
        module (nn.Module): Module to register the forward method on.
        method_name (str): Name of the forward method.
    """
    if not isinstance(module, FSDPModule):
        # Make no-op to allow including both when using/not using FSDP
        return
    if not hasattr(module, method_name):
        raise ValueError(f"{type(module)} does not have a method {method_name}")
    orig_method = getattr(module, method_name)

    @functools.wraps(orig_method)
    def wrapped_method(self, *args, **kwargs):
        fsdp_state = self._get_fsdp_state()
        args, kwargs = fsdp_state._pre_forward(self, args, kwargs)
        out = orig_method(*args, **kwargs)
        return fsdp_state._post_forward(self, args, out)

    # Use `__get__` to make `wrapped_method` an instance method
    setattr(
        module,
        method_name,
        wrapped_method.__get__(module, type(module)),  # type:ignore[attr-defined]
    )


def share_comm_ctx(modules: list[FSDPModule]) -> None:
    """
    For Pipeline Parallelism (PP), each model chunk is a FSDP root. We want
    to share cuda streams for all-gather, reduce-scatter, and all-reduce.
    This avoids allocating inter-stream memory framgmentation

    example usage:
        ```
        from torch.distributed.fsdp import share_comm_ctx

        share_comm_ctx([fsdp_model_1, fsdp_model_2, ...])
        ```
    """
    if len(modules) == 0:
        return
    for module in modules:
        if not isinstance(module, FSDPModule):
            raise ValueError(f"Expects list of FSDPModules but got {module}")
    fsdp_states = [module._get_fsdp_state() for module in modules]
    comm_ctx = fsdp_states[0]._comm_ctx
    for fsdp_state in fsdp_states[1:]:
        fsdp_state._comm_ctx = comm_ctx
        if fsdp_param_group := fsdp_state._fsdp_param_group:
            fsdp_param_group.comm_ctx = comm_ctx


def _assert_all_fsdp_modules(modules: Iterable[Any]) -> None:
    for module in modules:
        if not isinstance(module, FSDPModule):
            raise ValueError(f"Expects FSDPModule but got {type(module)}: {module}")<|MERGE_RESOLUTION|>--- conflicted
+++ resolved
@@ -38,11 +38,8 @@
     "UnshardHandle",
     "register_fsdp_forward_method",
     "get_cls_to_fsdp_cls",
-<<<<<<< HEAD
+    "disable_fsdp_module_new_init",
     "share_comm_ctx",
-=======
-    "disable_fsdp_module_new_init",
->>>>>>> 3a110c9b
 ]
 
 
