import contextlib
import copy
import functools
import traceback
import warnings
from contextlib import contextmanager
import warnings
from dataclasses import dataclass
from enum import Enum, auto
from math import inf
from typing import (
    TYPE_CHECKING,
    Any,
    Callable,
    Dict,
    Generator,
    Iterable,
    Iterator,
    List,
    NamedTuple,
    Optional,
    Set,
    Tuple,
    Union,
    cast,
)

import torch
import torch.distributed as dist
import torch.nn as nn
import torch.nn.functional as F
from torch.autograd import Variable
from torch.distributed import ProcessGroup
from torch.distributed._shard.sharded_tensor import (
    Shard,
    ShardedTensor,
    init_from_local_shards,
)
from torch.distributed.distributed_c10d import _get_default_group
from torch.nn.parameter import Parameter

from .flatten_params_wrapper import (
    FLAT_PARAM,
    FPW_MODULE,
    FlatParameter,
    FlattenParamsWrapper,
)
from .optim_utils import (
    _flatten_optim_state,
    _get_flat_param_to_fsdp_module,
    _get_param_id_to_param,
    _get_param_to_param_id,
    _unflatten_optim_state,
)
from .utils import _apply_to_tensors, _replace_by_prefix
from .wrap import _recursive_wrap

if TYPE_CHECKING:
    from collections import OrderedDict  # noqa: F401


FSDP_WRAPPED_MODULE = "_fsdp_wrapped_module"
FSDP_PREFIX = FSDP_WRAPPED_MODULE + "." + FPW_MODULE + "."


class ShardingStrategy(Enum):
    """
    Specify which sharding strategy will be used for the distributed training.
    FULL_SHARD: if Shard parameters, gradients and optimizer states, this algorithm
                inserts all_gather before forward and backward computation to gather
                parameters, also inserts reduce_scatter after backward computation for
                synchronizing and sharding gradients. Sharded optimizer states are
                updated locally.
    SHARD_GRAD_OP: Shard optimizer states and gradients, this algorithm inserts all_gather
                   before forward computation and keeps the full parameters in
                   GPU memory until backward computation is done. It inserts reduce_scater
                   after backward computation for synchronizing and sharding gradients.
                   Sharded optimizer states are updated locally.
    SHARD_OP(future support): Shard optimizer states only, this algorithm inserts all_gather
                              or broadcast before forward computation and keeps the full
                              parameters in GPU memory until backward computation is done. It
                              inserts all_reduce after backward computation for synchronizing
                              gradients. Sharded optimizer states are updated locally.
    NO_SHARD(future support): This is similar to PyTorch `DistributedDataParallel` API.
                              Parameters, gradients and optimizer states are replicated
                              among ranks, all_reduce is inserted after backward computation
                              is done for synchronizing gradients. Full optimizer states
                              are updated in each rank.
    HYBRID_SHARD(future support): apply FULL_SHARD algorithm in the intra node and
                                  apply NO_SHARD algorithm in the inter nodes.

    """
    FULL_SHARD = auto()
    SHARD_GRAD_OP = auto()
    # TODO
    # SHARD_OP = auto()
    # NO_SHARD = auto()
    # HYBRID_SHARD = auto()


@dataclass
class MixedPrecision:
    """
    A config to enable mixed precision training with FullyShardedDataParallel.
    This class can be constructed with three flags:
        ``param_dtype`` controls the precision of model parameters, inputs, and
        therefore the precision under which computation happens. After forward
        and backward passes, FSDP parameters point to full precision shards
        that are kept in memory. Full precision parameters are always
        checkpointed.
        ``reduce_dtype`` controls the precision under which gradient reduction
        would occur, which can potentially be different than ``param_dtype``
        for use cases such as communication efficiency.
        ``buffer_dtype`` controls the precision that buffers are cast to. Note
        that buffers are unsharded and are cast in the first forward pass, and
        remain in their reduced precision state even after forward/backward
        passes. However, when taking checkpoints with ``state_dict``, buffers
        are checkpointed in their full precision (and then restored back to
        to their reduced precision) as expected. Note that this checkpoint
        support is currently limited to ``StateDictType.FULL_STATE_DICT``.

    .. note:: In ``_summon_full_params``, parameters are summoned in full
        precision but buffers are not.

    .. note:: Parameters and buffers are checkpointed in full precision. For
        buffers, this is only guaranteed to work for ``StateDictType.FULL_STATE_DICT``.

    .. note:: This API is experimental and subject to change.
    """
    # maintain a tensor of this dtype that the fp32 param shard will be cast to.
    # Will control the precision of model params, inputs, and thus compute as
    # well.
    param_dtype: torch.dtype = torch.float16
    # Gradient communication precision.
    reduce_dtype: torch.dtype = torch.float16
    # Buffer precision.
    buffer_dtype: torch.dtype = torch.float16


@dataclass
class CPUOffload:
    """
    CPU offloading config. Currently, only parameter and gradient CPU
    offload are supported.
    offload_params: Offloading parameters to CPUs when these parameters are
                    not used for computation on GPUs. This implicitly enables
                    gradient offloading to CPUs in order for parameters and
                    gradients to be on the same device to work with optimizer.
    """

    offload_params: bool = False
    # TODO: state dict offloading
    # https://github.com/pytorch/pytorch/issues/67224


class BackwardPrefetch(Enum):
    """
    Specify where to prefetch next layer's full parameters
    during backward pass.
    BACKWARD_PRE: prefetch right before current layer's backward computation
                  starts, this approach will increase backward communication
                  and computation overalpping and potentialy improve training
                  performance, but it may increase the peak memory usage as
                  the prefetched full parameters will be kept in the GPU memory
                  until next layer's backward computation is done.
    BACKWARD_POST: prefetch right after current layer's backward computation finishes,
                   this approach will not increase peak memory as prefetching happens
                   after current layer's full parameters are freed.
                   It could potentially improve backward communication and computation
                   overlapping as it avoids all_gather and reduce_scatter are blocked
                   each other in the single NCCL stream. However, based on our experiments,
                   for some models, the backward post backward hook fire order is not always
                   the reversed forward computation order, so this
                   approach may prefetch full parameters for layers ahead of next layer,
                   this 'ahead' all_gather could delay next layer's all_gather in the
                   single NCCL stream and cause the next layer's computation delay. So it may
                   cause some performance regession for some models.
    """

    BACKWARD_PRE = auto()
    BACKWARD_POST = auto()
    # TODO, BACKWARD_PRE_CPU, prefetch full parameters and keep them in the CPU memory


class TrainingState_(Enum):
    """
    Simple enum to indicate what state FSDP is in. Used for asserting
    to make sure APIs are called in the correct state.
    ..note::
        ``BACKWARD_PRE`` and ``BACKWARD_POST`` states are used to ensure we
        receives backward hooks in the correct order. It is used to catch
        unexpected order of hooks being called (likely due to our
        hook registration logic or autograd engine logic changes).
    """

    IDLE = auto()
    FORWARD = auto()
    BACKWARD_PRE = auto()
    BACKWARD_POST = auto()
    SUMMON_FULL_PARAMS = auto()


class StateDictType(Enum):
    """
    This enum indicates that which type of ``state_dict`` the FSDP module is
    currently processing (returning or loading).
    The default value is FULL_STATE_DICT to comply the PyTorch convention.
    ..note::
        FSDP currently supports two types of ``state_dict``:
            1. ``state_dict/load_state_dict`: this pair of APIs return and load
               the non-sharded, unflattened parameters. The semantics is the
               same as using DDP.
            2. ``_local_state_dict/_load_local_state_dict``: this pair of APIs return
               and load local sharded, flattened parameters. The values returned
               by ``_local_state_dict`` can be directly used by FSDP and is only
               meaningful to FSDP (because parameters are flattened). Note that
               these APIs are meant for use via the :func:`state_dict_type`
               context manager as follows:
                   >>> with fsdp.state_dict_type(StateDictType.LOCAL_STATE_DICT):
                   >>>     state = fsdp.state_dict()  # loads local state dict
            3. [Planned for future support] ``sharded_state_dict/load_sharded_state_dict``: this pair of APIs
               return and load sharded, unflattened parameters. The ``state_dict``
               return by ``sharded_state_dict`` can be used by all other parallel
               schemes (resharding may be required).
    """

    FULL_STATE_DICT = auto()
    LOCAL_STATE_DICT = auto()
    SHARDED_STATE_DICT = auto()


_seq = 0

class OptimStateKeyType(Enum):
    PARAM_NAME = auto()
    PARAM_ID = auto()


class FullyShardedDataParallel(nn.Module):
    """
    A wrapper for sharding Module parameters across data parallel workers. This
    is inspired by `Xu et al.`_ as well as the ZeRO Stage 3 from DeepSpeed_.
    FullyShardedDataParallel is commonly shortened to FSDP.

    .. _`Xu et al.`: https://arxiv.org/abs/2004.13336
    .. _DeepSpeed: https://www.deepspeed.ai/

    Example::

        >>> import torch
        >>> from torch.distributed.fsdp import FullyShardedDataParallel as FSDP
        >>> torch.cuda.set_device(device_id)
        >>> sharded_module = FSDP(my_module)
        >>> optim = torch.optim.Adam(sharded_module.parameters(), lr=0.0001)
        >>> x = sharded_module(x, y=3, z=torch.Tensor([1]))
        >>> loss = x.sum()
        >>> loss.backward()
        >>> optim.step()

    .. warning::
        The optimizer must be initialized *after* the module has been wrapped,
        since FSDP will shard parameters in-place and this will break any
        previously initialized optimizers.

    .. warning::
        Module should be already placed on the destination device or
        device is set properly using ``torch.cuda.set_device(device_id)``.
        FSDP will get compute device from module first, if module device
        is CPU, FSDP will then get compute device from current device.

    .. warning::
        FSDP currently does not support gradient accumulation outside
        `no_sync()` when using CPU offloading. Trying to do so yields incorrect
        results since FSDP will use the newly-reduced gradient instead of
        accumulating with any existing gradient.

    Args:
        module (nn.Module):
            module to be wrapped with FSDP.
        process_group (Optional[ProcessGroup]):
            process group for sharding
        sharding_strategy (Optional[ShardingStrategy]):
            Config sharding algorithm, different sharding algorithm has trade
            off between memory saving and communication overhead. ``FULL_SHARD``
            will be chosen if sharding_strategy is not specified.
        cpu_offload (Optional[CPUOffload]):
            CPU offloading config. Currently, only parameter and gradient CPU
            offload is supported. It can be enabled via passing in
            ``cpu_offload=CPUOffload(offload_params=True)``. Note that this
            currently implicitly enables gradient offloading to CPU in order for
            params and grads to be on same device to work with optimizer. This
            API is subject to change. Default is ``None`` in which case there
            will be no offloading.
        auto_wrap_policy (Optional[Callable]):
            A callable specifying a policy to recursively wrap layers with FSDP.
            Note that this policy currently will only apply to child modules of
            the passed in module. The remainder modules are always wrapped in
            the returned FSDP root instance.
            ``default_auto_wrap_policy`` written in ``torch.distributed.fsdp.wrap`` is
            an example of ``auto_wrap_policy`` callable, this policy wraps layers
            with parameter sizes larger than 100M. Users can supply the customized
            ``auto_wrap_policy`` callable that should accept following arguments:
            ``module: nn.Module``, ``recurse: bool``, ``unwrapped_params: int``,
            extra customized arguments could be added to the customized
            ``auto_wrap_policy`` callable as well.

            Example::

                >>> def custom_auto_wrap_policy(
                >>>     module: nn.Module,
                >>>     recurse: bool,
                >>>     unwrapped_params: int,
                >>>     # These are customizable for this policy function.
                >>>     min_num_params: int = int(1e8),
                >>> ) -> bool:
                >>>     return unwrapped_params >= min_num_params

        backward_prefetch (Optional[BackwardPrefetch]):
            This is an experimental feature that is subject to change in the
            the near future. It allows users to enable two different backward_prefetch
            algorithms to help backward communication and computation overlapping.
<<<<<<< HEAD
            Pros and cons of each algorithm is explained in the class ``BackwardPrefetch_``.
        param_init_fns: Optional[Union[Dict[torch.nn.Module, Callable], Callable]]: If meta
            module is passed in, must pass in a dict mapping module to function
            to initialize the module, or a single function that will be used
            for all modules.
=======
            Pros and cons of each algorithm is explained in the class ``BackwardPrefetch``.
        ignored_modules (Optional[Iterable[torch.nn.Module]]): Modules whose
            own parameters and child modules' parameters are ignored by this
            instance. None of the modules directly in ``ignored_modules``
            should be :class:`FullyShardedDataParallel` instances, and any
            child modules that are already-constructed
            :class:`FullyShardedDataParallel` instances will not be ignored if
            they are nested under this instance. This argument may be used to
            avoid sharding specific parameters when using an
            ``auto_wrap_policy`` or if parameters' sharding is not managed by
            FSDP. (Default: ``None``)
>>>>>>> 045228ba
    """

    def __init__(
        self,
        module: nn.Module,
        process_group: Optional[ProcessGroup] = None,
        sharding_strategy: Optional[ShardingStrategy] = None,
        cpu_offload: Optional[CPUOffload] = None,
        auto_wrap_policy: Optional[Callable] = None,
        backward_prefetch: Optional[BackwardPrefetch] = None,
<<<<<<< HEAD
        mixed_precision: Optional[MixedPrecision] = None
        param_init_fns=None,
=======
        mixed_precision: Optional[MixedPrecision] = None,
        ignored_modules: Optional[Iterable[torch.nn.Module]] = None,
>>>>>>> 045228ba
    ):
        torch._C._log_api_usage_once("torch.distributed.fsdp")
        super().__init__()
        # Save the ignored modules and their parameters, including the
        # parameter names, which are needed to filter the model state dict
        self._ignored_modules = self._get_ignored_modules(ignored_modules)
        ignored_params = self._get_ignored_params(self._ignored_modules)
        param_to_unflat_param_names = _get_param_to_unflat_param_names(module)
        self._ignored_param_to_param_name = {}
        for param in ignored_params:
            unflat_param_names = param_to_unflat_param_names[param]
            assert len(unflat_param_names) == 1, \
                "Only `FlatParameter`s can map to >1 unflattened parameter " \
                "name, and `_get_ignored_params()` should have excluded " \
                "them; check `_get_param_to_unflat_param_names()`"
            self._ignored_param_to_param_name[param] = unflat_param_names[0]
        # if auto_wrap_policy is specified, submodules should not be
        # already wrapped, otherwise we'd attempt to double wrap them resulting
        # in errors.
        global _seq
        _seq += 1
        self.my_seq = _seq
        if auto_wrap_policy is not None:
            self._check_wrapped(
                module,
                check_fn=lambda mod: not isinstance(mod, FullyShardedDataParallel),
                err_fn=lambda mod: f"Expected {mod} to NOT be FullyShardedDataParallel if auto_wrap is enabled.",
            )
#            self._rank0_print(f"Call to Recursive wrap")
            _recursive_wrap(
                module,
                auto_wrap_policy=auto_wrap_policy,
                wrapper_cls=FullyShardedDataParallel,
                ignored_modules=self._ignored_modules,
                ignored_params=ignored_params,
                # Note that we have the recursive_wrap skip wrapping for
                # the outermost (this) module otherwise it will result in a
                # double-wrap causing issues.
                only_wrap_children=True,
                # FSDP arguments follow.
                process_group=process_group,
                sharding_strategy=sharding_strategy,
                cpu_offload=cpu_offload,
                backward_prefetch=backward_prefetch,
                mixed_precision=mixed_precision,
                param_init_fns=param_init_fns,
            )

#        self._rank0_print(f"Wrapping {module}")
        self.process_group = process_group or _get_default_group()
        self.rank = self.process_group.rank()
        self.world_size = self.process_group.size()

        # Check if meta device.
        # Right now this check is just if user has
        # specified param_init_fns, implying it is a
        # meta module. Will make it more user friendly
        # as part of flushing out the API.
        is_meta_module = param_init_fns is not None

        if is_meta_module:
#            self._rank0_print(f"Got meta module {module}")
            # Materialize the module first.
#            self._rank0_print(f"Materializing it on {torch.cuda.current_device()}")

            # Initialize parameters according to the user lambda.
            if param_init_fns is None:
                raise ValueError("Must specify module init function")

            # Will call nn.utils.materialize_module(m)
            if isinstance(param_init_fns, dict):
                param_init_fns[module](module)
            else:
                assert callable(param_init_fns)
                param_init_fns(module)
            


        # device for computation, if module is on GPU, use module.device;
        # if module is on CPU, use current device;
        self.compute_device = _get_default_cuda_device(module)

        # Enum to indicate if we're in the forward/backward pass, idle, etc.
        self.training_state = TrainingState_.IDLE

        # setting two factors to avoid underflow and overflow
        self.gradient_predivide_factor: float = self._get_gradient_predivide_factor(
            self.world_size
        )
        self.gradient_postdivide_factor: float = (
            self.world_size / self.gradient_predivide_factor
        )

        self.numel_padded_per_param: List[int] = []
        self.cpu_offload = cpu_offload or CPUOffload()
        self.backward_prefetch = backward_prefetch
        self.sharding_strategy = sharding_strategy or ShardingStrategy.FULL_SHARD
        self.mixed_precision = mixed_precision
        # Original buffer type (mapping since all buffers may not be of same type). In
        # the case of mixed precision training, this is used to restore buffers
        # to their original type (which may not be the same as that of the
        # parameters in the model) when checkpointing.
        self._orig_buffer_dtypes: Dict[str, torch.dtype] = {}

        # Only handle params which are not already sharded. This enables
        # sharding individual layers of a Module, with an outer wrapper to
        # shard any leftover parameters.
        params = []
        for param in module.parameters():
            if param not in ignored_params and not isinstance(param, FlatParameter):
                params.append(param)

        #num_params = sum(p.numel() for p in params)
        #print(f"Attempting to flatten {num_params} params")
        try:
            self._fsdp_wrapped_module: FlattenParamsWrapper = FlattenParamsWrapper(
                module, param_list=params
            )
        except Exception as e:
            num_params = sum(p.numel() for p in params)
            raise ValueError(f" {self.my_seq}, is_meta={is_meta_module} : Error when wrapping {num_params} params: {str(e)}")
        #num_params = sum(p.numel() for p in params)
        #self._rank0_print(f"Successfully wrapped {num_params} params {self.my_seq}")
        assert getattr(self, FSDP_WRAPPED_MODULE) is self._fsdp_wrapped_module
        del module  # free original module in case it helps garbage collection
        if self._fsdp_wrapped_module.flat_param is not None:
            self.params = [self._fsdp_wrapped_module.flat_param]
        else:
            self.params = []

        # Shard module parameters in place
        self._shard_parameters()

        # Make sure all parameters are sharded.
        for n, p in self.named_parameters():
            if p not in ignored_params and not isinstance(p, FlatParameter):
                raise RuntimeError(
                    f"found unsharded parameter: {n} ; {p.size()} {p.__class__}"
                )
        self._reset_lazy_init()

        # Flag indicating if we require gradient reduction in the backward
        # pass (set to `False` in the `no_sync()` context manager)
        self._require_backward_grad_sync: bool = True

        self._state_dict_type = StateDictType.FULL_STATE_DICT

        # FSDP currently provides three different state_dicts. The actual
        # state_dict that will be saved/loaded is decided by
        # self._state_dict_type. And the main logic of each state_dict is
        # implemented in the hook. Therefore, for each hook (post-save and
        # pre-load), there is a dispatcher dictionary to dispatch the execution
        # flow to the correct implementation.
        self._register_state_dict_hook(self._post_state_dict_hook)
        self._post_state_dict_hook_fn = {
            StateDictType.FULL_STATE_DICT: self._full_post_state_dict_hook,
            StateDictType.LOCAL_STATE_DICT: self._local_post_state_dict_hook,
            StateDictType.SHARDED_STATE_DICT: self._sharded_post_state_dict_hook,
        }
        self._register_load_state_dict_pre_hook(
            self._pre_load_state_dict_hook, with_module=True
        )
        self._pre_load_state_dict_hook_fn = {
            StateDictType.FULL_STATE_DICT: self._full_pre_load_state_dict_hook,
            StateDictType.LOCAL_STATE_DICT: self._local_pre_load_state_dict_hook,
            StateDictType.SHARDED_STATE_DICT: self._sharded_pre_load_state_dict_hook,
        }

        # Flag to guard against preparing gradients multiple times per backward pass.
        self._pre_backward_hook_has_run = False
        # Used for prefetching all gather full params in post backward hook
        self._need_rebuild_full_params = False

        # If specified, offload parameter shard to CPU.
        if self.cpu_offload.offload_params:
            for p in self.params:
                self._offload_to_cpu(p)

    def _rank0_print(self, msg, process_group=None):
        rank = dist.get_rank(process_group) if process_group is not None else dist.get_rank()
        if rank == 0:
            print(msg)

    def _init_reshard_after_forward(self):
        if self.sharding_strategy == ShardingStrategy.FULL_SHARD:
            # Free full params and keep shard only after forward
            self.reshard_after_forward = True
        elif self.sharding_strategy == ShardingStrategy.SHARD_GRAD_OP:
            # Keep full params in the GPU memory until backward
            # computation is done
            self.reshard_after_forward = False
        else:
            raise RuntimeError(
                "sharding_strategy only supports FULL_SHARD and SHARD_GRAD_OP right now."
            )

    def _get_ignored_modules(
        self,
        _ignored_modules: Any,
    ) -> Set[torch.nn.Module]:
        """
        Checks that ``_ignored_modules`` is an iterable of ``torch.nn.Module``
        s without any :class:`FullyShardedDataParallel` instances and then
        returns them and their children as a :class:`set`, excluding nested
        :class:`FullyShardedDataParallel` instances.

        We include the child modules to better match user intuition since
        ignoring a module should ignore its child modules as well, and we
        exclude :class:`FullyShardedDataParallel` instances since ``self`` may
        be the intended root instance that manages them.
        """
        if _ignored_modules is None:
            return set()
        msg_prefix = "`ignored_modules` should be an iterable of " \
            "`torch.nn.Module`s "
        try:
            ignored_root_modules = set(_ignored_modules)
        except TypeError:
            raise TypeError(msg_prefix + f"but got {type(_ignored_modules)}")
        for module in ignored_root_modules:
            if not isinstance(module, torch.nn.Module):
                raise TypeError(
                    msg_prefix + f"but got an iterable with {type(module)}"
                )
            if isinstance(module, FullyShardedDataParallel):
                raise ValueError(
                    "`ignored_modules` should not include FSDP modules"
                )
        # Include child modules and exclude nested FSDP modules
        ignored_modules = set(
            child for module in ignored_root_modules
            for child in module.modules()
            if not isinstance(child, FullyShardedDataParallel) and
            not isinstance(child, FlattenParamsWrapper)
        )
        return ignored_modules

    def _get_ignored_params(
        self,
        ignored_modules: Set[torch.nn.Module],
    ) -> Set[torch.nn.Parameter]:
        """
        Returns the parameters of the modules in ``ignored_modules`` as a
        :class:`set`, excluding any :class:`FlatParameter` s.
        """
        return set(
            p for m in ignored_modules for p in m.parameters()
            if not isinstance(p, FlatParameter)
        )

    @classmethod
    def _check_wrapped(cls, begin_module, check_fn, err_fn):
        for _, mod in begin_module.named_modules():
            if not check_fn(mod):
                raise ValueError(err_fn(mod))

    @property
    def module(self) -> FlattenParamsWrapper:
        """make model.module accessible, just like DDP."""
        assert isinstance(self._fsdp_wrapped_module, FlattenParamsWrapper)
        return self._fsdp_wrapped_module

    def check_is_root(self) -> bool:
        self._lazy_init()
        assert self._is_root is not None
        return self._is_root

    @staticmethod
    def fsdp_modules(
        module: nn.Module,
        root_only: bool = False,
    ) -> List["FullyShardedDataParallel"]:
        """
        Returns all nested FSDP instances, possibly including ``module`` itself
        and only including FSDP root modules if ``root_only=True``.

        Args:
            module (torch.nn.Module): Root module, which may or may not be an
                ``FSDP`` module.
            root_only (bool): Whether to return only FSDP root modules.
                (Default: ``False``)

        Returns:
            List[FullyShardedDataParallel]: FSDP modules that are nested in
            the input ``module``.
        """
        return [
            submodule for submodule in module.modules()
            if isinstance(submodule, FullyShardedDataParallel) and
            (not root_only or submodule.check_is_root())
        ]

    def apply(self, fn: Callable[[nn.Module], None]) -> "FullyShardedDataParallel":
        r"""Applies ``fn`` recursively to every submodule (as returned by ``.children()``)
        as well as self. Typical use includes initializing the parameters of a model
        (see also :ref:`nn-init-doc`).

        Compared to ``torch.nn.Module.apply``, this version additionally gathers
        the full parameters before applying ``fn``. It should not be called from
        within another ``_summon_full_params`` context.

        Args:
            fn (:class:`Module` -> None): function to be applied to each submodule

        Returns:
            Module: self
        """
        raise ValueError("Called fsdp apply....")
        uninitialized = self._is_root is None
        self._assert_state(TrainingState_.IDLE)
        with self._summon_full_params(recurse=False, writeback=True):
            ret = super().apply(fn)

        # Reset lazy init that might be called by _summon_full_params, since
        # it could have set is_root incorrectly for non-root FSDP instances.
        if uninitialized and self._is_root:
            for module in self.fsdp_modules(self):
                module._reset_lazy_init()

        return ret

    # setting two factors 'self.gradient_predivide_factor'
    # and 'self.gradient_postdivide_factor' to avoid underflow and overflow
    def _get_gradient_predivide_factor(self, world_size: int) -> float:
        factor: int = 1
        while world_size % factor == 0 and world_size / factor > factor:
            factor *= 2
        return float(factor)

    def _offload_to_cpu(self, p):
        """
        Offloads parameter to CPU from self.compute_device. If the parameter is
        already on CPU then this is a noop.
        """
        cpu_device = torch.device("cpu")
        if p.device == cpu_device:
            return
        with torch.no_grad():
            p.data = p.to(cpu_device)

    def _cast_fp_inputs_to_precision(self, dtype: torch.dtype, *args: Any, **kwargs: Any) -> Tuple[Any, Any]:
        """
        Casts floating point tensors in args and kwargs to precision given by dtype.
        requires_grad field is respected.
        """
        def cast_fn(x: torch.Tensor) -> torch.Tensor:
            if not torch.is_floating_point(x):
                return x
            y = x.to(dtype)
            # Explicitly copy over requires_grad context since this is happening
            # within torch.no_grad.
            if x.is_leaf:
                y.requires_grad = x.requires_grad
            return y

        with torch.no_grad():
            return (
                _apply_to_tensors(cast_fn, args),
                _apply_to_tensors(cast_fn, kwargs)
            )

    @torch.no_grad()
    def _cast_param_shards_to_dtype(self):
        """
        Allocates a mixed precision paramter shard and casts parameter shards to
        reduced precision by copying into this mixed precision shard. Note that
        if we are CPU offloading, this also implicitly loads the parameter shard
        back to GPU.
        """
        assert self.mixed_precision is not None, "Expected to only be called when mixed precision is enabled."
        with torch.cuda.stream(self._streams["mixed_precision_params"]):
            for p in self.params:
                assert p._mp_shard is not None
                _alloc_storage(data=p._mp_shard, size=p._local_shard.size())
                # Cast is done by copy
                p._mp_shard.copy_(
                    # no-op if not CPU offloading, otherwise nonblocking because
                    # p._local_shard is pinned in _init_param_attributes.
                    p._local_shard.to(p._mp_shard.device, non_blocking=True)
                )
                # Point p to the mp shard
                p.data = p._mp_shard
        # Block current stream on this copy work.
        torch.cuda.current_stream().wait_stream(self._streams["mixed_precision_params"])

    @torch.no_grad()
    def _free_mp_shard(self, params: List[FlatParameter]):
        """
        Deallocate storage for parameter's mixed precision shard.
        """
        assert self.mixed_precision is not None
        current_stream = torch.cuda.current_stream()
        for p in params:
            # mp_shard should always be allocated.
            assert p._mp_shard is not None
            # Shard is allocated in "mixed_precision_stream" and then we block
            # current stream on this stream, so don't free it until work in the
            # current stream is completed.
            p._mp_shard.record_stream(current_stream)
            _free_storage(p._mp_shard)

    def _cast_buffers(
        self,
        device: Optional[torch.device] = None,
        dtype: Optional[Dict[str, torch.dtype]] = None,
        memo: Optional[Set] = None,
        recurse: bool = True,
    ) -> None:
        """Move all buffers to the given *device* and *dtype*.
        If *device* is not given, then it will default to
        ``self.compute_device``, otherwise buffer will be moved to ``device``.
        In the case of nested FSDP instances, we will respect the child instance's
        ``compute_device`` configuration.
        If *dtype* is given, it must be a mapping of buffer name to buffer dtype,
            and this argument is currently only given to restore back to original
            buffer types during checkpoint. If *dtype* is not given, and we are
            in mixed precision training, the buffer will be cast to buffer_dtype,
            otherwise the buffer will not be cast.
        Args:
            device (torch.device, Optional):
                device to cast buffers to (defaults to compute_device)
            dtype: (Dict[str, torch.dtype], Optional):
                Mapping of buffer name to their dtype to cast to.
            memo (Set, Optional):
                set of modules that have already been processed
            recurse (bool, Optional):
                Whether to call _cast_buffers recursively on nested FSDP
                instances (default is True).
        """
        if memo is None:
            memo = set()
        for module in self.modules():
            if module is not self and isinstance(module, FullyShardedDataParallel) and recurse:
                # Allow any child FSDP instances to handle their own buffers.
                module._cast_buffers(device=device, dtype=dtype, memo=memo, recurse=recurse)
            elif module not in memo:
                memo.add(module)
                for name, buf in module.named_buffers(recurse=False):
                    if buf is None:
                        continue
                    buf = buf.to(device=device or self.compute_device)
                    if name not in self._orig_buffer_dtypes:
                        self._orig_buffer_dtypes[name] = buf.dtype
                    # If given, cast buffer to the given dtype. This is used to
                    # suppport mixed precision for buffers
                    # (given by self.mixed_precision.buffer_dtype) and also used
                    # to restore the buffer dtype to the original precision for
                    # state_dict() calls.
                    # Note that non-floating point buffers are not casted.
                    if torch.is_floating_point(buf):
                        # We are restoring the original buffer type in
                        # preparation for checkpoint.
                        if dtype:
                            buf = buf.to(dtype=dtype[name])
                        # Note that we don't pass in self.mixed_precision.buffer_dtype
                        # recursively into _cast_buffers, as we want to respect
                        # mp config for child FSDP instances.
                        elif self.mixed_precision is not None:
                            buf = buf.to(self.mixed_precision.buffer_dtype)

                    setattr(module, name, buf)

    @torch.no_grad()
    def _shard_parameters(self) -> None:
        """
        At initialization we wrap a module with full parameters and shard the
        parameters in-place. Sharding is implemented by viewing each parameter
        as a 1D Tensor and retaining only a single slice, where the slice size
        is determined by the number of data parallel workers.
        After this initial sharding is complete, the user can initialize a
        ``torch.optim.Optimizer`` in the usual way, i.e.::
        .. code-block:: python
            optim = torch.optim.Adam(sharded_module.parameters(), lr=0.0001)
        The optimizer will see only a single slice of parameters and will thus
        allocate less memory for optimizer state, avoiding redundancy across
        data parallel workers.
        """
        for p in self.params:
            assert not p._is_sharded, "Param should have not been sharded yet."
            assert (
                p.is_floating_point()
            ), "Autograd does not support operations for integer type."

            # Sharding is done only when world_size is larger than 1.
            p._is_sharded = self.world_size > 1  # type: ignore[attr-defined]
            p._orig_size = p.size()  # type: ignore[attr-defined]

            if not p._is_sharded:  # type: ignore[attr-defined]
                self.numel_padded_per_param.append(0)
                continue

            # Save the original storage and free it later on.
            # Since we're modifying the tensor's storage directly,
            # make sure the tensor is the sole occupant of the storage.
            assert (
                p.storage_offset() == 0
            ), "The tensor is not the sole occupant of the storage."
            orig_storage = p.storage()

            # Replace p with the relevant shard.
            local_shard, num_padded = self._get_shard(p)
            p.set_(local_shard)  # type: ignore[call-overload]
            p.shard_by_offsets(
                self.rank * local_shard.numel(),
                (self.rank + 1) * local_shard.numel() - 1,
                num_padded,
            )
            self.numel_padded_per_param.append(num_padded)

            # Free storage that contains the original full data.
            if orig_storage.size() > 0:
                orig_storage.resize_(0)  # type: ignore[attr-defined]

        assert len(self.numel_padded_per_param) == len(
            self.params
        ), "numel_padded_per_param is not populated correctly."

    def _get_shard(self, tensor: torch.Tensor) -> Tuple[torch.Tensor, int]:
        """Return the local shard of a full tensor."""
        # Shard using torch.chunk to match all-gather/reduce-scatter.
        chunks = torch.flatten(tensor).chunk(self.world_size)
        if len(chunks) < (self.rank + 1):
            # If there are not enough chunks to shard across ranks, create an
            # empty chunk that will just be padded with zeros to be the
            # appropriate size.
            chunk = chunks[0].new_empty(0)
        else:
            chunk = chunks[self.rank]
        # Determine number of padding elements.
        num_to_pad = chunks[0].numel() - chunk.numel()
        assert (
            num_to_pad >= 0
        ), "Chunk's size should be equal or smaller than \
            the first chunk's size."

        # We always need to clone here, because regardless of padding the
        # original parameter, of which this chunk is a view of, is deallocated
        # after _get_shard.
        shard = chunk.clone()
        if num_to_pad > 0:
            shard = F.pad(shard, [0, num_to_pad])
        return shard, num_to_pad

    def __getattr__(self, name: str) -> Any:
        """Forward missing attributes to wrapped module."""
        try:
            return super().__getattr__(name)  # defer to nn.Module's logic
        except AttributeError:
            return getattr(self.module, name)

    def __getitem__(self, key: int) -> Any:
        """Forward indexing calls in case the module is a nn.Sequential."""
        return self.module.__getitem__(key)  # type: ignore[operator]

    def _reset_lazy_init(self) -> None:
        """
        Reset instance so :func:`_lazy_init` will run on the next forward.
        Currently this is only called in __init__
        """
        self._is_root: Optional[bool] = None
        self._streams: Dict[str, torch.cuda.Stream] = {}
        self._fsdp_graph_order: List[nn.Module] = []
        self._my_fsdp_idx_in_graph: Optional[int] = None
        for p in self.params:
            if hasattr(p, "_local_shard"):
                # reset attributes that are added in _init_param_attributes, as
                # part of _lazy_init
                del p._local_shard  # type: ignore[attr-defined]
        # set 'self.reshard_after_forward' flag based on self.sharding_strategy
        self._init_reshard_after_forward()

    def _lazy_init(self) -> None:
        """Initialization steps that should happen lazily, typically right
        before the first forward pass.
        """
        # Initialize param attributes lazily, in case the param's dtype or
        # device changes after __init__.
        for p in self.params:
            self._init_param_attributes(p)

        # Initialize _is_root and setup streams. These steps would ideally
        # happen in __init__, but _is_root can only be determined after the
        # entire model hierarchy is setup, thus we run it lazily.
        if self._is_root is None:
            # _is_root means that we are in the outermost module's forward.
            self._set_is_root()
            self._setup_streams()

        if self._is_root:
            # Buffers stay on GPU, and don't get sharded. Since _cast_buffers
            # applies recursively, we only call this from the root instance.
            self._cast_buffers(recurse=True)

            # Don't free the full params for the outer-most (root) instance,
            # In most cases, root instance contains params in the last layers
            # or has no params. In these cases, those params will be needed
            # immediately after for the backward pass. Note that this only
            # applies currently when freeing parameters at end of layer's
            # forward pass.
            self.reshard_after_forward = False

            # Due to the use of streams, we need to make sure the previous
            # ``optim.step()`` is done before we all-gather parameters.
            self._wait_for_previous_optim_step()

    @torch.no_grad()
    def _init_param_attributes(self, p: Parameter) -> None:
        """
        We manage several attributes on each Parameter instance. The first two
        are set by :func:`_shard_parameters`:
            ``_is_sharded``: ``True`` if the Parameter is sharded or ``False``
                if the Parameter is intentionally not sharded (in which case we
                will all-reduce grads for this param). Currently the only way
                `_is_sharded = False` is if world_size = 1.
            ``_orig_size``: the size of the original Parameter (before sharding)
        A few attributes are set here:
            ``_local_shard``: a single shard of the parameter. This is needed to
                recover the shard after rebuilding full parameter in forward
                and backward.
            ``_full_param_padded``: the full weight (padded to be evenly
                divisible by ``world_size``), used for computation in the
                forward and backward pass. It is initialized with the
                appropriate size and then has its storage freed. This will be
                resized in place and only materialized (via all-gather) as needed.
        Another attribute is set by :func:`_register_post_backward_hooks`:
            ``_shard_bwd_hook``: it holds the parameter's AccumulateGrad object
                and the registered post hook handle.
        """
        assert hasattr(p, "_is_sharded") and hasattr(
            p, "_orig_size"
        ), "Parameters should have been sharded during construction."
        # If _local_shard has been set in the first lazy init and
        # current parameter is pointed to _local_shard, no need to
        # set the _local_shard again.
        if hasattr(p, "_local_shard"):
            # If CPU offloading, p._local_shard should have been placed on CPU
            # during its first lazy construction.
            if self.cpu_offload.offload_params:
                assert p._local_shard.device == torch.device(  # type: ignore[attr-defined]
                    "cpu"
                ), (
                    "Expected p._local_shard to be on CPU, "  # type: ignore[attr-defined]
                    f"but it's on {p._local_shard.device}"  # type: ignore[attr-defined]
                )
            return

        # A single shard of the parameters. Also makes p._local_shard to be on
        # CPU if we are CPU offloading, since p.data would be on CPU during
        # init.
        if self.cpu_offload.offload_params:
            assert p.device == torch.device("cpu"), (
                "Expected param to be on CPU when cpu_offloading is enabled. "
                "If CPU offloading is enabled correctly, you may be "
                "accidentally moving the model to CUDA after FSDP initialization."
            )
        p._local_shard = p.data  # type: ignore[attr-defined]
        # If CPU offloading, pin the memory to enable faster CPU -> GPU device
        # transfer.
        if self.cpu_offload.offload_params:
            assert p._local_shard.device == torch.device("cpu")  # type: ignore[attr-defined]
            p._local_shard.pin_memory()  # type: ignore[attr-defined]
            # When offloading parameters, also move the grad shard to CPU during
            # backward pass. In this case, it's important to pre-allocate the
            # CPU grad shard in pinned memory so that we can do a non-blocking
            # transfer.
            p._cpu_grad = torch.zeros_like(  # type: ignore[attr-defined]
                p, device=torch.device("cpu")
            ).pin_memory()

        # If mixed_precision, maintain reduced precision param shard on
        # compute_device for computation in fwd/bwd. We resize storage to 0 here
        # and rematerialize before building the full param when needed. After
        # fwd/bwd, it is freed and we only hold on to the full precision shard.
        # As a result, this reduced precision shard is not allocated if we are
        # not in the forward/backward pass.
        if self.mixed_precision:
            p._mp_shard = torch.zeros_like(
                p._local_shard,
                device=self.compute_device,
                dtype=self.mixed_precision.param_dtype
            )
            _free_storage(p._mp_shard)

        # We also maintain a full-sized parameter of type self.compute_dtype.
        # We resize the storage to size 0 at init (here) and only materialize
        # as needed. The storage may contain padding elements so that it is
        # evenly divisible by world_size, although these padding elements will
        # be removed before the relevant computation.
        if p._is_sharded:  # type: ignore[attr-defined]
            # We set p._full_param_padded's dtype to the desired parameter dtype
            # in the case of mixed precision. This is so that when we all_gather
            # into full_param_padded it can occur without issues and result in
            # full_param_padded having the expected param_dtype.
            full_param_dtype = (
                p.dtype if self.mixed_precision is None
                else self.mixed_precision.param_dtype
            )
            p._full_param_padded = torch.zeros(  # type: ignore[attr-defined]
                p.numel() * self.world_size,
                device=self.compute_device,
                dtype=full_param_dtype,
            )
            print(f"Created full param padded: {p._full_param_padded}")
            _free_storage(p._full_param_padded)  # type: ignore[attr-defined]

    def _set_is_root(self) -> None:
        """If ``True``, implies that no other :class:`FullyShardedDataParallel`
        instance wraps this one. Called once by :func:`_lazy_init`.
        """
        if self._is_root is not None:
            return
        # No FSDP instance wraps this, else _is_root would be set to False.
        self._is_root = True
        # If final backward callback is never been queued, state should be IDLE.
        # If final backward callback is queued, the callback should be finished
        # and the state was reset to be IDLE.
        # This should be asserted at the beginning of forward pass in the root instance only.
        # For children instances, if they are checkpointed, state will not be reset to
        # IDLE after each inner forward/backward.
        self._assert_state(TrainingState_.IDLE)
        for n, m in self.named_modules():
            # `n != ""` excludes self.
            if n != "" and isinstance(m, FullyShardedDataParallel):
                # We relax the assert for non-root instance, when the nested initialized module is wrapped
                # again in FSDP later, for example after training to run inference.
                assert (
                    m._is_root is None or not m._is_root
                ), "Non-root instance's _is_root flag should have not been set yet" \
                    "or has already been set as False."
                if m._is_root is None:
                    m._is_root = False

    def _setup_streams(self) -> None:
        """Create streams to overlap data transfer and computation."""
        if len(self._streams) > 0 or not self._is_root:
            return

        if torch.cuda.is_available():
            # Stream for all-gathering parameters.
            self._streams["all_gather"] = torch.cuda.Stream()
            # Stream for overlapping grad reduction with the backward pass.
            self._streams["post_backward"] = torch.cuda.Stream()
            # Stream to move main params to self.mixed_precision.param_dtype
            # for forward pass.
            if self.mixed_precision:
                self._streams["mixed_precision_params"] = torch.cuda.Stream()

        # We share streams with all children instances, which allows them to
        # overlap transfers across the forward pass without synchronizing with
        # the default stream.
        for n, m in self.named_modules():
            if n != "" and isinstance(m, FullyShardedDataParallel):
                m._streams = self._streams
                m._fsdp_graph_order = self._fsdp_graph_order

    def _wait_for_previous_optim_step(self) -> None:
        """
        The outer-most :class:`FullyShardedDataParallel` instance (i.e., the root
        instance) needs to synchronize with the default stream to ensure the
        previous optimizer step is done.
        """
        if not torch.cuda.is_available():
            return

        if self.mixed_precision:
            self._streams["mixed_precision_params"].wait_stream(
                torch.cuda.current_stream()
            )

        self._streams["all_gather"].wait_stream(torch.cuda.current_stream())

    def _need_prefetch_pre_backward_hook(self) -> bool:
        if (
            self.backward_prefetch == BackwardPrefetch.BACKWARD_PRE
            and self._fsdp_graph_order is not None
            and self._my_fsdp_idx_in_graph is not None
            and self._my_fsdp_idx_in_graph > 0
            and self._fsdp_graph_order[self._my_fsdp_idx_in_graph - 1].training_state
            != TrainingState_.BACKWARD_POST
        ):
            return True
        else:
            return False

    def _need_prefetch_post_backward_hook(self) -> bool:
        if (
            self.backward_prefetch == BackwardPrefetch.BACKWARD_POST
            and self._fsdp_graph_order is not None
            and self._my_fsdp_idx_in_graph is not None
            and self._my_fsdp_idx_in_graph > 0
            and self._fsdp_graph_order[self._my_fsdp_idx_in_graph - 1].training_state
            != TrainingState_.BACKWARD_POST
            and self._fsdp_graph_order[
                self._my_fsdp_idx_in_graph - 1
            ]._need_rebuild_full_params
        ):
            return True
        else:
            return False

    @staticmethod
    @contextlib.contextmanager
    def state_dict_type(module: nn.Module, state_dict_type: StateDictType) -> Generator:
        """
        A context manager to set the ``state_dict_type`` of all the descendant
        FSDP modules of the target module. The target module does not have to
        be a FSDP module. If the target module is a FSDP module, its
        ``state_dict_type`` will also be changed.

        .. note:: This API should be called for only the top-level (root)
            module.

        .. note:: This API enables users to transparently use the conventional
            ``state_dict`` API to take model checkpoints in cases where the
            root FSDP module is wrapped by another ``nn.Module``. For example,
            the following will ensure ``state_dict``  is called on all non-FSDP
            instances, while dispatching into `local_state_dict` implementation
            for FSDP:

        Example::

        >>> model = DDP(FSDP(...))
        >>> fsdp_root = model.module
        >>> with FSDP.state_dict_type(fsdp_root, StateDictType.LOCAL_STATE_DICT):
        >>>     checkpoint = model.state_dict()

        Args:
            module (torch.nn.Module): Root module.
            state_dict_type (StateDictType): the desired state_dict_type to set.
        """
        prev_state_dict_type = None
        for module in FullyShardedDataParallel.fsdp_modules(module):
            if prev_state_dict_type is None:
                prev_state_dict_type = module._state_dict_type
            if prev_state_dict_type != module._state_dict_type:
                raise RuntimeError(
                    "All FSDP module should the same state_dict_type."
                )
            module._state_dict_type = state_dict_type
        try:
            yield
        finally:
            assert prev_state_dict_type is not None  # Avoid mypy warning
            for module in FullyShardedDataParallel.fsdp_modules(module):
                module._state_dict_type = prev_state_dict_type

    def _full_post_state_dict_hook(
        self,
        state_dict: "OrderedDict[str, torch.Tensor]",
        prefix: str,
    ) -> "OrderedDict[str, torch.Tensor]":
        """
        Hook that runs after model.state_dict() is called before returning result to
        user. For FSDP, we may have to clone the tensors in state_dict as params go
        back to sharded version after _summon_full_params ends, and also remove
        "_fsdp_wrapped_module" prefix.
        """
        self._assert_state([TrainingState_.SUMMON_FULL_PARAMS])
        ignored_param_names = set(self._ignored_param_to_param_name.values())
        for key in state_dict:
            # Do not need to clone ignored parameters since they are not
            # sharded
            clean_param_name = key.replace(FSDP_WRAPPED_MODULE + ".", "").replace(FPW_MODULE + ".", "")
            if clean_param_name in ignored_param_names:
                continue
            # Due to recursive call of summon_full_params, avoid unnecessary
            # reclone of tensors in case they have already been cloned.
            if (
                not getattr(state_dict[key], "_has_been_cloned", False)
            ):
                try:
                    state_dict[key] = state_dict[key].clone().detach()
                    state_dict[key]._has_been_cloned = True  # type: ignore[attr-defined]
                except BaseException as e:
                    warnings.warn(
                        f"Failed to clone() tensor with name {key}. This may mean "
                        "that this state_dict entry could point to invalid memory "
                        "regions after returning from state_dict() call if this "
                        "parameter is managed by FSDP. Please check clone "
                        f"implementation of {key}. Error: {str(e)}"
                    )

        _replace_by_prefix(state_dict, prefix + f"{FSDP_WRAPPED_MODULE}.", prefix)
        return state_dict

    def _local_post_state_dict_hook(
        self,
        state_dict: "OrderedDict[str, torch.Tensor]",
        prefix: str,
    ) -> "OrderedDict[str, torch.Tensor]":
        """
        This hook create a ShardedTensor from the local flat_param and replace
        the state_dict[f"{prefix}{FLAT_PARAM}] with the ShardedTensor. No copy
        will happen. The underlying storage is the same.
        """
        _replace_by_prefix(state_dict, f"{prefix}{FSDP_WRAPPED_MODULE}.", prefix)
        # state_dict[f"{prefix}{FLAT_PARAM}"] exists and has the same tensor
        # value as the flat_param but it is a pure Tensor because
        # nn.Module.state_dict() will detach the parameter. Therefore, we need
        # to get flat_param from the FlattenParamsWrapper to get the metadata.
        flat_param = getattr(self.module, FLAT_PARAM, None)
        assert (
            flat_param is not None
        ), "flat_param cannot be None when doing local_state_dict."

        # Construct a ShardedTensor from the flat_param.
        full_numel = flat_param.full_numel
        shard_offset = flat_param.numel() * self.rank
        valid_data_size = flat_param.numel() - flat_param.num_padded
        if valid_data_size > 0 and flat_param.num_padded > 0:
            flat_param = flat_param.narrow(0, 0, valid_data_size)
        local_shards = [
            Shard.from_tensor_and_offsets(flat_param, [shard_offset], self.rank)
        ]
        state_dict[f"{prefix}{FLAT_PARAM}"] = init_from_local_shards(
            local_shards, full_numel, process_group=self.process_group
        )  # type: ignore[assignment]

        return state_dict

    def _sharded_post_state_dict_hook(
        self,
        state_dict: "OrderedDict[str, torch.Tensor]",
        prefix: str,
    ) -> "OrderedDict[str, torch.Tensor]":
        raise NotImplementedError("Will be implemented as part of https://github.com/pytorch/pytorch/issues/73518")

    @staticmethod
    def _post_state_dict_hook(
        module: nn.Module,
        state_dict: "OrderedDict[str, torch.Tensor]",
        prefix: str,
        *args: Any,
    ) -> "OrderedDict[str, torch.Tensor]":
        """
        _post_state_dict_hook() is called after the state_dict() of this
        FSDP module is executed. ``self._state_dict_type`` is used to decide
        what postprocessing will be done.
        """
        self = cast(FullyShardedDataParallel, module)
        processed_state_dict = self._post_state_dict_hook_fn[self._state_dict_type](state_dict, prefix)
        # Restore buffers, which currently are in their full precision type,
        # back to their mixed precision type. This is because buffers are cast
        # during lazy_init() and stay at their mixed precision type before/after
        # forward/backward. As a result state_dict() should maintain this.
        if self._is_root and self.mixed_precision is not None:
            self._cast_buffers(recurse=True)
        return processed_state_dict

    def state_dict(self, *args, **kwargs):
        """
        The entry point of all three FSDP state_dict APIs. By default, calling
        ``state_dict`` on an FSDP module will result in FSDP attempting to bring
        the entire (nested) model into memory and taking the local model's
        ``state_dict`` on every rank, which could result in OOM if the model
        cannot fit on a single GPU. As a result, :func:`state_dict_type` API is
        available to configure between `state_dict` implementations. User can
        thus use `with self.state_dict_type(self, StateDictType.LOCAL_STATE_DICT)`
        context manager to perform a local checkpoint that will store only local
        shards of the module. Currently, the only supported implementations are
        ``StateDictType.LOCAL_STATE_DICT`` and ``StateDictType.FULL_STATE_DICT``
        (default).

        Example::

        >>> import torch
        >>> from torch.distributed.fsdp import FullyShardedDataParallel as FSDP
        >>> from torch.distributed.fsdp import StateDictType
        >>> torch.cuda.set_device(device_id)
        >>> my_module = nn.Linear(...)
        >>> sharded_module = FSDP(my_module)
        >>> with FSDP.state_dict_type(sharded_module, StateDictType.FULL_STATE_DICT):
        >>>     full_dict = sharded_module.state_dict()
        >>> full_dict.keys()
        >>> odict_keys(['weight', 'bias'])
        >>> # using local state dict
        >>> with FSDP.state_dict_type(sharded_module, StateDictType.LOCAL_STATE_DICT):
        >>>     local_dict = sharded_module.state_dict()
        >>> local_dict.keys()
        >>> odict_keys(['flat_param', 'inner.flat_param'])

        .. warning:: This needs to be called on all ranks, since synchronization
            primitives may be used.
        """
        if torch.cuda.is_available():
            torch.cuda.synchronize()

        self._lazy_init()
        if self._state_dict_type == StateDictType.FULL_STATE_DICT:
            summon_ctx = (
                self._summon_full_params(recurse=False, writeback=False)
                if self.training_state != TrainingState_.SUMMON_FULL_PARAMS else
                contextlib.suppress()
            )
            with summon_ctx:
                # Since buffers are not sharded and stay casted, restore them to their
                # original user module specified types for checkpoint. We take care to
                # recast in post_state_dict_hook for consistency with the fact that
                # buffers stay casted after forward/backward. We must have the
                # call here instead of above because _summon_full_params itself
                # calls _lazy_init() which would cast the buffers.
                if self.mixed_precision is not None and self._is_root:
                    self._cast_buffers(
                        dtype=self._orig_buffer_dtypes, recurse=False
                    )
                state_dict = super().state_dict(*args, **kwargs)

            # TODO: support offload to CPU in post state dict hook.
            return state_dict

        elif self._state_dict_type == StateDictType.LOCAL_STATE_DICT:
            assert getattr(self.module, FLAT_PARAM, None) is not None
            assert isinstance(self.module.flat_param, FlatParameter)
            return super().state_dict(*args, **kwargs)
        elif self._state_dict_type == StateDictType.SHARDED_STATE_DICT:
            raise NotImplementedError("Will be implemented as part of https://github.com/pytorch/pytorch/issues/73518.")
        else:
            raise ValueError(f"Unknown StateDictType {self._state_dict_type}.")

    def _local_state_dict(self, *args: Any, **kwargs: Any) -> Any:
        """
        Returns the local state of the module. Parameters are flattened and
        sharded, so the resulting state_dict can only be loaded after the module
        has been wrapped with FSDP.
        """
        with self.state_dict_type(self, StateDictType.LOCAL_STATE_DICT):
            return self.state_dict(*args, **kwargs)

    def _full_pre_load_state_dict_hook(
        self,
        state_dict: Union[Dict[str, torch.Tensor], "OrderedDict[str, torch.Tensor]"],
        prefix: str,
    ) -> None:
        _replace_by_prefix(state_dict, prefix, prefix + f"{FSDP_WRAPPED_MODULE}.")

    def _local_pre_load_state_dict_hook(
        self,
        state_dict: Union[Dict[str, torch.Tensor], "OrderedDict[str, torch.Tensor]"],
        prefix: str,
    ) -> None:
        """
        This hook finds the local flat_param for this FSDP module from the
        state_dict. The flat_param should be a ShardedTensor. This hook converts
        the ShardedTensor to a tensor. No copy happen unless padding is required.
        """
        _replace_by_prefix(state_dict, prefix, f"{prefix}{FSDP_WRAPPED_MODULE}.")
        key = f"{prefix}{FSDP_WRAPPED_MODULE}.{FLAT_PARAM}"
        load_tensor = state_dict[key]
        assert isinstance(
            load_tensor, ShardedTensor
        ), "Tensors in local_state_dict should be ShardedTensor."

        # Convert the ShardedTensor to a Tensor.
        shards = load_tensor.local_shards()
        assert len(shards), "load_local_state_dict assume one shard per ShardedTensor."
        load_tensor = cast(torch.Tensor, shards[0].tensor)

        # Get the metada of the flat_param to decide whether to pad the loaded
        # tensor.
        flat_param = self.module.flat_param
        assert flat_param is not None
        if flat_param.num_padded not in (0, flat_param.numel()):
            assert load_tensor.numel() < flat_param.numel(), (
                f"Local shard size = {flat_param.numel()} and the tensor in "
                f"the state_dict is {load_tensor.numel()}."
            )
            load_tensor = F.pad(load_tensor, [0, flat_param.num_padded])
        state_dict[key] = load_tensor

    def _sharded_pre_load_state_dict_hook(
        self,
        state_dict: Union[Dict[str, torch.Tensor], "OrderedDict[str, torch.Tensor]"],
        prefix: str,
    ) -> None:
        raise NotImplementedError("Will be implemented as part of https://github.com/pytorch/pytorch/issues/73518.")

    @staticmethod
    def _pre_load_state_dict_hook(
        module: nn.Module,
        state_dict: Union[Dict[str, torch.Tensor], "OrderedDict[str, torch.Tensor]"],
        prefix: str,
        *args: Any,
    ) -> None:
        """
        ``_pre_state_dict_hook` is called before ``self._load_from_state_dict()``
        is called. ``self._state_dict_type`` is used to decide what preprocessing
        will be done.
        """
        self = cast(FullyShardedDataParallel, module)
        self._pre_load_state_dict_hook_fn[self._state_dict_type](state_dict, prefix)

    def load_state_dict(
        self,
        state_dict: "OrderedDict[str, torch.Tensor]",
        *args,
    ) -> NamedTuple:
        """
        The entry point of all three FSDP load_state_dict APIs. By default,
        calling ``load_state_dict`` on an FSDP module will result in FSDP
        attempting to load a "full" state_dict, i.e. a state_dict consisting of
        full, unsharded, unflattened original module parameters. This requires
        FSDP to load the full parameter context on each rank which could result
        in GPU OOM. As a result, :func:`state_dict_type` API is available to
        configure between `load_state_dict` implementations. User can thus use
        ``with self.state_dict_type(self, StateDictType.LOCAL_STATE_DICT)`` context
        manager to load a local state dict checkpoint that will restore only
        local shards of the module. Currently, the only supported
        implementations are ``StateDictType.LOCAL_STATE_DICT`` and
        ``StateDictType.FULL_STATE_DICT`` (default). Please see :func:`state_dict`
        for documentation around creating an FSDP checkpoint.

        Example::

        >>> import torch
        >>> from torch.distributed.fsdp import FullyShardedDataParallel as FSDP
        >>> from torch.distributed.fsdp import StateDictType
        >>> torch.cuda.set_device(device_id)
        >>> my_module = nn.Linear(...)
        >>> sharded_module = FSDP(my_module)
        >>> checkpoint = torch.load(PATH)
        >>> full_state_dict = checkpoint['full_state_dict']
        >>> with FSDP.state_dict_type(sharded_module, StateDictType.FULL_STATE_DICT):
        >>>     sharded_module.load_state_dict(full_state_dict)
        >>> full_dict.keys()
        >>> odict_keys(['weight', 'bias'])
        >>> # using local state dict
        >>> local_state_dict = checkpoint['local_state_dict]
        >>> with FSDP.state_dict_type(sharded_module, StateDictType.LOCAL_STATE_DICT):
        >>>     sharded_module.load_state_dict(local_state_dict)
        >>> local_dict.keys()
        >>> odict_keys(['flat_param', 'inner.flat_param'])

        .. warning:: This needs to be called on all ranks, since synchronization
            primitives may be used.
        """
        torch.cuda.synchronize()
        if self._state_dict_type == StateDictType.FULL_STATE_DICT:
            # Note that it needs writeback=True to persist
            with self._summon_full_params(writeback=True):
                return super().load_state_dict(state_dict, *args)

        elif self._state_dict_type == StateDictType.LOCAL_STATE_DICT:
            return super().load_state_dict(state_dict, *args)
        elif self._state_dict_type == StateDictType.SHARDED_STATE_DICT:
            raise NotImplementedError("Will be implemented as part of https://github.com/pytorch/pytorch/issues/73518.")
        else:
            raise ValueError(f"Unknown StateDictType {self._state_dict_type}.")

    def _load_local_state_dict(
        self,
        state_dict: "OrderedDict[str, torch.Tensor]",
        *args,
    ) -> NamedTuple:
        """
        Load states from a flatten, sharded state dictionary.
        """
        with self.state_dict_type(self, StateDictType.LOCAL_STATE_DICT):
            return self.load_state_dict(state_dict, *args)

    def forward(self, *args: Any, **kwargs: Any) -> Any:
        self._lazy_init()

        # Start of a forward pass.
        self.training_state = TrainingState_.FORWARD

        # Cast inputs to their mixed precision type.
        if self._is_root and self.mixed_precision is not None:
            input_dtype = self.mixed_precision.param_dtype
            args, kwargs = self._cast_fp_inputs_to_precision(
                input_dtype, *args, **kwargs
            )

        # All-gather full parameters, moving them to compute_device if
        # necessary.
        self._rebuild_full_params()
        # Wait for all_gather full parameters to finish before computation
        torch.cuda.current_stream().wait_stream(self._streams["all_gather"])

        # Register backward hooks to reshard params and reduce-scatter grads.
        # These need to be re-registered every forward pass in some cases where grad_fn
        # is mutated.
        self._register_post_backward_hooks()
        outputs = self.module(*args, **kwargs)

        if self not in self._fsdp_graph_order:
            self._my_fsdp_idx_in_graph = len(self._fsdp_graph_order)
            self._fsdp_graph_order.append(self)

        if self.reshard_after_forward:
            self._free_full_params()
            if self.mixed_precision is not None:
                self._free_mp_shard(self.params)
        # Switch to original local shards of params. We maintain this invariant throughout
        # the code, i.e., ``p.data == p._local_shard`` after each function. This
        # also ensures that after the first forward, the optimizer state will be
        # initialized with the correct dtype and (sharded) size, since optimizer
        # state is typically initialized lazily in ``optim.step()``. Note that
        # when CPU offload is enabled, _use_param_local_shard implicitly
        # offloads the local shard to CPU by making p.data point to
        # p._local_shard, which would reside on CPU.
        self._use_param_local_shard()

        # Register pre-backward hooks to all-gather the params for the backward
        # pass (if output's grad was needed). This won't register anything if
        # we are in eval mode.
        outputs = self._register_pre_backward_hooks(outputs)

        # Done with a forward pass.
        self.training_state = TrainingState_.IDLE

        return outputs

    @torch.no_grad()
    def _write_back_current_shard(self, full_params):
        """
        Writes back full_params into self.params.
        """
        for p, (full_param, _) in zip(self.params, full_params):
            if not p._is_sharded:  # type: ignore[attr-defined]
                continue  # Already copied because no sharding.

            # TODO: Might be able to refactor to use _get_shard.
            chunks = full_param.chunk(self.world_size)  # type: ignore[attr-defined]
            assert len(chunks) > self.rank
            chunk = chunks[self.rank]
            p._local_shard.copy_(chunk)  # type: ignore[attr-defined]

    @contextlib.contextmanager
    def _summon_full_params(
        self,
        recurse: bool = True,
        writeback: bool = True,
        rank0_only: bool = False,
        offload_to_cpu: bool = False,
    ):
        if writeback and rank0_only:
            raise ValueError(
                "writeback=True and rank0_only=True is not supported, as model "
                "parameter shapes will be different across ranks, and writing "
                "to them can lead to inconsistencies across ranks when the "
                "context is exited."
            )

        if offload_to_cpu and not rank0_only:
            warnings.warn(
                "offload_to_cpu and rank0_only=False will result in "
                "full parameters being redundantly copied to CPU memory for "
                "GPUs that reside on the same machine, which may incur the risk of "
                "CPU OOM. It is recommended to use ``offload_to_cpu`` with "
                "rank0_only=True."
            )

        def _free_full_params_and_use_local_shard(params_to_free):
            # We may not always be able to free the full param, for example in
            # the case where world_size == 1 and the shard actually points to
            # the full parameter.
            for (param, can_free) in params_to_free:
                if can_free:
                    current_stream = torch.cuda.current_stream()
                    # Don't let PyTorch reuse this memory until all work in the
                    # current stream is complete
                    param.record_stream(current_stream)
                    _free_storage(param)

            # when CPU offload is enabled, _use_param_local_shard implicitly
            # offloads the local shard to CPU by making p.data point to
            # p._local_shard, which would reside on CPU.
            self._use_param_local_shard()

        if recurse:
            with contextlib.ExitStack() as stack:
                # Summon all params for any nested FSDP instances.
                for module in self.fsdp_modules(self):
                    stack.enter_context(
                        module._summon_full_params(
                            recurse=False,
                            writeback=writeback,
                            rank0_only=rank0_only,
                            offload_to_cpu=offload_to_cpu,
                        )
                    )
                # Yield to the caller, with full params in all nested instances.
                yield
            # Exiting from the ExitStack will re-shard params.
            return
        else:
            torch.cuda.synchronize()
            self._lazy_init()
            self._assert_state([TrainingState_.IDLE])
            # Set the state so that we assert when trying to go into
            # forward/backward.
            self.training_state = TrainingState_.SUMMON_FULL_PARAMS

            # Even if rank0_only = True, we need to materialize all params here
            # and free them right after as full param materialization requires
            # collective comm.
            currently_local_params = self._rebuild_full_params()
            # Wait for all_gather to finish before computation
            torch.cuda.current_stream().wait_stream(self._streams["all_gather"])
            my_rank = dist.get_rank(self.process_group)
            if offload_to_cpu and (not rank0_only or my_rank == 0):
                for p in self.params:
                    if p._is_sharded:
                        with torch.no_grad():
                            # Note that we avoid using p._full_param_padded
                            # directly here as we may not be using that param
                            # as the full_param from _rebuild_full_params (i.e.)
                            # in mixed precision.
                            for p, (full_param, _) in zip(
                                self.params, currently_local_params
                            ):
                                full_param = full_param.to(torch.device("cpu"))
                                self._update_p_data(p, output_tensor=full_param)

            if rank0_only and my_rank != 0:
                _free_full_params_and_use_local_shard(currently_local_params)
                try:
                    yield
                finally:
                    self.training_state = TrainingState_.IDLE
            else:
                # FSDP now has the full flattened parameter. Unflatten it to get the
                # full parameters.
                with contextlib.ExitStack() as stack:
                    # Invariant: rank == 0 or !rank0_only
                    stack.enter_context(self.module.unflatten_params())
                    try:
                        yield
                    finally:
                        if offload_to_cpu:
                            for p in self.params:
                                if p._is_sharded:
                                    with torch.no_grad():
                                        # Note that we avoid using
                                        # p._full_param_padded directly here as
                                        # we may not be using that param
                                        # as the full_param from
                                        # _rebuild_full_params (i.e. in mixed
                                        # precision.
                                        for p, (full_param, _) in zip(
                                            self.params, currently_local_params
                                        ):
                                            full_param = full_param.to(self.compute_device)
                                            self._update_p_data(
                                                p, output_tensor=full_param,
                                            )

                        if writeback:
                            self._write_back_current_shard(currently_local_params)
                        stack.close()
                        _free_full_params_and_use_local_shard(currently_local_params)
                        self.training_state = TrainingState_.IDLE

    @staticmethod
    @contextlib.contextmanager
    def summon_full_params(
        module,
        recurse: bool = True,
        writeback: bool = True,
        rank0_only: bool = False,
        offload_to_cpu: bool = False,
    ) -> Generator:
        r""" A context manager to expose full params for FSDP instances.
        Can be useful *after* forward/backward for a model to get
        the params for additional processing or checking. It can take a non-FSDP
        module and will summon full params for all contained FSDP modules as
        well as their children, depending on the ``recurse`` argument.

        .. note:: This can be used on inner FSDPs.
        .. note:: This can *not* be used within a forward or backward pass. Nor
            can forward and backward be started from within this context.
        .. note:: Parameters will revert to their local shards after the context
            manager exits, storage behavior is the same as forward.
        .. note:: The full parameters can be modified, but only the portion
            corresponding to the local param shard will persist after the
            context manager exits (unless ``writeback=False``, in which case
            changes will be discarded). In the case where FSDP does not shard
            the parameters, currently only when ``world_size == 1``, the
            modification is persisted regardless of ``writeback``.
        .. note:: This method works on modules which are not FSDP themselves but
            may contain multiple independent FSDP units. In that case, the given
            arguments will apply to all contained FSDP units.

        .. warning:: Note that ``rank0_only=True`` in conjunction with
            ``writeback=True`` is not currently supported and will raise an
            error. This is because model parameter shapes would be different
            across ranks within the context, and writing to them can lead to
            inconsistency across ranks when the context is exited.

        ..warning:: Note that ``offload_to_cpu`` and ``rank0_only=False`` will
            result in full parameters being redundantly copied to CPU memory for
            GPUs that reside on the same machine, which may incur the risk of
            CPU OOM. It is recommended to use ``offload_to_cpu`` with
            ``rank0_only=True``.

        Args:
            recurse (bool, Optional): recursively summon all params for nested
                FSDP instances (default: True).
            writeback (bool, Optional): if ``False``, modifications to params are
                discarded after the context manager exists;
                disabling this can be slightly more efficient (default: True)
            rank0_only (bool, Optional): if ``True``, full parameters are
                materialized on only global rank 0. This means that within the
                context, only rank 0 will have full parameters and the other
                ranks will have sharded parameters. Note that setting
                ``rank0_only=True`` with ``writeback=True`` is not supported,
                as model parameter shapes will be different across ranks
                within the context, and writing to them can lead to
                inconsistency across ranks when the context is exited.
            offload_to_cpu (bool, optional): If ``True``, full parameters are
                offloaded to CPU. Note that this offloading currently only
                occurs if the parameter is sharded (which is only not the case
                for world_size = 1). It is recommended to use ``offload_to_cpu``
                with ``rank0_only=True`` to avoid redundant copies of model
                parameters being offloaded to the same CPU memory.
        """
        # Note that we specify root_only as FSDP roots will handle summoning
        # child FSDP instances based on recurse argument.
        fsdp_modules = FullyShardedDataParallel.fsdp_modules(
            module, root_only=True
        )
        # Summon all params for all FSDP instances
        with contextlib.ExitStack() as stack:
            for module in fsdp_modules:
                stack.enter_context(
                    module._summon_full_params(
                        recurse=recurse,
                        writeback=writeback,
                        rank0_only=rank0_only,
                        offload_to_cpu=offload_to_cpu,
                    )
                )
            # Yield to the caller, with full params in all FSDP instances.
            yield
        # Exiting from the ExitStack will reshard all params.
        return

    def named_buffers(
        self,
        *args,
        **kwargs,
    ) -> Iterator[Tuple[str, torch.Tensor]]:
        """
        Overrides :meth:`named_buffers()` to intercept buffer names and
        remove all occurrences of the FSDP-specific flattened buffer prefix
        when inside the :meth:`_summon_full_params` context manager.
        """
        in_summon_full_params = self.training_state == TrainingState_.SUMMON_FULL_PARAMS
        for buffer_name, buffer in super().named_buffers(*args, **kwargs):
            if in_summon_full_params:
                # Remove any instances of the FSDP-specific prefix; there can
                # be multiple in the case of nested FSDP modules
                buffer_name = buffer_name.replace(FSDP_PREFIX, "")
            yield (buffer_name, buffer)

    def named_parameters(
        self,
        *args,
        **kwargs,
    ) -> Iterator[Tuple[str, torch.nn.Parameter]]:
        """
        Overrides :meth:`named_parameters()` to intercept parameter names and
        remove all occurrences of the FSDP-specific flattened parameter prefix
        when inside the :meth:`_summon_full_params` context manager.
        """
        # Determine which logic to use based on the context at call time
        in_summon_full_params = self.training_state == TrainingState_.SUMMON_FULL_PARAMS
        for param_name, param in super().named_parameters(*args, **kwargs):
            if in_summon_full_params:
                # Remove any instances of the FSDP-specific prefix; there can
                # be multiple in the case of nested FSDP modules
                param_name = param_name.replace(FSDP_PREFIX, "")
            yield (param_name, param)

    def _register_pre_backward_hooks(self, outputs: Any) -> Any:
        """Register pre-backward hook to run before the wrapped module's
        backward. Hooks should be attached to all outputs from the forward.
        Returns:
            outputs: new outputs with hooks registered if they requires gradient.
        """
        # Reset before each backward pass
        self._need_rebuild_full_params = False

        if not torch.is_grad_enabled():
            return outputs  # don't register hooks if grad isn't enabled

        if self._is_root:
            # This actually means that only root instance has
            # _post_backward_callback_queued defined. Accidentally accessing this field
            # will assert on all other instances, giving us a nice bug checker.
            self._post_backward_callback_queued = False

        # Reset before each backward pass
        self._pre_backward_hook_has_run = False

        def _pre_backward_hook(*unused: Any) -> None:
            # Run ``_pre_backward_hook`` only once per backward pass
            if self._pre_backward_hook_has_run:
                return
            # try to queue final backward callback only once for root, so
            # that final backward callback is attached to the outer most
            # backward graph task and called after all the backward
            # calls are completed.
            if self._is_root:
                self._queue_wait_for_post_backward()

            if self._need_prefetch_pre_backward_hook():
                # Always wait for all_gather before rebuilding full params, just
                # in case full params have already been prefetched in previous layer's
                # pre-backward hook.
                torch.cuda.current_stream().wait_stream(self._streams["all_gather"])

            # All-gather full parameters, moving them to compute device if
            # necessary.
            self._rebuild_full_params()
            # Wait for all_gather to finish before computation
            torch.cuda.current_stream().wait_stream(self._streams["all_gather"])

            # Prefetch next layer's full params in backward pass,
            # since it is prefetching, no need to wait for all_gather stream.
            if self._need_prefetch_pre_backward_hook():
                self._fsdp_graph_order[self._my_fsdp_idx_in_graph - 1]._rebuild_full_params()  # type: ignore[operator]

            self._pre_backward_hook_has_run = True
            # Prepare p.grad so that it is in the right shape, device, accumulated values, etc.
            self._prep_grads_for_backward()
            # Start of a backward pass for the first time in an backward pass.
            self._assert_state([TrainingState_.IDLE])
            self.training_state = TrainingState_.BACKWARD_PRE

        def _register_hook(t: torch.Tensor) -> torch.Tensor:
            if t.requires_grad:
                t.register_hook(_pre_backward_hook)
                self._need_rebuild_full_params = True
            return t

        # Attach hooks to Tensor outputs.
        outputs = _apply_to_tensors(_register_hook, outputs)

        return outputs

    def _register_post_backward_hooks(self) -> None:
        """
        Register backward hooks to reshard params and reduce-scatter grads.
        This is called during forward pass. The goal is to attach a hook
        on each of the parameter's gradient generating function (``grad_acc``
        below) so that the hook is called *after* all gradients for that
        param are computed.
        Goals:
        1. We want the hook to fire once and only once *after* all gradients
        are accumulated for a param.
        2. If it fires more than once, we end up incorrectly shard the grad
        multiple times. (could lead to dimension too small)
        3. If it fires once but too early or doesn't fire, we leave gradients
        unsharded. (could lead to dimension too large)
        Due to multiple-pass forward, this function can be called on
        the same parameter multiple times in a single forward pass. If we register
        the hook multiple time, we end up getting called multiple times. We
        could try to get a new hook every time and delete the previous one
        registered. However, due to *unknown reason* (I have debugged it for
        a long time!), in mixed precision mode, we get two different ``grad_acc``
        objects below during different calls of this function (in the same
        forward pass). If we keep the last one, the hook end up firing too
        early. In full precision mode, we luckily get the *same* ``grad_acc``
        object, so deleting and re-registering still ensured the hook fire
        once after all gradients are generated.
        Empirically, keep the first hook register per forward pass seems to
        work the best. We do need to remove the hook at the end of the
        backward pass. Otherwise, the next forward pass will not register
        a new hook, which is needed for a new forward pass.
        """
        if not torch.is_grad_enabled():
            return  # don't register grad hooks if grad isn't enabled
        for p in self.params:
            if p.requires_grad:
                if hasattr(p, "_shard_bwd_hook"):
                    continue
                # Register a hook on the first call, empirically, autograd
                # fires it at the end for this param, which makes sense.
                p_tmp = p.expand_as(p)  # Get a grad_fn on p_tmp.
                assert (
                    p_tmp.grad_fn is not None
                ), "p_tmp grad_fn should not be None, it is used to access \
                    p's AccumulateGrad object and register post hook on it."
                grad_acc = p_tmp.grad_fn.next_functions[0][
                    0
                ]  # Gets its AccumulateGrad object.
                handle = grad_acc.register_hook(
                    functools.partial(self._post_backward_hook, p)
                )
                p._shard_bwd_hook = (grad_acc, handle)  # type: ignore[attr-defined]

    @torch.no_grad()
    def _post_backward_hook(self, param: Parameter, *unused: Any) -> None:
        """
        At the start of :func:`_post_backward_hook`, ``param.grad`` contains the
        full gradient for the local batch. The reduce-scatter op will replace
        ``param.grad`` with a single shard of the summed gradient across all
        GPUs. This shard will align with the current GPU rank. For example::
            before reduce_scatter:
                param.grad (GPU #0): [1, 2, 3, 4]
                param.grad (GPU #1): [5, 6, 7, 8]
            after reduce_scatter:
                param.grad (GPU #0): [6, 8]    # 1+5, 2+6
                param.grad (GPU #1): [10, 12]  # 3+7, 4+8
        The local GPU's ``optim.step`` is responsible for updating a single
        shard of params, also corresponding to the current GPU's rank. This
        alignment is created by :func:`_shard_parameters`, which ensures that
        the local optimizer only sees the relevant parameter shard.
        """
        # First hook callback will see PRE state. If we have multiple params,
        # then subsequent hook callbacks will see POST state.
        self._assert_state([TrainingState_.BACKWARD_PRE, TrainingState_.BACKWARD_POST])
        self.training_state = TrainingState_.BACKWARD_POST
        if param.grad is None:
            return

        if param.grad.requires_grad:
            raise RuntimeError(
                "FSDP only works with gradients that don't require gradients"
            )

        if self._require_backward_grad_sync or self.reshard_after_forward:
            # Free full params. when in a ``no_sync`` context (as inversely indicated
            # by ``self._require_backward_grad_sync``), the params will not get updated
            # before the next forward. As a special case in a ``no_sync`` context, do
            # not free full params, there is no need to call all_gather to sync params
            # among ranks if users would like to use more GPU memory and save network
            # overhead when users set sharding_strategy=SHARD_GRAD_OP
            # (self.reshard_after_forward = False).
            self._free_full_params(cast(List[FlatParameter], [param]))

        if self.mixed_precision:
            # Noop if reshard_after_forward=True because we'd free the param
            # shard when rebuilding the full params in the pre_beckward_hook.
            self._free_mp_shard(cast(List[FlatParameter], [param]))

        # Switch to local shard after backward. Note that
        # when CPU offload is enabled, _use_param_local_shard implicitly
        # offloads the local shard to CPU by making p.data point to
        # p._local_shard, which would reside on CPU.
        self._use_param_local_shard(cast(List[FlatParameter], [param]))

        # Prefetch previous layer's full params in backward pass post backward hook,
        # If next layer's backward computation is done and full params are freed,
        # no need to prefetch the full params again.
        # Only prefetch full params if any of the next layer's outputs requires grad
        if self._need_prefetch_post_backward_hook():
            self._fsdp_graph_order[self._my_fsdp_idx_in_graph - 1]._rebuild_full_params()  # type: ignore[operator]
            # Next layer's computation will start right after this all_gather,
            # Wait for all_gather to finish before computation.
            torch.cuda.current_stream().wait_stream(self._streams["all_gather"])

        if not self._require_backward_grad_sync:
            return

        # Wait for all work in the current stream to finish, then start the
        # reductions in post_backward stream.
        self._streams["post_backward"].wait_stream(torch.cuda.current_stream())

        with torch.cuda.stream(self._streams["post_backward"]):
            orig_grad_data = param.grad.data
            if (
                self.mixed_precision is not None and
                self.mixed_precision.param_dtype != self.mixed_precision.reduce_dtype
            ):
                # Cast gradient to precision in which it should be communicated.
                # TODO: Make this a communication hook when communication hooks
                # are implemented for FSDP.
                param.grad.data = param.grad.data.to(self.mixed_precision.reduce_dtype)

            if self.gradient_predivide_factor > 1:
                # Average grad by world_size for consistency with PyTorch DDP.
                param.grad.div_(self.gradient_predivide_factor)

            grad = param.grad.data
            if param._is_sharded:  # type: ignore[attr-defined]
                # We clear `param.grad` to permit repeated gradient
                # computations when this FSDP module is called multiple times.
                # This is to avoid a race among multiple re-entrant backward
                # passes. For example, the second backward pass computation
                # precedes ahead of the first backward pass reduction, which is
                # possible since the reduction is in a different stream and is
                # async. Then, the first backward pass may be incorrectly
                # reducing the second backward pass's `param.grad`.
                # The reduced gradients are accumulated in
                # `param._saved_grad_shard`, and the gradient reductions can
                # happen in arbitrary order, though we tolerate this due to the
                # (approximate) commutativity of floating-point addition.
                param.grad = None
                grad_flatten = torch.flatten(grad)
                chunks = list(grad_flatten.chunk(self.world_size))
                num_pad = self.world_size * chunks[0].numel() - grad.numel()
                input_flattened = F.pad(grad_flatten, [0, num_pad])
                output = torch.zeros_like(chunks[0])
                dist._reduce_scatter_base(
                    output, input_flattened, group=self.process_group
                )
                if self.gradient_postdivide_factor > 1:
                    # Average grad by world_size for consistency with PyTorch DDP.
                    output.div_(self.gradient_postdivide_factor)

                if self.mixed_precision is not None:
                    # Cast gradients back to the full parameter precision so that
                    # optimizer.step() happens in full precision.
                    orig_param_grad_data = output
                    output.data = output.data.to(dtype=param.data.dtype)
                    # Don't let this memory get reused until after the transfer.
                    orig_param_grad_data.record_stream(torch.cuda.current_stream())

                # To support gradient accumulation outside `no_sync()`, we save
                # the gradient data to `param._saved_grad_shard` before the
                # backward pass, accumulate gradients into it here, and set
                # `param.grad` with the accumulated value at the end of the
                # backward pass in preparation for the optimizer step.
                accumulate_grad = hasattr(param, "_saved_grad_shard")
                if accumulate_grad:
                    p_assert(
                        param._saved_grad_shard.shape == output.shape,  # type: ignore[attr-defined]
                        "Shape mismatch when accumulating gradients: "  # type: ignore[attr-defined]
                        f"existing grad shape={param._saved_grad_shard.shape} "
                        f"new grad shape={output.shape}"  # type: ignore[attr-defined]
                    )
                    p_assert(
                        param._saved_grad_shard.device == output.device,  # type: ignore[attr-defined]
                        "Device mismatch when accumulating gradients: "  # type: ignore[attr-defined]
                        f"existing grad device={param._saved_grad_shard.device} "
                        f"new grad device={output.device}"  # type: ignore[attr-defined]
                    )
                    param._saved_grad_shard += output  # type: ignore[attr-defined]
                else:
                    param._saved_grad_shard = output  # type: ignore[attr-defined]
                grad = param._saved_grad_shard  # type: ignore[attr-defined]
            else:
                # Currently the only way for _is_sharded to be False is if
                # world_size == 1. This could be relaxed in the future, e.g,
                # no sharding like PyTorch DDP, in which case grads should be
                # all-reduced here.
                assert (
                    self.world_size == 1
                ), "Currently the only way for _is_sharded to be False is \
                    world_size == 1"
                if self.mixed_precision is not None:
                    # Cast gradients back to the full parameter precision so that
                    # optimizer.step() happens in full precision.
                    orig_param_grad_data = param.grad.data
                    param.grad.data = param.grad.data.to(dtype=param.data.dtype)
                    # Don't let this memory get reused until after the transfer.
                    orig_param_grad_data.record_stream(torch.cuda.current_stream())

            # Regardless of sharding or not, offload the grad to CPU if we are
            # offloading params. This is so param and grad reside on same device
            # which is needed for the optimizer step.
            if self.cpu_offload.offload_params:
                # We specify non_blocking=True
                # and ensure the appropriate synchronization is done by waiting
                # streams in _wait_for_post_backward.
                param._cpu_grad.copy_(  # type: ignore[attr-defined]
                    grad.detach(), non_blocking=True
                )
                # Don't let this memory get reused until after the transfer.
                grad.data.record_stream(torch.cuda.current_stream())

            # After _post_backward_hook returns, orig_grad_data will eventually
            # go out of scope, at which point it could otherwise be freed for
            # further reuse by the main stream while the div/reduce_scatter/copy
            # are underway in the post_backward stream. See:
            # github.com/NVIDIA/apex/blob/master/apex/parallel/distributed.py
            orig_grad_data.record_stream(self._streams["post_backward"])

    def _queue_wait_for_post_backward(self) -> None:
        """Try to queue a `wait_for_post_backward` callback.
        Only called on root and only queue one callback at the beginning of
        outer most backward.
        """
        assert (
            self._is_root
        ), "_queue_wait_for_post_backward can only be called on root."
        if not self._post_backward_callback_queued:
            self._assert_state([TrainingState_.IDLE])
            self._post_backward_callback_queued = True
            Variable._execution_engine.queue_callback(self._wait_for_post_backward)

    @torch.no_grad()
    def _wait_for_post_backward(self) -> None:
        """Wait for post-backward to finish. Only called on root instance."""
        assert self._is_root, "_wait_for_post_backward can only be called on root."
        # Check if the root module has params and if any of them has
        # the `requires_grad` field set. If `requires_grad=False` for
        # all the params, the post_backward hook will not fire and the
        # state will remain in `TrainingState_.BACKWARD_PRE`.
        if any([p.requires_grad for p in self.params]):
            self._assert_state(TrainingState_.BACKWARD_POST)
        else:
            self._assert_state(TrainingState_.BACKWARD_PRE)

        if self._require_backward_grad_sync:
            torch.cuda.current_stream().wait_stream(self._streams["post_backward"])
            if self.cpu_offload.offload_params:
                # We need to wait for the non-blocking GPU ->
                # CPU grad transfers to finish. We need to do this for GPU -> CPU
                # copies because when grad is on CPU, it won't wait for any CUDA
                # stream to finish GPU -> CPU copies unless we explicitly block the
                # host-side with synchronize().
                torch.cuda.current_stream().synchronize()

        # A backward pass is done, clean up below.

        def _finalize_params(fsdp_module: FullyShardedDataParallel) -> None:
            """Helper used below on all fsdp modules."""
            for p in fsdp_module.params:
                if p.requires_grad:
                    if hasattr(p, "_shard_bwd_hook"):
                        assert len(p._shard_bwd_hook) == 2 and len(  # type: ignore[attr-defined]
                            p._shard_bwd_hook  # type: ignore[attr-defined]
                        ), (  # type: ignore[attr-defined]
                            "p._shard_bwd_hook fields are not valid."
                        )
                        p._shard_bwd_hook[1].remove()  # type: ignore[attr-defined]
                        delattr(p, "_shard_bwd_hook")
                    # Preserve the gradient accumulation state if not
                    # synchronizing: `p.grad` remains the unsharded gradient
                    # accumulated from prior `no_sync()` iterations, and
                    # `p._saved_grad_shard` remains the sharded gradient from
                    # the last synchronized iteration
                    if not self._require_backward_grad_sync:
                        continue
                    # Set `p.grad` as needed to ensure optimizer correctness
                    # since optimizers operate on the `grad` attribute
                    if hasattr(p, "_cpu_grad"):
                        p_assert(
                            p.device == torch.device("cpu"),
                            f"Device mismatch: p={p.device} "  # type: ignore[attr-defined]
                            f"p._cpu_grad={p._cpu_grad}"
                        )
                        p.grad = p._cpu_grad  # type: ignore[attr-defined]
                    elif hasattr(p, "_saved_grad_shard"):
                        p_assert(
                            p.device == p._saved_grad_shard.device,  # type: ignore[attr-defined]
                            f"Device mismatch: p={p.device} "  # type: ignore[attr-defined]
                            f"p._saved_grad_shard={p._saved_grad_shard.device}"
                        )
                        p.grad = p._saved_grad_shard  # type: ignore[attr-defined]
                    else:
                        p_assert(
                            not p._is_sharded, "All sharded parameters should "
                            "use `_saved_grad_shard`"
                        )
                    if hasattr(p, "_saved_grad_shard"):
                        delattr(p, "_saved_grad_shard")

        # Update root and nested FSDP's hooks and flags.
        for m in self.modules():  # includes self
            if isinstance(m, FullyShardedDataParallel):
                _finalize_params(m)
                m._pre_backward_hook_has_run = False
                if any(
                    p not in self._ignored_param_to_param_name
                    and p.requires_grad
                    for p in m.parameters()
                ):
                    # Check if the module has params and if any of them has
                    # the `requires_grad` field set. If `requires_grad=False` for
                    # all the params, the post_backward hook will not fire and the
                    # state will remain in `TrainingState_.BACKWARD_PRE`.
                    if any([p.requires_grad for p in m.params]):
                        m._assert_state(TrainingState_.BACKWARD_POST)
                    else:
                        m._assert_state(TrainingState_.BACKWARD_PRE)
                else:
                    # When `m` and its children have no non-ignored params or
                    # have non-ignored params but none with `requires_grad==True`,
                    # there are two cases:
                    # 1. output tensors are `requires_grad==True`. In this case,
                    # pre-backward hook is still registered, so it is in BACKWARD_PRE state.
                    # 2. output tensors are `requires_grad==False`. In this case,
                    # pre-backward hook is not registered, so it is in IDLE state.
                    m._assert_state([TrainingState_.BACKWARD_PRE, TrainingState_.IDLE])
                m.training_state = TrainingState_.IDLE

                if m._is_root:
                    # reset this flag for cases like "one forward pass + multiple backward passes"
                    self._post_backward_callback_queued = False

    def _update_p_data(self, p, output_tensor: torch.Tensor) -> None:
        """
        Helper function to update p.data pointer.
        Args:
            output_tensor (torch.Tensor): this tensor contains the data we just gathered.
        """
        p.data = output_tensor
        # Trim any padding and reshape to match original size.
        p.data = p.data[: p._orig_size.numel()].view(p._orig_size)  # type: ignore[attr-defined]

    @torch.no_grad()
    def _rebuild_full_params(self) -> List[Tuple[torch.Tensor, bool]]:
        """
        Gather all shards of params.
        """
        # _summon_full_params must do a full precision rebuild even under mixed
        # precision, because it is used for e.g. checkpoint where we'd like to
        # checkpoint in full precision.
        force_full_precision = (self.training_state == TrainingState_.SUMMON_FULL_PARAMS)
        # full param output tensors and a flag indicating whether
        # _summon_full_params can free them or not. It is possible that we can't
        # free the full param, which currently occurs when the returned
        # parameter points to the unsharded param when world_size == 1, or when
        # we're returning the full parameter and reshard_after_forward=False
        # (because we need to ensure p._full_param_padded stays intact)
        output_tensors: List[Tuple[torch.Tensor, bool]] = []
        with torch.cuda.stream(self._streams["all_gather"]):
            for p in self.params:
                mixed_precision_cast_ran = (
                    self.mixed_precision is not None and not force_full_precision
                )
                if mixed_precision_cast_ran:
                    self._cast_param_shards_to_dtype()
                    # TODO: remove below
                    for p in self.params:
                        assert p.dtype == self.mixed_precision.param_dtype
                # We can skip moving params to GPU if mixed precision, as p.data
                # would then be pointing to p._mp_shard which is already on
                # self.compute_device.
                if self.cpu_offload.offload_params and not mixed_precision_cast_ran:
                    # Move params to GPU if needed. Note that we don't use
                    # self._full_param_padded.device here because the attr is
                    # not set always, i.e. when world_size=1 and
                    # p._is_sharded = False. However when it is set, the
                    # device is always self.compute_device.
                    p.data = p.data.to(self.compute_device, non_blocking=True)
                # e.g., when world_size == 1
                if not p._is_sharded:  # type: ignore[attr-defined]
                    if mixed_precision_cast_ran:
                        # p.data should be the same type as p._mp_shard, and it
                        # is safe to free.
                        assert p.data.dtype == p._mp_shard.dtype
                        # Safe to free because p.data points to the mp shard.
                        output_tensors.append((p.data, True))
                    else:
                        # p.data points to the unsharded parameter, so not safe to
                        # free.
                        output_tensors.append((p.data, False))
                    continue
                # If full param has been rebuilt or has not been freed, no need to call all gather
                elif (
                    p._full_param_padded.storage().size()  # type: ignore[attr-defined]
                    == p._full_param_padded.size().numel()  # type: ignore[attr-defined]
                ):
                    # Check that the full param is in the expected precision, if
                    # training with mixed precision
                    if mixed_precision_cast_ran:
                        if p._full_param_padded.dtype != self.mixed_precision.param_dtype:
                            raise ValueError(
                                "_rebuild_full_params: Expected full param to be "
                                f"of type {self.mixed_precision.param_dtype}, "
                                f"but got {p._full_param_padded.dtype}!"
                            )
                    # output is full_param_padded which can be freed depending
                    # on reshard_after_forward (this path is exercised by tests
                    # in test_fsdp_summon_full_params).
                    output_tensors.append((p._full_param_padded, self.reshard_after_forward))

                    self._update_p_data(p, output_tensor=p._full_param_padded)  # type: ignore[attr-defined]
                    continue
                else:
                    # If full param has not been rebuilt or has been freed, call all gather
                    p_data = p.data  # type: ignore[attr-defined]
                    p_full_size = p._full_param_padded.size()  # type: ignore[attr-defined]
                    assert (
                        p_full_size.numel() == p_data.numel() * self.world_size
                    ), "Param full size should be equal to its shard size multiply world_size."
                    assert (
                        p._full_param_padded.storage().size() == 0  # type: ignore[attr-defined]
                    ), "Full param's storage should have been freed before if all gather is needed."  # type: ignore[attr-defined]
                    if self.mixed_precision and force_full_precision:
                        # p._full_param_padded has the reduced precision type,
                        # but we need full precision rebuild as we're in
                        # _summon_full_params. Note that this is why
                        # _summon_full_params collects locally used params from
                        # _rebuild_full_params instead of relying on
                        # p._full_param_padded, as it may not always be
                        # allocated such as during mixed precision.
                        output_tensor = p_data.new_zeros(p_full_size)
                    else:
                        # Allocate based on full size from all shards.
                        _alloc_storage(p._full_param_padded, size=p_full_size)  # type: ignore[attr-defined]
                        output_tensor = p._full_param_padded  # type: ignore[attr-defined]
                    # Fill output_tensor with (p.data for each shard in self.world_size)
                    dist._all_gather_base(
                        output_tensor, p_data, group=self.process_group
                    )

                    # The full parameter, which can be freed. Note that we
                    # append here before update_p_data so as to not saved the
                    # tensor with padding trimmed, which causes issues with
                    # writeback in _summon_full_params.
                    output_tensors.append((output_tensor, True))
                    # Set p.data = output_tensor (with padding trimmed)
                    self._update_p_data(p, output_tensor=output_tensor)
                    # We can free the reduced precision shard as we have the
                    # full precision parameter.
                    if self.mixed_precision is not None:
                        self._free_mp_shard(cast(List[FlatParameter], [p]))
        return output_tensors

    @torch.no_grad()
    def _prep_grads_for_backward(self) -> None:
        """Make sure p.grad has the correct size/device, otherwise set it to None."""
        for p in self.params:
            if p.grad is not None and (
                p.grad.size() != p._orig_size  # type: ignore[attr-defined]
                or p.grad.device != p.device
            ):
                offloaded: bool = p.grad.device != p.device
                if offloaded:
                    assert self.cpu_offload.offload_params, \
                        "`p.grad.device` and `p.device` should be the same " \
                        "if not offloading parameters to CPU"
                prev_iter_outside_no_sync: bool = \
                    p.grad.size() == p._local_shard.shape  # type: ignore[attr-defined]
                # As long as the previous iteration was outside `no_sync()`,
                # then we must save the gradient in `_saved_grad_shard`, even
                # if the current iteration is inside `no_sync()`. This is to
                # prepare for the next iteration outside `no_sync()`, which may
                # try to accumulate gradients. FSDP accumulates gradients in
                # the separate variable `p._saved_grad_shard` to leave `p.grad`
                # for the per-iteration gradient.
                if prev_iter_outside_no_sync:
                    # FSDP currently does not support gradient accumulation
                    # outside `no_sync()` when using CPU offloading (see the
                    # warning in the class's docstring).
                    if not offloaded:
                        p._saved_grad_shard = p.grad.data  # type: ignore[attr-defined]
                p.grad = None

    @torch.no_grad()
    def _free_full_params(self, params: Optional[List[FlatParameter]] = None) -> None:
        """
        Free up storage for full parameters.
        """
        if params is None:
            params = self.params
        current_stream = torch.cuda.current_stream()
        for p in params:
            # e.g., world_size == 1
            if not p._is_sharded:  # type: ignore[attr-defined]
                if self.mixed_precision is not None:
                    self._free_mp_shard(cast(List[FlatParameter], [p]))
                continue
            # Don't let PyTorch reuse this memory until all work in the current
            # stream is complete.
            p._full_param_padded.record_stream(current_stream)  # type: ignore[attr-defined]
            # There may be external references to the Tensor Storage that we
            # can't modify, such as references that are created by
            # ctx.save_for_backward in the forward pass. Thus when we
            # unshard parameters, we should reuse the original Tensor
            # Storage object and unshard it in-place. For now, just resize
            # the Storage to 0 to save memory.
            _free_storage(p._full_param_padded)  # type: ignore[attr-defined]

    @torch.no_grad()
    def _use_param_local_shard(
        self, params: Optional[List[FlatParameter]] = None
    ) -> None:
        """Use local shard for a list of params. Also implicitly offloads
        parameters back to CPU if we are CPU offloading."""
        if params is None:
            params = self.params
        for p in params:
            if self.cpu_offload.offload_params:
                # Ensure local_shard resides in CPU if we are offloading params.
                assert p._local_shard.device == torch.device(  # type: ignore[attr-defined]
                    "cpu"
                ), "Expected p._local_shard to be on CPU"
            p.data = p._local_shard  # type: ignore[attr-defined]

    def _assert_state(self, state: Union[TrainingState_, List[TrainingState_]]) -> None:
        """Assert we are in the given state."""
        # Since assert can be turned off and this error checking
        # is really important, we use explicit error checking
        # and raise a ValueError if needed.
        if isinstance(state, TrainingState_):
            state = [state]
        if self.training_state not in state:
            msg = (
                f"expected to be in states {state} but current state "
                f"is {self.training_state}"
            )
            # In case we are failing in the context of autograd hook, asserting
            # may not generate useful msg. So, let's print it to be sure.
            if self.rank == 0:
                print(f"Asserting FSDP instance is: {self}")
                print(f"ERROR: {msg}")
                traceback.print_stack()
            raise ValueError(msg)

    @contextmanager
    def no_sync(self) -> Generator:
        """
        A context manager to disable gradient synchronizations across FSDP
        instances. Within this context, gradients will be accumulated in module
        variables, which will later be synchronized in the first
        forward-backward pass after exiting the context. This should only be
        used on the root FSDP instance and will recursively apply to all
        children FSDP instances.

        .. note:: This likely results in higher memory usage because FSDP will
            accumulate the full model gradients (instead of gradient shards)
            until the eventual sync.

        .. note:: When used with CPU offloading, the gradients will not be
            offloaded to CPU when inside the context manager. Instead, they
            will only be offloaded right after the eventual sync.
        """
        self._lazy_init()
        assert self._is_root, "`no_sync()` on inner FSDP instances is not supported"
        self._assert_state(TrainingState_.IDLE)
        old_flags = []
        for m in self.modules():
            if isinstance(m, FullyShardedDataParallel):
                old_flags.append((m, m._require_backward_grad_sync))
                m._require_backward_grad_sync = False
        try:
            yield
        finally:
            for m, old_flag in old_flags:
                assert not m._require_backward_grad_sync, (
                    "`_require_backward_grad_sync` was incorrectly set to "
                    "`True` while in the `no_sync()` context manager"
                )
                m._require_backward_grad_sync = old_flag

    @property
    def params_with_grad(self) -> List[Parameter]:
        """
        Recursively returns a list of all module parameters that have a gradient.
        """
        return [p for p in self.parameters() if p.grad is not None]

    @torch.no_grad()
    def clip_grad_norm_(
        self, max_norm: Union[float, int], norm_type: Union[float, int] = 2.0
    ) -> None:
        """
        Clip all gradients at this point in time. The norm is computed over all
        gradients together, as if they were concatenated into a single vector.
        Gradients are modified in-place.

        Args:
            max_norm (float or int): max norm of the gradients
            norm_type (float or int): type of the used p-norm. Can be ``'inf'``
                for infinity norm.

        Returns:
            Total norm of the parameters (viewed as a single vector).

        .. note:: This is analogous to `torch.nn.utils.clip_grad_norm_` but
            handles the partitioning and multiple devices per rank under the
            hood. The default torch util is not applicable here, because each
            rank only has a partial view of all the grads in the model, so
            calling it for FSDP models would lead to different scaling being
            applied per subset of model parameters.

        .. warning:: This needs to be called on all ranks, since synchronization
            primitives will be used.
        """
        # Call `_lazy_init` to ensure the stream synchronization is done appropriately.
        self._lazy_init()
        assert self._is_root, "clip_grad_norm should only be called on the root (parent) instance"
        self._assert_state(TrainingState_.IDLE)

        max_norm = float(max_norm)
        norm_type = float(norm_type)
        # Computes the max norm for this shard's gradients and sync's across workers
        local_norm = _calc_grad_norm(self.params_with_grad, norm_type).cuda()  # type: ignore[arg-type]
        if norm_type == inf:
            total_norm = local_norm
            dist.all_reduce(total_norm, op=torch.distributed.ReduceOp.MAX, group=self.process_group)
        else:
            total_norm = local_norm ** norm_type
            dist.all_reduce(total_norm, group=self.process_group)
            total_norm = total_norm ** (1.0 / norm_type)

        if self.cpu_offload:
            total_norm = total_norm.cpu()

        clip_coef = torch.tensor(max_norm, dtype=total_norm.dtype, device=total_norm.device) / (total_norm + 1e-6)
        if clip_coef < 1:
            # multiply by clip_coef, aka, (max_norm/total_norm).
            for p in self.params_with_grad:
                assert p.grad is not None
                p.grad.detach().mul_(clip_coef.to(p.grad.device))

    @staticmethod
    def full_optim_state_dict(
        model: torch.nn.Module,
        optim: torch.optim.Optimizer,
        optim_input: Optional[Union[
            List[Dict[str, Any]], Iterable[torch.nn.Parameter],
        ]] = None,
        rank0_only: bool = True,
    ) -> Dict[str, Any]:
        """
        Consolidates the full optimizer state on rank 0 and returns it
        as a :class:`dict` following the convention of
        :meth:`torch.optim.Optimizer.state_dict`, i.e. with keys ``"state"``
        and ``"param_groups"``. The flattened parameters in ``FSDP`` modules
        contained in ``model`` are mapped back to their unflattened parameters.

        .. warning:: This needs to be called on all ranks since synchronization
            primitives are used. However, if ``rank0_only=True``, then the
            state dict is only populated on rank 0, and all other ranks return
            an empty :class:`dict`.

        .. warning:: Unlike ``torch.optim.Optimizer.state_dict()``, this method
            uses full parameter names as keys instead of parameter IDs.

        .. warning:: If you do not pass ``model.parameters()`` as the first
            argument to the optimizer, then you should pass that same value to
            this method as ``optim_input``.

        .. note:: Like in :meth:`torch.optim.Optimizer.state_dict`, the tensors
            contained in the optimizer state dict are not cloned, so there may
            be aliasing surprises. For best practices, consider saving the
            returned optimizer state dict immediately, e.g. using
            ``torch.save()``.

        Args:
            model (torch.nn.Module): Root module (which may or may not be a
                :class:`FullyShardedDataParallel` instance) whose parameters
                were passed into the optimizer ``optim``.
            optim (torch.optim.Optimizer): Optimizer for ``model`` 's
                parameters.
            optim_input (Optional[Union[List[Dict[str, Any]], Iterable[torch.nn.Parameter]]]):
                Input passed into the optimizer ``optim`` representing either a
                :class:`list` of parameter groups or an iterable of parameters;
                if ``None``, then this method assumes the input was
                ``model.parameters()``. (Default: ``None``)
            rank0_only (bool): If ``True``, saves the populated :class:`dict`
                only on rank 0; if ``False``, saves it on all ranks. (Default:
                ``True``)

        Returns:
            Dict[str, Any]: A :class:`dict` containing the optimizer state for
            ``model`` 's original unflattened parameters and including keys
            "state" and "param_groups" following the convention of
            :meth:`torch.optim.Optimizer.state_dict`. If ``rank0_only=False``,
            then nonzero ranks return an empty :class:`dict`.
        """
        osd = optim.state_dict()
        osd_state, osd_param_groups = osd["state"], osd["param_groups"]  # alias

        group = model.process_group if hasattr(model, "process_group") \
            else None  # not all `torch.nn.Module`s have `process_group`
        rank = dist.get_rank(group)
        to_save = not rank0_only or rank == 0
        full_osd: Dict = {"state": {}, "param_groups": []} if to_save else {}
        full_osd_state = full_osd["state"] if to_save else None  # alias

        # Handle the "state" part of the optimizer state dict
        param_to_unflat_param_names = _get_param_to_unflat_param_names(model)
        flat_param_id_to_param = _get_param_id_to_param(model, optim_input)
        flat_param_to_fsdp_module = _get_flat_param_to_fsdp_module(model)
        for flat_param_id, param in enumerate(flat_param_id_to_param):  # type: ignore[assignment]
            # Do not include parameters without state to avoid empty mappings
            if flat_param_id not in osd_state:
                continue
            assert param in param_to_unflat_param_names, \
                "Check the `param_to_unflat_params` construction\n" \
                f"param: {param}"
            unflat_param_names = param_to_unflat_param_names[param]
            # For FSDP parameters, we need to unflatten
            if isinstance(param, FlatParameter):
                assert param in flat_param_to_fsdp_module, \
                    "Check the `flat_param_to_fsdp_module` construction\n" \
                    f"param: {param}"
                unflat_state = _unflatten_optim_state(
                    flat_param_to_fsdp_module[param], param,
                    osd_state[flat_param_id], to_save,
                )
                if to_save:
                    assert len(unflat_state) == len(unflat_param_names) and \
                        len(unflat_state) == param._num_unflattened_params, \
                        f"{len(unflat_state)} {len(unflat_param_names)} " \
                        f"{param._num_unflattened_params}"
                    for unflat_param_name, unflat_param_state in zip(
                        unflat_param_names, unflat_state,
                    ):
                        full_osd_state[unflat_param_name] = unflat_param_state
            # For parameters from non-FSDP modules, we do not need to unflatten
            elif to_save:
                assert len(unflat_param_names) == 1
                unflat_param_name = unflat_param_names[0]
                # Do not `deepcopy()` to avoid unnecessarily duplicating
                # tensor storage
                full_osd_state[unflat_param_name] = \
                    copy.copy(osd_state[flat_param_id])
                # Move all tensor state to CPU
                param_state = full_osd_state[unflat_param_name]
                for state_name, value in param_state.items():
                    if torch.is_tensor(value):
                        param_state[state_name] = value.cpu()

        # Non-target ranks may return since there is no more communication
        if not to_save:
            return full_osd

        # Handle the "param_groups" part of the optimizer state dict
        full_osd_param_groups = full_osd["param_groups"]  # alias
        for flat_param_group in osd_param_groups:
            unflat_param_group = copy.deepcopy(flat_param_group)
            param_group_params = [
                flat_param_id_to_param[flat_param_id]
                for flat_param_id in flat_param_group["params"]
            ]
            nested_unflat_param_names = [
                param_to_unflat_param_names[param]
                for param in param_group_params
            ]
            unflat_param_group["params"] = [
                unflat_param_name
                for unflat_param_names in nested_unflat_param_names
                for unflat_param_name in unflat_param_names
            ]  # flatten the list of lists
            full_osd_param_groups.append(unflat_param_group)
        return full_osd


    @staticmethod
    def shard_full_optim_state_dict(
        full_optim_state_dict: Dict[str, Any],
        model: torch.nn.Module,
        optim_input: Optional[Union[
            List[Dict[str, Any]], Iterable[torch.nn.Parameter],
        ]] = None,
    ) -> Dict[str, Any]:
        """
        Shards the full optimizer state dict ``full_optim_state_dict`` by
        remapping the state to flattened parameters instead of unflattened
        parameters and restricting to only this rank's part of the optimizer
        state. The first argument should be the return value of
        :meth:`full_optim_state_dict`.

        Example::

            >>> from torch.distributed.fsdp import FullyShardedDataParallel as FSDP
            >>> model, optim = ...
            >>> full_osd = FSDP.full_optim_state_dict(model, optim)
            >>> torch.save(full_osd, PATH)
            >>> # Define new model with possibly different world size
            >>> new_model, new_optim = ...
            >>> full_osd = torch.load(PATH)
            >>> sharded_osd = FSDP.shard_full_optim_state_dict(full_osd, new_model)
            >>> new_optim.load_state_dict(sharded_osd)

        .. warning:: If you do not pass ``model.parameters()`` as the first
            argument to the optimizer, then you should pass that same value to
            this method as ``optim_input``.

        Args:
            full_optim_state_dict (Dict[str, Any]): Optimizer state dict
                corresponding to the unflattened parameters and holding the
                full non-sharded optimizer state.
            model (torch.nn.Module): Root module (which may or may not be a
                :class:`FullyShardedDataParallel` instance) whose parameters
                correspond to the optimizer state in ``full_optim_state_dict``.
            optim_input (Optional[Union[List[Dict[str, Any]], Iterable[torch.nn.Parameter]]]):
                Input passed into the optimizer representing either a
                :class:`list` of parameter groups or an iterable of parameters;
                if ``None``, then this method assumes the input was
                ``model.parameters()``. (Default: ``None``)

        Returns:
            Dict[str, Any]: The full optimizer state dict remapped to flattened
            parameters instead of unflattened parameters and restricted to only
            include this rank's part of the optimizer state.
        """
        full_osd = full_optim_state_dict  # alias
        if "state" not in full_osd or "param_groups" not in full_osd:
            raise ValueError(
                "`full_optim_state_dict` must have the keys \"state\" and "
                "\"param_groups\" to be a valid optimizer state dict"
            )

        flat_param_id_to_param = _get_param_id_to_param(model, optim_input)
        flat_param_to_fsdp_module = _get_flat_param_to_fsdp_module(model)
        param_to_unflat_param_names = _get_param_to_unflat_param_names(model)

        # Handle the "state" part of the optimizer state dict
        sharded_osd_state: Dict[int, Any] = {}
        full_osd_state = full_osd["state"]
        unflat_param_names_to_flat_param_id: Dict[str, int] = {}
        for flat_param_id, param in enumerate(flat_param_id_to_param):  # type: ignore[assignment]
            assert param in param_to_unflat_param_names, \
                "Check the `param_to_unflat_params` construction\n" \
                f"param: {param}"
            unflat_param_names = param_to_unflat_param_names[param]
            # For FSDP parameters, we need to flatten
            if isinstance(param, FlatParameter):
                assert param in flat_param_to_fsdp_module, \
                    "Check the `flat_param_to_fsdp_module` mapping " \
                    f"construction\nparam={param}"
                unflat_param_names = param_to_unflat_param_names[param]
                fsdp_module = flat_param_to_fsdp_module[param]
                flat_state = _flatten_optim_state(
                    full_osd_state, unflat_param_names, fsdp_module, param,
                )
                sharded_osd_state[flat_param_id] = flat_state
                for unflat_param_name in unflat_param_names:
                    unflat_param_names_to_flat_param_id[unflat_param_name] = flat_param_id
            # For parameters from non-FSDP modules, we do not need to flatten
            else:
                assert len(unflat_param_names) == 1
                unflat_param_name = unflat_param_names[0]
                # Remap from unflattened to flattened parameter ID -- do not
                # deepcopy to avoid unnecessarily duplicating tensor storage
                sharded_osd_state[flat_param_id] = \
                    copy.copy(full_osd_state[unflat_param_name])
                unflat_param_names_to_flat_param_id[unflat_param_name] = flat_param_id

        # Handle the "param_groups" part of the optimizer state dict
        sharded_osd_param_groups: List[Dict[str, Any]] = []
        for unflat_param_group in full_osd["param_groups"]:
            flat_param_group = copy.deepcopy(unflat_param_group)
            # Map from unflattened parameter names to flattened parameter IDs
            flat_param_ids = sorted(set(
                unflat_param_names_to_flat_param_id[unflat_param_name]
                for unflat_param_name in unflat_param_group["params"]
            ))
            flat_param_group["params"] = flat_param_ids
            sharded_osd_param_groups.append(flat_param_group)

        sharded_optim_state_dict = {
            "state": sharded_osd_state,
            "param_groups": sharded_osd_param_groups,
        }
        return sharded_optim_state_dict

    @staticmethod
    def rekey_optim_state_dict(
        optim_state_dict: Dict[str, Any],
        optim_state_key_type: OptimStateKeyType,
        model: torch.nn.Module,
        optim_input: Optional[Union[
            List[Dict[str, Any]], Iterable[torch.nn.Parameter],
        ]] = None,
    ) -> Dict[str, Any]:
        """
        Re-keys the optimizer state dict ``optim_state_dict`` to use the key
        type ``optim_state_key_type``. This can be used to achieve
        compatibility between optimizer state dicts from models with FSDP
        instances and ones without.

        To re-key an FSDP full optimizer state dict (i.e. from
        :meth:`full_optim_state_dict`) to use parameter IDs and be loadable to
        a non-wrapped model::

            >>> wrapped_model, wrapped_optim = ...
            >>> full_osd = FSDP.full_optim_state_dict(wrapped_model, wrapped_optim)
            >>> nonwrapped_model, nonwrapped_optim = ...
            >>> rekeyed_osd = FSDP.rekey_optim_state_dict(full_osd, OptimStateKeyType.PARAM_ID, nonwrapped_model)
            >>> nonwrapped_optim.load_state_dict(rekeyed_osd)

        To re-key a normal optimizer state dict from a non-wrapped model to be
        loadable to a wrapped model::

            >>> nonwrapped_model, nonwrapped_optim = ...
            >>> osd = nonwrapped_optim.state_dict()
            >>> rekeyed_osd = FSDP.rekey_optim_state_dict(osd, OptimStateKeyType.PARAM_NAME, nonwrapped_model)
            >>> wrapped_model, wrapped_optim = ...
            >>> sharded_osd = FSDP.shard_full_optim_state_dict(rekeyed_osd, wrapped_model)
            >>> wrapped_optim.load_state_dict(sharded_osd)

        Returns:
            Dict[str, Any]: The optimizer state dict re-keyed using the
            parameter keys specified by ``optim_state_key_type``.
        """
        assert optim_state_key_type in \
            (OptimStateKeyType.PARAM_NAME, OptimStateKeyType.PARAM_ID)
        osd = optim_state_dict  # alias
        # Validate that the existing parameter keys are uniformly typed
        uses_param_name_mask = [
            type(param_key) is str for param_key in osd["state"]
        ]
        uses_param_id_mask = [
            type(param_key) is int for param_key in osd["state"]
        ]
        if (any(uses_param_name_mask) and not all(uses_param_name_mask)) or \
                (any(uses_param_id_mask) and not all(uses_param_id_mask)):
            error_msg = f"Invalid parameter keys: {osd['state'].keys()}"
            raise ValueError(error_msg)
        # Return directly if the existing key type matches the target key type
        if (optim_state_key_type == OptimStateKeyType.PARAM_NAME and
            all(uses_param_name_mask)) or \
            (optim_state_key_type == OptimStateKeyType.PARAM_ID and
                all(uses_param_id_mask)):
            return osd
        # Otherwise, actually perform the re-keying
        new_osd = {}
        if optim_state_key_type == OptimStateKeyType.PARAM_NAME:  # ID -> name
            param_id_to_param = _get_param_id_to_param(model, optim_input)
            param_to_param_name = _get_param_to_param_name(model)
            param_id_to_param_name: List[str] = [
                param_to_param_name[param] for param in param_id_to_param
            ]
            new_osd["state"] = {
                param_id_to_param_name[param_id]: param_state
                for param_id, param_state in osd["state"].items()
            }
            new_osd["param_groups"] = copy.deepcopy(osd["param_groups"])
            for param_group in new_osd["param_groups"]:
                param_group["params"] = sorted([
                    param_id_to_param_name[param_id]
                    for param_id in param_group["params"]
                ])
            return new_osd
        elif optim_state_key_type == OptimStateKeyType.PARAM_ID:  # name -> ID
            param_name_to_param = _get_param_name_to_param(model)
            param_to_param_id = _get_param_to_param_id(model, optim_input)
            # Because not all model parameters may be passed as the optimizer
            # input, we may need to drop some parameters from this mapping
            param_name_to_param_id = {
                param_name: param_to_param_id[param]
                for param_name, param in param_name_to_param.items()
                if param in param_to_param_id
            }
            new_osd["state"] = {
                param_name_to_param_id[param_name]: param_state
                for param_name, param_state in osd["state"].items()
            }
            new_osd["param_groups"] = copy.deepcopy(osd["param_groups"])
            for param_group in new_osd["param_groups"]:
                param_group["params"] = sorted([
                    param_name_to_param_id[param_name]
                    for param_name in param_group["params"]
                ])
            return new_osd
        return new_osd  # should never reach here


def _get_default_cuda_device(module: nn.Module) -> torch.device:
    """Try to infer CUDA device from module parameters."""
    try:
        compute_device = next(module.parameters()).device
        if compute_device.type == "cuda":
            return compute_device
    # e.g., if module does not have parameters, it will throw StopIteration,
    # in this case, instead of raising exception, return cuda device.
    except StopIteration:
        pass
    # Fall back to current CUDA device
    return torch.device("cuda")


def _free_storage(data: torch.Tensor) -> None:
    """Free underlying storage of a Tensor."""
    if data.storage().size() > 0:
        # Since we're modifying the Tensor's Storage directly, make sure the Tensor
        # is the sole occupant of the Storage.
        assert (
            data.storage_offset() == 0
        ), "The tensor is not the sole occupant of the storage."
        data.storage().resize_(0)  # type: ignore[attr-defined]


@torch.no_grad()
def _alloc_storage(data: torch.Tensor, size: torch.Size) -> None:
    """Allocate storage for a tensor."""
    if data.storage().size() == size.numel():  # no need to reallocate
        return
    assert (
        data.storage().size() == 0
    ), "Then tensor storage should have been resized to be 0."
    data.storage().resize_(size.numel())  # type: ignore[attr-defined]

def p_assert(cond: Any, s: Any) -> None:
    """This is used as an alternate to ``assert`` when in the backward context
    to print the error message ``s`` since otherwise, it is swallowed."""
    if not cond:
        print(s)
        raise AssertionError

def _calc_grad_norm(parameters: List[torch.nn.Parameter], p: float) -> torch.Tensor:
    r"""Calculate gradient norm of an iterable of parameters.
    Returns:
        Total norm of the parameters (viewed as a single vector).
    """
    parameters = [p for p in parameters if p.grad is not None]

    if len(parameters) == 0:
        return torch.tensor(0.0)
    if p == inf:
        local_norm = torch.tensor(max(par.grad.detach().abs().max() for par in parameters))
    else:
        # Compute the norm in full precision no matter what
        local_norm = torch.linalg.norm(
            torch.stack(
                [
                    torch.linalg.norm(par.grad.detach(), p, dtype=torch.float32)
                    for par in parameters
                ]
            ),
            p,
        )
    local_norm.to(dtype=parameters[0].dtype)
    return local_norm


def _get_param_to_unflat_param_names(
    model: torch.nn.Module,
) -> Dict[torch.nn.Parameter, List[str]]:
    """
    Constructs a mapping from flattened parameters (including non-FSDP-module
    parameters) to their unflattened parameter names. For non-FSDP-module
    parameters, these mapped-to lists always contain a single element. The
    unflattened parameter names should match the keys of the model state dict.

    For shared parameters, only the first parameter name is included (following
    the ``torch.nn.Module.parameters()`` order).

    Args:
        model (torch.nn.Module): Root module (which may or may not be a
            :class:`FullyShardedDataParallel` instance).
    """
    param_to_unflat_param_names: Dict[torch.nn.Parameter, List[str]] = {}

    def clean_param_name(prefix, param_info):
        """This replicates the parameter name cleaning logic in model state
        dict but avoids gathering any parameters."""
        name = prefix + param_info.module_name + "." + param_info.param_name
        # FSDP full parameter names may not have both (i.e. `FSDP_PREFIX`), so
        # we call `replace()` twice separately
        name = name.replace(FSDP_WRAPPED_MODULE + ".", "")
        name = name.replace(FPW_MODULE + ".", "")
        return name

    def f(param_to_unflat_param_names, module: torch.nn.Module, prefix: str):
        # For FSDP modules, only add the entry when considering the contained
        # `FlattenParamsWrapper` to avoid duplication
        if not isinstance(module, FullyShardedDataParallel):
            for param_name, param in module.named_parameters(recurse=False):
                prefixed_param_names = [
                    clean_param_name(prefix, param_info)
                    for param_info in param._param_infos
                ] if isinstance(param, FlatParameter) else [prefix + param_name]
                # If this parameter has already been visited, then it is a
                # shared parameter; then, only take the first parameter name
                is_shared_param = param in param_to_unflat_param_names
                if not is_shared_param:
                    param_to_unflat_param_names[param] = prefixed_param_names

        for submodule_name, submodule in module.named_children():
            if submodule is not None:
                new_prefix = prefix + submodule_name + "."
                f(param_to_unflat_param_names, submodule, new_prefix)

    f(param_to_unflat_param_names, model, "")
    return param_to_unflat_param_names


def _get_param_to_param_name(
    model: torch.nn.Module,
) -> Dict[torch.nn.Parameter, str]:
    """
    Constructs a mapping from parameters to their parameter names. ``model``
    should not contain any :class:`FullyShardedDataParallel` instances, which
    means that none of the parameters should be ``FlatParameter`` s. As a
    result, compared to :meth:`_get_param_to_unflat_param_names`, the mapped
    values may be flattened from singleton :class:`list` s to the contained
    names themselves.

    Args:
        model (torch.nn.Module): Root module, which should not contain any
            :class:`FullyShardedDataParallel` instances.
    """
    param_to_param_names = _get_param_to_unflat_param_names(model)
    for param_names in param_to_param_names.values():
        assert len(param_names) > 0, "`_get_param_to_unflat_param_names()` " \
            "should not construct empty lists"
        if len(param_names) > 1:
            raise RuntimeError(
                "Each parameter should only map to one parameter name but got "
                f"{len(param_names)}: {param_names}"
            )
    param_to_param_name = {
        param: param_names[0]
        for param, param_names in param_to_param_names.items()
    }
    return param_to_param_name


def _get_param_name_to_param(
    model: torch.nn.Module,
) -> Dict[str, torch.nn.Parameter]:
    """Constructs the inverse mapping of :meth:`_get_param_to_param_name`."""
    return {
        param_name: param
        for param, param_name in _get_param_to_param_name(model).items()
    }<|MERGE_RESOLUTION|>--- conflicted
+++ resolved
@@ -319,13 +319,6 @@
             This is an experimental feature that is subject to change in the
             the near future. It allows users to enable two different backward_prefetch
             algorithms to help backward communication and computation overlapping.
-<<<<<<< HEAD
-            Pros and cons of each algorithm is explained in the class ``BackwardPrefetch_``.
-        param_init_fns: Optional[Union[Dict[torch.nn.Module, Callable], Callable]]: If meta
-            module is passed in, must pass in a dict mapping module to function
-            to initialize the module, or a single function that will be used
-            for all modules.
-=======
             Pros and cons of each algorithm is explained in the class ``BackwardPrefetch``.
         ignored_modules (Optional[Iterable[torch.nn.Module]]): Modules whose
             own parameters and child modules' parameters are ignored by this
@@ -337,7 +330,6 @@
             avoid sharding specific parameters when using an
             ``auto_wrap_policy`` or if parameters' sharding is not managed by
             FSDP. (Default: ``None``)
->>>>>>> 045228ba
     """
 
     def __init__(
@@ -348,13 +340,10 @@
         cpu_offload: Optional[CPUOffload] = None,
         auto_wrap_policy: Optional[Callable] = None,
         backward_prefetch: Optional[BackwardPrefetch] = None,
-<<<<<<< HEAD
         mixed_precision: Optional[MixedPrecision] = None
-        param_init_fns=None,
-=======
         mixed_precision: Optional[MixedPrecision] = None,
         ignored_modules: Optional[Iterable[torch.nn.Module]] = None,
->>>>>>> 045228ba
+        param_init_fns=None,
     ):
         torch._C._log_api_usage_once("torch.distributed.fsdp")
         super().__init__()
