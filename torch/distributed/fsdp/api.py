"""
This file includes public APIs for FSDP such as the classes used for the
constructor arguments.
"""

from dataclasses import dataclass
from enum import auto, Enum

from typing import Optional, Sequence

import torch
from torch.nn.modules.batchnorm import _BatchNorm

__all__ = [
    "ShardingStrategy",
    "BackwardPrefetch",
    "MixedPrecision",
    "CPUOffload",
    "StateDictType",
    "StateDictConfig",
    "FullStateDictConfig",
    "LocalStateDictConfig",
    "ShardedStateDictConfig",
    "OptimStateDictConfig",
    "FullOptimStateDictConfig",
    "LocalOptimStateDictConfig",
    "ShardedOptimStateDictConfig",
    "StateDictSettings",
]


class ShardingStrategy(Enum):
    """
    This specifies the sharding strategy to be used for distributed training by
    :class:`FullyShardedDataParallel`.

    - ``FULL_SHARD``: Parameters, gradients, and optimizer states are sharded.
      For the parameters, this strategy unshards (via all-gather) before the
      forward, reshards after the forward, unshards before the backward
      computation, and reshards after the backward computation. For gradients,
      it synchronizes and shards them (via reduce-scatter) after the backward
      computation. The sharded optimizer states are updated locally per rank.
    - ``SHARD_GRAD_OP``: Gradients and optimizer states are sharded during
      computation, and additionally, parameters are sharded outside
      computation. For the parameters, this strategy unshards before the
      forward, does not reshard them after the forward, and only reshards them
      after the backward computation. The sharded optimizer states are updated
      locally per rank. Inside ``no_sync()``, the parameters are not resharded
      after the backward computation.
    - ``NO_SHARD``: Parameters, gradients, and optimizer states are not sharded
      but instead replicated across ranks similar to PyTorch's
      :class:`DistributedDataParallel` API. For gradients, this strategy
      synchronizes them (via all-reduce) after the backward computation. The
      unsharded optimizer states are updated locally per rank.
    - ``HYBRID_SHARD``: Apply ``FULL_SHARD`` within a node, and replicate parameters across
      nodes. This results in reduced communication volume as expensive all-gathers and
      reduce-scatters are only done within a node, which can be more performant for medium
      -sized models.
    - ``_HYBRID_SHARD_ZERO2``: Apply ``SHARD_GRAD_OP`` within a node, and replicate parameters across
      nodes. This is like ``HYBRID_SHARD``, except this may provide even higher throughput
      since the unsharded parameters are not freed after the forward pass, saving the
      all-gathers in the pre-backward.
    """

    FULL_SHARD = auto()
    SHARD_GRAD_OP = auto()
    NO_SHARD = auto()
    HYBRID_SHARD = auto()
    _HYBRID_SHARD_ZERO2 = auto()


class BackwardPrefetch(Enum):
    """
    This configures explicit backward prefetching, which can improve throughput
    but may slightly increase peak memory usage.

    For a single process group using NCCL backend, any collectives, even if
    issued in different streams, contend for the same per-device NCCL stream,
    which is why the relative order in which the collectives are issued matters
    for overlapping. The different backward prefetching settings correspond to
    different orderings.

    - ``BACKWARD_PRE``: This prefetches the next set of parameters before the
      current set of parameter's gradient computation. This improves backward
      pass throughput by overlapping communication (next all-gather) and
      computation (current gradient computation).
    - ``BACKWARD_POST``: This prefetches the next set of parameters after the
      current set of parameter's gradient computation. This may improve
      backward pass throughput by overlapping communication (current
      reduce-scatter) and computation (next gradient computation).
      Specifically, the next all-gather is reordered to be before the current
      reduce-scatter.

    .. note:: If the increase in peak memory usage from prefetching is an
        issue, you may consider passing ``limit_all_gathers=True`` to the FSDP
        constructor, which may help reduce peak memory usage in some cases.
    """

    # NOTE: For both modes, the ordering that defines "current" and "next" is
    # not always correct in the current implementation, so this may cause some
    # performance regression for some models.
    BACKWARD_PRE = auto()
    BACKWARD_POST = auto()


@dataclass
class MixedPrecision:
    """
    This configures FSDP-native mixed precision training.

    Attributes:
        param_dtype (torch.dtype): This specifies the dtype for model
            parameters, inputs (when ``cast_forward_inputs`` or
            ``cast_root_forward_inputs``is set to
            ``True``), and therefore the dtype for computation.
            However, outside the forward and backward passes, parameters are in
            full precision. Model checkpointing always happens in full
            precision.
        reduce_dtype (torch.dtype): This specifies the dtype for gradient
            reduction, which is permitted to differ from ``param_dtype``.
        buffer_dtype (torch.dtype): This specifies the dtype for buffers. FSDP
            does not shard buffers, casts them to ``buffer_dtype`` in the first
            forward pass, and keeps them in that dtype thereafter. Model
            checkpointing always happens in full precision.
        keep_low_precision_grads (bool): This specifies whether to upcast
            gradients back to the full parameter precision after the backward
            pass. This may be set to ``False`` to save memory if using custom
            optimizers that can perform the optimizer step in ``reduce_dtype``.
            (Default: ``False``)
        cast_forward_inputs (bool): Cast floating point tensors in the forward
            arguments and keyword arguments to ``param_dtype``.
            (Default: ``False``)
        cast_root_forward_inputs (bool): Cast floating point tensors in the forward
            arguments and keyword arguments to ``param_dtype`` for the root FSDP instance.
            It takes precedence over ``cast_forward_inputs`` for the root FSDP instance.
            (Default: ``True``)
        _module_classes_to_ignore: (Sequence[type]): Module classes to ignore
            for mixed precision. This will make the specified ``nn.Module`` types ignore mixed precision,
            by wrapping them in their own FSDP unit and setting ``mixed_precision=None``. Note that
            this setting is only relevant for auto wrapping with ``auto_wrap_policy``, and that this
            implies the ultimate wrapping of your FSDP module will be different than what the policy
            specifies. Note that this API is experimental and subject to change.

    .. note:: This API is experimental and subject to change.

    .. note:: Only floating point tensors are cast to their specified dtypes.

    .. note:: In ``summon_full_params``, parameters are forced to full
        precision, but buffers are not.

    .. note:: ``state_dict`` checkpoints parameters and buffers in full
        precision. For buffers, this is only supported for
        ``StateDictType.FULL_STATE_DICT``.

    .. note:: Each low precision dtype must be specified explicitly. For
        example, ``MixedPrecision(reduce_dtype=torch.float16)`` only specifies
        the reduction dtype to be low precision, and FSDP will not cast
        parameters or buffers.

    .. note:: If a ``reduce_dtype`` is not specified, then gradient reduction
        happens in ``param_dtype`` if specified or the original parameter dtype
        otherwise.

    .. note:: If the user passes a model with ``BatchNorm`` modules and an
        ``auto_wrap_policy`` to the FSDP constructor, then FSDP will disable
        mixed precision for ``BatchNorm`` modules by wrapping them separately
        in their own FSDP instance with mixed precision disabled. This is due
        to some missing low precision ``BatchNorm`` kernels. If the user does
        not use an ``auto_wrap_policy``, then the user must take care to not
        use mixed precision for FSDP instances containing ``BatchNorm``
        modules.

    .. note:: ``MixedPrecision`` has ``cast_root_forward_inputs=True`` and
        ``cast_forward_inputs=False`` by default. For the root FSDP instance,
        its ``cast_root_forward_inputs`` takes precedence over its
        ``cast_forward_inputs``. For non-root FSDP instances, their
        ``cast_root_forward_inputs`` values are ignored. The default setting is
        sufficient for the typical case where each FSDP instance has the same
        ``MixedPrecision`` configuration and only needs to cast inputs to the
        ``param_dtype`` at the beginning of the model's forward pass.

    .. note:: For nested FSDP instances with different ``MixedPrecision``
        configurations, we recommend setting individual ``cast_forward_inputs``
        values to configure casting inputs or not before each instance's
        forward. In such a case, since the casts happen before each FSDP
        instance's forward, a parent FSDP instance should have its non-FSDP
        submodules run before its FSDP submodules to avoid the activation dtype
        being changed due to a different ``MixedPrecision`` configuration.

        Example::

            >>> # xdoctest: +SKIP("undefined variables")
            >>> model = nn.Sequential(nn.Linear(3, 3), nn.Linear(3, 3))
            >>> model[1] = FSDP(
            >>>     model[1],
            >>>     mixed_precision=MixedPrecision(param_dtype=torch.float16, cast_forward_inputs=True),
            >>> )
            >>> model = FSDP(
            >>>     model,
            >>>     mixed_precision=MixedPrecision(param_dtype=torch.bfloat16, cast_forward_inputs=True),
            >>> )

        The above shows a working example. On the other hand, if ``model[1]``
        were replaced with ``model[0]``, meaning that the submodule using
        different ``MixedPrecision`` ran its forward first, then ``model[1]``
        would incorrectly see ``float16`` activations instead of ``bfloat16``
        ones.

    """

    param_dtype: Optional[torch.dtype] = None
    reduce_dtype: Optional[torch.dtype] = None
    buffer_dtype: Optional[torch.dtype] = None
    keep_low_precision_grads: bool = False
    cast_forward_inputs: bool = False
    cast_root_forward_inputs: bool = True
    _module_classes_to_ignore: Optional[Sequence[type]] = (_BatchNorm,)


@dataclass
class CPUOffload:
    """
    This configures CPU offloading.

    Attributes:
        offload_params (bool): This specifies whether to offload parameters to
            CPU when not involved in computation. If enabled, this implicitly
            offloads gradients to CPU as well. This is to support the optimizer
            step, which requires parameters and gradients to be on the same
            device.
    """

    offload_params: bool = False


class StateDictType(Enum):
    """
    This enum indicates that which type of ``state_dict`` the FSDP module is
    currently processing (returning or loading).
    The default value is FULL_STATE_DICT to comply the PyTorch convention.
    ..note::
        FSDP currently supports three types of ``state_dict``:
            1. ``state_dict/load_state_dict`: this pair of APIs return and load
               the non-sharded, unflattened parameters. The semantics is the
               same as using DDP.
            2. ``_local_state_dict/_load_local_state_dict``: this pair of APIs return
               and load local sharded, flattened parameters. The values returned
               by ``_local_state_dict`` can be directly used by FSDP and is only
               meaningful to FSDP (because parameters are flattened). Note that
               these APIs are meant for use via the :func:`state_dict_type`
               context manager as follows:
                   >>> # xdoctest: +SKIP("undefined variables")
                   >>> with fsdp.state_dict_type(StateDictType.LOCAL_STATE_DICT):
                   ...     state = fsdp.state_dict()  # loads local state dict
            3. ``_sharded_state_dict/_load_sharded_state_dict``: this pair of APIs
               return and load sharded, unflattened parameters. The ``state_dict``
               return by ``sharded_state_dict`` can be used by all other parallel
               schemes (resharding may be required).
    """

    FULL_STATE_DICT = auto()
    LOCAL_STATE_DICT = auto()
    SHARDED_STATE_DICT = auto()


@dataclass
class StateDictConfig:
    """
<<<<<<< HEAD
    ``StateDictConfig`` is the base class for all state_dict configuration classes.
    Users should instantiate a child version (i.e. ``FullStateDictConfig``) in
    order to configure settings for the particular type of ``state_dict``
    implementation FSDP will use.
=======
    ``StateDictConfig`` is the base class for all ``state_dict`` configuration
    classes. Users should instantiate a child class (e.g.
    ``FullStateDictConfig``) in order to configure settings for the
    corresponding ``state_dict`` type supported by FSDP.

    Attributes:
        offload_to_cpu (bool): If ``True``, then FSDP offloads the state dict
            values to CPU, and if ``False``, then FSDP keeps them on GPU.
            (Default: ``False``)
        use_dtensor (bool): If ``True``, then FSDP saves the state dict values
            as ``DTensor`` if the value is sharded, and if ``False``, then FSDP
            saves them as ``ShardedTensor``. (Default: ``False``)
>>>>>>> 256fed02
    """

    offload_to_cpu: bool = False
    use_dtensor: bool = False


@dataclass
class FullStateDictConfig(StateDictConfig):
    """
    ``FullStateDictConfig`` is a config class meant to be used with
    ``StateDictType.FULL_STATE_DICT``. Currently, it accepts two parameters,
    ``offload_to_cpu`` and ``rank0_only`` which can be configured to offload
    the full ``state_dict`` to CPU and to materialize the ``state_dict`` on
    rank 0 only. When used, it is recommended to enable both of these flags
    together to optimize memory savings when taking checkpoints. Note that
    this config class is meant for user via the :func:`state_dict_type`
    context manager as follows:
        >>> # xdoctest: +SKIP("undefined variables")
        >>> fsdp = FSDP(model, auto_wrap_policy=...)
        >>> cfg = FullStateDictConfig(offload_to_cpu=True, rank0_only=True)
        >>> with FullyShardedDataParallel.state_dict_type(fsdp, StateDictType.FULL_STATE_DICT, cfg):
        >>>     state = fsdp.state_dict()
        >>>     # state will be empty on non rank 0 and contain CPU tensors on rank 0.
        >>> # To reload checkpoint for inference, finetuning, transfer learning, etc:
        >>> model = model_fn() # Initialize model on CPU in preparation for wrapping with FSDP
        >>> if dist.get_rank() == 0:
        >>>     # Load checkpoint only on rank 0 to avoid memory redundancy
        >>>     state_dict = torch.load("my_checkpoint.pt")
        >>>     model.load_state_dict(state_dict)
        >>> # All ranks initialize FSDP module as usual. ``sync_module_states`` argument
        >>> # communicates loaded checkpoint states from rank 0 to rest of the world.
        >>> fsdp = FSDP(model, device_id=torch.cuda.current_device(), auto_wrap_policy=..., sync_module_states=True)
        >>> # After this point, all ranks have FSDP model with loaded checkpoint.
    """

    rank0_only: bool = False


@dataclass
class LocalStateDictConfig(StateDictConfig):
    pass


@dataclass
class ShardedStateDictConfig(StateDictConfig):
    pass


@dataclass
class OptimStateDictConfig:
    """
<<<<<<< HEAD
    ``OptimStateDictConfig`` is the base class for all optimizer state_dict
    configuration classes.  Users should instantiate a child version
    (i.e. ``FullOptimStateDictConfig``) in order to configure settings for the
    particular type of ``optim_state_dict`` implementation FSDP will use.
=======
    ``OptimStateDictConfig`` is the base class for all ``optim_state_dict``
    configuration classes.  Users should instantiate a child class (e.g.
    ``FullOptimStateDictConfig``) in order to configure settings for the
    corresponding ``optim_state_dict`` type supported by FSDP.

    Attributes:
        offload_to_cpu (bool): If ``True``, then FSDP offloads the state dict's
            tensor values to CPU, and if ``False``, then FSDP keeps them on the
            original device (which is GPU unless parameter CPU offloading is
            enabled). (Default: ``True``)
        use_dtensor (bool): If ``True``, then FSDP saves the state dict values
            as ``DTensor`` if the value is sharded, and if ``False``, then FSDP
            saves them as ``ShardedTensor``. (Default: ``False``)
>>>>>>> 256fed02
    """

    # TODO: actually use this flag in the _optim_utils.py
    offload_to_cpu: bool = True
    use_dtensor: bool = False


@dataclass
class FullOptimStateDictConfig(OptimStateDictConfig):
    rank0_only: bool = False


@dataclass
class LocalOptimStateDictConfig(OptimStateDictConfig):
    offload_to_cpu: bool = False


@dataclass
class ShardedOptimStateDictConfig(OptimStateDictConfig):
    pass


@dataclass
class StateDictSettings:
    state_dict_type: StateDictType
    state_dict_config: StateDictConfig
    optim_state_dict_config: OptimStateDictConfig<|MERGE_RESOLUTION|>--- conflicted
+++ resolved
@@ -6,7 +6,7 @@
 from dataclasses import dataclass
 from enum import auto, Enum
 
-from typing import Optional, Sequence
+from typing import Optional, Sequence, Type
 
 import torch
 from torch.nn.modules.batchnorm import _BatchNorm
@@ -71,34 +71,39 @@
 
 class BackwardPrefetch(Enum):
     """
-    This configures explicit backward prefetching, which can improve throughput
-    but may slightly increase peak memory usage.
-
-    For a single process group using NCCL backend, any collectives, even if
-    issued in different streams, contend for the same per-device NCCL stream,
-    which is why the relative order in which the collectives are issued matters
-    for overlapping. The different backward prefetching settings correspond to
-    different orderings.
-
-    - ``BACKWARD_PRE``: This prefetches the next set of parameters before the
-      current set of parameter's gradient computation. This improves backward
-      pass throughput by overlapping communication (next all-gather) and
-      computation (current gradient computation).
-    - ``BACKWARD_POST``: This prefetches the next set of parameters after the
-      current set of parameter's gradient computation. This may improve
-      backward pass throughput by overlapping communication (current
-      reduce-scatter) and computation (next gradient computation).
-      Specifically, the next all-gather is reordered to be before the current
-      reduce-scatter.
-
-    .. note:: If the increase in peak memory usage from prefetching is an
-        issue, you may consider passing ``limit_all_gathers=True`` to the FSDP
-        constructor, which may help reduce peak memory usage in some cases.
+    This configures explicit backward prefetching, which improves throughput by
+    enabling communication and computation overlap in the backward pass at the
+    cost of slightly increased memory usage.
+
+    - ``BACKWARD_PRE``: This enables the most overlap but increases memory
+      usage the most. This prefetches the next set of parameters *before* the
+      current set of parameters' gradient computation. This overlaps the *next
+      all-gather* and the *current gradient computation*, and at the peak, it
+      holds the current set of parameters, next set of parameters, and current
+      set of gradients in memory.
+    - ``BACKWARD_POST``: This enables less overlap but requires less memory
+      usage. This prefetches the next set of parameters *after* the current
+      set of parameters' gradient computation. This overlaps the *current
+      reduce-scatter* and the *next gradient computation*, and it frees the
+      current set of parameters before allocating memory for the next set of
+      parameters, only holding the next set of parameters and current set of
+      gradients in memory at the peak.
+    - FSDP's ``backward_prefetch`` argument accepts ``None``, which disables
+      the backward prefetching altogether. This has no overlap and does not
+      increase memory usage. In general, we do not recommend this setting since
+      it may degrade throughput significantly.
+
+    For more technical context: For a single process group using NCCL backend,
+    any collectives, even if issued from different streams, contend for the
+    same per-device NCCL stream, which implies that the relative order in which
+    the collectives are issued matters for overlapping. The two backward
+    prefetching values correspond to different issue orders.
     """
 
     # NOTE: For both modes, the ordering that defines "current" and "next" is
-    # not always correct in the current implementation, so this may cause some
-    # performance regression for some models.
+    # not always exact in the current implementation. A mistargeted prefetch
+    # simply means that the parameter memory is allocated earlier than needed,
+    # possibly increasing peak memory usage, but does not affect correctness.
     BACKWARD_PRE = auto()
     BACKWARD_POST = auto()
 
@@ -109,37 +114,50 @@
     This configures FSDP-native mixed precision training.
 
     Attributes:
-        param_dtype (torch.dtype): This specifies the dtype for model
-            parameters, inputs (when ``cast_forward_inputs`` or
-            ``cast_root_forward_inputs``is set to
-            ``True``), and therefore the dtype for computation.
-            However, outside the forward and backward passes, parameters are in
-            full precision. Model checkpointing always happens in full
-            precision.
-        reduce_dtype (torch.dtype): This specifies the dtype for gradient
-            reduction, which is permitted to differ from ``param_dtype``.
-        buffer_dtype (torch.dtype): This specifies the dtype for buffers. FSDP
-            does not shard buffers, casts them to ``buffer_dtype`` in the first
-            forward pass, and keeps them in that dtype thereafter. Model
-            checkpointing always happens in full precision.
-        keep_low_precision_grads (bool): This specifies whether to upcast
-            gradients back to the full parameter precision after the backward
-            pass. This may be set to ``False`` to save memory if using custom
-            optimizers that can perform the optimizer step in ``reduce_dtype``.
+        param_dtype (Optional[torch.dtype]): This specifies the dtype for model
+            parameters during forward and backward and thus the dtype for
+            forward and backward computation. Outside forward and backward, the
+            *sharded* parameters are kept in full precision (e.g. for the
+            optimizer step), and for model checkpointing, the parameters are
+            always saved in full precision. (Default: ``None``)
+        reduce_dtype (Optional[torch.dtype]): This specifies the dtype for
+            gradient reduction (i.e. reduce-scatter or all-reduce). If this is
+            ``None`` but ``param_dtype`` is not ``None``, then this takes on
+            the ``param_dtype`` value, still running gradient reduction in low
+            precision. This is permitted to differ from ``param_dtype``, e.g.
+            to force gradient reduction to run in full precision. (Default:
+            ``None``)
+        buffer_dtype (Optional[torch.dtype]): This specifies the dtype for
+            buffers. FSDP does not shard buffers. Rather, FSDP casts them to
+            ``buffer_dtype`` in the first forward pass and keeps them in that
+            dtype thereafter. For model checkpointing, the buffers are saved
+            in full precision except for ``LOCAL_STATE_DICT``. (Default:
+            ``None``)
+        keep_low_precision_grads (bool): If ``False``, then FSDP upcasts
+            gradients to full precision after the backward pass in preparation
+            for the optimizer step. If ``True``, then FSDP keeps the gradients
+            in the dtype used for gradient reduction, which can save memory if
+            using a custom optimizer that supports running in low precision.
             (Default: ``False``)
-        cast_forward_inputs (bool): Cast floating point tensors in the forward
-            arguments and keyword arguments to ``param_dtype``.
+        cast_forward_inputs (bool): If ``True``, then this FSDP module casts
+            its forward args and kwargs to ``param_dtype``. This is to ensure
+            that parameter and input dtypes match for forward computation, as
+            required by many ops. This may need to be set to ``True`` when only
+            applying mixed precision to some but not all FSDP modules, in which
+            case a mixed-precision FSDP submodule needs to recast its inputs.
             (Default: ``False``)
-        cast_root_forward_inputs (bool): Cast floating point tensors in the forward
-            arguments and keyword arguments to ``param_dtype`` for the root FSDP instance.
-            It takes precedence over ``cast_forward_inputs`` for the root FSDP instance.
-            (Default: ``True``)
-        _module_classes_to_ignore: (Sequence[type]): Module classes to ignore
-            for mixed precision. This will make the specified ``nn.Module`` types ignore mixed precision,
-            by wrapping them in their own FSDP unit and setting ``mixed_precision=None``. Note that
-            this setting is only relevant for auto wrapping with ``auto_wrap_policy``, and that this
-            implies the ultimate wrapping of your FSDP module will be different than what the policy
-            specifies. Note that this API is experimental and subject to change.
+        cast_root_forward_inputs (bool): If ``True``, then the root FSDP module
+            casts its forward args and kwargs to ``param_dtype``, overriding
+            the value of ``cast_forward_inputs``. For non-root FSDP modules,
+            this does not do anything. (Default: ``True``)
+        _module_classes_to_ignore: (Sequence[Type[nn.Module]]): This specifies
+            module classes to ignore for mixed precision when using an
+            ``auto_wrap_policy``: Modules of these classes will have FSDP
+            applied to them separately with mixed precision disabled (meaning
+            that the final FSDP construction would deviate from the specified
+            policy). If ``auto_wrap_policy`` is not specified, then this does
+            not do anything. This API is experimental and subject to change.
+            (Default: ``(_BatchNorm,)``)
 
     .. note:: This API is experimental and subject to change.
 
@@ -148,27 +166,18 @@
     .. note:: In ``summon_full_params``, parameters are forced to full
         precision, but buffers are not.
 
-    .. note:: ``state_dict`` checkpoints parameters and buffers in full
-        precision. For buffers, this is only supported for
-        ``StateDictType.FULL_STATE_DICT``.
-
-    .. note:: Each low precision dtype must be specified explicitly. For
-        example, ``MixedPrecision(reduce_dtype=torch.float16)`` only specifies
-        the reduction dtype to be low precision, and FSDP will not cast
-        parameters or buffers.
-
-    .. note:: If a ``reduce_dtype`` is not specified, then gradient reduction
-        happens in ``param_dtype`` if specified or the original parameter dtype
-        otherwise.
-
-    .. note:: If the user passes a model with ``BatchNorm`` modules and an
-        ``auto_wrap_policy`` to the FSDP constructor, then FSDP will disable
-        mixed precision for ``BatchNorm`` modules by wrapping them separately
-        in their own FSDP instance with mixed precision disabled. This is due
-        to some missing low precision ``BatchNorm`` kernels. If the user does
-        not use an ``auto_wrap_policy``, then the user must take care to not
-        use mixed precision for FSDP instances containing ``BatchNorm``
-        modules.
+    .. note:: Layer norm and batch norm accumulate in ``float32`` even when
+        their inputs are in a low precision like ``float16`` or ``bfloat16``.
+        Disabling FSDP's mixed precision for those norm modules only means that
+        the affine parameters are kept in ``float32``. However, this incurs
+        separate all-gathers and reduce-scatters for those norm modules, which
+        may be inefficient, so if the workload permits, the user should prefer
+        to still apply mixed precision to those modules.
+
+    .. note:: By default, if the user passes a model with any ``_BatchNorm``
+        modules and specifies an ``auto_wrap_policy``, then the batch norm
+        modules will have FSDP applied to them separately with mixed precision
+        disabled. See the ``_module_classes_to_ignore`` argument.
 
     .. note:: ``MixedPrecision`` has ``cast_root_forward_inputs=True`` and
         ``cast_forward_inputs=False`` by default. For the root FSDP instance,
@@ -214,7 +223,7 @@
     keep_low_precision_grads: bool = False
     cast_forward_inputs: bool = False
     cast_root_forward_inputs: bool = True
-    _module_classes_to_ignore: Optional[Sequence[type]] = (_BatchNorm,)
+    _module_classes_to_ignore: Sequence[Type[torch.nn.Module]] = (_BatchNorm,)
 
 
 @dataclass
@@ -224,10 +233,9 @@
 
     Attributes:
         offload_params (bool): This specifies whether to offload parameters to
-            CPU when not involved in computation. If enabled, this implicitly
-            offloads gradients to CPU as well. This is to support the optimizer
-            step, which requires parameters and gradients to be on the same
-            device.
+            CPU when not involved in computation. If ``True``, then this
+            offloads gradients to CPU as well, meaning that the optimizer step
+            runs on CPU.
     """
 
     offload_params: bool = False
@@ -266,12 +274,6 @@
 @dataclass
 class StateDictConfig:
     """
-<<<<<<< HEAD
-    ``StateDictConfig`` is the base class for all state_dict configuration classes.
-    Users should instantiate a child version (i.e. ``FullStateDictConfig``) in
-    order to configure settings for the particular type of ``state_dict``
-    implementation FSDP will use.
-=======
     ``StateDictConfig`` is the base class for all ``state_dict`` configuration
     classes. Users should instantiate a child class (e.g.
     ``FullStateDictConfig``) in order to configure settings for the
@@ -284,7 +286,6 @@
         use_dtensor (bool): If ``True``, then FSDP saves the state dict values
             as ``DTensor`` if the value is sharded, and if ``False``, then FSDP
             saves them as ``ShardedTensor``. (Default: ``False``)
->>>>>>> 256fed02
     """
 
     offload_to_cpu: bool = False
@@ -295,29 +296,34 @@
 class FullStateDictConfig(StateDictConfig):
     """
     ``FullStateDictConfig`` is a config class meant to be used with
-    ``StateDictType.FULL_STATE_DICT``. Currently, it accepts two parameters,
-    ``offload_to_cpu`` and ``rank0_only`` which can be configured to offload
-    the full ``state_dict`` to CPU and to materialize the ``state_dict`` on
-    rank 0 only. When used, it is recommended to enable both of these flags
-    together to optimize memory savings when taking checkpoints. Note that
-    this config class is meant for user via the :func:`state_dict_type`
-    context manager as follows:
+    ``StateDictType.FULL_STATE_DICT``. We recommend enabling both
+    ``offload_to_cpu=True`` and ``rank0_only=True`` when saving full state
+    dicts to save GPU memory and CPU memory, respectively. This config class
+    is meant to be used via the :func:`state_dict_type` context manager as
+    follows:
+
         >>> # xdoctest: +SKIP("undefined variables")
+        >>> from torch.distributed.fsdp import FullyShardedDataParallel as FSDP
         >>> fsdp = FSDP(model, auto_wrap_policy=...)
         >>> cfg = FullStateDictConfig(offload_to_cpu=True, rank0_only=True)
-        >>> with FullyShardedDataParallel.state_dict_type(fsdp, StateDictType.FULL_STATE_DICT, cfg):
+        >>> with FSDP.state_dict_type(fsdp, StateDictType.FULL_STATE_DICT, cfg):
         >>>     state = fsdp.state_dict()
-        >>>     # state will be empty on non rank 0 and contain CPU tensors on rank 0.
+        >>>     # `state` will be empty on non rank 0 and contain CPU tensors on rank 0.
         >>> # To reload checkpoint for inference, finetuning, transfer learning, etc:
         >>> model = model_fn() # Initialize model on CPU in preparation for wrapping with FSDP
         >>> if dist.get_rank() == 0:
         >>>     # Load checkpoint only on rank 0 to avoid memory redundancy
         >>>     state_dict = torch.load("my_checkpoint.pt")
         >>>     model.load_state_dict(state_dict)
-        >>> # All ranks initialize FSDP module as usual. ``sync_module_states`` argument
+        >>> # All ranks initialize FSDP module as usual. `sync_module_states` argument
         >>> # communicates loaded checkpoint states from rank 0 to rest of the world.
         >>> fsdp = FSDP(model, device_id=torch.cuda.current_device(), auto_wrap_policy=..., sync_module_states=True)
         >>> # After this point, all ranks have FSDP model with loaded checkpoint.
+
+    Attributes:
+        rank0_only (bool): If ``True``, then only rank 0 saves the full state
+            dict, and nonzero ranks save an empty dict. If ``False``, then all
+            ranks save the full state dict. (Default: ``False``)
     """
 
     rank0_only: bool = False
@@ -336,12 +342,6 @@
 @dataclass
 class OptimStateDictConfig:
     """
-<<<<<<< HEAD
-    ``OptimStateDictConfig`` is the base class for all optimizer state_dict
-    configuration classes.  Users should instantiate a child version
-    (i.e. ``FullOptimStateDictConfig``) in order to configure settings for the
-    particular type of ``optim_state_dict`` implementation FSDP will use.
-=======
     ``OptimStateDictConfig`` is the base class for all ``optim_state_dict``
     configuration classes.  Users should instantiate a child class (e.g.
     ``FullOptimStateDictConfig``) in order to configure settings for the
@@ -355,7 +355,6 @@
         use_dtensor (bool): If ``True``, then FSDP saves the state dict values
             as ``DTensor`` if the value is sharded, and if ``False``, then FSDP
             saves them as ``ShardedTensor``. (Default: ``False``)
->>>>>>> 256fed02
     """
 
     # TODO: actually use this flag in the _optim_utils.py
@@ -365,6 +364,13 @@
 
 @dataclass
 class FullOptimStateDictConfig(OptimStateDictConfig):
+    """
+    Attributes:
+        rank0_only (bool): If ``True``, then only rank 0 saves the full state
+            dict, and nonzero ranks save an empty dict. If ``False``, then all
+            ranks save the full state dict. (Default: ``False``)
+    """
+
     rank0_only: bool = False
 
 
