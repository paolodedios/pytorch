--- conflicted
+++ resolved
@@ -1123,8 +1123,8 @@
             return self._coordinate_on_dim
 
         def sym_get_coordinate(self, index: int) -> int:
-<<<<<<< HEAD
             if not _in_fake_mode():
+                # This is only valid when the current rank is part of the mesh.
                 assert self._coordinate_on_dim is not None
                 return self._coordinate_on_dim[index]
 
@@ -1141,11 +1141,6 @@
             return torch.ops.device_mesh._runtime_compute_coordinate_on_dim(
                 full_mesh, index
             )
-=======
-            # This is only valid when the current rank is part of the mesh.
-            assert self._coordinate_on_dim
-            return self._coordinate_on_dim[index]
->>>>>>> bd0019e8
 
         def _flatten(
             self,
