--- conflicted
+++ resolved
@@ -379,11 +379,7 @@
             rank_map: torch.Tensor,
             dim_name: str,
             backend_override: BackendConfig,
-<<<<<<< HEAD
         ) -> GroupName | None:
-=======
-        ) -> str | None:
->>>>>>> 2353a0f6
             # Generate a 2D global mesh tensor for the current dim for PG creation.
             pg_ranks_by_dim = sub_layout.nest().remap_to_tensor(rank_map)
             backend, pg_options = backend_override
