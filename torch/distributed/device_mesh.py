# mypy: allow-untyped-defs
# Copyright (c) Meta Platforms, Inc. and affiliates
import logging
import os
import threading
import warnings
from collections.abc import Iterator
from itertools import zip_longest
from typing import Optional, TYPE_CHECKING, Union

import torch
from torch.distributed import is_available
from torch.distributed._mesh_layout import _MeshLayout
from torch.distributed._pycute import IntTuple, is_int, suffix_product
from torch.utils._typing_utils import not_none


__all__ = ["init_device_mesh", "DeviceMesh"]


if not is_available():
    import sys

    # We need to create the stubs when distributed is not available.
    # Otherwise, we would fail the doc tests (```./.ci/pytorch/docs-test.sh```),
    # since it would try to import ``torch.distributed.device_mesh`` or
    # ``torch.distributed.init_device_mesh`` but cannot find them.

    class _DeviceMeshStub:
        pass

    def _init_device_mesh_stub():
        pass

    sys.modules["torch.distributed.device_mesh"].DeviceMesh = _DeviceMeshStub  # type: ignore[attr-defined]
    sys.modules[
        "torch.distributed.device_mesh"
    ].init_device_mesh = _init_device_mesh_stub  # type: ignore[attr-defined]


else:
    from torch._C._distributed_c10d import Backend as C10dBackend
    from torch.distributed.distributed_c10d import (
        _get_default_group,
        _resolve_process_group,
        get_backend,
        get_process_group_ranks,
        get_rank,
        get_world_size,
        GroupName,
        init_process_group,
        is_initialized,
        new_group,
        ProcessGroup,
        split_group,
    )

    logger = logging.getLogger(__name__)

    # only import numpy typing when type checking
    if TYPE_CHECKING:
        try:
            from numpy.typing import ArrayLike
        except ImportError:
            logger.warning(
                "DeviceMesh requires numpy >= 1.21 to be installed for type checking"
            )

    BackendConfig = tuple[str | None, C10dBackend.Options | None]
    torch.serialization.add_safe_globals([_MeshLayout])

    class _MeshEnv(threading.local):
        def __init__(self) -> None:
            self.mesh_stack: list[DeviceMesh] = []

        def get_current_mesh(self) -> "DeviceMesh":
            if len(self.mesh_stack) == 0:
                raise RuntimeError("No device mesh is currently active!")
            return self.mesh_stack[-1]

        # TODO: to remove it once we move all use cases into new API.
        def get_root_mesh(self, device_mesh: "DeviceMesh") -> "DeviceMesh":
            # If a mesh could not be found in the child_to_root_mapping, it is a root mesh itself.
            # A root mesh is not created through slicing.
            # We considers the root mesh of a root mesh is itself.
            # We keep this function for backward compatibility.
            warnings.warn(
                "This get_root_mesh API will be deprecated soon."
                "Please use `get_root_mesh` inside DeviceMesh instead.",
                stacklevel=2,
            )
            if not device_mesh:
                return device_mesh
            return device_mesh._get_root_mesh()

        @staticmethod
        def num_devices_per_host(device_type: str) -> int:
            return _get_device_handle(device_type).device_count()

        @staticmethod
        def num_hosts(device_type: str) -> int:
            # ProcessGroup can't tell us this info so we have to infer it, assume
            # homogeneous hardware for now
            return get_world_size() // _MeshEnv.num_devices_per_host(device_type)

        # TODO: to remove it once we move all use cases into new API.
        # We keep this API for backward compatibility.
        def _get_all_submeshes(
            self, device_mesh: "DeviceMesh", mesh_dim_name: str
        ) -> list["DeviceMesh"]:
            warnings.warn(
                "This _get_all_submeshes API will be deprecated soon."
                "Please use `_get_all_submeshes` inside DeviceMesh instead.",
                stacklevel=2,
            )
            return device_mesh._get_all_submeshes(mesh_dim_name)

    _mesh_resources: _MeshEnv = _MeshEnv()

    def _get_device_handle(device_type: str = "cuda"):
        """
        Get the module corresponding to the device_type which is cuda or cuda-like device.
        For example, when the device_type is cuda, the module `torch.cuda` is returned.
        Return None when there is no corresponding module for device_type, otherwise
        return the corresponding module.
        """
        return getattr(torch, device_type, None)

    class DeviceMesh:
        """
        DeviceMesh represents a mesh of devices, where layout of devices could be
        represented as a n-d dimension array, and each value of the n-d dimensional
        array is the global id of the default process group ranks.

        DeviceMesh could be used to setup the N dimensional device connections across the cluster,
        and manage the ProcessGroups for N dimensional parallelisms. Communications could happen on
        each dimension of the DeviceMesh separately. DeviceMesh respects the device that user selects
        already (i.e. if user call `torch.cuda.set_device` before the DeviceMesh initialization),
        and will select/set the device for the current process if user does not set the device
        beforehand. Note that manual device selection should happen BEFORE the DeviceMesh initialization.

        DeviceMesh can also be used as a context manager when using together with DTensor APIs.

        .. note::
            DeviceMesh follows SPMD programming model, which means the same PyTorch Python program
            is running on all processes/ranks in the cluster. Therefore, users need to make sure the
            `mesh` array (which describes the layout of devices) should be identical across all ranks.
            Inconsistent `mesh` will lead to silent hang.

        Args:
            device_type (str): The device type of the mesh. Currently supports: "cpu", "cuda/cuda-like".
            mesh (ndarray): A multi-dimensional array or an integer tensor describing the layout
                of devices, where the IDs are global IDs of the default process group.
            _rank (int): (experimental/internal)
                The global rank of the current process. If not provided, it will
                be inferred from the default process group.

        Returns:
            DeviceMesh: A :class:`DeviceMesh` object representing the device layout.

        The following program runs on each process/rank in an SPMD manner. In this example, we have 2
        hosts with 4 GPUs each.
        A reduction over the first dimension of mesh will reduce across
        columns (0, 4), .. and (3, 7), a reduction over the second dimension
        of mesh reduces across rows (0, 1, 2, 3) and (4, 5, 6, 7).

        Example::

            >>> # xdoctest: +SKIP("no rank")
            >>> from torch.distributed.device_mesh import DeviceMesh
            >>>
            >>> # Initialize device mesh as (2, 4) to represent the topology
            >>> # of cross-host(dim 0), and within-host (dim 1).
            >>> mesh = DeviceMesh(device_type="cuda", mesh=[[0, 1, 2, 3],[4, 5, 6, 7]])
        """

        _device_type: str
        _rank_map: torch.Tensor
        _mesh_dim_names: tuple[str, ...] | None
        _layout: _MeshLayout
        _root_mesh: Optional["DeviceMesh"] = None
        # Record flatten mesh name to its flattened mesh in root mesh.
        _flatten_mapping: dict[str, "DeviceMesh"]

        def __init__(
            self,
            device_type: str,
            mesh: Union[torch.Tensor, "ArrayLike"] | None = None,
            *,
            mesh_dim_names: tuple[str, ...] | None = None,
            backend_override: tuple[BackendConfig, ...] | None = None,
            _init_backend: bool = True,
            _rank: int | None = None,
            _layout: _MeshLayout | None = None,
            _rank_map: torch.Tensor | None = None,
            _root_mesh: Optional["DeviceMesh"] = None,
        ) -> None:
            # no-op in OSS, logs API usage metrics in meta-internal runs
            torch._C._log_api_usage_once(
                "torch.distributed.device_mesh.DeviceMesh.__init__"
            )
            if mesh is not None:
                if _layout is not None or _rank_map is not None:
                    raise TypeError(
                        "Cannot provide _layout and/or _rank_map if passing explicit mesh"
                    )
                if isinstance(mesh, torch.Tensor) and mesh.device.type != "cpu":
                    raise ValueError(f"`mesh` must be a CPU tensor, got {mesh}")
                mesh_tensor = (
                    mesh.detach().to(dtype=torch.int).contiguous()
                    if isinstance(mesh, torch.Tensor)
                    else torch.tensor(mesh, device="cpu", dtype=torch.int)
                )
                _layout = _MeshLayout(mesh_tensor.size(), mesh_tensor.stride())
                _rank_map = mesh_tensor.flatten()
            else:
                if _layout is None or _rank_map is None:
                    raise TypeError(
                        "The mesh argument is required except for PRIVATE USAGE ONLY!"
                    )

            assert _layout.check_non_overlap(), (
                "Please use a non-overlapping layout when creating a DeviceMesh."
            )
            assert _rank_map.ndim == 1, "The rank map must be 1-dimensional"
            assert _rank_map.is_contiguous(), "The rank map must be contiguous"
            assert _rank_map.numel() >= _layout.cosize(), (
                f"The rank map contains {_rank_map.numel()} element, "
                f"which isn't large enough for layout {_layout}"
            )

            self._rank = _rank if _rank is not None else get_rank()
            self._device_type = device_type
            self._layout = _layout
            self._rank_map = _rank_map
            self._mesh_dim_names = tuple(mesh_dim_names) if mesh_dim_names else None
            self._root_mesh = _root_mesh

            if backend_override is None:
                backend_override = ((None, None),) * len(self._layout)
            elif len(backend_override) != len(self._layout):
                raise ValueError(
                    f"backend_override should have the same length as the number of mesh dimensions, "
                    f"but got {len(backend_override)} and {len(self._layout)}."
                )
            # Internal bookkeeping for the device mesh.
            self._layout = (
                _layout
                if _layout
                else _MeshLayout(self.mesh.size(), self.mesh.stride())
            )
            if not self._layout.check_non_overlap():
                raise AssertionError(
                    "Please use a non-overlapping layout when creating a DeviceMesh."
                )
            # Because we still need to support slicing of flattened dim from root mesh, so we don't check stride here.
            if self._layout.numel() != self.mesh.numel():
                raise AssertionError(
                    "Please use a valid layout when creating a DeviceMesh."
                    f"The layout {self._layout} is not consistent with the mesh size {self.mesh.size()}."
                )

            # private field to pre-generate DeviceMesh's hash
            self._flatten_rank_map = tuple(self._rank_map.tolist())
            self._thread_id = None
            # Initialize instance-specific flatten mapping
            self._flatten_mapping = {}

            # Skip process group initialization if xla device or init backend is False
            # TODO(yeounoh) implement DeviceMesh backend and register XLA backend.
            if device_type != "xla":
                # always try to create default (world) pg, even if it is not initialized
                # already. The world pg is used for device mesh identity (rank) on each
                # process (we need to know if the current global rank is in the mesh or not).
                if _init_backend:
                    self._setup_world_group_and_device()
                    self._dim_group_names = self._init_process_groups(
                        self._layout,
                        self._rank_map,
                        self._mesh_dim_names,
                        backend_override,
                    )

                if is_initialized() and get_backend() == "threaded":
                    # pyrefly: ignore [bad-assignment]
                    self._thread_id = threading.get_ident()

                self._coordinate_on_dim = self._compute_coordinate_on_dim()

        @staticmethod
        def _compute_coordinates_from_mesh(
            mesh_tensor: torch.Tensor,
            rank: int,
        ) -> Optional[tuple[int, ...]]:
            """
            Compute the coordinates of a rank within a mesh tensor.

            Args:
                mesh_tensor: The mesh tensor to search in
                rank: The rank to find coordinates for

            Returns:
                A tuple of coordinates if the rank is found in the mesh, None otherwise

            Raises:
                AssertionError: If the rank appears more than once in the mesh
            """
            rank_coords = (mesh_tensor == rank).nonzero()
            if rank_coords.size(0) not in (0, 1):
                raise AssertionError(
                    f"rank_coords.size(0) must be 0 or 1, got {rank_coords.size(0)}"
                )

            if rank_coords.size(0) == 0:
                return None

            coords = rank_coords[0].tolist()
            return tuple(coords)

        def _compute_coordinate_on_dim(self) -> tuple[int, ...] | None:
            # calculate the coordinates of the current global rank on the mesh
            return self._compute_coordinates_from_mesh(self.mesh, self._rank)

        @property
        def device_type(self) -> str:
            """Returns the device type of the mesh."""
            return self._device_type

        @staticmethod
        def _get_mesh_tensor_from_full_mesh(
            full_mesh: torch.Tensor,
            current_rank: int | None = None,
        ) -> torch.Tensor:
            if full_mesh.size(0) == 1:
                return full_mesh[0]

            if current_rank is None:
                current_rank = get_rank()

            my_coords = (full_mesh == current_rank).nonzero()
            if my_coords.size(0) > 0:
                return full_mesh[my_coords[0, 0]]
            raise RuntimeError(
                "In order to get the mesh Tensor of a DeviceMesh it needs to "
                "either have all its original dimensions (e.g., no slicing) "
                "or it needs to contain the local rank"
            )

        @property
        def mesh(self) -> torch.Tensor:
            """Returns the tensor representing the layout of devices."""
            full_mesh = self._layout.remap_to_tensor(self._rank_map)
            return self._get_mesh_tensor_from_full_mesh(full_mesh)

        @property
        def mesh_dim_names(self) -> tuple[str, ...] | None:
            """Returns the names of mesh dimensions."""
            return self._mesh_dim_names

        def _setup_world_group_and_device(self):
            default_initialized = is_initialized()
            # TODO: think about how to allow pg options to be passed to world group
            # or mesh dimension groups
            if not default_initialized:
                init_process_group()

            world_size = get_world_size()
            if self._layout.numel() > world_size:
                raise RuntimeError(
                    f"Mesh should not be bigger than default world size {world_size}, but found {self._layout.numel()} ranks!"
                )

            # ONLY set the device if the current device is not initialized, if user already
            # set the device before DeviceMesh init, we respect the user's choice.
            device_handle = _get_device_handle(self._device_type)
            if device_handle and not device_handle.is_initialized():
                # auto set the cuda/cuda-like device only if user has not set it, if there's LOCAL_RANK
                # env variable from launchers, we use it to set the device.
                if "LOCAL_RANK" in os.environ:
                    local_rank = int(os.environ["LOCAL_RANK"])
                    logger.info(
                        "Setting default device for the current process based on LOCAL_RANK=%s",
                        local_rank,
                    )
                    device_handle.set_device(local_rank)
                else:
                    warnings.warn(
                        "It seems like you did not set/select the default device for the current process before the DeviceMesh "
                        "initialization or use a launcher (i.e. torchrun) which populates `LOCAL_RANK` environment variable. "
                        "It is recommended to set the current device for the process BEFORE the DeviceMesh initialization so that "
                        "the underlying communicator (i.e. NCCL) can be initialized properly. "
                        "Given that the current process has no default device selected, DeviceMesh will use a heuristic to set the "
                        "device_id via `global_rank % num_devices_per_host`, assuming homogeneous hardware cluster. ",
                        stacklevel=2,
                    )
                    # heuristic to set the current cuda/cuda-like device base on num of gpu devices available in each host
                    # NOTE: This device selection would only work for homogeneous hardware.
                    num_devices_per_host = device_handle.device_count()
                    if (
                        world_size > num_devices_per_host
                        and world_size % num_devices_per_host != 0
                    ):
                        raise RuntimeError(
                            f"DeviceMesh only support homogeneous hardware, but found "
                            f"{world_size} ranks and {num_devices_per_host} {self._device_type} devices!"
                        )
                    device_handle.set_device(get_rank() % num_devices_per_host)

            return _get_default_group()

        @staticmethod
        def _init_one_process_group(
            sub_layout: _MeshLayout,
            rank_map: torch.Tensor,
            dim_name: str,
            backend_override: BackendConfig,
<<<<<<< HEAD
        ) -> GroupName:
=======
        ) -> GroupName | None:
>>>>>>> f8745424
            # Generate a 2D global mesh tensor for the current dim for PG creation.
            pg_ranks_by_dim = sub_layout.nest().remap_to_tensor(rank_map)
            backend, pg_options = backend_override
            # We need to explicitly pass in timeout when specified in option, otherwise
            # the default timeout will be used to override the timeout set in option.
            # TODO: remove this once we have fixed inside c10d level.
            timeout = pg_options._timeout if pg_options else None

            # If we have a 2D mesh with mesh_dim_names ("dp", "tp"), the group description
            # of the subgroups would be `mesh_dim_dp` and `mesh_name_tp`.
            # If the mesh doesn't have a mesh_dim_names, then the group description of the
            # subgroup would be `mesh_dim_0` and `mesh_dim_1`.
            group_desc = f"mesh_{dim_name}"

            dim_group = None
            default_group = _get_default_group()

            # Early return if there is only one sub_layout in the mesh layout.
            if sub_layout.numel() == get_world_size() and backend_override == (
                None,
                None,
            ):
                # Append the default pg to the first dim groups only if the default pg is compatible with `self._device_type`.
                # Otherwise, create new pg.
                ranks = list(range(get_world_size()))
                dim_group = (
                    new_group(
                        backend="cpu:gloo,cuda:nccl",
                        ranks=ranks,
                        group_desc="mesh_default",
                    )
                    if torch.cuda.is_available()
                    and get_backend(default_group) == "gloo"
                    else default_group
                )
                return dim_group.group_name  # type: ignore[union-attr]

            # If bound_device_id exists, it means the nccl communicator has been eagerly initialized
            # so that we can use `split_group` to create subgroups through `ncclCommSplit`.
            # In this case, we only need to make one API call (`split_group``) for the subgroup creation
            # for each mesh dimension. In a 2 * 4 mesh, we only need to make two API calls per ranks to create
            # all the subgroups.
            # Otherwise, we need to make more than one API call (`new_group`) for subgroup creations. The
            # numbers of API calls are equal to the number of subgroups for each mesh dimension. In a 2 * 4
            # mesh, we need to make two API calls per ranks to create all the subgroups.
            if (
                getattr(default_group, "bound_device_id", None) is not None
                and torch.cuda.is_available()
                and (
                    backend is None
                    or default_group._get_backend(torch.device("cuda")).name()
                    == backend
                )
            ):
                dim_group = split_group(
                    parent_pg=default_group,
                    timeout=timeout,
                    pg_options=pg_options,
                    split_ranks=pg_ranks_by_dim.tolist(),
                    group_desc=group_desc,
                )
                return dim_group.group_name  # type: ignore[union-attr]

            # If the subgroup has been already created through `split_group`, we simply loop over `pg_ranks_by_dim`
            # and append the `group_name` to the `dim_group_names` list when the current rank is in the subgroup.
            # Otherwise, we use `new_group` instead of `split_group` to create subgroups by looping over `pg_ranks_by_dim`
            # along with appending information to the `dim_group_names` list whenever necessary.
            pg_name = None
            found_my_rank = False

            # We want a consistent naming scheme across ranks so the output
            # graphs are the same on each rank. To do this we'll always report
            # the name of the first created group and if that's not our rank's
            # name then we'll add an alias.
            #
            # Couldn't we just tell c10d to use the same name on every rank? In
            # theory yes, but for consistency we want to create ALL groups (even
            # ones that don't contain our rank) and there's checks to ensure
            # that we don't duplicate names.
            for dim_mesh in pg_ranks_by_dim:
                subgroup_ranks = dim_mesh.tolist()
                dim_group = new_group(
                    ranks=subgroup_ranks,
                    timeout=timeout,
                    backend=backend,
                    pg_options=pg_options,
                    group_desc=group_desc,
                    always_return_group_name=True,
                )
                if pg_name is None:
                    pg_name = "group_" + dim_group.group_name

                # only add to dim_groups if the current rank in the subgroup
                if get_rank() in subgroup_ranks:
                    if found_my_rank:
                        raise RuntimeError(
                            f"Each device mesh dimension should get only one process group, but got {get_rank()} "
                            f"in {subgroup_ranks}!"
                        )
                    found_my_rank = True
                    if pg_name != dim_group.group_name:
                        torch._C._distributed_c10d._register_process_group_alias(
                            pg_name, dim_group.group_name
                        )

            if not pg_name:
                raise RuntimeError(f"Rank {get_rank()} not present in DeviceMesh")
            return pg_name

        @staticmethod
        def _init_process_groups(
            layout: _MeshLayout,
            rank_map: torch.Tensor,
            mesh_dim_names: tuple[str, ...] | None,
            backend_override: tuple[BackendConfig, ...],
        ) -> list[GroupName]:
            # group_name associated with each mesh dimension, each
            # mesh dimension should have one sub-group per rank
            dim_group_names: list[GroupName | None] = []
            # create sub pgs base on the mesh argument specified
            for dim in range(len(layout)):
                dim_name = mesh_dim_names[dim] if mesh_dim_names else f"dim_{dim}"
                dim_group_names.append(
                    DeviceMesh._init_one_process_group(
                        layout[dim], rank_map, dim_name, backend_override[dim]
                    )
                )
            # Filter out None values. If any are None then they should all be None.
            dim_non_none_group_names = [n for n in dim_group_names if n is not None]
            assert not dim_non_none_group_names or len(dim_non_none_group_names) == len(
                dim_group_names
            )
            return dim_non_none_group_names

        def _get_root_mesh(self) -> "DeviceMesh":
            return self._root_mesh if self._root_mesh else self

        def __enter__(self) -> "DeviceMesh":
            # set this mesh as the current mesh in mesh env
            _mesh_resources.mesh_stack.append(self)
            return self

        # pyre-fixme[2]: Parameter must be annotated.
        def __exit__(self, exc_type, exc_value, exc_traceback) -> None:
            # pop this mesh from mesh env
            _mesh_resources.mesh_stack.pop()

        def __repr__(self) -> str:
            device_mesh_repr = (
                f"({', '.join(f'{k}={v}' for k, v in zip(self._mesh_dim_names, self._layout.top_level_sizes))})"
                if self._mesh_dim_names
                else f"{self._layout.top_level_sizes}"
            )
            device_mesh_repr = f"DeviceMesh({device_mesh_repr}, '{self.device_type}', stride={self._layout.strides}"
            # We only print the mesh tensor if the debug mode is turned on.
            if os.environ.get("TORCH_DISTRIBUTED_DEBUG", "") == "DETAIL":
                device_mesh_repr += f", Mesh: {self.mesh.tolist()}"
            return f"{device_mesh_repr})"

        def __hash__(self):
            # lazily compute hash
            self._hash = getattr(self, "_hash", None)
            if not self._hash:
                self._hash = hash(
                    (
                        self._flatten_rank_map,
                        self._layout,
                        self._device_type,
                        self._mesh_dim_names,
                        self._thread_id,
                    )
                )
            return self._hash

        def __eq__(self, other: object) -> bool:
            if self is other:
                return True
            if not isinstance(other, DeviceMesh):
                return False
            return (
                self._flatten_rank_map == other._flatten_rank_map
                and self._layout == other._layout
                and self._device_type == other._device_type
                and self._mesh_dim_names == other._mesh_dim_names
                and self._thread_id == other._thread_id
            )

        def __getitem__(self, mesh_dim_names: str | tuple[str, ...]) -> "DeviceMesh":
            """
            Slice the current DeviceMesh based on the mesh_dim_names given to create a submesh.
            The submesh created consists of the dimensions and the communicators indicated by
            ``mesh_dim_names``

            Args:
                mesh_dim_names (Union[str, tuple[str, ...]]): the name or the tuple of names of the
                mesh dimension of the DeviceMesh to create the submesh for.
            Returns:
                A :class:`DeviceMesh` object

            The following program runs on each process/rank in an SPMD manner in a world size of 8.
            In the first example:
                Calling mesh_2d["tp"] on rank 0, 1, 2, 3 returns a 1D submesh of DeviceMesh:([0, 1, 2, 3]).
                Calling mesh_2d["tp"] on rank 4, 5, 6, 7 returns a 1D submesh of  DeviceMesh:([4, 5, 6, 7]).
                Calling mesh_2d["dp"] on rank 0, 4 returns a 1D submesh of  DeviceMesh:([0, 4]).
                Calling mesh_2d["dp"] on rank 1, 5 returns a 1D submesh of  DeviceMesh:([1, 5]).
                Calling mesh_2d["dp"] on rank 2, 6 returns a 1D submesh of  DeviceMesh:([2, 6]).
                Calling mesh_2d["dp"] on rank 3, 7 returns a 1D submesh of  DeviceMesh:([3, 7]).

            In the second example:
                Calling mesh_3d["dp", "cp"] on rank 0, 1, 4, 5 returns a 2D submesh of DeviceMesh:([[0, 1], [4, 5]]).
                Calling mesh_3d["dp", "cp"] on rank 2, 3, 6, 7 returns a 2D submesh of DeviceMesh:([[2, 3], [6, 7]]).
                Calling mesh_3d["cp", "dp"] on rank 0, 1, 4, 5 returns a 2D submesh of DeviceMesh:([[0, 4], [1, 5]]).
                Calling mesh_3d["cp", "dp"] on rank 2, 3, 6, 7 returns a 2D submesh of DeviceMesh:([[2, 6], [3, 7]]).

            Example::

                >>> # xdoctest: +SKIP("no rank")
                >>> from torch.distributed.device_mesh import DeviceMesh
                >>>
                >>> # Initialize a 2D device mesh as (2, 4) to represent the topology
                >>> # of cross-host(dim 0), and within-host (dim 1).
                >>> mesh_2d = init_device_mesh(device_type="cuda", (2,4), mesh_dim_names=("dp", "tp"))
                >>> tp_mesh = mesh_2d["tp"]
                >>> dp_mesh = mesh_2d["dp"]
                >>>
                >>> # Initialize a 3D mesh.
                >>> mesh_3d = init_device_mesh(device_type="cuda", (2,2,2), mesh_dim_names=("dp", "pp", "cp"))
                >>> # The order of the mesh_dim_names provided deteremines the order of dimensions in the submesh.
                >>> dp_cp_mesh = mesh_3d["dp", "cp"]
                >>> cp_dp_mesh = mesh_3d["cp", "dp"]
            """
            if not self._mesh_dim_names:
                raise RuntimeError("Cannot slice a DeviceMesh without mesh_dim_names!")

            mesh_dim_names = (
                (mesh_dim_names,) if isinstance(mesh_dim_names, str) else mesh_dim_names
            )

            if mesh_dim_names == self._mesh_dim_names:
                return self
            else:
                sliced_mesh_layout = self._get_slice_mesh_layout(mesh_dim_names)
                # When using FakeTensorMode to trace the model, `_create_sub_mesh()` will
                # fail as it will require a real tensor to manipulate.
                # `unset_fake_temporarily()` will allow us to materialize the tensors
                # within `_create_sub_mesh`, which should not affect modling.
                #
                # Note that this should be orthogonal to torch.compile(). But whether
                # we can compile device_mesh `slicing` (no graph break) is not verified
                # yet and need a follow-up,
                # TODO: compiler + device_mesh slicing.
                with torch._subclasses.fake_tensor.unset_fake_temporarily():
                    submesh = self._create_sub_mesh(sliced_mesh_layout, mesh_dim_names)
                return submesh

        def get_group(self, mesh_dim: int | str | None = None) -> ProcessGroup:
            """
            Returns the single ProcessGroup specified by mesh_dim, or, if mesh_dim is not specified and the
            DeviceMesh is 1-dimensional, returns the only ProcessGroup in the mesh.

            Args:
                mesh_dim (str/int, optional): it can be the name of the mesh dimension or the index
                of the mesh dimension. Default is None.

            Returns:
                A :class:`ProcessGroup` object.
            """
            if not hasattr(self, "_dim_group_names"):
                raise RuntimeError("DeviceMesh process groups not initialized!")

            if len(self._layout) > 1 and mesh_dim is None:
                raise RuntimeError(
                    f"Found the DeviceMesh have {len(self._layout)} dimensions",
                    "Optional kwarg `mesh_dim` needs to be specified when device_mesh.ndim > 1.",
                    "If you want to get the list of all the ProcessGroups in the DeviceMesh,"
                    "please use `get_all_groups()` instead.",
                )

            # Quick return if the current device_mesh is a 1D mesh.
            if len(self._layout) == 1 and mesh_dim is None:
                return not_none(_resolve_process_group(self._dim_group_names[0]))

            root_mesh = self._get_root_mesh()
            root_to_flatten_mapping = root_mesh._flatten_mapping
            if root_to_flatten_mapping and mesh_dim in root_to_flatten_mapping:
                dim_group_name = root_to_flatten_mapping[
                    mesh_dim  # type: ignore[index]
                ]._dim_group_names[0]
                return not_none(_resolve_process_group(dim_group_name))
            else:
                mesh_dim = (
                    self._get_mesh_dim_by_name(mesh_dim)
                    if isinstance(mesh_dim, str)
                    else mesh_dim
                )
                if not isinstance(mesh_dim, int):
                    raise AssertionError(
                        f"mesh_dim must be an int, got {type(mesh_dim)}"
                    )
                return not_none(_resolve_process_group(self._dim_group_names[mesh_dim]))

        def get_all_groups(self) -> list[ProcessGroup]:
            """
            Returns a list of ProcessGroups for all mesh dimensions.

            Returns:
                A list of :class:`ProcessGroup` object.
            """
            return [self.get_group(i) for i in range(len(self._layout))]

        def _create_sub_mesh(
            self,
            layout: _MeshLayout,
            submesh_dim_names: tuple[str, ...],
        ) -> "DeviceMesh":
            root_mesh = self._get_root_mesh()
            slice_dim_group_name = []
            for name in submesh_dim_names:
                if name in not_none(self._mesh_dim_names):
                    slice_dim_group_name.append(
                        self._dim_group_names[  # type: ignore[has-type]
                            not_none(self._mesh_dim_names).index(name)
                        ]
                    )
                else:
                    # If device_mesh is not root_mesh, we already throw error in _get_slice_mesh_layout
                    # Since we will deprecate the slicing of flattened dim_name from root mesh soon,
                    # we don't want to optimize the code furthermore.
                    flatten_mesh = self._flatten_mapping[name]
                    slice_dim_group_name.append(
                        flatten_mesh._dim_group_names[  # type: ignore[has-type]
                            not_none(flatten_mesh._mesh_dim_names).index(name)
                        ]
                    )
            res_submesh = DeviceMesh(
                self._device_type,
                _layout=layout,
                _rank_map=root_mesh._rank_map,
                mesh_dim_names=submesh_dim_names,
                _root_mesh=root_mesh,
                _init_backend=False,
            )
            res_submesh._dim_group_names = slice_dim_group_name
            return res_submesh

        def _create_flatten_mesh(
            self,
            mesh_dim_name: str | None = None,
            backend_override: BackendConfig = (None, None),
        ) -> "DeviceMesh":
            root_mesh = self._get_root_mesh()

            if not mesh_dim_name:
                mesh_dim_name = "_".join(not_none(self._mesh_dim_names))

            # Flatten a 1D device mesh into its original mesh_dim_name will return itself.
            if self.ndim == 1 and mesh_dim_name in not_none(self._mesh_dim_names):
                return self

            # Check whether the mesh_dim_name for flattened mesh is valid.
            invalid_dim_names = not_none(root_mesh._mesh_dim_names)
            if mesh_dim_name in invalid_dim_names:
                raise ValueError(
                    f"{mesh_dim_name} already exists for submesh of the {root_mesh}. ",
                    f"The mesh_dim_names of submesh and flattened mesh are {invalid_dim_names}. "
                    f"Please specify another valid mesh_dim_name.",
                )

            flattened_mesh_layout = self._layout.coalesce()
            if len(flattened_mesh_layout) > 1:
                flattened_mesh_layout = flattened_mesh_layout.nest()
            # Quick return if the flatten mesh has been created before.
            if mesh_dim_name in root_mesh._flatten_mapping:
                if (
                    flattened_mesh_layout
                    == root_mesh._flatten_mapping[mesh_dim_name]._layout
                ):
                    return root_mesh._flatten_mapping[mesh_dim_name]
                else:
                    raise ValueError(
                        f"Flatten mesh with mesh_dim_name {mesh_dim_name} has been created before, "
                        f"Please specify another valid mesh_dim_name."
                    )

            res_flattened_mesh = DeviceMesh(
                root_mesh._device_type,
                _layout=flattened_mesh_layout,
                _rank_map=root_mesh._rank_map,
                mesh_dim_names=(mesh_dim_name,),
                _root_mesh=root_mesh,
                backend_override=(backend_override,),
            )
            root_mesh._flatten_mapping[mesh_dim_name] = res_flattened_mesh

            return res_flattened_mesh

        def _get_root_mesh_dim(self) -> int | None:
            """
            Returns the index of the mesh dim in the root mesh.
            The device_mesh passed in needs to be sliced out from the root mesh
            or submesh of the root mesh.
            """
            root_mesh = self._get_root_mesh()
            child_mesh_dim_names = self._mesh_dim_names
            if root_mesh and child_mesh_dim_names:
                if len(child_mesh_dim_names) != 1:
                    raise AssertionError("The submesh can only be a 1D mesh.")
                child_mesh_dim_name = child_mesh_dim_names[0]
                return root_mesh._get_mesh_dim_by_name(child_mesh_dim_name)
            return None

        def _get_mesh_dim_by_name(self, mesh_dim_name: str) -> int:
            if self._mesh_dim_names is None or len(self._mesh_dim_names) == 0:
                raise KeyError(
                    "No `mesh_dim_names` found.",
                )
            if mesh_dim_name not in self._mesh_dim_names:
                raise KeyError(
                    f"Mesh dimension '{mesh_dim_name}' does not exist.",
                    f"Available mesh dimensions are: mesh_dim_names={self._mesh_dim_names}",
                )
            return not_none(self._mesh_dim_names.index(mesh_dim_name))

        def _get_slice_mesh_layout(
            self, mesh_dim_names: tuple[str, ...]
        ) -> _MeshLayout:
            """
            Validate whether the mesh_dim_names is valid for slicing the given device_mesh.
            If valid, return dim indexes of the slice mesh in the device mesh.
            """
            slice_from_root = True
            if self != self._get_root_mesh():
                slice_from_root = False

            # The slice mesh_dim_names should consist either the current device_mesh's mesh_dim_names
            # or its flattened mesh's mesh_dim_names if it's root_mesh.
            flatten_name_to_root_layout = (
                {
                    key: mesh._layout
                    for key, mesh in self._get_root_mesh()._flatten_mapping.items()
                }
                if slice_from_root
                else {}
            )
            valid_mesh_dim_names = [
                *not_none(self._mesh_dim_names),
                *flatten_name_to_root_layout,
            ]

            if not all(
                mesh_dim_name in valid_mesh_dim_names
                for mesh_dim_name in mesh_dim_names
            ):
                raise KeyError(
                    f"Invalid mesh_dim_names {mesh_dim_names} specified. "
                    f"Valid mesh_dim_names are {valid_mesh_dim_names}."
                )

            layout_sliced = []
            for name in mesh_dim_names:
                if name in not_none(self._mesh_dim_names):
                    layout_sliced.append(
                        self._layout[not_none(self._mesh_dim_names).index(name)]
                    )
                elif name in flatten_name_to_root_layout:
                    warnings.warn(
                        "Slicing a flattened dim from root mesh will be deprecated in PT 2.11. "
                        "Users need to bookkeep the flattened mesh directly. ",
                        stacklevel=2,
                    )
                    layout_sliced.append(flatten_name_to_root_layout[name])

            sliced_sizes = tuple(l.sizes for l in layout_sliced)
            sliced_strides = tuple(l.strides for l in layout_sliced)

            # The check below is from DeviceMesh's implementation before adopting CuTe layout for internal
            # bookkeeping and it can be removed but we need to define what is the expected behavior.
            # TODO: Remove the below check and define the expected behavior.
            # Validate the order of the slice mesh dim indices.
            # This needs to be in ascending order.
            pre_stride = -1
            for stride in reversed(sliced_strides):
                # Note that with CuTe layout, we can support slicing flattened non-contiguous mesh dims with no problem.
                # But this will make this behavior complicated so we decided to not support it for now.
                if not is_int(stride):
                    raise NotImplementedError(
                        "Currently, this only allows slicing out a contiguous flattened dim."
                    )
                if stride < pre_stride:
                    raise KeyError(
                        f"Invalid mesh_dim_names {mesh_dim_names} specified. "
                        "Mesh dim indices should be in ascending order."
                    )
                pre_stride = stride

            # When users sliced dim_names outside from current mesh, we will check whether
            # there is layout overlap.
            # TODO: Eventually we will just directly throw error here because
            # we will deprecate the slicing of flattened dim_name from root mesh.
            layout_sliced = _MeshLayout(sliced_sizes, sliced_strides)
            if not layout_sliced.check_non_overlap():
                raise RuntimeError(
                    f"Slicing overlapping dim_names {mesh_dim_names} is not allowed."
                )

            return layout_sliced

        # TODO: to make this use case by other components public API in the future.
        def _get_all_submeshes(self, mesh_dim_name: str) -> list["DeviceMesh"]:
            """
            Return all the submeshes of a given mesh dimension of the device mesh.
            """
            mesh_dim = self._get_mesh_dim_by_name(mesh_dim_name)
            layout = self._layout[mesh_dim]
            pg_ranks_by_dim = layout.remap_to_tensor(self._rank_map)
            cur_rank = self.get_rank()
            res_submeshes = []
            for mesh_1d in pg_ranks_by_dim:
                submesh = DeviceMesh(
                    self._device_type,
                    mesh_1d,
                    mesh_dim_names=(mesh_dim_name,),
                    _init_backend=False,
                )
                submesh._dim_group_names = (  # type: ignore[has-type]
                    [self._dim_group_names[mesh_dim]]  # type: ignore[has-type]
                    if cur_rank in mesh_1d
                    else []
                )
                res_submeshes.append(submesh)

            return res_submeshes

        @staticmethod
        def from_group(
            group: ProcessGroup | list[ProcessGroup],
            device_type: str,
            mesh: Union[torch.Tensor, "ArrayLike"] | None = None,
            *,
            mesh_dim_names: tuple[str, ...] | None = None,
        ) -> "DeviceMesh":
            """
            Constructs a :class:`DeviceMesh` with ``device_type`` from an
            existing :class:`ProcessGroup` or a list of existing :class:`ProcessGroup`.

            The constructed device mesh has number of dimensions equal to the
            number of groups passed. For example, if a single process group is passed in,
            the resulted DeviceMesh is a 1D mesh. If a list of 2 process groups is passed in,
            the resulted DeviceMesh is a 2D mesh.

            If more than one group is passed, then the ``mesh`` and ``mesh_dim_names`` arguments
            are required. The order of the process groups passed in determines the topology of
            the mesh. For example, the first process group will be the 0th dimension of the DeviceMesh.
            The `mesh` tensor passed in must have the same number of dimensions as the number of process
            groups passed in, and the order of the dimensions in the `mesh` tensor must match the order
            in the process groups passed in.

            Args:
                group (ProcessGroup or list[ProcessGroup]): the existing ProcessGroup
                    or a list of existing ProcessGroups.
                device_type (str): The device type of the mesh. Currently supports: "cpu",
                    "cuda/cuda-like". Passing in a device type with a GPU index, such as "cuda:0",
                    is not allowed.
                mesh (torch.Tensor or ArrayLike, optional): A multi-dimensional array or an
                    integer tensor describing the layout of devices, where the IDs are global IDs
                    of the default process group. Default is None.
                mesh_dim_names (tuple[str, ...], optional): A tuple of mesh dimension names to assign
                    to each dimension of the multi-dimensional array describing the layout of devices.
                    Its length must match the length of `mesh_shape`. Each string in `mesh_dim_names`
                    must be unique. Default is None.

            Returns:
                DeviceMesh: A :class:`DeviceMesh` object representing the device layout.
            """

            # 1D scenario
            if isinstance(group, ProcessGroup):
                group_ranks = get_process_group_ranks(group)
                if (
                    isinstance(mesh, torch.Tensor) and mesh.tolist() != group_ranks
                ) or (
                    mesh is not None
                    and not isinstance(mesh, torch.Tensor)
                    and mesh != group_ranks
                ):
                    raise ValueError(
                        f"Invalid mesh {str(mesh)} for ProcessGroup with ranks {group_ranks}"
                    )
                mesh = torch.tensor(group_ranks, device="cpu", dtype=torch.int)
                device_mesh = DeviceMesh(
                    device_type,
                    mesh,
                    mesh_dim_names=mesh_dim_names,
                    _init_backend=False,
                )
                device_mesh._dim_group_names = [group._group_name_alias or group.group_name]
                return device_mesh

            # nD scenario
            groups = list(group)
            if len(groups) == 0:
                raise ValueError("Expects at least one ProcessGroup to be passed")
            if mesh is None:
                raise ValueError("Must pass mesh if passing multiple ProcessGroups")
            if mesh_dim_names is None:
                raise ValueError(
                    "Must pass mesh_dim_names if passing multiple ProcessGroups"
                )
            # When init a DeviceMesh with multiple ProcessGroups directly, we need to make sure
            # the mesh tensor is contiguous. Otherwise, the layout we inferred from the mesh tensor
            # will have larger span than the actual tensor. This is just internal implementation detail
            # and does not affect user facing behavior.
            mesh = (
                mesh.detach().to(dtype=torch.int, device="cpu")
                if isinstance(mesh, torch.Tensor)
                else torch.tensor(mesh, device="cpu", dtype=torch.int)
            )
            if mesh.ndim != len(groups):
                raise ValueError(
                    "Expects mesh with ndim equal to number of ProcessGroups but got "
                    f"mesh {mesh.tolist()} and {len(groups)} ProcessGroups"
                )
            device_mesh = DeviceMesh(
                device_type, mesh, mesh_dim_names=mesh_dim_names, _init_backend=False
            )
            device_mesh._dim_group_names = [group._group_name_alias or group.group_name for group in groups]
            return device_mesh

        def size(self, mesh_dim: int | None = None) -> int:
            if mesh_dim is not None:
                return self._layout[mesh_dim].numel()
            return self._layout.numel()

        @property
        def ndim(self) -> int:
            return len(self._layout)

        @property
        def shape(self) -> tuple[int, ...]:
            return self._layout.top_level_sizes

        def get_rank(self) -> int:
            """
            Returns the current global rank.
            """
            return get_rank()

        def get_local_rank(self, mesh_dim: int | str | None = None) -> int:
            """
            Returns the local rank of the given mesh_dim of the DeviceMesh.

            Args:
                mesh_dim (str/int, optional): it can be the name of the mesh dimension or the index
                of the mesh dimension. Default is None.

            Returns:
                An integer denotes the local rank.

            The following program runs on each process/rank in an SPMD manner. In this example, we have 2
            hosts with 4 GPUs each.
            Calling mesh_2d.get_local_rank(mesh_dim=0) on rank 0, 1, 2, 3 would return 0.
            Calling mesh_2d.get_local_rank(mesh_dim=0) on rank 4, 5, 6, 7 would return 1.
            Calling mesh_2d.get_local_rank(mesh_dim=1) on rank 0, 4 would return 0.
            Calling mesh_2d.get_local_rank(mesh_dim=1) on rank 1, 5 would return 1.
            Calling mesh_2d.get_local_rank(mesh_dim=1) on rank 2, 6 would return 2.
            Calling mesh_2d.get_local_rank(mesh_dim=1) on rank 3, 7 would return 3.

            Example::

                >>> # xdoctest: +SKIP("no rank")
                >>> from torch.distributed.device_mesh import DeviceMesh
                >>>
                >>> # Initialize device mesh as (2, 4) to represent the topology
                >>> # of cross-host(dim 0), and within-host (dim 1).
                >>> mesh = DeviceMesh(device_type="cuda", mesh=[[0, 1, 2, 3],[4, 5, 6, 7]])
            """
            if self.ndim > 1 and mesh_dim is None:
                raise RuntimeError(
                    f"Found the DeviceMesh have {len(self._layout)} dimensions",
                    "Optional kwarg `mesh_dim` needs to be specified when device_mesh.ndim > 1.",
                )
            elif mesh_dim is None:
                mesh_dim = 0

            mesh_dim_group = not_none(self.get_group(mesh_dim))
            if not isinstance(mesh_dim_group, ProcessGroup):
                raise AssertionError(
                    "We expect ProcessGroup before calling `get_rank`!"
                )
            return not_none(get_rank(mesh_dim_group))

        def is_part_of_mesh(self) -> bool:
            """
            Return True if the current rank is part of this mesh.
            """
            # TODO: rename is_current_rank_part_of_mesh?
            # TODO: Do we need to patch dynamo?
            return self._coordinate_on_dim is not None

        def get_coordinate(self) -> tuple[int, ...] | None:
            """
            Return the relative indices of this rank relative to all
            dimensions of the mesh. If this rank is not part of the mesh, return None.
            """
            return self._coordinate_on_dim if self._coordinate_on_dim else None

        def sym_get_coordinate(self, index: int) -> int:
            assert self._coordinate_on_dim is not None
            return self._coordinate_on_dim[index]

        def _flatten(
            self,
            mesh_dim_name: str | None = None,
            backend_override: None
            | str
            | C10dBackend.Options
            | tuple[str, C10dBackend.Options] = None,
        ) -> "DeviceMesh":
            """
            Returns a 1D DeviceMesh by flattening the current DeviceMesh.

            If no mesh_dim_name is provided, the default is a string concatenating the mesh_dim_names of the
            given submesh with each mesh_dim_name separated by "_". For example, if we have a 3D mesh
            DeviceMesh([[[0, 1], [2, 3]], [[4, 5], [6, 7]]], mesh_dim_names=("dp", "cp", "tp")), calling
            mesh_3d["dp", "cp"]._flatten() will create a 1D submesh DeviceMesh([0, 2, 4, 6], mesh_dim_names=("dp_cp",))
            on rank 0, 2, 4, 6 and a 1D submesh DeviceMesh([1, 3, 5, 7], mesh_dim_names=("dp_cp",)) on rank 1, 3, 5, 7.

            After the flattened dimension is created, to access the flattened dimension in mesh_3d, one can use the
            existing slicing method to obtain the flattened mesh through calling mesh_3d["dp_cp"].
            """
            if not self._mesh_dim_names:
                raise RuntimeError(
                    "Cannot flatten a DeviceMesh without mesh_dim_names!"
                )

            if backend_override is not None:
                (backend_override_tuple,) = _normalize_backend_override(
                    {0: backend_override}, 1
                )
            else:
                backend_override_tuple = (None, None)

            return self._create_flatten_mesh(mesh_dim_name, backend_override_tuple)

        def _create_unflatten_mesh(
            self,
            dim: int,
            mesh_sizes: tuple[int, ...],
            mesh_dim_names: tuple[str, ...],
            backend_override: tuple[
                tuple[str | None, C10dBackend.Options | None], ...
            ] = ((None, None),),
        ) -> "DeviceMesh":
            inner_layout = _MeshLayout(tuple(mesh_sizes), suffix_product(mesh_sizes))

            if inner_layout.numel() != self._layout[dim].numel():
                raise ValueError(
                    f"The product of {mesh_sizes=} is {inner_layout.numel()}, "
                    f"but the original dimension at dim={dim} has size {self._layout[dim].numel()}. "
                    f"These must be equal for unflatten to work correctly."
                )

            partial_layout = self._layout[dim].composition(inner_layout)
            unflattened_layout = self._layout.splice(dim, dim + 1, partial_layout)
            unflattened_mesh_dim_names = list(not_none(self.mesh_dim_names))
            unflattened_mesh_dim_names[dim : dim + 1] = list(mesh_dim_names)

            root_mesh = self._get_root_mesh()
            res_mesh = DeviceMesh(
                self.device_type,
                _layout=unflattened_layout,
                _rank_map=root_mesh._rank_map,
                mesh_dim_names=tuple(unflattened_mesh_dim_names),
                _root_mesh=root_mesh,
                _init_backend=False,
            )

            # If original mesh has initiated its backend, we need to initialize the backend
            # of unflatten dims as well.
            # TODO: To make backend init more efficient with cute layout representation and support
            # per dim backend init.
            if hasattr(self, "_dim_group_names"):
                dim_group_names = self._dim_group_names.copy()
                dim_group_names[dim : dim + 1] = self._init_process_groups(
                    partial_layout,
                    root_mesh._rank_map,
                    mesh_dim_names,
                    backend_override,
                )
                res_mesh._dim_group_names = dim_group_names

            return res_mesh

        def _unflatten(
            self,
            dim: int | str,
            mesh_sizes: tuple[int, ...],
            mesh_dim_names: tuple[str, ...],
            backend_override: dict[
                str, str | C10dBackend.Options | tuple[str, C10dBackend.Options]
            ]
            | None = None,
        ) -> "DeviceMesh":
            """
            Returns a DeviceMesh by unflatten the current DeviceMesh.

            This api can be used to unflatten a N-D DeviceMesh into N-1+len(mesh_sizes)-D meshes or submeshes.
            The dim is the dimension to be unflattened which can be either a string or an integer.

            The mesh_sizes is a tuple which specifies the shape of the mesh unflatten into for the given dim.
            The mesh_dim_names is a list of strings which specifies the names of the dimensions of the mesh unflatten into.
            Its length must match the length of mesh_sizes.

            For example, if we have a 1D mesh DeviceMesh([0, 1, 2, 3, 4, 5, 6, 7], mesh_dim_names=("world")),
            calling mesh_1d._unflatten(0, (2, 2, 4), ["dp", "pp", "tp"]) will create a 3D mesh
            DeviceMesh([[[0, 1], [2, 3]], [[4, 5], [6, 7]]], mesh_dim_names=("dp", "cp", "tp")).

            Note that after calling the unflatten, there is no access to the unflattened dimension in mesh_1d, one can only
            use the newly unflattened mesh to slice out the unflattened mesh dims.
            """
            if isinstance(dim, int) and dim >= self.ndim:
                raise ValueError(
                    f"dim {dim} specified in `_unflatten` is out of range {self.ndim}"
                )
            elif isinstance(dim, str) and dim in not_none(self.mesh_dim_names):
                raise ValueError(
                    f"dim {dim} specified in `_unflatten` is not in {self.mesh_dim_names}"
                )

            if len(mesh_sizes) != len(mesh_dim_names):
                raise RuntimeError(
                    "mesh_dim_names must have same length as mesh_sizes in _unflatten!"
                )

            if isinstance(dim, str):
                dim = not_none(self.mesh_dim_names).index(dim)

            if backend_override is not None:
                backend_override_tuple = tuple(
                    _normalize_backend_override(
                        backend_override,  # type: ignore[arg-type]
                        len(mesh_sizes),
                        mesh_dim_names,
                    )
                )
            else:
                backend_override_tuple = ((None, None),) * len(mesh_dim_names)

            return self._create_unflatten_mesh(
                dim,
                mesh_sizes,
                mesh_dim_names,
                backend_override_tuple,
            )

        @staticmethod
        def _concatenate(device_mesh_list: list["DeviceMesh"]) -> "DeviceMesh":
            concat_dim_names: list[str] = []
            concat_sizes: list[IntTuple] = []
            concat_strides: list[IntTuple] = []
            concat_dim_group_name: list[GroupName] = []
            flatten_rank_map = device_mesh_list[0]._flatten_rank_map
            for dm in device_mesh_list:
                for i in range(len(dm._layout)):
                    concat_sizes.append(dm._layout[i].sizes)
                    concat_strides.append(dm._layout[i].strides)
                concat_dim_names.extend(not_none(dm.mesh_dim_names))
                concat_dim_group_name.extend(not_none(dm._dim_group_names))
                # Concatenate device mesh having different root mesh tensors are meaningless
                # because the concatenated indices should be indexed by the same root mesh tensor.
                if dm._flatten_rank_map != flatten_rank_map:
                    raise RuntimeError(
                        "Cannot concatenate DeviceMeshes derived from different device meshs"
                    )
            concat_mesh_layout = _MeshLayout(tuple(concat_sizes), tuple(concat_strides))
            if not concat_mesh_layout.check_non_overlap():
                raise RuntimeError(
                    f"Cannot concatenate overlapping meshes: {device_mesh_list}"
                )
            res_mesh = DeviceMesh(
                device_mesh_list[0].device_type,
                _layout=concat_mesh_layout,
                _rank_map=device_mesh_list[0]._rank_map,
                mesh_dim_names=tuple(concat_dim_names),
                _root_mesh=device_mesh_list[0]._get_root_mesh(),
                _init_backend=False,
            )
            res_mesh._dim_group_names = concat_dim_group_name
            return res_mesh

    def _normalize_backend_override(
        backend_override: dict[
            int | str,
            str | C10dBackend.Options | tuple[str, C10dBackend.Options],
        ],
        ndim: int,
        mesh_dim_names: tuple[str, ...] | None = None,
    ) -> Iterator[BackendConfig]:
        if mesh_dim_names is None:
            mesh_dim_names = ()
        for dim_idx, dim_name in zip_longest(range(ndim), mesh_dim_names):
            if dim_name is not None and dim_name in backend_override:
                if dim_idx in backend_override:
                    raise RuntimeError(
                        f"Found redundant dim index {dim_idx} and "
                        f"name {dim_name} in backend_override"
                    )
                val = backend_override.pop(dim_name)
            elif dim_idx in backend_override:
                val = backend_override.pop(dim_idx)
            else:
                yield (None, None)
                continue

            if isinstance(val, str):
                yield (val, None)
            elif isinstance(val, C10dBackend.Options):
                yield (None, val)
            else:
                yield val

        if backend_override:
            raise RuntimeError(
                f"Found invalid keys in backend_override: got {list(backend_override.keys())}, "
                f"expected integers in range [0, {ndim}) or one of {mesh_dim_names}"
            )

    def init_device_mesh(
        device_type: str,
        mesh_shape: tuple[int, ...],
        *,
        mesh_dim_names: tuple[str, ...] | None = None,
        backend_override: dict[
            int | str, str | C10dBackend.Options | tuple[str, C10dBackend.Options]
        ]
        | None = None,
    ) -> DeviceMesh:
        """
        Initializes a `DeviceMesh` based on `device_type`, `mesh_shape`, and `mesh_dim_names` parameters.

        This creates a DeviceMesh with an n-dimensional array layout, where `n` is the length of `mesh_shape`.
        If `mesh_dim_names` is provided, each dimension is labeled as `mesh_dim_names[i]`.

        .. note::
            `init_device_mesh` follows SPMD programming model, meaning the same PyTorch Python program
            runs on all processes/ranks in the cluster. Ensure `mesh_shape` (the dimensions of the nD array
            describing device layout) is identical across all ranks. Inconsistent `mesh_shape` may lead to hanging.

        .. note::
            If no process group is found, init_device_mesh will initialize distributed process group/groups
            required for distributed communications behind the scene.

        Args:
            device_type (str): The device type of the mesh. Currently supports: "cpu", "cuda/cuda-like", "xpu".
                Passing in a device type with a GPU index, such as "cuda:0", is not allowed.
            mesh_shape (Tuple[int]): A tuple defining the dimensions of the multi-dimensional array
                describing the layout of devices.
            mesh_dim_names (tuple[str, ...], optional): A tuple of mesh dimension names to assign to each dimension
                of the multi-dimensional array describing the layout of devices. Its length must match the length
                of `mesh_shape`. Each string in `mesh_dim_names` must be unique.
            backend_override (Dict[int | str, tuple[str, Options] | str | Options], optional): Overrides for some or all of
                the ProcessGroups that will be created for each mesh dimension. Each key can be either the index of a
                dimension or its name (if mesh_dim_names is provided). Each value can be a tuple containing the name
                of the backend and its options, or just one of these two components (in which case the other will be
                set to its default value).

        Returns:
            DeviceMesh: A :class:`DeviceMesh` object representing the device layout.

        Example::

            >>> # xdoctest: +SKIP("no rank")
            >>> from torch.distributed.device_mesh import init_device_mesh
            >>>
            >>> mesh_1d = init_device_mesh("cuda", mesh_shape=(8,))
            >>> mesh_2d = init_device_mesh("cuda", mesh_shape=(2, 8), mesh_dim_names=("dp", "tp"))

        """
        if mesh_dim_names is not None:
            if len(set(mesh_dim_names)) != len(mesh_dim_names):
                raise RuntimeError(
                    "Each mesh_dim_name must be unique.",
                    f"Found repeated mesh_dim_name in mesh_dim_names {mesh_dim_names}",
                )

            if len(mesh_shape) != len(mesh_dim_names):
                raise RuntimeError(
                    "mesh_shape and mesh_dim_names should have same length!",
                    f"Found len(mesh_dim_names): {len(mesh_dim_names)} and len(mesh_shape):{len(mesh_shape)}.",
                )

        if backend_override is not None:
            backend_override_tuple = tuple(
                _normalize_backend_override(
                    backend_override, len(mesh_shape), mesh_dim_names
                )
            )
        else:
            backend_override_tuple = None

        # assume valid device types are all letters
        if device_type and not device_type.isalpha():
            raise RuntimeError(
                f"Device type with index is not supported but got {device_type}. ",
                "If you maintained a 'torch.device' object, it's recommended to pass in 'device.type'.",
            )

        layout = _MeshLayout(tuple(mesh_shape), suffix_product(tuple(mesh_shape)))
        # Always initialize the (identity) rank map on CPU, regardless of what the
        # external device type has been set to be (e.g. meta)
        with torch.device("cpu"):
            rank_map = torch.arange(layout.numel(), dtype=torch.int)
        device_mesh = DeviceMesh(
            device_type=device_type,
            _layout=layout,
            _rank_map=rank_map,
            mesh_dim_names=mesh_dim_names,
            backend_override=backend_override_tuple,
        )

        return device_mesh<|MERGE_RESOLUTION|>--- conflicted
+++ resolved
@@ -414,11 +414,7 @@
             rank_map: torch.Tensor,
             dim_name: str,
             backend_override: BackendConfig,
-<<<<<<< HEAD
         ) -> GroupName:
-=======
-        ) -> GroupName | None:
->>>>>>> f8745424
             # Generate a 2D global mesh tensor for the current dim for PG creation.
             pg_ranks_by_dim = sub_layout.nest().remap_to_tensor(rank_map)
             backend, pg_options = backend_override
@@ -1014,7 +1010,7 @@
                     mesh_dim_names=mesh_dim_names,
                     _init_backend=False,
                 )
-                device_mesh._dim_group_names = [group._group_name_alias or group.group_name]
+                device_mesh._dim_group_names = [group.group_name_or_alias]
                 return device_mesh
 
             # nD scenario
@@ -1044,7 +1040,9 @@
             device_mesh = DeviceMesh(
                 device_type, mesh, mesh_dim_names=mesh_dim_names, _init_backend=False
             )
-            device_mesh._dim_group_names = [group._group_name_alias or group.group_name for group in groups]
+            device_mesh._dim_group_names = [
+                group.group_name_or_alias for group in groups
+            ]
             return device_mesh
 
         def size(self, mesh_dim: int | None = None) -> int:
@@ -1110,11 +1108,10 @@
                 )
             return not_none(get_rank(mesh_dim_group))
 
-        def is_part_of_mesh(self) -> bool:
+        def is_current_rank_part_of_mesh(self) -> bool:
             """
             Return True if the current rank is part of this mesh.
             """
-            # TODO: rename is_current_rank_part_of_mesh?
             # TODO: Do we need to patch dynamo?
             return self._coordinate_on_dim is not None
 
@@ -1126,7 +1123,8 @@
             return self._coordinate_on_dim if self._coordinate_on_dim else None
 
         def sym_get_coordinate(self, index: int) -> int:
-            assert self._coordinate_on_dim is not None
+            # This is only valid when the current rank is part of the mesh.
+            assert self._coordinate_on_dim
             return self._coordinate_on_dim[index]
 
         def _flatten(
