--- conflicted
+++ resolved
@@ -1,6 +1,5 @@
 # mypy: allow-untyped-defs
 # Copyright (c) Meta Platforms, Inc. and affiliates
-import copy
 import logging
 import os
 import threading
@@ -133,54 +132,162 @@
 
         _rank_map: torch.Tensor
         _root_mesh: Optional["DeviceMesh"]
-        _backend_cache: dict[_MeshLayout, str]
+        _backend_cache: dict[tuple[_MeshLayout, Optional[C10dBackend.Options]], str]
 
         def __init__(
             self, rank_map: torch.Tensor, root_mesh: Optional["DeviceMesh"] = None
         ) -> None:
             self._rank_map = rank_map
             self._root_mesh = root_mesh
-            self._backend_cache: dict[_MeshLayout, str] = {}
-            self._lock = threading.Lock()
-
-        def __getstate__(self):
-            state = self.__dict__.copy()
-            state.pop(
-                "_lock"
-            )  # locks aren't picklable, so we will recreate during load.
-            return state
-
-        def __setstate__(self, state):
-            self._lock = threading.Lock()
-            self.__dict__.update(state)
-
-        def __deepcopy__(self, obj):
-            cls = self.__class__
-            new = cls.__new__(cls)
-            obj[id(self)] = new
-            for k, v in self.__dict__.items():
-                if k == "_lock":
-                    new._lock = threading.Lock()  # fresh lock
+            self._backend_cache: dict[
+                tuple[_MeshLayout, Optional[C10dBackend.Options]], str
+            ] = {}
+
+        def get_rank_map(self) -> torch.Tensor:
+            return self._rank_map
+
+        def get_root_mesh(self) -> Optional["DeviceMesh"]:
+            return self._root_mesh
+
+        def update_backend_cache(
+            self,
+            layout: _MeshLayout,
+            backend: str,
+            pg_option: Optional[C10dBackend.Options],
+        ) -> None:
+            if (layout, pg_option) not in self._backend_cache:
+                self._backend_cache[(layout, pg_option)] = backend
+
+        def get_backend_from_cache(
+            self, layout: _MeshLayout, pg_option: Optional[C10dBackend.Options]
+        ) -> Optional[str]:
+            return self._backend_cache.get((layout, pg_option), None)
+
+        def _init_one_process_group(
+            self,
+            sub_layout: _MeshLayout,
+            dim_name: str,
+            backend_override: BackendConfig,
+        ) -> Optional[str]:
+            # Generate a 2D global mesh tensor for the current dim for PG creation.
+            pg_ranks_by_dim = sub_layout.nest().remap_to_tensor(self._rank_map)
+            backend, pg_options = backend_override
+            # We need to explicitly pass in timeout when specified in option, otherwise
+            # the default timeout will be used to override the timeout set in option.
+            # TODO: remove this once we have fixed inside c10d level.
+            timeout = pg_options._timeout if pg_options else None
+
+            # If we have a 2D mesh with mesh_dim_names ("dp", "tp"), the group description
+            # of the subgroups would be `mesh_dim_dp` and `mesh_name_tp`.
+            # If the mesh doesn't have a mesh_dim_names, then the group description of the
+            # subgroup would be `mesh_dim_0` and `mesh_dim_1`.
+            group_desc = f"mesh_{dim_name}"
+
+            dim_group = None
+            default_group = _get_default_group()
+
+            # Early return if there is only one sub_layout in the mesh layout.
+            if sub_layout.numel() == get_world_size() and backend_override == (
+                None,
+                None,
+            ):
+                # Append the default pg to the first dim groups only if the default pg is compatible with `self._device_type`.
+                # Otherwise, create new pg.
+                ranks = list(range(get_world_size()))
+                dim_group = (
+                    new_group(
+                        backend="cpu:gloo,cuda:nccl",
+                        ranks=ranks,
+                        group_desc="mesh_default",
+                    )
+                    if torch.cuda.is_available()
+                    and get_backend(default_group) == "gloo"
+                    else default_group
+                )
+                return dim_group.group_name  # type: ignore[union-attr]
+
+            # If bound_device_id exists, it means the nccl communicator has been eagerly initialized
+            # so that we can use `split_group` to create subgroups through `ncclCommSplit`.
+            # In this case, we only need to make one API call (`split_group``) for the subgroup creation
+            # for each mesh dimension. In a 2 * 4 mesh, we only need to make two API calls per ranks to create
+            # all the subgroups.
+            # Otherwise, we need to make more than one API call (`new_group`) for subgroup creations. The
+            # numbers of API calls are equal to the number of subgroups for each mesh dimension. In a 2 * 4
+            # mesh, we need to make two API calls per ranks to create all the subgroups.
+            if (
+                getattr(default_group, "bound_device_id", None) is not None
+                and torch.cuda.is_available()
+                and (
+                    backend is None
+                    or default_group._get_backend(torch.device("cuda")).name()
+                    == backend
+                )
+            ):
+                dim_group = split_group(
+                    parent_pg=default_group,
+                    timeout=timeout,
+                    pg_options=pg_options,
+                    split_ranks=pg_ranks_by_dim.tolist(),
+                    group_desc=group_desc,
+                )
+                return dim_group.group_name  # type: ignore[union-attr]
+
+            # If the subgroup has been already created through `split_group`, we simply loop over `pg_ranks_by_dim`
+            # and append the `group_name` to the `dim_group_names` list when the current rank is in the subgroup.
+            # Otherwise, we use `new_group` instead of `split_group` to create subgroups by looping over `pg_ranks_by_dim`
+            # along with appending information to the `dim_group_names` list whenever necessary.
+            pg_name = None
+            for dim_mesh in pg_ranks_by_dim:
+                subgroup_ranks = dim_mesh.tolist()
+                dim_group = new_group(
+                    ranks=subgroup_ranks,
+                    timeout=timeout,
+                    backend=backend,
+                    pg_options=pg_options,
+                    group_desc=group_desc,
+                )
+
+                # only add to dim_groups if the current rank in the subgroup
+                if get_rank() in subgroup_ranks:
+                    if pg_name is not None:
+                        raise RuntimeError(
+                            f"Each device mesh dimension should get only one process group, but got {get_rank()} "
+                            f"in {subgroup_ranks}!"
+                        )
+                    pg_name = dim_group.group_name
+            return pg_name
+
+        def _init_process_groups(
+            self,
+            layout: _MeshLayout,
+            mesh_dim_names: Optional[tuple[str, ...]],
+            backend_override: tuple[BackendConfig, ...],
+        ) -> list[str]:
+            # group_name associated with each mesh dimension, each
+            # mesh dimension should have one sub-group per rank
+            dim_group_names: list[str] = []
+            # create sub pgs base on the mesh argument specified
+            for dim in range(len(layout)):
+                dim_name = mesh_dim_names[dim] if mesh_dim_names else f"dim_{dim}"
+                backend_cache = self.get_backend_from_cache(
+                    layout, backend_override[dim][1]
+                )
+                if backend_cache is not None:
+                    dim_group_names.append(backend_cache)
                 else:
-                    setattr(new, k, copy.deepcopy(v, obj))
-            return new
-
-        def get_rank_map(self) -> torch.Tensor:
-            with self._lock:
-                return self._rank_map
-
-        def get_root_mesh(self) -> Optional["DeviceMesh"]:
-            with self._lock:
-                return self._root_mesh
-
-        def update_backend_cache(self, layout: _MeshLayout, backend: str) -> None:
-            with self._lock:
-                if layout not in self._backend_cache:
-                    self._backend_cache[layout] = backend
-
-        def get_backend_from_cache(self, layout: _MeshLayout) -> Optional[str]:
-            with self._lock:
-                return self._backend_cache.get(layout, None)
+                    dim_group_names.append(
+                        self._init_one_process_group(  # type: ignore[arg-type]
+                            layout[dim], dim_name, backend_override[dim]
+                        )
+                    )
+                if dim_group_names[-1] is not None:
+                    self.update_backend_cache(
+                        layout, dim_group_names[-1], backend_override[dim][1]
+                    )
+            if any(n is None for n in dim_group_names):
+                assert all(n is None for n in dim_group_names)
+                return []
+            return dim_group_names
 
     torch.serialization.add_safe_globals([_SharedState])
 
@@ -307,9 +414,8 @@
                 # process (we need to know if the current global rank is in the mesh or not).
                 if _init_backend:
                     self._setup_world_group_and_device()
-                    self._dim_group_names = self._init_process_groups(
+                    self._dim_group_names = self._shared_state._init_process_groups(
                         self._layout,
-                        self._shared_state,
                         self._mesh_dim_names,
                         backend_override,
                     )
@@ -408,216 +514,6 @@
                     device_handle.set_device(get_rank() % num_devices_per_host)
 
             return _get_default_group()
-
-        @staticmethod
-<<<<<<< HEAD
-        def _init_process_groups(
-            layout: _MeshLayout,
-            shared_state: _SharedState,
-            mesh_dim_names: Optional[tuple[str, ...]],
-            backend_override: tuple[BackendConfig, ...],
-        ) -> list[str]:
-            # group_name associated with each mesh dimension, each
-            # mesh dimension should have one sub-group per rank
-            #
-            dim_group_names: list[str] = []
-=======
-        def _init_one_process_group(
-            sub_layout: _MeshLayout,
-            rank_map: torch.Tensor,
-            dim_name: str,
-            backend_override: BackendConfig,
-        ) -> Optional[str]:
-            # Generate a 2D global mesh tensor for the current dim for PG creation.
-            pg_ranks_by_dim = sub_layout.nest().remap_to_tensor(rank_map)
-            backend, pg_options = backend_override
-            # We need to explicitly pass in timeout when specified in option, otherwise
-            # the default timeout will be used to override the timeout set in option.
-            # TODO: remove this once we have fixed inside c10d level.
-            timeout = pg_options._timeout if pg_options else None
-
-            # If we have a 2D mesh with mesh_dim_names ("dp", "tp"), the group description
-            # of the subgroups would be `mesh_dim_dp` and `mesh_name_tp`.
-            # If the mesh doesn't have a mesh_dim_names, then the group description of the
-            # subgroup would be `mesh_dim_0` and `mesh_dim_1`.
-            group_desc = f"mesh_{dim_name}"
-
-            dim_group = None
->>>>>>> 6d41a728
-            default_group = _get_default_group()
-
-            # Early return if there is only one sub_layout in the mesh layout.
-            if sub_layout.numel() == get_world_size() and backend_override == (
-                None,
-                None,
-            ):
-                backend_cache = shared_state.get_backend_from_cache(layout)
-                if backend_cache is not None:
-                    dim_group_names.append(backend_cache)
-                else:
-                    # Append the default pg to the first dim groups only if the default pg is compatible with `self._device_type`.
-                    # Otherwise, create new pg.
-                    ranks = list(range(get_world_size()))
-                    dim_group = (
-                        new_group(
-                            backend="cpu:gloo,cuda:nccl",
-                            ranks=ranks,
-                            group_desc="mesh_default",
-                        )
-                        if torch.cuda.is_available()
-                        and get_backend(default_group) == "gloo"
-                        else default_group
-                    )
-<<<<<<< HEAD
-                    shared_state.update_backend_cache(layout, dim_group.group_name)
-                    dim_group_names.append(dim_group.group_name)
-            else:
-                # create sub pgs base on the mesh argument specified
-                for dim in range(len(layout)):
-                    # swap the current dim to the last dim
-                    # then reshape to flatten out other dims
-                    pg_ranks_by_dim = (
-                        layout[dim].nest().remap_to_tensor(shared_state.get_rank_map())
-                    )
-                    # PG Cache check here.
-                    backend_cache = shared_state.get_backend_from_cache(layout[dim])
-                    if backend_cache is not None:
-                        dim_group_names.append(backend_cache)
-                        continue
-
-                    backend, pg_options = backend_override[dim]
-                    # We need to explicitly pass in timeout when specified in option, otherwise
-                    # the default timeout will be used to override the timeout set in option.
-                    # TODO: remove this once we have fixed inside c10d level.
-                    timeout = pg_options._timeout if pg_options else None
-
-                    # If we have a 2D mesh with mesh_dim_names ("dp", "tp"), the group description
-                    # of the subgroups would be `mesh_dim_dp` and `mesh_name_tp`.
-                    # If the mesh doesn't not have a mesh_dim_names, then the group description of the
-                    # subgroup would be `mesh_dim_0` and `mesh_dim_1`.
-                    group_desc = (
-                        f"mesh_{mesh_dim_names[dim]}"
-                        if mesh_dim_names
-                        else f"mesh_dim_{dim}"
-                    )
-=======
-                    if torch.cuda.is_available()
-                    and get_backend(default_group) == "gloo"
-                    else default_group
-                )
-                return dim_group.group_name  # type: ignore[union-attr]
-
-            # If bound_device_id exists, it means the nccl communicator has been eagerly initialized
-            # so that we can use `split_group` to create subgroups through `ncclCommSplit`.
-            # In this case, we only need to make one API call (`split_group``) for the subgroup creation
-            # for each mesh dimension. In a 2 * 4 mesh, we only need to make two API calls per ranks to create
-            # all the subgroups.
-            # Otherwise, we need to make more than one API call (`new_group`) for subgroup creations. The
-            # numbers of API calls are equal to the number of subgroups for each mesh dimension. In a 2 * 4
-            # mesh, we need to make two API calls per ranks to create all the subgroups.
-            if (
-                getattr(default_group, "bound_device_id", None) is not None
-                and torch.cuda.is_available()
-                and (
-                    backend is None
-                    or default_group._get_backend(torch.device("cuda")).name()
-                    == backend
-                )
-            ):
-                dim_group = split_group(
-                    parent_pg=default_group,
-                    timeout=timeout,
-                    pg_options=pg_options,
-                    split_ranks=pg_ranks_by_dim.tolist(),
-                    group_desc=group_desc,
-                )
-                return dim_group.group_name  # type: ignore[union-attr]
-
-            # If the subgroup has been already created through `split_group`, we simply loop over `pg_ranks_by_dim`
-            # and append the `group_name` to the `dim_group_names` list when the current rank is in the subgroup.
-            # Otherwise, we use `new_group` instead of `split_group` to create subgroups by looping over `pg_ranks_by_dim`
-            # along with appending information to the `dim_group_names` list whenever necessary.
-            pg_name = None
-            for dim_mesh in pg_ranks_by_dim:
-                subgroup_ranks = dim_mesh.tolist()
-                dim_group = new_group(
-                    ranks=subgroup_ranks,
-                    timeout=timeout,
-                    backend=backend,
-                    pg_options=pg_options,
-                    group_desc=group_desc,
-                )
->>>>>>> 6d41a728
-
-                # only add to dim_groups if the current rank in the subgroup
-                if get_rank() in subgroup_ranks:
-                    if pg_name is not None:
-                        raise RuntimeError(
-                            f"Each device mesh dimension should get only one process group, but got {get_rank()} "
-                            f"in {subgroup_ranks}!"
-                        )
-<<<<<<< HEAD
-                        has_split_group = True
-
-                    # If the subgroup has been already created through `split_group`, we simply loop over `pg_ranks_by_dim`
-                    # and append the `group_name` to the `dim_group_names` list when the current rank is in the subgroup.
-                    # Otherwise, we use `new_group` instead of `split_group` to create subgroups by looping over `pg_ranks_by_dim`
-                    # along with appending information to the `dim_group_names` list whenever necessary.
-                    for dim_mesh in pg_ranks_by_dim:
-                        subgroup_ranks = dim_mesh.tolist()
-
-                        # We temporarily revert the reuse subgroup, since it breaks two internal tests.
-                        # Temporarily reverting to resolve test timeout while root-causing.
-                        # TODO: Add two tests to cover internal tests scenarios and re-enable reuse subgroup if exists.
-                        # pyrefly: ignore [unbound-name]
-                        if bound_device_id is None or not has_split_group:
-                            dim_group = new_group(
-                                ranks=subgroup_ranks,
-                                timeout=timeout,
-                                backend=backend,
-                                pg_options=pg_options,
-                                group_desc=group_desc,
-                            )
-
-                        # only add to dim_groups if the current rank in the subgroup
-                        if get_rank() in subgroup_ranks:
-                            if len(dim_group_names) > dim:
-                                raise RuntimeError(
-                                    f"Each device mesh dimension should get only one process group, but got {get_rank()} "
-                                    f"in {subgroup_ranks}!"
-                                )
-                            shared_state.update_backend_cache(
-                                layout[dim],
-                                dim_group.group_name,  # type: ignore[union-attr]
-                            )
-                            dim_group_names.append(dim_group.group_name)  # type: ignore[union-attr]
-=======
-                    pg_name = dim_group.group_name
-            return pg_name
-
-        @staticmethod
-        def _init_process_groups(
-            layout: _MeshLayout,
-            rank_map: torch.Tensor,
-            mesh_dim_names: Optional[tuple[str, ...]],
-            backend_override: tuple[BackendConfig, ...],
-        ) -> list[str]:
-            # group_name associated with each mesh dimension, each
-            # mesh dimension should have one sub-group per rank
-            dim_group_names: list[str] = []
-            # create sub pgs base on the mesh argument specified
-            for dim in range(len(layout)):
-                dim_name = mesh_dim_names[dim] if mesh_dim_names else f"dim_{dim}"
-                dim_group_names.append(
-                    DeviceMesh._init_one_process_group(  # type: ignore[arg-type]
-                        layout[dim], rank_map, dim_name, backend_override[dim]
-                    )
-                )
-            if any(n is None for n in dim_group_names):
-                assert all(n is None for n in dim_group_names)
-                return []
->>>>>>> 6d41a728
-            return dim_group_names
 
         def _get_root_mesh(self) -> "DeviceMesh":
             root_mesh = self._shared_state.get_root_mesh()
@@ -1258,11 +1154,12 @@
             # per dim backend init.
             if hasattr(self, "_dim_group_names"):
                 dim_group_names = self._dim_group_names.copy()
-                dim_group_names[dim : dim + 1] = self._init_process_groups(
-                    partial_layout,
-                    root_mesh._shared_state,
-                    mesh_dim_names,
-                    backend_override,
+                dim_group_names[dim : dim + 1] = (
+                    root_mesh._shared_state._init_process_groups(
+                        partial_layout,
+                        mesh_dim_names,
+                        backend_override,
+                    )
                 )
                 res_mesh._dim_group_names = dim_group_names
 
