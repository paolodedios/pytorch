from __future__ import annotations

import math
import os
import socket
import uuid
from collections.abc import Callable, Generator
from contextlib import contextmanager
from datetime import timedelta
from enum import Enum
from functools import partial
<<<<<<< HEAD
from typing import Any, Literal, Optional
=======
from typing import Any, Literal, NamedTuple
>>>>>>> 9140cbcc

import torch
import torch.distributed._functional_collectives as funcol
import torch.distributed.distributed_c10d as c10d
from torch._C._autograd import DeviceType
from torch._C._distributed_c10d import _SymmetricMemory, Work as _Work


_group_name_to_store: dict[str, c10d.Store] = {}


def enable_symm_mem_for_group(group_name: str) -> None:
    """
    Enables symmetric memory for a process group.

    Args:
        group_name (str): the name of the process group.
    """
    if group_name in _group_name_to_store:
        return

    group = c10d._resolve_process_group(group_name)
    global_ranks = sorted(c10d._world.pg_group_ranks[group].keys())
    # Different subgroups with the same name should use different stores
    global_ranks_str = "_".join(map(str, global_ranks))
    store = c10d.PrefixStore(
        f"symmetric_memory-{global_ranks_str}",
        c10d._get_process_group_store(group),
    )
    _group_name_to_store[group_name] = store
    _SymmetricMemory.set_group_info(
        group_name,
        group.rank(),
        group.size(),
        store,
    )


_is_test_mode: bool = False
_mocked_group_names: set[str] | None = None


@contextmanager
def _test_mode(group_names: set[str] | None = None) -> Generator[None, None, None]:
    """
    Forces ``is_symm_mem_enabled_for_group()`` to return ``True`` and the ops
    defined in the ``symm_mem`` namespace to use fallback implementations.

    The context manager is not thread safe.
    """
    global _is_test_mode
    global _mocked_group_names
    prev = _is_test_mode
    prev_group_names = _mocked_group_names
    try:
        _is_test_mode = True
        _mocked_group_names = group_names
        yield
    finally:
        _is_test_mode = prev
        _mocked_group_names = prev_group_names


def is_symm_mem_enabled_for_group(group_name: str) -> bool:
    """
    Check if symmetric memory is enabled for a process group.

    Args:
        group_name (str): the name of the process group.
    """
    if _is_test_mode:
        return _mocked_group_names is None or group_name in _mocked_group_names
    return group_name in _group_name_to_store


_group_name_to_workspace_tensor: dict[str, torch.Tensor | None] = {}


def get_symm_mem_workspace(group_name: str, min_size: int) -> _SymmetricMemory:
    """
    Get the symmetric memory workspace associated with the process group. If
    ``min_size`` is greater than the workspace associated with ``group_name``,
    the workspace will be re-allocated and re-rendezvous'd.

    Args:
        group_name (str): the name of the process group.
        min_size (int): the size requirement for the workspace in bytes.

    Returns:
        _SymmetricMemory: the symmetric memory workspace associated with the
        group.
    """
    enable_symm_mem_for_group(group_name)

    tensor = _group_name_to_workspace_tensor.get(group_name)
    size = tensor.numel() * tensor.element_size() if tensor is not None else 0
    if tensor is None or size < min_size:
        if torch.cuda.is_current_stream_capturing():
            curr_size = 0 if tensor is None else tensor.numel() * tensor.element_size()
            raise RuntimeError(
                f"get_symm_mem_workspace(): the requested size ({min_size} bytes) "
                "is greater than the size of the currently allocated workspace "
                f"({curr_size} bytes). It's currently not possible to expand the "
                "workspace size during graph capture. Please invoke "
                f'`get_symm_mem_workspace(group_name="{group_name}", '
                f'min_size="{min_size}")` before initiating the graph capture '
                "and try again."
            )
        tensor = _SymmetricMemory.empty_strided_p2p(
            (max(size, min_size),),
            [1],
            torch.uint8,
            torch.device(f"cuda:{torch.cuda.current_device()}"),
            group_name,
        )
        _group_name_to_workspace_tensor[group_name] = tensor
    return _SymmetricMemory.rendezvous(tensor)


_backend_streams: dict[int, torch.cuda.Stream] = {}


def _get_backend_stream(priority: int = 0) -> torch.cuda.Stream:
    if priority not in _backend_streams:
        _backend_streams[priority] = torch.cuda.Stream(priority=priority)
    return _backend_streams[priority]


def _pipelined_multi_all_gather_and_consume(
    shard: list[torch.Tensor],
    shard_consumer: Callable[[list[torch.Tensor], int], None],
    ag_out: list[torch.Tensor],
    group_name: str,
    ag_out_needed: bool = True,
) -> None:
    """
    Perform the following logic with micro-pipelined computation and
    communication:

        gathered = [
            all_gather_tensor(x, gather_dim=0, group=group)
            for x in shard
        ]

        shards = [[] for _ in range(group_size)]
        for x in ag_out:
            for i, y in enumerate(x.chunk(group_size)):
                shards[i].append(y)

        for src_rank, shard in enumerate(shards):
            shard_consumer(shard, src_rank)
    """
    p2p_workspace_size_req = 0
    for x in shard:
        p2p_workspace_size_req += x.numel() * x.element_size()
    symm_mem = get_symm_mem_workspace(group_name, min_size=p2p_workspace_size_req)
    group_size = symm_mem.world_size
    rank = symm_mem.rank

    symm_mem.barrier(channel=0)
    backend_stream = _get_backend_stream()
    backend_stream.wait_stream(torch.cuda.current_stream())

    for x, y in zip(shard, ag_out):
        assert x.is_contiguous(), (
            "_pipelined_all_gather_and_consume: all tensors "
            "in `shard` must be contiguous"
        )
        assert y.is_contiguous(), (
            "_pipelined_all_gather_and_consume: all tensors "
            "in `ag_out` must be contiguous"
        )
        assert x.shape[0] * group_size == y.shape[0]
        assert x.shape[1:] == y.shape[1:]

    def copy_shard(dst: list[torch.Tensor], src: list[torch.Tensor]) -> None:
        for d, s in zip(dst, src):
            d.copy_(s)

    def get_p2p_bufs(remote_rank: int) -> list[torch.Tensor]:
        offset_bytes = 0
        bufs = []
        for x in shard:
            buf = symm_mem.get_buffer(
                remote_rank,
                x.shape,
                x.dtype,
                storage_offset=offset_bytes // x.element_size(),
            )
            bufs.append(buf)
            offset_bytes += buf.numel() * buf.element_size()
        return bufs

    local_p2p_bufs = get_p2p_bufs(rank)

    # shards[i] => shard from rank i
    shards: list[list[torch.Tensor]] = [[] for _ in range(group_size)]
    for x in ag_out:
        for i, y in enumerate(x.chunk(group_size)):
            shards[i].append(y)

    # Parallelization strategy: after each rank copies its shard into its local
    # p2p buffer, every rank issues independent p2p copy -> shard_consumer
    # sequences to two streams. In addition to computation/communication
    # overlapping, the strategy allows for computation/computation overlapping,
    # greatly reducing quantization inefficiency.
    #
    # Notation:
    # - "mv" for the copy to local buffer
    # - "cp" for p2p copies
    # - "b" for barriers
    #
    # Constraints:
    # - The GPU scheduler may or may not overlap "mv" with the first shard_consumer.
    # - "cp" from different streams cannot overlap.
    #
    # Ideal scenario 0 - "mv" overlaps with the first shard_consumer:
    #
    # stream 0: [ shard_consumer ][ cp ][ shard_consumer ]
    # stream 1: [ mv ][b][ cp ][ shard_consumer ]
    #
    # Ideal scenario 1 - "mv" is scheduled before the first shard_consumer:
    #
    # stream 0:       [ shard_consumer ][ cp ][ shard_consumer ]
    # stream 1: [ mv ][b][ cp ][ shard_consumer ]
    #
    # Suboptimal scenario 0 - "mv" is scheduled after the first shard_consumer:
    #
    # stream 0: [ shard_consumer ]               [ cp ][ shard_consumer ]
    # stream 1:                   [ mv ][b][ cp ][ shard_consumer ]
    #
    # Suboptimal scenario 0 - "b" is scheduled after the first shard_consumer:
    #
    # stream 0:       [ shard_consumer ]         [ cp ][ shard_consumer ]
    # stream 1: [ mv ]                  [b][ cp ][ shard_consumer ]
    #
    # We haven't yet figured out a way to ensure "mv" and "b" are either
    # overlapped with or scheduled before the first shard_consumer. Thus, to
    # prevent suboptimal scenarios, we are giving up the chance to overlap "mv"
    # and "b" with the first shard_consumer for now.
    copy_shard(dst=local_p2p_bufs, src=shard)
    symm_mem.barrier(channel=1)
    backend_stream.wait_stream(torch.cuda.current_stream())

    # At this point, all ranks have copied their local shard to
    # their local p2p buffer. Each rank can now copy and consume
    # remote shards.
    shard_consumer(shard, rank)

    for step in range(1, group_size):
        if step % 2 == 0:
            stream = torch.cuda.current_stream()
        else:
            stream = backend_stream
        remote_rank = (step + rank) % group_size
        remote_p2p_bufs = get_p2p_bufs(remote_rank)
        with stream:
            copy_shard(dst=shards[remote_rank], src=remote_p2p_bufs)
            shard_consumer(shards[remote_rank], remote_rank)

    if ag_out_needed:
        # Copy from input to the all-gather output. Opportunistically overlap
        # it with the last shard_consumer.
        if group_size % 2 == 0:
            stream = torch.cuda.current_stream()
        else:
            stream = backend_stream
        with stream:
            copy_shard(dst=shards[rank], src=shard)

    torch.cuda.current_stream().wait_stream(backend_stream)
    symm_mem.barrier(channel=0)


def _pipelined_all_gather_and_consume(
    shard: torch.Tensor,
    shard_consumer: Callable[[torch.Tensor, int], None],
    ag_out: torch.Tensor,
    group_name: str,
    ag_out_needed: bool = True,
) -> None:
    """
    Perform the following logic with micro-pipelined computation and
    communication:

        ag_out = all_gather_tensor(shard, gather_dim=0, group=group)
        shards = ag_out.chunk(group.size())
        for src_rank, shard in enumerate(shards):
            shard_consumer(shard, src_rank)
    """

    def adapter(shard: list[torch.Tensor], rank: int) -> None:
        shard_consumer(shard[0], rank)

    _pipelined_multi_all_gather_and_consume(
        [shard],
        adapter,
        [ag_out],
        group_name,
        ag_out_needed,
    )


def _pipelined_produce_and_all2all(
    chunk_producer: Callable[[int, torch.Tensor], None],
    output: torch.Tensor,
    group_name: str,
    out_chunk_dim: int = 0,
) -> None:
    """
    Perform the following logic with micro-pipelined computation and
    communication:

        chunks = [
            chunk_producer(dst_rank, chunks[dst_rank])
            for dst_rank in range(group_size):
        ]
        dist.all_to_all_single(output=output, input=torch.cat(chunks))
    """
    out_chunks = output.chunk(
        c10d._get_group_size_by_name(group_name), dim=out_chunk_dim
    )
    p2p_workspace_size_req = out_chunks[0].numel() * out_chunks[0].element_size() * 2
    symm_mem = get_symm_mem_workspace(group_name, min_size=p2p_workspace_size_req)
    group_size = symm_mem.world_size
    rank = symm_mem.rank

    symm_mem.barrier(channel=0)
    backend_stream = _get_backend_stream()
    backend_stream.wait_stream(torch.cuda.current_stream())

    def get_p2p_buf(rank: int, idx: int) -> torch.Tensor:
        assert idx in (0, 1)
        offset = 0 if idx == 0 else out_chunks[0].numel()
        return symm_mem.get_buffer(
            rank, out_chunks[0].shape, out_chunks[0].dtype, offset
        )

    # Prepare two local p2p buffers, so that a remote rank can pull the result
    # of step [i] in one p2p buffer while the local rank can compute the
    # result of step [i+1] and write it directly the other p2p buffer.
    local_p2p_buf_0 = get_p2p_buf(rank, 0)
    local_p2p_buf_1 = get_p2p_buf(rank, 1)

    for step in range(1, group_size):
        remote_rank = (rank - step) % group_size
        if step % 2 == 0:
            stream = torch.cuda.current_stream()
            p2p_buf = local_p2p_buf_1
            remote_p2p_buf = get_p2p_buf(remote_rank, 1)
        else:
            stream = backend_stream
            p2p_buf = local_p2p_buf_0
            remote_p2p_buf = get_p2p_buf(remote_rank, 0)
        with stream:
            # Parallelization strategy: every rank issues independent compute
            # -> barrier -> p2p copy sequences on two streams. In addition to
            # computation/communication overlapping, the strategy allows for
            # computation/computation overlapping, greatly reducing
            # quantization inefficiency.
            #
            # Ideally, stream activities would look like this ("b" for
            # barriers, "cp" for p2p copies):
            #
            # [rank 0]
            # stream 0:         [  chunk_producer  ][b][ cp ][  chunk_producer ][b][ cp ]
            # stream 1: [  chunk_producer  ][b][ cp ][  chunk_producer  ][b][ cp ]
            #
            # [rank 1]
            # stream 0:         [  chunk_producer  ][b][ cp ][  chunk_producer ][b][ cp ]
            # stream 1: [  chunk_producer  ][b][ cp ][  chunk_producer  ][b][ cp ]
            #
            # Note that the barriers synchronize streams with the same ID
            # across ranks. They don't synchronize streams on the same rank.
            #
            # Since the work on both streams is independent, there's no
            # guarantee that the chunk_producer from stream 0 or stream 1 will
            # be scheduled first. If there is a scheduling mismatch across
            # ranks, the barrier forces all ranks to wait for the slowest.
            #
            # When scheduling mismatches occur among ranks, the stream
            # activities might look like this (note that p2p copies from
            # different streams cannot overlap with each other):
            #
            # [rank 0]
            # stream 0: [  chunk_producer  ][b        ][ cp ][  chunk_producer ][b       ][ cp ]
            # stream 1:         [  chunk_producer  ][b]      [ cp ][  chunk_producer  ][b]      [ cp ]
            #
            # [rank 1]
            # stream 0:         [  chunk_producer  ][b]      [ cp ][  chunk_producer  ][b]      [ cp ]
            # stream 1: [  chunk_producer  ][b        ][ cp ][  chunk_producer  ][b      ][ cp ]
            #
            # To prevent this, we need to ensure that the chunk_producer on
            # stream 1 gets scheduled first on every rank. Without access to
            # the underlying kernels, CUDA offers no API to control the
            # scheduling order of two independent, overlapping kernels. Our
            # solution is to issue a small sleep kernel in stream 0. The sleep
            # duration is insignificant, but having an extra task in stream 0
            # will almost guarantee that the chunk_producer on stream 1 gets
            # scheduled first. Once the first chunk_producer is scheduled in
            # the correct order, there's very little room for the scheduling
            # order of subsequent kernels to be inconsistent across ranks.
            if step == 2:
                torch.cuda._sleep(100)
            chunk_producer((rank + step) % group_size, p2p_buf)
            symm_mem.barrier(channel=step % 2)
            out_chunks[remote_rank].copy_(remote_p2p_buf)
            # The local P2P buffer can only be overwritten by the next
            # chunk_producer after all peers have finished reading from it.
            symm_mem.barrier(channel=step % 2)

    # If the sleep wasn't issued in the above loop, do it now.
    if group_size == 2:
        torch.cuda._sleep(100)

    chunk_producer(rank, out_chunks[rank])
    torch.cuda.current_stream().wait_stream(backend_stream)
    symm_mem.barrier(channel=0)


lib = torch.library.Library("symm_mem", "DEF")  # noqa: TOR901
lib.define(
    "fused_all_gather_matmul("
    "Tensor A, Tensor[] Bs, int gather_dim, str group_name, *, bool return_A = True) -> (Tensor?, Tensor[])",
    tags=[torch._C.Tag.needs_fixed_stride_order],
)
lib.define(
    "fused_all_gather_scaled_matmul("
    "Tensor A, Tensor[] Bs, Tensor A_scale, Tensor[] B_scales, "
    "int gather_dim, str group_name, "
    "Tensor?[] biases, "
    "Tensor?[] result_scales, "
    "ScalarType?[] out_dtypes, "
    "bool[] use_fast_accum) -> (Tensor, Tensor[])",
    tags=[torch._C.Tag.needs_fixed_stride_order],
)
lib.define(
    "fused_matmul_reduce_scatter(Tensor A, Tensor B, str reduce_op, int scatter_dim, str group_name) -> Tensor",
    tags=[torch._C.Tag.needs_fixed_stride_order],
)
lib.define(
    "fused_scaled_matmul_reduce_scatter("
    "Tensor A, Tensor B, Tensor A_scale, Tensor B_scale, "
    "str reduce_op, int orig_scatter_dim, int scatter_dim_after_maybe_reshape, str group_name, SymInt[]? output_shape, "
    "Tensor? bias = None, "
    "Tensor? result_scale = None, "
    "ScalarType? out_dtype = None, "
    "bool use_fast_accum = False) -> Tensor",
    tags=[torch._C.Tag.needs_fixed_stride_order],
)
lib.define("_low_contention_all_gather(Tensor tensor, str group_name) -> Tensor")
lib.define(
    "_low_contention_reduce_scatter(Tensor tensor, str reduce_op, str group_name) -> Tensor"
)

lib.define("get_remote_tensors(Tensor x, str group_name) -> Tensor[]")
"""
Given a local tensor and a group name, return a tuple of tensors that are
symmetric on other devices. The returned tensors are ordered by rank IDs. The
length of the tuple equals to the size of the group.

Note: this API works only when `world_within_direct_access()` returns True, i.e.
only when the group is within NVLink domain or similar. It does not work across
network interfaces.
"""


@torch.library.impl(lib, "get_remote_tensors", "CUDA")
def _get_remote_tensors_default(
    local: torch.Tensor, group_name: str
) -> tuple[torch.Tensor, ...]:
    hdl = rendezvous(local, group_name)
    if hdl is None:
        raise ValueError("Tensor is not allocated from Symmetric Memory")

    return tuple(
        hdl.get_remote_tensor(peer, local.size(), local.dtype)
        for peer in range(hdl.world_size)
    )


@torch.library.impl(lib, "get_remote_tensors", "Meta")
def _get_remote_tensors_meta(
    local: torch.Tensor, group_name: str
) -> tuple[torch.Tensor, ...]:
    group = c10d._resolve_process_group(group_name)
    return tuple(torch.empty_like(local) for _ in range(group.size()))


class _ScaleMode(Enum):
    UNSCALED = "unscaled"
    TENSOR_WISE = "tensor-wise"
    ROW_WISE_SHARDED = "row-wise-sharded"
    ROW_WISE_REPLICATED = "row-wise-replicated"


def _check_and_verify_fp8_all_gather_scale_mode(
    shard: torch.Tensor, scale: torch.Tensor | None, gather_dim: int, group_size: int
) -> _ScaleMode:
    full_shape = list(shard.shape)
    full_shape[gather_dim] *= group_size

    if scale is None:
        return _ScaleMode.UNSCALED
    elif scale.shape[:-1] == shard.shape[:-1] and scale.shape[-1] == 1:
        # Row-wise scaling
        #
        # NOTE: when the last dim of both A_shard and A_scale is one, we can't
        # tell if A_scale is replicated tensor-wise scale or sharded row-wise
        # scale. Treating it as row-wise scaling for safety.
        return _ScaleMode.ROW_WISE_SHARDED
    elif scale.numel() == 1:
        return _ScaleMode.TENSOR_WISE
    elif list(scale.shape[:-1]) == full_shape[:-1]:
        return _ScaleMode.ROW_WISE_REPLICATED
    else:
        raise ValueError(
            "Invalid scale shape for fp8 all-gather "
            f"(shard shape: {shard.shape}, scale shape: {scale.shape})"
        )


def _fused_all_gather_matmul_impl(
    mm_out_op: torch._ops.OpOverload,
    A_shard: torch.Tensor,
    Bs: list[torch.Tensor],
    A_scale: torch.Tensor | None,
    kwargs_list: list[dict[str, Any]],
    out_dtypes: list[torch.dtype | None],
    gather_dim: int,
    group_name: str,
    return_A: bool,
) -> tuple[torch.Tensor | None, list[torch.Tensor]]:
    if A_shard.dim() < 2:
        raise ValueError("A_shard must be a matrix")
    for B in Bs:
        if B.dim() != 2:
            raise ValueError("B must be a matrix")
    if len(out_dtypes) != len(Bs):
        raise ValueError("len(out_types) must be the same as len(Bs)")
    if len(kwargs_list) != len(Bs):
        raise ValueError("len(kwargs_list) must be the same as len(Bs)")
    if gather_dim < 0 or gather_dim >= A_shard.dim():
        raise ValueError("Invalid gather_dim")

    group = c10d._resolve_process_group(group_name)

    if gather_dim == A_shard.ndim - 1 or gather_dim == -1:
        return _fused_all_gather_matmul_last_gather_dim_impl(
            mm_out_op,
            A_shard,
            Bs,
            A_scale,
            kwargs_list,
            out_dtypes,
            gather_dim,
            group_name,
            return_A,
        )

    # Move the gather_dim to the front and flatten the tensor into a 2D matrix.
    # The flattened tensor doesn't need to be contiguous (for computation
    # efficiency), as _pipelined_all_gather_and_consume guarantees that shards
    # passed to shard_consumer are contiguous.
    A_shard_flat = A_shard.movedim(gather_dim, 0)
    leading_dims = [group.size()] + list(A_shard_flat.shape[:-1])
    A_shard_flat = A_shard_flat.flatten(0, -2)

    # Helper function for reverting the above transformation
    def unflatten(t: torch.Tensor) -> torch.Tensor:
        return t.view(*leading_dims, -1).flatten(0, 1).movedim(0, gather_dim)

    A_flat = A_shard_flat.new_empty(
        A_shard_flat.shape[0] * group.size(),
        A_shard_flat.shape[1],
    )

    outputs = [
        A_flat.new_empty(A_flat.shape[0], B.shape[1], dtype=out_dtype or B.dtype)
        for B, out_dtype in zip(Bs, out_dtypes)
    ]
    output_shards = [output.chunk(group.size()) for output in outputs]

    scale_mode = _check_and_verify_fp8_all_gather_scale_mode(
        shard=A_shard, scale=A_scale, gather_dim=gather_dim, group_size=group.size()
    )

    # Computing block-wise matmul along the first dim of A
    if scale_mode == _ScaleMode.ROW_WISE_SHARDED:
        assert A_scale is not None
        A_scale_shard = A_scale.movedim(gather_dim, 0).flatten(0, -2)
        A_scale_flat = A_scale_shard.new_empty(
            A_scale_shard.shape[0] * group.size(),
            A_scale_shard.shape[1],
        )

        def row_wise_sharded_consumer(shard: list[torch.Tensor], rank: int) -> None:
            for idx, (B, kwargs) in enumerate(zip(Bs, kwargs_list)):
                mm_out_op(
                    shard[0],
                    B,
                    scale_a=shard[1],
                    **kwargs,
                    out=output_shards[idx][rank],
                )

        _pipelined_multi_all_gather_and_consume(
            [A_shard_flat, A_scale_shard],
            row_wise_sharded_consumer,
            [A_flat, A_scale_flat],
            group_name,
            return_A,
        )
    elif scale_mode == _ScaleMode.ROW_WISE_REPLICATED:
        assert A_scale is not None
        A_scale_shards = (
            A_scale.movedim(gather_dim, 0).flatten(0, -2).chunk(group.size())
        )

        def row_wise_replicated_consumer(shard: torch.Tensor, rank: int) -> None:
            for idx, (B, kwargs) in enumerate(zip(Bs, kwargs_list)):
                mm_out_op(
                    shard,
                    B,
                    scale_a=A_scale_shards[rank],
                    **kwargs,
                    out=output_shards[idx][rank],
                )

        _pipelined_all_gather_and_consume(
            A_shard_flat,
            row_wise_replicated_consumer,
            A_flat,
            group_name,
            return_A,
        )
    else:
        if scale_mode == _ScaleMode.TENSOR_WISE:
            assert A_scale is not None
            for kwargs in kwargs_list:
                kwargs["scale_a"] = A_scale
        else:
            assert scale_mode == _ScaleMode.UNSCALED

        def default_consumer(shard: torch.Tensor, rank: int) -> None:
            for idx, (B, kwargs) in enumerate(zip(Bs, kwargs_list)):
                mm_out_op(shard, B, **kwargs, out=output_shards[idx][rank])

        _pipelined_all_gather_and_consume(
            A_shard_flat,
            default_consumer,
            A_flat,
            group_name,
            return_A,
        )

    A = unflatten(A_flat) if return_A else None
    return A, [unflatten(output) for output in outputs]


def _pipelined_all_gather_and_consume_last_dim(
    shard: torch.Tensor,
    shard_consumer: Callable[[torch.Tensor, int], None],
    ag_out: torch.Tensor,
    group_name: str,
    ag_out_needed: bool = True,
) -> None:
    p2p_workspace_size_req = 0
    p2p_workspace_size_req = shard.numel() * shard.element_size()
    symm_mem = get_symm_mem_workspace(group_name, min_size=p2p_workspace_size_req)
    group_size = symm_mem.world_size
    rank = symm_mem.rank

    symm_mem.barrier(channel=0)
    backend_stream = _get_backend_stream()
    backend_stream.wait_stream(torch.cuda.current_stream())

    def copy_shard(dst: torch.Tensor, src: torch.Tensor) -> None:
        dst.copy_(src)

    def get_p2p_buf(remote_rank: int) -> torch.Tensor:
        buf = symm_mem.get_buffer(
            remote_rank,
            shard.shape,
            shard.dtype,
        )
        return buf

    local_p2p_buf = get_p2p_buf(rank)

    shards = ag_out.chunk(group_size)

    copy_shard(dst=local_p2p_buf, src=shard)
    symm_mem.barrier(channel=1)
    backend_stream.wait_stream(torch.cuda.current_stream())

    # At this point, all ranks have copied their local shard to
    # their local p2p buffer. Each rank can now copy and consume
    # remote shards.
    shard_consumer(shard, rank)

    for step in range(1, group_size):
        if step % 2 == 0:
            stream = torch.cuda.current_stream()
        else:
            stream = backend_stream
        remote_rank = (step + rank) % group_size
        remote_p2p_buf = get_p2p_buf(remote_rank)
        with stream:
            copy_shard(dst=shards[remote_rank], src=remote_p2p_buf)
            shard_consumer(shards[remote_rank], remote_rank)

    if ag_out_needed:
        # Copy from input to the all-gather output. Opportunistically overlap
        # it with the last shard_consumer.
        if group_size % 2 == 0:
            stream = torch.cuda.current_stream()
        else:
            stream = backend_stream
        with stream:
            copy_shard(dst=shards[rank], src=shard)

    torch.cuda.current_stream().wait_stream(backend_stream)
    symm_mem.barrier(channel=0)


def _fused_all_gather_matmul_last_gather_dim_impl(
    mm_out_op: torch._ops.OpOverload,
    A_shard: torch.Tensor,
    Bs: list[torch.Tensor],
    A_scale: torch.Tensor | None,
    kwargs_list: list[dict[str, Any]],
    out_dtypes: list[torch.dtype | None],
    gather_dim: int,
    group_name: str,
    return_A: bool,
) -> tuple[torch.Tensor | None, list[torch.Tensor]]:
    group = c10d._resolve_process_group(group_name)
    group_size = group.size()

    B_shards = [B.chunk(group.size()) for B in Bs]

    leading_dims = list(A_shard.shape[:-1])
    A_shard_flat = A_shard.flatten(0, -2)

    def unflatten(t: torch.Tensor) -> torch.Tensor:
        return t.view(*leading_dims, -1)

    A_flat_out = A_shard_flat.new_empty(
        A_shard_flat.shape[0] * group.size(),
        A_shard_flat.shape[1],
    )

    outputs = [
        torch.empty(
            (A_shard_flat.shape[0], B.shape[1]),
            dtype=out_dtype or B.dtype,
            device=A_shard.device,
        )
        for B, out_dtype in zip(Bs, out_dtypes)
    ]

    first = True
    events = [torch.cuda.Event() for _ in outputs]

    def default_consumer(shard: torch.Tensor, rank: int) -> None:
        nonlocal first
        for out, event, B_shard, kwargs in zip(outputs, events, B_shards, kwargs_list):
            event.wait()
            if first:
                torch.ops.aten.mm.out(shard, B_shard[rank], **kwargs, out=out)
            else:
                out.addmm_(shard, B_shard[rank])
            event.record()

        first = False

    _pipelined_all_gather_and_consume_last_dim(
        A_shard_flat,
        default_consumer,
        A_flat_out,
        group_name,
        return_A,
    )
    ret_A = None
    if return_A:
        # This path is inefficient and will be filtered out at passes stage
        # Added only for completeness.
        A_split_cat_out_flat = torch.cat(A_flat_out.chunk(group_size), dim=-1)
        ret_A = unflatten(A_split_cat_out_flat)

    return ret_A, [unflatten(output) for output in outputs]


@torch.library.impl(lib, "fused_all_gather_matmul", "Meta")
def _fused_all_gather_matmul_fallback(
    A_shard: torch.Tensor,
    Bs: list[torch.Tensor],
    gather_dim: int,
    group_name: str,
    *,
    return_A: bool = True,
) -> tuple[torch.Tensor | None, list[torch.Tensor]]:
    group_size = c10d._get_group_size_by_name(group_name)
    A = torch.ops._c10d_functional.all_gather_into_tensor(
        A_shard.contiguous(), group_size, group_name
    )
    A = torch.ops._c10d_functional.wait_tensor(A)
    if gather_dim == A.ndim - 1 or gather_dim == -1:
        A_splits = A.chunk(group_size)
        A_mm = torch.cat(A_splits, dim=-1)
        res = [torch.matmul(A_mm, B) for B in Bs]
        if return_A:
            return A_mm, res
        else:
            return None, res

    A = A.view(group_size, *A_shard.shape).movedim(gather_dim + 1, 1).flatten(0, 1)
    res = [torch.matmul(A, B).movedim(0, gather_dim) for B in Bs]
    if return_A:
        return A.movedim(0, gather_dim), res
    else:
        return None, res


@torch.library.impl(lib, "fused_all_gather_matmul", "CUDA")
def _fused_all_gather_matmul(
    A_shard: torch.Tensor,
    Bs: list[torch.Tensor],
    gather_dim: int,
    group_name: str,
    *,
    return_A: bool = True,
) -> tuple[torch.Tensor | None, list[torch.Tensor]]:
    """
    Perform the following logic with micro-pipelined computation and
    communication:

        all_gather_tensor(A_shard, gather_dim, group_name) @ B

    Optimal stride order for A_shard - if A_shard.movedim(gather_dim, 0) is
    contiguous, no extra copy is required for input layout transformation.
    Otherwise A_shard needs to be copied once.
    """
    if _is_test_mode:
        return _fused_all_gather_matmul_fallback(
            A_shard, Bs, gather_dim, group_name, return_A=return_A
        )

    if _should_use_fused_all_gather_matmul_native(A_shard, Bs, gather_dim, group_name):
        group = c10d._resolve_process_group(group_name)
        leading_dims = list(A_shard.shape[:-1])
        leading_dims[0] *= group.size()
        A, out = _fused_all_gather_matmul_native(
            A_shard.flatten(0, -2), Bs[0], group_name
        )
        return A.view(*leading_dims, -1), [out.view(*leading_dims, -1)]

    if _should_use_multimem_all_gather_matmul(
        A_shard, gather_dim, group_name, return_A
    ):
        return None, _multimem_all_gather_matmul(A_shard, Bs, group_name)

    with torch.profiler.record_function("fused_all_gather_matmul"):
        return _fused_all_gather_matmul_impl(
            torch.ops.aten.mm.out,
            A_shard,
            Bs,
            None,
            [{} for B in Bs],
            [B.dtype for B in Bs],
            gather_dim,
            group_name,
            return_A,
        )


def _should_use_fused_all_gather_matmul_native(
    A_shard: torch.Tensor,
    Bs: list[torch.Tensor],
    gather_dim: int,
    group_name: str,
) -> bool:
    group = c10d._resolve_process_group(group_name)
    local_M = math.prod(A_shard.shape[:-1])

    return (
        "TORCH_SYMM_MEM_ENABLE_NATIVE_ASYNC_TP" in os.environ
        and A_shard.is_contiguous()
        and gather_dim == 0
        # _async_input_mm requires local_M to be divisible by world_size.
        and local_M % group.size() == 0
        # _async_input_mm outperforms the decomposition-based approach when the
        # global M is small.
        and 2048 < local_M * group.size() <= 4096
        # _async_input_mm only supports a single B.
        and len(Bs) == 1
    )


def _fused_all_gather_matmul_native(
    A_shard: torch.Tensor,
    B: torch.Tensor,
    group_name: str,
) -> tuple[torch.Tensor, torch.Tensor]:
    symm_mem = rendezvous(A_shard, group_name)
    if symm_mem is None:
        symm_mem = get_symm_mem_workspace(
            group_name, A_shard.numel() * A_shard.element_size()
        )
        symm_mem.barrier()
        buf = symm_mem.get_buffer(symm_mem.rank, A_shard.shape, A_shard.dtype)
        buf.copy_(A_shard)
        A_shard = buf

    rank = symm_mem.rank
    world_size = symm_mem.world_size

    current_stream = torch.cuda.current_stream()
    backend_stream = _get_backend_stream(priority=-1)

    symm_mem.barrier()
    backend_stream.wait_stream(current_stream)
    current_stream.wait_stream(backend_stream)

    A = A_shard.new_empty(A_shard.shape[0] * world_size, A_shard.shape[1])
    A_signals = torch.zeros(world_size, dtype=torch.uint32, device=A_shard.device)
    A_shards = A.chunk(world_size)

    A_shards[rank].copy_(A_shard)
    if not torch.cuda.is_current_stream_capturing():
        _SymmetricMemory.stream_write_value32(A_signals, rank, 1)
    else:
        _SymmetricMemory.memset32(A_signals, offset=rank, val=1, count=1)

    out = torch.ops.symm_mem._async_input_mm(A, B, A_signals, rank)
    for step in range(1, world_size):
        src_rank = (rank + step) % world_size
        src_buf = symm_mem.get_buffer(src_rank, A_shard.shape, A_shard.dtype)
        with backend_stream:
            A_shards[src_rank].copy_(src_buf)
            if not torch.cuda.is_current_stream_capturing():
                # cuStreamWriteValue32 issues a system level fence before the write
                _SymmetricMemory.stream_write_value32(A_signals, src_rank, 1)
            else:
                _SymmetricMemory.memset32(A_signals, offset=src_rank, val=1, count=1)

    current_stream.wait_stream(backend_stream)
    backend_stream.wait_stream(current_stream)

    symm_mem.barrier()
    return A, out


def _should_use_multimem_all_gather_matmul(
    A_shard: torch.Tensor,
    gather_dim: int,
    group_name: str,
    return_A: bool,
) -> bool:
    group = c10d._resolve_process_group(group_name)
    local_M = math.prod(A_shard.shape[:-1])
    has_multicast_support = (
        A_shard.device.type == "cuda"
        and _SymmetricMemory.has_multicast_support(
            DeviceType.CUDA, A_shard.device.index
        )
    )

    return (
        has_multicast_support
        and not return_A
        and A_shard.is_contiguous()
        and gather_dim == 0
        # The heuristic is empirical. We could refine it with a more
        # sophisticated perf model.
        and local_M * group.size() <= 2048
    )


def _multimem_all_gather_matmul(
    A_shard: torch.Tensor,
    Bs: list[torch.Tensor],
    group_name: str,
) -> list[torch.Tensor]:
    group = c10d._resolve_process_group(group_name)
    A_shape = torch.Size((A_shard.shape[0] * group.size(), *A_shard.shape[1:]))
    symm_mem = get_symm_mem_workspace(
        group_name, A_shape.numel() * A_shard.element_size()
    )
    A = symm_mem.get_buffer(symm_mem.rank, A_shape, A_shard.dtype)
    torch.ops.symm_mem.multimem_all_gather_out(A_shard, group_name, A)
    return [torch.matmul(A, B) for B in Bs]


@torch.library.impl(lib, "fused_all_gather_scaled_matmul", "Meta")
def _fused_all_gather_scaled_matmul_fallback(
    A_shard: torch.Tensor,
    Bs: list[torch.Tensor],
    A_scale: torch.Tensor,
    B_scales: list[torch.Tensor],
    gather_dim: int,
    group_name: str,
    biases: list[torch.Tensor | None],
    result_scales: list[torch.Tensor | None],
    out_dtypes: list[torch.dtype | None],
    use_fast_accum: list[bool],
) -> tuple[torch.Tensor, list[torch.Tensor]]:
    out_dtypes = _maybe_convert_scalar_types_to_dtypes(out_dtypes)

    group_size = c10d._get_group_size_by_name(group_name)
    A = torch.ops._c10d_functional.all_gather_into_tensor(
        A_shard.contiguous(), group_size, group_name
    )
    A = torch.ops._c10d_functional.wait_tensor(A)
    A = A.view(group_size, *A_shard.shape).movedim(gather_dim + 1, 1).flatten(0, 1)

    scale_mode = _check_and_verify_fp8_all_gather_scale_mode(
        shard=A_shard, scale=A_scale, gather_dim=gather_dim, group_size=group_size
    )
    if scale_mode == _ScaleMode.ROW_WISE_SHARDED:
        A_scale_shard = A_scale
        A_scale = torch.ops._c10d_functional.all_gather_into_tensor(
            A_scale.contiguous(), group_size, group_name
        )
        A_scale = torch.ops._c10d_functional.wait_tensor(A_scale)
        A_scale = (
            A_scale.view(group_size, *A_scale_shard.shape)
            .movedim(gather_dim + 1, 1)
            .flatten(0, -2)
        )
    elif scale_mode == _ScaleMode.ROW_WISE_REPLICATED:
        A_scale = A_scale.movedim(gather_dim, 0).flatten(0, -2)
    else:
        assert scale_mode == _ScaleMode.TENSOR_WISE

    def scaled_matmul(
        A: torch.Tensor,
        B: torch.Tensor,
        A_scale: torch.Tensor,
        B_scale: torch.Tensor,
        bias: torch.Tensor | None,
        result_scale: torch.Tensor | None,
        out_dtype: torch.dtype | None,
        use_fast_accum: bool,
    ) -> torch.Tensor:
        leading_dims = A.shape[:-1]
        res = torch.ops.aten._scaled_mm(
            A.flatten(0, -2),
            B,
            A_scale,
            B_scale,
            bias,
            result_scale,
            out_dtype=out_dtype,
            use_fast_accum=use_fast_accum,
        )
        return res.unflatten(0, leading_dims)

    return A.movedim(0, gather_dim), [
        scaled_matmul(
            A, B, A_scale, B_scale, bias, result_scale, out_dtype, fast_accum
        ).movedim(0, gather_dim)
        for B, B_scale, bias, result_scale, out_dtype, fast_accum in zip(
            Bs, B_scales, biases, result_scales, out_dtypes, use_fast_accum
        )
    ]


@torch.library.impl(lib, "fused_all_gather_scaled_matmul", "CUDA")
def _fused_all_gather_scaled_matmul(
    A_shard: torch.Tensor,
    Bs: list[torch.Tensor],
    A_scale: torch.Tensor,
    B_scales: list[torch.Tensor],
    gather_dim: int,
    group_name: str,
    biases: list[torch.Tensor | None],
    result_scales: list[torch.Tensor | None],
    out_dtypes: list[torch.dtype | None],
    use_fast_accum: list[bool],
) -> tuple[torch.Tensor, list[torch.Tensor]]:
    """
    Perform the following logic with micro-pipelined computation and
    communication:

        A = all_gather_tensor(A_shard, gather_dim, group_name)
        leading_dims = A.shape[:-1]
        res = torch.ops.aten._scaled_mm(A.flatten(0, -2), B, A_scale, B_scale)
        res = res.unflatten(0, leading_dims)

    The input `A_scale` can be tensor-wise, row-wise-sharded or
    row-wise-replicated.

    Optimal stride order for `A_shard` - if `A_shard.movedim(gather_dim, 0)` is
    contiguous, no extra copy is required for input layout transformation.
    Otherwise A_shard needs to be copied once.
    """
    out_dtypes = _maybe_convert_scalar_types_to_dtypes(out_dtypes)

    if len(biases) != len(Bs):
        raise ValueError("len(biases) must be the same as len(Bs)")
    if len(result_scales) != len(Bs):
        raise ValueError("len(result_scales) must be the same as len(Bs)")
    if len(out_dtypes) != len(Bs):
        raise ValueError("len(out_dtypes) must be the same as len(Bs)")
    if len(use_fast_accum) != len(Bs):
        raise ValueError("len(use_gast_accum_list) must be the same as len(Bs)")

    if _is_test_mode:
        return _fused_all_gather_scaled_matmul_fallback(
            A_shard,
            Bs,
            A_scale,
            B_scales,
            gather_dim,
            group_name,
            biases,
            result_scales,
            out_dtypes,
            use_fast_accum,
        )

    with torch.profiler.record_function("fused_all_gather_scaled_matmul"):
        A, res = _fused_all_gather_matmul_impl(
            torch.ops.aten._scaled_mm.out,
            A_shard,
            Bs,
            A_scale,
            [
                {
                    "scale_b": B_scale,
                    "bias": bias,
                    "scale_result": result_scale,
                    "out_dtype": out_dtype,
                    "use_fast_accum": fast_accum,
                }
                for B_scale, bias, result_scale, out_dtype, fast_accum in zip(
                    B_scales, biases, result_scales, out_dtypes, use_fast_accum
                )
            ],
            out_dtypes,
            gather_dim,
            group_name,
            True,
        )
        assert A is not None
        return A, res


def make_contiguous_for_perm(
    t: torch.Tensor,
    perm: list[int],
) -> torch.Tensor:
    """
    Restride `t` such that `t.permute(perm)` is contiguous.
    """
    inv_perm = [0] * len(perm)
    for i, p in enumerate(perm):
        inv_perm[p] = i
    return t.permute(perm).contiguous().permute(inv_perm)


def restride_A_shard_for_fused_all_gather_matmul(
    t: torch.Tensor,
    gather_dim: int,
) -> torch.Tensor:
    """
    Restride the `A_shard` arg of `fused_all_gather_matmul` for optimal perf.
    See the doc for `fused_all_gather_matmul` for detail.
    """
    perm = list(range(len(t.shape)))
    perm.insert(0, perm.pop(gather_dim))
    return make_contiguous_for_perm(t, perm)


@torch.library.impl(lib, "fused_matmul_reduce_scatter", "CUDA")
def _fused_matmul_reduce_scatter(
    A: torch.Tensor,
    B: torch.Tensor,
    reduce_op: str,
    scatter_dim: int,
    group_name: str,
) -> torch.Tensor:
    """
    Perform the following logic with micro-pipelined computation and
    communication:

        reduce_scatter_tensor(A @ B, reduce_op, scatter_dim, group_name)

    Optimal stride order for A - if A.movedim(scatter_dim, 0) is contiguous, no
    extra copy is required for input layout transformation. Otherwise A needs
    to be copied once.
    """
    if _is_test_mode:
        return _fused_matmul_reduce_scatter_fallback(
            A, B, reduce_op, scatter_dim, group_name
        )

    with torch.profiler.record_function("fused_matmul_reduce_scatter"):
        return _fused_matmul_reduce_scatter_impl(
            mm_out_op=torch.ops.aten.mm.out,
            A=A,
            B=B,
            kwargs={},
            out_dtype=A.dtype,
            reduce_op=reduce_op,
            scatter_dim=scatter_dim,
            group_name=group_name,
        )


@torch.library.impl(lib, "fused_matmul_reduce_scatter", "Meta")
def _fused_matmul_reduce_scatter_fallback(
    A: torch.Tensor,
    B: torch.Tensor,
    reduce_op: str,
    scatter_dim: int,
    group_name: str,
) -> torch.Tensor:
    res = funcol.reduce_scatter_tensor(A @ B, reduce_op, scatter_dim, group_name)
    res = funcol.wait_tensor(res)
    return res


def _fused_matmul_reduce_scatter_impl(
    mm_out_op: torch._ops.OpOverload,
    A: torch.Tensor,
    B: torch.Tensor,
    kwargs: dict[str, Any],
    out_dtype: torch.dtype | None,
    reduce_op: str,
    scatter_dim: int,
    group_name: str,
) -> torch.Tensor:
    if A.dim() < 2:
        raise ValueError("A_shard must be a matrix")
    if scatter_dim < 0 or scatter_dim >= A.dim():
        raise ValueError("Invalid gather_dim")
    if B.dim() != 2:
        raise ValueError("B must be a matrix")
    if reduce_op == "sum":
        reduce_fn = partial(torch.sum, dim=0)
    elif reduce_op == "avg":
        reduce_fn = partial(torch.mean, dim=0)
    else:
        raise ValueError("reduce_op must be sum or avg")
    group = c10d._resolve_process_group(group_name)
    out_shape = [*A.shape[:-1], B.shape[1]]
    out_shape[scatter_dim] //= group.size()

    if scatter_dim == A.ndim - 1:
        B_shards = B.chunk(group.size(), dim=B.ndim - 1)
        A_flat = A.flatten(0, -2)

        def _chunk_producer(rank: int, out: torch.Tensor) -> None:
            mm_out_op(A_flat, B_shards[rank], **kwargs, out=out)

        leading_dims = list(A.shape[:-1])

        stacked_partials = torch.empty(
            (A_flat.shape[0], B.shape[1]),
            dtype=out_dtype or A.dtype,
            device=A.device,
        )

        _pipelined_produce_and_all2all(
            _chunk_producer,
            stacked_partials,
            group_name,
            out_chunk_dim=1,
        )

        stacked_partials_view = stacked_partials.reshape(
            *leading_dims, group.size(), -1
        )
        return reduce_fn(
            stacked_partials_view,
            dim=-2,
        )

    # Move the scatter_dim to the front and flatten the tensor into a 2D matrix
    x = A.movedim(scatter_dim, 0)
    leading_dims = [group.size()] + list(x.shape[:-1])
    leading_dims[1] //= group.size()
    x = x.flatten(0, -2)
    A_shards = x.chunk(group.size())

    # Computing block-wise matmul along the first dim of A
    def chunk_producer(rank: int, out: torch.Tensor) -> None:
        mm_out_op(A_shards[rank], B, **kwargs, out=out)

    stacked_partials = x.new_empty(x.shape[0], B.shape[1], dtype=out_dtype or A.dtype)

    _pipelined_produce_and_all2all(
        chunk_producer,
        stacked_partials,
        group_name,
    )

    # Ensures that the transpose and reduction produce contiguous result
    # in a single reduction kernel.
    return reduce_fn(
        stacked_partials.view(*leading_dims, -1)
        .movedim(1, scatter_dim + 1)
        .movedim(0, scatter_dim),
        dim=scatter_dim,
    )


@torch.library.impl(lib, "fused_scaled_matmul_reduce_scatter", "CUDA")
def _fused_scaled_matmul_reduce_scatter(
    A: torch.Tensor,
    B: torch.Tensor,
    A_scale: torch.Tensor,
    B_scale: torch.Tensor,
    reduce_op: str,
    orig_scatter_dim: int,
    scatter_dim_after_maybe_reshape: int,
    group_name: str,
    output_shape: list[int],
    bias: torch.Tensor | None = None,
    result_scale: torch.Tensor | None = None,
    out_dtype: torch.dtype | None = None,
    use_fast_accum: bool = False,
) -> torch.Tensor:
    if _is_test_mode:
        return _fused_scaled_matmul_reduce_scatter_fallback(
            A,
            B,
            A_scale,
            B_scale,
            reduce_op,
            orig_scatter_dim,
            scatter_dim_after_maybe_reshape,
            group_name,
            output_shape,
            bias,
            result_scale,
            out_dtype,
            use_fast_accum,
        )
    with torch.profiler.record_function("fused_scaled_matmul_reduce_scatter"):
        return _fused_scaled_matmul_reduce_scatter_impl(
            mm_out_op=torch.ops.aten._scaled_mm.out,
            A=A,
            B=B,
            A_scale=A_scale,
            kwargs={
                "scale_b": B_scale,
                "bias": bias,
                "scale_result": result_scale,
                "out_dtype": out_dtype,
                "use_fast_accum": use_fast_accum,
            },
            out_dtype=out_dtype,
            reduce_op=reduce_op,
            orig_scatter_dim=orig_scatter_dim,
            scatter_dim_after_maybe_reshape=scatter_dim_after_maybe_reshape,
            group_name=group_name,
            output_shape=output_shape,
        )


@torch.library.impl(lib, "fused_scaled_matmul_reduce_scatter", "Meta")
def _fused_scaled_matmul_reduce_scatter_fallback(
    A: torch.Tensor,
    B: torch.Tensor,
    A_scale: torch.Tensor,
    B_scale: torch.Tensor,
    reduce_op: str,
    orig_scatter_dim: int,
    scatter_dim_after_maybe_reshape: int,
    group_name: str,
    output_shape: list[int],
    bias: torch.Tensor | None = None,
    result_scale: torch.Tensor | None = None,
    out_dtype: torch.dtype | None = None,
    use_fast_accum: bool = False,
) -> torch.Tensor:
    if A_scale.numel() > 1:
        if A_scale.shape[:-1] != A.shape[:-1]:
            raise ValueError(
                "For row-wise scaling, the leading dims of A_scale "
                "must match the leading dims of A "
                f"(A shape: {A.shape}, A_scale shape: {A_scale.shape})"
            )
        A_scale = A_scale.flatten(0, -2).contiguous()
    elif A_scale.numel() != 1:
        raise ValueError(
            "Invalid A_scale shape "
            f"(A shape: {A.shape}, A_scale shape: {A_scale.shape})"
        )

    C = torch._scaled_mm(
        A.flatten(0, -2).contiguous(),
        B,
        A_scale,
        B_scale,
        bias,
        result_scale,
        out_dtype,
        use_fast_accum,
    )
    C = C.view(*output_shape[:-1], B.shape[1])
    res = funcol.reduce_scatter_tensor(
        C,
        reduce_op,
        orig_scatter_dim,  # need original scatter dim for 3D+ output tensor here
        group_name,
    )
    res = funcol.wait_tensor(res)
    return res


def _fused_scaled_matmul_reduce_scatter_impl(
    mm_out_op: torch._ops.OpOverload,
    A: torch.Tensor,
    B: torch.Tensor,
    A_scale: torch.Tensor,
    kwargs: dict[str, Any],
    out_dtype: torch.dtype | None,
    reduce_op: str,
    orig_scatter_dim: int,
    scatter_dim_after_maybe_reshape: int,
    group_name: str,
    output_shape: list[int],
) -> torch.Tensor:
    if A.dim() < 2:
        raise ValueError("A_shard must be a matrix")
    if (
        scatter_dim_after_maybe_reshape < 0
        or scatter_dim_after_maybe_reshape >= A.dim()
    ):
        raise ValueError("Invalid scatter dim for 2D tensor input to scaled_mm")
    if orig_scatter_dim < 0 or orig_scatter_dim >= len(output_shape):
        raise ValueError("Invalid scatter dim for 3D+ output tensor")
    if B.dim() != 2:
        raise ValueError("B must be a matrix")
    if reduce_op == "sum":
        reduce_fn = partial(torch.sum, dim=0)
    elif reduce_op == "avg":
        reduce_fn = partial(torch.mean, dim=0)
    else:
        raise ValueError("reduce_op must be sum or avg")

    group = c10d._resolve_process_group(group_name)

    # Move scatter to first dim, then shard the tensor along the first dim, so the chunk producer
    # can perform matmuls along the first dim.
    A_with_scatter_dim_0 = A.movedim(scatter_dim_after_maybe_reshape, 0)

    # To handle case where A is 3D+, reshape to 2D to prepare for mm which requires 2D inputs.
    A_2D_with_scatter_dim_0 = A_with_scatter_dim_0.flatten(0, -2)

    # Partition A along the first dim to prepare for sharding across TP process group.
    A_shards = A_2D_with_scatter_dim_0.chunk(group.size())

    # Now that 'A' is sharded along the first dim, we need to update its scale(s) accordingly.
    # How we do this depends on if we are using tensorwise scaling, rowwise scaling, or no scaling.
    tensorwise_scaling = A_scale is not None and A_scale.numel() == 1
    rowwise_scaling = A_scale is not None and A_scale.numel() > 1

    # For tensorwise scaling, the scale should be replicated so each shard has a copy.
    if tensorwise_scaling:
        A_scale_shards = [A_scale] * group.size()

    # For rowwise scaling, we need to move the scatter dim to the first dim to match the
    # dim swap of the 'A' tensor. Then we can shard the scales along the first dim, just like
    # the 'A' tensor.
    elif rowwise_scaling:
        if A_scale.shape[:-1] != A.shape[:-1]:
            raise ValueError(
                "For row-wise scaling, the leading dims of A_scale "
                "must match the leading dims of A "
                f"(A shape: {A.shape}, A_scale shape: {A_scale.shape})"
            )
        A_scale = (
            A_scale.movedim(scatter_dim_after_maybe_reshape, 0)
            .contiguous()
            .flatten(0, -2)
        )
        A_scale_shards = list(A_scale.chunk(group.size()))
        # cuBLAS's row-wise kernel requires scales to be aligned to 16 bytes.
        # When we slice them we might break this and need to reallocate them.
        A_scale_shards = [
            t if t.data_ptr() % 16 == 0 else t.clone() for t in A_scale_shards
        ]
    else:
        raise ValueError("A_scale cannot be none for scaled_mm")

    # Computing block-wise matmul along the first dim of A
    def chunk_producer(rank: int, out: torch.Tensor) -> None:
        mm_out_op(A_shards[rank], B, scale_a=A_scale_shards[rank], **kwargs, out=out)

    # Stacked partials will be the 2D outputs of the pipelined scaled mm, and will
    # have the shape (A_with_scatter_dim_0_tensor.shape[0], B.shape[1]) to align with the formula:
    # (a*b,c) @ (c,d) = (a*b,d)
    stacked_partials = A_with_scatter_dim_0.new_empty(
        A_2D_with_scatter_dim_0.shape[0], B.shape[1], dtype=out_dtype or A.dtype
    )

    # Execute the pipelined mm/scaled_mm.
    _pipelined_produce_and_all2all(
        chunk_producer,
        stacked_partials,
        group_name,
    )

    # We now need to transform the *unreduced* stacked 2D partial mm outputs to an *unreduced* 3D+ output,
    # then reduce-scatter. To do this, we first need to determine the shape of the unreduced 3D+ output,
    # to reshape our stacked partials so we can apply the reduce-scatter.
    #
    # The *unreduced* 3D+ tensor will have dim 0 = `group_size`, as we have `group_size` instances of
    # stacked partial outputs. The next dims will be A's leading dims (sharded along the original scatter dim),
    # as it was the left operand of the mm op. We can use -1 as the final dim of the view to populate the rest.
    stacked_partials_3D_leading_dims = [group.size()] + list(
        # We use A from after the dim swap 0<=>scatter_dim, but before the flatten,
        # to get the leading dims of the 3D+ view of stacked partials.
        A_with_scatter_dim_0.shape[:-1]
    )

    # The `group_size` leading dim has been prepended to `stacked_partials_3D_leading_dims`,
    # to capture the partial output from each rank. We need to divide the sharding/scatter dim
    # by the group size. If the original scatter dim was 0, then it is now dim 1 in this
    # tensor, since this new `group_size` dim was prepended.
    stacked_partial_scatter_dim = orig_scatter_dim if orig_scatter_dim > 0 else 1
    stacked_partials_3D_leading_dims[stacked_partial_scatter_dim] //= group.size()

    # Ensures that the transpose and reduction produce contiguous result
    # in a single reduction kernel.
    reduced_out = reduce_fn(
        # View 2D stacked partials as 3D+ tensor of shape (`group_size`, ...)
        stacked_partials.view(*stacked_partials_3D_leading_dims, -1)
        # We originally swapped 0<=>scatter_dim_after_maybe_reshape. Now after
        # prepending the `group_size` dim, to undo this original swap, we
        # must swap 1<=>scatter_dim_after_maybe_reshape+1.
        .movedim(1, scatter_dim_after_maybe_reshape + 1),
        # Reduce along the `group_size` dim (0).
        dim=0,
    )

    # Output shape must be scattered along original scatter dim as well.
    output_shape[orig_scatter_dim] //= group.size()
    out = reduced_out.view(*output_shape)
    return out


def restride_A_for_fused_matmul_reduce_scatter(
    t: torch.Tensor,
    scatter_dim: int,
) -> torch.Tensor:
    """
    Restride the `A_shard` arg of `fused_matmul_reduce_scatter` for optimal
    perf. See the doc for `fused_matmul_reduce_scatter` for detail.
    """
    perm = list(range(len(t.shape)))
    perm.insert(0, perm.pop(scatter_dim))
    return make_contiguous_for_perm(t, perm)


def _maybe_convert_scalar_types_to_dtypes(
    scalar_types: list[Any],
) -> list[torch.dtype | None]:
    """
    When a list of `torch.dtype`s is passed through the dispatcher as
    `ScalarType[]`, it is converted to a list of scalar type enum values. This
    function converts it back to a list of `torch.dtype`s.
    """
    # Order defined in https://github.com/pytorch/pytorch/blob/344defc9733a45fee8d0c4d3f5530f631e823196/c10/core/ScalarType.h
    _SCALAR_TYPE_TO_DTYPE = {
        0: torch.uint8,
        1: torch.int8,
        2: torch.short,
        3: torch.int,
        4: torch.int64,
        5: torch.half,
        6: torch.float,
        7: torch.double,
        8: torch.complex32,
        9: torch.complex64,
        10: torch.complex128,
        11: torch.bool,
        12: torch.qint8,
        13: torch.quint8,
        14: torch.qint32,
        15: torch.bfloat16,
        16: torch.float8_e5m2,
        17: torch.float8_e4m3fn,
        18: torch.float8_e5m2fnuz,
        19: torch.float8_e4m3fnuz,
    }
    if any(not isinstance(x, (type(None), int)) for x in scalar_types):
        return scalar_types

    dtypes: list[torch.dtype | None] = []
    for scalar_type in scalar_types:
        if scalar_type is None:
            dtypes.append(scalar_type)
        elif scalar_type not in _SCALAR_TYPE_TO_DTYPE:
            raise ValueError(f"Unrecognized scalar type {scalar_type}")
        else:
            dtypes.append(_SCALAR_TYPE_TO_DTYPE[scalar_type])
    return dtypes


class Work(_Work):
    def __init__(self) -> None:
        super().__init__()
        self.event = torch.cuda.Event()
        self.event.record()

    def wait(self, timeout: timedelta = timedelta(seconds=0)) -> bool:
        self.event.wait()
        return True


"""
NOTE [low-contention collectives]
When a collective is overlapped with abundant compute, it makes sense to
prioritize reducing the contention between the collective and the overlapped
compute, even at the cost of a slightly slower collective.

Common collective implementations (e.g., NCCL without user buffer
registration) optimize for throughput with no ambient compute. However, such
implementations may not be optimal when they are overlapped with compute:
- These implementations typically fuse the entire collective into a single
kernel and reserve SM resources based on the most demanding portion of the
collective, even when a large portion of the collective does not require this
much resource.
- These implementations often use SM-based P2P copy as opposed to copy
engine-based P2P copy. Copy engine-based P2P copy may not have a significant
advantage when there's no ambient compute. However, it may significantly
improve overall resource utilization in the presence of ambient compute.

When overlapped with intensive compute (e.g., persistent matmul kernels), the
SM-usage of a collective can lead to inefficient overlapping.

Low-contention collectives achieve their goals with the following strategies:
- Use copy engine-based copy whenever possible.
- Break down portions of a collective with different resource requirements
into multiple kernels. This improves the overlapping efficiency at the cost
of additional launching overhead.
"""


@torch.library.impl(lib, "_low_contention_all_gather", "Meta")
def _low_contention_all_gather_meta(
    tensor: torch.Tensor,
    group_name: str,
) -> torch.Tensor:
    group_size = c10d._get_group_size_by_name(group_name)
    return tensor.new_empty(tensor.shape[0] * group_size, *tensor.shape[1:])


@torch.library.impl(lib, "_low_contention_all_gather", "CUDA")
def _low_contention_all_gather(
    tensor: torch.Tensor,
    group_name: str,
) -> torch.Tensor:
    """
    Performs all-gather with symmetric memory in a low-contention fashion.

    When `tensor` is already in symmetric memory:
        - The collective is carried out without using SMs.
        - No symmetric memory workspace is required.

    When `tensor` is not in symmetric memory:
        - An extra SM-based copy is performed to copy the input data into the
          symmetric memory workspace.
        - Symmetric memory workspace size requirement: the size of `tensor`.
    """
    symm_mem = rendezvous(tensor, group_name)
    if symm_mem is not None:
        input_is_symm_mem = True
    else:
        symm_mem = get_symm_mem_workspace(
            group_name, tensor.numel() * tensor.element_size()
        )
        input_is_symm_mem = False

    rank = symm_mem.rank
    world_size = symm_mem.world_size

    output = tensor.new_empty(tensor.shape[0] * world_size, *tensor.shape[1:])
    chunks = output.chunk(world_size)

    _get_backend_stream().wait_stream(torch.cuda.current_stream())
    with _get_backend_stream():
        if not input_is_symm_mem:
            local_buf = symm_mem.get_buffer(rank, tensor.shape, tensor.dtype)
            local_buf.copy_(tensor)
        # pull
        symm_mem.barrier()
        for step in range(world_size):
            remote_rank = (rank - step) % world_size
            src_buf = symm_mem.get_buffer(remote_rank, tensor.shape, tensor.dtype)
            chunks[remote_rank].copy_(src_buf)
        symm_mem.barrier()
        torch._C._distributed_c10d._register_work(output, Work())
        return output


@torch.library.impl(lib, "_low_contention_reduce_scatter", "Meta")
def _low_contention_reduce_scatter_meta(
    tensor: torch.Tensor,
    reduce_op: str,
    group_name: str,
) -> torch.Tensor:
    group_size = c10d._get_group_size_by_name(group_name)
    return tensor.unflatten(0, (group_size, -1)).mean(dim=0)


def _low_contention_reduce_scatter_with_symm_mem_input(
    tensor: torch.Tensor,
    reduce_op: str,
    symm_mem: _SymmetricMemory,
) -> torch.Tensor:
    rank = symm_mem.rank
    world_size = symm_mem.world_size

    assert tensor.shape[0] % world_size == 0
    a2a_res = torch.empty_like(tensor)
    chunks = a2a_res.chunk(world_size)

    _get_backend_stream().wait_stream(torch.cuda.current_stream())
    with _get_backend_stream():
        # pull + offline reduction
        symm_mem.barrier()
        for step in range(world_size):
            remote_rank = (rank - step) % world_size
            src_buf = symm_mem.get_buffer(
                remote_rank,
                chunks[0].shape,
                chunks[0].dtype,
                chunks[0].numel() * rank,
            )
            chunks[remote_rank].copy_(src_buf)
        symm_mem.barrier()

        ret = a2a_res.unflatten(0, (world_size, -1))
        if reduce_op == "sum":
            ret = ret.sum(dim=0)
        elif reduce_op == "avg":
            ret = ret.mean(dim=0)
        else:
            raise ValueError(f"reduce_op ({reduce_op}) is not supported")
        torch._C._distributed_c10d._register_work(ret, Work())
        return ret


def _low_contention_reduce_scatter_with_workspace(
    tensor: torch.Tensor,
    reduce_op: str,
    workspace: _SymmetricMemory,
) -> torch.Tensor:
    rank = workspace.rank
    world_size = workspace.world_size

    assert tensor.shape[0] % world_size == 0
    chunks = tensor.chunk(world_size)

    _get_backend_stream().wait_stream(torch.cuda.current_stream())
    with _get_backend_stream():
        # push + offline reduction
        workspace.barrier()
        for step in range(world_size):
            remote_rank = (rank - step) % world_size
            dst_buf = workspace.get_buffer(
                remote_rank, chunks[0].shape, chunks[0].dtype, chunks[0].numel() * rank
            )
            dst_buf.copy_(chunks[remote_rank])
        workspace.barrier()

        buf = workspace.get_buffer(rank, tensor.shape, tensor.dtype)
        ret = buf.unflatten(0, (world_size, -1))
        if reduce_op == "sum":
            ret = ret.sum(dim=0)
        elif reduce_op == "avg":
            ret = ret.mean(dim=0)
        else:
            raise ValueError(f"reduce_op ({reduce_op}) is not supported")
        torch._C._distributed_c10d._register_work(ret, Work())
        return ret


@torch.library.impl(lib, "_low_contention_reduce_scatter", "CUDA")
def _low_contention_reduce_scatter(
    tensor: torch.Tensor,
    reduce_op: str,
    group_name: str,
) -> torch.Tensor:
    """
    Performs reduce-scatter with symmetric memory in a low-contention fashion.

    This implementation performs a P2P-based all-to-all followed by an offline
    reduction.

    When `tensor` is already in symmetric memory:
        - Pull-based all-to-all is used.
        - No symmetric memory workspace is required.

    When `tensor` is not in symmetric memory:
        - Push-based all-to-all is used.
        - Symmetric memory workspace size requirement: the size of `tensor`.

    SM-usage:
        - SM-based copy of the rank's own chunk for the all-to-all.
        - Reduction on the all-to-all result.

    TODO(yifu): the SM-based copy can be avoided with a list-based reduction
    kernel.
    """
    symm_mem = rendezvous(tensor, group_name)
    if symm_mem is not None:
        return _low_contention_reduce_scatter_with_symm_mem_input(
            tensor, reduce_op, symm_mem
        )
    else:
        workspace = get_symm_mem_workspace(
            group_name, tensor.numel() * tensor.element_size()
        )
        return _low_contention_reduce_scatter_with_workspace(
            tensor, reduce_op, workspace
        )


@torch.library.impl(lib, "all_to_all_vdev_2d", "Meta")
def _all_to_all_vdev_2d_meta(
    input: torch.Tensor,
    out: torch.Tensor,
    in_splits: torch.Tensor,
    out_splits_offsets: torch.Tensor,
    group_name: str,
    major_align: int | None = None,
) -> None:
    return None


@torch.library.impl(lib, "all_to_all_vdev_2d_offset", "Meta")
def _all_to_all_vdev_2d_offset_meta(
    input: torch.Tensor,
    out: torch.Tensor,
    in_splits_offsets: torch.Tensor,
    out_splits_offsets: torch.Tensor,
    group_name: str,
) -> None:
    return None


# =============================================================================
# User-facing APIs
# =============================================================================


from collections.abc import Sequence
from typing import overload, TYPE_CHECKING, Union


if TYPE_CHECKING:
    from torch._C._distributed_c10d import ProcessGroup
    from torch.types import _device, _dtype, _int


@overload
def empty(
    *size: _int, dtype: _dtype | None = None, device: _device | None = None
) -> torch.Tensor: ...


@overload
# pyrefly: ignore [inconsistent-overload]
def empty(
    size: Sequence[_int],
    *,
    dtype: _dtype | None = None,
    device: _device | None = None,
) -> torch.Tensor: ...


def empty(  # type: ignore[misc]
    *size: Any,
    dtype: _dtype | None = None,
    device: _device | None = None,
) -> torch.Tensor:
    r"""
    Similar to :func:`torch.empty()`. The returned tensor can be used by
    :func:`torch._distributed._symmetric_memory.rendezvous()` to establish a
    symmetric memory tensor among participating processes.

    Args:
        size (int...): a sequence of integers defining the shape of the output tensor.
            Can be a variable number of arguments or a collection like a list or tuple.

    Keyword args:
        dtype (:class:`torch.dtype`, optional): the desired data type of returned tensor.
            Default: if ``None``, uses a global default (see :func:`torch.set_default_dtype`).
        device (:class:`torch.device`, optional): the desired device of returned tensor.
            Default: if ``None``, uses the current device for the default tensor type
            (see :func:`torch.set_default_device`). :attr:`device` will be the CPU
            for CPU tensor types and the current CUDA device for CUDA tensor types.
    """
    if len(size) == 1 and isinstance(size[0], Sequence):
        size = tuple(size[0])
    else:
        size = tuple(size)

    if dtype is None:
        dtype = torch.get_default_dtype()

    if device is None:
        device = torch.get_default_device()

    return _SymmetricMemory.empty_strided_p2p(
        size=size,
        stride=torch._prims_common.make_contiguous_strides_for(size),
        dtype=dtype,
        device=torch.device(device),
    )


def rendezvous(
    tensor: torch.Tensor, group: Union[str, ProcessGroup]
) -> _SymmetricMemory:
    r"""
    rendezvous(tensor, group) -> _SymmetricMemory

    Establish a symmetric memory tensor among participating processes. This is
    a collective operation.

    Args:
        tensor (:class:`torch.Tensor`): the local tensor used to establish the symmetric memory tensor.
            It must be allocated via :func:`torch._distributed._symmetric_memory.empty()`. The shape,
            dtype, and device type must be identical across all participating processes.
        group (Union[str, :class:`torch.distributed.ProcessGroup`]): The group identifying the
            participating processes. This can be either a group name or a process group object.
    """
    from torch._C._distributed_c10d import ProcessGroup

    if isinstance(group, str):
        group_name = group
    elif isinstance(group, ProcessGroup):
        group_name = group.group_name
    else:
        raise TypeError(f"rendezvous: unsupported group type: {type(group)}")

    enable_symm_mem_for_group(group_name)
    return _SymmetricMemory.rendezvous(tensor, group_name)


def is_nvshmem_available() -> bool:
    r"""
    is_nvshmem_available() -> bool

    Check if NVSHMEM is available in current build and on current system.
    """
    try:
        from torch._C._distributed_c10d import _is_nvshmem_available
    except ImportError:
        # Not all builds have NVSHMEM support.
        return False

    # Check if NVSHMEM is available on current system.
    return _is_nvshmem_available()


def set_backend(name: Literal["NVSHMEM", "CUDA", "NCCL"]) -> None:
    r"""
    Set the backend for symmetric memory allocation. This is a global setting
    and affects all subsequent calls to
    :func:`torch._distributed._symmetric_memory.empty()`.  Note that the backend
    cannot be changed once a symmetric memory tensor has been allocated.

    Args:
        backend (str): the backend for symmetric memory allocation. Currently,
            only `"NVSHMEM"`, `"CUDA"`, `"NCCL"` are supported.
    """
    _SymmetricMemory.set_backend(name)


def get_backend(device: _device) -> str | None:
    r"""
    Get the backend for symmetric memory allocation for a given device. If not
    found, return None.

    Args:
        device (`torch.device` or str): the device for which to get the backend.
    """
    return _SymmetricMemory.get_backend(torch.device(device))


def get_mempool_allocator(device: _device):  # type: ignore[no-untyped-def]
    r"""
    Get the MemPool allocator for symmetric memory for a given device.

    Args:
        device (`torch.device` or str): the device for which to get the MemPool
            allocator.
    """
    return _SymmetricMemory.get_mempool_allocator(torch.device(device))


# Create a type, ExchangePlan.
""" A NamedTuple consisting of meta information which accelerates all_to_all operations.
- in_splits: splits of my input towards different peers.
- src_offsets: offsets within peers' input from which I should fetch data.
- out_splits: splits of peers' contribution to my output.
- dst_offsets: offsets within my output where I should store peers' contribution.
"""


class ExchangePlan(NamedTuple):
    in_splits: torch.Tensor
    src_offsets: torch.Tensor
    out_splits: torch.Tensor
    dst_offsets: torch.Tensor


def make_a2a_exchange_plan(
    in_splits: torch.Tensor,
    src_offsets: torch.Tensor,
    out_splits: torch.Tensor,
    dst_offsets: torch.Tensor,
    group_name: str,
) -> ExchangePlan:
    r"""
    Create an all-to-all exchange plan given the input splits. This is a
    collective operation.
    Args:
        in_splits (class:`torch.Tensor`): the input splits for the exchange plan (IN).
        src_offsets (class:`torch.Tensor`): the source offsets for the exchange plan (OUT).
        out_splits (class:`torch.Tensor`): the output splits for the exchange plan (OUT).
        dst_offsets (class:`torch.Tensor`): the destination offsets for the exchange plan (OUT).
        group_name (str): the group over which to exchange the splits and offsets.
    Returns:
        An `ExchangePlan` capturing the above tensors.
    """
    torch.ops.symm_mem._make_a2a_exchange_plan(
        in_splits, src_offsets, out_splits, dst_offsets, group_name
    )
    return ExchangePlan(in_splits, src_offsets, out_splits, dst_offsets)


def all_to_all_v(
    input: torch.Tensor,
    out: torch.Tensor,
    plan: ExchangePlan,
    group_name: str,
    b_start: Optional[torch.Tensor] = None,
    b_len: Optional[torch.Tensor] = None,
    b_head: Optional[torch.Tensor] = None,
) -> None:
    r"""
    Perform an all-to-all-v operation given an `ExchangePlan`.
    Args:
        input (class:`torch.Tensor`): the input tensor for the all-to-all operation (IN).
        out (class:`torch.Tensor`): the output tensor for the all-to-all operation (OUT).
        plan (`ExchangePlan`): a tuple consisting of (in_splits, src_offsets, out_splits, dst_offsets).
        group_name (str): the group over which to perform the all-to-all.
    """
    # For now we use the get style, in future we can extend it to support the
    # put style too, given a flag or something.
    torch.ops.symm_mem._all_to_all_get(
        input,
        out,
        plan.src_offsets,
        plan.out_splits,
        plan.dst_offsets,
        group_name,
        b_start,
        b_len,
        b_head,
    )


def make_a2a_2d_exchange_plan(
    in_splits: torch.Tensor,
    src_offsets: torch.Tensor,
    out_splits: torch.Tensor,
    dst_offsets: torch.Tensor,
    group_name: str,
) -> ExchangePlan:
    r"""
    Create an all-to-all-2d exchange plan given the input splits. This is a
    collective operation.
    Args:
        in_splits (class:`torch.Tensor`): the input splits for the exchange plan (IN).
        src_offsets (class:`torch.Tensor`): the source offsets for the exchange plan (OUT).
        out_splits (class:`torch.Tensor`): the output splits for the exchange plan (OUT).
        dst_offsets (class:`torch.Tensor`): the destination offsets for the exchange plan (OUT).
        group_name (str): the group over which to exchange the splits and offsets.
    Returns:
        An `ExchangePlan` capturing the above tensors.
    """
    torch.ops.symm_mem._make_a2a_2d_exchange_plan(
        in_splits, src_offsets, out_splits, dst_offsets, group_name
    )
    return ExchangePlan(in_splits, src_offsets, out_splits, dst_offsets)


__all__ = [
    "empty",
    "rendezvous",
    "is_nvshmem_available",
    "set_backend",
    "get_backend",
    "ExchangePlan",
    "make_a2a_exchange_plan",
    "all_to_all_v",
]<|MERGE_RESOLUTION|>--- conflicted
+++ resolved
@@ -9,11 +9,7 @@
 from datetime import timedelta
 from enum import Enum
 from functools import partial
-<<<<<<< HEAD
-from typing import Any, Literal, Optional
-=======
-from typing import Any, Literal, NamedTuple
->>>>>>> 9140cbcc
+from typing import Any, Literal, NamedTuple, Optional
 
 import torch
 import torch.distributed._functional_collectives as funcol
