--- conflicted
+++ resolved
@@ -37,10 +37,7 @@
     SubprocessHandler,
 )
 from torch.distributed.elastic.multiprocessing.tail_log import TailLog
-<<<<<<< HEAD
-=======
 from torch.numa.binding import NumaOptions
->>>>>>> eaa5d9d3
 
 
 IS_WINDOWS = sys.platform == "win32"
@@ -294,7 +291,7 @@
         - `<log_dir>/<rdzv_run_id>/attempt_<attempt>/<rank>/error.json`
         """
         nprocs = len(envs)
-        global_env = {}  # use only to query properies that are not dependent on a rank
+        global_env = {}  # use only to query properties that are not dependent on a rank
         if nprocs > 0:
             global_env = envs[0]
         else:
@@ -456,7 +453,7 @@
         # all local ranks are accounted for
         nprocs = len(args)
 
-        # TODO log_line_prefixes can be exanded too
+        # TODO log_line_prefixes can be expanded too
         logs_dest = logs_specs.reify(envs)
 
         _validate_full_rank(logs_dest.stdouts, nprocs, "stdouts")
@@ -819,6 +816,7 @@
         envs: dict[int, dict[str, str]],
         logs_specs: LogsSpecs,
         log_line_prefixes: Optional[dict[int, str]] = None,
+        numa_options: Optional[NumaOptions] = None,
     ):
         super().__init__(
             name,
