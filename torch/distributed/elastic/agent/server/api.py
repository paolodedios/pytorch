--- conflicted
+++ resolved
@@ -27,10 +27,7 @@
 from torch.distributed.elastic.multiprocessing import ProcessFailure, SignalException
 from torch.distributed.elastic.rendezvous import RendezvousGracefulExitError
 from torch.distributed.elastic.utils.logging import get_logger
-<<<<<<< HEAD
-=======
 from torch.numa.binding import NumaOptions
->>>>>>> eaa5d9d3
 
 
 __all__ = [
@@ -92,6 +89,7 @@
     master_addr: Optional[str] = None
     local_addr: Optional[str] = None
     event_log_handler: str = "null"
+    numa_options: Optional[NumaOptions] = None
 
     def __post_init__(self):
         assert self.local_world_size > 0
@@ -430,7 +428,7 @@
 
         Note that the worker group is a mutable object and hence in a
         multi-threaded/process environment it may change state.
-        Implementors are encouraged (but not required) to return
+        Implementers are encouraged (but not required) to return
         a defensive read-only copy.
         """
         raise NotImplementedError
@@ -466,7 +464,7 @@
     def _stop_workers(self, worker_group: WorkerGroup) -> None:
         r"""Stop all workers in the given worker group.
 
-        Implementors must deal with workers in all states defined by
+        Implementers must deal with workers in all states defined by
         ``WorkerState``. That is, it must gracefully handle stopping
         non-existent workers, unhealthy (stuck) workers, etc.
         """
@@ -504,8 +502,8 @@
         group_rank = rdzv_info.rank
         group_world_size = rdzv_info.world_size
 
-        # master_addr/master_port could be explicitly overriden
-        # TODO: BC - specific to static rdzv and can be simplifed further
+        # master_addr/master_port could be explicitly overridden
+        # TODO: BC - specific to static rdzv and can be simplified further
         master_addr = spec.master_addr or rdzv_info.bootstrap_store_info.master_addr
         master_port = spec.master_port or rdzv_info.bootstrap_store_info.master_port
 
@@ -535,7 +533,8 @@
             "  role_ranks=%(role_ranks)s\n"
             "  global_ranks=%(global_ranks)s\n"
             "  role_world_sizes=%(role_world_sizes)s\n"
-            "  global_world_sizes=%(global_world_sizes)s\n",
+            "  global_world_sizes=%(global_world_sizes)s\n"
+            "  event_log_handler=%(event_log_handler)s\n",
             {
                 "role": spec.role,
                 "restart_count": restart_count,
@@ -548,6 +547,7 @@
                 "global_ranks": [worker.global_rank for worker in workers],
                 "role_world_sizes": [worker.role_world_size for worker in workers],
                 "global_world_sizes": [worker.world_size for worker in workers],
+                "event_log_handler": spec.event_log_handler,
             },
         )
 
@@ -689,7 +689,10 @@
         for local_rank, w_id in worker_ids.items():
             worker = worker_group.workers[local_rank]
             worker.id = w_id
-            record(self._construct_event("START", EventSource.WORKER, worker))
+            record(
+                self._construct_event("START", EventSource.WORKER, worker),
+                worker_group.spec.event_log_handler,
+            )
 
         worker_group.state = WorkerState.HEALTHY
 
@@ -747,7 +750,10 @@
             failure = result.failures.get(worker.global_rank)
             state: str = self._get_worker_state(worker, result)
             raw_error = json.dumps(failure.error_file_data) if failure else None
-            record(self._construct_event(state, EventSource.WORKER, worker, raw_error))
+            record(
+                self._construct_event(state, EventSource.WORKER, worker, raw_error),
+                self._worker_group.spec.event_log_handler,
+            )
 
     def _get_worker_state(self, worker: Worker, result: RunResult) -> str:
         failure = result.failures.get(worker.global_rank)
@@ -770,7 +776,8 @@
             record(
                 self._construct_event(
                     state=state, source=EventSource.AGENT, duration_ms=duration_ms
-                )
+                ),
+                self._worker_group.spec.event_log_handler,
             )
 
     def _construct_event(
