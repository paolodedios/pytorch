# mypy: disable-error-code="assignment"
# noqa: F401
"""
Centralized module for importing and re-exporting torch._C._distributed_c10d components.

IMPORTANT PATTERN:
Never access torch._C._distributed_c10d directly in code. Always import from and use
torch.distributed._distributed_c10d which is guaranteed to have all functions available.

Example:
    # WRONG: torch._C._distributed_c10d._set_global_rank(rank)
    # RIGHT:
    from torch.distributed._distributed_c10d import _set_global_rank
    _set_global_rank(rank)
"""

from typing import TYPE_CHECKING

# Import all core distributed components from the C extension
# NB: This list has to be spelled out because the _C module doesn't have __all__
from torch._C._distributed_c10d import (
    _allow_inflight_collective_as_graph_input,
    _broadcast_coalesced,
    _compute_bucket_assignment_by_size,
    _ControlCollectives,
    _current_process_group,
    _DEFAULT_FIRST_BUCKET_BYTES,
    _DEFAULT_PG_TIMEOUT,
    _DistributedBackendOptions,
    _make_nccl_premul_sum,
    _register_builtin_comm_hook,
    _register_comm_hook,
    _register_process_group,
    _register_work,
    _resolve_process_group,
    _set_allow_inflight_collective_as_graph_input,
    _set_global_rank,
    _set_process_group,
    _StoreCollectives,
    _test_python_store,
    _unregister_all_process_groups,
    _unregister_process_group,
    _verify_params_across_processes,
    _WorkerServer,
    AllgatherOptions,
    AllreduceCoalescedOptions,
    AllreduceOptions,
    AllToAllOptions,
    Backend,
    BarrierOptions,
    BroadcastOptions,
    BuiltinCommHookType,
    DebugLevel,
    FakeProcessGroup,
    FakeWork,
    FileStore,
    GatherOptions,
    get_debug_level,
    GradBucket,
    Logger,
    PrefixStore,
    ProcessGroup,
    ReduceOp,
    ReduceOptions,
    Reducer,
    ReduceScatterOptions,
    ScatterOptions,
    set_debug_level,
    set_debug_level_from_env,
    Store,
    TCPStore,
    Work,
)


# Backend-specific components that may not be available
_MPI_AVAILABLE = False
_NCCL_AVAILABLE = False
_GLOO_AVAILABLE = False
_UCC_AVAILABLE = False
_XCCL_AVAILABLE = False

# HashStore
try:
    from torch._C._distributed_c10d import HashStore
except ImportError:
    if not TYPE_CHECKING:
        from torch.distributed._C_stubs import HashStore

# NVSHMEM/SymmetricMemory components

# There are multiple backends for SymmetricMemory, as a result,
# _SymmetricMemory should not be imported together with NVSHMEM related modules.
try:
    from torch._C._distributed_c10d import _SymmetricMemory
except ImportError:
    from torch.distributed._C_stubs import _SymmetricMemory

try:
    from torch._C._distributed_c10d import (
        _is_nvshmem_available,
        _nvshmemx_cumodule_init,
    )
except ImportError:
<<<<<<< HEAD
    from torch.distributed._C_stubs import (
        _is_nvshmem_available,
        _nvshmemx_cumodule_init,
    )
=======
    if not TYPE_CHECKING:
        from torch.distributed._C_stubs import (
            _is_nvshmem_available,
            _nvshmemx_cumodule_init,
            _SymmetricMemory,
        )
>>>>>>> a82a2f12

# MPI backend
try:
    from torch._C._distributed_c10d import ProcessGroupMPI

    _MPI_AVAILABLE = True
except ImportError:
    if not TYPE_CHECKING:
        from torch.distributed._C_stubs import ProcessGroupMPI

# NCCL backend
try:
    from torch._C._distributed_c10d import (
        _DEFAULT_PG_NCCL_TIMEOUT,
        _dump_nccl_trace,
        _dump_nccl_trace_json,
        _hash_tensors,
        ProcessGroupNCCL,
    )

    _NCCL_AVAILABLE = True
except ImportError:
    if not TYPE_CHECKING:
        from torch.distributed._C_stubs import (
            _DEFAULT_PG_NCCL_TIMEOUT,
            _dump_nccl_trace,
            _dump_nccl_trace_json,
            _hash_tensors,
            ProcessGroupNCCL,
        )

# Gloo backend
try:
    from torch._C._distributed_c10d import _ProcessGroupWrapper, ProcessGroupGloo

    _GLOO_AVAILABLE = True
except ImportError:
    if not TYPE_CHECKING:
        from torch.distributed._C_stubs import _ProcessGroupWrapper, ProcessGroupGloo

# UCC backend
try:
    from torch._C._distributed_c10d import ProcessGroupUCC

    _UCC_AVAILABLE = True
except ImportError:
    if not TYPE_CHECKING:
        from torch.distributed._C_stubs import ProcessGroupUCC

# XCCL backend
try:
    from torch._C._distributed_c10d import ProcessGroupXCCL

    _XCCL_AVAILABLE = True
except ImportError:
    if not TYPE_CHECKING:
        from torch.distributed._C_stubs import ProcessGroupXCCL

# Provide backwards compatibility by making all symbols available at module level
__all__ = [
    # Basic components
    "_broadcast_coalesced",
    "_compute_bucket_assignment_by_size",
    "_ControlCollectives",
    "_DEFAULT_FIRST_BUCKET_BYTES",
    "_DEFAULT_PG_TIMEOUT",
    "_DEFAULT_PG_NCCL_TIMEOUT",
    "_make_nccl_premul_sum",
    "_register_builtin_comm_hook",
    "_register_comm_hook",
    "_StoreCollectives",
    "_test_python_store",
    "_verify_params_across_processes",
    "_allow_inflight_collective_as_graph_input",
    "_register_work",
    "_set_allow_inflight_collective_as_graph_input",
    "_is_nvshmem_available",
    "_nvshmemx_cumodule_init",
    "_SymmetricMemory",
    "_hash_tensors",
    "_set_global_rank",
    "_dump_nccl_trace",
    "_dump_nccl_trace_json",
    "Backend",
    "BuiltinCommHookType",
    "DebugLevel",
    "FakeProcessGroup",
    "FileStore",
    "get_debug_level",
    "GradBucket",
    "HashStore",
    "Logger",
    "PrefixStore",
    "ProcessGroup",
    "Reducer",
    "ReduceOp",
    "set_debug_level",
    "set_debug_level_from_env",
    "Store",
    "TCPStore",
    "Work",
    "FakeWork",
    # Additional distributed_c10d components
    "_DistributedBackendOptions",
    "_register_process_group",
    "_resolve_process_group",
    "_unregister_all_process_groups",
    "_unregister_process_group",
    "_current_process_group",
    "_set_process_group",
    "_WorkerServer",
    "AllgatherOptions",
    "AllreduceCoalescedOptions",
    "AllreduceOptions",
    "AllToAllOptions",
    "BarrierOptions",
    "BroadcastOptions",
    "GatherOptions",
    "ReduceOptions",
    "ReduceScatterOptions",
    "ScatterOptions",
    # Process group implementations
    "ProcessGroupMPI",
    "ProcessGroupNCCL",
    "ProcessGroupGloo",
    "ProcessGroupUCC",
    "ProcessGroupXCCL",
    "_ProcessGroupWrapper",
    # Availability flags
    "_MPI_AVAILABLE",
    "_NCCL_AVAILABLE",
    "_GLOO_AVAILABLE",
    "_UCC_AVAILABLE",
    "_XCCL_AVAILABLE",
]<|MERGE_RESOLUTION|>--- conflicted
+++ resolved
@@ -94,7 +94,8 @@
 try:
     from torch._C._distributed_c10d import _SymmetricMemory
 except ImportError:
-    from torch.distributed._C_stubs import _SymmetricMemory
+    if not TYPE_CHECKING:
+        from torch.distributed._C_stubs import _SymmetricMemory
 
 try:
     from torch._C._distributed_c10d import (
@@ -102,19 +103,11 @@
         _nvshmemx_cumodule_init,
     )
 except ImportError:
-<<<<<<< HEAD
-    from torch.distributed._C_stubs import (
-        _is_nvshmem_available,
-        _nvshmemx_cumodule_init,
-    )
-=======
     if not TYPE_CHECKING:
         from torch.distributed._C_stubs import (
             _is_nvshmem_available,
             _nvshmemx_cumodule_init,
-            _SymmetricMemory,
         )
->>>>>>> a82a2f12
 
 # MPI backend
 try:
