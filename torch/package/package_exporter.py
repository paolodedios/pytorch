--- conflicted
+++ resolved
@@ -13,23 +13,7 @@
 from enum import Enum
 from importlib.machinery import SourceFileLoader
 from pathlib import Path
-<<<<<<< HEAD
-from typing import (
-    Any,
-    Callable,
-    cast,
-    DefaultDict,
-    Dict,
-    IO,
-    List,
-    Optional,
-    Sequence,
-    Set,
-    Union,
-)
-=======
-from typing import Any, BinaryIO, Callable, cast, Optional, Union
->>>>>>> 3cbc8c54
+from typing import Any, IO, Callable, cast, Optional, Union
 
 import torch
 from torch.serialization import location_tag, normalize_storage_type
