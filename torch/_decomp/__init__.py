import inspect
from collections import defaultdict
from functools import wraps
from itertools import chain
from typing import Callable, Dict, List, Sequence, Union

import torch
import torch.library
from torch._ops import HigherOrderOperator, OpOverload, OpOverloadPacket
from torch._prims_common import CustomOutParamAnnotation
from torch.utils import _pytree as pytree

__all__ = [
    "decomposition_table",
    "pre_autograd_decomposition_table",
    "meta_table",
    "register_decomposition",
    "get_decompositions",
    "core_aten_decompositions",
]


# TODO: relax key type here; torch registrations should be possible to; but
# right now this type is accurate
global_decomposition_table: Dict[
    str, Dict[torch._ops.OperatorBase, Callable]
] = defaultdict(dict)

decomposition_table = global_decomposition_table["post_autograd"]
pre_autograd_decomposition_table = global_decomposition_table["pre_autograd"]
meta_table = global_decomposition_table["meta"]


def _add_op_to_registry(registry, op, fn):
    """
    This is an internal API for adding an op to the decomposition table.

    If op is OpOverload, it will be added to the registry directly.
    If op is OpOverloadPacket, all the valid op_overloads in the packet will be added to the registry.
    """
    overloads: List[Union[torch._ops.OperatorBase]] = []
    if isinstance(op, HigherOrderOperator):
        # There's no concept of overloads for HigherOrderOperator
        registry[op] = fn
        return
    elif isinstance(op, OpOverload):
        overloads.append(op)
    else:
        assert isinstance(op, OpOverloadPacket)
        for ol in op.overloads():
            overloads.append(getattr(op, ol))

    for op_overload in overloads:
        if op_overload in registry:
            raise RuntimeError(f"duplicate registrations for {op_overload}")
        # TorchScript dumps a bunch of extra nonsense overloads
        # which don't have corresponding dispatcher entries, we need
        # to filter those out, e.g aten.add.float_int
        if torch._C._dispatch_has_kernel(op_overload.name()):
            registry[op_overload] = fn


def _convert_out_params(f):
    out_annotation = f.__annotations__.get("out")

    # If there are no out params, do not wrap the function.
    if not out_annotation:
        return f

    # Hack to detect when out is a Tuple. There seems to be no pretty way of doing this
    if getattr(out_annotation, "__origin__", None) is tuple:
        sig = inspect.signature(f)
        out_names = sig.return_annotation._fields
        # If out is a tuple, we need to register a function that unpacks all the out
        # elements as this is what native_functions.yaml expects

        @wraps(f)
        def _fn(*args, **kwargs):
            out_kwargs = tuple(kwargs.pop(o, None) for o in out_names)
            # Either all of the out kwargs are set or none of them
            is_none = out_kwargs[0] is None
            assert all((o is None) == is_none for o in out_kwargs)
            return f(*args, **kwargs, out=None if is_none else out_kwargs)

        out_params = [
            inspect.Parameter(
                o,
                kind=inspect.Parameter.KEYWORD_ONLY,
                default=None,
                annotation=t,
            )
            for o, t in zip(out_names, out_annotation.__args__)
        ]
        # Drop the out parameter and concatenate the new kwargs in the signature
        params = chain((v for k, v in sig.parameters.items() if k != "out"), out_params)
        _fn.__signature__ = inspect.Signature(  # type: ignore[attr-defined]
            parameters=params, return_annotation=sig.return_annotation  # type: ignore[arg-type]
        )
        # Drop the out parameter and concatenate the new kwargs in the annotations
        _fn.__annotations__ = {k: v for k, v in f.__annotations__.items() if k != "out"}
        for o in out_params:
            _fn.__annotations__[o.name] = o.annotation

        # Propagate that this function is wrapped by `out_wrapper`
        _fn._torch_decompositions_out_wrapper = f._torch_decompositions_out_wrapper  # type: ignore[attr-defined]

        return _fn

    # Alternatively, there may be a single tensor out parameter with a name
    # other than "out". This will need special treatment and is indicated by an
    # annotation, which we will remove here so it is not exposed after wrapping.
    custom_out_param_name = f.__annotations__.pop(CustomOutParamAnnotation, None)
    if custom_out_param_name:

        @wraps(f)
        def _fn(*args, **kwargs):
            out_kwarg = kwargs.pop(custom_out_param_name, None)
            return f(*args, **kwargs, out=out_kwarg)

        out_param = inspect.Parameter(
            custom_out_param_name,
            kind=inspect.Parameter.KEYWORD_ONLY,
            default=None,
            annotation=out_annotation,
        )

        # Drop the out parameter and concatenate the new kwarg in the signature
        sig = inspect.signature(f)
        params = chain(
            (v for k, v in sig.parameters.items() if k != "out"), (out_param,)
        )
        _fn.__signature__ = inspect.Signature(  # type: ignore[attr-defined]
            parameters=params, return_annotation=sig.return_annotation  # type: ignore[arg-type]
        )

        # Drop the out parameter and concatenate the new kwargs in the annotations
        _fn.__annotations__ = {k: v for k, v in f.__annotations__.items() if k != "out"}
        _fn.__annotations__[out_param.name] = out_param.annotation

        return _fn

    return f


def register_decomposition(
    aten_op, registry=None, *, type="post_autograd", unsafe=False
):
    """
    A decorator to register a function as a decomposition to the Python
    decomposition table.  Use it like this::

        @register_decomposition(torch.ops.aten.clamp_min)
        def clamp_min(x):
            return torch.clamp(self, min=min)

    If you are writing a new decomposition, consider contributing it
    directly to PyTorch in torch._decomp.decompositions.

    This API is experimental; we are almost certainly going to extend
    the API when we make decompositions eligible for use in transforms (e.g.,
    autograd) and not just backend tracing, where we then need to know if a
    decomposition can be used to simulate a transform.

    By default, we also will register it to the Meta key of dispatcher,
    and replace the c++ Meta implementation if there is already one.

    unsafe kwarg is for reuse of this function for registering non-function
    things
    """

    assert type in {"post_autograd", "pre_autograd", "meta"}

    def decomposition_decorator(fn: Callable) -> Callable:
        orig_fn = fn
        if not unsafe:
            fn = _convert_out_params(fn)

        nonlocal registry
        if registry is None:
            registry = global_decomposition_table[type]

        def register(op):
            _add_op_to_registry(registry, op, fn)

        # To handle allowing multiple aten_ops at once
        pytree.tree_map_(register, aten_op)
        return orig_fn

    return decomposition_decorator


def get_decompositions(
    aten_ops: Sequence[Union[torch._ops.OperatorBase, OpOverloadPacket]],
    type: str = "post_autograd",
) -> Dict[torch._ops.OperatorBase, Callable]:
    """
    Retrieve a dictionary of decompositions corresponding to the list of
    operator overloads and overload packets passed as input.  Overload
    packets will include all decomposed overloads in the packet.  If there is
    no decomposition for a requested operator, it is silently ignored.

    This API is experimental; we are almost certainly going to give an alternate,
    more recommended formulation, where a user provides the set of operators
    they know how to implement, and we provide decompositions for everything
    not in this set.
    """
    assert type in {"post_autograd", "pre_autograd", "meta"}

    registry = global_decomposition_table[type]
    packets_to_overloads = defaultdict(list)
    for opo in registry:
        if isinstance(opo, (OpOverload, OpOverloadPacket)):
            packets_to_overloads[opo.overloadpacket].append(opo)
    decompositions: Dict[torch._ops.OperatorBase, Callable] = {}
    for op in aten_ops:
        if isinstance(op, OpOverloadPacket) and op in packets_to_overloads:
            for op_overload in packets_to_overloads[op]:
                decompositions[op_overload] = registry[op_overload]
        elif isinstance(op, (torch._ops.OperatorBase)) and op in registry:
            decompositions[op] = registry[op]
    return decompositions


def remove_decompositions(
    decompositions: Dict[torch._ops.OperatorBase, Callable],
    aten_ops: Sequence[Union[OpOverload, OpOverloadPacket]],
) -> None:
    """
    Given a dictionary of decompositions obtained from get_decompositions(), removes
    operators associated with a list of operator overloads and overload packets passed
    as input. If the decomposition dictionary does not contain a decomposition that is
    specified to be removed, it is silently ignored.
    """
    for op in aten_ops:
        if isinstance(op, OpOverloadPacket):
            for overload_name in op.overloads():
                opo = getattr(op, overload_name)
                decompositions.pop(opo, None)
        elif isinstance(op, OpOverload):
            decompositions.pop(op, None)


# populate the table
import torch._decomp.decompositions
import torch._refs


# See NOTE [Core ATen Ops]
#
# list was copied from torch/_inductor/decomposition.py
# excluding decompositions that results in prim ops
# Resulting opset of decomposition is core aten ops
def core_aten_decompositions() -> Dict[torch._ops.OperatorBase, Callable]:
    aten = torch.ops.aten
    return get_decompositions(
        [
            aten.addcdiv,
            aten.addcdiv_,
            aten.addcmul,
            aten.addcmul_,
            aten.addr,
            aten.affine_grid_generator,
            aten.all,
            aten.aminmax,
            aten.arange.default,
            aten.arange.start,
            aten.avg_pool2d_backward,
            aten.baddbmm,
            aten.binary_cross_entropy,
            aten.binary_cross_entropy_backward,
            aten.binary_cross_entropy_with_logits,
            aten.block_diag,
            aten.celu,
            aten.celu_,
            aten.clamp_max,
            aten.clamp_min,
            aten.col2im,
            aten.count_nonzero,
            aten.linalg_cross,
            aten.cudnn_batch_norm,
            aten.cudnn_batch_norm_backward,
            aten.deg2rad,
            aten.deg2rad_,
            aten.detach,
            aten.diag_embed,
            aten.diagonal_backward,
            aten.dot,
            aten.vdot,
            aten.elu,
            aten.elu_,
            aten.elu_backward,
            aten._embedding_bag,
            aten.embedding_dense_backward,
            aten.empty_like,
            aten._euclidean_dist.default,
            aten.expand_as,
            aten.eye,
            aten.fill,
            aten.fill_,
            aten.floor_divide,
            aten.frac,
            aten.frac_,
            aten._fused_moving_avg_obs_fq_helper,
            aten.gelu_,
            aten.gelu_backward,
            aten.glu,
            aten.glu_backward,
            aten.hardshrink,
            aten.hardsigmoid,
            aten.hardsigmoid_,
            aten.hardsigmoid_backward,
            aten.hardswish,
            aten.hardswish_,
            aten.hardswish_backward,
            aten.hardtanh_,
            aten.hardtanh_backward,
            aten.heaviside,
            aten.heaviside_,
            aten.huber_loss,
            aten.huber_loss_backward,
            aten.im2col,
            aten.index_add,
            aten.index_add_,
            aten.index_copy,
            aten.index_copy_,
            aten.index_fill,
            aten.index_fill_,
            aten.isin,
            aten.isneginf,
            aten.isposinf,
            aten.l1_loss,
            aten._lazy_clone,
            aten._test_parallel_materialize,
            aten.leaky_relu_,
            aten.leaky_relu_backward,
            aten.lerp,
            aten.lerp_,
            aten.linspace,
            aten.logaddexp,
            aten.logaddexp2,
            aten.logit,
            aten.logit_,
            aten.logit_backward,
            aten.log_sigmoid_backward,
            aten.log_sigmoid_forward,
            aten._log_softmax_backward_data,
            aten.logspace,
            aten.logsumexp.default,
            aten.masked_fill,
            aten.masked_fill_,
            aten.mish,
            aten.mish_,
            aten.mse_loss,
            aten.mse_loss_backward,
            aten.multi_margin_loss,
            aten.multilabel_margin_loss_forward,
            aten.mv,
            aten.mvlgamma,
            aten.mvlgamma_,
            aten.nansum,
            aten.nan_to_num,
            aten.nan_to_num_,
            aten.narrow,
            aten.native_batch_norm_backward,
            aten.native_dropout_backward,
            aten.native_group_norm_backward,
            aten.native_layer_norm_backward,
            aten.new_empty,
            aten.new_full,
            aten.new_ones,
            aten.new_zeros,
            aten.nll_loss_backward,
            aten.nll_loss_forward,
            aten.norm,
            aten.ones,
            aten.ones_like,
            aten.pixel_shuffle,
            aten.pixel_unshuffle,
            aten._prelu_kernel,
            aten._prelu_kernel_backward,
            aten._reshape_alias,
            aten.rad2deg,
            aten.rad2deg_,
            aten.reflection_pad1d,
            aten.reflection_pad2d,
            aten.reflection_pad3d,
            aten.replication_pad1d,
            aten.replication_pad2d,
            aten.replication_pad3d,
            aten.renorm,
            aten.renorm_,
            aten.replication_pad2d,
<<<<<<< HEAD
=======
            aten.resize_as,
>>>>>>> 22ba180e
            aten.roll,
            aten.rot90,
            aten.rrelu_with_noise,
            aten.rrelu_with_noise_,
            aten.rsub,
            aten._scaled_dot_product_flash_attention_for_cpu.default,
            aten.select_backward,
            aten.select_scatter,
            aten.sgn,
            aten.sgn_,
            aten.sigmoid_backward,
            aten.silu,
            aten.silu_,
            aten.silu_backward,
            aten.sinc,
            aten.sinc_,
            aten.slice_backward,
            aten.smooth_l1_loss,
            aten.smooth_l1_loss_backward,
            aten.soft_margin_loss,
            aten.soft_margin_loss_backward,
            aten._softmax_backward_data,
            aten.softplus,
            aten.softplus_backward,
            aten.softshrink,
            aten.special_entr,
            aten.special_log_ndtr,
            aten.special_xlog1py,
            aten.split.Tensor,
            aten.split_with_sizes_copy,
            aten.squeeze.default,
            aten.squeeze.dim,
            aten.std,
            aten.std_mean,
            aten.stack,
            aten.sum.default,
            aten.sum.out,
            aten.t,
            aten.take,
            aten.tanh_backward,
            aten.threshold,
            aten.threshold_,
            aten.threshold_backward,
            aten.trace,
            aten.transpose.int,
            aten.tril,
            aten.tril_,
            aten.triu,
            aten.triu_,
            aten.unbind,
            aten.unfold_backward,
            aten.unfold_copy,
            aten._unsafe_index,
            aten.unsafe_split.Tensor,
            aten.unsafe_split_with_sizes,
            aten._unsafe_view,
            aten.upsample_linear1d,
            aten.upsample_bilinear2d,
            aten.upsample_trilinear3d,
            aten.upsample_nearest2d_backward,
            aten.view_as_complex,
            aten.xlogy,
            aten.xlogy_,
            aten.zero,
            aten.zero_,
            aten.zeros,
            aten.zeros_like,
            aten._chunk_cat,
            aten._weight_norm_interface,
        ]
    )<|MERGE_RESOLUTION|>--- conflicted
+++ resolved
@@ -390,10 +390,7 @@
             aten.renorm,
             aten.renorm_,
             aten.replication_pad2d,
-<<<<<<< HEAD
-=======
             aten.resize_as,
->>>>>>> 22ba180e
             aten.roll,
             aten.rot90,
             aten.rrelu_with_noise,
