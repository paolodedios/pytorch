--- conflicted
+++ resolved
@@ -2731,14 +2731,6 @@
 if _is_device_backend_autoload_enabled():
     _import_device_backends()
 
-<<<<<<< HEAD
-# Making naming consistent?
-def _get_njt_cache_from_offsets(offsets):
-    from torch.nested._internal.nested_tensor import _cache_registry
-
-    return _cache_registry.get_cache_from_meta(offsets)
-=======
-
 def _as_tensor_fullprec(t):
     """
     Like torch.as_tensor, but when given Python data types it will keep
@@ -2751,4 +2743,9 @@
         return torch.as_tensor(t, dtype=torch.int64)
     else:
         return torch.as_tensor(t)
->>>>>>> cbbdb8ae
+
+# Making naming consistent?
+def _get_njt_cache_from_offsets(offsets):
+    from torch.nested._internal.nested_tensor import _cache_registry
+
+    return _cache_registry.get_cache_from_meta(offsets)