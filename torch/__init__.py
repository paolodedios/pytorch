--- conflicted
+++ resolved
@@ -22,11 +22,8 @@
 import sys
 import textwrap
 import threading
-<<<<<<< HEAD
 import warnings
-=======
 from collections.abc import Callable as _Callable
->>>>>>> ccf1f472
 from typing import (
     Any as _Any,
     get_origin as _get_origin,
