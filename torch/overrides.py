--- conflicted
+++ resolved
@@ -226,13 +226,10 @@
         torch.clear_autocast_cache,
         torch.set_autocast_cpu_enabled,
         torch.is_autocast_cpu_enabled,
-<<<<<<< HEAD
         torch.set_autocast_xla_enabled,
         torch.is_autocast_xla_enabled,
-=======
         torch.set_autocast_ipu_enabled,
         torch.is_autocast_ipu_enabled,
->>>>>>> ab9ea0d0
         torch.set_autocast_cpu_dtype,
         torch.get_autocast_cpu_dtype,
         torch.set_autocast_ipu_dtype,
