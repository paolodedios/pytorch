from typing import Tuple

import torch
from torch._C import DispatchKey, DispatchKeySet
from torch.utils.weak import WeakTensorKeyDictionary
from typing import *  # noqa: F403

_tensor_id_counter = 0
_tensor_id_registry = WeakTensorKeyDictionary()


def get_tensor_id(tensor):
    global _tensor_id_counter
    if tensor not in _tensor_id_registry:
        _tensor_id_registry[tensor] = _tensor_id_counter
        _tensor_id_counter += 1
    return torch._C._get_singleton_int(_tensor_id_registry[tensor])


class NestedTensor(torch.Tensor):
    _values: torch.Tensor  # type: ignore[assignment]
    _offsets: torch.Tensor
    _size: Tuple[int, int, int]
    ragged_size: torch.SymInt
    is_fake: bool

    __torch_function__ = torch._C._disabled_torch_function_impl

    @staticmethod
<<<<<<< HEAD
    def __new__(
        cls,
        values,
        *,
        offsets=None,
        sym_size=None,
        raggedness_id=None,
        is_fake=False,
        **kwargs
    ):
=======
    def __new__(cls, values, offsets, **kwargs):
>>>>>>> b624f844
        ks = DispatchKeySet(DispatchKey.NestedTensor)
        ks = ks.add(DispatchKey.AutogradNestedTensor)
        r = torch.Tensor._make_wrapper_subclass(  # type: ignore[attr-defined]
            cls,
            (0,),
            (0,),
            0,
            torch.contiguous_format,
            values.dtype,
            values.layout,
            values.device,
            False,
            False,
            "sizes",
            False,
            False,
            ks,
        )
        # TODO: why is values requires grad?
        # if r.requires_grad:
        #     raise ValueError(
        #         "buffer should not require grad when constructing NestedTensor")
        r._values = values.detach() if values.requires_grad else values
        return r

<<<<<<< HEAD
    def __init__(
        self,
        values,
        *,
        offsets=None,
        sym_size=None,
        raggedness_id=None,
        **kwargs
    ):
=======
    def __init__(self, values, offsets, **kwargs):
>>>>>>> b624f844
        super().__init__()
        # Only support jagged for now.
        assert offsets is not None
        assert offsets.ndim == 1
        assert not isinstance(values, NestedTensor)
        assert values.ndim == 2

        if sym_size is not None:
            # Passed during meta utils fakification
            self._size = sym_size
            self.raggedness_id = self._size[1]
        else:
            # It's not enough to have the same offsets here, because we need to
            # propagate the symbolic raggedness id.
            if raggedness_id is not None:
                self.raggedness_id = raggedness_id
            else:
                self.raggedness_id = get_tensor_id(offsets)
            D = values.shape[1]
            B = offsets.shape[0] - 1
            self._size = (B, self.raggedness_id, D)
        self._offsets = offsets
        return

    def values(self):
        return self._values

    def offsets(self):
        return self._offsets

    def set_raggedness_id(self, id):
        self.raggedness_id = id
        self._size = (self._size[0], id, self._size[2])

    def __repr__(self):
        # We should implement this in torch/_tensor_str.py instead
        grad_fn_str = (
            f", requires_grad={self.requires_grad}" if self.requires_grad else ""
        )
        if self.grad_fn:
            grad_fn_str = f", grad_fn={self.grad_fn}"
        return f"NestedTensor(size={self._size}, offsets={self.offsets}{grad_fn_str})"

    def __tensor_flatten__(self):
        return ["_values", "_offsets"], (self.size(1), self.requires_grad,)

    def __tensor_unflatten__(inner_tensors, meta):
        assert len(inner_tensors) == 2
        values = inner_tensors["_values"]
        offsets = inner_tensors["_offsets"]
        symint, requires_grad, = meta

        # This pair of methods gets called during the initial creation and then
        B = offsets.shape[0] - 1
        D = values.shape[1]
        sym_size = (B, symint, D)

        return NestedTensor(
            values, offsets=offsets, sym_size=sym_size,
            requires_grad=requires_grad)

    @classmethod
    def __torch_dispatch__(cls, func, types, args=(), kwargs=None):
        kwargs = {} if kwargs is None else kwargs

        # Lazy import to avoid circular dependency
        from .ops import lookup_jagged

        fn = lookup_jagged(func, *args, **kwargs)
        if fn is not None:
            return fn(*args, **kwargs)

        raise NotImplementedError


# Not actually a view!
class ViewBufferFromNested(torch.autograd.Function):
    @staticmethod
    def forward(ctx, x: NestedTensor):  # type: ignore[override]
        ctx.save_for_backward(x.offsets())
        return x.values()

    @staticmethod
    def backward(ctx, gO: torch.Tensor):  # type: ignore[override]
        (offsets,) = ctx.saved_tensors
        return NestedTensor(gO, offsets=offsets)


# Not actually a view!
class ViewNestedFromBuffer(torch.autograd.Function):
    @staticmethod
    def forward(ctx, values: torch.Tensor, offsets: torch.Tensor):  # type: ignore[override]
        return NestedTensor(values, offsets=offsets)

    @staticmethod
    def backward(ctx, gO: NestedTensor):  # type: ignore[override]
        return gO.values(), None, None


# Need to make it obvious that users should be passing in offsets
def jagged_from_list(
    tensors: Sequence[torch.Tensor], offsets: Optional[torch.Tensor]
) -> Tuple[NestedTensor, torch.Tensor]:
    """Constructs a NestedTensor backed by jagged layout from a list of tensors"""
    assert len(set(t.dtype for t in tensors)) == 1  # noqa: C401
    assert len(set(t.device for t in tensors)) == 1  # noqa: C401
    assert all(t.ndim == 2 for t in tensors)
    assert len(set(t.shape[1] for t in tensors)) == 1  # noqa: C401

    lengths = torch.tensor([t.shape[0] for t in tensors])
    _offsets = torch.cat([torch.tensor([0]), lengths.cumsum(0)])
    if offsets is not None:
        assert torch.all(offsets == _offsets).item()
    else:
        offsets = _offsets

    return ViewNestedFromBuffer.apply(torch.cat(tensors, dim=0), offsets), offsets  # type: ignore[call-overload]


def buffer_from_jagged(jagged):
    return ViewBufferFromNested.apply(jagged)<|MERGE_RESOLUTION|>--- conflicted
+++ resolved
@@ -27,20 +27,16 @@
     __torch_function__ = torch._C._disabled_torch_function_impl
 
     @staticmethod
-<<<<<<< HEAD
     def __new__(
         cls,
         values,
+        offsets,
         *,
-        offsets=None,
         sym_size=None,
         raggedness_id=None,
         is_fake=False,
         **kwargs
     ):
-=======
-    def __new__(cls, values, offsets, **kwargs):
->>>>>>> b624f844
         ks = DispatchKeySet(DispatchKey.NestedTensor)
         ks = ks.add(DispatchKey.AutogradNestedTensor)
         r = torch.Tensor._make_wrapper_subclass(  # type: ignore[attr-defined]
@@ -66,19 +62,15 @@
         r._values = values.detach() if values.requires_grad else values
         return r
 
-<<<<<<< HEAD
     def __init__(
         self,
         values,
+        offsets,
         *,
-        offsets=None,
         sym_size=None,
         raggedness_id=None,
         **kwargs
     ):
-=======
-    def __init__(self, values, offsets, **kwargs):
->>>>>>> b624f844
         super().__init__()
         # Only support jagged for now.
         assert offsets is not None
