--- conflicted
+++ resolved
@@ -5,6 +5,13 @@
 import torch.nn.functional as F
 from torch import SymInt, Tensor
 from torch._C import _add_docstr, _nested  # type: ignore[attr-defined]
+from torch.nested._internal.nested_tensor import (
+    _nt_view_dummy,
+    jagged_from_list,
+    jagged_from_tensor_and_lengths,
+    nested_view_from_values_offsets,
+    nested_view_from_values_offsets_lengths,
+)
 
 from torch.types import _device as Device, _dtype as DType
 
@@ -117,13 +124,10 @@
             offsets = torch.arange(0, batch_size * seq_len + 1, seq_len,
                                    device=device, dtype=torch.int64)
 
-            from torch.nested._internal.nested_tensor import nested_view_from_values_offsets
-
             return nested_view_from_values_offsets(
                 values, offsets, min_seqlen=seq_len, max_seqlen=seq_len
             )
         else:
-            from torch.nested._internal.nested_tensor import jagged_from_list
 
             assert isinstance(ts, list)
             nt, _ = jagged_from_list(ts, offsets=None, device=device, dtype=dtype)
@@ -232,8 +236,6 @@
         # Need to wrap lists of scalars as tensors
         list_of_tensors = [t if isinstance(t, Tensor) else torch.as_tensor(t) for t in tensor_list]
 
-        from torch.nested._internal.nested_tensor import jagged_from_list
-
         with torch.no_grad():
             nt, _ = jagged_from_list(list_of_tensors, offsets=None, device=device, dtype=dtype)
 
@@ -296,8 +298,6 @@
     elif layout == torch.jagged:
         if dim != 1:
             raise RuntimeError("jagged layout only supports dim=1")
-
-        from torch.nested._internal.nested_tensor import jagged_from_tensor_and_lengths
 
         if isinstance(start, (int, SymInt)):
             start = torch.tensor([start], device=tensor.device, dtype=torch.int64)
@@ -406,21 +406,13 @@
     if jagged_dim is None:
         jagged_dim = 1
 
-    from torch.nested._internal.nested_tensor import nested_view_from_values_offsets_lengths
-
-<<<<<<< HEAD
-    return nested_view_from_values_offsets_lengths(values, offsets, lengths, ragged_idx=jagged_dim)
+    return nested_view_from_values_offsets_lengths(
+        values, offsets, lengths, ragged_idx=jagged_dim, min_seqlen=min_seqlen, max_seqlen=max_seqlen)
 
 
 # This library impl is here so pytorch picks it up when initializing, otherwise users had to import
 # torch.nested._internal.ops to get it, which is not ideal. Importing all of ops here results in a
 # fun circular dependency hell, so this is the next best thing
-@torch.library.impl("aten::_nested_get_jagged_dummy", ["default", "NestedTensorCPU", "NestedTensorCUDA"])  # type: ignore[has-type]
-def _aten_nested_get_jagged_dummy(x) -> Tensor:
-    from torch.nested._internal.nested_tensor import _nt_view_dummy
-
-    return _nt_view_dummy()
-=======
-    return nested_view_from_values_offsets_lengths(
-        values, offsets, lengths, ragged_idx=jagged_dim, min_seqlen=min_seqlen, max_seqlen=max_seqlen)
->>>>>>> 410efb07
+@torch.library.register_kernel("aten::_nested_get_jagged_dummy", device_types=None)  # type: ignore[has-type]
+def _aten_nested_get_jagged_dummy(x: Tensor) -> Tensor:
+    return _nt_view_dummy()