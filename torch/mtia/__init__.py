# mypy: allow-untyped-defs
r"""
This package enables an interface for accessing MTIA backend in python
"""

import threading
import warnings
from collections.abc import Callable
from typing import Any

import torch
from torch import Tensor

# torch.mtia.Event/Stream is alias of torch.Event/Stream
from torch._C import Event, Stream
from torch._utils import _LazySeedTracker
from torch.types import Device

from ._utils import _get_device_index


<<<<<<< HEAD
=======
_device_t = Union[_device, str, int]

# torch.mtia.Event/Stream is alias of torch.Event/Stream
Event = torch.Event
Stream = torch.Stream
# Default generators are initialized inside _mtia_init
default_generators: tuple[torch._C.Generator, ...] = ()  # type: ignore[assignment]

>>>>>>> 9d7388df
_initialized = False
_queued_calls: list[
    tuple[Callable[[], None], list[str]]
] = []  # don't invoke these until initialization occurs
_tls = threading.local()
_initialization_lock = threading.Lock()
_lazy_seed_tracker = _LazySeedTracker()


if hasattr(torch._C, "_mtia_exchangeDevice"):
    _exchange_device = torch._C._mtia_exchangeDevice
else:

    def _exchange_device(device: int) -> int:
        if device < 0:
            return -1
        raise RuntimeError("PyTorch was compiled without MTIA support")


if hasattr(torch._C, "_mtia_maybeExchangeDevice"):
    _maybe_exchange_device = torch._C._mtia_maybeExchangeDevice
else:

    def _maybe_exchange_device(device: int) -> int:
        if device < 0:
            return -1
        raise RuntimeError("PyTorch was compiled without MTIA support")


def init():
    _lazy_init()


def is_initialized():
    r"""Return whether PyTorch's MTIA state has been initialized."""
    return _initialized and not _is_in_bad_fork()


def _is_in_bad_fork() -> bool:
    return torch._C._mtia_isInBadFork()


def _lazy_init() -> None:
    global _initialized, _queued_calls
    if is_initialized() or hasattr(_tls, "is_initializing"):
        return
    with _initialization_lock:
        # We be double-checking locking, boys! This is OK because
        # the above test was GIL protected anyway. The inner test
        # is for when a thread blocked on some other thread which was
        # doing the initialization; when they get the lock, they will
        # find there is nothing left to do.
        if is_initialized():
            return
        # It is important to prevent other threads from entering _lazy_init
        # immediately, while we are still guaranteed to have the GIL, because some
        # of the C calls we make below will release the GIL
        if _is_in_bad_fork():
            raise RuntimeError(
                "Cannot re-initialize MTIA in forked subprocess. To use MTIA with "
                "multiprocessing, you must use the 'spawn' start method"
            )
        if not _is_compiled():
            raise AssertionError(
                "Torch not compiled with MTIA enabled. "
                "Ensure you have `import mtia.host_runtime.torch_mtia.dynamic_library` in your python "
                "src file and include `//mtia/host_runtime/torch_mtia:torch_mtia` as "
                "your target dependency!"
            )

        torch._C._mtia_init()
        # Some of the queued calls may reentrantly call _lazy_init();
        # we need to just return without initializing in that case.
        # However, we must not let any *other* threads in!
        _tls.is_initializing = True

        _queued_calls.extend(calls for calls in _lazy_seed_tracker.get_calls() if calls)

        try:
            for queued_call, orig_traceback in _queued_calls:
                try:
                    queued_call()
                except Exception as e:
                    msg = (
                        f"MTIA call failed lazily at initialization with error: {str(e)}\n\n"
                        f"MTIA call was originally invoked at:\n\n{''.join(orig_traceback)}"
                    )
                    raise DeferredMtiaCallError(msg) from e
        finally:
            delattr(_tls, "is_initializing")
        _initialized = True


class DeferredMtiaCallError(Exception):
    pass


def _is_compiled() -> bool:
    r"""Return true if compiled with MTIA support."""
    return torch._C._mtia_isBuilt()


def is_available() -> bool:
    r"""Return true if MTIA device is available"""
    if not _is_compiled():
        return False
    # MTIA has to init devices first to know if there is any devices available.
    return device_count() > 0


def synchronize(device: Device = None) -> None:
    r"""Waits for all jobs in all streams on a MTIA device to complete."""
    with torch.mtia.device(device):
        return torch._C._mtia_deviceSynchronize()


def device_count() -> int:
    r"""Return the number of MTIA devices available."""
    # TODO: Update _accelerator_hooks_device_count to abstract a MTIA device count API
    return torch._C._mtia_getDeviceCount()


def current_device() -> int:
    r"""Return the index of a currently selected device."""
    return torch._C._accelerator_hooks_get_current_device()


def current_stream(device: Device = None) -> Stream:
    r"""Return the currently selected :class:`Stream` for a given device.

    Args:
        device (torch.device or int, optional): selected device. Returns
            the currently selected :class:`Stream` for the current device, given
            by :func:`~torch.mtia.current_device`, if :attr:`device` is ``None``
            (default).
    """
    return torch._C._mtia_getCurrentStream(_get_device_index(device, optional=True))


def default_stream(device: Device = None) -> Stream:
    r"""Return the default :class:`Stream` for a given device.

    Args:
        device (torch.device or int, optional): selected device. Returns
            the default :class:`Stream` for the current device, given by
            :func:`~torch.mtia.current_device`, if :attr:`device` is ``None``
            (default).
    """
    return torch._C._mtia_getDefaultStream(_get_device_index(device, optional=True))


def record_memory_history(
    enabled: str | None = "all", stacks: str = "python", max_entries: int = 0
) -> None:
    r"""Enable/Disable the memory profiler on MTIA allocator

    Args:
        enabled (all or state, optional) selected device. Returns
            statistics for the current device, given by current_device(),
            if device is None (default).

        stacks ("python" or "cpp", optional). Select the stack trace to record.

        max_entries (int, optional). Maximum number of entries to record.
    """
    if not is_initialized():
        return
    torch._C._mtia_recordMemoryHistory(enabled, stacks, max_entries)


def snapshot() -> dict[str, Any]:
    r"""Return a dictionary of MTIA memory allocator history"""

    return torch._C._mtia_memorySnapshot()


def attach_out_of_memory_observer(
    observer: Callable[[int, int, int, int], None],
) -> None:
    r"""Attach an out-of-memory observer to MTIA memory allocator"""
    torch._C._mtia_attachOutOfMemoryObserver(observer)


def is_bf16_supported(including_emulation: bool = True):
    r"""Return a bool indicating if the current MTIA device supports dtype bfloat16."""
    return True


def get_device_capability(device: Device = None) -> tuple[int, int]:
    r"""Return capability of a given device as a tuple of (major version, minor version).

    Args:
        device (torch.device or int, optional) selected device. Returns
            statistics for the current device, given by current_device(),
            if device is None (default).
    """
    return torch._C._mtia_getDeviceCapability(_get_device_index(device, optional=True))


def empty_cache() -> None:
    r"""Empty the MTIA device cache."""
    return torch._C._mtia_emptyCache()


def set_stream(stream: Stream):
    r"""Set the current stream.This is a wrapper API to set the stream.
        Usage of this function is discouraged in favor of the ``stream``
        context manager.

    Args:
        stream (Stream): selected stream. This function is a no-op
            if this argument is ``None``.
    """
    if stream is None:
        return
    torch._C._mtia_setCurrentStream(stream)


def set_device(device: Device) -> None:
    r"""Set the current device.

    Args:
        device (torch.device or int): selected device. This function is a no-op
            if this argument is negative.
    """
    device = _get_device_index(device)
    if device >= 0:
        torch._C._accelerator_hooks_set_current_device(device)


def get_device_properties(device: Device = None) -> dict[str, Any]:
    r"""Return a dictionary of MTIA device properties

    Args:
        device (torch.device or int, optional) selected device. Returns
            statistics for the current device, given by current_device(),
            if device is None (default).
    """
    return torch._C._mtia_getDeviceProperties(_get_device_index(device, optional=True))


class device:
    r"""Context-manager that changes the selected device.

    Args:
        device (torch.device or int): device index to select. It's a no-op if
            this argument is a negative integer or ``None``.
    """

    def __init__(self, device: Any):
        self.idx = _get_device_index(device, optional=True)
        self.prev_idx = -1

    def __enter__(self):
        self.prev_idx = torch._C._accelerator_hooks_maybe_exchange_device(self.idx)

    def __exit__(self, type: Any, value: Any, traceback: Any):
        self.idx = torch._C._accelerator_hooks_maybe_exchange_device(self.prev_idx)
        return False


class StreamContext:
    r"""Context-manager that selects a given stream.

    All MTIA kernels queued within its context will be enqueued on a selected
    stream.

    Args:
        Stream (Stream): selected stream. This manager is a no-op if it's
            ``None``.
    .. note:: Streams are per-device.
    """

    cur_stream: Stream | None

    def __init__(self, stream: Stream | None):
        self.cur_stream = None
        self.stream = stream
        self.idx = _get_device_index(None, True)
        if not torch.jit.is_scripting():
            if self.idx is None:
                self.idx = -1  # pyrefly: ignore [bad-assignment]

        self.src_prev_stream = (
            None if not torch.jit.is_scripting() else torch.mtia.default_stream(None)
        )
        self.dst_prev_stream = (
            None if not torch.jit.is_scripting() else torch.mtia.default_stream(None)
        )

    def __enter__(self):
        # Local cur_stream variable for type refinement
        cur_stream = self.stream
        # Return if stream is None or MTIA device not available
        if cur_stream is None or self.idx == -1:
            return
        self.src_prev_stream = torch.mtia.current_stream(None)

        # If the stream is not on the current device, then
        # set the current stream on the device
        if self.src_prev_stream.device != cur_stream.device:
            with device(cur_stream.device):
                self.dst_prev_stream = torch.mtia.current_stream(cur_stream.device)
        torch.mtia.set_stream(cur_stream)

    def __exit__(self, type: Any, value: Any, traceback: Any):
        # Local cur_stream variable for type refinement
        cur_stream = self.stream
        # If stream is None or no MTIA device available, return
        if cur_stream is None or self.idx == -1:
            return

        # Reset the stream on the original device
        # and destination device
        if self.src_prev_stream.device != cur_stream.device:  # type: ignore[union-attr]
            torch.mtia.set_stream(self.dst_prev_stream)  # type: ignore[arg-type]
        torch.mtia.set_stream(self.src_prev_stream)  # type: ignore[arg-type]


def _set_stream_by_id(stream_id, device_index, device_type):
    r"""set stream specified by the stream id, device index and
        device type

    Args: stream_id (int): stream id in stream pool
          device_index (int): device index in topo
          device_type (int): enum device type
    """
    torch._C._mtia_setStream(stream_id, device_index, device_type)


def stream(stream: Stream | None) -> StreamContext:
    r"""Wrap around the Context-manager StreamContext that selects a given stream.

    Arguments:
        stream (Stream): selected stream. This manager is a no-op if it's
            ``None``.
    .. note:: In eager mode stream is of type Stream class while in JIT it doesn't support torch.mtia.stream
    """
    return StreamContext(stream)


def get_rng_state(device: int | str | torch.device = "mtia") -> Tensor:
    r"""Returns the random number generator state as a ByteTensor.

    Args:
        device (torch.device or int, optional): The device to return the RNG state of.
            Default: ``'mtia'`` (i.e., ``torch.device('mtia')``, the current mtia device).
    """
    warnings.warn(
        "get_rng_state is not implemented in torch.mtia",
        UserWarning,
        stacklevel=2,
    )
    return torch.zeros([1], dtype=torch.uint8, device=device)


def set_rng_state(new_state: Tensor, device: int | str | torch.device = "mtia") -> None:
    r"""Sets the random number generator state.

    Args:
        new_state (torch.ByteTensor): The desired state
        device (torch.device or int, optional): The device to set the RNG state.
            Default: ``'mtia'`` (i.e., ``torch.device('mtia')``, the current mtia device).
    """
    warnings.warn(
        "set_rng_state is not implemented in torch.mtia",
        UserWarning,
        stacklevel=2,
    )


from .memory import *  # noqa: F403
from .mtia_graph import *  # noqa: F403


__all__ = [
    "init",
    "is_available",
    "is_initialized",
    "synchronize",
    "device_count",
    "current_device",
    "current_stream",
    "default_stream",
    "memory_stats",
    "max_memory_allocated",
    "memory_allocated",
    "reset_peak_memory_stats",
    "get_device_capability",
    "get_device_properties",
    "record_memory_history",
    "snapshot",
    "attach_out_of_memory_observer",
    "empty_cache",
    "set_device",
    "set_stream",
    "stream",
    "device",
    "set_rng_state",
    "get_rng_state",
    "is_bf16_supported",
    "MTIAGraph",
    "graph",
    "graph_pool_handle",
]<|MERGE_RESOLUTION|>--- conflicted
+++ resolved
@@ -19,17 +19,9 @@
 from ._utils import _get_device_index
 
 
-<<<<<<< HEAD
-=======
-_device_t = Union[_device, str, int]
-
-# torch.mtia.Event/Stream is alias of torch.Event/Stream
-Event = torch.Event
-Stream = torch.Stream
 # Default generators are initialized inside _mtia_init
 default_generators: tuple[torch._C.Generator, ...] = ()  # type: ignore[assignment]
 
->>>>>>> 9d7388df
 _initialized = False
 _queued_calls: list[
     tuple[Callable[[], None], list[str]]
