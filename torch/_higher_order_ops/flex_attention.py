import math
from typing import Any, Callable, Dict, List, Optional, Sequence, Tuple, Union

import torch
import torch.utils._pytree as pytree
from torch import Tensor
from torch._C import DispatchKey
from torch._higher_order_ops.utils import (
    _has_potential_branch_input_mutation,
    autograd_not_implemented,
    reenter_make_fx,
    UnsupportedAliasMutationException,
)
from torch._ops import HigherOrderOperator
from torch._subclasses import FakeTensorMode
from torch.fx.experimental.proxy_tensor import (
    make_fx,
    ProxyTorchDispatchMode,
    track_tensor_tree,
)
from torch.fx.graph_module import GraphModule


# Duplicate of _inductor/kernel/flex_attention.py to avoid circular import
def _construct_strides(
    sizes: Sequence[int],
    fill_order: Sequence[int],
) -> Sequence[int]:
    """From a list of sizes and a fill order, construct the strides of the permuted tensor."""
    # Initialize strides
    assert len(sizes) == len(
        fill_order
    ), "Length of sizes must match the length of the fill order"
    strides = [0] * len(sizes)

    # Start with stride 1 for the innermost dimension
    current_stride = 1

    # Iterate through the fill order populating strides
    for dim in fill_order:
        strides[dim] = current_stride
        current_stride *= sizes[dim]

    return strides


def _permute_strides(out: torch.Tensor, query_strides: Tuple[int, ...]) -> torch.Tensor:
    """
    Create a new tensor with the same data and shape as the input,
    but with strides permuted based on the input tensor's stride order.

    Args:
        out (torch.Tensor): The output tensor of attention.
        query_strides (List[int]): The stride order of the input query tensor

    Returns:
        torch.Tensor: A new tensor with same shape and data as the input,
        but with strides permuted based on the query tensor's stride order.
    """
    from torch._inductor.ir import get_stride_order, stride_order2fill_order

    stride_order = get_stride_order(query_strides)
    fill_order = stride_order2fill_order(stride_order)
    assert out.storage_offset() == 0, "Only support storage_offset == 0"
    out_strides = _construct_strides(out.shape, fill_order)
    new_out = out.new_empty(out.shape).as_strided(out.shape, out_strides)
    new_out.copy_(out)
    return new_out


<<<<<<< HEAD
if not torch._running_with_deploy():
    """torch.library.custom_op does not work with torch.deploy/multipy"""

    @torch.library.custom_op("FlexAttentionLib::zeros_and_scatter", mutates_args=())  # type: ignore[misc]
    def zeros_and_scatter(
        shape: List[int],
        indices: List[Tensor],
        vals: Tensor,
    ) -> Tensor:
        """Custom Op so that we can register a custom lowering for the new_output + scatter in the backwards pass"""
        grad = torch.zeros(shape, device=vals.device, dtype=vals.dtype)
        return torch.ops.aten.index_put(grad, indices, vals, accumulate=True)

    @zeros_and_scatter.register_fake  # type: ignore[misc]
    def _(
        shape: List[int],
        indices: List[Tensor],
        vals: Tensor,
    ) -> Tensor:
        return vals.new_empty(shape)

    @zeros_and_scatter.register_vmap  # type: ignore[misc]
    def _(info, indims, shape, indices, value):  # type: ignore[no-untyped-def]
        """The batching rule is special in that it returns a tensor that is not batched"""
        indices_indims = indims[1]
        expanded_indices = []
        for idx, idx_indim in zip(indices, indices_indims):
            # The index is not a being batched, we should unsqueeze and expand to val
            if idx_indim is None:
                expanded_indices.append(idx.expand(value.shape))
            else:
                # the index is being part of the vmap batch, it should be the same size as val
                assert idx.shape == value.shape
                expanded_indices.append(idx)

        out = torch.ops.FlexAttentionLib.zeros_and_scatter(
            shape,
            expanded_indices,
            value,
        )
        return out, None


class ModIndex(torch.autograd.Function):
    generate_vmap_rule = True

    @staticmethod
    def forward(x: Tensor, indices: List[Tensor]) -> Tensor:
        return torch.ops.aten.index(x, indices)

    @staticmethod
    def setup_context(ctx: Any, inputs: Tuple[Any, ...], output: Any) -> None:
        x, indices = inputs
        ctx.save_for_backward(*indices)
        ctx.input_shape = x.shape

    @staticmethod
    def backward(ctx, gradOut):  # type: ignore[no-untyped-def]
        indices = ctx.saved_tensors
        return (
            torch.ops.FlexAttentionLib.zeros_and_scatter(
                ctx.input_shape,
                indices,
                gradOut,
            ),
            None,
        )


mod_index = ModIndex.apply


class TransformGetItemToIndex(TorchFunctionMode):
    # This is needed since we want to support calling
    # A[q_idx], where q_idx is a scalar tensor in score_mod.
    # Today, when q_idx is a scalar tensor, we implicitly convert it to a python
    # scalar and create a view. We do not want that behavior in this case, so we
    # use this torchfunctionmode to override that behavior for score_mod
    # wherever we're running it.
    def __torch_function__(
        self,
        func: OpOverload,
        types: Tuple[torch._C._TensorMeta, ...],
        args: Tuple[object, ...] = (),
        kwargs: Optional[Dict[str, object]] = None,
    ) -> object:
        if func == torch.Tensor.__getitem__:
            index_args = pytree.tree_leaves(args[1])
            if all(isinstance(x, torch.Tensor) for x in index_args):
                return mod_index(args[0], index_args)
        return func(*args, **(kwargs or {}))


=======
>>>>>>> be97f8be
class FlexAttentionHOP(HigherOrderOperator):
    def __init__(self) -> None:
        super().__init__("flex_attention", cacheable=True)

    def __call__(
        self,
        query: torch.Tensor,
        key: torch.Tensor,
        value: torch.Tensor,
        score_mod: Callable,
        block_mask: Tuple,
        scale: float,
        kernel_options: Dict[str, Any],
        score_mod_other_buffers: Tuple = (),
        mask_mod_other_buffers: Tuple = (),
    ) -> Tuple[torch.Tensor, torch.Tensor]:
        if not all(
            isinstance(buf, torch.Tensor)
            for buf in score_mod_other_buffers + mask_mod_other_buffers
        ):
            raise RuntimeError("Other buffers must be tensors.")
        return super().__call__(
            query,
            key,
            value,
            score_mod,
            block_mask,
            scale,
            kernel_options,
            score_mod_other_buffers,
            mask_mod_other_buffers,
        )


flex_attention = FlexAttentionHOP()


class FlexAttentionBackwardHOP(HigherOrderOperator):
    def __init__(self) -> None:
        super().__init__("flex_attention_backward")

    def __call__(
        self,
        query: torch.Tensor,
        key: torch.Tensor,
        value: torch.Tensor,
        out: torch.Tensor,
        logsumexp: torch.Tensor,
        grad_out: torch.Tensor,
        grad_logsumexp: torch.Tensor,
        fw_graph: Union[Callable, GraphModule],
        joint_graph: GraphModule,
        block_mask: Tuple,
        scale: float,
        kernel_options: Dict[str, Any],
        score_mod_other_buffers: Tuple = (),
        mask_mod_other_buffers: Tuple = (),
    ) -> Tuple[
        torch.Tensor, torch.Tensor, torch.Tensor, Tuple[Optional[torch.Tensor], ...]
    ]:
        if not all(
            isinstance(buf, torch.Tensor)
            for buf in score_mod_other_buffers + mask_mod_other_buffers
        ):
            raise RuntimeError("Other buffers must be tensors.")
        return super().__call__(
            query,
            key,
            value,
            out,
            logsumexp,
            grad_out,
            grad_logsumexp,
            fw_graph,
            joint_graph,
            block_mask,
            scale,
            kernel_options,
            score_mod_other_buffers,
            mask_mod_other_buffers,
        )


flex_attention_backward = FlexAttentionBackwardHOP()


def _math_attention_inner(
    query: torch.Tensor,
    key: torch.Tensor,
    value: torch.Tensor,
    score_mod: Callable,
    block_mask: Tuple,
    scale: float,
    kernel_options: Dict[str, Any],
    score_mod_other_buffers: Tuple = (),
    mask_mod_other_buffers: Tuple = (),
) -> Tuple[torch.Tensor, torch.Tensor]:
    from torch._dynamo._trace_wrapped_higher_order_op import TransformGetItemToIndex

    working_precision = torch.float64 if query.dtype == torch.float64 else torch.float32

    scores = (query @ key.transpose(-2, -1)).to(dtype=working_precision)

    b = torch.arange(0, scores.size(0), device=scores.device)
    h = torch.arange(0, scores.size(1), device=scores.device)
    m = torch.arange(0, scores.size(2), device=scores.device)
    n = torch.arange(0, scores.size(3), device=scores.device)

    captured_buffers_in_dim = (None,) * len(score_mod_other_buffers)
    from torch.nn.attention.flex_attention import _vmap_for_bhqkv

    # first input is score
    score_mod = _vmap_for_bhqkv(score_mod, prefix=(0,), suffix=captured_buffers_in_dim)

    mask_mod = block_mask[-1]
    mask_mod_in_dim_buffers = (None,) * len(mask_mod_other_buffers)
    mask_mod = _vmap_for_bhqkv(mask_mod, prefix=(), suffix=mask_mod_in_dim_buffers)

    with TransformGetItemToIndex():
        scores = (scores * scale).to(working_precision)
        post_mod_scores = torch.where(
            mask_mod(b, h, m, n, *mask_mod_other_buffers),
            score_mod(scores, b, h, m, n, *score_mod_other_buffers),
            torch.tensor(-float("inf"), dtype=working_precision, device=scores.device),
        )

    return scores, post_mod_scores


def math_attention(
    query: torch.Tensor,
    key: torch.Tensor,
    value: torch.Tensor,
    score_mod: Callable,
    block_mask: Tuple,
    scale: float,
    kernel_options: Dict[str, Any],
    score_mod_other_buffers: Tuple = (),
    mask_mod_other_buffers: Tuple = (),
) -> Tuple[torch.Tensor, torch.Tensor]:
    """Eager implementation

    This implementation uses vmap to vectorize the score_mod function over the batch, head, m, and n dimensions.
    We then apply the vectorized score_mod function to the scores matrix. Each wrap of vmap applies one of the
    batch, head, m, or n dimensions. We need to apply vmap 4 times to vectorized over all 4 dimensions.

    Args:
        query: The query tensor
        key: The key tensor
        value: The value tensor
        score_mod: The score_mod function
        other_buffers: Other buffers that are passed to the score_mod function
    """
    # broadcast query & key along head dim for GQA
    G = query.size(1) // key.size(1)
    value = torch.repeat_interleave(value, G, dim=1)
    key = torch.repeat_interleave(key, G, dim=1)

    Bq, Bkv = query.size(0), key.size(0)
    if not ((Bq == Bkv) or (Bq > 1 and Bkv == 1)):
        raise RuntimeError(f"Bq and Bkv must broadcast. Got Bq={Bq} and Bkv={Bkv}")

    key = key.expand((Bq, *key.size()[1:]))
    value = value.expand((Bq, *value.size()[1:]))

    _, post_mod_scores = _math_attention_inner(
        query,
        key,
        value,
        score_mod,
        block_mask,
        scale,
        kernel_options,
        score_mod_other_buffers,
        mask_mod_other_buffers,
    )

    # Set fully masked rows' sumexp to 0.0
    logsumexp = post_mod_scores.logsumexp(dim=-1)
    masked_rows = torch.all(post_mod_scores == -float("inf"), dim=-1)
    logsumexp = torch.where(masked_rows, -float("inf"), logsumexp)

    post_mod_scores = torch._safe_softmax(post_mod_scores, dim=-1)

    return post_mod_scores.to(query.dtype) @ value, logsumexp / math.log(2)


@flex_attention.py_impl(DispatchKey.CompositeExplicitAutograd)
def sdpa_dense(
    query: torch.Tensor,
    key: torch.Tensor,
    value: torch.Tensor,
    score_mod: Callable,
    block_mask: Tuple,
    scale: float,
    kernel_options: Dict[str, Any],
    score_mod_other_buffers: Tuple = (),
    mask_mod_other_buffers: Tuple = (),
) -> Tuple[torch.Tensor, torch.Tensor]:
    out, lse = math_attention(
        query,
        key,
        value,
        score_mod,
        block_mask,
        scale,
        kernel_options,
        score_mod_other_buffers,
        mask_mod_other_buffers,
    )
    out = _permute_strides(out, query.stride())
    return out, lse


def trace_flex_attention(
    proxy_mode: ProxyTorchDispatchMode,
    query: torch.Tensor,
    key: torch.Tensor,
    value: torch.Tensor,
    score_mod: Callable,
    block_mask: Tuple,
    scale: float,
    kernel_options: Dict[str, Any],
    score_mod_other_buffers: Tuple = (),
    mask_mod_other_buffers: Tuple = (),
) -> Tuple[torch.Tensor, torch.Tensor]:
    """Traces the flex_attention operator with the given score_mod function and other_buffers.

    Trace SDPA will call make_fx with "fake" example vals and then trace the score_mod function
    This will produce a GraphModule that will be stored on the root tracer as "sdpa_score". We
    access this graph module in inductor to inline the score_mod function to the triton template.
    """
    from torch._dynamo._trace_wrapped_higher_order_op import TransformGetItemToIndex

    example_out = flex_attention(
        query,
        key,
        value,
        score_mod,
        block_mask,
        scale,
        kernel_options,
        score_mod_other_buffers,
        mask_mod_other_buffers,
    )
    example_vals = [query.new_zeros((), requires_grad=query.requires_grad)] + [
        query.new_zeros((), dtype=torch.int) for _ in range(4)
    ]
    mask_example_vals = [query.new_zeros((), dtype=torch.int) for _ in range(4)]
    mask_mod = block_mask[-1]
    with TransformGetItemToIndex():
        score_graph = reenter_make_fx(score_mod)(
            *example_vals, *score_mod_other_buffers
        )
        mask_graph = reenter_make_fx(mask_mod)(
            *mask_example_vals, *mask_mod_other_buffers
        )
    assert isinstance(proxy_mode.tracer, torch.fx.Tracer)
    block_mask = block_mask[:-1] + (mask_graph,)
    qualname = proxy_mode.tracer.get_fresh_qualname("sdpa_score")
    proxy_mode.tracer.root.register_module(qualname, score_graph)
    mask_qualname = proxy_mode.tracer.get_fresh_qualname("sdpa_mask")
    proxy_mode.tracer.root.register_module(mask_qualname, mask_graph)
    node_args = (
        query,
        key,
        value,
        score_graph,
        block_mask,
        scale,
        kernel_options,
        score_mod_other_buffers,
        mask_mod_other_buffers,
    )
    proxy_args = pytree.tree_map(proxy_mode.tracer.unwrap_proxy, node_args)
    out_proxy = proxy_mode.tracer.create_proxy(
        "call_function", flex_attention, proxy_args, {}
    )
    return track_tensor_tree(
        example_out, out_proxy, constant=None, tracer=proxy_mode.tracer
    )


@flex_attention.py_impl(ProxyTorchDispatchMode)
def flex_attention_proxy_torch_dispatch_mode(
    mode: ProxyTorchDispatchMode,
    query: torch.Tensor,
    key: torch.Tensor,
    value: torch.Tensor,
    score_mod: Callable,
    block_mask: Tuple,
    scale: float,
    kernel_options: Dict[str, Any],
    score_mod_other_buffers: Tuple = (),
    mask_mod_other_buffers: Tuple = (),
) -> Tuple[torch.Tensor, torch.Tensor]:
    assert mode is not None, "Mode should always be enabled for python fallback key"
    return trace_flex_attention(
        mode,
        query,
        key,
        value,
        score_mod,
        block_mask,
        scale,
        kernel_options,
        score_mod_other_buffers,
        mask_mod_other_buffers,
    )


@flex_attention.py_functionalize_impl
def flex_attention_functionalize(
    ctx: torch._subclasses.functional_tensor.BaseFunctionalizeAPI,
    query: torch.Tensor,
    key: torch.Tensor,
    value: torch.Tensor,
    score_mod: Callable,
    block_mask: Tuple,
    scale: float,
    kernel_options: Dict[str, Any],
    score_mod_other_buffers: Tuple = (),
    mask_mod_other_buffers: Tuple = (),
) -> Tuple[torch.Tensor, torch.Tensor]:
    """Defines the functionalization rules for the flex_attention operator.

    Write now we are unwrapping each tensor and then redispatching to the next, however we want to
    guard against any mutations in the score_mod function, to the other_buffers since those
    are free variables.
    """
    from torch._dynamo._trace_wrapped_higher_order_op import TransformGetItemToIndex

    query_unwrapped = ctx.unwrap_tensors(query)
    key_unwrapped = ctx.unwrap_tensors(key)
    value_unwrapped = ctx.unwrap_tensors(value)
    block_mask_unwrapped = ctx.unwrap_tensors(block_mask)
    score_mod_other_buffers_unwrapped = ctx.unwrap_tensors(score_mod_other_buffers)
    mask_mod_other_buffers_unwrapped = ctx.unwrap_tensors(mask_mod_other_buffers)

    # Appease the mypy overlords
    assert isinstance(query_unwrapped, torch.Tensor)
    assert isinstance(key_unwrapped, torch.Tensor)
    assert isinstance(value_unwrapped, torch.Tensor)
    assert isinstance(block_mask_unwrapped, tuple)
    assert isinstance(score_mod_other_buffers_unwrapped, tuple)
    assert isinstance(mask_mod_other_buffers_unwrapped, tuple)
    assert all(
        isinstance(item, torch.Tensor)
        for item in score_mod_other_buffers_unwrapped + mask_mod_other_buffers_unwrapped
    )

    example_vals = (
        [torch.zeros((), dtype=query.dtype)]
        + [torch.zeros((), dtype=torch.int) for _ in range(4)]
        + list(score_mod_other_buffers_unwrapped)
    )
    with ctx.redispatch_to_next() as m:
        functional_score_mod = ctx.functionalize(score_mod)
        pre_dispatch = hasattr(ctx, "mode") and ctx.mode.pre_dispatch
        with TransformGetItemToIndex():
            mutates = _has_potential_branch_input_mutation(
                functional_score_mod, example_vals, pre_dispatch
            )
        # The only care about mutations of existing buffers since we can't replay these.
        # However, we can just error if anything is detected
        if mutates:
            raise UnsupportedAliasMutationException("Mutations detected in score_mod")

        out = flex_attention(
            query_unwrapped,
            key_unwrapped,
            value_unwrapped,
            functional_score_mod,
            block_mask_unwrapped,
            scale,
            kernel_options,
            score_mod_other_buffers_unwrapped,
            mask_mod_other_buffers_unwrapped,
        )
    return ctx.wrap_tensors(out)  # type: ignore[return-value, arg-type]


@flex_attention.py_impl(FakeTensorMode)
def flex_attention_fake_tensor_mode(
    mode: FakeTensorMode,
    query: torch.Tensor,
    key: torch.Tensor,
    value: torch.Tensor,
    score_mod: Callable,
    block_mask: Tuple,
    scale: float,
    kernel_options: Dict[str, Any],
    score_mod_other_buffers: Tuple = (),
    mask_mod_other_buffers: Tuple = (),
) -> Tuple[torch.Tensor, torch.Tensor]:
    with mode:
        v_head_dim = value.size(-1)
        batch_size, num_heads, seq_len_q, q_head_dim = query.shape
        logsumexp = query.new_empty(
            batch_size, num_heads, seq_len_q, dtype=torch.float32
        )
        out_shape = (batch_size, num_heads, seq_len_q, v_head_dim)
        out = query.new_empty(out_shape)
        out = _permute_strides(out, query.stride())
        return out, logsumexp


# ---------------------------- Autograd Implementation ----------------------------
def create_fw_bw_graph(
    score_mod: Callable,
    index_values: Tuple[Tensor, Tensor, Tensor, Tensor, Tensor],
    other_buffers: Tuple[Tensor, ...],
) -> Tuple[Callable, Callable]:
    # See Note:[HOP create fw_bw graph]

    # All of these imports need to be here in order to avoid circular dependencies
    from torch._dispatch.python import suspend_functionalization
    from torch._functorch.aot_autograd import AOTConfig, create_joint
    from torch._subclasses.fake_tensor import FakeTensor, FakeTensorMode
    from torch._subclasses.functional_tensor import disable_functional_mode
    from torch.fx.experimental.proxy_tensor import disable_proxy_modes_tracing

    dummy_aot_config = AOTConfig(
        fw_compiler=None,  # type: ignore[arg-type]
        bw_compiler=None,  # type: ignore[arg-type]
        partition_fn=None,  # type: ignore[arg-type]
        decompositions={},
        num_params_buffers=0,
        aot_id=0,
        keep_inference_input_mutations=False,
    )

    with suspend_functionalization(), disable_functional_mode():
        with disable_proxy_modes_tracing():

            def _from_fun(t: Tensor) -> Tensor:
                return torch.empty_strided(
                    t.size(),
                    t.stride(),
                    device=t.device,
                    dtype=t.dtype,
                    requires_grad=t.requires_grad,
                )

            # If someone runs this hop under the default compiler backend ("eager")
            # Then this path will be run with the actual user inputs. We convert them
            # to fake tensors in order to not perform any actual compute.
            from torch._guards import detect_fake_mode

            fake_mode = detect_fake_mode(index_values)
            if fake_mode is None:
                fake_mode = FakeTensorMode(allow_non_fake_inputs=True)

            with fake_mode:
                unwrapped_score_mod_indexes = pytree.tree_map(_from_fun, index_values)
                unwrapped_other_buffers = pytree.tree_map(_from_fun, other_buffers)

            assert all(isinstance(t, FakeTensor) for t in unwrapped_score_mod_indexes)
            assert all(isinstance(t, FakeTensor) for t in unwrapped_other_buffers)

            example_flat_out = pytree.tree_map(
                _from_fun,
                score_mod(*unwrapped_score_mod_indexes, *unwrapped_other_buffers),
            )
            if not isinstance(example_flat_out, torch.Tensor):
                raise RuntimeError(
                    "Expected output of score_mod to be a tensor."
                    f"Got type {type(example_flat_out)}."
                )
            example_grad = _from_fun(example_flat_out)

        def joint_f(
            score: Tensor,
            b: Tensor,
            h: Tensor,
            m: Tensor,
            n: Tensor,
            example_grad: Tensor,
            *other_buffers: Tuple[Tensor, ...],
        ) -> Tuple[Tensor, ...]:
            def fw_with_masks(
                *args: Tuple[Tensor, ...]
            ) -> Tuple[Tuple[Tensor], Tuple[bool]]:
                fw_out = score_mod(*args)
                out_requires_grad = fw_out.requires_grad
                return ((fw_out,), (out_requires_grad,))

            joint = create_joint(fw_with_masks, aot_config=dummy_aot_config)
            args = [score, b, h, m, n] + list(other_buffers)
            optional_grad = [example_grad] if example_grad.requires_grad else []
            _, grads = joint(args, optional_grad)

            return grads

        joint_graph = make_fx(joint_f)(
            *unwrapped_score_mod_indexes, example_grad, *unwrapped_other_buffers
        )
        return score_mod, joint_graph


class FlexAttentionAutogradOp(torch.autograd.Function):
    @staticmethod
    def forward(
        ctx: Any,
        query: Tensor,
        key: Tensor,
        value: Tensor,
        fw_graph: Callable,
        joint_graph: Callable,
        block_mask: Tuple[Any, ...],
        scale: float,
        kernel_options: Dict[str, Any],
        mask_mod_other_buffers: Tuple[Any, ...],
        *score_mod_other_buffers: Tuple[Any, ...],
    ) -> Tuple[torch.Tensor, torch.Tensor]:
        any_buffer_requires_grad = any(
            buffer.requires_grad for buffer in mask_mod_other_buffers
        )
        assert (
            not any_buffer_requires_grad
        ), "Captured buffers from mask mod that require grad are not yet supported."
        ctx._fw_graph = fw_graph
        ctx._joint_graph = joint_graph
        ctx._mask_graph = block_mask[-1]
        # KV_BLOCK_SIZE and Q_BLOCK_SIZE are integers, so can't use ctx.save_for_backward
        ctx._Q_BLOCK_SIZE = block_mask[8]
        ctx._KV_BLOCK_SIZE = block_mask[9]
        ctx.scale = scale
        ctx.kernel_options = kernel_options
        ctx._score_mod_other_buffers_len = len(score_mod_other_buffers)
        with torch._C._AutoDispatchBelowAutograd():
            out, logsumexp = flex_attention(
                query,
                key,
                value,
                fw_graph,
                block_mask,
                scale,
                kernel_options,
                score_mod_other_buffers,
                mask_mod_other_buffers,
            )

        ctx.save_for_backward(
            query,
            key,
            value,
            out,
            logsumexp,
            *block_mask[:8],
            *score_mod_other_buffers,
            *mask_mod_other_buffers,
        )
        return out, logsumexp

    @staticmethod
    def backward(ctx: Any, grad_out: Tensor, grad_logsumexp: Tensor) -> Tuple[Optional[Tensor], ...]:  # type: ignore[override]
        fw_args = ctx.saved_tensors
        (
            query,
            key,
            value,
            out,
            logsumexp,
            kv_num_blocks,
            kv_indices,
            full_kv_num_blocks,
            full_kv_indices,
            q_num_blocks,
            q_indices,
            full_q_num_blocks,
            full_q_indices,
            *other_buffers,
        ) = fw_args
        fw_graph = ctx._fw_graph
        joint_graph = ctx._joint_graph
        mask_graph = ctx._mask_graph
        KV_BLOCK_SIZE = ctx._KV_BLOCK_SIZE
        Q_BLOCK_SIZE = ctx._Q_BLOCK_SIZE
        scale = ctx.scale
        kernel_options = ctx.kernel_options
        score_mod_other_buffers = tuple(
            other_buffers[: ctx._score_mod_other_buffers_len]
        )
        mask_mod_other_buffers = tuple(
            other_buffers[ctx._score_mod_other_buffers_len :]
        )
        # We have asserted that mask_mod_other_buffers do not require grad,
        # but score_mod_other_buffers can require grad.
        none_grads = [None] * 6
        (
            grad_query,
            grad_key,
            grad_value,
            grad_score_mod_captured,
        ) = flex_attention_backward(
            query,
            key,
            value,
            out,
            logsumexp,
            grad_out,
            grad_logsumexp,
            fw_graph,
            joint_graph,
            (
                kv_num_blocks,
                kv_indices,
                full_kv_num_blocks,
                full_kv_indices,
                q_num_blocks,
                q_indices,
                full_q_num_blocks,
                full_q_indices,
                Q_BLOCK_SIZE,
                KV_BLOCK_SIZE,
                mask_graph,
            ),
            scale,
            kernel_options,
            score_mod_other_buffers,
            mask_mod_other_buffers,
        )
        return grad_query, grad_key, grad_value, *none_grads, *grad_score_mod_captured


@flex_attention.py_impl(DispatchKey.Autograd)
def flex_attention_autograd(
    query: torch.Tensor,
    key: torch.Tensor,
    value: torch.Tensor,
    score_mod: Callable,
    block_mask: Tuple,
    scale: float,
    kernel_options: Dict[str, Any],
    score_mod_other_buffers: Tuple[Tensor, ...] = (),
    mask_mod_other_buffers: Tuple[Tensor, ...] = (),
) -> Tuple[torch.Tensor, torch.Tensor]:
    from torch._dynamo._trace_wrapped_higher_order_op import TransformGetItemToIndex

    with TransformGetItemToIndex():
        input_requires_grad = any(t.requires_grad for t in (query, key, value))
        if torch.is_grad_enabled() and input_requires_grad:
            example_vals = (
                torch.zeros((), dtype=query.dtype, requires_grad=input_requires_grad),
                torch.zeros((), dtype=torch.int),
                torch.zeros((), dtype=torch.int),
                torch.zeros((), dtype=torch.int),
                torch.zeros((), dtype=torch.int),
            )
            fw_graph, bw_graph = create_fw_bw_graph(
                score_mod, example_vals, score_mod_other_buffers
            )
        else:
            fw_graph, bw_graph = score_mod, None
        out, logsumexp = FlexAttentionAutogradOp.apply(
            query,
            key,
            value,
            fw_graph,
            bw_graph,
            block_mask,
            scale,
            kernel_options,
            mask_mod_other_buffers,
            *score_mod_other_buffers,
        )
    return out, logsumexp


# ---------------------------- Backward HOP Implementation ----------------------------


@flex_attention_backward.py_impl(DispatchKey.CompositeExplicitAutograd)
def sdpa_dense_backward(
    query: torch.Tensor,
    key: torch.Tensor,
    value: torch.Tensor,
    out: torch.Tensor,
    logsumexp: torch.Tensor,
    grad_out: torch.Tensor,
    grad_logsumexp: torch.Tensor,
    fw_graph: Callable,  # GraphModule type hint?
    joint_graph: Callable,
    block_mask: Tuple,
    scale: float,
    kernel_options: Dict[str, Any],
    score_mod_other_buffers: Tuple,
    mask_mod_other_buffers: Tuple,
<<<<<<< HEAD
) -> Tuple[
    torch.Tensor, torch.Tensor, torch.Tensor, Tuple[Optional[torch.Tensor], ...]
]:
=======
) -> Tuple[torch.Tensor, torch.Tensor, torch.Tensor]:
    from torch._dynamo._trace_wrapped_higher_order_op import TransformGetItemToIndex

>>>>>>> be97f8be
    # Get outputs before calling repeat interleave
    actual_grad_query = torch.empty_like(query)
    actual_grad_key = torch.empty_like(key)
    actual_grad_value = torch.empty_like(value)
    actual_grad_score_mod_captured = [
        torch.empty_like(buffer) if buffer.requires_grad else None
        for buffer in score_mod_other_buffers
    ]

    Bq, Bkv = query.size(0), key.size(0)
    if not ((Bq == Bkv) or (Bq > 1 and Bkv == 1)):
        raise RuntimeError(f"Bq and Bkv must broadcast. Got Bq={Bq} and Bkv={Bkv}")

    key = key.expand((Bq, *key.size()[1:]))
    value = value.expand((Bq, *value.size()[1:]))

    G = query.size(1) // key.size(1)
    key = torch.repeat_interleave(key, G, dim=1)
    value = torch.repeat_interleave(value, G, dim=1)

    # We're undoing the log -> log2 change of base in the forwards
    logsumexp = logsumexp * math.log(2)
    # The backwards formula for the log -> log2 change of base in the forwards
    grad_logsumexp = grad_logsumexp / math.log(2)
    scores, post_mod_scores = _math_attention_inner(
        query,
        key,
        value,
        fw_graph,
        block_mask,
        scale,
        kernel_options,
        score_mod_other_buffers,
        mask_mod_other_buffers,
    )
    masked_out_rows = logsumexp == -float("inf")
    softmax_scores = torch.exp(post_mod_scores - logsumexp.unsqueeze(-1))
    softmax_scores = torch.where(masked_out_rows.unsqueeze(-1), 0, softmax_scores)

    grad_value = softmax_scores.to(query.dtype).transpose(-2, -1) @ grad_out

    grad_softmax_scores = grad_out @ value.transpose(-2, -1)

    sum_scores = torch.sum(out * grad_out, -1, keepdim=True)
    grad_score_mod = softmax_scores * (
        grad_softmax_scores - sum_scores + grad_logsumexp.unsqueeze(-1)
    )

    b = torch.arange(0, scores.size(0), device=scores.device)
    h = torch.arange(0, scores.size(1), device=scores.device)
    m = torch.arange(0, scores.size(2), device=scores.device)
    n = torch.arange(0, scores.size(3), device=scores.device)

    mask_graph = block_mask[-1]
    # Gradient of the inline score_mod function, with respect to the scores
    captured_buffers_in_dim = (None,) * len(score_mod_other_buffers)
    out_dims = [0, None, None, None, None] + [None] * len(score_mod_other_buffers)
    from torch.nn.attention.flex_attention import _vmap_for_bhqkv

    # inputs are [score, b, h, q_idx, kv_idx, gradOut, ...]
    # score and gradOut are "fully" batched
    joint_score_mod = _vmap_for_bhqkv(
        joint_graph,
        prefix=(0,),
        suffix=(0,) + captured_buffers_in_dim,
        out_dims=out_dims,
    )
    with TransformGetItemToIndex():
        grad_scores, _, _, _, _, *grad_score_mod_captured = joint_score_mod(
            scores, b, h, m, n, grad_score_mod, *score_mod_other_buffers
        )
    grad_scores = grad_scores * scale
    grad_scores = grad_scores.to(query.dtype)

    mask_mod = _vmap_for_bhqkv(
        mask_graph, prefix=(), suffix=(None,) * len(mask_mod_other_buffers)
    )
    with TransformGetItemToIndex():
        mask_scores = mask_mod(b, h, m, n, *mask_mod_other_buffers)
        grad_scores = torch.where(
            mask_scores, grad_scores, torch.tensor(0, dtype=query.dtype)
        )

    grad_query = grad_scores @ key
    grad_key = grad_scores.transpose(-2, -1) @ query

    # Reduce DK, DV along broadcasted heads.
    grad_key = grad_key.view(
        grad_key.size(0), -1, G, grad_key.size(-2), grad_key.size(-1)
    )
    grad_value = grad_value.view(
        grad_value.size(0), -1, G, grad_value.size(-2), grad_value.size(-1)
    )

    grad_key = torch.sum(grad_key, 2, keepdim=False)
    grad_value = torch.sum(grad_value, 2, keepdim=False)

    if Bq != Bkv:
        assert (
            Bq > 1 and Bkv == 1
        ), f"Bq and Bkv must broadcast. Got Bq={Bq} and Bkv={Bkv}"

        # Reduce DK, DV along broadcasted batches.
        grad_key = torch.sum(grad_key, 0, keepdim=True)
        grad_value = torch.sum(grad_value, 0, keepdim=True)

    actual_grad_query.copy_(grad_query)
    actual_grad_key.copy_(grad_key)
    actual_grad_value.copy_(grad_value)
    score_mod_other_buffer_grads = [
        actual_grad.copy_(grad) if actual_grad is not None else actual_grad
        for actual_grad, grad in zip(
            actual_grad_score_mod_captured, grad_score_mod_captured
        )
    ]

    return (
        actual_grad_query,
        actual_grad_key,
        actual_grad_value,
        tuple(score_mod_other_buffer_grads),
    )


def trace_flex_attention_backward(
    proxy_mode: ProxyTorchDispatchMode,
    query: torch.Tensor,
    key: torch.Tensor,
    value: torch.Tensor,
    out: torch.Tensor,
    logsumexp: torch.Tensor,
    grad_out: torch.Tensor,
    grad_logsumexp: torch.Tensor,
    fw_graph: Union[Callable, GraphModule],
    joint_graph: GraphModule,
    block_mask: Tuple,
    scale: float,
    kernel_options: Dict[str, Any],
    score_mod_other_buffers: Tuple = (),
    mask_mod_other_buffers: Tuple = (),
) -> Tuple[
    torch.Tensor, torch.Tensor, torch.Tensor, Tuple[Optional[torch.Tensor], ...]
]:
    """We already have the forward graph and joint graph from the forward pass, so we create a proxy attach both graphs"""
    from torch._dynamo._trace_wrapped_higher_order_op import TransformGetItemToIndex

    example_out = flex_attention_backward(
        query,
        key,
        value,
        out,
        logsumexp,
        grad_out,
        grad_logsumexp,
        fw_graph,
        joint_graph,
        block_mask,
        scale,
        kernel_options,
        score_mod_other_buffers,
        mask_mod_other_buffers,
    )

    fw_example_vals = [
        torch.zeros((), dtype=query.dtype, requires_grad=query.requires_grad)
    ] + [torch.zeros((), dtype=torch.int) for _ in range(4)]
    bw_example_vals = fw_example_vals + [torch.zeros((), dtype=query.dtype)]
    mask_example_vals = [torch.zeros((), dtype=torch.int) for _ in range(4)]
    mask_graph = block_mask[-1]
    with TransformGetItemToIndex():
        fw_graph = reenter_make_fx(fw_graph)(*fw_example_vals, *score_mod_other_buffers)
        joint_graph = reenter_make_fx(joint_graph)(
            *bw_example_vals, *score_mod_other_buffers
        )
        mask_graph = reenter_make_fx(mask_graph)(
            *mask_example_vals, *mask_mod_other_buffers
        )
    assert isinstance(proxy_mode.tracer, torch.fx.Tracer)
    block_mask = block_mask[:-1] + (mask_graph,)
    proxy_mode.tracer.root.register_module("fw_graph", fw_graph)  # type: ignore[arg-type]
    proxy_mode.tracer.root.register_module("joint_graph", joint_graph)
    proxy_mode.tracer.root.register_module("mask_graph", mask_graph)
    node_args = (
        query,
        key,
        value,
        out,
        logsumexp,
        grad_out,
        grad_logsumexp,
        fw_graph,
        joint_graph,
        block_mask,
        scale,
        kernel_options,
        score_mod_other_buffers,
        mask_mod_other_buffers,
    )
    proxy_args = pytree.tree_map(proxy_mode.tracer.unwrap_proxy, node_args)
    out_proxy = proxy_mode.tracer.create_proxy(
        "call_function",
        flex_attention_backward,
        proxy_args,
        {},
        name="flex_attention_backward",
    )
    return track_tensor_tree(
        example_out, out_proxy, constant=None, tracer=proxy_mode.tracer
    )


@flex_attention_backward.py_impl(ProxyTorchDispatchMode)
def flex_attention_backward_proxy_torch_dispatch_mode(
    mode: ProxyTorchDispatchMode,
    query: torch.Tensor,
    key: torch.Tensor,
    value: torch.Tensor,
    out: torch.Tensor,
    logsumexp: torch.Tensor,
    grad_out: torch.Tensor,
    grad_logsumexp: torch.Tensor,
    fw_graph: Union[Callable, GraphModule],
    joint_graph: GraphModule,
    block_mask: Tuple,
    scale: float,
    kernel_options: Dict[str, Any],
    score_mod_other_buffers: Tuple = (),
    mask_mod_other_buffers: Tuple = (),
) -> Tuple[
    torch.Tensor, torch.Tensor, torch.Tensor, Tuple[Optional[torch.Tensor], ...]
]:
    assert mode is not None, "Mode should always be enabled for python fallback key"
    return trace_flex_attention_backward(
        mode,
        query,
        key,
        value,
        out,
        logsumexp,
        grad_out,
        grad_logsumexp,
        fw_graph,
        joint_graph,
        block_mask,
        scale,
        kernel_options,
        score_mod_other_buffers,
        mask_mod_other_buffers,
    )


@flex_attention_backward.py_functionalize_impl
def flex_attention_backward_functionalize(
    ctx: torch._subclasses.functional_tensor.BaseFunctionalizeAPI,
    query: torch.Tensor,
    key: torch.Tensor,
    value: torch.Tensor,
    out: torch.Tensor,
    logsumexp: torch.Tensor,
    grad_out: torch.Tensor,
    grad_logsumexp: torch.Tensor,
    fw_graph: Union[Callable, GraphModule],
    joint_graph: GraphModule,
    block_mask: Tuple,
    scale: float,
    kernel_options: Dict[str, Any],
    score_mod_other_buffers: Tuple = (),
    mask_mod_other_buffers: Tuple = (),
) -> Tuple[
    torch.Tensor, torch.Tensor, torch.Tensor, Tuple[Optional[torch.Tensor], ...]
]:
    """Defines the functionalization rules for the flex_attention operator.

    Write now we are unwrapping each tensor and then redispatching to the next,
    since we know that the forward score mod function is assured to be free of mutations
    to the other_buffers, we skip that mutate check and go straight to redispatching.
    """
    query_unwrapped = ctx.unwrap_tensors(query)
    key_unwrapped = ctx.unwrap_tensors(key)
    value_unwrapped = ctx.unwrap_tensors(value)
    out_unwrapped = ctx.unwrap_tensors(out)
    logsumexp_unwrapped = ctx.unwrap_tensors(logsumexp)
    grad_out_unwrapped = ctx.unwrap_tensors(grad_out)
    grad_logsumexp_unwrapped = ctx.unwrap_tensors(grad_logsumexp)
    block_mask_unwrapped = ctx.unwrap_tensors(block_mask)
    score_mod_other_buffers_unwrapped = ctx.unwrap_tensors(score_mod_other_buffers)
    mask_mod_other_buffers_unwrapped = ctx.unwrap_tensors(mask_mod_other_buffers)

    # Appease the mypy overlords
    assert isinstance(query_unwrapped, torch.Tensor)
    assert isinstance(key_unwrapped, torch.Tensor)
    assert isinstance(value_unwrapped, torch.Tensor)
    assert isinstance(out_unwrapped, torch.Tensor)
    assert isinstance(logsumexp_unwrapped, torch.Tensor)
    assert isinstance(grad_out_unwrapped, torch.Tensor)
    assert isinstance(grad_logsumexp_unwrapped, torch.Tensor)
    assert isinstance(block_mask_unwrapped, tuple)
    assert isinstance(score_mod_other_buffers_unwrapped, tuple)
    assert isinstance(mask_mod_other_buffers_unwrapped, tuple)
    assert all(
        isinstance(item, torch.Tensor)
        for item in score_mod_other_buffers_unwrapped + mask_mod_other_buffers_unwrapped
    )

    with ctx.redispatch_to_next() as m:
        functional_fw_graph = ctx.functionalize(fw_graph)
        functional_joint_graph = ctx.functionalize(joint_graph)

        (
            grad_query,
            grad_key,
            grad_value,
            grad_score_mod_captured,
        ) = flex_attention_backward(
            query_unwrapped,
            key_unwrapped,
            value_unwrapped,
            out_unwrapped,
            logsumexp_unwrapped,
            grad_out_unwrapped,
            grad_logsumexp_unwrapped,
            functional_fw_graph,  # type: ignore[arg-type]
            functional_joint_graph,  # type: ignore[arg-type]
            block_mask_unwrapped,
            scale,
            kernel_options,
            score_mod_other_buffers_unwrapped,
            mask_mod_other_buffers_unwrapped,
        )

    return ctx.wrap_tensors((grad_query, grad_key, grad_value, grad_score_mod_captured))  # type: ignore[return-value,arg-type]


@flex_attention_backward.py_impl(FakeTensorMode)
def flex_attention_backward_fake_tensor_mode(
    mode: FakeTensorMode,
    query: torch.Tensor,
    key: torch.Tensor,
    value: torch.Tensor,
    out: torch.Tensor,
    logsumexp: torch.Tensor,
    grad_out: torch.Tensor,
    grad_logsumexp: torch.Tensor,
    fw_graph: Union[Callable, GraphModule],
    joint_graph: GraphModule,
    block_mask: Tuple,
    scale: float,
    kernel_options: Dict[str, Any],
    score_mod_other_buffers: Tuple = (),
    mask_mod_other_buffers: Tuple = (),
) -> Tuple[
    torch.Tensor, torch.Tensor, torch.Tensor, Tuple[Optional[torch.Tensor], ...]
]:
    with mode:
        grad_query = torch.empty_like(query)
        grad_key = torch.empty_like(key)
        grad_value = torch.empty_like(value)
        grad_score_mod_captured = tuple(
            [
                torch.empty_like(buffer) if buffer.requires_grad else None
                for buffer in score_mod_other_buffers
            ]
        )
        return grad_query, grad_key, grad_value, grad_score_mod_captured


flex_attention_backward.py_impl(DispatchKey.Autograd)(
    autograd_not_implemented(flex_attention_backward, deferred_error=True)
)<|MERGE_RESOLUTION|>--- conflicted
+++ resolved
@@ -1,5 +1,5 @@
 import math
-from typing import Any, Callable, Dict, List, Optional, Sequence, Tuple, Union
+from typing import Any, Callable, Dict, Optional, Sequence, Tuple, Union
 
 import torch
 import torch.utils._pytree as pytree
@@ -68,102 +68,6 @@
     return new_out
 
 
-<<<<<<< HEAD
-if not torch._running_with_deploy():
-    """torch.library.custom_op does not work with torch.deploy/multipy"""
-
-    @torch.library.custom_op("FlexAttentionLib::zeros_and_scatter", mutates_args=())  # type: ignore[misc]
-    def zeros_and_scatter(
-        shape: List[int],
-        indices: List[Tensor],
-        vals: Tensor,
-    ) -> Tensor:
-        """Custom Op so that we can register a custom lowering for the new_output + scatter in the backwards pass"""
-        grad = torch.zeros(shape, device=vals.device, dtype=vals.dtype)
-        return torch.ops.aten.index_put(grad, indices, vals, accumulate=True)
-
-    @zeros_and_scatter.register_fake  # type: ignore[misc]
-    def _(
-        shape: List[int],
-        indices: List[Tensor],
-        vals: Tensor,
-    ) -> Tensor:
-        return vals.new_empty(shape)
-
-    @zeros_and_scatter.register_vmap  # type: ignore[misc]
-    def _(info, indims, shape, indices, value):  # type: ignore[no-untyped-def]
-        """The batching rule is special in that it returns a tensor that is not batched"""
-        indices_indims = indims[1]
-        expanded_indices = []
-        for idx, idx_indim in zip(indices, indices_indims):
-            # The index is not a being batched, we should unsqueeze and expand to val
-            if idx_indim is None:
-                expanded_indices.append(idx.expand(value.shape))
-            else:
-                # the index is being part of the vmap batch, it should be the same size as val
-                assert idx.shape == value.shape
-                expanded_indices.append(idx)
-
-        out = torch.ops.FlexAttentionLib.zeros_and_scatter(
-            shape,
-            expanded_indices,
-            value,
-        )
-        return out, None
-
-
-class ModIndex(torch.autograd.Function):
-    generate_vmap_rule = True
-
-    @staticmethod
-    def forward(x: Tensor, indices: List[Tensor]) -> Tensor:
-        return torch.ops.aten.index(x, indices)
-
-    @staticmethod
-    def setup_context(ctx: Any, inputs: Tuple[Any, ...], output: Any) -> None:
-        x, indices = inputs
-        ctx.save_for_backward(*indices)
-        ctx.input_shape = x.shape
-
-    @staticmethod
-    def backward(ctx, gradOut):  # type: ignore[no-untyped-def]
-        indices = ctx.saved_tensors
-        return (
-            torch.ops.FlexAttentionLib.zeros_and_scatter(
-                ctx.input_shape,
-                indices,
-                gradOut,
-            ),
-            None,
-        )
-
-
-mod_index = ModIndex.apply
-
-
-class TransformGetItemToIndex(TorchFunctionMode):
-    # This is needed since we want to support calling
-    # A[q_idx], where q_idx is a scalar tensor in score_mod.
-    # Today, when q_idx is a scalar tensor, we implicitly convert it to a python
-    # scalar and create a view. We do not want that behavior in this case, so we
-    # use this torchfunctionmode to override that behavior for score_mod
-    # wherever we're running it.
-    def __torch_function__(
-        self,
-        func: OpOverload,
-        types: Tuple[torch._C._TensorMeta, ...],
-        args: Tuple[object, ...] = (),
-        kwargs: Optional[Dict[str, object]] = None,
-    ) -> object:
-        if func == torch.Tensor.__getitem__:
-            index_args = pytree.tree_leaves(args[1])
-            if all(isinstance(x, torch.Tensor) for x in index_args):
-                return mod_index(args[0], index_args)
-        return func(*args, **(kwargs or {}))
-
-
-=======
->>>>>>> be97f8be
 class FlexAttentionHOP(HigherOrderOperator):
     def __init__(self) -> None:
         super().__init__("flex_attention", cacheable=True)
@@ -853,15 +757,11 @@
     kernel_options: Dict[str, Any],
     score_mod_other_buffers: Tuple,
     mask_mod_other_buffers: Tuple,
-<<<<<<< HEAD
 ) -> Tuple[
     torch.Tensor, torch.Tensor, torch.Tensor, Tuple[Optional[torch.Tensor], ...]
 ]:
-=======
-) -> Tuple[torch.Tensor, torch.Tensor, torch.Tensor]:
     from torch._dynamo._trace_wrapped_higher_order_op import TransformGetItemToIndex
 
->>>>>>> be97f8be
     # Get outputs before calling repeat interleave
     actual_grad_query = torch.empty_like(query)
     actual_grad_key = torch.empty_like(key)
