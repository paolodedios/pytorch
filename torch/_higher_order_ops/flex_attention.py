import math
from collections.abc import Sequence
from typing import Any, Callable, Optional, Union

import torch
import torch.utils._pytree as pytree
from torch import Tensor
from torch._C import DispatchKey
from torch._higher_order_ops.utils import (
    _has_potential_branch_input_mutation,
    _maybe_reenter_make_fx,
    autograd_not_implemented,
    has_user_subclass,
    redirect_to_mode,
    reenter_make_fx,
    register_fake,
    save_tensors_and_symints_for_backward,
    saved_tensors_and_symints,
    UnsupportedAliasMutationException,
    validate_subgraph_args_types,
)
from torch._ops import HigherOrderOperator
from torch._subclasses import FakeTensor
from torch._subclasses.functional_tensor import FunctionalTensor
from torch.fx.experimental.proxy_tensor import (
    make_fx,
    ProxyTorchDispatchMode,
    track_tensor_tree,
)
from torch.fx.graph_module import GraphModule
from torch.utils.checkpoint import _CachedTorchDispatchMode, _CachingTorchDispatchMode


# Duplicate of _inductor/kernel/flex_attention.py to avoid circular import
def _construct_strides(
    sizes: Sequence[int],
    fill_order: Sequence[int],
) -> Sequence[int]:
    """From a list of sizes and a fill order, construct the strides of the permuted tensor."""
    # Initialize strides
    assert len(sizes) == len(fill_order), (
        "Length of sizes must match the length of the fill order"
    )
    strides = [0] * len(sizes)

    # Start with stride 1 for the innermost dimension
    current_stride = 1

    # Iterate through the fill order populating strides
    for dim in fill_order:
        strides[dim] = current_stride
        current_stride *= sizes[dim]

    return strides


def _permute_strides(out: torch.Tensor, query_strides: tuple[int, ...]) -> torch.Tensor:
    """
    Create a new tensor with the same data and shape as the input,
    but with strides permuted based on the input tensor's stride order.

    Args:
        out (torch.Tensor): The output tensor of attention.
        query_strides (List[int]): The stride order of the input query tensor

    Returns:
        torch.Tensor: A new tensor with same shape and data as the input,
        but with strides permuted based on the query tensor's stride order.
    """
    from torch._inductor.ir import get_fill_order

    fill_order = get_fill_order(query_strides)
    assert out.storage_offset() == 0, "Only support storage_offset == 0"
    out_strides = _construct_strides(out.shape, fill_order)
    new_out = out.new_empty(out.shape).as_strided(out.shape, out_strides)
    new_out.copy_(out)
    return new_out


class FlexAttentionHOP(HigherOrderOperator):
    def __init__(self) -> None:
        super().__init__("flex_attention", cacheable=True)

    def __call__(
        self,
        query: torch.Tensor,
        key: torch.Tensor,
        value: torch.Tensor,
        score_mod: Callable,
        block_mask: tuple,
        scale: float,
        kernel_options: dict[str, Any],
        score_mod_other_buffers: tuple = (),
        mask_mod_other_buffers: tuple = (),
    ) -> tuple[torch.Tensor, torch.Tensor, torch.Tensor]:
        validate_subgraph_args_types(score_mod_other_buffers + mask_mod_other_buffers)
        return super().__call__(
            query,
            key,
            value,
            score_mod,
            block_mask,
            scale,
            kernel_options,
            score_mod_other_buffers,
            mask_mod_other_buffers,
        )


flex_attention = FlexAttentionHOP()


class FlexAttentionBackwardHOP(HigherOrderOperator):
    def __init__(self) -> None:
        super().__init__("flex_attention_backward")

    def __call__(
        self,
        query: torch.Tensor,
        key: torch.Tensor,
        value: torch.Tensor,
        out: torch.Tensor,
        logsumexp: torch.Tensor,
        grad_out: torch.Tensor,
        grad_logsumexp: torch.Tensor,
        fw_graph: Union[Callable, GraphModule],
        joint_graph: GraphModule,
        block_mask: tuple,
        scale: float,
        kernel_options: dict[str, Any],
        score_mod_other_buffers: tuple = (),
        mask_mod_other_buffers: tuple = (),
    ) -> tuple[
        torch.Tensor, torch.Tensor, torch.Tensor, tuple[Optional[torch.Tensor], ...]
    ]:
        validate_subgraph_args_types(score_mod_other_buffers + mask_mod_other_buffers)

        return super().__call__(
            query,
            key,
            value,
            out,
            logsumexp,
            grad_out,
            grad_logsumexp,
            fw_graph,
            joint_graph,
            block_mask,
            scale,
            kernel_options,
            score_mod_other_buffers,
            mask_mod_other_buffers,
        )


flex_attention_backward = FlexAttentionBackwardHOP()


def _math_attention_inner(
    query: torch.Tensor,
    key: torch.Tensor,
    value: torch.Tensor,
    score_mod: Callable,
    block_mask: tuple,
    scale: float,
    kernel_options: dict[str, Any],
    score_mod_other_buffers: tuple = (),
    mask_mod_other_buffers: tuple = (),
) -> tuple[torch.Tensor, torch.Tensor]:
    from torch._dynamo._trace_wrapped_higher_order_op import TransformGetItemToIndex

    working_precision = torch.float64 if query.dtype == torch.float64 else torch.float32

    scores = (query @ key.transpose(-2, -1)).to(dtype=working_precision)

    b = torch.arange(0, scores.size(0), device=scores.device)
    h = torch.arange(0, scores.size(1), device=scores.device)
    m = torch.arange(0, scores.size(2), device=scores.device)
    n = torch.arange(0, scores.size(3), device=scores.device)

    captured_buffers_in_dim = (None,) * len(score_mod_other_buffers)
    from torch.nn.attention.flex_attention import _vmap_for_bhqkv

    # first input is score
    score_mod = _vmap_for_bhqkv(score_mod, prefix=(0,), suffix=captured_buffers_in_dim)

    mask_mod = block_mask[-1]
    mask_mod_in_dim_buffers = (None,) * len(mask_mod_other_buffers)
    mask_mod = _vmap_for_bhqkv(mask_mod, prefix=(), suffix=mask_mod_in_dim_buffers)

    with TransformGetItemToIndex():
        scores = (scores * scale).to(working_precision)
        post_mod_scores = torch.where(
            mask_mod(b, h, m, n, *mask_mod_other_buffers),
            score_mod(scores, b, h, m, n, *score_mod_other_buffers),
            torch.tensor(-float("inf"), dtype=working_precision, device=scores.device),
        )

    return scores, post_mod_scores


def math_attention(
    query: torch.Tensor,
    key: torch.Tensor,
    value: torch.Tensor,
    score_mod: Callable,
    block_mask: tuple,
    scale: float,
    kernel_options: dict[str, Any],
    score_mod_other_buffers: tuple = (),
    mask_mod_other_buffers: tuple = (),
) -> tuple[torch.Tensor, torch.Tensor, torch.Tensor]:
    """Eager implementation

    This implementation uses vmap to vectorize the score_mod function over the batch, head, m, and n dimensions.
    We then apply the vectorized score_mod function to the scores matrix. Each wrap of vmap applies one of the
    batch, head, m, or n dimensions. We need to apply vmap 4 times to vectorized over all 4 dimensions.

    Args:
        query: The query tensor
        key: The key tensor
        value: The value tensor
        score_mod: The score_mod function
        other_buffers: Other buffers that are passed to the score_mod function
    """
    # broadcast query & key along head dim for GQA
    G = query.size(1) // key.size(1)
    value = torch.repeat_interleave(value, G, dim=1)
    key = torch.repeat_interleave(key, G, dim=1)

    Bq, Bkv = query.size(0), key.size(0)
    if not ((Bq == Bkv) or (Bq > 1 and Bkv == 1)):
        raise RuntimeError(f"Bq and Bkv must broadcast. Got Bq={Bq} and Bkv={Bkv}")

    key = key.expand((Bq, *key.size()[1:]))
    value = value.expand((Bq, *value.size()[1:]))

    _, post_mod_scores = _math_attention_inner(
        query,
        key,
        value,
        score_mod,
        block_mask,
        scale,
        kernel_options,
        score_mod_other_buffers,
        mask_mod_other_buffers,
    )

    # Set fully masked rows' sumexp to 0.0
    logsumexp = post_mod_scores.logsumexp(dim=-1)
    masked_rows = torch.all(post_mod_scores == -float("inf"), dim=-1)
    logsumexp = torch.where(masked_rows, -float("inf"), logsumexp)

    # working precision will be used so no need to cast to fp32
    max_scores = torch.max(post_mod_scores, dim=-1)[0]

    post_mod_scores = torch._safe_softmax(post_mod_scores, dim=-1)

    # NB: kernel computes in ln2 space, we always convert back at the top level op, so
    # for math impl we divide by log(2) because we will multiply by log(2)

    return (
        post_mod_scores.to(query.dtype) @ value,
        logsumexp / math.log(2),
        max_scores / math.log(2),
    )


@flex_attention.py_impl(DispatchKey.CompositeExplicitAutograd)
def sdpa_dense(
    query: torch.Tensor,
    key: torch.Tensor,
    value: torch.Tensor,
    score_mod: Callable,
    block_mask: tuple,
    scale: float,
    kernel_options: dict[str, Any],
    score_mod_other_buffers: tuple = (),
    mask_mod_other_buffers: tuple = (),
) -> tuple[torch.Tensor, torch.Tensor, torch.Tensor]:
    out, lse, max_scores = math_attention(
        query,
        key,
        value,
        score_mod,
        block_mask,
        scale,
        kernel_options,
        score_mod_other_buffers,
        mask_mod_other_buffers,
    )
    out = _permute_strides(out, query.stride())
    return out, lse, max_scores


def trace_flex_attention(
    proxy_mode: ProxyTorchDispatchMode,
    query: torch.Tensor,
    key: torch.Tensor,
    value: torch.Tensor,
    score_mod: Callable,
    block_mask: tuple,
    scale: float,
    kernel_options: dict[str, Any],
    score_mod_other_buffers: tuple = (),
    mask_mod_other_buffers: tuple = (),
) -> tuple[torch.Tensor, torch.Tensor, torch.Tensor]:
    """Traces the flex_attention operator with the given score_mod function and other_buffers.

    Trace SDPA will call make_fx with "fake" example vals and then trace the score_mod function
    This will produce a GraphModule that will be stored on the root tracer as "sdpa_score". We
    access this graph module in inductor to inline the score_mod function to the triton template.
    """
    from torch._dynamo._trace_wrapped_higher_order_op import TransformGetItemToIndex

    example_out = flex_attention(
        query,
        key,
        value,
        score_mod,
        block_mask,
        scale,
        kernel_options,
        score_mod_other_buffers,
        mask_mod_other_buffers,
    )
    example_vals = [query.new_zeros((), requires_grad=query.requires_grad)] + [
        query.new_zeros((), dtype=torch.int) for _ in range(4)
    ]
    mask_example_vals = [query.new_zeros((), dtype=torch.int) for _ in range(4)]
    mask_mod = block_mask[-1]
    with TransformGetItemToIndex():
        score_graph = reenter_make_fx(score_mod)(
            *example_vals, *score_mod_other_buffers
        )
        mask_graph = reenter_make_fx(mask_mod)(
            *mask_example_vals, *mask_mod_other_buffers
        )
    assert isinstance(proxy_mode.tracer, torch.fx.Tracer)
    block_mask = block_mask[:-1] + (mask_graph,)
    qualname = proxy_mode.tracer.get_fresh_qualname("sdpa_score")
    proxy_mode.tracer.root.register_module(qualname, score_graph)
    mask_qualname = proxy_mode.tracer.get_fresh_qualname("sdpa_mask")
    proxy_mode.tracer.root.register_module(mask_qualname, mask_graph)
    node_args = (
        query,
        key,
        value,
        score_graph,
        block_mask,
        scale,
        kernel_options,
        score_mod_other_buffers,
        mask_mod_other_buffers,
    )
    proxy_args = pytree.tree_map(proxy_mode.tracer.unwrap_proxy, node_args)
    out_proxy = proxy_mode.tracer.create_proxy(
        "call_function", flex_attention, proxy_args, {}
    )
    return track_tensor_tree(
        example_out, out_proxy, constant=None, tracer=proxy_mode.tracer
    )


@flex_attention.py_impl(ProxyTorchDispatchMode)
def flex_attention_proxy_torch_dispatch_mode(
    mode: ProxyTorchDispatchMode,
    query: torch.Tensor,
    key: torch.Tensor,
    value: torch.Tensor,
    score_mod: Callable,
    block_mask: tuple,
    scale: float,
    kernel_options: dict[str, Any],
    score_mod_other_buffers: tuple = (),
    mask_mod_other_buffers: tuple = (),
) -> tuple[torch.Tensor, torch.Tensor, torch.Tensor]:
    assert mode is not None, "Mode should always be enabled for python fallback key"
    return trace_flex_attention(
        mode,
        query,
        key,
        value,
        score_mod,
        block_mask,
        scale,
        kernel_options,
        score_mod_other_buffers,
        mask_mod_other_buffers,
    )


@flex_attention.py_functionalize_impl
def flex_attention_functionalize(
    ctx: torch._subclasses.functional_tensor.BaseFunctionalizeAPI,
    query: torch.Tensor,
    key: torch.Tensor,
    value: torch.Tensor,
    score_mod: Callable,
    block_mask: tuple,
    scale: float,
    kernel_options: dict[str, Any],
    score_mod_other_buffers: tuple = (),
    mask_mod_other_buffers: tuple = (),
) -> tuple[torch.Tensor, torch.Tensor, torch.Tensor]:
    """Defines the functionalization rules for the flex_attention operator.

    Write now we are unwrapping each tensor and then redispatching to the next, however we want to
    guard against any mutations in the score_mod function, to the other_buffers since those
    are free variables.
    """
    from torch._dynamo._trace_wrapped_higher_order_op import TransformGetItemToIndex

    if has_user_subclass(
        (
            query,
            key,
            value,
            score_mod,
            block_mask,
            scale,
            kernel_options,
            score_mod_other_buffers,
            mask_mod_other_buffers,
        ),
        allowed_subclasses=(FakeTensor, FunctionalTensor),
    ):
        return NotImplemented

    query_unwrapped = ctx.unwrap_tensors(query)
    key_unwrapped = ctx.unwrap_tensors(key)
    value_unwrapped = ctx.unwrap_tensors(value)
    block_mask_unwrapped = ctx.unwrap_tensors(block_mask)
    score_mod_other_buffers_unwrapped = ctx.unwrap_tensors(score_mod_other_buffers)
    mask_mod_other_buffers_unwrapped = ctx.unwrap_tensors(mask_mod_other_buffers)

    # Appease the mypy overlords
    assert isinstance(query_unwrapped, torch.Tensor)
    assert isinstance(key_unwrapped, torch.Tensor)
    assert isinstance(value_unwrapped, torch.Tensor)
    assert isinstance(block_mask_unwrapped, tuple)
    assert isinstance(score_mod_other_buffers_unwrapped, tuple)
    assert isinstance(mask_mod_other_buffers_unwrapped, tuple)

    example_vals = (
        [query_unwrapped.new_zeros(())]
        + [query_unwrapped.new_zeros((), dtype=torch.int) for _ in range(4)]
        + list(score_mod_other_buffers_unwrapped)
    )
    with ctx.redispatch_to_next():
        functional_score_mod = ctx.functionalize(score_mod)
        pre_dispatch = hasattr(ctx, "mode") and ctx.mode.pre_dispatch
        with TransformGetItemToIndex():
            # TODO: So far only the input mutations are checked
            # In the other HOPs, also aliases are checked which is
            # omitted here
            mutates = _has_potential_branch_input_mutation(
                score_mod, example_vals, pre_dispatch
            )
        # The only care about mutations of existing buffers since we can't replay these.
        # However, we can just error if anything is detected
        if mutates:
            raise UnsupportedAliasMutationException("Mutations detected in score_mod")

        out = flex_attention(
            query_unwrapped,
            key_unwrapped,
            value_unwrapped,
            functional_score_mod,
            block_mask_unwrapped,
            scale,
            kernel_options,
            score_mod_other_buffers_unwrapped,
            mask_mod_other_buffers_unwrapped,
        )
    return ctx.wrap_tensors(out)  # type: ignore[return-value, arg-type]


@register_fake(flex_attention)
def flex_attention_fake_impl(
    query: torch.Tensor,
    key: torch.Tensor,
    value: torch.Tensor,
    score_mod: Callable,
    block_mask: tuple,
    scale: float,
    kernel_options: dict[str, Any],
    score_mod_other_buffers: tuple = (),
    mask_mod_other_buffers: tuple = (),
) -> tuple[torch.Tensor, torch.Tensor, torch.Tensor]:
    if has_user_subclass(
        (
            query,
            key,
            value,
            score_mod,
            block_mask,
            scale,
            kernel_options,
            score_mod_other_buffers,
            mask_mod_other_buffers,
        ),
        allowed_subclasses=(FakeTensor,),
    ):
        return NotImplemented

<<<<<<< HEAD
=======
    # TODO: Figure out a better way to handle this for NJT than using sum()
    if query.is_nested:
        out = torch.empty_like(query, memory_format=torch.contiguous_format)
        logsumexp = query.sum(dim=-1)
        max_scores = query.max(dim=-1)[0]
        return out, logsumexp, max_scores

>>>>>>> a1295b65
    v_head_dim = value.size(-1)
    batch_size, num_heads, seq_len_q, _q_head_dim = query.shape
    logsumexp = query.new_empty(batch_size, num_heads, seq_len_q, dtype=torch.float32)
    max_scores = query.new_empty(batch_size, num_heads, seq_len_q, dtype=torch.float32)
    out_shape = (batch_size, num_heads, seq_len_q, v_head_dim)
    out = query.new_empty(out_shape)
    out = _permute_strides(out, query.stride())
    return out, logsumexp, max_scores


# Registers dispatches for SAC
redirect_to_mode(flex_attention, _CachingTorchDispatchMode)
redirect_to_mode(flex_attention, _CachedTorchDispatchMode)


# ---------------------------- Autograd Implementation ----------------------------
def create_fw_bw_graph(
    score_mod: Callable,
    index_values: tuple[Tensor, Tensor, Tensor, Tensor, Tensor],
    other_buffers: tuple[Tensor, ...],
) -> tuple[Callable, Callable]:
    # See Note:[HOP create fw_bw graph]

    # All of these imports need to be here in order to avoid circular dependencies
    from torch._dispatch.python import suspend_functionalization
    from torch._functorch.aot_autograd import AOTConfig, create_joint
    from torch._subclasses.fake_tensor import FakeTensor, FakeTensorMode
    from torch._subclasses.functional_tensor import disable_functional_mode
    from torch.fx.experimental.proxy_tensor import disable_proxy_modes_tracing

    dummy_aot_config = AOTConfig(
        fw_compiler=None,  # type: ignore[arg-type]
        bw_compiler=None,  # type: ignore[arg-type]
        partition_fn=None,  # type: ignore[arg-type]
        decompositions={},
        num_params_buffers=0,
        aot_id=0,
        keep_inference_input_mutations=False,
    )

    with suspend_functionalization(), disable_functional_mode():
        with disable_proxy_modes_tracing():

            def _from_fun(
                t: Union[Tensor, torch.SymInt, int],
            ) -> Union[Tensor, torch.SymInt, int]:
                if isinstance(t, torch.Tensor):
                    return torch.empty_strided(
                        t.size(),
                        t.stride(),
                        device=t.device,
                        dtype=t.dtype,
                        requires_grad=t.requires_grad,
                    )
                return t

            # If someone runs this hop under the default compiler backend ("eager")
            # Then this path will be run with the actual user inputs. We convert them
            # to fake tensors in order to not perform any actual compute.
            from torch._guards import detect_fake_mode

            fake_mode = detect_fake_mode(index_values)
            if fake_mode is None:
                fake_mode = FakeTensorMode(allow_non_fake_inputs=True)

            with fake_mode:
                unwrapped_score_mod_indexes = pytree.tree_map(_from_fun, index_values)
                unwrapped_other_buffers = pytree.tree_map(_from_fun, other_buffers)

            assert all(
                isinstance(t, (FakeTensor, int, torch.SymInt))
                for t in unwrapped_score_mod_indexes + unwrapped_other_buffers
            )

            example_flat_out = pytree.tree_map(
                _from_fun,
                score_mod(*unwrapped_score_mod_indexes, *unwrapped_other_buffers),
            )
            if not isinstance(example_flat_out, torch.Tensor):
                raise RuntimeError(
                    "Expected output of score_mod to be a tensor."
                    f"Got type {type(example_flat_out)}."
                )
            example_grad = _from_fun(example_flat_out)

        def joint_f(
            score: Tensor,
            b: Tensor,
            h: Tensor,
            m: Tensor,
            n: Tensor,
            example_grad: Tensor,
            *other_buffers: tuple[Tensor, ...],
        ) -> tuple[Tensor, ...]:
            def fw_with_masks(
                *args: tuple[Tensor, ...],
            ) -> tuple[tuple[Tensor], tuple[bool]]:
                fw_out = score_mod(*args)
                out_requires_grad = fw_out.requires_grad
                return ((fw_out,), (out_requires_grad,))

            joint = create_joint(fw_with_masks, aot_config=dummy_aot_config)
            args = [score, b, h, m, n] + list(other_buffers)
            optional_grad = [example_grad] if example_grad.requires_grad else []
            _, grads = joint(args, optional_grad)

            return grads

        joint_graph = make_fx(joint_f)(
            *unwrapped_score_mod_indexes, example_grad, *unwrapped_other_buffers
        )
        return score_mod, joint_graph


class FlexAttentionAutogradOp(torch.autograd.Function):
    @staticmethod
    def forward(
        ctx: Any,
        query: Tensor,
        key: Tensor,
        value: Tensor,
        fw_graph: Callable,
        joint_graph: Callable,
        block_mask: tuple[Any, ...],
        scale: float,
        kernel_options: dict[str, Any],
        mask_mod_other_buffers: tuple[Any, ...],
        *score_mod_other_buffers: tuple[Any, ...],
    ) -> tuple[torch.Tensor, torch.Tensor, torch.Tensor]:
        any_buffer_requires_grad = any(
            buffer.requires_grad
            for buffer in mask_mod_other_buffers
            if isinstance(buffer, torch.Tensor)
        )
        assert not any_buffer_requires_grad, (
            "Captured buffers from mask mod that require grad are not supported."
        )
        ctx._fw_graph = fw_graph
        ctx._joint_graph = joint_graph
        ctx._mask_graph = block_mask[-1]
        ctx.scale = scale
        ctx.kernel_options = kernel_options
        ctx._score_mod_other_buffers_len = len(score_mod_other_buffers)
        with torch._C._AutoDispatchBelowAutograd():
            out, logsumexp, max_scores = flex_attention(
                query,
                key,
                value,
                fw_graph,
                block_mask,
                scale,
                kernel_options,
                score_mod_other_buffers,
                mask_mod_other_buffers,
            )
        # no grads for you sir
        ctx.mark_non_differentiable(max_scores)
        save_tensors_and_symints_for_backward(
            ctx,
            (
                query,
                key,
                value,
                out,
                logsumexp,
                max_scores,
                *block_mask[:-1],
                *score_mod_other_buffers,
                *mask_mod_other_buffers,
            ),
        )
        return out, logsumexp, max_scores

    @staticmethod
    def backward(  # type: ignore[override]
        ctx: Any,
        grad_out: Tensor,
        grad_logsumexp: Tensor,
        grad_max_scores: Tensor,
    ) -> tuple[Optional[Tensor], ...]:
        fw_args = saved_tensors_and_symints(ctx)
        (
            query,
            key,
            value,
            out,
            logsumexp,
            max_scores,
            query_lengths,
            kv_lengths,
            kv_num_blocks,
            kv_indices,
            full_kv_num_blocks,
            full_kv_indices,
            q_num_blocks,
            q_indices,
            full_q_num_blocks,
            full_q_indices,
            Q_BLOCK_SIZE,
            KV_BLOCK_SIZE,
            *other_buffers,
        ) = fw_args
        fw_graph = ctx._fw_graph
        joint_graph = ctx._joint_graph
        mask_graph = ctx._mask_graph
        scale = ctx.scale
        kernel_options = ctx.kernel_options
        score_mod_other_buffers = tuple(
            other_buffers[: ctx._score_mod_other_buffers_len]
        )
        mask_mod_other_buffers = tuple(
            other_buffers[ctx._score_mod_other_buffers_len :]
        )
        # We have asserted that mask_mod_other_buffers do not require grad,
        # but score_mod_other_buffers can require grad.
        none_grads = [None] * 6
        (
            grad_query,
            grad_key,
            grad_value,
            grad_score_mod_captured,
        ) = flex_attention_backward(
            query,
            key,
            value,
            out,
            logsumexp,
            grad_out,
            grad_logsumexp,
            fw_graph,
            joint_graph,
            (
                query_lengths,
                kv_lengths,
                kv_num_blocks,
                kv_indices,
                full_kv_num_blocks,
                full_kv_indices,
                q_num_blocks,
                q_indices,
                full_q_num_blocks,
                full_q_indices,
                Q_BLOCK_SIZE,
                KV_BLOCK_SIZE,
                mask_graph,
            ),
            scale,
            kernel_options,
            score_mod_other_buffers,
            mask_mod_other_buffers,
        )
        return grad_query, grad_key, grad_value, *none_grads, *grad_score_mod_captured


# TODO: Rework DispatchKey.Autograd to py_autograd_impl
@flex_attention.py_impl(DispatchKey.Autograd)
def flex_attention_autograd(
    query: torch.Tensor,
    key: torch.Tensor,
    value: torch.Tensor,
    score_mod: Callable,
    block_mask: tuple,
    scale: float,
    kernel_options: dict[str, Any],
    score_mod_other_buffers: tuple[Tensor, ...] = (),
    mask_mod_other_buffers: tuple[Tensor, ...] = (),
) -> tuple[torch.Tensor, torch.Tensor, torch.Tensor]:
    from torch._dynamo._trace_wrapped_higher_order_op import TransformGetItemToIndex

    with TransformGetItemToIndex():
        input_requires_grad = any(
            isinstance(t, torch.Tensor) and t.requires_grad
            for t in (query, key, value, *score_mod_other_buffers)
        )
        if torch.is_grad_enabled() and input_requires_grad:
            if block_mask[7] is None:
                raise RuntimeError(
                    "BlockMask q_indices is None. Backward pass requires q_indices to be computed. "
                    "Please create the BlockMask with compute_q_blocks=True"
                )
            example_vals = (
                query.new_zeros((), requires_grad=input_requires_grad),
                query.new_zeros((), dtype=torch.int),
                query.new_zeros((), dtype=torch.int),
                query.new_zeros((), dtype=torch.int),
                query.new_zeros((), dtype=torch.int),
            )
            fw_graph, bw_graph = create_fw_bw_graph(
                score_mod, example_vals, score_mod_other_buffers
            )
        else:
            fw_graph, bw_graph = score_mod, None
        out, logsumexp, max_scores = FlexAttentionAutogradOp.apply(
            query,
            key,
            value,
            fw_graph,
            bw_graph,
            block_mask,
            scale,
            kernel_options,
            mask_mod_other_buffers,
            *score_mod_other_buffers,
        )
    return out, logsumexp, max_scores


# ---------------------------- Backward HOP Implementation ----------------------------


@flex_attention_backward.py_impl(DispatchKey.CompositeExplicitAutograd)
def sdpa_dense_backward(
    query: torch.Tensor,
    key: torch.Tensor,
    value: torch.Tensor,
    out: torch.Tensor,
    logsumexp: torch.Tensor,
    grad_out: torch.Tensor,
    grad_logsumexp: torch.Tensor,
    fw_graph: Callable,  # GraphModule type hint?
    joint_graph: Callable,
    block_mask: tuple,
    scale: float,
    kernel_options: dict[str, Any],
    score_mod_other_buffers: tuple,
    mask_mod_other_buffers: tuple,
) -> tuple[
    torch.Tensor, torch.Tensor, torch.Tensor, tuple[Optional[torch.Tensor], ...]
]:
    from torch._dynamo._trace_wrapped_higher_order_op import TransformGetItemToIndex

    Bq, Hq, seq_len_q, qk_head_dim = query.shape
    Bkv, Hkv, seq_len_kv, v_head_dim = value.shape

    # Get outputs before calling repeat interleave and permute to input stride orders
    actual_grad_query = query.new_empty((Bq, Hq, seq_len_q, qk_head_dim))
    actual_grad_query = _permute_strides(actual_grad_query, query.stride())

    actual_grad_key = key.new_empty((Bq, Hkv, seq_len_kv, qk_head_dim))
    actual_grad_key = _permute_strides(actual_grad_key, key.stride())

    actual_grad_value = value.new_empty((Bq, Hkv, seq_len_kv, v_head_dim))
    actual_grad_value = _permute_strides(actual_grad_value, value.stride())

    def _maybe_new_buffer(
        buffer: Union[torch.Tensor, torch.SymInt, int],
    ) -> Optional[Union[torch.Tensor, torch.SymInt, int]]:
        if isinstance(buffer, torch.Tensor):
            return (
                torch.empty_like(buffer, memory_format=torch.contiguous_format)
                if buffer.requires_grad
                else None
            )
        return buffer

    actual_grad_score_mod_captured = [
        _maybe_new_buffer(buffer) for buffer in score_mod_other_buffers
    ]

    Bq, Bkv = query.size(0), key.size(0)
    if not ((Bq == Bkv) or (Bq > 1 and Bkv == 1)):
        raise RuntimeError(f"Bq and Bkv must broadcast. Got Bq={Bq} and Bkv={Bkv}")

    key = key.expand((Bq, *key.size()[1:]))
    value = value.expand((Bq, *value.size()[1:]))

    G = query.size(1) // key.size(1)
    key = torch.repeat_interleave(key, G, dim=1)
    value = torch.repeat_interleave(value, G, dim=1)

    # We're undoing the log -> log2 change of base in the forwards
    logsumexp = logsumexp * math.log(2)
    # The backwards formula for the log -> log2 change of base in the forwards
    grad_logsumexp = grad_logsumexp / math.log(2)
    scores, post_mod_scores = _math_attention_inner(
        query,
        key,
        value,
        fw_graph,
        block_mask,
        scale,
        kernel_options,
        score_mod_other_buffers,
        mask_mod_other_buffers,
    )
    masked_out_rows = logsumexp == -float("inf")
    softmax_scores = torch.exp(post_mod_scores - logsumexp.unsqueeze(-1))
    softmax_scores = torch.where(masked_out_rows.unsqueeze(-1), 0, softmax_scores)

    grad_value = softmax_scores.to(query.dtype).transpose(-2, -1) @ grad_out

    grad_softmax_scores = grad_out @ value.transpose(-2, -1)

    sum_scores = torch.sum(out * grad_out, -1, keepdim=True)
    grad_score_mod = softmax_scores * (
        grad_softmax_scores - sum_scores + grad_logsumexp.unsqueeze(-1)
    )

    b = torch.arange(0, scores.size(0), device=scores.device)
    h = torch.arange(0, scores.size(1), device=scores.device)
    m = torch.arange(0, scores.size(2), device=scores.device)
    n = torch.arange(0, scores.size(3), device=scores.device)

    mask_graph = block_mask[-1]
    # Gradient of the inline score_mod function, with respect to the scores
    captured_buffers_in_dim = (None,) * len(score_mod_other_buffers)
    out_dims = [0, None, None, None, None] + [None] * len(score_mod_other_buffers)
    from torch.nn.attention.flex_attention import _vmap_for_bhqkv

    # inputs are [score, b, h, q_idx, kv_idx, gradOut, ...]
    # score and gradOut are "fully" batched
    joint_score_mod = _vmap_for_bhqkv(
        joint_graph,
        prefix=(0,),
        suffix=(0,) + captured_buffers_in_dim,
        out_dims=out_dims,
    )
    with TransformGetItemToIndex():
        grad_scores, _, _, _, _, *grad_score_mod_captured = joint_score_mod(
            scores, b, h, m, n, grad_score_mod, *score_mod_other_buffers
        )
    grad_scores = grad_scores * scale
    grad_scores = grad_scores.to(query.dtype)

    mask_mod = _vmap_for_bhqkv(
        mask_graph, prefix=(), suffix=(None,) * len(mask_mod_other_buffers)
    )
    with TransformGetItemToIndex():
        mask_scores = mask_mod(b, h, m, n, *mask_mod_other_buffers)
        grad_scores = torch.where(
            mask_scores, grad_scores, torch.tensor(0, dtype=query.dtype)
        )

    grad_query = grad_scores @ key
    grad_key = grad_scores.transpose(-2, -1) @ query

    # Reduce DK, DV along broadcasted heads.
    grad_key = grad_key.view(
        grad_key.size(0), -1, G, grad_key.size(-2), grad_key.size(-1)
    )
    grad_value = grad_value.view(
        grad_value.size(0), -1, G, grad_value.size(-2), grad_value.size(-1)
    )

    grad_key = torch.sum(grad_key, 2, keepdim=False)
    grad_value = torch.sum(grad_value, 2, keepdim=False)

    # Fill to correctly strided outputs
    actual_grad_query.copy_(grad_query)
    actual_grad_key.copy_(grad_key)
    actual_grad_value.copy_(grad_value)

    if Bq != Bkv:
        assert Bq > 1 and Bkv == 1, (
            f"Bq and Bkv must broadcast. Got Bq={Bq} and Bkv={Bkv}"
        )

        actual_grad_key = torch.sum(actual_grad_key, 0, keepdim=True)
        actual_grad_value = torch.sum(actual_grad_value, 0, keepdim=True)

    score_mod_other_buffer_grads = [
        actual_grad.copy_(grad) if isinstance(actual_grad, torch.Tensor) else None
        for actual_grad, grad in zip(
            actual_grad_score_mod_captured, grad_score_mod_captured
        )
    ]

    return (
        actual_grad_query,
        actual_grad_key,
        actual_grad_value,
        tuple(score_mod_other_buffer_grads),
    )


def trace_flex_attention_backward(
    proxy_mode: ProxyTorchDispatchMode,
    query: torch.Tensor,
    key: torch.Tensor,
    value: torch.Tensor,
    out: torch.Tensor,
    logsumexp: torch.Tensor,
    grad_out: torch.Tensor,
    grad_logsumexp: torch.Tensor,
    fw_graph: Union[Callable, GraphModule],
    joint_graph: GraphModule,
    block_mask: tuple,
    scale: float,
    kernel_options: dict[str, Any],
    score_mod_other_buffers: tuple = (),
    mask_mod_other_buffers: tuple = (),
) -> tuple[
    torch.Tensor, torch.Tensor, torch.Tensor, tuple[Optional[torch.Tensor], ...]
]:
    """We already have the forward graph and joint graph from the forward pass, so we create a proxy attach both graphs"""
    from torch._dynamo._trace_wrapped_higher_order_op import TransformGetItemToIndex

    example_out = flex_attention_backward(
        query,
        key,
        value,
        out,
        logsumexp,
        grad_out,
        grad_logsumexp,
        fw_graph,
        joint_graph,
        block_mask,
        scale,
        kernel_options,
        score_mod_other_buffers,
        mask_mod_other_buffers,
    )

    requires_grad = any(pytree.tree_map(lambda x: x.requires_grad, (query, key)))
    fw_example_vals = [query.new_zeros((), requires_grad=requires_grad)] + [
        query.new_zeros((), dtype=torch.int) for _ in range(4)
    ]
    bw_example_vals = fw_example_vals + [query.new_zeros(())]
    mask_example_vals = [query.new_zeros((), dtype=torch.int) for _ in range(4)]
    mask_graph = block_mask[-1]
    with TransformGetItemToIndex():
        # There's no active make_fx during the compiled autograd graph's initial capture
        fw_graph = _maybe_reenter_make_fx(fw_graph)(
            *fw_example_vals, *score_mod_other_buffers
        )
        joint_graph = _maybe_reenter_make_fx(joint_graph)(
            *bw_example_vals, *score_mod_other_buffers
        )
        mask_graph = _maybe_reenter_make_fx(mask_graph)(
            *mask_example_vals, *mask_mod_other_buffers
        )
    assert isinstance(proxy_mode.tracer, torch.fx.Tracer)
    block_mask = block_mask[:-1] + (mask_graph,)

    qualname = proxy_mode.tracer.get_fresh_qualname("fw_graph")
    proxy_mode.tracer.root.register_module(qualname, fw_graph)  # type: ignore[arg-type]
    qualname = proxy_mode.tracer.get_fresh_qualname("joint_graph")
    proxy_mode.tracer.root.register_module(qualname, joint_graph)
    qualname = proxy_mode.tracer.get_fresh_qualname("mask_graph")
    proxy_mode.tracer.root.register_module(qualname, mask_graph)

    node_args = (
        query,
        key,
        value,
        out,
        logsumexp,
        grad_out,
        grad_logsumexp,
        fw_graph,
        joint_graph,
        block_mask,
        scale,
        kernel_options,
        score_mod_other_buffers,
        mask_mod_other_buffers,
    )
    proxy_args = pytree.tree_map(proxy_mode.tracer.unwrap_proxy, node_args)
    out_proxy = proxy_mode.tracer.create_proxy(
        "call_function",
        flex_attention_backward,
        proxy_args,
        {},
        name="flex_attention_backward",
    )
    return track_tensor_tree(
        example_out, out_proxy, constant=None, tracer=proxy_mode.tracer
    )


@flex_attention_backward.py_impl(ProxyTorchDispatchMode)
def flex_attention_backward_proxy_torch_dispatch_mode(
    mode: ProxyTorchDispatchMode,
    query: torch.Tensor,
    key: torch.Tensor,
    value: torch.Tensor,
    out: torch.Tensor,
    logsumexp: torch.Tensor,
    grad_out: torch.Tensor,
    grad_logsumexp: torch.Tensor,
    fw_graph: Union[Callable, GraphModule],
    joint_graph: GraphModule,
    block_mask: tuple,
    scale: float,
    kernel_options: dict[str, Any],
    score_mod_other_buffers: tuple = (),
    mask_mod_other_buffers: tuple = (),
) -> tuple[
    torch.Tensor, torch.Tensor, torch.Tensor, tuple[Optional[torch.Tensor], ...]
]:
    assert mode is not None, "Mode should always be enabled for python fallback key"
    return trace_flex_attention_backward(
        mode,
        query,
        key,
        value,
        out,
        logsumexp,
        grad_out,
        grad_logsumexp,
        fw_graph,
        joint_graph,
        block_mask,
        scale,
        kernel_options,
        score_mod_other_buffers,
        mask_mod_other_buffers,
    )


@flex_attention_backward.py_functionalize_impl
def flex_attention_backward_functionalize(
    ctx: torch._subclasses.functional_tensor.BaseFunctionalizeAPI,
    query: torch.Tensor,
    key: torch.Tensor,
    value: torch.Tensor,
    out: torch.Tensor,
    logsumexp: torch.Tensor,
    grad_out: torch.Tensor,
    grad_logsumexp: torch.Tensor,
    fw_graph: Union[Callable, GraphModule],
    joint_graph: GraphModule,
    block_mask: tuple,
    scale: float,
    kernel_options: dict[str, Any],
    score_mod_other_buffers: tuple = (),
    mask_mod_other_buffers: tuple = (),
) -> tuple[
    torch.Tensor, torch.Tensor, torch.Tensor, tuple[Optional[torch.Tensor], ...]
]:
    """Defines the functionalization rules for the flex_attention operator.

    Write now we are unwrapping each tensor and then redispatching to the next,
    since we know that the forward score mod function is assured to be free of mutations
    to the other_buffers, we skip that mutate check and go straight to redispatching.
    """

    if has_user_subclass(
        (
            query,
            key,
            value,
            out,
            logsumexp,
            grad_out,
            grad_logsumexp,
            block_mask,
            scale,
            kernel_options,
            score_mod_other_buffers,
            mask_mod_other_buffers,
        ),
        allowed_subclasses=(FakeTensor, FunctionalTensor),
    ):
        return NotImplemented
    query_unwrapped = ctx.unwrap_tensors(query)
    key_unwrapped = ctx.unwrap_tensors(key)
    value_unwrapped = ctx.unwrap_tensors(value)
    out_unwrapped = ctx.unwrap_tensors(out)
    logsumexp_unwrapped = ctx.unwrap_tensors(logsumexp)
    grad_out_unwrapped = ctx.unwrap_tensors(grad_out)
    grad_logsumexp_unwrapped = ctx.unwrap_tensors(grad_logsumexp)
    block_mask_unwrapped = ctx.unwrap_tensors(block_mask)
    score_mod_other_buffers_unwrapped = ctx.unwrap_tensors(score_mod_other_buffers)
    mask_mod_other_buffers_unwrapped = ctx.unwrap_tensors(mask_mod_other_buffers)

    # Appease the mypy overlords
    assert isinstance(query_unwrapped, torch.Tensor)
    assert isinstance(key_unwrapped, torch.Tensor)
    assert isinstance(value_unwrapped, torch.Tensor)
    assert isinstance(out_unwrapped, torch.Tensor)
    assert isinstance(logsumexp_unwrapped, torch.Tensor)
    assert isinstance(grad_out_unwrapped, torch.Tensor)
    assert isinstance(grad_logsumexp_unwrapped, torch.Tensor)
    assert isinstance(block_mask_unwrapped, tuple)
    assert isinstance(score_mod_other_buffers_unwrapped, tuple)
    assert isinstance(mask_mod_other_buffers_unwrapped, tuple)

    with ctx.redispatch_to_next():
        functional_fw_graph = ctx.functionalize(fw_graph)
        functional_joint_graph = ctx.functionalize(joint_graph)

        (
            grad_query,
            grad_key,
            grad_value,
            grad_score_mod_captured,
        ) = flex_attention_backward(
            query_unwrapped,
            key_unwrapped,
            value_unwrapped,
            out_unwrapped,
            logsumexp_unwrapped,
            grad_out_unwrapped,
            grad_logsumexp_unwrapped,
            functional_fw_graph,  # type: ignore[arg-type]
            functional_joint_graph,  # type: ignore[arg-type]
            block_mask_unwrapped,
            scale,
            kernel_options,
            score_mod_other_buffers_unwrapped,
            mask_mod_other_buffers_unwrapped,
        )

    return ctx.wrap_tensors((grad_query, grad_key, grad_value, grad_score_mod_captured))  # type: ignore[return-value,arg-type]


@register_fake(flex_attention_backward)
def flex_attention_backward_fake_tensor_mode(
    query: torch.Tensor,
    key: torch.Tensor,
    value: torch.Tensor,
    out: torch.Tensor,
    logsumexp: torch.Tensor,
    grad_out: torch.Tensor,
    grad_logsumexp: torch.Tensor,
    fw_graph: Union[Callable, GraphModule],
    joint_graph: GraphModule,
    block_mask: tuple,
    scale: float,
    kernel_options: dict[str, Any],
    score_mod_other_buffers: tuple = (),
    mask_mod_other_buffers: tuple = (),
) -> tuple[
    torch.Tensor, torch.Tensor, torch.Tensor, tuple[Optional[torch.Tensor], ...]
]:
    if has_user_subclass(
        (
            query,
            key,
            value,
            out,
            logsumexp,
            grad_out,
            grad_logsumexp,
            block_mask,
            scale,
            kernel_options,
            score_mod_other_buffers,
            mask_mod_other_buffers,
        ),
        allowed_subclasses=(FakeTensor,),
    ):
        return NotImplemented
    Bq, _, _, qk_head_dim = query.shape
    Bkv, Hkv, seq_len_kv, v_head_dim = value.shape

    grad_query = torch.empty_like(query)
    # zeros_and_scatter creates a contiguous zeros tensor -> contiguous_format
    grad_score_mod_captured = tuple(
        [
            (
                torch.empty_like(buffer, memory_format=torch.contiguous_format)
                if isinstance(buffer, torch.Tensor) and buffer.requires_grad
                else None
            )
            for buffer in score_mod_other_buffers
        ]
    )

    broadcasted_grad_key = key.new_empty((Bq, Hkv, seq_len_kv, qk_head_dim))
    broadcasted_grad_key = _permute_strides(broadcasted_grad_key, key.stride())

    broadcasted_grad_value = value.new_empty((Bq, Hkv, seq_len_kv, v_head_dim))
    broadcasted_grad_value = _permute_strides(broadcasted_grad_value, value.stride())

    if Bq > 1 and Bkv == 1:
        grad_key = torch.sum(broadcasted_grad_key, dim=0, keepdim=True)
        grad_value = torch.sum(broadcasted_grad_value, dim=0, keepdim=True)
    else:
        grad_key = broadcasted_grad_key
        grad_value = broadcasted_grad_value

    return grad_query, grad_key, grad_value, grad_score_mod_captured


flex_attention_backward.py_autograd_impl(
    autograd_not_implemented(flex_attention_backward, deferred_error=True)
)<|MERGE_RESOLUTION|>--- conflicted
+++ resolved
@@ -505,16 +505,6 @@
     ):
         return NotImplemented
 
-<<<<<<< HEAD
-=======
-    # TODO: Figure out a better way to handle this for NJT than using sum()
-    if query.is_nested:
-        out = torch.empty_like(query, memory_format=torch.contiguous_format)
-        logsumexp = query.sum(dim=-1)
-        max_scores = query.max(dim=-1)[0]
-        return out, logsumexp, max_scores
-
->>>>>>> a1295b65
     v_head_dim = value.size(-1)
     batch_size, num_heads, seq_len_q, _q_head_dim = query.shape
     logsumexp = query.new_empty(batch_size, num_heads, seq_len_q, dtype=torch.float32)
