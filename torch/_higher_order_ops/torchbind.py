# mypy: allow-untyped-defs
import logging
from contextlib import contextmanager

import torch
from torch._C import DispatchKey  # @manual
from torch._functorch._aot_autograd.utils import KNOWN_TYPES
from torch._higher_order_ops.utils import autograd_not_implemented
from torch._library.fake_class_registry import (
    _is_script_object,
    _ns_and_class_name,
    FakeScriptObject,
)
from torch._ops import HigherOrderOperator
from torch._subclasses.fake_tensor import FakeTensorMode
from torch.fx.experimental.proxy_tensor import ProxyTorchDispatchMode, track_tensor_tree
from torch.fx.node import has_side_effect
from torch.utils import _pytree as pytree


log = logging.getLogger(__name__)


# The call_torchbind operator represents a method invocation on a torchbind
# object. The calling convention is:
#   call_torchbind(self: ScriptObject, method_name: str, *method_args, **method_kwargs)
# We do not expect users to write this operator directly. Instead it will be
# emitted by Dynamo when tracing encounters a torchbind object.
class CallTorchBind(HigherOrderOperator):
    def __init__(self):
        super().__init__("call_torchbind")

    def __call__(self, obj, method, *args, **kwargs):
        return super().__call__(obj, method, *args, **kwargs)

<<<<<<< HEAD
=======
    @staticmethod
    def schema(obj, method) -> torch.FunctionSchema:
        """
        Returns the schema of ``CallTorchbind.__call__``.
        """
        assert isinstance(obj, torch._inductor.ir.TorchBindObject)
        val = obj.get_real_obj()
        schema = val._get_method(method).schema
        schema_str = str(schema)
        new_schema_str = (
            "call_torchbind(" + str(schema.arguments[0].real_type) + " obj,"
        )
        first_comma_index = schema_str.find(",")
        if first_comma_index == -1:
            # If no comma is found, find the last closing parenthesis
            first_comma_index = schema_str.rfind(") ->")
        new_schema_str = new_schema_str + " str method" + schema_str[first_comma_index:]
        new_schema = torch._C.parse_schema(new_schema_str)
        return new_schema

>>>>>>> 27370998

call_torchbind = CallTorchBind()

# Register this operator as side-effectful with FX.
# TODO: this is not really sufficient. While passes (hopefully) check
# Node.is_impure() and make good decisions, we also assume we can execute the
# graph as many times as we want without changing behavior, which is NOT true of
# ops that mutate torchbind object state.
has_side_effect(call_torchbind)

_orig_scriptmethod_call = torch.ScriptMethod.__call__


def torchbind_method_redispatch(self, *args, **kwargs):
    if _is_script_object(self.raw_owner):
        return call_torchbind(self.raw_owner, self.name, *args, **kwargs)
    return _orig_scriptmethod_call(self, *args, **kwargs)


@contextmanager
def enable_torchbind_tracing():
    """Context manager that acts as a feature flag to enable torchbind tracing
    behavior. Once torchbind tracing has been stabilized, we can remove this and
    turn it always on.
    """
    try:
        KNOWN_TYPES.append(torch.ScriptObject)
        torch.ScriptMethod.__call__ = torchbind_method_redispatch  # type: ignore[method-assign]
        yield
    finally:
        assert (
            KNOWN_TYPES.pop() is torch.ScriptObject
        ), "Someone else messed with KNOWN_TYPES during tracing, exploding."
        torch.ScriptMethod.__call__ = _orig_scriptmethod_call  # type: ignore[method-assign]


@call_torchbind.py_impl(DispatchKey.CompositeExplicitAutograd)
def call_torchbind_impl(obj, method, *args, **kwargs):
    if isinstance(obj, torch.ScriptObject):
        return _orig_scriptmethod_call(getattr(obj, method), *args, **kwargs)
    elif isinstance(obj, FakeScriptObject):
        return getattr(obj.wrapped_obj, method)(*args, **kwargs)
    else:
        raise RuntimeError(f"Unsupported first arg type {type(obj)} for call_torchbind")


@call_torchbind.py_impl(ProxyTorchDispatchMode)
def inner(mode, *args, **kwargs):
    proxy_args = pytree.tree_map(mode.tracer.unwrap_proxy, args)
    proxy_kwargs = pytree.tree_map(mode.tracer.unwrap_proxy, kwargs)

    out_proxy = mode.tracer.create_proxy(
        "call_function",
        call_torchbind,
        proxy_args,
        proxy_kwargs,
    )
    out = call_torchbind(*args, **kwargs)

    obj, method, *_rest_args = args
    if isinstance(obj, torch.ScriptObject):
        ns, class_name = _ns_and_class_name(
            obj._type().qualified_name()  # type: ignore[attr-defined]
        )
        log.warning(
            "Tracing torchbind method %s.%s with real ScriptObject. This may"
            " cause the original object being mutated. If this is not intended,"
            ' You can register a fake class with torch._library.register_fake_class("%s::%s").',
            class_name,
            method,
            ns,
            class_name,
        )

    ret = track_tensor_tree(out, out_proxy, constant=None, tracer=mode.tracer)
    if "val" not in out_proxy.node.meta:
        assert out is None or isinstance(
            out, (int, float, bool)
        ), "Currently, only these constant dtypes are supported to be returned from torchbind methods."
        out_proxy.node.meta["val"] = out
    return ret


# When tracing with fake script object, the call_torchbind op will return a fake tensor
# When tracing with real script object, the call_torchbind op may return a real tensor,
# we need to convert it to fake tensor mannually. Dynamic shape is surpported.
@call_torchbind.py_impl(FakeTensorMode)
def call_torchbind_fake(mode, *args, **kwargs):
    with mode:
        out = call_torchbind_impl(*args, **kwargs)
        return pytree.tree_map_only(
            torch.Tensor,
            lambda x: mode.from_tensor(x, static_shapes=True)
            if not isinstance(x, torch._subclasses.fake_tensor.FakeTensor)
            else x,
            out,
        )


call_torchbind.py_impl(DispatchKey.Autograd)(
    autograd_not_implemented(call_torchbind, deferred_error=True)
)


@call_torchbind.py_functionalize_impl
def call_torchbind_func(ctx, *args, **kwargs):
    from torch._higher_order_ops.effects import handle_effects

    return handle_effects(
        ctx.mode._allow_token_discovery, ctx.mode._tokens, call_torchbind, args, kwargs
    )<|MERGE_RESOLUTION|>--- conflicted
+++ resolved
@@ -33,8 +33,6 @@
     def __call__(self, obj, method, *args, **kwargs):
         return super().__call__(obj, method, *args, **kwargs)
 
-<<<<<<< HEAD
-=======
     @staticmethod
     def schema(obj, method) -> torch.FunctionSchema:
         """
@@ -55,7 +53,6 @@
         new_schema = torch._C.parse_schema(new_schema_str)
         return new_schema
 
->>>>>>> 27370998
 
 call_torchbind = CallTorchBind()
 
