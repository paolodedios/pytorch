--- conflicted
+++ resolved
@@ -1,12 +1,8 @@
 # mypy: allow-untyped-defs
 import contextlib
 import functools
-<<<<<<< HEAD
 from collections.abc import Sequence
-from contextlib import contextmanager, ExitStack, nullcontext
-=======
 from contextlib import AbstractContextManager, contextmanager, ExitStack, nullcontext
->>>>>>> 6662a76f
 from dataclasses import dataclass
 from typing import Any, Callable, Optional, overload, TypeVar, Union
 
