# mypy: allow-untyped-defs
import copy
import functools
<<<<<<< HEAD
import types
from contextlib import contextmanager
=======
from contextlib import contextmanager, ExitStack
>>>>>>> 4b4f8a01
from dataclasses import dataclass
from typing import Any, Callable, List, Optional, Tuple, Union

import torch
import torch.fx.traceback as fx_traceback
import torch.utils._pytree as pytree
from torch._guards import detect_fake_mode
from torch._ops import OperatorBase
from torch._subclasses.fake_tensor import FakeTensor
from torch.fx.experimental.proxy_tensor import disable_proxy_modes_tracing, make_fx
from torch.fx.passes.shape_prop import TensorMetadata
from torch.multiprocessing.reductions import StorageWeakRef


@dataclass
class UnsupportedAliasMutationException(RuntimeError):
    reason: str


def autograd_not_implemented_inner(
    operator: OperatorBase, delayed_error: bool, *args: Any, **kwargs: Any
) -> Any:
    """If autograd is enabled and any of the arguments require grad this will either
    raise an error or return a DelayedError depending on the value of delayed.

    Args:
        operator: The Operator to call with the *args and **kwargs with
        op_name: The name of the Operator
        delayed_error: If True, return a DelayedError instead of raising an error
        args: The flattened operands to the Operator
        kwargs: The keyword arguments to the Operator

    Raises:
        RuntimeError: If autograd is enabled and any of the arguments to the Operator
    """
    with torch._C._AutoDispatchBelowAutograd():
        result = operator(*args, **kwargs)
        flat_operands = pytree.arg_tree_leaves(*args)
        if torch.is_grad_enabled() and any(
            f.requires_grad for f in flat_operands if isinstance(f, torch.Tensor)
        ):
            if delayed_error:
                err_fn = torch._C._functions.DelayedError(
                    f"Autograd not implemented for {str(operator)}",
                    1,
                )

                def fake_requires_grad(tensor):
                    if torch.is_floating_point(tensor) or torch.is_complex(tensor):
                        tensor = tensor.detach()
                        tensor.requires_grad = True
                    return tensor

                return pytree.tree_map_only(
                    torch.Tensor, lambda x: err_fn(fake_requires_grad(x)), result
                )
            else:
                raise RuntimeError(f"Autograd not implemented for {str(operator)}")
        return result


def autograd_not_implemented(op: OperatorBase, deferred_error: bool) -> Callable:
    def inner(*args, **kwargs):
        return autograd_not_implemented_inner(op, deferred_error, *args, **kwargs)

    return inner


def _maybe_run_with_interpreter(fn):
    maybe_interpreted_fn = fn
    if isinstance(fn, torch.fx.GraphModule) and fx_traceback.has_preserved_node_meta():
        # Running graph with interpreter is needed for propagating the stack_trace
        def graph_with_interpreter(*args):
            with fx_traceback.preserve_node_meta():
                return torch.fx.Interpreter(fn).run(*args)

        maybe_interpreted_fn = graph_with_interpreter
    return maybe_interpreted_fn


def reenter_make_fx(fn):
    from torch.fx.experimental.proxy_tensor import _CURRENT_MAKE_FX_TRACER

    @functools.wraps(fn)
    def wrapped(*args):
        assert (
            _CURRENT_MAKE_FX_TRACER is not None
        ), "Cannot reenter make_fx when we're not under a make_fx tracing session"
        return _CURRENT_MAKE_FX_TRACER.trace_subgraph(
            _maybe_run_with_interpreter(fn), *args
        )

    return wrapped


def _maybe_reenter_make_fx(fn):
    from torch.fx.experimental.proxy_tensor import _CURRENT_MAKE_FX_TRACER

    if _CURRENT_MAKE_FX_TRACER is not None:
        return reenter_make_fx(fn)
    else:

        def _maybe_make_fx_with_fake_mode(fn):
            @functools.wraps(fn)
            def wrapped(*args):
                from torch._guards import detect_fake_mode

                fake_mode = detect_fake_mode(args)
                if fake_mode is None:
                    # we creaeta a fake_mode here to make sure we could
                    # trace the graph with data-dependent calls e.g. .item()
                    return make_fx(fn, tracing_mode="fake")(*args)
                # Tracing with real if all inputs have been fakfied
                return make_fx(fn)(*args)

            return wrapped

        return _maybe_make_fx_with_fake_mode(fn)


@contextmanager
def _set_compilation_env():
    _old_is_tracing = torch.fx._symbolic_trace._is_fx_tracing_flag
    try:
        # We need to turn off the is_fx_tracing_flag. Remove this flag check from dyanmo
        # once we are confident fx tracing works with dynamo.
        torch.fx._symbolic_trace._is_fx_tracing_flag = False
        yield
    finally:
        torch.fx._symbolic_trace._is_fx_tracing_flag = _old_is_tracing


def _detect_input_mutation(gm: torch.fx.GraphModule) -> bool:
    example_inputs = [
        ph.meta.get("val", None) for ph in gm.graph.find_nodes(op="placeholder")
    ]
    inp_mutation, _, _, _ = check_input_alias_and_mutation(gm, example_inputs)
    if len(inp_mutation) > 0:
        return True

    for _, module in gm.named_children():
        if isinstance(module, torch.fx.GraphModule):
            if _detect_input_mutation(module):
                return True

    return False


def _detect_input_alias(gm: torch.fx.GraphModule) -> bool:
    example_inputs = [
        ph.meta.get("val", None) for ph in gm.graph.find_nodes(op="placeholder")
    ]
    _, inp_inp_alias_map, inp_out_alias_map, _ = check_input_alias_and_mutation(
        gm, example_inputs
    )
    if len(inp_out_alias_map) > 0 or len(inp_inp_alias_map) > 0:
        return True
    return False


# The invariant here is that we always trace the branch with fake tensor
def _maybe_fake_tracing(fn, inputs: List[Any], pre_dispatch):
    fake_mode = detect_fake_mode(inputs)
    tracing_mode = "real"
    if fake_mode is None:
        tracing_mode = "fake"

    # Note: we need to turn off proxy tensor mode to avoid tracing infra
    # code that happens in make_fx e.g. we now call as_strided when wrapping tensor
    # as fake tensor.
    with disable_proxy_modes_tracing():
        return make_fx(
            fn,
            tracing_mode=tracing_mode,
            pre_dispatch=pre_dispatch,
            _error_on_data_dependent_ops=False,
        )(*inputs)


def has_potential_input_alias_or_mutation(gm, inputs, pre_dispatch=False):
    try:
        gm = _maybe_fake_tracing(gm, inputs, pre_dispatch)
    except UnsupportedAliasMutationException:
        # this can happen when nested cond_op is
        # functionalized
        return True
    except Exception as e:
        raise e

    return _detect_input_mutation(gm) or _detect_input_alias(gm)


def _has_potential_branch_input_mutation(branch, inputs, pre_dispatch=False):
    """
    Dispatch-trace the branch with inputs and check if
    producing graph has mutable op on the input. This is
    bit restrictive as the branch must be traceable.
    """
    try:
        gm = _maybe_fake_tracing(branch, inputs, pre_dispatch)
    except UnsupportedAliasMutationException:
        # this can happen when nested cond_op is
        # functionalized
        return True
    except Exception as e:
        raise e

    return _detect_input_mutation(gm)


def _has_potential_branch_input_alias(branch, inputs, pre_dispatch=False):
    """
    Dispatch-trace the branch with inputs and check if
    producing graph has output aliasing the branch input. This is
    bit restrictive as the branch must be traceable.
    """
    try:
        gm = _maybe_fake_tracing(branch, inputs, pre_dispatch)
    except UnsupportedAliasMutationException:
        # this can happen when nested cond_op is
        # functionalized
        return True
    except Exception as e:
        raise e

    return _detect_input_alias(gm)


def unique_graph_id(proxy_mode, prefix):
    """Returns a unique name and id for a graph to be added to a proxy_mode tracer"""
    # There are probably better ways - I know that create_arg has some self incrementing name
    # magic to it, but since we explicitly have to get the name for register_module,
    # I was not sure how to do that. This kinda simulates it.
    next_name = None
    i = 0
    while not next_name:
        candidate = f"{prefix}_{i}"
        if hasattr(proxy_mode.tracer.root, candidate):
            i += 1
        else:
            next_name = candidate
    return i, next_name


def _from_fun(t):
    from torch._functorch.aot_autograd import from_fun
    from torch._subclasses.functional_tensor import FunctionalTensor

    if isinstance(t, torch.Tensor):
        if t.dtype != torch.bool:
            return torch.empty_strided(
                t.size(),
                t.stride(),
                dtype=t.dtype,
                requires_grad=t.requires_grad,
                device=t.device,
            )
        else:
            # clone of a functional tensor produces a functional tensor
            # but we want to avoid it so we clone a non-functional version
            maybe_unfunc_t = t
            if isinstance(t, FunctionalTensor):
                torch._sync(t)
                maybe_unfunc_t = from_fun(t)
            elif torch._is_functional_tensor(t):
                # need to handle both types of functionalization here:
                # these are the tensors that came from the user,
                # which could be either FunctionalTensorWrapper or FunctionalTensor
                torch._sync(t)
                maybe_unfunc_t = torch._from_functional_tensor(t)
            return maybe_unfunc_t.clone()
    return t


def clone_outputs_aliasing_inputs(args):
    input_storage = {
        StorageWeakRef(arg._typed_storage())
        for arg in args
        if isinstance(arg, torch.Tensor)
    }

    def maybe_clone(t):
        if (
            isinstance(t, torch.Tensor)
            and StorageWeakRef(t._typed_storage()) in input_storage
        ):
            return t.clone()
        return t

    return maybe_clone


def prepare_fw_with_masks(fn):
    def fw_with_masks(*args):
        fw_out = fn(*args)
        return fw_out, [
            True if isinstance(ret, torch.Tensor) and ret.requires_grad else False
            for ret in fw_out
        ]

    return fw_with_masks


# This function replaces None gradients with all-zero gradients.
# `None` gradients are problematic for CUDA graphs. Those gradients are
# replaced with an all-zero tensor for better optimization
def unmask_none_gradients(grads, operands):
    allowed_types = (torch.Tensor, int, torch.SymInt)
    assert all(
        isinstance(o, allowed_types) for o in operands
    ), f"operands can only be of {allowed_types} but got {[type(o) for o in operands]}"

    unmasked_grads = []
    for g, o in zip(grads, operands):
        if g is not None:
            unmasked_grads.append(g)
        else:
            # In case the operand is an int or a torch.SymInt, return None
            # This can happen for lifted_arguments. E.g., the shapes of a dynamic tensor are lifted and passed
            # as additional arguments
            unmasked_grads.append(
                torch.zeros_like(o) if isinstance(o, torch.Tensor) else None
            )

    return unmasked_grads


# TODO: The parameter use_output_and_grad_bw is required because some operations
# that utilize this function, such as the while_loop, may require (grad, fwd_outputs)
def create_fw_bw_graph(fn, use_output_and_grad_bw, fw_inputs, fw_outputs):
    from torch._functorch.aot_autograd import AOTConfig, create_joint

    # Note:[HOP create fw_bw graph] We create "clean" environments for make_fx by suspending all dispatch keys
    # between Autograd and Python key. Currently, we only suspend functionalization but more can be
    # added when required. Will encounter two problems if we don't suspend functionalization:
    #
    # 1. make_fx fails to capture operations on input: the inputs are wrapped as _to_functional_tensor_wrapper,
    # but they will be unwrapped before entering ProxyTorchDispatchMode as part of the dispatching.
    # However, it's the outside wrapper that tracer creates proxies for. This casuses tracer fail to
    # fetch the proxy for the inputs and fail to capture any operations on them.
    #
    # 2. make_fx fails to capture output: the outputs after ProxyTorchDispatchMode are further
    # wrapped as FunctionalTensorWrapper in Functionalize key after return. However, the tracer
    # only associates the inner tensor with proxy in ProxyTorchDispatchMode. Therefore,
    # when creating the output node, it fails to associate the wrapped tensor with its proxy.
    # Instead, it will create _tensor_constant as output.

    dummy_aot_config = AOTConfig(
        fw_compiler=None,  # type: ignore[arg-type]
        bw_compiler=None,  # type: ignore[arg-type]
        partition_fn=None,  # type: ignore[arg-type]
        decompositions={},
        num_params_buffers=0,
        aot_id=0,
        keep_inference_input_mutations=False,
    )

    example_grad = [_from_fun(out) for out in fw_outputs]
    num_grads = len(example_grad)
    fw_graph = _maybe_reenter_make_fx(fn)(*fw_inputs)

    def joint_fn(*joint_operands_grads):
        if use_output_and_grad_bw:
            grads = joint_operands_grads[0]
            inputs = joint_operands_grads[1][-1:]
        else:
            grads = joint_operands_grads[:num_grads]
            inputs = joint_operands_grads[num_grads:]

        joint = create_joint(prepare_fw_with_masks(fn), aot_config=dummy_aot_config)
        _, grads = joint(
            list(inputs),
            [grad for grad in grads if grad is not None and grad.requires_grad],
        )

        # Unmask None gradients to all-zero gradients
        unmasked_grads = unmask_none_gradients(grads, inputs)

        # In order to keep map functional for backward graph,
        # we clone outputs that are aliasing inputs
        maybe_clone = clone_outputs_aliasing_inputs(joint_operands_grads)

        return pytree.tree_map(maybe_clone, unmasked_grads)

    if use_output_and_grad_bw:
        example_xs_out = list(fw_inputs) + list(fw_outputs)
        joint_graph = _maybe_reenter_make_fx(joint_fn)(
            (list(example_grad), list(example_xs_out))
        )
    else:
        example_xs_out = list(fw_inputs)
        joint_graph = _maybe_reenter_make_fx(joint_fn)(
            *(list(example_grad) + list(example_xs_out))
        )

    return fw_graph, joint_graph


def _unstack_pytree(xs):
    flat_xs, inspec = pytree.tree_flatten(xs)
    if not all(isinstance(xs, torch.Tensor) for xs in flat_xs):
        raise RuntimeError(f"Leaves of xs must be Tensor {flat_xs}")

    if not all(xs.shape[0] == flat_xs[0].shape[0] for xs in flat_xs):
        raise RuntimeError(
            f"Leaves of xs must have same leading dimension size {[xs.shape for xs in flat_xs]}"
        )

    a = zip(*flat_xs)

    pytrees = [pytree.tree_unflatten(tuple, inspec) for tuple in a]
    return pytrees


def _stack_pytree(pytrees):
    flat_out = []
    out_spec = None
    for pt in pytrees:
        flat_pt, out_spec = pytree.tree_flatten(pt)
        flat_out.append(flat_pt)
    assert out_spec is not None
    b = zip(*flat_out)
    stacked_out = []
    for leaves in b:
        if all(isinstance(leaf, torch.Tensor) for leaf in leaves):
            stacked_out.append(torch.stack(leaves))
        elif all(leaf is None for leaf in leaves):
            # Backward graph can return None output when forward inputs doesn't require grad.
            # When we eagerly execute backward graph, we need to call _stack_pytree on its output,
            # therefore we need to deal with None output.
            stacked_out.append(None)  # type: ignore[arg-type]
        else:
            raise RuntimeError(f"Cannot stack {leaves}.")
    return pytree.tree_unflatten(stacked_out, out_spec)


# We cannot call save_for_backward for symints. This helper function
# can be used to save symints as direct attributes of ctx in autograd.Function.
#
# For example, if args = (x, y, s0, z, s1),
# save_tensors_and_symints_for_backward will partition the args into two lists, and a bookkeeping list pos:
#   partitioned_args[0] = (x, y, z)
#   partitioned_args[1] = (s0, s1)
#   pos = (0, 0, 1, 0, 1)
# pos list keeps track of which partition the args
# is partitioned into in order to recover it in saved_tensors_and_symints.
#
# In saved_tensors_and_symints, we can recover the original args by:
# iterating over the pos list and pop one item from the front of paritioned_args[pos[i]].
# We use t_idx and s_idx to keep track of the next index of the item we are going to pop for the two lists.
def save_tensors_and_symints_for_backward(ctx, args):
    assert all(
        isinstance(arg, (torch.Tensor, torch.SymInt, int, type(None))) for arg in args
    ), args
    partitioned_args: list[Any] = [[], []]
    pos = []
    for i, arg in enumerate(args):
        idx = 0 if isinstance(arg, torch.Tensor) else 1
        partitioned_args[idx].append(arg)
        pos.append(idx)

    assert not hasattr(ctx, "sym_int_args"), "ctx already has sym_int_args attribute."
    assert not hasattr(ctx, "pos"), "ctx already has pos attribute."
    ctx.save_for_backward(*partitioned_args[0])
    ctx.sym_int_args = partitioned_args[1]
    ctx.pos = pos


def saved_tensors_and_symints(ctx):
    args = []
    t_idx = 0
    s_idx = 0
    saved_tensors = ctx.saved_tensors
    for p in ctx.pos:
        if p == 0:
            args.append(saved_tensors[t_idx])
            t_idx += 1
        else:
            args.append(ctx.sym_int_args[s_idx])
            s_idx += 1
    assert t_idx + s_idx == len(ctx.pos)
    return tuple(args)


def get_dummy_aot_autograd_config():
    from torch._functorch.aot_autograd import AOTConfig

    return AOTConfig(
        fw_compiler=None,  # type: ignore[arg-type]
        bw_compiler=None,  # type: ignore[arg-type]
        partition_fn=None,  # type: ignore[arg-type]
        decompositions={},
        num_params_buffers=0,
        aot_id=0,
        keep_inference_input_mutations=False,
    )


# Slices off the first element of a given dimension
def first_slice_copy(t: torch.Tensor, dim: int = 0) -> torch.Tensor:
    return torch.select_copy(t, dim, 0)


# Reports the difference between meta of two tensors in a string
def diff_tensor_meta(
    meta1: TensorMetadata, meta2: TensorMetadata, check_grad=True
) -> list[str]:
    from torch.fx.experimental.symbolic_shapes import GuardOnDataDependentSymNode

    pair_diffs = []
    for meta_name in TensorMetadata._fields:
        if not check_grad and meta_name == "requires_grad":
            continue
        val1 = getattr(meta1, meta_name)
        val2 = getattr(meta2, meta_name)
        try:
            if val1 != val2:
                pair_diffs.append(f"'{meta_name}: {val1} vs {val2}'")
        except GuardOnDataDependentSymNode as _:
            pair_diffs.append(f"'{meta_name}: {val1} vs {val2}'")
            continue
    return pair_diffs


# Create a new code object with a different filename to bypass skipfile check
def _make_inlinable(f: Callable) -> Any:
    original_code = f.__code__
    new_code = types.CodeType(
        original_code.co_argcount,
        original_code.co_posonlyargcount,
        original_code.co_kwonlyargcount,
        original_code.co_nlocals,
        original_code.co_stacksize,
        original_code.co_flags,
        original_code.co_code,
        original_code.co_consts,
        original_code.co_names,
        original_code.co_varnames,
        __file__,
        original_code.co_name,  # type: ignore[arg-type]
        original_code.co_firstlineno,  # type: ignore[arg-type]
        original_code.co_lnotab,  # type: ignore[arg-type]
        original_code.co_freevars,  # type: ignore[arg-type]
        original_code.co_cellvars,  # type: ignore[arg-type]
    )
    new_func = types.FunctionType(
        new_code,
        f.__globals__,
        name=f.__name__,
        argdefs=f.__defaults__,
        closure=f.__closure__,
    )
    # Copy function attributes
    new_func.__dict__.update(f.__dict__)
    new_func.__annotations__ = copy.deepcopy(f.__annotations__)
    new_func.__doc__ = f.__doc__
    new_func.__kwdefaults__ = f.__kwdefaults__
    return new_func


# Note [lifted arg types in hop]
# For dynamoed hops, we automatically lift the free symbols in tensors as arguments.
# This has implications for the types of lifted args for different dispatch keys:
#   1. functionalization, FakeTensorMode, ProxyTorchDispatchMode, Autograd need to support torch.Symint
#      lifted args because it's on the path of torch.compile(dynamic=True).
#   2. functionalization, FakeTensorMode, ProxyTorchDispatchMode, Autograd, CompositeExplicitAutograd need
#      to support int arguments. In the eager run case, we re-trace the subgraph in AutogradKey, so inner
#      hops may receive int inputs from the shape of outer tensor inputs.
#      However, CompositeExplicitAutograd won't receive SymInt inputs because it only accepts real tensor inputs.
def validate_subgraph_args_types(lifted_args: Union[tuple[Any, ...], list[Any]]):
    allowed_types = (torch.Tensor, int, torch.SymInt)
    assert all(
        isinstance(arg, (torch.Tensor, int, torch.SymInt)) for arg in lifted_args
    ), f"{lifted_args} can only be of {allowed_types} but got {tuple(type(arg) for arg in lifted_args)}"


def check_input_alias_and_mutation(
    gm: torch.fx.GraphModule,
    fake_args: List[FakeTensor],
) -> Tuple[List[int], dict[int, int], dict[int, int], dict[int, int]]:
    with disable_proxy_modes_tracing():
        """This function returns mutated inputs, inp-inp alias, inp-out alias, out-out alias
        in the graph module gm. It checks whether input tensor versions have
        changed after run gm once to detect mutation and checks tensor storage
        to detect alias.
        """
        from torch._prims_common import clone_preserve_strides

        def _tensor_version(t) -> Optional[int]:
            if isinstance(t, torch.Tensor):
                assert isinstance(t, FakeTensor), "Only fake tensor is allowed"
                return t._version
            return None

        def _tensor_storage(t) -> StorageWeakRef:
            return StorageWeakRef(t._typed_storage())

        # Clone the fake args to avoid mutating the original fake args
        with ExitStack() as ctx_stack:
            # We need to temporarily turn inference_mode off because
            # under inference mode, tensor version counter is not tracked.
            ctx_stack.enter_context(torch.inference_mode(False))
            if (fake_mode := detect_fake_mode(fake_args)) is not None:
                ctx_stack.enter_context(fake_mode)
                if fake_mode.shape_env is not None:
                    ctx_stack.enter_context(
                        fake_mode.shape_env.ignore_fresh_unbacked_symbols()
                    )
            cloned = [
                clone_preserve_strides(arg) if isinstance(arg, torch.Tensor) else arg
                for arg in fake_args
            ]
            before = [_tensor_version(arg) for arg in cloned]
            outputs = gm(*cloned)
            outputs = [outputs] if not isinstance(outputs, (list, tuple)) else outputs
            after = [_tensor_version(arg) for arg in cloned]
            mutated_inputs = [
                i for i, (v1, v2) in enumerate(zip(before, after)) if v1 != v2
            ]
        # We need to analyze the original fake_args to detect
        # inp-inp alias.
        inp_storage_map = {
            _tensor_storage(inp): i
            for i, inp in enumerate(fake_args)
            if isinstance(inp, torch.Tensor)
        }
        inp_inp_alias_map = {
            i: inp_storage_map[_tensor_storage(inp)]
            for i, inp in enumerate(fake_args)
            if isinstance(inp, torch.Tensor)
            and inp_storage_map[_tensor_storage(inp)] != i
        }
        out_storage_map = {
            _tensor_storage(out): i
            for i, out in enumerate(outputs)
            if isinstance(out, torch.Tensor)
        }
        out_out_alias_map = {
            i: out_storage_map[_tensor_storage(out)]
            for i, out in enumerate(outputs)
            if isinstance(out, torch.Tensor)
            and out_storage_map[_tensor_storage(out)] != i
        }
        inp_out_alias_map = {
            i: out_storage_map[_tensor_storage(inp)]
            for i, inp in enumerate(cloned)
            if isinstance(inp, torch.Tensor) and _tensor_storage(inp) in out_storage_map
        }
        return mutated_inputs, inp_inp_alias_map, inp_out_alias_map, out_out_alias_map<|MERGE_RESOLUTION|>--- conflicted
+++ resolved
@@ -1,12 +1,8 @@
 # mypy: allow-untyped-defs
 import copy
 import functools
-<<<<<<< HEAD
 import types
-from contextlib import contextmanager
-=======
 from contextlib import contextmanager, ExitStack
->>>>>>> 4b4f8a01
 from dataclasses import dataclass
 from typing import Any, Callable, List, Optional, Tuple, Union
 
