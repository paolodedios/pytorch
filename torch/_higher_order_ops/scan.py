# mypy: allow-untyped-defs
import functools
import itertools
from typing import Any, Callable

import torch
import torch._prims_common as utils
import torch._subclasses.functional_tensor
import torch.utils._pytree as pytree
from torch._C import DispatchKey
from torch._higher_order_ops.utils import (
    _has_potential_branch_input_alias,
    _has_potential_branch_input_mutation,
    _maybe_compile_and_run_fn,
    autograd_not_implemented,
    reenter_make_fx,
    unique_graph_id,
    UnsupportedAliasMutationException,
    validate_subgraph_args_types,
)
from torch._ops import HigherOrderOperator
from torch._subclasses.fake_tensor import FakeTensorMode
from torch.fx.experimental.proxy_tensor import (
    disable_proxy_modes_tracing,
    ProxyTorchDispatchMode,
    track_tensor_tree,
)
from torch.utils._python_dispatch import _get_current_dispatch_mode


aten = torch._ops.ops.aten


def wrap_combine_fn_flat(
    *args, combine_fn, spec_init, spec_xs, num_init_leaves, num_inp_leaves
):
    assert len(args) == (num_init_leaves + num_inp_leaves)
    carry = pytree.tree_unflatten(args[:num_init_leaves], spec_init)
    xs = pytree.tree_unflatten(args[num_init_leaves:], spec_xs)
    return combine_fn(carry, xs)


def _extract_carry_and_out(flat_out: list[Any], num_carry: int):
    return flat_out[:num_carry], flat_out[num_carry:]


def scan(
    combine_fn: Callable[
        [pytree.PyTree, pytree.PyTree], tuple[pytree.PyTree, pytree.PyTree]
    ],
    init: pytree.PyTree,
    xs: pytree.PyTree,
    *,
    dim: int = 0,
    reverse: bool = False,
) -> tuple[pytree.PyTree, pytree.PyTree]:
    r"""
    Performs an inclusive scan with a combine function.

    .. warning::
        `torch.scan` is a prototype feature in PyTorch. It currently
        does not support autograd and you may run into miscompiles.
        Read more about feature classification at:
        https://pytorch.org/blog/pytorch-feature-classification-changes/#prototype

    Args:
        combine_fn (Callable): A binary callable with type ``(Tensor, Tensor) -> (Tensor, Tensor)``,
            or if xs is a pytree ``(pytree, pytree) -> (pytree, pytree)``.
            The first input to ``combine_fn`` is the previous or initial scan carry
            and the second input element to ``combine_fn`` is a slice of the input along dim.
            The first output element of ``combine_fn`` is the next scan carry
            and the second output  of ``combine_fn`` represents a slice of the output.
            This function must be pure, i.e., no lifted arguments are supported at the moment
            and may not have any side effects.
        init (torch.Tensor or pytree with tensor leaves): The inital scan carry, a tensor, or nested pytree of tensors.
            The ``init`` is expected to have the same pytree structure as the first output element (i.e. carry)
            of ``combine_fn``.
        xs (torch.Tensor or pytree with tensor leaves): The input tensor, or nested pytree of tensors.

    Kwargs:
        dim (int): the dimension to scan over, default 0.
        reverse (bool): A boolean stating if the scan should be reversed with respect to ``dim``, default ``False``.

    Returns:
        final_carry (torch.Tensor or pytree with tensor leaves),
            the final carry of the scan operation with same pytree structure as init.
        out (torch.Tensor or pytree with tensor leaves),
            each tensor leaf is a stacked output along first dim, where each slice is the output of a scan iteration.

    Example::

        def add(x: torch.Tensor, y: torch.Tensor):
            next_carry = y = x + y
            return next_carry, y

        i0 = torch.zeros(1)
        xs = torch.arange(5)
        # returns torch.tensor([10.]), torch.tensor([[0], [1.], [3.], [6.], [10.]])
        last_carry, cumsum = scan(add, init=i0, xs=xs)


    """
    # The reason we flatten the output before calling into dynamo is that
    # we want to create a consistent input ordering for combine_fn
    # and we also want to the input ordering matches the output ordering.
    leaves_init, spec_init = pytree.tree_flatten(init)
    leaves_xs_orig, spec_xs = pytree.tree_flatten(xs)
    
    # Shortcut if no xs is provided
    if len(leaves_xs_orig) == 0:
        return init, []
    
    def _validate_input(cfn, lxs, linit, d, r):
        if not callable(cfn):
            raise RuntimeError("Combine_fn must be a callable, but got {cfn}")
        if not isinstance(d, int):
            raise RuntimeError("Dim must be an int, but got " + str(type(d)))
        if not isinstance(r, bool):
            raise RuntimeError("Reverse must be a bool, but got " + str(type(r)))

        if len(linit) == 0:
            raise RuntimeError("scan() operator requires init leaves.")
        for x in linit:
            if not isinstance(x, torch.Tensor):
                raise RuntimeError(f"All init leaves must be a Tensor but got {x}")
            
        for x in lxs:
            if not isinstance(x, torch.Tensor):
                raise RuntimeError(f"All xs leaves must be a Tensor but got {x}")

    ndim = leaves_xs_orig[0].ndim
    dim = utils.canonicalize_dim(ndim, dim)
    
    _validate_input(combine_fn, leaves_xs_orig, leaves_init, dim, reverse)

    # Move scan dim to 0 and always perform scan on dim 0
    leaves_xs = []
    for elem in leaves_xs_orig:
        leaves_xs.append(torch.movedim(elem, dim, 0))

    if reverse:
        leaves_xs = [torch.flip(elem, [0]) for elem in leaves_xs]

<<<<<<< HEAD
    # TODO: Support closures/nn_modules in order to be able represent RNNs with scan
=======
    out = combine_fn(
        pytree.tree_unflatten(leaves_init, spec_init),
        pytree.tree_unflatten([first_slice_copy(elem) for elem in leaves_xs], spec_xs),
    )

    # The first output needs to have the same pytree as init
    carry_leaves = pytree.tree_leaves(out[0])
    if len(carry_leaves) != len(leaves_init):
        raise RuntimeError(
            f"The number of leaves of the pytree of the new carry produced by the operator is {len(carry_leaves)}\
doesn't match the length of the pytree of the init {len(leaves_init)}"
        )

    def _check_new_carry_match_init(leaves_init, carry_leaves):
        for i, (init, new_carry) in enumerate(zip(leaves_init, carry_leaves)):
            if init.shape != new_carry.shape:
                raise RuntimeError(
                    f"The shape of the new_carry[{i}] {new_carry.shape} doesn't match that of the init[{i}] {init.shape}."
                )
            if init.stride() != new_carry.stride():
                raise RuntimeError(
                    f"The stride of the new_carry[{i}] {new_carry.stride()} doesn't match that of the init[{i}] {init.stride()}."
                )
            if init.dtype != new_carry.dtype:
                raise RuntimeError(
                    f"The dtype of the new_carry[{i}] {new_carry.dtype} doesn't match that of the init[{i}] {init.dtype}."
                )
            if init.requires_grad != new_carry.requires_grad:
                raise RuntimeError(
                    f"The requires_grad of the new_carry[{i}] {new_carry.requires_grad} doesn't match that of the init[{i}] {init.requires_grad}."  # noqa: B950
                )

    _check_new_carry_match_init(leaves_init, carry_leaves)

    # There are no pytree restrictions on the second output of the operator
    tree_out = pytree.tree_structure(out[1])

>>>>>>> 7def837a
    # TODO: Support _inductor lowering
    # TODO: Support Autograd
    # TODO: Unify handling of pytrees for control flow ops, such as cond, while_loop, etc.

    combine_fn = functools.partial(
        wrap_combine_fn_flat,
        combine_fn=combine_fn,
        spec_init=spec_init,
        spec_xs=spec_xs,
        num_init_leaves=len(leaves_init),
        num_inp_leaves=len(leaves_xs),
    )

    def run_flattened_scan(combine_fn, leaves_init, leaves_xs):
        return scan_op(combine_fn, leaves_init, leaves_xs, additional_inputs=())

<<<<<<< HEAD
    carry, out = _maybe_compile_and_run_fn(
        run_flattened_scan, combine_fn, leaves_init, leaves_xs,
=======
    if not torch.compiler.is_compiling():
        from torch._dynamo.backends.debugging import (
            make_eager_backend_with_torch_function_mode,
        )

        with _set_compilation_env(), torch._dynamo.utils.disable_cache_limit():
            with _temp_remove_metadata_torch_function_mode() as metadata_mode:
                if metadata_mode:
                    backend = make_eager_backend_with_torch_function_mode(metadata_mode)
                else:
                    backend = "eager"
                result = torch.compile(
                    run_flattened_scan, backend=backend, fullgraph=True
                )(
                    combine_fn,
                    leaves_init,
                    leaves_xs,
                )
    else:
        result = run_flattened_scan(combine_fn, leaves_init, leaves_xs)

    result_carry, result_flat = _extract_carry_and_out(
        result,
        len(leaves_init),
>>>>>>> 7def837a
    )

    if reverse:
        out_flat, spec_out = pytree.tree_flatten(out)
        out_flat = [torch.flip(elem, [0]) for elem in out_flat]
        out = pytree.tree_unflatten(out_flat, spec_out)

    return carry, out


class ScanOp(HigherOrderOperator):
    def __init__(self):
        super().__init__("scan")

    def __call__(self, combine_fn, init, xs, additional_inputs):
        # There is currently an issue that the ScanOp is sometimes called with
        # the additional_inputs being a list. See https://github.com/pytorch/pytorch/issues/145785
        # Once this issue is resolved, the assertion should only allow tuples
        # and the tuple cast should be removed
        assert isinstance(
            additional_inputs, (tuple, list)
        ), "additional_inputs must be a tuple."
        additional_inputs = tuple(additional_inputs)
        validate_subgraph_args_types(additional_inputs)
        return super().__call__(combine_fn, init, xs, additional_inputs)


scan_op = ScanOp()


<<<<<<< HEAD
def generic_scan(operator, init, xs, dim=0, additional_inputs=None):
    additional_inputs = additional_inputs if additional_inputs is not None else []

    def call_operator(*args):
        return pytree.tree_leaves(operator(*args))

=======
def generic_scan(operator, init, xs, dim=0, additional_inputs=()):
>>>>>>> 7def837a
    def _scan(init, xs):
        """Perform scan on `elems` using `elems_init."""
        carry = init
        if len(xs) == 0:
            return carry, []

        num_elems = xs[0].shape[dim]
        ind = 0

        # Compute dummy shapes for the pre-allocation
        num_init_leaves = len(init)
        dummy_carry, dummy_out = _extract_carry_and_out(
            call_operator(
                *carry,
                *[first_slice_copy(elem, dim) for elem in xs],
                *additional_inputs,
            ),
            num_init_leaves,
        )

        # Pre-alocate
        # outs -> Output matrix
        # idxs -> Index matrix for scatter_
        # out: (num_elems, M, N, ...)
        # idx: (1, M, N)
        outs, idxs = zip(
            *[
                [
                    torch.zeros(
                        [num_elems] + list(e.size()),
                        dtype=e.dtype,
                        device=e.device,
                    ),
                    torch.ones_like(e, dtype=torch.int64).unsqueeze(0),
                ]
                for i, e in enumerate(dummy_out)
            ]
        )

        def store_out_in_outs(out, ind):
            # Store the intermediate out in the outs matrix
            for o, x, idx in zip(outs, out, idxs):
                # o: (num_elems, M, N ...)
                # x: (M, N, ...) -> (1, M, N)
                # ind * idx: (1, M, N,) with values to be ind
                # essentially: o[ind][n][k] = x[0][n][k]
                o.scatter_(0, ind * idx, x.unsqueeze(0))

        for i in range(num_elems):
            ind = i
            carry, out = _extract_carry_and_out(
                call_operator(
                    *carry,
                    *[elem.select(dim, ind) for elem in xs],
                    *additional_inputs,
                ),
                num_init_leaves,
            )

            # Store the inits in the outs matrix.
            store_out_in_outs(out, ind)

        return [*carry, *list(outs)]

    scans = _scan(init, xs)
    return scans


def first_slice_copy(t: torch.Tensor, dim: int = 0) -> torch.Tensor:
    return torch.select_copy(t, dim, 0)


# We also do a clone with contiguous_format. This is to be consistent with
# eager semantic of scan, which stacks the outputs. The result is contiguous
# as a result of the stack operation.
def stack_y(y: torch.Tensor, scan_length: int) -> torch.Tensor:
    return (
        y.unsqueeze(0)
        .repeat(*([scan_length] + [1] * y.ndim))
        .clone(memory_format=torch.contiguous_format)
    )


def trace_scan(
    proxy_mode,
    func_overload,
    combine_fn: Callable,
    init: list[torch.Tensor],
    xs: list[torch.Tensor],
    additional_inputs: tuple[torch.Tensor],
):
    from torch._dynamo.utils import clone_input

    with disable_proxy_modes_tracing():
        sample_inits = [clone_input(x_init) for x_init in init]
        sample_inputs = [first_slice_copy(x) for x in xs]
        sample_additional_inputs = [
            clone_input(x) if isinstance(x, torch.Tensor) else x
            for x in additional_inputs
        ]
        combine_graph = reenter_make_fx(combine_fn)(
            *sample_inits, *sample_inputs, *sample_additional_inputs
        )

    outputs = None
    for node in combine_graph.graph.nodes:
        if node.op == "output":
            assert outputs is None
            assert len(node.args) == 1
            outputs = node.args[0]

    assert outputs is not None

    carry, output = _extract_carry_and_out(outputs, len(init))

    for ini, ca in zip(init, carry):
        ini_meta = ini
        carry_meta = ca.meta["tensor_meta"]
        carry_val = ca.meta["val"]
        if (
            carry_val.device != ini_meta.device
            or carry_meta.dtype != ini_meta.dtype
            or carry_meta.shape != ini_meta.shape
        ):
            raise RuntimeError(
                f"Expected metadata of the combine_fn result {carry_meta} to be the same as "
                + f"the metadata of init with {ini_meta}"
            )

    _, combine_graph_name = unique_graph_id(proxy_mode, prefix="scan_combine_graph")

    proxy_mode.tracer.root.register_module(combine_graph_name, combine_graph)

    args = (combine_graph, init, xs, additional_inputs)
    proxy_args = pytree.tree_map(proxy_mode.tracer.unwrap_proxy, args)
    out_proxy = proxy_mode.tracer.create_proxy(
        "call_function", func_overload, proxy_args, {}, name="scan"
    )

    with disable_proxy_modes_tracing():
        scan_length = xs[0].shape[0]
        fake_carry, fake_outputs = _extract_carry_and_out(
            [o.meta["val"] for o in outputs], len(init)
        )
        out = (
            *fake_carry,
            *(stack_y(t, scan_length) for t in fake_outputs),
        )

    return track_tensor_tree(out, out_proxy, constant=None, tracer=proxy_mode.tracer)


@scan_op.py_impl(DispatchKey.CompositeExplicitAutograd)
def scan_op_dense(combine_fn, init, xs, additional_inputs):
    mode = _get_current_dispatch_mode()
    assert mode is None, "Mode should never be enabled for CPU/CUDA key"
    return generic_scan(combine_fn, init, xs, additional_inputs=additional_inputs)


scan_op.py_impl(DispatchKey.Autograd)(
    autograd_not_implemented(scan_op, deferred_error=True)
)


@scan_op.py_impl(ProxyTorchDispatchMode)
def scan_proxy_mode(mode, combine_fn, init, xs, additional_inputs):
    return trace_scan(mode, scan_op, combine_fn, init, xs, additional_inputs)


@scan_op.py_impl(FakeTensorMode)
def scan_fake_tensor_mode(mode, combine_fn, init, xs, additional_inputs):
    with mode:
        scan_length = xs[0].shape[0]
        carry, outputs = _extract_carry_and_out(
            combine_fn(
                *init,
                *[first_slice_copy(inp) for inp in xs],
                *additional_inputs,
            ),
            len(init),
        )
        out = (
            *carry,
            *(stack_y(t, scan_length) for t in outputs),
        )
        return out


@scan_op.py_functionalize_impl
def scan_functionalize(ctx, combine_fn, init, xs, additional_inputs):
    unwrapped_xs = ctx.unwrap_tensors(xs)
    unwrapped_init = ctx.unwrap_tensors(init)
    unwrapped_additional_inputs = ctx.unwrap_tensors(additional_inputs)
    with ctx.redispatch_to_next():
        functional_combine_fn = ctx.functionalize(combine_fn)
        pre_dispatch = hasattr(ctx, "mode") and ctx.mode.pre_dispatch
        sample_unwrapped_xs_sliced = [first_slice_copy(inp) for inp in unwrapped_xs]
        sample_inputs = list(
            itertools.chain(
                unwrapped_init,
                sample_unwrapped_xs_sliced,
                unwrapped_additional_inputs,
            )
        )
        if _has_potential_branch_input_mutation(
            combine_fn, sample_inputs, pre_dispatch=pre_dispatch
        ):
            raise UnsupportedAliasMutationException(
                "Combine_fn might be modifying the input!"
            )
        if _has_potential_branch_input_alias(
            combine_fn, sample_inputs, pre_dispatch=pre_dispatch
        ):
            raise UnsupportedAliasMutationException(
                "Combine_fn might be aliasing the input!"
            )
        ret = scan_op(
            functional_combine_fn,
            unwrapped_init,
            unwrapped_xs,
            unwrapped_additional_inputs,
        )
    return ctx.wrap_tensors(ret)


# dense implementation for scan. Used for testing only.
def _fake_scan(combine_fn, init, xs=None, dim=0, reverse=False):
    carry_leaves, carry_spec = pytree.tree_flatten(init)
    inp_leaves, inp_spec = pytree.tree_flatten(xs)
    if xs is None or len(inp_leaves) == 0:
        return init, []
    result_flat = []
    carry = carry_leaves
    op = reversed if reverse else lambda x: x

    dummy_carry, dummy_out = combine_fn(
        pytree.tree_unflatten(carry, carry_spec),
        pytree.tree_unflatten(
            [first_slice_copy(elem, dim) for elem in inp_leaves],
            inp_spec,
        ),
    )
    dummy_out_leaves, dummy_out_spec = pytree.tree_flatten(dummy_out)
    num_leaves = len(dummy_out_leaves)

    for ind in op(range(inp_leaves[0].size(dim))):
        xs = [elem.select(dim, ind) for elem in inp_leaves]

        carry, y = combine_fn(
            pytree.tree_unflatten(carry, carry_spec),
            pytree.tree_unflatten(xs, inp_spec),
        )
        carry, _ = pytree.tree_flatten(carry)
        y, _ = pytree.tree_flatten(y)
        result_flat.append(y)

    results = [
        torch.stack([e[leave_ind] for e in op(result_flat)])
        for leave_ind in range(num_leaves)
    ]
    return (
        pytree.tree_unflatten(carry, carry_spec),
        pytree.tree_unflatten(results, dummy_out_spec),
    )<|MERGE_RESOLUTION|>--- conflicted
+++ resolved
@@ -141,47 +141,6 @@
     if reverse:
         leaves_xs = [torch.flip(elem, [0]) for elem in leaves_xs]
 
-<<<<<<< HEAD
-    # TODO: Support closures/nn_modules in order to be able represent RNNs with scan
-=======
-    out = combine_fn(
-        pytree.tree_unflatten(leaves_init, spec_init),
-        pytree.tree_unflatten([first_slice_copy(elem) for elem in leaves_xs], spec_xs),
-    )
-
-    # The first output needs to have the same pytree as init
-    carry_leaves = pytree.tree_leaves(out[0])
-    if len(carry_leaves) != len(leaves_init):
-        raise RuntimeError(
-            f"The number of leaves of the pytree of the new carry produced by the operator is {len(carry_leaves)}\
-doesn't match the length of the pytree of the init {len(leaves_init)}"
-        )
-
-    def _check_new_carry_match_init(leaves_init, carry_leaves):
-        for i, (init, new_carry) in enumerate(zip(leaves_init, carry_leaves)):
-            if init.shape != new_carry.shape:
-                raise RuntimeError(
-                    f"The shape of the new_carry[{i}] {new_carry.shape} doesn't match that of the init[{i}] {init.shape}."
-                )
-            if init.stride() != new_carry.stride():
-                raise RuntimeError(
-                    f"The stride of the new_carry[{i}] {new_carry.stride()} doesn't match that of the init[{i}] {init.stride()}."
-                )
-            if init.dtype != new_carry.dtype:
-                raise RuntimeError(
-                    f"The dtype of the new_carry[{i}] {new_carry.dtype} doesn't match that of the init[{i}] {init.dtype}."
-                )
-            if init.requires_grad != new_carry.requires_grad:
-                raise RuntimeError(
-                    f"The requires_grad of the new_carry[{i}] {new_carry.requires_grad} doesn't match that of the init[{i}] {init.requires_grad}."  # noqa: B950
-                )
-
-    _check_new_carry_match_init(leaves_init, carry_leaves)
-
-    # There are no pytree restrictions on the second output of the operator
-    tree_out = pytree.tree_structure(out[1])
-
->>>>>>> 7def837a
     # TODO: Support _inductor lowering
     # TODO: Support Autograd
     # TODO: Unify handling of pytrees for control flow ops, such as cond, while_loop, etc.
@@ -198,35 +157,8 @@
     def run_flattened_scan(combine_fn, leaves_init, leaves_xs):
         return scan_op(combine_fn, leaves_init, leaves_xs, additional_inputs=())
 
-<<<<<<< HEAD
     carry, out = _maybe_compile_and_run_fn(
         run_flattened_scan, combine_fn, leaves_init, leaves_xs,
-=======
-    if not torch.compiler.is_compiling():
-        from torch._dynamo.backends.debugging import (
-            make_eager_backend_with_torch_function_mode,
-        )
-
-        with _set_compilation_env(), torch._dynamo.utils.disable_cache_limit():
-            with _temp_remove_metadata_torch_function_mode() as metadata_mode:
-                if metadata_mode:
-                    backend = make_eager_backend_with_torch_function_mode(metadata_mode)
-                else:
-                    backend = "eager"
-                result = torch.compile(
-                    run_flattened_scan, backend=backend, fullgraph=True
-                )(
-                    combine_fn,
-                    leaves_init,
-                    leaves_xs,
-                )
-    else:
-        result = run_flattened_scan(combine_fn, leaves_init, leaves_xs)
-
-    result_carry, result_flat = _extract_carry_and_out(
-        result,
-        len(leaves_init),
->>>>>>> 7def837a
     )
 
     if reverse:
@@ -257,16 +189,11 @@
 scan_op = ScanOp()
 
 
-<<<<<<< HEAD
-def generic_scan(operator, init, xs, dim=0, additional_inputs=None):
-    additional_inputs = additional_inputs if additional_inputs is not None else []
-
+def generic_scan(operator, init, xs, dim=0, additional_inputs=()):
+    
     def call_operator(*args):
         return pytree.tree_leaves(operator(*args))
-
-=======
-def generic_scan(operator, init, xs, dim=0, additional_inputs=()):
->>>>>>> 7def837a
+    
     def _scan(init, xs):
         """Perform scan on `elems` using `elems_init."""
         carry = init
