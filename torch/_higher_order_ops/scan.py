--- conflicted
+++ resolved
@@ -36,9 +36,9 @@
 def wrap_combine_fn_flat(
     *args, combine_fn, spec_init, spec_xs, num_init_leaves, num_inp_leaves
 ):
-    assert len(args) == (
-        num_init_leaves + num_inp_leaves
-    ), f"Combin_fn received wrong number of arguments, expected {num_init_leaves + num_inp_leaves}, but got {len(args)}"
+    assert len(args) == (num_init_leaves + num_inp_leaves), (
+        f"Combin_fn received wrong number of arguments, expected {num_init_leaves + num_inp_leaves}, but got {len(args)}"
+    )
     carry = pytree.tree_unflatten(args[:num_init_leaves], spec_init)
     xs = pytree.tree_unflatten(args[num_init_leaves:], spec_xs)
     return combine_fn(carry, xs)
@@ -73,13 +73,13 @@
     # If other is None, then the elements of the `inp` list where the mask is False are removed
     # If other is not None, then the elements of the `inp` list where the mask is False are
     # replaced with the elements of the `other` list
-    assert len(mask) == len(
-        inp
-    ), "The length of the mask needs to be identical to the length of the input"
+    assert len(mask) == len(inp), (
+        "The length of the mask needs to be identical to the length of the input"
+    )
     if other is not None:
-        assert len(inp) == len(
-            other
-        ), "If an input and an other list is provided, they need to have the same length"
+        assert len(inp) == len(other), (
+            "If an input and an other list is provided, they need to have the same length"
+        )
         return [i if m else o for m, i, o in zip(mask, inp, other)]
     else:
         return [i for m, i in zip(mask, inp) if m]
@@ -95,17 +95,6 @@
     return slc
 
 
-<<<<<<< HEAD
-def split_into_chunks(iterable: Sequence[Any], chunk_sizes: list[int]) -> list[Any]:
-    it = iter(iterable)
-    assert sum(chunk_sizes) == len(
-        iterable
-    ), "the sum of all chunks needs to match the length of the iterable."
-    return [list(itertools.islice(it, size)) for size in chunk_sizes]
-
-
-=======
->>>>>>> eaa5d9d3
 def call_operator(operator, *args):
     return pytree.tree_leaves(operator(*args))
 
@@ -138,7 +127,7 @@
             and the second output  of ``combine_fn`` represents a slice of the output.
             This function must be pure, i.e., no lifted arguments are supported at the moment
             and may not have any side effects.
-        init (torch.Tensor or pytree with tensor leaves): The inital scan carry, a tensor, or nested pytree of tensors.
+        init (torch.Tensor or pytree with tensor leaves): The initial scan carry, a tensor, or nested pytree of tensors.
             The ``init`` is expected to have the same pytree structure as the first output element (i.e. carry)
             of ``combine_fn``.
         xs (torch.Tensor or pytree with tensor leaves): The input tensor, or nested pytree of tensors.
@@ -153,11 +142,22 @@
         out (torch.Tensor or pytree with tensor leaves),
             each tensor leaf is a stacked output along first dim, where each slice is the output of a scan iteration.
 
+    Restrictions:
+        - The combine_fn shouldn't have any aliasing between input-input, input-output, and output-output. E.g. return a view
+            or the same tensor as input is not supported. As a workaround, can clone the output to avoid aliasing.
+
+        - The combine_fn shouldn't mutate any inputs. We'll remove the mutation restriction for inference soon. Please file an issue
+            if you input mutation support for training is needed.
+
+        - The combine_fn's init carry should match the next_carry in pytree structure and in tensor metadata.
+
     Example::
 
         def add(x: torch.Tensor, y: torch.Tensor):
             next_carry = y = x + y
-            return next_carry, y
+            # clone the output to avoid output-output aliasing
+            return next_carry, y.clone()
+
 
         i0 = torch.zeros(1)
         xs = torch.arange(5)
@@ -255,9 +255,9 @@
         # the additional_inputs being a list. See https://github.com/pytorch/pytorch/issues/145785
         # Once this issue is resolved, the assertion should only allow tuples
         # and the tuple cast should be removed
-        assert isinstance(
-            additional_inputs, (tuple, list)
-        ), "additional_inputs must be a tuple."
+        assert isinstance(additional_inputs, (tuple, list)), (
+            "additional_inputs must be a tuple."
+        )
         additional_inputs = (
             tuple(additional_inputs)
             if isinstance(additional_inputs, list)
@@ -577,9 +577,9 @@
             carry, y = _extract_carry_and_out(combine_fn(*args), num_leaves_init)
             return [
                 *carry,
-                # We additionally checkpoint all the intemediate carry outputs for backward.
+                # We additionally checkpoint all the intermediate carry outputs for backward.
                 *[
-                    n_c.clone().detach() if isinstance(n_c, torch.Tensor) else n_c
+                    n_c.detach().clone() if isinstance(n_c, torch.Tensor) else n_c
                     for n_c in carry
                 ],
                 *y,
@@ -785,7 +785,7 @@
         # Prepare the bwd_init
         bwd_init = [*initial_g_additional_inputs, *g_c_T]
 
-        # 5.) Perform the backwrad scan:
+        # 5.) Perform the backward scan:
         # The ``combine_fn_bw_wrapped`` receives the
         # initial_g_additional_inputs and the last carry as the ``bwd_init`` and the
         # gradients of the outputs (g_ys), as well as the fw_carries and the fw_xs of the forward as the ``bwd_xs``
