# mypy: allow-untyped-defs
import functools
import itertools
from typing import Any, Callable

import torch
import torch._prims_common as utils
import torch._subclasses.functional_tensor
import torch.utils._pytree as pytree
from torch._C import DispatchKey
from torch._higher_order_ops.utils import (
    _has_potential_branch_input_alias,
    _has_potential_branch_input_mutation,
    _set_compilation_env,
    autograd_not_implemented,
    reenter_make_fx,
    unique_graph_id,
    UnsupportedAliasMutationException,
    validate_subgraph_args_types,
)
from torch._ops import HigherOrderOperator
from torch._subclasses.fake_tensor import FakeTensorMode
from torch.fx.experimental.proxy_tensor import (
    _temp_remove_metadata_torch_function_mode,
    disable_proxy_modes_tracing,
    ProxyTorchDispatchMode,
    track_tensor_tree,
)
from torch.utils._python_dispatch import _get_current_dispatch_mode


aten = torch._ops.ops.aten


# TODO: This can be combined with the same method in associative_scan once
# https://github.com/pytorch/pytorch/pull/139864 is merged
# say we have a tensor of shape [3, 4, 5, 6]
# shift_source_dim_to_target_dim(t, 0, 3) -> [4, 5, 6, 3]
def shift_source_dim_to_target_dim(t, from_dim: int, to_dim: int):
    assert 0 <= to_dim < t.ndim
    assert 0 <= from_dim < t.ndim
    return torch.movedim(t, from_dim, to_dim)


def wrap_combine_fn_flat(
    *args, combine_fn, spec_init, spec_xs, num_init_leaves, num_inp_leaves
):
    assert len(args) == (num_init_leaves + num_inp_leaves)
    carry = pytree.tree_unflatten(args[:num_init_leaves], spec_init)
    xs = pytree.tree_unflatten(args[num_init_leaves:], spec_xs)
    carry, combined = combine_fn(carry, xs)
    carry_flat = pytree.tree_leaves(carry)
    combined_flat = pytree.tree_leaves(combined)
    assert num_init_leaves == len(carry_flat)
    return [*carry_flat, *combined_flat]


def _extract_carry_and_out(flat_out: list[Any], num_carry: int):
    return flat_out[:num_carry], flat_out[num_carry:]


def scan(
    combine_fn: Callable[
        [pytree.PyTree, pytree.PyTree], tuple[pytree.PyTree, pytree.PyTree]
    ],
    init: pytree.PyTree,
    xs: pytree.PyTree,
    *,
    dim: int = 0,
    reverse: bool = False,
) -> tuple[pytree.PyTree, pytree.PyTree]:
    r"""
    Performs an inclusive scan with a combine function.

    .. warning::
        `torch.scan` is a prototype feature in PyTorch. It currently
        does not support autograd and you may run into miscompiles.
        Read more about feature classification at:
        https://pytorch.org/blog/pytorch-feature-classification-changes/#prototype

    Args:
        combine_fn (Callable): A binary callable with type ``(Tensor, Tensor) -> (Tensor, Tensor)``,
            or if xs is a pytree ``(pytree, pytree) -> (pytree, pytree)``.
            The first input to ``combine_fn`` is the previous or initial scan carry
            and the second input element to ``combine_fn`` is a slice of the input along dim.
            The first output element of ``combine_fn`` is the next scan carry
            and the second output  of ``combine_fn`` represents a slice of the output.
            This function must be pure, i.e., no lifted arguments are supported at the moment
            and may not have any side effects.
        init (torch.Tensor or pytree with tensor leaves): The inital scan carry, a tensor, or nested pytree of tensors.
            The ``init`` is expected to have the same pytree structure as the first output element (i.e. carry)
            of ``combine_fn``.
        xs (torch.Tensor or pytree with tensor leaves): The input tensor, or nested pytree of tensors.

    Kwargs:
        dim (int): the dimension to scan over, default 0.
        reverse (bool): A boolean stating if the scan should be reversed with respect to ``dim``, default ``False``.

    Returns:
        final_carry (torch.Tensor or pytree with tensor leaves),
            the final carry of the scan operation with same pytree structure as init.
        out (torch.Tensor or pytree with tensor leaves),
            each tensor leaf is a stacked output along first dim, where each slice is the output of a scan iteration.

    Example::

        def add(x: torch.Tensor, y: torch.Tensor):
            next_carry = y = x + y
            return next_carry, y

        i0 = torch.zeros(1)
        xs = torch.arange(5)
        # returns torch.tensor([10.]), torch.tensor([[0], [1.], [3.], [6.], [10.]])
        last_carry, cumsum = scan(add, init=i0, xs=xs)


    """
    if not callable(combine_fn):
        raise RuntimeError("Combine_fn must be a callable, but got {combine_fn}")
    if not isinstance(dim, int):
        raise RuntimeError("Dim must be an int, but got " + str(type(dim)))
    if not isinstance(reverse, bool):
        raise RuntimeError("Reverse must be a bool, but got " + str(type(reverse)))

    leaves_init, spec_init = pytree.tree_flatten(init)
    leaves_xs, spec_xs = pytree.tree_flatten(xs)

    if len(leaves_init) == 0:
        raise RuntimeError("Init tensors must be provided")
    for x in leaves_init:
        if not isinstance(x, torch.Tensor):
            raise RuntimeError(f"All init leaves must be a Tensor but got {x}")
    for x in leaves_xs:
        if not isinstance(x, torch.Tensor):
            raise RuntimeError(f"All xs leaves must be a Tensor but got {x}")
        if x.shape[dim] == 0:
            raise RuntimeError(
                f"All xs leaves must have a scan dimension > 0 but got {x}"
            )

    if len(leaves_xs) == 0:
        return pytree.tree_unflatten(leaves_init, spec_init), xs

    shape = leaves_xs[0].shape
    ndim = len(shape)
    dim = utils.canonicalize_dim(ndim, dim)

    # Move scan dim to 0 and always perform scan on dim 0
    leaves_xs = [
        shift_source_dim_to_target_dim(elem, int(dim), 0) for elem in leaves_xs
    ]

    out = combine_fn(
        pytree.tree_unflatten(leaves_init, spec_init),
        pytree.tree_unflatten([first_slice_copy(elem) for elem in leaves_xs], spec_xs),
    )

    # The first output needs to have the same pytree as init
    carry_leaves = pytree.tree_leaves(out[0])
    if len(carry_leaves) != len(leaves_init):
        raise RuntimeError(
            f"The number of leaves of the pytree of the new carry produced by the operator is {len(carry_leaves)}\
doesn't match the length of the pytree of the init {len(leaves_init)}"
        )

    def _check_new_carry_match_init(leaves_init, carry_leaves):
        for i, (init, new_carry) in enumerate(zip(leaves_init, carry_leaves)):
            if init.shape != new_carry.shape:
                raise RuntimeError(
                    f"The shape of the new_carry[{i}] {new_carry.shape} doesn't match that of the init[{i}] {init.shape}."
                )
            if init.stride() != new_carry.stride():
                raise RuntimeError(
                    f"The stride of the new_carry[{i}] {new_carry.stride()} doesn't match that of the init[{i}] {init.stride()}."
                )
            if init.dtype != new_carry.dtype:
                raise RuntimeError(
                    f"The dtype of the new_carry[{i}] {new_carry.dtype} doesn't match that of the init[{i}] {init.dtype}."
                )
            if init.requires_grad != new_carry.requires_grad:
                raise RuntimeError(
                    f"The requires_grad of the new_carry[{i}] {new_carry.requires_grad} doesn't match that of the init[{i}] {init.requires_grad}."  # noqa: B950
                )

    _check_new_carry_match_init(leaves_init, carry_leaves)

    # There are no pytree restrictions on the second output of the operator
    out_leaves, tree_out = pytree.tree_flatten(out[1])

    # TODO: Support closures/nn_modules in order to be able represent RNNs with scan
    # TODO: Support _inductor lowering
    # TODO: Support Autograd
    # TODO: Unify handling of pytrees for control flow ops, such as cond, while_loop, etc.
    # TODO: Unify the list inputs of control flow ops to tuple.

    combine_fn = functools.partial(
        wrap_combine_fn_flat,
        combine_fn=combine_fn,
        spec_init=spec_init,
        spec_xs=spec_xs,
        num_init_leaves=len(leaves_init),
        num_inp_leaves=len(leaves_xs),
    )

    def run_flattened_scan(combine_fn, leaves_init, leaves_xs, reverse):
        return scan_op(
            combine_fn, leaves_init, leaves_xs, reverse, additional_inputs=[]
        )

    if not torch._dynamo.is_compiling():
        from torch._dynamo.backends.debugging import (
            make_eager_backend_with_torch_function_mode,
        )

        with _set_compilation_env(), torch._dynamo.utils.disable_cache_limit():
            with _temp_remove_metadata_torch_function_mode() as metadata_mode:
                if metadata_mode:
                    backend = make_eager_backend_with_torch_function_mode(metadata_mode)
                else:
                    backend = "eager"
                result = torch.compile(
                    run_flattened_scan, backend=backend, fullgraph=True
                )(
                    combine_fn,
                    leaves_init,
                    leaves_xs,
                    reverse=reverse,
                )
    else:
        result = run_flattened_scan(combine_fn, leaves_init, leaves_xs, reverse)

    result_carry, result_flat = _extract_carry_and_out(
        result,
        len(leaves_init),
    )

    return pytree.tree_unflatten(result_carry, spec_init), pytree.tree_unflatten(
        result_flat, tree_out
    )


class ScanOp(HigherOrderOperator):
    def __init__(self):
        super().__init__("scan")

    def __call__(self, combine_fn, init, xs, reverse, additional_inputs):
        assert isinstance(additional_inputs, list), "additional_inputs must be a list."
        validate_subgraph_args_types(additional_inputs)
        return super().__call__(combine_fn, init, xs, reverse, additional_inputs)


scan_op = ScanOp()


def generic_scan(operator, init, xs, dim=0, reverse=False, additional_inputs=None):
    additional_inputs = additional_inputs if additional_inputs is not None else []

    def _scan(init, xs):
        """Perform scan on `elems` using `elems_init."""
        carry = init
        if len(xs) == 0:
            return carry, []

        num_elems = xs[0].shape[dim]
        if reverse:
            ind = num_elems - 1
        else:
            ind = 0

        # Compute dummy shapes for the pre-allocation
        num_init_leaves = len(init)
        dummy_carry, dummy_out = _extract_carry_and_out(
            operator(
                *carry,
                *[first_slice_copy(elem, dim) for elem in xs],
                *additional_inputs,
            ),
            num_init_leaves,
        )

        # Pre-alocate
        # outs -> Output matrix
        # idxs -> Index matrix for scatter_
        # out: (num_elems, M, N, ...)
        # idx: (1, M, N)
        outs, idxs = zip(
            *[
                [
                    torch.zeros(
                        [num_elems] + list(e.size()),
                        dtype=e.dtype,
                        device=e.device,
                    ),
                    torch.ones_like(e, dtype=torch.int64).unsqueeze(0),
                ]
                for i, e in enumerate(dummy_out)
            ]
        )

        def store_out_in_outs(out, ind):
            # Store the intermediate out in the outs matrix
            for o, x, idx in zip(outs, out, idxs):
                # o: (num_elems, M, N ...)
                # x: (M, N, ...) -> (1, M, N)
                # ind * idx: (1, M, N,) with values to be ind
                # essentially: o[ind][n][k] = x[0][n][k]
                o.scatter_(0, ind * idx, x.unsqueeze(0))

        for i in range(num_elems):
            ind = i if not reverse else num_elems - i - 1
            carry, out = _extract_carry_and_out(
                operator(
                    *carry,
                    *[elem.select(dim, ind) for elem in xs],
                    *additional_inputs,
                ),
                num_init_leaves,
            )

            # Store the inits in the outs matrix.
            store_out_in_outs(out, ind)

        return [*carry, *list(outs)]

    scans = _scan(init, xs)
    return scans


def first_slice_copy(t: torch.Tensor, dim: int = 0) -> torch.Tensor:
    return torch.select_copy(t, dim, 0)


# We also do a clone with contiguous_format. This is to be consistent with
# eager semantic of scan, which stacks the outputs. The result is contiguous
# as a result of the stack operation.
def stack_y(y: torch.Tensor, scan_length: int) -> torch.Tensor:
    return (
        y.unsqueeze(0)
        .repeat(*([scan_length] + [1] * y.ndim))
        .clone(memory_format=torch.contiguous_format)
    )


def trace_scan(
    proxy_mode,
    func_overload,
    combine_fn: Callable,
<<<<<<< HEAD
    init: List[torch.Tensor],
    xs: List[torch.Tensor],
=======
    init: list[torch.Tensor],
    xs: list[torch.Tensor],
    dim: int,
>>>>>>> d53f2067
    reverse: bool,
    additional_inputs: list[torch.Tensor],
):
    from torch._dynamo.utils import clone_input

    with disable_proxy_modes_tracing():
        sample_inits = [clone_input(x_init) for x_init in init]
        sample_inputs = [first_slice_copy(x) for x in xs]
        sample_additional_inputs = [
            clone_input(x) if isinstance(x, torch.Tensor) else x
            for x in additional_inputs
        ]
        combine_graph = reenter_make_fx(combine_fn)(
            *sample_inits, *sample_inputs, *sample_additional_inputs
        )

    outputs = None
    for node in combine_graph.graph.nodes:
        if node.op == "output":
            assert outputs is None
            assert len(node.args) == 1
            outputs = node.args[0]

    assert outputs is not None

    carry, output = _extract_carry_and_out(outputs, len(init))

    for ini, ca in zip(init, carry):
        ini_meta = ini
        carry_meta = ca.meta["tensor_meta"]
        carry_val = ca.meta["val"]
        if (
            carry_val.device != ini_meta.device
            or carry_meta.dtype != ini_meta.dtype
            or carry_meta.shape != ini_meta.shape
        ):
            raise RuntimeError(
                f"Expected metadata of the combine_fn result {carry_meta} to be the same as "
                + f"the metadata of init with {ini_meta}"
            )

    _, combine_graph_name = unique_graph_id(proxy_mode, prefix="scan_combine_graph")

    proxy_mode.tracer.root.register_module(combine_graph_name, combine_graph)

    args = (combine_graph, init, xs, reverse, additional_inputs)
    proxy_args = pytree.tree_map(proxy_mode.tracer.unwrap_proxy, args)
    out_proxy = proxy_mode.tracer.create_proxy(
        "call_function", func_overload, proxy_args, {}, name="scan"
    )

    with disable_proxy_modes_tracing():
        scan_length = xs[0].shape[0]
        fake_carry, fake_outputs = _extract_carry_and_out(
            [o.meta["val"] for o in outputs], len(init)
        )
        out = (
            *fake_carry,
            *(stack_y(t, scan_length) for t in fake_outputs),
        )

    return track_tensor_tree(out, out_proxy, constant=None, tracer=proxy_mode.tracer)


@scan_op.py_impl(DispatchKey.CompositeExplicitAutograd)
def scan_op_dense(combine_fn, init, xs, reverse, additional_inputs):
    mode = _get_current_dispatch_mode()
    assert mode is None, "Mode should never be enabled for CPU/CUDA key"
    return generic_scan(combine_fn, init, xs, reverse, additional_inputs)


scan_op.py_impl(DispatchKey.Autograd)(
    autograd_not_implemented(scan_op, deferred_error=True)
)


@scan_op.py_impl(ProxyTorchDispatchMode)
def scan_proxy_mode(mode, combine_fn, init, xs, reverse, additional_inputs):
    return trace_scan(mode, scan_op, combine_fn, init, xs, reverse, additional_inputs)


@scan_op.py_impl(FakeTensorMode)
def scan_fake_tensor_mode(mode, combine_fn, init, xs, reverse, additional_inputs):
    with mode:
        scan_length = xs[0].shape[0]
        carry, outputs = _extract_carry_and_out(
            combine_fn(
                *init,
                *[first_slice_copy(inp) for inp in xs],
                *additional_inputs,
            ),
            len(init),
        )
        out = (
            *carry,
            *(stack_y(t, scan_length) for t in outputs),
        )
        return out


@scan_op.py_functionalize_impl
def scan_functionalize(ctx, combine_fn, init, xs, reverse, additional_inputs):
    unwrapped_xs = ctx.unwrap_tensors(xs)
    unwrapped_init = ctx.unwrap_tensors(init)
    unwrapped_additional_inputs = ctx.unwrap_tensors(additional_inputs)
    with ctx.redispatch_to_next():
        functional_combine_fn = ctx.functionalize(combine_fn)
        pre_dispatch = hasattr(ctx, "mode") and ctx.mode.pre_dispatch
        sample_unwrapped_xs_sliced = [first_slice_copy(inp) for inp in unwrapped_xs]
        sample_inputs = list(
            itertools.chain(
                unwrapped_init,
                sample_unwrapped_xs_sliced,
                unwrapped_additional_inputs,
            )
        )
        if _has_potential_branch_input_mutation(
            combine_fn, sample_inputs, pre_dispatch=pre_dispatch
        ):
            raise UnsupportedAliasMutationException(
                "Combine_fn might be modifying the input!"
            )
        if _has_potential_branch_input_alias(
            combine_fn, sample_inputs, pre_dispatch=pre_dispatch
        ):
            raise UnsupportedAliasMutationException(
                "Combine_fn might be aliasing the input!"
            )
        ret = scan_op(
            functional_combine_fn,
            unwrapped_init,
            unwrapped_xs,
            reverse,
            unwrapped_additional_inputs,
        )
    return ctx.wrap_tensors(ret)


# dense implementation for scan. Used for testing only.
def _fake_scan(combine_fn, init, xs=None, dim=0, reverse=False):
    carry_leaves, carry_spec = pytree.tree_flatten(init)
    inp_leaves, inp_spec = pytree.tree_flatten(xs)
    if xs is None or len(inp_leaves) == 0:
        return init, []
    result_flat = []
    carry = carry_leaves
    op = reversed if reverse else lambda x: x

    dummy_carry, dummy_out = combine_fn(
        pytree.tree_unflatten(carry, carry_spec),
        pytree.tree_unflatten(
            [first_slice_copy(elem, dim) for elem in inp_leaves],
            inp_spec,
        ),
    )
    dummy_out_leaves, dummy_out_spec = pytree.tree_flatten(dummy_out)
    num_leaves = len(dummy_out_leaves)

    for ind in op(range(inp_leaves[0].size(dim))):
        xs = [elem.select(dim, ind) for elem in inp_leaves]

        carry, y = combine_fn(
            pytree.tree_unflatten(carry, carry_spec),
            pytree.tree_unflatten(xs, inp_spec),
        )
        carry, _ = pytree.tree_flatten(carry)
        y, _ = pytree.tree_flatten(y)
        result_flat.append(y)

    results = [
        torch.stack([e[leave_ind] for e in op(result_flat)])
        for leave_ind in range(num_leaves)
    ]
    return (
        pytree.tree_unflatten(carry, carry_spec),
        pytree.tree_unflatten(results, dummy_out_spec),
    )<|MERGE_RESOLUTION|>--- conflicted
+++ resolved
@@ -32,16 +32,6 @@
 aten = torch._ops.ops.aten
 
 
-# TODO: This can be combined with the same method in associative_scan once
-# https://github.com/pytorch/pytorch/pull/139864 is merged
-# say we have a tensor of shape [3, 4, 5, 6]
-# shift_source_dim_to_target_dim(t, 0, 3) -> [4, 5, 6, 3]
-def shift_source_dim_to_target_dim(t, from_dim: int, to_dim: int):
-    assert 0 <= to_dim < t.ndim
-    assert 0 <= from_dim < t.ndim
-    return torch.movedim(t, from_dim, to_dim)
-
-
 def wrap_combine_fn_flat(
     *args, combine_fn, spec_init, spec_xs, num_init_leaves, num_inp_leaves
 ):
@@ -146,9 +136,7 @@
     dim = utils.canonicalize_dim(ndim, dim)
 
     # Move scan dim to 0 and always perform scan on dim 0
-    leaves_xs = [
-        shift_source_dim_to_target_dim(elem, int(dim), 0) for elem in leaves_xs
-    ]
+    leaves_xs = [torch.movedim(elem, int(dim), 0) for elem in leaves_xs]
 
     out = combine_fn(
         pytree.tree_unflatten(leaves_init, spec_init),
@@ -345,14 +333,8 @@
     proxy_mode,
     func_overload,
     combine_fn: Callable,
-<<<<<<< HEAD
-    init: List[torch.Tensor],
-    xs: List[torch.Tensor],
-=======
     init: list[torch.Tensor],
     xs: list[torch.Tensor],
-    dim: int,
->>>>>>> d53f2067
     reverse: bool,
     additional_inputs: list[torch.Tensor],
 ):
