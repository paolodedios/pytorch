--- conflicted
+++ resolved
@@ -241,24 +241,12 @@
         should_loop = cond_fn(*carried_vals, *additional_inputs)
 
     if with_checkpoint:
-<<<<<<< HEAD
-        assert all(len(ckp_list) != 0 for ckp_list in checkpoints), (
-            f"body_fn is not executed at all "
-            f"{body_fn.print_readable(print_output=False) if isinstance(body_fn, torch.fx.GraphModule) else body_fn} "
-            f"{carried_inputs}"
-        )
-        checkpoint_tensors = tuple(torch.stack(ckp_list) for ckp_list in checkpoints)
-        return tuple(carried_vals) + checkpoint_tensors
-    else:
-        return tuple(carried_vals)
-=======
         outs: list[torch.Tensor] = []
         for i, checkpoint in enumerate(checkpoints):
             outs.append(torch.stack(checkpoint, dim=0))
         return tuple(outs)
 
     return carried_vals
->>>>>>> 86be78ea
 
 
 while_loop_op.py_autograd_impl(
