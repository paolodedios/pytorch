--- conflicted
+++ resolved
@@ -694,12 +694,7 @@
 
     with ctx.redispatch_to_next():
         unwrapped_outs = auto_functionalized_v2(
-<<<<<<< HEAD
-            op,
-            **dict(unwrapped_kwargs, _all_bases=all_basis_unwrapped),  # type: ignore[arg-type]
-=======
             op, **auto_func_kwargs  # type: ignore[arg-type]
->>>>>>> 020da744
         )
 
     unwrapped_actual_out: Union[Any, tuple[Any]] = (
