# mypy: allow-untyped-defs
from dataclasses import dataclass
from typing import Callable

import torch
import torch.fx.node
import torch.utils._pytree as pytree
from torch._ops import HigherOrderOperator


def is_graphable(val) -> bool:
    """Definition: a graphable type is a type that that is an acceptable input/output type to a FX node."""
    return isinstance(val, torch.fx.node.base_types)


def to_graphable(stuff):
    """Flattens stuff into a flat list of graphable types."""
    # We can consider preserving things like List[int] to improve
    # perf and readability (right now that is all flattened out)
    flat_args, spec = pytree.tree_flatten(stuff)
    for arg in flat_args:
        if not is_graphable(arg):
            raise RuntimeError(
                f"Expected all pytree.tree_leaves of (args, kwargs) to be graphable types, but found "
                f"non-fx-graphable type {type(arg)}. If this type is meant to be constant, mark it as "
                f"via pytree.register_constant; otherwise, register it as a pytree."
            )
    return flat_args, spec


def from_graphable(flat_args, spec):
    """The inverse of to_graphable."""
    stuff = pytree.tree_unflatten(flat_args, spec)
    return stuff


def func_to_graphable(func):
    """
    Pack and flatten a function type into graphable types.
    This is useful for legalizing the function argument of `flat_apply`.
    """
    return pytree.tree_flatten(_ConstantFunction(func))


@dataclass
class _ConstantFunction:
    func: Callable

    def __call__(self, *args, **kwargs):
        return self.func(*args, **kwargs)


pytree.register_constant(_ConstantFunction)

_op_types = (
    torch._ops.OpOverload,
    torch._ops.OpOverloadPacket,
    torch._ops.HigherOrderOperator,
)


class FlatApply(HigherOrderOperator):
    def __init__(self) -> None:
        super().__init__("flat_apply")

    def __call__(self, func, in_spec, *flat_args, **_unused):
        """
        Functions that take in non-graphable types cannot directly be put into FX graph.

        Given func(*args, **kwargs), if all of the non-graphable types are pytrees,
        then we're able to store a call to flat_apply(func, in_spec, *flat_args) in the FX graph.

        The semantics of flat_apply(func, in_spec, *flat_args) are roughly equivalent to:

        >>> def flat_apply_impl(func, in_spec, *flat_args):
        >>>     args, kwargs = pytree.tree_unflatten(flat_args, in_spec)
        >>>     output = func(*args, **kwargs)
        >>>     return output

        flat_apply supports the following two cases:
        - an input type is a container type (e.g. of tensors) registered as a pytree.
        We'll tree_flatten the input type and store the spec.
        - an input type is a constant type (i.e. torch.compile will specialize on it)
        registered with pytree.register_constant. The constant type goes directly
        into the spec.

        """
        assert isinstance(func, _op_types) or pytree._is_constant_holder(func)
        assert len(_unused) == 0
        return impl(func, in_spec, *flat_args)


def impl(func, in_spec, *flat_args):
    if not isinstance(func, _op_types):
        # assume _ConstantFunction
        func = pytree._retrieve_constant(func)
        assert isinstance(func, _ConstantFunction)

    args, kwargs = from_graphable(flat_args, in_spec)
    out = func(*args, **kwargs)

    # Right now, all outputs must either be graphable or lists/tuples of graphables.
    #
    # TODO: The following can be updated to support non-graphable outputs and pytrees.
    # For non-graphable constant outputs: the assumption would be that they are constant
    # (everytime the function runs those MUST be the same)
    # For pytree outputs:
    # I'm not sure if we need to return (flat_output, spec) or just (flat_output,):
    # in the latter case the tracers need to carry out the output specs
    # (they need to know how to reconstruct the object from just the flat_output).
<<<<<<< HEAD
    assert (
        isinstance(out, torch.Tensor)
        or isinstance(out, (tuple, list))
        and all(map(is_graphable, out))
    )
=======
    def is_valid_output(x):
        if isinstance(x, (tuple, list)):
            return all(map(is_valid_output, x))
        return is_graphable(x)

    assert is_valid_output(out)
>>>>>>> e544b256
    return out


flat_apply = FlatApply()<|MERGE_RESOLUTION|>--- conflicted
+++ resolved
@@ -108,20 +108,12 @@
     # I'm not sure if we need to return (flat_output, spec) or just (flat_output,):
     # in the latter case the tracers need to carry out the output specs
     # (they need to know how to reconstruct the object from just the flat_output).
-<<<<<<< HEAD
-    assert (
-        isinstance(out, torch.Tensor)
-        or isinstance(out, (tuple, list))
-        and all(map(is_graphable, out))
-    )
-=======
     def is_valid_output(x):
         if isinstance(x, (tuple, list)):
             return all(map(is_valid_output, x))
         return is_graphable(x)
 
     assert is_valid_output(out)
->>>>>>> e544b256
     return out
 
 
