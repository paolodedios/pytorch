# mypy: allow-untyped-defs
import functools
import itertools
from typing import Any, Callable

import torch
import torch._prims_common as utils
import torch._subclasses.functional_tensor
import torch.utils._pytree as pytree
from torch._C import DispatchKey
from torch._dispatch.python import suspend_functionalization
from torch._higher_order_ops.utils import (
    _maybe_run_with_interpreter,
    _set_compilation_env,
    first_slice_copy,
    reenter_make_fx,
    unique_graph_id,
    validate_subgraph_args_types,
)
from torch._ops import HigherOrderOperator
from torch._subclasses.fake_tensor import FakeTensorMode
from torch._subclasses.functional_tensor import disable_functional_mode
from torch.fx.experimental.proxy_tensor import (
    disable_proxy_modes_tracing,
    ProxyTorchDispatchMode,
    track_tensor_tree,
)

from .utils import _from_fun, create_fw_bw_graph


aten = torch._ops.ops.aten


def wrap_combine_fn_flat(*args, combine_fn, spec, num_leaves):
    assert len(args) == 2 * num_leaves
    lhs = pytree.tree_unflatten(args[:num_leaves], spec)
    rhs = pytree.tree_unflatten(args[num_leaves:], spec)
    combined = combine_fn(lhs, rhs)
    combined_leaves = pytree.tree_leaves(combined)
    assert num_leaves == len(combined_leaves)
    return combined_leaves


def _interleave(a, b, dim=0):
    # https://stackoverflow.com/questions/60869537/how-can-i-interleave-5-pytorch-tensors
    if b_trunc := (a.shape[dim] == b.shape[dim] + 1):
        pad = (
            [0] * ((b.ndim - dim - 1) * 2 + 1)
            + [1]
            + [0] * (b.ndim * 2 - ((b.ndim - dim - 1) * 2 + 2))
        )
        b = torch.nn.functional.pad(b, pad)

    stacked = torch.stack([a, b], dim=dim + 1)
    interleaved = torch.flatten(stacked, start_dim=dim, end_dim=dim + 1)
    if b_trunc:
        # TODO: find torch alternative for slice_along dim for torch.jit.script to work
        interleaved = aten.slice(interleaved, dim, 0, b.shape[dim] + a.shape[dim] - 1)
    return interleaved


def safe_map(f, *args):
    args = list(map(list, args))
    n = len(args[0])
    for arg in args[1:]:
        if len(arg) != n:
            raise ValueError("length mismatch: {list(map(len, args))}")

    def nf(a):
        return f(*a)

    return list(map(nf, zip(*args)))


<<<<<<< HEAD
def create_fw_bw_graph_combinefn(combine_fn, xs):
=======
def create_fw_bw_graph_combinefn(combine_fn, xs, additional_inputs):
>>>>>>> 653eab01
    # See Note [HOP create fw_bw graph] in create_fw_bw_graph in utils.py

    # Helper wrapper for the autograd forward.
    # This wrapper ensures that the forward returns all carries
    # instead of only the last one
    # The gradients of the carries forwarded to the output are
    # detached in order not to raise problems with the function aliasing outputs

    with suspend_functionalization(), disable_functional_mode():
        with disable_proxy_modes_tracing():
            fw_xs_1 = [first_slice_copy(pytree.tree_map(_from_fun, x)) for x in xs]
            fw_xs_2 = [first_slice_copy(pytree.tree_map(_from_fun, x)) for x in xs]
<<<<<<< HEAD
            outs = combine_fn(*fw_xs_1, *fw_xs_2)
=======
            fw_additional_inputs = [
                pytree.tree_map(_from_fun, a) for a in additional_inputs
            ]

            outs = combine_fn(*fw_xs_1, *fw_xs_2, *fw_additional_inputs)
>>>>>>> 653eab01

            # TODO: Support partial Autograd for associative_scan later
            if pytree.tree_any(
                lambda t: not t.requires_grad,  # type: ignore[union-attr]
                (outs),
            ):
                raise RuntimeError(
<<<<<<< HEAD
                    "gradient flags of the combine_fn output differ from the xs. Consider checking for `torch.no_grad()` statements?"
=======
                    "gradient flags of the combine_fn output differ from the xs. "
                    "Consider checking for `torch.no_grad()` statements?"
>>>>>>> 653eab01
                )

            fw_outputs = [pytree.tree_map(_from_fun, o) for o in outs]
            if any(not isinstance(out, torch.Tensor) for out in fw_outputs):
                raise RuntimeError(
                    "Expect outputs produced by combine_fn to only contains tensors. "
                    f"Got types {[type(out) for out in fw_outputs]}."
                )

            fw_graph, joint_graph = create_fw_bw_graph(
                combine_fn,
                False,
                (*fw_xs_1, *fw_xs_2),
                (*fw_outputs,),
            )

        return fw_graph, joint_graph


class AssociativeScanOp(HigherOrderOperator):
    def __init__(self):
        super().__init__("associative_scan")

<<<<<<< HEAD
    def __call__(self, combine_fn, xs):
        return super().__call__(combine_fn, xs)
=======
    def __call__(self, combine_fn, xs, additional_inputs):
        # There is currently an issue that the ScanOp is sometimes called with
        # the additional_inputs being a list. See https://github.com/pytorch/pytorch/issues/145785
        # Once this issue is resolved, the assertion should only allow tuples
        # and the tuple cast should be removed
        assert isinstance(
            additional_inputs, (tuple, list)
        ), "additional_inputs must be a tuple."
        validate_subgraph_args_types(additional_inputs)
        return super().__call__(combine_fn, xs, additional_inputs)
>>>>>>> 653eab01


associative_scan_op = AssociativeScanOp()


def associative_scan(
    combine_fn: Callable[[pytree.PyTree, pytree.PyTree], pytree.PyTree],
    xs: pytree.PyTree,
    dim: int,
    reverse: bool = False,
    combine_mode: str = "pointwise",
) -> torch.Tensor:
    r"""
    Performs an inclusive scan with an associative combine function.

    .. warning::
        `torch.associative_scan` is a prototype feature in PyTorch. It currently
        does not support autograd and you may run into miscompiles.
        Read more about feature classification at:
        https://pytorch.org/blog/pytorch-feature-classification-changes/#prototype

    This operator requires runtime code generation and so requires support for
    ``torch.compile``. Further, only CUDA device codegen is supported at the moment.

    Args:
        combine_fn (Callable): A binary callable with type ``(Tensor, Tensor) -> Tensor``,
            or if input is a pytree ``(pytree, pytree) -> pytree``.
            This function must be pure, i.e., no lifted arguments are supported at the moment,
            satisfy the associative property and have no side-effects.
        xs (torch.Tensor): The input tensor, or nested pytree of tensors.
            All inputs are expected to have the same shape.
        dim (int): the dimension to scan over
        reverse (bool): A boolean stating if the scan should be reversed with respect to ``dim``, default ``False``.
        combine_mode (str): A string indicating whether the ``combine_fn`` is ``pointwise`` or ``generic``, default ``pointwise``.
            If ``combine_mode=pointwise``, ``combine_fn`` must be pure, may only contain pointwise operations
            and ``xs`` must be CUDA tensors.
            In all other cases ``combine_mode=generic`` should be used.
            Note: ``combine_mode=pointwise`` is more efficient than ``combine_mode=generic``.


    Example::

        def add(x: torch.Tensor, y: torch.Tensor):
            return x + y

        cumsum = associative_scan(add, x, dim)

    """
    if not callable(combine_fn):
        raise ValueError("Combine_fn must be a callable, but got {combine_fn}")
    if not isinstance(dim, int):
        raise ValueError("Dim must be an int, but got " + str(type(dim)))
    if combine_mode not in ["pointwise", "generic"]:
        raise ValueError(
            "Combine_mode must either 'pointwise' or 'generic', but got {combine_mode}"
        )

    if not torch.compiler.is_compiling():
        with _set_compilation_env(), torch._dynamo.utils.disable_cache_limit():
            return torch.compile(associative_scan, fullgraph=True, backend="eager")(
                combine_fn, xs, dim, reverse=reverse, combine_mode=combine_mode
            )

    leaves, spec = pytree.tree_flatten(xs)

    if combine_mode == "pointwise" and not all(l.device.type == "cuda" for l in leaves):
        raise ValueError(
            "For combine_mode='pointwise', all input tensors need to be on CUDA"
        )

    if len(leaves) == 0:
        raise ValueError("Expected at least 1 xs leaf")
    if any(not isinstance(x, torch.Tensor) for x in leaves):
        raise ValueError("xs leaves must be a Tensor")
    if any(x.is_sparse for x in leaves):
        raise ValueError("xs leaves must dense Tensors, consider using `to_dense()`")
    if any(x.ndim <= dim for x in leaves):
        raise ValueError(
            "All xs leaves must at least have 'dim' number of dimensions and scan dimension > 0"
        )
    if any(x.shape[dim] == 0 for x in leaves):
        raise ValueError(
            "All xs leaves must at least have 'dim' number of dimensions and scan dimension > 0"
        )

    if reverse:
        leaves = [torch.flip(elem, [dim]) for elem in leaves]

    ndim = leaves[0].ndim
    orig_scan_dim = utils.canonicalize_dim(ndim, dim)
    leaves = [torch.movedim(elem, dim, 0) for elem in leaves]

    # Call the combine_fn with only a slice along the scan dim
    # and check whether the output leaves have the same slice dimensions
    sliced_leaves = [first_slice_copy(leaf) for leaf in leaves]

    out = combine_fn(
        pytree.tree_unflatten(sliced_leaves, spec),
        pytree.tree_unflatten(sliced_leaves, spec),
    )
    out_leaves = pytree.tree_leaves(out)
    if len(leaves) != len(out_leaves):
        raise RuntimeError(
            "The number of leaves of the pytree of the output of the operator needs to match the length of the pytree of the input"
        )
    if any(
        x.shape != x_sliced.shape
        or x.dtype != x_sliced.dtype
        or x.device != x_sliced.device
        or x.stride() != x_sliced.stride()
        for x, x_sliced in zip(out_leaves, sliced_leaves)
    ):
        raise RuntimeError(
            f"The metadata of the output of the operator needs to match the meta data of the xs pytree"
            f"\n  xs metadata             : {[(x.shape, x.dtype, x.device, x.stride()) for x in sliced_leaves]}"
            f"\n  operator output metadata: {[(x.shape, x.dtype, x.device, x.stride()) for x in out_leaves]}"
        )

    if combine_mode == "generic":
        # The generic_associative_scan implementation calls the combine_fn with a `batch` along the scan dimension
        # For example, consider:
        # def add(x: torch.Tensor, y: torch.Tensor):
        #     return x + y
        # leaves = torch.tensor([[0.0, 1.0, 2.0, 3.0]
        #                        [0.0, 1.0, 2.0, 3.0]])
        # which has shape 2 x 4;
        # dim = 1;
        # In the first iteration of `_scan` the combine_fn gets invoked with
        # combine_fn([torch.tensor([[0.0, 2.0],
        #                           [0.0, 2.0]])],
        #            [torch.tensor([[1.0, 3.0],
        #                           [1.0, 3.0]])])
        # The arguments are of shape 2 x 2, but can be evaluated in parallel along the scan dimension.
        combine_fn = functools.partial(
            wrap_combine_fn_flat,
            combine_fn=torch.vmap(
                combine_fn,
                in_dims=(
                    pytree.tree_unflatten([0] * len(leaves), spec),
                    pytree.tree_unflatten([0] * len(leaves), spec),
                ),
                out_dims=0,
            ),
            spec=spec,
            num_leaves=len(leaves),
        )
<<<<<<< HEAD
        result_flat = generic_associative_scan(combine_fn, leaves)
=======
        result_flat = generic_associative_scan(combine_fn, leaves, additional_inputs=())
>>>>>>> 653eab01
    else:
        combine_fn = functools.partial(
            wrap_combine_fn_flat,
            combine_fn=combine_fn,
            spec=spec,
            num_leaves=len(leaves),
        )
<<<<<<< HEAD
        result_flat = associative_scan_op(combine_fn, leaves)
=======
        result_flat = associative_scan_op(combine_fn, leaves, additional_inputs=())
>>>>>>> 653eab01

    if reverse:
        result_flat = [torch.flip(elem, [0]) for elem in result_flat]

    result_flat = [torch.movedim(elem, 0, orig_scan_dim) for elem in result_flat]

    return pytree.tree_unflatten(result_flat, spec)


def generic_associative_scan(operator, leaves, dim=0, additional_inputs=()):
    r"""
    This function performs the associative_scan operation.
    The algorithm works by recursively collecting neighbours of ``leaves`` and subsequently
    applying the ``operator`` on all pairs in parallel along ``dim``.
    The results of the recursive calls are later combined.

    Args:
        operator (Callable): A binary callable with type ``(Tensor, Tensor) -> Tensor``,
            or if input is a pytree ``(pytree, pytree) -> pytree``.
            This function must be pure, pointwise, and satisfy the associative property.
        leaves (torch.Tensor): A list of torch.Tensors converted from the pytree of
            ``xs`` provided to ``associative_scan``.
            All inputs are expected to have the same shape.
        dim (int): the dimension to scan over
        additional_inputs (Tuple of tensors): A tuple of lifted parameters from the global scope.
            This parameter will be populated internally.

    Example::

        def add(x: torch.Tensor, y: torch.Tensor):
            return x + y

        leaves = torch.tensor([0.0, 1.0, 2.0, 3.0])

        First iteration of _scan ->
            # odd_elems -> apply operator on all neighbours
            # odd_elems = operator([torch.tensor([0.0, 2.0])],
            #                      [torch.tensor([1.0, 3.0])])
            odd_elems = torch.tensor([1.0, 5.0])
            Second iteration of _scan ->
                # odd_elems = operator([torch.tensor([1.0])],
                #                      [torch.tensor([5.0])])
                odd_elems = torch.tensor([6.0])
                # even_elems -> apply operator on all odd_elems and
                # every second element of ``elems``, starting from the second element.
                # even_elems is expanded with the first element of ``elems``
                even_elems = [1.0]
                # Merges odd_elems and even_elems
                res = torch.tensor([1.0, 6.0])
            # even_elems -> apply operator on all odd_elems and
            # every second element of ``elems``, starting from the second element.
            # even_elems is expanded with the first element of ``elems``
            even_elems = [0.0, 3.0]
            # Merges odd_elems and even_elems
            res = torch.tensor([0.0, 1.0, 3.0, 6.0])

    """

    def _scan(elems):
        """Perform the actual recursive scan on ``elems``."""
        num_elems = elems[0].shape[dim]

        if num_elems < 2:
            return elems

        reduced_elems = operator(
            *[aten.slice(elem, dim, 0, -1, 2) for elem in elems],
            *[aten.slice(elem, dim, 1, None, 2) for elem in elems],
            *additional_inputs,
        )

        # Recursively compute scan for partially reduced tensors.
        odd_elems = _scan(reduced_elems)

        if num_elems % 2 == 0:
            even_elems = operator(
                *[aten.slice(e, dim, 0, -1) for e in odd_elems],
                *[aten.slice(e, dim, 2, None, 2) for e in elems],
                *additional_inputs,
            )
        else:
            even_elems = operator(
                *odd_elems,
                *[aten.slice(e, dim, 2, None, 2) for e in elems],
                *additional_inputs,
            )

        # The first element of a scan is the same as the first element
        # of the original `elems`.
        even_elems = [
            torch.cat([aten.slice(elem, dim, 0, 1), result], dim=dim)
            if result.shape.numel() > 0 and elem.shape[dim] > 0
            else result
            if result.shape.numel() > 0
            else aten.slice(
                elem, dim, 0, 1
            )  # Jax allows/ignores concat with 0-dim, Pytorch does not
            for (elem, result) in zip(elems, even_elems)
        ]

        return list(
            safe_map(functools.partial(_interleave, dim=dim), even_elems, odd_elems)
        )

    scans = _scan(leaves)

    return scans


def trace_associative_scan(
<<<<<<< HEAD
    proxy_mode, func_overload, combine_fn: Callable, xs: List[torch.Tensor]
):
    with disable_proxy_modes_tracing():
        sample_xs = [first_slice_copy(x) for x in itertools.chain(xs, xs)]
        combine_graph = reenter_make_fx(combine_fn)(*sample_xs)
=======
    proxy_mode,
    func_overload,
    combine_fn: Callable,
    xs: list[torch.Tensor],
    additional_inputs: tuple[torch.Tensor],
):
    with disable_proxy_modes_tracing():
        sample_xs = [first_slice_copy(x) for x in itertools.chain(xs, xs)]
        combine_graph = reenter_make_fx(combine_fn)(*sample_xs, *additional_inputs)
>>>>>>> 653eab01

    outputs = None
    for node in combine_graph.graph.nodes:
        if node.op == "output":
            assert outputs is None
            assert len(node.args) == 1
            outputs = node.args[0]

    assert outputs is not None
    assert len(outputs) == len(
        xs
    ), f"expected combine_fn to return {len(xs)} results but got {len(outputs)}"

    for i, o in zip(xs, outputs):
        o_meta = o.meta["tensor_meta"]
        assert o_meta.dtype == i.dtype, (
            f"combine_fn output type mismatch, expected {i.dtype} "
            + f"but got {o_meta.dtype}"
        )

    _, combine_graph_name = unique_graph_id(
        proxy_mode, prefix="associative_scan_combine_graph"
    )

    proxy_mode.tracer.root.register_module(combine_graph_name, combine_graph)

<<<<<<< HEAD
    args = (combine_graph, xs)
=======
    args = (combine_graph, xs, additional_inputs)
>>>>>>> 653eab01
    proxy_args = pytree.tree_map(proxy_mode.tracer.unwrap_proxy, args)
    out_proxy = proxy_mode.tracer.create_proxy(
        "call_function", func_overload, proxy_args, {}, name="associative_scan"
    )

    with disable_proxy_modes_tracing():
        out = tuple(aten.clone(x) for x in xs)

    return track_tensor_tree(out, out_proxy, constant=None, tracer=proxy_mode.tracer)


@associative_scan_op.py_impl(DispatchKey.CompositeExplicitAutograd)
<<<<<<< HEAD
def associative_scan_op_dense(combine_fn, xs):
    return generic_associative_scan(combine_fn, xs)
=======
def associative_scan_op_dense(combine_fn, xs, additional_inputs):
    return generic_associative_scan(combine_fn, xs, additional_inputs=additional_inputs)


class AssociativeScanAutogradOp(torch.autograd.Function):
    @staticmethod
    def forward(
        ctx,
        fw_graph,
        joint_graph,
        num_leaves_xs,
        *flat_args,
    ):
        ctx._num_leaves_xs = num_leaves_xs
        xs, additional_inputs = flat_args[:num_leaves_xs], flat_args[num_leaves_xs:]
        ctx._joint_graph = joint_graph
        num_xs = len(xs)
        ctx._num_xs = num_xs

        scan_length = xs[0].shape[0]
        ctx._scan_length = scan_length
        ctx._mapped_joint_graph = torch.vmap(joint_graph, 0, 0)

        with torch._C._AutoDispatchBelowAutograd():
            outs = associative_scan_op(fw_graph, xs, additional_inputs)
            ctx.save_for_backward(*(*xs, *outs, *additional_inputs))

        return (*outs,)

    @staticmethod
    def backward(ctx, *flat_grads):
        r"""
        This function computes the gradients of the scan operation.
        It does so by factorizing the components of the chainrule into
        a elementwise multiplcation of a matrix and a vector.
        The rows of the matrix can be efficiently computed using ``cumprod``.

        Args:
            flat_grads (torch.Tensor): The tensor of upstream gradients, or anested pytree of tensors.

        Example::

            The ``fw_graph`` f(.,.), used in the forward function, is the operator used during the scan. For example
            def f(x: torch.Tensor, y: torch.Tensor):
                return x * y

            The ``joint_graph`` g(.,.), used in the backward function, is the gradient of the function f(.,.).
            It computes the gradients for x and y of f. For example for the function f above
            def g(x: torch.Tensor, y: torch.Tensor):
                return y, x
            In other words, the first output of g represents df(x,y)/dx, while the second one represents df(x,y)/dy.
            This will be exploited in the algorithm below.

            The inputs to ``associative_scan`` in the forward path are x_1, x_2, ..., x_T
            The outputs of ``associative_scan`` in the forward path are y_1, y_2, ..., y_T, where
            y_1 = x_1
            y_2 = f(y_1, x_2)
            ...
            y_T = f(y_{T-1}, x_T)

            The gradients of y_T with respect to the vector x are computed as:
            dy_T / dx = dy_T/dx_1 + dy_T/dx_2 + ... + dy_T/dx_T

            A few examples:
            dy_T/dx_T = df(y_{T-1}, x_T)/dx_T -> second output of g(y_{T-1}, x_T)

            dy_T/dx_{T-1} = df(y_{T-1}, x_T)/dy_{T-1} . df(y_{T-2}, x_{T-1})/dx_{T-1}
                          -> first output of g(y_{T-1}, x_T) . second output of g(y_{T-2}, x_{T-1})

            dy_T/dx_{T-2} = df(y_{T-1}, x_T)/dy_{T-1}
                            . df(y_{T-2}, x_{T-1})/dy_{T-2}
                            . df(y_{T-3}, x_{T-2})/dx_{T-2}
                          ->  first output of g(y_{T-1}, x_T)
                            . first output of g(y_{T-2}, x_{T-1})
                            . second output of g(y_{T-3}, x_{T-2})

            A conceptually similar pattern can be observerd for dy_{T-1} / dx
            dy_{T-1}/dx_T = 0

            dy_{T-1}/dx_{T-1} = df(y_{T-2}, x_{T-1})/dx_{T-1} -> second output of g(y_{T-2}, x_{T-1})

            dy_{T-1}/dx_{T-2} = df(y_{T-2}, x_{T-1})/dy_{T-2} . df(y_{T-3}, x_{T-2})/dx_{T-2}
                              -> first output of g(y_{T-2}, x_{T-1})
                              . second output of g(y_{T-3}, x_{T-2})

            If one inspects the pattern carefully, it becomes aparant that there is a product of
            'first outputs', followed by the last term which is a 'second output'.
            This can be represented with a matrix-vector multiplication, where the rows of the matrix contain
            the products of the 'first ouputs' and the vector contains the 'second outputs'.
            Furthermore, the product of 'first outputs' is continuously expanded leftwards with
            additional time steps. Therefore, the products can also be computed utilizing cumprod.
            The final gradients can be computed using an elementwise matrix-vector multiplication.

            This implementation is inspired by the "grid form" outlined on
            https://justintchiu.com/blog/pscan_diff/

            As one example, consider:
            x = torch.arange(1, 4)
            o = torch.cumprod(x)

            The gradients of `o` with respect to `x` can be computed as follows:
            Step 1.: Compute the gradients at every scan element with respect to h and x
            grads_h = [1, 2, 3, 4]
            grads_x = [1, 1, 2, 6]
            Step 2.: Compute the gradient matrix
            h_mat = [[do_0/dh_0, do_1/dh_0, do_2/dh_0, do_3/dh_0],
                     [do_1/dh_1, do_1/dh_1, do_2/dh_1, do_3/dh_1],
                     [do_0/dh_2, do_1/dh_2, do_2/dh_2, do_3/dh_2],
                     [do_0/dh_3, do_1/dh_3, do_2/dh_3, do_3/dh_3]]
            which results in
            h_mat = [[1, 2, 6, 24],
                     [0, 1, 3, 12],
                     [0, 0, 1,  4],
                     [0, 0, 0,  1]]
            Note: This involves the cumprod
            Step 3.: scale the matrix with the upstream gradients, e.g., dL_i/do_i
            h_mat * dL_i/do_i
            Step 4.: Reduce the matrix with sum along the columns to get the total contributions for x_i
            sum_mat = [33, 16, 5, 1]
            Step 5.: Scale with the grads_x, e.g., do_i/dx_i, to obtain the final gradients
            grads = [33, 16, 5, 1] * [1, 1, 2, 6]
            grads = [33, 16, 10, 6]
        """

        dim = 0
        scan_length = ctx._scan_length
        num_xs = ctx._num_xs

        # Extract the inputs to the forward path and outputs from the forward path
        flat_args = ctx.saved_tensors
        xs, outs, additional_inputs = (
            flat_args[:num_xs],
            flat_args[num_xs : 2 * num_xs],
            flat_args[2 * num_xs :],
        )
        ndim = outs[0].ndim
>>>>>>> 653eab01

        # vmap joint graph over scan dimension
        mapped_joint_graph = ctx._mapped_joint_graph

<<<<<<< HEAD
class ScanAutogradOp(torch.autograd.Function):
    @staticmethod
    def forward(
        ctx,
        fw_graph,
        joint_graph,
        *xs,
    ):
        ctx._joint_graph = joint_graph
        num_xs = len(xs)
        ctx._num_xs = num_xs

        scan_length = xs[0].shape[0]
        ctx._scan_length = scan_length
        ctx._mapped_joint_graph = torch.vmap(joint_graph, 0, 0)

        with torch._C._AutoDispatchBelowAutograd():
            outs = associative_scan_op(fw_graph, xs)
            ctx.save_for_backward(*(*xs, *outs))

        return (*outs,)

    @staticmethod
    def backward(ctx, *flat_grads):
        r"""
        This function computes the gradients of the scan operation.
        It does so by factorizing the components of the chainrule into
        a elementwise multiplcation of a matrix and a vector.
        The rows of the matrix can be efficiently computed using ``cumprod``.

        Args:
            flat_grads (torch.Tensor): The tensor of upstream gradients, or anested pytree of tensors.

        Example::

            The ``fw_graph`` f(.,.), used in the forward function, is the operator used during the scan. For example
            def f(x: torch.Tensor, y: torch.Tensor):
                return x * y

            The ``joint_graph`` g(.,.), used in the backward function, is the gradient of the function f(.,.).
            It computes the gradients for x and y of f. For example for the function f above
            def g(x: torch.Tensor, y: torch.Tensor):
                return y, x
            In other words, the first output of g represents df(x,y)/dx, while the second one represents df(x,y)/dy.
            This will be exploited in the algorithm below.

            The inputs to ``associative_scan`` in the forward path are x_1, x_2, ..., x_T
            The outputs of ``associative_scan`` in the forward path are y_1, y_2, ..., y_T, where
            y_1 = x_1
            y_2 = f(y_1, x_2)
            ...
            y_T = f(y_{T-1}, x_T)

            The gradients of y_T with respect to the vector x are computed as:
            dy_T / dx = dy_T/dx_1 + dy_T/dx_2 + ... + dy_T/dx_T

            A few examples:
            dy_T/dx_T = df(y_{T-1}, x_T)/dx_T -> second output of g(y_{T-1}, x_T)

            dy_T/dx_{T-1} = df(y_{T-1}, x_T)/dy_{T-1} . df(y_{T-2}, x_{T-1})/dx_{T-1}
                          -> first output of g(y_{T-1}, x_T) . second output of g(y_{T-2}, x_{T-1})

            dy_T/dx_{T-2} = df(y_{T-1}, x_T)/dy_{T-1}
                            . df(y_{T-2}, x_{T-1})/dy_{T-2}
                            . df(y_{T-3}, x_{T-2})/dx_{T-2}
                          ->  first output of g(y_{T-1}, x_T)
                            . first output of g(y_{T-2}, x_{T-1})
                            . second output of g(y_{T-3}, x_{T-2})

            A conceptually similar pattern can be observerd for dy_{T-1} / dx
            dy_{T-1}/dx_T = 0

            dy_{T-1}/dx_{T-1} = df(y_{T-2}, x_{T-1})/dx_{T-1} -> second output of g(y_{T-2}, x_{T-1})

            dy_{T-1}/dx_{T-2} = df(y_{T-2}, x_{T-1})/dy_{T-2} . df(y_{T-3}, x_{T-2})/dx_{T-2}
                              -> first output of g(y_{T-2}, x_{T-1})
                              . second output of g(y_{T-3}, x_{T-2})

            If one inspects the pattern carefully, it becomes aparant that there is a product of
            'first outputs', followed by the last term which is a 'second output'.
            This can be represented with a matrix-vector multiplication, where the rows of the matrix contain
            the products of the 'first ouputs' and the vector contains the 'second outputs'.
            Furthermore, the product of 'first outputs' is continuously expanded leftwards with
            additional time steps. Therefore, the products can also be computed utilizing cumprod.
            The final gradients can be computed using an elementwise matrix-vector multiplication.

            This implementation is inspired by the "grid form" outlined on
            https://justintchiu.com/blog/pscan_diff/

            As one example, consider:
            x = torch.arange(1, 4)
            o = torch.cumprod(x)

            The gradients of `o` with respect to `x` can be computed as follows:
            Step 1.: Compute the gradients at every scan element with respect to h and x
            grads_h = [1, 2, 3, 4]
            grads_x = [1, 1, 2, 6]
            Step 2.: Compute the gradient matrix
            h_mat = [[do_0/dh_0, do_1/dh_0, do_2/dh_0, do_3/dh_0],
                     [do_1/dh_1, do_1/dh_1, do_2/dh_1, do_3/dh_1],
                     [do_0/dh_2, do_1/dh_2, do_2/dh_2, do_3/dh_2],
                     [do_0/dh_3, do_1/dh_3, do_2/dh_3, do_3/dh_3]]
            which results in
            h_mat = [[1, 2, 6, 24],
                     [0, 1, 3, 12],
                     [0, 0, 1,  4],
                     [0, 0, 0,  1]]
            Note: This involves the cumprod
            Step 3.: scale the matrix with the upstream gradients, e.g., dL_i/do_i
            h_mat * dL_i/do_i
            Step 4.: Reduce the matrix with sum along the columns to get the total contributions for x_i
            sum_mat = [33, 16, 5, 1]
            Step 5.: Scale with the grads_x, e.g., do_i/dx_i, to obtain the final gradients
            grads = [33, 16, 5, 1] * [1, 1, 2, 6]
            grads = [33, 16, 10, 6]
        """

        dim = 0
        scan_length = ctx._scan_length
        num_xs = ctx._num_xs

        # Extract the inputs to the forward path and outputs from the forward path
        flat_args = ctx.saved_tensors
        xs, outs = flat_args[:num_xs], flat_args[num_xs:]

        # Helper variables for grads_h and grads_x computation
        ones = torch.unsqueeze(torch.ones_like(first_slice_copy(xs[0])), 0)

        # vmap joint graph over scan dimension
        mapped_joint_graph = ctx._mapped_joint_graph

        with torch._C._AutoDispatchBelowAutograd():
            """Step 1"""
            shifted_outs = [
                torch.concat([ones, aten.slice(o, 0, 0, -1, 1)], 0) for o in outs
            ]

            # Function to compute the gradients with respect
            # *) to the inputs (xs) -> grads_xs
            # *) to the previosus outputs -> grads_hs
            def compute_grad_hs_xs():
                # Compute the partial grads_x and grads_h by only setting part of the gradients for the joint_graph to 1
                # This is requried in some cases, especially where tuples are used as inputs to the combine_fn
                def compute_part_grads(flat_grad_ind):
                    flat_grads_init = [
                        torch.ones_like(x)
                        if flat_grad_ind == ind
                        else torch.zeros_like(x)
                        for ind, x in enumerate(xs)
                    ]
                    grads = mapped_joint_graph(*flat_grads_init, *shifted_outs, *xs)
                    return (*grads,)

                # Compute all the partial gradients
                grad_parts = [torch.unsqueeze(g, 0) for g in compute_part_grads(0)]
                for part_ind in range(1, num_xs):
                    grad_parts = [
                        torch.concat([gp, torch.unsqueeze(g, 0)], 0)
                        for gp, g in zip(grad_parts, compute_part_grads(part_ind))
                    ]

                return grad_parts

            # Compute the grads_xs and grads_hs by collecting all the partial gradients
            grads_intermediate = compute_grad_hs_xs()
            grads_h_parts, grads_x_parts = (
                grads_intermediate[:num_xs],
                grads_intermediate[num_xs:],
            )

            # Helper variables to generate the gradient matrix
            zeros_p = torch.zeros_like(aten.slice(grads_x_parts[0], dim + 1, 0, 1, 1))
            ones_d = torch.ones((scan_length, scan_length), device=outs[0].device)
            len_shape = len(grads_x_parts[0].shape) - 1

            def expand_to_equal_dims(el, target_ndim):
                while len(el.shape) < target_ndim:
                    el = torch.unsqueeze(el, -1)
                return el

            triu = torch.triu(ones_d, diagonal=1)
            triu = torch.unsqueeze(triu, 0)
            triu = expand_to_equal_dims(triu, len_shape + 2)
            tril = torch.tril(ones_d, diagonal=0)
            tril = torch.unsqueeze(tril, 0)
            tril = expand_to_equal_dims(tril, len_shape + 2)
            tril2 = torch.tril(ones_d, diagonal=-1)
            tril2 = torch.unsqueeze(tril2, 0)
            tril2 = expand_to_equal_dims(tril2, len_shape + 2)
            eye = torch.eye(scan_length, device=outs[0].device)
            eye = expand_to_equal_dims(eye, len_shape + 1)
            a_eye = triu + tril2

            def compute_gradient_for_leaf(grads_h_parts, grads_x_parts, flat_grads):
                # The first output of the associative_scan operation is always the first element of xs.
                # Therefore, the first grads_h is always zero and the first grads_x is always 1
                grads_h_parts = torch.concat(
                    [
                        torch.zeros_like(aten.slice(grads_h_parts, dim + 1, 0, 1, 1)),
                        aten.slice(grads_h_parts, dim + 1, 1, None, 1),
                    ],
                    dim + 1,
                )
                grads_x_parts = torch.concat(
                    [
                        torch.stack(
                            [
                                torch.ones_like(gp)
                                if ind == 0
                                else torch.zeros_like(gp)
                                for ind, gp in enumerate(
                                    aten.slice(grads_x_parts, dim + 1, 0, 1, 1)
                                )
                            ],
                            0,
                        ),
                        aten.slice(grads_x_parts, dim + 1, 1, None, 1),
                    ],
                    dim + 1,
                )

                # Prepare the components for the gradient computation
                grads_h_parts = aten.slice(
                    torch.concat(
                        [zeros_p, torch.flip(grads_h_parts, [dim + 1])], dim + 1
                    ),
                    dim + 1,
                    0,
                    -1,
                    1,
                )
                grads_x = torch.flip(torch.sum(grads_x_parts, 0), [dim])
                flat_grads = torch.unsqueeze(
                    aten.slice(
                        torch.concat([torch.flip(flat_grads, [dim]), ones], dim),
                        dim,
                        0,
                        -1,
                        1,
                    ),
                    dim + 1,
                )

                def create_grads_h_matrix_part(gh_p):
                    # Create the gradient matrix from the grads_h by duplicating grads_h and masking the appropriate regions
                    # Dim 1 is the dimention of the individual parts
                    # Dim 2 will be the newly expanded dim that is of scan_length
                    # Dim 3 is the scan dim with scan_length
                    h_mat = torch.tile(
                        torch.unsqueeze(gh_p, 1), [1, scan_length] + [1] * len_shape
                    )
                    h_mat = h_mat * triu + tril
                    return h_mat

                def compute_gradient_factors_part(h_mat):
                    # Comput the gradient by applying the cumprod on the scan dim and masking the irrelevant values
                    return torch.cumprod(h_mat, dim + 2) - tril2

                def stack_and_reduce_parts(mat_fact):
                    # Summing the different parts (dim 0) without the diagonal and adding the diagonal back
                    return torch.sum(mat_fact * a_eye, 0) + eye

                """Step 2 + 3"""
                grads_h_prod_mat = (
                    stack_and_reduce_parts(
                        compute_gradient_factors_part(
                            create_grads_h_matrix_part(grads_h_parts)
                        )
                    )
                    * flat_grads
                )

                """Step 4 + 5"""
                grad = torch.flip(torch.sum(grads_h_prod_mat * grads_x, 0), [dim])
                return grad

            compute_gradient_for_leaf_mapped = torch.vmap(
                compute_gradient_for_leaf, 0, 0
            )

            # Compute the gradients for all the leaves in parallel
            grads = torch.split(
                compute_gradient_for_leaf_mapped(
                    torch.stack(grads_h_parts),
                    torch.stack(grads_x_parts),
                    torch.stack(flat_grads),
                ),
                1,
                0,
            )

            return *[None] * 2, *grads


@associative_scan_op.py_impl(DispatchKey.Autograd)
def associative_scan_autograd(combine_fn, xs):
=======
        with torch._C._AutoDispatchBelowAutograd():

            def segprod(x: torch.Tensor, offset: int = 0) -> torch.Tensor:
                ones_mask = torch.tril(
                    torch.ones(scan_length, scan_length, device=x.device, dtype=bool),
                    diagonal=offset - 1,
                )

                ones_mask = ones_mask[..., *(None for _ in range(ndim - 1))]
                ones_mask = ones_mask.expand(-1, -1, *x.shape[1:])

                x_segprod = x.unsqueeze(dim).repeat_interleave(scan_length, dim)
                x_segprod.masked_fill_(ones_mask, 1.0)
                x_segprod = x_segprod.cumprod(dim=dim + 1)

                # Similar broadcast with the zeros mask.
                zeros_mask = torch.tril(
                    torch.ones(scan_length, scan_length, device=x.device, dtype=bool),
                    diagonal=-1,
                )

                zeros_mask = zeros_mask[..., *(None for _ in range(ndim - 1))]
                zeros_mask = zeros_mask.expand(-1, -1, *x.shape[1:])

                x_segprod.masked_fill_(zeros_mask, 0.0)

                return x_segprod

            # For the assoc. op A(x, y), get the derivatives dA(x_i, y_{i-1})/dy_{i-1} and
            # dA(x_i,y_{i-1})/dx_i for all i, with invalid index values giving derivatives equal to 1.
            grads = mapped_joint_graph(
                *(torch.ones_like(x) for x in xs), *(o.roll(1, dim) for o in outs), *xs
            )
            op_bwd_y, op_bwd_x = grads[:num_xs], grads[num_xs:]

            def compute_grad(bwd_x, bwd_y, fg):
                # Set the i=0 component of dA(x_i,y_{i-1})/dx_i to 1.0
                torch.select(bwd_x, dim, 0).fill_(1.0)

                # Set the i=0 component of dA(x_i,y_{i-1})/dx_i to 1.0
                D_segprod = segprod(bwd_y, offset=1)
                grad = (D_segprod * fg).sum(dim + 1) * bwd_x
                return grad

            compute_grad_mapped = torch.vmap(compute_grad, 0, 0)

            op_bwd_x = torch.stack(op_bwd_x)
            op_bwd_y = torch.stack(op_bwd_y)
            # flat_grads = torch.stack([fg for fg in flat_grads])
            flat_grads = torch.stack(flat_grads)

            grads = compute_grad_mapped(op_bwd_x, op_bwd_y, flat_grads)

            return *[None] * 3, *grads, *additional_inputs


@associative_scan_op.py_impl(DispatchKey.Autograd)
def associative_scan_autograd(combine_fn, xs, additional_inputs):
    # Currently additional_inputs are not implemented
    if len(additional_inputs) > 0:
        raise RuntimeError("additional_inputs are not supported")

>>>>>>> 653eab01
    # A shortcut for the case where all inputs don't require gradient,
    # we skip tracing the forward and backward graph.
    # TODO: Figure out how to do this in dispatcher so that we don't have to do this check here
    if pytree.tree_all_only(
        torch.Tensor,
        lambda t: not t.requires_grad,  # type: ignore[union-attr]
        (xs),
    ):
        with torch._C._AutoDispatchBelowAutograd():
<<<<<<< HEAD
            return associative_scan_op(combine_fn, xs)
=======
            return associative_scan_op(combine_fn, xs, additional_inputs)
>>>>>>> 653eab01

    # TODO: Support partial Autograd for associative_scan later
    if pytree.tree_any(
        lambda t: not t.requires_grad,  # type: ignore[union-attr]
        (xs),
    ):
        raise RuntimeError(
            "associative_scan currently only supports Autograd if all xs require gradients."
        )

    # TODO: The create_fw_bw is always invoked twice:
    # Once in the forward path and
    # once in the backward path, where it should only be invoked for the grad grad case.
    # We don't support this currently
    if not torch.is_grad_enabled():
        # This clause is hit in the case of double backward.
        # Currently scan does not support this and thus we just dummy call another scan
        with torch._C._AutoDispatchBelowAutograd():
<<<<<<< HEAD
            return associative_scan_op(combine_fn, xs)
=======
            return associative_scan_op(combine_fn, xs, additional_inputs)

    num_leaves_xs = len(xs)
>>>>>>> 653eab01

    (
        fw_graph,
        joint_graph,
<<<<<<< HEAD
    ) = create_fw_bw_graph_combinefn(combine_fn, xs)

    flat_out = ScanAutogradOp.apply(
        fw_graph,
        joint_graph,
        *xs,
=======
    ) = create_fw_bw_graph_combinefn(combine_fn, xs, additional_inputs)

    flat_out = AssociativeScanAutogradOp.apply(
        fw_graph,
        joint_graph,
        num_leaves_xs,
        *(tuple(xs) + additional_inputs),
>>>>>>> 653eab01
    )
    return (*flat_out,)


@associative_scan_op.py_impl(ProxyTorchDispatchMode)
<<<<<<< HEAD
def associative_scan_proxy_mode(mode, combine_fn, xs):
    return trace_associative_scan(mode, associative_scan_op, combine_fn, xs)


@associative_scan_op.py_impl(FakeTensorMode)
def assoiciative_scan_fake_tensor_mode(mode, combine_fn, xs):
=======
def associative_scan_proxy_mode(mode, combine_fn, xs, additional_inputs):
    return trace_associative_scan(
        mode, associative_scan_op, combine_fn, xs, additional_inputs
    )


@associative_scan_op.py_impl(FakeTensorMode)
def assoiciative_scan_fake_tensor_mode(mode, combine_fn, xs, additional_inputs):
>>>>>>> 653eab01
    with mode:
        return tuple(x.clone() for x in xs)


@associative_scan_op.py_functionalize_impl
<<<<<<< HEAD
def associative_scan_functionalize(ctx, combine_fn, xs):
=======
def associative_scan_functionalize(ctx, combine_fn, xs, additional_inputs):
>>>>>>> 653eab01
    unwrapped_xs = ctx.unwrap_tensors(xs)
    unwrapped_additional_inputs = ctx.unwrap_tensors(additional_inputs)
    with ctx.redispatch_to_next():
        functional_combine_fn = ctx.functionalize(
            _maybe_run_with_interpreter(combine_fn)
        )
<<<<<<< HEAD
        ret = associative_scan_op(functional_combine_fn, unwrapped_xs)
=======
        ret = associative_scan_op(
            functional_combine_fn,
            unwrapped_xs,
            unwrapped_additional_inputs,
        )
>>>>>>> 653eab01
    return ctx.wrap_tensors(ret)


def _fake_associative_scan(combine_fn, xs, dim, reverse=False):
    inp_leaves, spec = pytree.tree_flatten(xs)
    result_flat: list[Any] = []
    num_leaves = len(inp_leaves)
    op = reversed if reverse else lambda x: x

    for ind in op(range(inp_leaves[0].size(dim))):
        r = [
            inp_leaves[leave_ind][(slice(None),) * dim + (ind,)]
            for leave_ind in range(num_leaves)
        ]
        if (ind > 0 and not reverse) or (
            ind < (inp_leaves[0].size(dim) - 1) and reverse
        ):
            r = combine_fn(
                pytree.tree_unflatten(result_flat[-1], spec),
                pytree.tree_unflatten(r, spec),
            )
        r_flat, _ = pytree.tree_flatten(r)
        result_flat.append(r_flat)

    results = [
        torch.stack([e[leave_ind] for e in op(result_flat)], dim)
        for leave_ind in range(num_leaves)
    ]
    return pytree.tree_unflatten(results, spec)<|MERGE_RESOLUTION|>--- conflicted
+++ resolved
@@ -73,11 +73,7 @@
     return list(map(nf, zip(*args)))
 
 
-<<<<<<< HEAD
-def create_fw_bw_graph_combinefn(combine_fn, xs):
-=======
 def create_fw_bw_graph_combinefn(combine_fn, xs, additional_inputs):
->>>>>>> 653eab01
     # See Note [HOP create fw_bw graph] in create_fw_bw_graph in utils.py
 
     # Helper wrapper for the autograd forward.
@@ -90,15 +86,11 @@
         with disable_proxy_modes_tracing():
             fw_xs_1 = [first_slice_copy(pytree.tree_map(_from_fun, x)) for x in xs]
             fw_xs_2 = [first_slice_copy(pytree.tree_map(_from_fun, x)) for x in xs]
-<<<<<<< HEAD
-            outs = combine_fn(*fw_xs_1, *fw_xs_2)
-=======
             fw_additional_inputs = [
                 pytree.tree_map(_from_fun, a) for a in additional_inputs
             ]
 
             outs = combine_fn(*fw_xs_1, *fw_xs_2, *fw_additional_inputs)
->>>>>>> 653eab01
 
             # TODO: Support partial Autograd for associative_scan later
             if pytree.tree_any(
@@ -106,12 +98,8 @@
                 (outs),
             ):
                 raise RuntimeError(
-<<<<<<< HEAD
-                    "gradient flags of the combine_fn output differ from the xs. Consider checking for `torch.no_grad()` statements?"
-=======
                     "gradient flags of the combine_fn output differ from the xs. "
                     "Consider checking for `torch.no_grad()` statements?"
->>>>>>> 653eab01
                 )
 
             fw_outputs = [pytree.tree_map(_from_fun, o) for o in outs]
@@ -135,10 +123,6 @@
     def __init__(self):
         super().__init__("associative_scan")
 
-<<<<<<< HEAD
-    def __call__(self, combine_fn, xs):
-        return super().__call__(combine_fn, xs)
-=======
     def __call__(self, combine_fn, xs, additional_inputs):
         # There is currently an issue that the ScanOp is sometimes called with
         # the additional_inputs being a list. See https://github.com/pytorch/pytorch/issues/145785
@@ -149,7 +133,6 @@
         ), "additional_inputs must be a tuple."
         validate_subgraph_args_types(additional_inputs)
         return super().__call__(combine_fn, xs, additional_inputs)
->>>>>>> 653eab01
 
 
 associative_scan_op = AssociativeScanOp()
@@ -296,11 +279,7 @@
             spec=spec,
             num_leaves=len(leaves),
         )
-<<<<<<< HEAD
-        result_flat = generic_associative_scan(combine_fn, leaves)
-=======
         result_flat = generic_associative_scan(combine_fn, leaves, additional_inputs=())
->>>>>>> 653eab01
     else:
         combine_fn = functools.partial(
             wrap_combine_fn_flat,
@@ -308,11 +287,7 @@
             spec=spec,
             num_leaves=len(leaves),
         )
-<<<<<<< HEAD
-        result_flat = associative_scan_op(combine_fn, leaves)
-=======
         result_flat = associative_scan_op(combine_fn, leaves, additional_inputs=())
->>>>>>> 653eab01
 
     if reverse:
         result_flat = [torch.flip(elem, [0]) for elem in result_flat]
@@ -423,13 +398,6 @@
 
 
 def trace_associative_scan(
-<<<<<<< HEAD
-    proxy_mode, func_overload, combine_fn: Callable, xs: List[torch.Tensor]
-):
-    with disable_proxy_modes_tracing():
-        sample_xs = [first_slice_copy(x) for x in itertools.chain(xs, xs)]
-        combine_graph = reenter_make_fx(combine_fn)(*sample_xs)
-=======
     proxy_mode,
     func_overload,
     combine_fn: Callable,
@@ -439,7 +407,6 @@
     with disable_proxy_modes_tracing():
         sample_xs = [first_slice_copy(x) for x in itertools.chain(xs, xs)]
         combine_graph = reenter_make_fx(combine_fn)(*sample_xs, *additional_inputs)
->>>>>>> 653eab01
 
     outputs = None
     for node in combine_graph.graph.nodes:
@@ -466,11 +433,7 @@
 
     proxy_mode.tracer.root.register_module(combine_graph_name, combine_graph)
 
-<<<<<<< HEAD
-    args = (combine_graph, xs)
-=======
     args = (combine_graph, xs, additional_inputs)
->>>>>>> 653eab01
     proxy_args = pytree.tree_map(proxy_mode.tracer.unwrap_proxy, args)
     out_proxy = proxy_mode.tracer.create_proxy(
         "call_function", func_overload, proxy_args, {}, name="associative_scan"
@@ -483,10 +446,6 @@
 
 
 @associative_scan_op.py_impl(DispatchKey.CompositeExplicitAutograd)
-<<<<<<< HEAD
-def associative_scan_op_dense(combine_fn, xs):
-    return generic_associative_scan(combine_fn, xs)
-=======
 def associative_scan_op_dense(combine_fn, xs, additional_inputs):
     return generic_associative_scan(combine_fn, xs, additional_inputs=additional_inputs)
 
@@ -623,309 +582,10 @@
             flat_args[2 * num_xs :],
         )
         ndim = outs[0].ndim
->>>>>>> 653eab01
 
         # vmap joint graph over scan dimension
         mapped_joint_graph = ctx._mapped_joint_graph
 
-<<<<<<< HEAD
-class ScanAutogradOp(torch.autograd.Function):
-    @staticmethod
-    def forward(
-        ctx,
-        fw_graph,
-        joint_graph,
-        *xs,
-    ):
-        ctx._joint_graph = joint_graph
-        num_xs = len(xs)
-        ctx._num_xs = num_xs
-
-        scan_length = xs[0].shape[0]
-        ctx._scan_length = scan_length
-        ctx._mapped_joint_graph = torch.vmap(joint_graph, 0, 0)
-
-        with torch._C._AutoDispatchBelowAutograd():
-            outs = associative_scan_op(fw_graph, xs)
-            ctx.save_for_backward(*(*xs, *outs))
-
-        return (*outs,)
-
-    @staticmethod
-    def backward(ctx, *flat_grads):
-        r"""
-        This function computes the gradients of the scan operation.
-        It does so by factorizing the components of the chainrule into
-        a elementwise multiplcation of a matrix and a vector.
-        The rows of the matrix can be efficiently computed using ``cumprod``.
-
-        Args:
-            flat_grads (torch.Tensor): The tensor of upstream gradients, or anested pytree of tensors.
-
-        Example::
-
-            The ``fw_graph`` f(.,.), used in the forward function, is the operator used during the scan. For example
-            def f(x: torch.Tensor, y: torch.Tensor):
-                return x * y
-
-            The ``joint_graph`` g(.,.), used in the backward function, is the gradient of the function f(.,.).
-            It computes the gradients for x and y of f. For example for the function f above
-            def g(x: torch.Tensor, y: torch.Tensor):
-                return y, x
-            In other words, the first output of g represents df(x,y)/dx, while the second one represents df(x,y)/dy.
-            This will be exploited in the algorithm below.
-
-            The inputs to ``associative_scan`` in the forward path are x_1, x_2, ..., x_T
-            The outputs of ``associative_scan`` in the forward path are y_1, y_2, ..., y_T, where
-            y_1 = x_1
-            y_2 = f(y_1, x_2)
-            ...
-            y_T = f(y_{T-1}, x_T)
-
-            The gradients of y_T with respect to the vector x are computed as:
-            dy_T / dx = dy_T/dx_1 + dy_T/dx_2 + ... + dy_T/dx_T
-
-            A few examples:
-            dy_T/dx_T = df(y_{T-1}, x_T)/dx_T -> second output of g(y_{T-1}, x_T)
-
-            dy_T/dx_{T-1} = df(y_{T-1}, x_T)/dy_{T-1} . df(y_{T-2}, x_{T-1})/dx_{T-1}
-                          -> first output of g(y_{T-1}, x_T) . second output of g(y_{T-2}, x_{T-1})
-
-            dy_T/dx_{T-2} = df(y_{T-1}, x_T)/dy_{T-1}
-                            . df(y_{T-2}, x_{T-1})/dy_{T-2}
-                            . df(y_{T-3}, x_{T-2})/dx_{T-2}
-                          ->  first output of g(y_{T-1}, x_T)
-                            . first output of g(y_{T-2}, x_{T-1})
-                            . second output of g(y_{T-3}, x_{T-2})
-
-            A conceptually similar pattern can be observerd for dy_{T-1} / dx
-            dy_{T-1}/dx_T = 0
-
-            dy_{T-1}/dx_{T-1} = df(y_{T-2}, x_{T-1})/dx_{T-1} -> second output of g(y_{T-2}, x_{T-1})
-
-            dy_{T-1}/dx_{T-2} = df(y_{T-2}, x_{T-1})/dy_{T-2} . df(y_{T-3}, x_{T-2})/dx_{T-2}
-                              -> first output of g(y_{T-2}, x_{T-1})
-                              . second output of g(y_{T-3}, x_{T-2})
-
-            If one inspects the pattern carefully, it becomes aparant that there is a product of
-            'first outputs', followed by the last term which is a 'second output'.
-            This can be represented with a matrix-vector multiplication, where the rows of the matrix contain
-            the products of the 'first ouputs' and the vector contains the 'second outputs'.
-            Furthermore, the product of 'first outputs' is continuously expanded leftwards with
-            additional time steps. Therefore, the products can also be computed utilizing cumprod.
-            The final gradients can be computed using an elementwise matrix-vector multiplication.
-
-            This implementation is inspired by the "grid form" outlined on
-            https://justintchiu.com/blog/pscan_diff/
-
-            As one example, consider:
-            x = torch.arange(1, 4)
-            o = torch.cumprod(x)
-
-            The gradients of `o` with respect to `x` can be computed as follows:
-            Step 1.: Compute the gradients at every scan element with respect to h and x
-            grads_h = [1, 2, 3, 4]
-            grads_x = [1, 1, 2, 6]
-            Step 2.: Compute the gradient matrix
-            h_mat = [[do_0/dh_0, do_1/dh_0, do_2/dh_0, do_3/dh_0],
-                     [do_1/dh_1, do_1/dh_1, do_2/dh_1, do_3/dh_1],
-                     [do_0/dh_2, do_1/dh_2, do_2/dh_2, do_3/dh_2],
-                     [do_0/dh_3, do_1/dh_3, do_2/dh_3, do_3/dh_3]]
-            which results in
-            h_mat = [[1, 2, 6, 24],
-                     [0, 1, 3, 12],
-                     [0, 0, 1,  4],
-                     [0, 0, 0,  1]]
-            Note: This involves the cumprod
-            Step 3.: scale the matrix with the upstream gradients, e.g., dL_i/do_i
-            h_mat * dL_i/do_i
-            Step 4.: Reduce the matrix with sum along the columns to get the total contributions for x_i
-            sum_mat = [33, 16, 5, 1]
-            Step 5.: Scale with the grads_x, e.g., do_i/dx_i, to obtain the final gradients
-            grads = [33, 16, 5, 1] * [1, 1, 2, 6]
-            grads = [33, 16, 10, 6]
-        """
-
-        dim = 0
-        scan_length = ctx._scan_length
-        num_xs = ctx._num_xs
-
-        # Extract the inputs to the forward path and outputs from the forward path
-        flat_args = ctx.saved_tensors
-        xs, outs = flat_args[:num_xs], flat_args[num_xs:]
-
-        # Helper variables for grads_h and grads_x computation
-        ones = torch.unsqueeze(torch.ones_like(first_slice_copy(xs[0])), 0)
-
-        # vmap joint graph over scan dimension
-        mapped_joint_graph = ctx._mapped_joint_graph
-
-        with torch._C._AutoDispatchBelowAutograd():
-            """Step 1"""
-            shifted_outs = [
-                torch.concat([ones, aten.slice(o, 0, 0, -1, 1)], 0) for o in outs
-            ]
-
-            # Function to compute the gradients with respect
-            # *) to the inputs (xs) -> grads_xs
-            # *) to the previosus outputs -> grads_hs
-            def compute_grad_hs_xs():
-                # Compute the partial grads_x and grads_h by only setting part of the gradients for the joint_graph to 1
-                # This is requried in some cases, especially where tuples are used as inputs to the combine_fn
-                def compute_part_grads(flat_grad_ind):
-                    flat_grads_init = [
-                        torch.ones_like(x)
-                        if flat_grad_ind == ind
-                        else torch.zeros_like(x)
-                        for ind, x in enumerate(xs)
-                    ]
-                    grads = mapped_joint_graph(*flat_grads_init, *shifted_outs, *xs)
-                    return (*grads,)
-
-                # Compute all the partial gradients
-                grad_parts = [torch.unsqueeze(g, 0) for g in compute_part_grads(0)]
-                for part_ind in range(1, num_xs):
-                    grad_parts = [
-                        torch.concat([gp, torch.unsqueeze(g, 0)], 0)
-                        for gp, g in zip(grad_parts, compute_part_grads(part_ind))
-                    ]
-
-                return grad_parts
-
-            # Compute the grads_xs and grads_hs by collecting all the partial gradients
-            grads_intermediate = compute_grad_hs_xs()
-            grads_h_parts, grads_x_parts = (
-                grads_intermediate[:num_xs],
-                grads_intermediate[num_xs:],
-            )
-
-            # Helper variables to generate the gradient matrix
-            zeros_p = torch.zeros_like(aten.slice(grads_x_parts[0], dim + 1, 0, 1, 1))
-            ones_d = torch.ones((scan_length, scan_length), device=outs[0].device)
-            len_shape = len(grads_x_parts[0].shape) - 1
-
-            def expand_to_equal_dims(el, target_ndim):
-                while len(el.shape) < target_ndim:
-                    el = torch.unsqueeze(el, -1)
-                return el
-
-            triu = torch.triu(ones_d, diagonal=1)
-            triu = torch.unsqueeze(triu, 0)
-            triu = expand_to_equal_dims(triu, len_shape + 2)
-            tril = torch.tril(ones_d, diagonal=0)
-            tril = torch.unsqueeze(tril, 0)
-            tril = expand_to_equal_dims(tril, len_shape + 2)
-            tril2 = torch.tril(ones_d, diagonal=-1)
-            tril2 = torch.unsqueeze(tril2, 0)
-            tril2 = expand_to_equal_dims(tril2, len_shape + 2)
-            eye = torch.eye(scan_length, device=outs[0].device)
-            eye = expand_to_equal_dims(eye, len_shape + 1)
-            a_eye = triu + tril2
-
-            def compute_gradient_for_leaf(grads_h_parts, grads_x_parts, flat_grads):
-                # The first output of the associative_scan operation is always the first element of xs.
-                # Therefore, the first grads_h is always zero and the first grads_x is always 1
-                grads_h_parts = torch.concat(
-                    [
-                        torch.zeros_like(aten.slice(grads_h_parts, dim + 1, 0, 1, 1)),
-                        aten.slice(grads_h_parts, dim + 1, 1, None, 1),
-                    ],
-                    dim + 1,
-                )
-                grads_x_parts = torch.concat(
-                    [
-                        torch.stack(
-                            [
-                                torch.ones_like(gp)
-                                if ind == 0
-                                else torch.zeros_like(gp)
-                                for ind, gp in enumerate(
-                                    aten.slice(grads_x_parts, dim + 1, 0, 1, 1)
-                                )
-                            ],
-                            0,
-                        ),
-                        aten.slice(grads_x_parts, dim + 1, 1, None, 1),
-                    ],
-                    dim + 1,
-                )
-
-                # Prepare the components for the gradient computation
-                grads_h_parts = aten.slice(
-                    torch.concat(
-                        [zeros_p, torch.flip(grads_h_parts, [dim + 1])], dim + 1
-                    ),
-                    dim + 1,
-                    0,
-                    -1,
-                    1,
-                )
-                grads_x = torch.flip(torch.sum(grads_x_parts, 0), [dim])
-                flat_grads = torch.unsqueeze(
-                    aten.slice(
-                        torch.concat([torch.flip(flat_grads, [dim]), ones], dim),
-                        dim,
-                        0,
-                        -1,
-                        1,
-                    ),
-                    dim + 1,
-                )
-
-                def create_grads_h_matrix_part(gh_p):
-                    # Create the gradient matrix from the grads_h by duplicating grads_h and masking the appropriate regions
-                    # Dim 1 is the dimention of the individual parts
-                    # Dim 2 will be the newly expanded dim that is of scan_length
-                    # Dim 3 is the scan dim with scan_length
-                    h_mat = torch.tile(
-                        torch.unsqueeze(gh_p, 1), [1, scan_length] + [1] * len_shape
-                    )
-                    h_mat = h_mat * triu + tril
-                    return h_mat
-
-                def compute_gradient_factors_part(h_mat):
-                    # Comput the gradient by applying the cumprod on the scan dim and masking the irrelevant values
-                    return torch.cumprod(h_mat, dim + 2) - tril2
-
-                def stack_and_reduce_parts(mat_fact):
-                    # Summing the different parts (dim 0) without the diagonal and adding the diagonal back
-                    return torch.sum(mat_fact * a_eye, 0) + eye
-
-                """Step 2 + 3"""
-                grads_h_prod_mat = (
-                    stack_and_reduce_parts(
-                        compute_gradient_factors_part(
-                            create_grads_h_matrix_part(grads_h_parts)
-                        )
-                    )
-                    * flat_grads
-                )
-
-                """Step 4 + 5"""
-                grad = torch.flip(torch.sum(grads_h_prod_mat * grads_x, 0), [dim])
-                return grad
-
-            compute_gradient_for_leaf_mapped = torch.vmap(
-                compute_gradient_for_leaf, 0, 0
-            )
-
-            # Compute the gradients for all the leaves in parallel
-            grads = torch.split(
-                compute_gradient_for_leaf_mapped(
-                    torch.stack(grads_h_parts),
-                    torch.stack(grads_x_parts),
-                    torch.stack(flat_grads),
-                ),
-                1,
-                0,
-            )
-
-            return *[None] * 2, *grads
-
-
-@associative_scan_op.py_impl(DispatchKey.Autograd)
-def associative_scan_autograd(combine_fn, xs):
-=======
         with torch._C._AutoDispatchBelowAutograd():
 
             def segprod(x: torch.Tensor, offset: int = 0) -> torch.Tensor:
@@ -988,7 +648,6 @@
     if len(additional_inputs) > 0:
         raise RuntimeError("additional_inputs are not supported")
 
->>>>>>> 653eab01
     # A shortcut for the case where all inputs don't require gradient,
     # we skip tracing the forward and backward graph.
     # TODO: Figure out how to do this in dispatcher so that we don't have to do this check here
@@ -998,11 +657,7 @@
         (xs),
     ):
         with torch._C._AutoDispatchBelowAutograd():
-<<<<<<< HEAD
-            return associative_scan_op(combine_fn, xs)
-=======
             return associative_scan_op(combine_fn, xs, additional_inputs)
->>>>>>> 653eab01
 
     # TODO: Support partial Autograd for associative_scan later
     if pytree.tree_any(
@@ -1021,25 +676,13 @@
         # This clause is hit in the case of double backward.
         # Currently scan does not support this and thus we just dummy call another scan
         with torch._C._AutoDispatchBelowAutograd():
-<<<<<<< HEAD
-            return associative_scan_op(combine_fn, xs)
-=======
             return associative_scan_op(combine_fn, xs, additional_inputs)
 
     num_leaves_xs = len(xs)
->>>>>>> 653eab01
 
     (
         fw_graph,
         joint_graph,
-<<<<<<< HEAD
-    ) = create_fw_bw_graph_combinefn(combine_fn, xs)
-
-    flat_out = ScanAutogradOp.apply(
-        fw_graph,
-        joint_graph,
-        *xs,
-=======
     ) = create_fw_bw_graph_combinefn(combine_fn, xs, additional_inputs)
 
     flat_out = AssociativeScanAutogradOp.apply(
@@ -1047,20 +690,11 @@
         joint_graph,
         num_leaves_xs,
         *(tuple(xs) + additional_inputs),
->>>>>>> 653eab01
     )
     return (*flat_out,)
 
 
 @associative_scan_op.py_impl(ProxyTorchDispatchMode)
-<<<<<<< HEAD
-def associative_scan_proxy_mode(mode, combine_fn, xs):
-    return trace_associative_scan(mode, associative_scan_op, combine_fn, xs)
-
-
-@associative_scan_op.py_impl(FakeTensorMode)
-def assoiciative_scan_fake_tensor_mode(mode, combine_fn, xs):
-=======
 def associative_scan_proxy_mode(mode, combine_fn, xs, additional_inputs):
     return trace_associative_scan(
         mode, associative_scan_op, combine_fn, xs, additional_inputs
@@ -1069,32 +703,23 @@
 
 @associative_scan_op.py_impl(FakeTensorMode)
 def assoiciative_scan_fake_tensor_mode(mode, combine_fn, xs, additional_inputs):
->>>>>>> 653eab01
     with mode:
         return tuple(x.clone() for x in xs)
 
 
 @associative_scan_op.py_functionalize_impl
-<<<<<<< HEAD
-def associative_scan_functionalize(ctx, combine_fn, xs):
-=======
 def associative_scan_functionalize(ctx, combine_fn, xs, additional_inputs):
->>>>>>> 653eab01
     unwrapped_xs = ctx.unwrap_tensors(xs)
     unwrapped_additional_inputs = ctx.unwrap_tensors(additional_inputs)
     with ctx.redispatch_to_next():
         functional_combine_fn = ctx.functionalize(
             _maybe_run_with_interpreter(combine_fn)
         )
-<<<<<<< HEAD
-        ret = associative_scan_op(functional_combine_fn, unwrapped_xs)
-=======
         ret = associative_scan_op(
             functional_combine_fn,
             unwrapped_xs,
             unwrapped_additional_inputs,
         )
->>>>>>> 653eab01
     return ctx.wrap_tensors(ret)
 
 
