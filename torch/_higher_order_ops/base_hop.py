--- conflicted
+++ resolved
@@ -165,16 +165,8 @@
     def gen_schema(self, subgraph, *operands, **kwargs):
         from .schema import HopSchemaGenerator
 
-<<<<<<< HEAD
-        subgraph, *operands = args
-
-        assert isinstance(subgraph, torch.fx.GraphModule), (
-            f"NYI non GraphModule subgraph got {subgraph}"
-        )
-=======
         if not isinstance(subgraph, torch.fx.GraphModule):
             subgraph = materialize_as_graph(subgraph, operands)
->>>>>>> e2fecc10
 
         fake_args = [
             ph.meta["example_value"] if "example_value" in ph.meta else ph.meta["val"]
