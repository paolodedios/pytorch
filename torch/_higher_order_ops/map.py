# mypy: allow-untyped-defs
import functools
from typing import Callable, Union
from typing_extensions import TypeVarTuple

import torch
import torch.utils._pytree as pytree
from torch._C import DispatchKey
from torch._dispatch.python import suspend_functionalization
from torch._higher_order_ops.utils import (
    _has_potential_branch_input_alias,
    _has_potential_branch_input_mutation,
    _maybe_run_with_interpreter,
    reenter_make_fx,
    UnsupportedAliasMutationException,
)
from torch._ops import HigherOrderOperator
from torch._subclasses.fake_tensor import FakeTensorMode
from torch._subclasses.functional_tensor import disable_functional_mode
from torch.fx.experimental.proxy_tensor import (
    disable_proxy_modes_tracing,
    make_fx,
    ProxyTorchDispatchMode,
    track_tensor_tree,
)

from .utils import (
    _from_fun,
    _stack_pytree,
    _unstack_pytree,
    clone_outputs_aliasing_inputs,
    create_bw_fn,
    materialize_as_graph,
    prepare_fw_with_masks,
    save_tensors_and_symints_for_backward,
    saved_tensors_and_symints,
    split_into_chunks,
)


class MapImpl(HigherOrderOperator):
    def __init__(self):
        super().__init__("map_impl")

    def __call__(self, *args, **kwargs):
        return super().__call__(*args, **kwargs)


map_impl = MapImpl()


def map(
    f: Callable[[pytree.PyTree, tuple[pytree.PyTree, ...]], pytree.PyTree],
    xs: Union[pytree.PyTree, torch.Tensor],
    *args: TypeVarTuple,
):
    r"""
    Perfoms a map of f with xs. Intuitively, you can think of the semantic being:

    out = []
    for idx in len(xs.size(0)):
        xs_sliced = xs.select(0, idx)
        out.append(f(xs_sliced, *args))
    torch.stack(out)

    .. warning::
        `torch._higher_order_ops.map` is a prototype feature in PyTorch. It currently
        does not support autograd and you may run into miscompiles.
        Read more about feature classification at:
        https://pytorch.org/blog/pytorch-feature-classification-changes/#prototype


    Args:
        f (Callable): a callable that takes an input x, that could either be a single Tensor
            or a nested dict, list of tensors and some additional inputs
        xs: the inputs that're to be mapped over. We'll iterate over the first dim of each x
            and perform f on each slice.

        *args: additional arguments provided to each step of f. They could also be omitted and
            map is able to automatically figure out the read dependency.

    Return:
        the stacked output for each step of f

    Example:

        def f(xs):
            return xs[0] + xs[1] + const1 + const2

        xs = [torch.randn(2, 3), torch.randn(2, 3)]
        const1 = torch.randn(2, 3)
        const2 = torch.randn(2, 3)
        # returns a tensor of shape [2, 2, 3]
        torch._higher_order_ops.map(f, xs)

    """
    flat_xs, xs_spec = pytree.tree_flatten(xs)
    flat_args, args_spec = pytree.tree_flatten(args)
    if not all(isinstance(t, torch.Tensor) for t in flat_xs):
        raise RuntimeError(f"Mapped xs can only consist of tensors. Got xs {flat_xs}.")

    shapes = [xs.shape for xs in flat_xs]
    leading_dim_size = shapes[0][0]
    if leading_dim_size == 0:
        raise RuntimeError("Leading dimensions of mapped xs cannot be 0.")

    if any(cur_shape[0] != leading_dim_size for cur_shape in shapes):
        raise RuntimeError(
            f"Leading dimensions of mapped xs must be consistent. Got shapes {shapes}."
        )

    def run_flattened_map(f, flat_xs, flat_args):
        def wrapped_fn(*flat_args, f, xs_tree_spec, args_tree_spec, num_xs):
            xs = pytree.tree_unflatten(flat_args[:num_xs], xs_tree_spec)
            args = pytree.tree_unflatten(flat_args[num_xs:], args_tree_spec)
            # outs = f(xs, *args)
            # if pytree.tree_any(lambda elem: not isinstance(elem, torch.Tensor) if elem is not None else False, outs):
            #         raise RuntimeError(
            #             "Expect outputs of map only contains tensors or None. "
            #             f"Got types {[type(out) for out in pytree.tree_leaves(outs)]}."
            #         )
            # return outs
            
            return f(xs, *args)

        inner_f = functools.partial(
            wrapped_fn,
            f=f,
            xs_tree_spec=xs_spec,
            args_tree_spec=args_spec,
            num_xs=len(flat_xs),
        )
        return map_impl(inner_f, flat_xs, flat_args)

    from torch._higher_order_ops.utils import _maybe_compile_and_run_fn

    return _maybe_compile_and_run_fn(run_flattened_map, f, flat_xs, flat_args)

class MapAutogradOp(torch.autograd.Function):
    @staticmethod
    def forward(ctx, f, num_mapped_args, *flat_args):
        ctx._f = f
        ctx._num_mapped_args = num_mapped_args
        ctx._num_pos_args = len(flat_args) - num_mapped_args

        # We snapshot the dispatch keys in forward for materializing the
        # the bw_graph in backward.
        ctx._fw_include_key_set = torch._C._dispatch_tls_local_include_set()
        ctx._fw_exclude_key_set = torch._C._dispatch_tls_local_exclude_set()
        save_tensors_and_symints_for_backward(ctx, flat_args)
        with torch._C._AutoDispatchBelowAutograd():
            return (
                *map_impl(f, flat_args[:num_mapped_args], flat_args[num_mapped_args:]),
            )

    @staticmethod
    def backward(ctx, *flat_grads):
        fw_args = saved_tensors_and_symints(ctx)
        fw_mapped_args, pos_args = split_into_chunks(
            fw_args, [ctx._num_mapped_args, ctx._num_pos_args]
        )
        num_mapped_args = ctx._num_mapped_args
        num_pos_args = ctx._num_pos_args
        num_grads = len(flat_grads)

        ctx._bw_f = create_bw_fn(ctx._f, fw_args)

        # Create a wrapper around thefor the bw_f
        def bw_f_wrapper(*args):
            # Dissect args and re-order them for the ``ctx._bw_f``
            # args provided to the wrapper are composed of [*fw_mapped_args, *flat_grads, *pos_args]
            # The content of ``bw_f_tangents`` are the upstream gradients, i.e. flat_grads
            # The content of ``bw_f_primals`` are the fw_args, i.e., [*fw_mapped_args, *pos_args]
            # The bw_f requires *bw_f_primals, *bw_f_tangents
            fw_m_args, bw_f_tangents, pos_args = split_into_chunks(
                args, [num_mapped_args, num_grads, num_pos_args]
            )
            bw_f_primals = [*fw_m_args, *pos_args]
            return ctx._bw_f(*bw_f_primals, *bw_f_tangents)

        def construct_args_single_step_bw():
            fw_mapped_args_slice = _unstack_pytree(fw_mapped_args)[0]
            flat_grads_slice = _unstack_pytree(flat_grads)[0]
            return *fw_mapped_args_slice, *flat_grads_slice, *pos_args

        args_single_step_bw = construct_args_single_step_bw()

        # TODO: we need to materialize the bw graphs because dynamo is unable to
        # trace through the joint funcion when torch.compile torch.autograd.grad.
        fn_bw_gm = materialize_as_graph(
            bw_f_wrapper,
            args_single_step_bw,
            ctx._fw_include_key_set,
            ctx._fw_exclude_key_set,
            force_enable_grad=True,
        )

        grads = map_impl(fn_bw_gm, fw_mapped_args + list(flat_grads), pos_args)

        return None, None, *grads


def trace_map(proxy_mode, func_overload, f, xs, pos_args):
    leading_dim_size = xs[0].shape[0]

    example_input = _unstack_pytree(xs)[0]
    body_graph = f

    body_graph = reenter_make_fx(body_graph)(*example_input, *pos_args)

    next_name = proxy_mode.tracer.get_fresh_qualname("body_graph_")

    proxy_mode.tracer.root.register_module(next_name, body_graph)

    with disable_proxy_modes_tracing():
        example_outs = body_graph(*example_input, *pos_args)

        def expand_tensor(t):
            if isinstance(t, torch.Tensor):
                return t.expand(leading_dim_size, *t.shape)
            return t

        expanded_outs = pytree.tree_map(expand_tensor, example_outs)

    node_args = (body_graph, list(xs), list(pos_args))
    proxy_args = pytree.tree_map(proxy_mode.tracer.unwrap_proxy, node_args)
    out_proxy = proxy_mode.tracer.create_proxy(
        "call_function", func_overload, proxy_args, {}, name="map_impl"
    )
    return track_tensor_tree(
        expanded_outs, out_proxy, constant=None, tracer=proxy_mode.tracer
    )


@map_impl.py_impl(DispatchKey.CompositeExplicitAutograd)
def map_dense(f, xs, pos_args):
    pytrees = [f(*inp, *pos_args) for inp in _unstack_pytree(xs)]
    outs_flatten = pytree.tree_leaves(pytrees)
    if any(
<<<<<<< HEAD
=======
        # pytree.tree_map(lambda elem: not isinstance(elem, torch.Tensor), outs)
>>>>>>> 9f9adc1b
            not isinstance(out, torch.Tensor) for out in outs_flatten if out is not None
        ):
            raise RuntimeError(
                "Expect outputs of map only contains tensors or None. "
                f"Got types {[type(out) for out in outs_flatten]}."
            )
    return _stack_pytree(pytrees)


@map_impl.py_autograd_impl
<<<<<<< HEAD
=======
# @map_impl.py_impl(DispatchKey.Autograd)
>>>>>>> 9f9adc1b
def map_autograd(f, xs, pos_args):
    num_mapped_args = len(xs)
    flat_out = MapAutogradOp.apply(f, num_mapped_args, *xs, *pos_args)
    return flat_out


@map_impl.py_impl(ProxyTorchDispatchMode)
def map_proxy_torch_dispatch_mode(mode, f, xs, args):
    return trace_map(mode, map_impl, f, xs, args)


@map_impl.py_impl(FakeTensorMode)
def map_fake_tensor_mode(mode, f, xs, args):
    with mode:
        return map_dense(f, xs, args)


@map_impl.py_functionalize_impl
def map_functionalize(ctx, f, xs, pos_args):
    unwrapped_xs = ctx.unwrap_tensors(xs)
    unwrapped_args = ctx.unwrap_tensors(pos_args)
    wrapped_fn = ctx.functionalize(_maybe_run_with_interpreter(f))

    with ctx.redispatch_to_next():
        with disable_proxy_modes_tracing():
            example_inputs = (*_unstack_pytree(unwrapped_xs)[0], *unwrapped_args)
        pre_dispatch = hasattr(ctx, "mode") and ctx.mode.pre_dispatch
        if _has_potential_branch_input_mutation(
            f, example_inputs, pre_dispatch=pre_dispatch
        ):
            raise UnsupportedAliasMutationException("torch.map is mutating the input!")

        if _has_potential_branch_input_alias(
            f, example_inputs, pre_dispatch=pre_dispatch
        ):
            raise UnsupportedAliasMutationException("torch.map is aliasing the input!")

        map_return = map_impl(wrapped_fn, unwrapped_xs, unwrapped_args)
        return ctx.wrap_tensors(map_return)<|MERGE_RESOLUTION|>--- conflicted
+++ resolved
@@ -237,10 +237,6 @@
     pytrees = [f(*inp, *pos_args) for inp in _unstack_pytree(xs)]
     outs_flatten = pytree.tree_leaves(pytrees)
     if any(
-<<<<<<< HEAD
-=======
-        # pytree.tree_map(lambda elem: not isinstance(elem, torch.Tensor), outs)
->>>>>>> 9f9adc1b
             not isinstance(out, torch.Tensor) for out in outs_flatten if out is not None
         ):
             raise RuntimeError(
@@ -251,10 +247,7 @@
 
 
 @map_impl.py_autograd_impl
-<<<<<<< HEAD
-=======
 # @map_impl.py_impl(DispatchKey.Autograd)
->>>>>>> 9f9adc1b
 def map_autograd(f, xs, pos_args):
     num_mapped_args = len(xs)
     flat_out = MapAutogradOp.apply(f, num_mapped_args, *xs, *pos_args)
