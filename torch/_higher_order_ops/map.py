# mypy: allow-untyped-defs
import functools
from typing import Callable, Union
from typing_extensions import TypeVarTuple

import torch
import torch.utils._pytree as pytree
from torch._C import DispatchKey
<<<<<<< HEAD
from torch._higher_order_ops.utils import (
    _has_potential_branch_input_alias,
    _has_potential_branch_input_mutation,
    _maybe_run_with_interpreter,
    reenter_make_fx,
    UnsupportedAliasMutationException,
)
=======
from torch._dispatch.python import suspend_functionalization
from torch._higher_order_ops.utils import _maybe_run_with_interpreter, reenter_make_fx
>>>>>>> 02af4e88
from torch._ops import HigherOrderOperator
from torch._subclasses.fake_tensor import FakeTensorMode
from torch.fx.experimental.proxy_tensor import (
    disable_proxy_modes_tracing,
    ProxyTorchDispatchMode,
    track_tensor_tree,
)

from .utils import (
    _stack_pytree,
    _unstack_pytree,
    create_bw_fn,
    materialize_as_graph,
    save_tensors_and_symints_for_backward,
    saved_tensors_and_symints,
    split_into_chunks,
)


class MapImpl(HigherOrderOperator):
    def __init__(self):
        super().__init__("map_impl")

    def __call__(self, *args, **kwargs):
        return super().__call__(*args, **kwargs)


map_impl = MapImpl()


def map(
    f: Callable[[pytree.PyTree, tuple[pytree.PyTree, ...]], pytree.PyTree],
    xs: Union[pytree.PyTree, torch.Tensor],
    *args: TypeVarTuple,
):
    r"""
    Perfoms a map of f with xs. Intuitively, you can think of the semantic being:

    out = []
    for idx in len(xs.size(0)):
        xs_sliced = xs.select(0, idx)
        out.append(f(xs_sliced, *args))
    torch.stack(out)

    .. warning::
        `torch._higher_order_ops.map` is a prototype feature in PyTorch. It currently
        does not support autograd and you may run into miscompiles.
        Read more about feature classification at:
        https://pytorch.org/blog/pytorch-feature-classification-changes/#prototype


    Args:
        f (Callable): a callable that takes an input x, that could either be a single Tensor
            or a nested dict, list of tensors and some additional inputs
        xs: the inputs that're to be mapped over. We'll iterate over the first dim of each x
            and perform f on each slice.

        *args: additional arguments provided to each step of f. They could also be omitted and
            map is able to automatically figure out the read dependency.

    Return:
        the stacked output for each step of f

    Example:

        def f(xs):
            return xs[0] + xs[1] + const1 + const2

        xs = [torch.randn(2, 3), torch.randn(2, 3)]
        const1 = torch.randn(2, 3)
        const2 = torch.randn(2, 3)
        # returns a tensor of shape [2, 2, 3]
        torch._higher_order_ops.map(f, xs)

    """
    flat_xs, xs_spec = pytree.tree_flatten(xs)
    flat_args, args_spec = pytree.tree_flatten(args)
    if not all(isinstance(t, torch.Tensor) for t in flat_xs):
        raise RuntimeError(f"Mapped xs can only consist of tensors. Got xs {flat_xs}.")

    shapes = [xs.shape for xs in flat_xs]
    leading_dim_size = shapes[0][0]
    if leading_dim_size == 0:
        raise RuntimeError("Leading dimensions of mapped xs cannot be 0.")

    if any(cur_shape[0] != leading_dim_size for cur_shape in shapes):
        raise RuntimeError(
            f"Leading dimensions of mapped xs must be consistent. Got shapes {shapes}."
        )

    def run_flattened_map(f, flat_xs, flat_args):
        def wrapped_fn(*flat_args, f, xs_tree_spec, args_tree_spec, num_xs):
            xs = pytree.tree_unflatten(flat_args[:num_xs], xs_tree_spec)
            args = pytree.tree_unflatten(flat_args[num_xs:], args_tree_spec)
            # outs = f(xs, *args)
            # if pytree.tree_any(lambda elem: not isinstance(elem, torch.Tensor) if elem is not None else False, outs):
            #         raise RuntimeError(
            #             "Expect outputs of map only contains tensors or None. "
            #             f"Got types {[type(out) for out in pytree.tree_leaves(outs)]}."
            #         )
            # return outs

            return f(xs, *args)

        inner_f = functools.partial(
            wrapped_fn,
            f=f,
            xs_tree_spec=xs_spec,
            args_tree_spec=args_spec,
            num_xs=len(flat_xs),
        )
        return map_impl(inner_f, flat_xs, flat_args)

    from torch._higher_order_ops.utils import _maybe_compile_and_run_fn

    return _maybe_compile_and_run_fn(run_flattened_map, f, flat_xs, flat_args)


class MapAutogradOp(torch.autograd.Function):
    @staticmethod
    def forward(ctx, f, num_mapped_args, *flat_args):
        ctx._f = f
        ctx._num_mapped_args = num_mapped_args
        ctx._num_pos_args = len(flat_args) - num_mapped_args

        # We snapshot the dispatch keys in forward for materializing the
        # the bw_graph in backward.
        ctx._fw_include_key_set = torch._C._dispatch_tls_local_include_set()
        ctx._fw_exclude_key_set = torch._C._dispatch_tls_local_exclude_set()
        save_tensors_and_symints_for_backward(ctx, flat_args)
        with torch._C._AutoDispatchBelowAutograd():
            return (
                *map_impl(f, flat_args[:num_mapped_args], flat_args[num_mapped_args:]),
            )

    @staticmethod
    def backward(ctx, *flat_grads):
        fw_args = saved_tensors_and_symints(ctx)
        fw_mapped_args, pos_args = split_into_chunks(
            fw_args, [ctx._num_mapped_args, ctx._num_pos_args]
        )
        num_mapped_args = ctx._num_mapped_args
        num_pos_args = ctx._num_pos_args
        num_grads = len(flat_grads)

        ctx._bw_f = create_bw_fn(ctx._f, fw_args)

        # Create a wrapper around thefor the bw_f
        def bw_f_wrapper(*args):
            # Dissect args and re-order them for the ``ctx._bw_f``
            # args provided to the wrapper are composed of [*fw_mapped_args, *flat_grads, *pos_args]
            # The content of ``bw_f_tangents`` are the upstream gradients, i.e. flat_grads
            # The content of ``bw_f_primals`` are the fw_args, i.e., [*fw_mapped_args, *pos_args]
            # The bw_f requires *bw_f_primals, *bw_f_tangents
            fw_m_args, bw_f_tangents, pos_args = split_into_chunks(
                args, [num_mapped_args, num_grads, num_pos_args]
            )
            bw_f_primals = [*fw_m_args, *pos_args]
            return ctx._bw_f(*bw_f_primals, *bw_f_tangents)

        def construct_args_single_step_bw():
            fw_mapped_args_slice = _unstack_pytree(fw_mapped_args)[0]
            flat_grads_slice = _unstack_pytree(flat_grads)[0]
            return *fw_mapped_args_slice, *flat_grads_slice, *pos_args

        args_single_step_bw = construct_args_single_step_bw()

        # TODO: we need to materialize the bw graphs because dynamo is unable to
        # trace through the joint funcion when torch.compile torch.autograd.grad.
        fn_bw_gm = materialize_as_graph(
            bw_f_wrapper,
            args_single_step_bw,
            ctx._fw_include_key_set,
            ctx._fw_exclude_key_set,
            force_enable_grad=True,
        )

        grads = map_impl(fn_bw_gm, fw_mapped_args + list(flat_grads), pos_args)

        return None, None, *grads


def trace_map(proxy_mode, func_overload, f, xs, pos_args):
    leading_dim_size = xs[0].shape[0]

    example_input = _unstack_pytree(xs)[0]
    body_graph = f

    body_graph = reenter_make_fx(body_graph)(*example_input, *pos_args)

    next_name = proxy_mode.tracer.get_fresh_qualname("body_graph_")

    proxy_mode.tracer.root.register_module(next_name, body_graph)

    with disable_proxy_modes_tracing():
        example_outs = body_graph(*example_input, *pos_args)

        def expand_tensor(t):
            if isinstance(t, torch.Tensor):
                return t.expand(leading_dim_size, *t.shape)
            return t

        expanded_outs = pytree.tree_map(expand_tensor, example_outs)

    node_args = (body_graph, list(xs), list(pos_args))
    proxy_args = pytree.tree_map(proxy_mode.tracer.unwrap_proxy, node_args)
    out_proxy = proxy_mode.tracer.create_proxy(
        "call_function", func_overload, proxy_args, {}, name="map_impl"
    )
    return track_tensor_tree(
        expanded_outs, out_proxy, constant=None, tracer=proxy_mode.tracer
    )


@map_impl.py_impl(DispatchKey.CompositeExplicitAutograd)
def map_dense(f, xs, pos_args):
    pytrees = [f(*inp, *pos_args) for inp in _unstack_pytree(xs)]
    outs_flatten = pytree.tree_leaves(pytrees)
    if any(
        not isinstance(out, torch.Tensor) for out in outs_flatten if out is not None
    ):
        raise RuntimeError(
            "Expect outputs of map only contains tensors or None. "
            f"Got types {[type(out) for out in outs_flatten]}."
        )
    return _stack_pytree(pytrees)


@map_impl.py_autograd_impl
# @map_impl.py_impl(DispatchKey.Autograd)
def map_autograd(f, xs, pos_args):
    num_mapped_args = len(xs)
    flat_out = MapAutogradOp.apply(f, num_mapped_args, *xs, *pos_args)
    return flat_out


@map_impl.py_impl(ProxyTorchDispatchMode)
def map_proxy_torch_dispatch_mode(mode, f, xs, args):
    return trace_map(mode, map_impl, f, xs, args)


@map_impl.py_impl(FakeTensorMode)
def map_fake_tensor_mode(mode, f, xs, args):
    with mode:
        return map_dense(f, xs, args)


@map_impl.py_functionalize_impl
def map_functionalize(ctx, f, xs, pos_args):
    from torch._higher_order_ops.utils import _check_alias_and_mutation

    unwrapped_xs = ctx.unwrap_tensors(xs)
    unwrapped_args = ctx.unwrap_tensors(pos_args)
    wrapped_fn = ctx.functionalize(_maybe_run_with_interpreter(f))

    with ctx.redispatch_to_next():
        example_inputs = (*_unstack_pytree(unwrapped_xs)[0], *unwrapped_args)
        pre_dispatch = hasattr(ctx, "mode") and ctx.mode.pre_dispatch
        _check_alias_and_mutation(f, example_inputs, "map", pre_dispatch)
        map_return = map_impl(wrapped_fn, unwrapped_xs, unwrapped_args)
        return ctx.wrap_tensors(map_return)<|MERGE_RESOLUTION|>--- conflicted
+++ resolved
@@ -6,18 +6,8 @@
 import torch
 import torch.utils._pytree as pytree
 from torch._C import DispatchKey
-<<<<<<< HEAD
-from torch._higher_order_ops.utils import (
-    _has_potential_branch_input_alias,
-    _has_potential_branch_input_mutation,
-    _maybe_run_with_interpreter,
-    reenter_make_fx,
-    UnsupportedAliasMutationException,
-)
-=======
 from torch._dispatch.python import suspend_functionalization
 from torch._higher_order_ops.utils import _maybe_run_with_interpreter, reenter_make_fx
->>>>>>> 02af4e88
 from torch._ops import HigherOrderOperator
 from torch._subclasses.fake_tensor import FakeTensorMode
 from torch.fx.experimental.proxy_tensor import (
@@ -246,8 +236,8 @@
     return _stack_pytree(pytrees)
 
 
-@map_impl.py_autograd_impl
-# @map_impl.py_impl(DispatchKey.Autograd)
+# @map_impl.py_autograd_impl
+@map_impl.py_impl(DispatchKey.Autograd)
 def map_autograd(f, xs, pos_args):
     num_mapped_args = len(xs)
     flat_out = MapAutogradOp.apply(f, num_mapped_args, *xs, *pos_args)
