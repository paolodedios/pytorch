--- conflicted
+++ resolved
@@ -377,13 +377,8 @@
         with torch._C._AutoDispatchBelowAutograd():
             out = invoke_subgraph(
                 subgraph,
-<<<<<<< HEAD
-                f"_forward_{identifier}",
-                operands,
-=======
                 f"fw_{identifier}",
                 *operands,
->>>>>>> a7691140
             )
 
         # Check that None is at expected indexes.
@@ -471,11 +466,7 @@
             )
 
         grads = invoke_subgraph(
-<<<<<<< HEAD
-            bw_graph, f"_backward_{identifier}", primals_and_tangents
-=======
             bw_graph, f"bw_{identifier}_{suffix}", *primals_and_tangents
->>>>>>> a7691140
         )[: -output_metadata.num_fw_outs]
         return None, None, None, *grads
 
