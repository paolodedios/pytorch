from __future__ import annotations

import contextlib

import dataclasses
import enum
import functools
import logging
import traceback
import unittest.mock
import weakref
from abc import ABC, abstractmethod
from contextlib import contextmanager
from typing import (
    Any,
    Callable,
    Dict,
    Generic,
    List,
    NamedTuple,
    Optional,
    Set,
    Tuple,
    TypeVar,
)

import torch
from torch.utils._traceback import CapturedTraceback

log = logging.getLogger(__name__)

import sympy

"""
torch._guards is the definitional source of truth for general purpose guard structures.

An important thing to keep in mind here is the preservation of layering. There should be no dynamo notions,
and no guard installation notions here.
"""


class CompileId(NamedTuple):
    frame_id: int
    # This id is per-frame, and counts how many times we've compiled this
    # frame.  This could have been a global id but having this be per-frame
    # gives you a better intuitive sense for how many recompiles have occurred
    # so far.
    frame_compile_id: int
    # TODO: consider also tracking the recompilation count

    def __str__(self):
        return f"{self.frame_id}/{self.frame_compile_id}"


class GuardSource(enum.Enum):
    LOCAL = 0
    GLOBAL = 1
    LOCAL_NN_MODULE = 2
    GLOBAL_NN_MODULE = 3
    CONSTANT = 4
    RANDOM_VALUE = 5
    SHAPE_ENV = 6
    LOCAL_FSDP_MODULE = 7
    GLOBAL_FSDP_MODULE = 8

    def select(self, locals_, globals_):
        # SHAPE_ENV counts as locals, because the guard expressions
        # created by shape env can reference f_locals
        #
        # RANDOM_VALUE counts as locals, because what we do is we run
        # Python RNG and assign it to a temporary, and then perform
        # guard tests on that temporary
        if self in (
            GuardSource.LOCAL,
            GuardSource.LOCAL_NN_MODULE,
            GuardSource.LOCAL_FSDP_MODULE,
            GuardSource.SHAPE_ENV,
            GuardSource.RANDOM_VALUE,
        ):
            return locals_
        if self in (
            GuardSource.GLOBAL,
            GuardSource.GLOBAL_NN_MODULE,
            GuardSource.GLOBAL_FSDP_MODULE,
        ):
            return globals_
        raise NotImplementedError(str(self))

    def is_fsdp_module(self) -> bool:
        return self in (GuardSource.GLOBAL_FSDP_MODULE, GuardSource.LOCAL_FSDP_MODULE)

    def is_nn_module(self) -> bool:
        return (
            self
            in (
                GuardSource.GLOBAL_NN_MODULE,
                GuardSource.LOCAL_NN_MODULE,
            )
            or self.is_fsdp_module()
        )

    def is_local(self):
        return self in (
            GuardSource.LOCAL,
            GuardSource.LOCAL_NN_MODULE,
            GuardSource.LOCAL_FSDP_MODULE,
        )


"""
Base class for a "GuardBuilder" role.

The GuardBuilderBase role is to represent a scope within which to build a guard. The name is a little
confusing, as its not a builder, but for the sake of avoiding a lot of renames and keeping the original reference
to torchdynamo's GuardBuilder.

Note: create_fn is invoked with a GuardBuilderBase and a Guard. A GuardBuilder is chosen based
on GuardSource's select function.

There is value in keeping this GuardBuilderBase empty to keep layering clean.
"""


class GuardBuilderBase:
    pass


class ShapeGuard(NamedTuple):
    expr: sympy.Expr
    stack: CapturedTraceback


@dataclasses.dataclass
class Guard:
    # originating_source is the source that called the make_guard method to
    # construct this guard object. The property name specifies what exactly it
    # is the guard is guarding on.  The meaning of the name is dependent on the
    # create_fn; you must look at the use-site inside create_fn to know what
    # name means.
    #
    # That being said, although you might think this is just a "name", name is
    # usually an arbitrary Python expression that will be evaluated with all
    # globals (and locals, if you create a LOCAL guard) to extract the Python
    # object that we want to perform guard tests on.  This evaluation
    # typically happens in GuardBuilder.eval.  In these cases, name is
    # typically produced by originating_source.name() (not to be confused with
    # GuardSource - the property source).
    #
    # Occasionally, name is not a valid Python expression; sometimes
    # it is meaningless.  Example create_fns that are like this include
    # GRAD_MODE and SHAPE_ENV.
    originating_source: Source
    create_fn: Callable[[GuardBuilderBase, Guard], None]
    is_volatile: bool = False

    # Export only. These values are written to at time of guard check_fn creation.
    guard_types: Optional[List[str]] = None
    code_list: Optional[List[str]] = None
    obj_weakref: Optional[object] = None
    guarded_class_weakref: Optional[type] = None

    stack = None
    user_stack = None

    def __hash__(self):
        return hash((self.name, self.source, id(self.create_fn)))

    def sort_key(self):
        return (
            self.source.value if self.source else -1,
            len(self.name),
            self.name,
            self.inner_create_fn().__code__.co_firstlineno,
        )

    def __lt__(self, other):
        return self.sort_key() < other.sort_key()

    def inner_create_fn(self):
        if isinstance(self.create_fn, functools.partial):
            return self.create_fn.func
        else:
            return self.create_fn

    @property
    def name(self) -> str:
        return self.originating_source.name()

    @property
    def source(self) -> GuardSource:
        return self.originating_source.guard_source()

    @staticmethod
    def weakref_to_str(obj_weakref):
        """
        This is a workaround of a Python weakref bug.

        `obj_weakref` is instance returned by `weakref.ref`,
        `str(obj_weakref)` is buggy if the original obj overrides __getattr__, e.g:

            class MyConfig(dict):
                def __getattr__(self, x):
                    return self[x]

            obj = MyConfig(offset=5)
            obj_weakref = weakref.ref(obj)
            str(obj_weakref)  # raise error: KeyError: '__name__'
        """
        if isinstance(obj_weakref, weakref.ReferenceType):
            obj = obj_weakref()
            if obj is not None:
                return f"<weakref at {hex(id(obj_weakref))}; to '{obj.__class__.__name__}' at {hex(id(obj))}>"
            else:
                return f"<weakref at {hex(id(obj_weakref))}; dead>"
        else:
            return str(obj_weakref)

    def __repr__(self):
        s = f"""
        {self.source.name.lower() if self.source else ""} {repr(self.name)} {self.inner_create_fn().__name__}
        {{
            'guard_types': {self.guard_types},
            'code': {self.code_list},
            'obj_weakref': {self.weakref_to_str(self.obj_weakref)}
            'guarded_class': {self.guarded_class_weakref}
        }}
        """
        return s

    def __str__(self):
        output = f"Name: {repr(self.name)}\n"
        source = self.source.name.lower() if self.source else ""
        output += f"    Source: {source}\n"
        output += f"    Create Function: {self.inner_create_fn().__name__}\n"
        output += f"    Guard Types: {self.guard_types}\n"
        output += f"    Code List: {self.code_list}\n"
        output += f"    Object Weakref: {self.weakref_to_str(self.obj_weakref)}\n"
        output += f"    Guarded Class Weakref: {self.guarded_class_weakref}\n"
        return output

    def create(self, local_builder: GuardBuilderBase, global_builder: GuardBuilderBase):
        return self.create_fn(self.source.select(local_builder, global_builder), self)

    def is_nn_module(self):
        return self.source.is_nn_module()

    def is_fsdp_module(self):
        return self.source.is_fsdp_module()

    def is_local(self):
        return self.source.is_local()

    def set_export_info(self, guard_type, guarded_class, code_list, obj_weakref):
        if not self.guard_types:
            self.guard_types = list()

        self.guard_types.append(guard_type)

        assert self.guarded_class_weakref in (
            guarded_class,
            None,
        ), "Guarded class id must be identical, or None"
        self.guarded_class_weakref = guarded_class

        if not self.code_list:
            self.code_list = code_list
        else:
            self.code_list.extend(code_list)

        assert self.obj_weakref in (
            obj_weakref,
            None,
        ), "Guarded object must be identical, or None"
        self.obj_weakref = obj_weakref


T = TypeVar("T")

"""
Parent structure for guard env expressions.
A GuardEnvExpr can have any subtype.
Note: All subtypes must be handled exhaustively in
torch._dynamo.guards._parse_guard_env_guards to avoid a RuntimeError.
"""


@dataclasses.dataclass
class GuardEnvExpr:
    pass


"""
A class representing a pair of duplicate inputs.
input_pos_a and input_pos_b are input positions we have deduped.
"""


@dataclasses.dataclass
class DuplicateInputs(GuardEnvExpr):
    input_source_a: Source
    input_source_b: Source

    def __post_init__(self):
        assert self.input_source_a != self.input_source_b


"""
Checkpointable is an interface for driving state snapshotting, left purposely vague for now.

copy_graphstate() -> T, a somewhat legacy name, is expected to emit a snapshot of any type that
can also be taken in at restore_graphstate(T) calls.

When to snapshot, is, at the moment, an implementation detail of upstream callers. Checkpointable
does not provide any garuantees around consistency, idempotency, or safety of calling its APIs, yet.

In the future, it will have a closer coupling to a generic Checkpoint management system.
"""


class Checkpointable(ABC, Generic[T]):
    @abstractmethod
    def copy_graphstate(self) -> T:
        ...

    @abstractmethod
    def restore_graphstate(self, state: T):
        ...


"""
The GuardCheckpointState - it is the T of Checkpointable[T] for GuardsContext
"""


class GuardsCheckpointState:
    dynamo_guards: Set[Guard] = set()

    def __init__(self, dynamo_guards):
        self.dynamo_guards = dynamo_guards

    """
    Produces a delta against another GuardsCheckpointState.

    Returns None if no delta is found, otherwise, return a set() of mismatched
    Guard type objects.
    """

    def diff(self, other):
        r = self.dynamo_guards.difference(other.dynamo_guards)
        if len(r) == 0:
            return None
        return r

    def __eq__(self, other):
        return self.diff(other) is None


class ModuleContextCheckpointState:
    nn_modules: Dict[str, torch.nn.Module] = {}

    def __init__(self, nn_modules):
        self.nn_modules = nn_modules

    """
    Produces a delta against another ModuleContextCheckpointState.

    Returns None if no delta is found, otherwise, return a set() of mismatched
    module key names.
    """

    def diff(self, other):
        r = set(self.nn_modules.keys()).difference(set(other.nn_modules.keys()))
        if len(r) == 0:
            return None
        return r

    def __eq__(self, other):
        return self.diff(other) is None


class ModuleContext(Checkpointable[ModuleContextCheckpointState]):
    def __init__(self):
        self.nn_modules: Dict[str, torch.nn.Module] = {}

    def copy_graphstate(self):
        return ModuleContextCheckpointState(dict(self.nn_modules))

    def restore_graphstate(self, state):
        assert isinstance(state, ModuleContextCheckpointState)
        self.nn_modules = state.nn_modules


class GlobalContextCheckpointState:
    global_state: Dict[str, Tuple[Callable, ...]] = {}

    def __init__(self, global_states):
        self.global_state = global_states

    """
    Produces a delta against another GlobalContextCheckpointState.

    Returns None if no delta is found, otherwise, return a set() of mismatched
    global key names.
    """

    def diff(self, other):
        r = set(self.global_state.keys()).difference(set(other.global_state.keys()))
        if len(r) == 0:
            return None
        return r

    def __eq__(self, other):
        return self.diff(other) is None


class GlobalContext(Checkpointable[GlobalContextCheckpointState]):
    """
    This keeps track of the global torch state during tracing of a function.
    For example, torch.is_grad_enabled.
    """

    _supported_global_states = {
        "grad_enabled",
        "torch_function_enabled",
        "autocast_enabled",
        "autocast_cpu_enabled",
        "autocast_gpu_dtype",
        "autocast_cpu_dtype",
        "autocast_cache_enabled",
    }

    def __init__(self):
        self.global_state: Dict[str, Tuple[Callable, ...]] = {}

    def copy_graphstate(self):
        return GlobalContextCheckpointState(dict(self.global_state))

    def restore_graphstate(self, state):
        assert isinstance(state, GlobalContextCheckpointState)
        self.global_state = state.global_state
        assert (
            len(self.global_state) == len(self._supported_global_states)
            and set(self.global_state.keys()) == self._supported_global_states
        ), "Global state mismatch"
        for func, args in self.global_state.values():
            func(args)


"""
A GuardsContext is a checkpointable representation of all the guards in the current tracing
context. It's lifecycle is bound 1:1 to the tracing context, and it should never be instantiated
directly outside of it. For passing around internal state representations of this object,
prefer to extract them with copy_graphstate to produce a GuardsCheckpointState.
"""


# Like a Set[Guard] but will record the user stack on all guards at the
# time they were installed at their destination
class GuardsSet:
    def __init__(self, inner=None):
        if inner is None:
            inner = set()
        self.inner = inner

    def __iter__(self):
        return iter(self.inner)

    def __len__(self):
        return len(self.inner)

    # Subtraction along with bool is typically used to determine the delta of
    # added guards between checkpoints for higher order ops
    def __sub__(self, other):
        return GuardsSet(self.inner - other.inner)

    def __bool__(self):
        return bool(self.inner)

    def add(self, guard: Guard, *, skip=0):
        if guard in self.inner:
            return
        if guard.stack is None:
            guard.stack = CapturedTraceback.extract(skip=1 + skip)
        if guard.user_stack is None:
            guard.user_stack = TracingContext.extract_stack()
        self.inner.add(guard)

    def update(self, *others: Set[Guard]):
        for o in others:
            for g in o:
                self.add(g, skip=1)


class GuardsContext(Checkpointable[GuardsCheckpointState]):
    def __init__(self):
        self.dynamo_guards: GuardsSet = GuardsSet()
        self.aotautograd_guards: List[GuardEnvExpr] = []

    def copy_graphstate(self):
        return GuardsCheckpointState(set(self.dynamo_guards.inner))

    def restore_graphstate(self, state):
        # NB: "steals" the passed in state
        assert isinstance(state, GuardsCheckpointState)
        self.dynamo_guards = GuardsSet(state.dynamo_guards)


_CURRENT_TRACING_CONTEXT = None

"""
TracingContext is the source of truth for all currently accumulated information
needed to trace. Its lifecycle is kept 1:1 when using TorchDynamo, but other systems
are open to managing their own TracingContext with that in mind.

The purpose of TracingContext is not to be a dumping ground, or god object, but rather to avoid
having to plumb complex subsystems across multiple verticals.

Ex: A common example is guard accumulation between dynamo, shape_env, aot_autograd, and inductor.
Accessing the current tracing context via
TracingContext.get() allows users to accumulate their own guards for processing, without needing to know how
to plumb objects back up to where frame interpretation happened.

Note that you can end up with multiple TracingContext for a single compilation
of a frame, as we reset the TracingContext whenever we restart analysis.
CompileContext is a more overarching context that encompasses multiple restarts.
"""


class CompileContext:
    @staticmethod
    def get() -> Optional[CompileContext]:
        return getattr(_TLS, "compile_context", None)

    def __init__(self, compile_id):
        assert compile_id is None or isinstance(compile_id, CompileId)
        self.compile_id = compile_id

    @staticmethod
    def current_compile_id():
        self = CompileContext.get()
        if self is None:
            return None
        return self.compile_id


class TracingContext:
    """
    Provides the currently installed TracingContext, or None.

    Note that it is a staticmethod, and invocations outside of `with tracing()` (see below), are valid but
    will return None.
    """

    @staticmethod
<<<<<<< HEAD
    def get() -> Optional["TracingContext"]:
        return _CURRENT_TRACING_CONTEXT
=======
    def get() -> Optional[TracingContext]:
        return getattr(_TLS, "tracing_context", None)
>>>>>>> 256fed02

    def __init__(self, fake_mode):
        self.guards_context = GuardsContext()
        self.module_context = ModuleContext()
        self.global_context = GlobalContext()
        self.fake_mode = fake_mode
        self.frame_summary_stack = []
        self.loc_in_frame = None
        # this is only set after aot_autograd
        self.fw_metadata = None
        self.params_flat = None
        # this is for extended return calling convention from backend
        # compiler to aot_autograd
        # Per output, what the compiler specified stride of the output is,
        # or None if no stride is known.  This is always the HINT, it
        # is never a SymInt (it would be better if it was a SymInt, but
        # I can't conveniently get this from Inductor atm.  Also, be
        # careful not to accidentally induce guards on the SymInt if
        # you ever do change this in aot_autograd.py; you should check
        # on permutations preferentially.)
        self.output_strides: Optional[List[Optional[List[int]]]] = None

    @staticmethod
    def extract_stack():
        self = TracingContext.get()
        if self is None:
            return traceback.StackSummary()
        stack = list(self.frame_summary_stack)
        if self.loc_in_frame is not None:
            stack.append(self.loc_in_frame)
        return traceback.StackSummary.from_list(stack)

    # Call this when you want to call into some code that isn't necessarily
    # associated with the current frame state
    @staticmethod
    @contextlib.contextmanager
    def clear_frame():
        tc = TracingContext.get()
        assert (
            tc is not None
        ), "Frame context manager must be called within an ongoing trace."
        with unittest.mock.patch.object(
            tc, "frame_summary_stack", []
        ), unittest.mock.patch.object(tc, "loc_in_frame", None):
            yield

    @staticmethod
    @contextlib.contextmanager
    def current_frame(frame_summary):
        tc = TracingContext.get()
        assert (
            tc is not None
        ), "Frame context manager must be called within an ongoing trace."
        tc.frame_summary_stack.append(frame_summary)
        try:
            yield
        finally:
            tc.frame_summary_stack.pop()

    @staticmethod
    @contextlib.contextmanager
    def report_output_strides():
        tc = TracingContext.get()
        if tc is None:
            yield None
            return
        old_output_strides = tc.output_strides
        tc.output_strides = []
        try:
            yield tc.output_strides
        finally:
            tc.output_strides = old_output_strides

    @staticmethod
    def set_current_loc(filename, lineno, frame_name):
        tc = TracingContext.get()
        assert (
            tc is not None
        ), "Loc context manager must be called within an ongoing trace."
        tc.loc_in_frame = traceback.FrameSummary(filename, lineno, frame_name)


@contextmanager
def compile_context(context: CompileContext):
    old_context = getattr(_TLS, "compile_context", None)
    _TLS.compile_context = context
    try:
        yield context
    finally:
        _TLS.compile_context = old_context


@contextmanager
def tracing(context: TracingContext):
<<<<<<< HEAD
    global _CURRENT_TRACING_CONTEXT
    old_context = _CURRENT_TRACING_CONTEXT
    _CURRENT_TRACING_CONTEXT = context
    try:
        yield _CURRENT_TRACING_CONTEXT
    finally:
        _CURRENT_TRACING_CONTEXT = old_context
=======
    """
    This function installs the passed in tracing context as a dynamic scoped
    global variable.

    Calls to TracingContext.get() while not under a `with tracing()` context
    will return None.
    """
    old_context = getattr(_TLS, "tracing_context", None)
    _TLS.tracing_context = context
    try:
        yield context
    except Exception as e:
        if not hasattr(e, "real_stack") and context is not None:
            e.real_stack = context.extract_stack()  # type: ignore[attr-defined]
        raise
    finally:
        if (
            context is not None
            and context.fake_mode is not None
            and context.fake_mode.shape_env is not None
        ):
            context.fake_mode.shape_env.cleanup()
        _TLS.tracing_context = old_context
>>>>>>> 256fed02


# Subclasses can be found in torch/_dynamo/source.py
# TODO(voz): Consider a toplevel torch/_source.py
@dataclasses.dataclass(frozen=True)
class Source:
    def reconstruct(self, codegen):
        raise NotImplementedError()

    def guard_source(self) -> GuardSource:
        raise NotImplementedError()

    def name(self) -> str:
        raise NotImplementedError()

    def make_guard(self, fn, is_volatile=False) -> Guard:
        if self.guard_source() is GuardSource.CONSTANT:
            raise NotImplementedError()
        return Guard(self, fn, is_volatile)

    def is_nn_module(self) -> bool:
        return self.guard_source().is_nn_module()


# Subclasses can be found in torch/_dynamo/source.py
# Note - there is an odd exception to this invariant of a single base,
# see class SuperSource
@dataclasses.dataclass(frozen=True)
class ChainedSource(Source):
    base: Source


def detect_fake_mode(inputs: Any = None):
    """
    Attempts to "detect" what the current fake mode is.  If there is one ambiently
    available from TracingContext, we preferentially use that.  Otherwise, we
    heuristically detect the fake mode via the following sources, in order of
    priority:

        - Currently active fake mode on stack
        - Fake mode associated with passed in tensors (inputs does not
          have to be flattened)
    """
    from torch._subclasses.fake_tensor import FakeTensor, FakeTensorMode
    from torch.utils._pytree import tree_flatten

    fake_modes = []

    context = TracingContext.get()
    if context is not None:
        fake_mode = context.fake_mode
        if fake_mode is not None:
            fake_modes.append((fake_mode, "tracing context", 0))

    from torch.utils._python_dispatch import _get_current_dispatch_mode_stack

    for i, m in enumerate(reversed(_get_current_dispatch_mode_stack())):
        if isinstance(m, FakeTensorMode):
            fake_modes.append((m, "active fake mode", i))

    flat_inputs, _ = tree_flatten(inputs)
    for i, flat_input in enumerate(flat_inputs):
        if isinstance(flat_input, FakeTensor):
            fake_modes.append((flat_input.fake_mode, "fake tensor input", i))

    if fake_modes:
        fake_mode, desc1, i1 = fake_modes[0]
        for m, desc2, i2 in fake_modes[1:]:
            assert (
                fake_mode is m
            ), f"fake mode ({fake_mode}) from {desc1} {i1} doesn't match mode ({m}) from {desc2} {i2}"
        return fake_mode
    else:
        return None


EXPORT_FAKE_MODE = None


@contextlib.contextmanager
def export_fake_mode(fake_mode):
    global EXPORT_FAKE_MODE
    assert EXPORT_FAKE_MODE is None
    EXPORT_FAKE_MODE = fake_mode
    try:
        yield
    finally:
        EXPORT_FAKE_MODE = None<|MERGE_RESOLUTION|>--- conflicted
+++ resolved
@@ -6,6 +6,7 @@
 import enum
 import functools
 import logging
+import threading
 import traceback
 import unittest.mock
 import weakref
@@ -505,7 +506,7 @@
         self.dynamo_guards = GuardsSet(state.dynamo_guards)
 
 
-_CURRENT_TRACING_CONTEXT = None
+_TLS = threading.local()
 
 """
 TracingContext is the source of truth for all currently accumulated information
@@ -552,13 +553,8 @@
     """
 
     @staticmethod
-<<<<<<< HEAD
-    def get() -> Optional["TracingContext"]:
-        return _CURRENT_TRACING_CONTEXT
-=======
     def get() -> Optional[TracingContext]:
         return getattr(_TLS, "tracing_context", None)
->>>>>>> 256fed02
 
     def __init__(self, fake_mode):
         self.guards_context = GuardsContext()
@@ -566,6 +562,12 @@
         self.global_context = GlobalContext()
         self.fake_mode = fake_mode
         self.frame_summary_stack = []
+        # This is morally part of frame_summary_stack, but it is kept separate
+        # for clarity.  As we process a frame, this variable gets updated
+        # to keep track of what line we are in the function.  We make a
+        # function call, this gets cleared and the frame location is pushed
+        # to frame_summary_stack (prepping this variable for the inner frame's
+        # progress)
         self.loc_in_frame = None
         # this is only set after aot_autograd
         self.fw_metadata = None
@@ -603,20 +605,53 @@
         with unittest.mock.patch.object(
             tc, "frame_summary_stack", []
         ), unittest.mock.patch.object(tc, "loc_in_frame", None):
-            yield
+            try:
+                yield
+            except Exception as e:
+                # Prevent real_stack from getting attached
+                #
+                # The invariant is that if an Exception as real_stack, we've
+                # appropriately attached a user stack and we no longer need to
+                # attach anything. Because we cannot conveniently interpose
+                # when an exception is thrown, we instead interpose everywhere
+                # we set what the user stack is set (using the context
+                # manager). However, our compiler stack does "tail calls"
+                # (when it calls into user compiler), at which point the
+                # parent exception frames would incorrectly attach an
+                # incorrect frame.
+                #
+                # However, if, somehow, someone raised an exception with this
+                # scope that had a stack (for example, because they are
+                # restoring the user stack state appropriately as they process
+                # node by node), we should respect it. Thus, we cannot
+                # unconditionally set None.
+                if not hasattr(e, "real_stack"):
+                    e.real_stack = None  # type: ignore[attr-defined]
+                raise
 
     @staticmethod
     @contextlib.contextmanager
     def current_frame(frame_summary):
+        # frame_summary can be None to solely take advantage of real_stack
+        # attachment to thrown exceptions
         tc = TracingContext.get()
         assert (
             tc is not None
         ), "Frame context manager must be called within an ongoing trace."
-        tc.frame_summary_stack.append(frame_summary)
+        if frame_summary is not None:
+            tc.frame_summary_stack.append(frame_summary)
+        old = tc.loc_in_frame
+        tc.loc_in_frame = None
         try:
             yield
+        except Exception as e:
+            if not hasattr(e, "real_stack"):
+                e.real_stack = tc.extract_stack()  # type: ignore[attr-defined]
+            raise
         finally:
-            tc.frame_summary_stack.pop()
+            if frame_summary is not None:
+                tc.frame_summary_stack.pop()
+            tc.loc_in_frame = old
 
     @staticmethod
     @contextlib.contextmanager
@@ -653,15 +688,6 @@
 
 @contextmanager
 def tracing(context: TracingContext):
-<<<<<<< HEAD
-    global _CURRENT_TRACING_CONTEXT
-    old_context = _CURRENT_TRACING_CONTEXT
-    _CURRENT_TRACING_CONTEXT = context
-    try:
-        yield _CURRENT_TRACING_CONTEXT
-    finally:
-        _CURRENT_TRACING_CONTEXT = old_context
-=======
     """
     This function installs the passed in tracing context as a dynamic scoped
     global variable.
@@ -685,7 +711,6 @@
         ):
             context.fake_mode.shape_env.cleanup()
         _TLS.tracing_context = old_context
->>>>>>> 256fed02
 
 
 # Subclasses can be found in torch/_dynamo/source.py
@@ -754,23 +779,11 @@
     if fake_modes:
         fake_mode, desc1, i1 = fake_modes[0]
         for m, desc2, i2 in fake_modes[1:]:
-            assert (
-                fake_mode is m
-            ), f"fake mode ({fake_mode}) from {desc1} {i1} doesn't match mode ({m}) from {desc2} {i2}"
+            assert fake_mode is m, (
+                f"fake mode ({fake_mode}) from {desc1} {i1} doesn't match mode ({m}) from {desc2} {i2}\n\n"
+                f"fake mode from {desc1} {i1} allocated at:\n{fake_mode.stack}\n"
+                f"fake mode from {desc2} {i2} allocated at:\n{m.stack}"
+            )
         return fake_mode
     else:
-        return None
-
-
-EXPORT_FAKE_MODE = None
-
-
-@contextlib.contextmanager
-def export_fake_mode(fake_mode):
-    global EXPORT_FAKE_MODE
-    assert EXPORT_FAKE_MODE is None
-    EXPORT_FAKE_MODE = fake_mode
-    try:
-        yield
-    finally:
-        EXPORT_FAKE_MODE = None+        return None