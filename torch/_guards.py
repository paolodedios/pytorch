from __future__ import annotations

import contextlib
import dataclasses
import enum
import functools
import logging
import re
import sys
import threading
import traceback
import unittest.mock
import weakref
from abc import abstractmethod
from collections import defaultdict
from contextlib import contextmanager
from dataclasses import dataclass
from typing import Any, Generic, NamedTuple, overload, TYPE_CHECKING, TypeVar


if sys.version_info >= (3, 11):
    from typing import dataclass_transform
else:

    def dataclass_transform():
        def decorator(fn):
            return fn

        return decorator


import torch
from torch.utils import _pytree as pytree
from torch.utils._ordered_set import OrderedSet
from torch.utils._python_dispatch import is_traceable_wrapper_subclass
from torch.utils._traceback import CapturedTraceback, format_frame
from torch.utils.weak import WeakTensorKeyDictionary


log = logging.getLogger(__name__)


if TYPE_CHECKING:
    from collections.abc import Callable, Generator, Iterator
    from types import CodeType

    import sympy

    from torch._dynamo.backends.distributed import DDPOptimizerContext
    from torch._dynamo.codegen import PyCodegen
    from torch._functorch._aot_autograd.schemas import ViewAndMutationMeta
    from torch._subclasses.fake_tensor import FakeTensorMode


"""
torch._guards is the definitional source of truth for general purpose guard structures.

An important thing to keep in mind here is the preservation of layering. There should be no dynamo notions,
and no guard installation notions here.
"""

COMPILE_ID_PATTERN = re.compile(r"^(?P<frame_id>\d+)/(?P<frame_compile_id>\d+)$")
CA_COMPILE_ID_PATTERN = re.compile(
    r"^!(?P<compiled_autograd_id>\d+)(?:/(?P<frame_id>\d+)/(?P<frame_compile_id>\d+))?$"
)

# [Note: Updating CompiledId]
#
# CompiledId represents a unique program-level identifier, and we want to keep that
# property as the codebase evolves. This property is relied on even outside of the pytorch
# repo, e.g. tlparse or other internal tooling. The in-memory format can be freely changed,
# as those dependencies only consume the string serialization.
#
# The string form should be:
# 1. Program-level uid: CompileId can uniquely identify a compiled graph.
# 2. Storage efficient: This object is logged in nearly every entry. We should elide symbols when possible.
# 3. Compact: The string form is directly displayed by some tools. Special symbols are okay.


@dataclass(frozen=True, kw_only=True, slots=True)
class CompileId:
    frame_id: int | None
    # This id is per-frame, and counts how many times we've compiled this
    # frame.  This could have been a global id but having this be per-frame
    # gives you a better intuitive sense for how many recompiles have occurred
    # so far.
    frame_compile_id: int | None

    # torch.compiling a compiled autograd graph
    compiled_autograd_id: int | None = None

    # TODO: consider also tracking the recompilation count
    # See Note: Updating CompileId

    def __str__(self) -> str:
        # NOTE: Keep this in sync with both from_string and the tlparse repo
        if self.compiled_autograd_id is not None:
            assert (self.frame_id is None) == (self.frame_compile_id is None)
            frame_str = ""
            if self.frame_id is not None:
                frame_str = f"/{self.frame_id}/{self.frame_compile_id}"

            return f"!{self.compiled_autograd_id}{frame_str}"
        else:
            assert self.frame_id is not None and self.frame_compile_id is not None
            return f"{self.frame_id}/{self.frame_compile_id}"

    @classmethod
    def from_string(cls, compile_id: str | None) -> CompileId | None:
        """
        Factory method that creates a CompileId from its string representation.
        Keep this in sync with the __str__ method.
        """
        if compile_id is None:
            return None
        try:
            for pattern in (COMPILE_ID_PATTERN, CA_COMPILE_ID_PATTERN):
                if match := pattern.match(compile_id):
                    groups = match.groupdict()
                    for k, v in groups.items():
                        if v is not None:
                            groups[k] = int(v)
                    return cls(**groups)  # type: ignore[arg-type]
            else:
                raise ValueError

        except Exception as e:
            raise ValueError(f"Invalid compile_id '{compile_id}'") from e


class TraceId(NamedTuple):
    compile_id: CompileId
    # This starts off as 0, and every time we restart analysis it goes
    # up by one
    attempt: int

    def __str__(self) -> str:
        # Keep this in sync with tlparse repo
        if self.attempt == 0:
            return str(self.compile_id)
        else:
            return f"{self.compile_id}_{self.attempt}"


class GuardSource(enum.Enum):
    LOCAL = 0
    GLOBAL = 1
    LOCAL_SPECIALIZED_NN_MODULE = 2
    GLOBAL_SPECIALIZED_NN_MODULE = 3
    CONSTANT = 4
    RANDOM_VALUE = 5
    SHAPE_ENV = 6
    LOCAL_FSDP_MODULE = 7
    GLOBAL_FSDP_MODULE = 8
    BACKWARD_STATE = 9
    EPHEMERAL = 10
    SYNTHETIC_LOCAL = 11
    LOCAL_UNSPECIALIZED_NN_MODULE = 12
    GLOBAL_UNSPECIALIZED_NN_MODULE = 13
    LOCAL_UNSPECIALIZED_BUILTIN_NN_MODULE = 14
    GLOBAL_UNSPECIALIZED_BUILTIN_NN_MODULE = 15
    TEMP_LOCAL = 16

    def is_fsdp_module(self) -> bool:
        return self in (GuardSource.GLOBAL_FSDP_MODULE, GuardSource.LOCAL_FSDP_MODULE)

    def is_specialized_nn_module(self) -> bool:
        import torch._dynamo.config as config

        if config._unsafe_skip_fsdp_module_guards:
            return (
                self
                in (
                    GuardSource.GLOBAL_SPECIALIZED_NN_MODULE,
                    GuardSource.LOCAL_SPECIALIZED_NN_MODULE,
                )
                or self.is_fsdp_module()
            )
        return self in (
            GuardSource.GLOBAL_SPECIALIZED_NN_MODULE,
            GuardSource.LOCAL_SPECIALIZED_NN_MODULE,
        )

    def is_unspecialized_nn_module(self) -> bool:
        return self in (
            GuardSource.GLOBAL_UNSPECIALIZED_NN_MODULE,
            GuardSource.LOCAL_UNSPECIALIZED_NN_MODULE,
            GuardSource.GLOBAL_UNSPECIALIZED_BUILTIN_NN_MODULE,
            GuardSource.LOCAL_UNSPECIALIZED_BUILTIN_NN_MODULE,
        )

    def is_unspecialized_builtin_nn_module(self) -> bool:
        return self in (
            GuardSource.GLOBAL_UNSPECIALIZED_BUILTIN_NN_MODULE,
            GuardSource.LOCAL_UNSPECIALIZED_BUILTIN_NN_MODULE,
        )

    def is_local(self) -> bool:
        return self in (
            GuardSource.LOCAL,
            GuardSource.LOCAL_SPECIALIZED_NN_MODULE,
            GuardSource.LOCAL_FSDP_MODULE,
            GuardSource.LOCAL_UNSPECIALIZED_NN_MODULE,
            GuardSource.LOCAL_UNSPECIALIZED_BUILTIN_NN_MODULE,
        )


"""
Base class for a "GuardBuilder" role.

The GuardBuilderBase role is to represent a scope within which to build a guard. The name is a little
confusing, as its not a builder, but for the sake of avoiding a lot of renames and keeping the original reference
to torchdynamo's GuardBuilder.

Note: create_fn is invoked with a GuardBuilderBase and a Guard. A GuardBuilder is chosen based
on GuardSource's select function.

There is value in keeping this GuardBuilderBase empty to keep layering clean.
"""


class GuardBuilderBase:
    pass


@dataclasses.dataclass(frozen=True)
class SLoc:
    framework_loc: traceback.FrameSummary | str | None
    maybe_user_loc: str | None

    def __str__(self) -> str:
        floc = (
            self.framework_loc
            if isinstance(self.framework_loc, str)
            else format_frame(self.framework_loc)
        )
        if self.maybe_user_loc is not None:
            return f"{self.maybe_user_loc} ({floc})"
        else:
            return f"({floc})"


class ShapeGuard(NamedTuple):
    expr: sympy.logic.boolalg.Boolean
    sloc: SLoc
    size_oblivious: bool


@dataclasses.dataclass(slots=True)
class Guard:
    # originating_source is the source that called the make_guard method to
    # construct this guard object. The property name specifies what exactly it
    # is the guard is guarding on.  The meaning of the name is dependent on the
    # create_fn; you must look at the use-site inside create_fn to know what
    # name means.
    #
    # That being said, although you might think this is just a "name", name is
    # usually an arbitrary Python expression that will be evaluated with all
    # globals (and locals, if you create a LOCAL guard) to extract the Python
    # object that we want to perform guard tests on.  This evaluation
    # typically happens in GuardBuilder.eval.  In these cases, name is
    # typically produced by originating_source.name (not to be confused with
    # GuardSource - the property source).
    #
    # Occasionally, name is not a valid Python expression; sometimes
    # it is meaningless.  Example create_fns that are like this include
    # GRAD_MODE and SHAPE_ENV.
    originating_source: Source
    create_fn: Callable[[GuardBuilderBase, Guard], None]

    # Export only. These values are written to at time of guard check_fn creation.
    guard_types: list[str] | None = None
    code_list: list[str] | None = None
    obj_weakref: object | None = None
    guarded_class_weakref: weakref.ReferenceType[Any] | None = None

    stack: CapturedTraceback | None = None
    user_stack: traceback.StackSummary | None = None
    _hash: int | None = None
    _unserializable: bool = False

    def __hash__(self) -> int:
        if self._hash is None:
            self._hash = hash((self.name, self.source, id(self.create_fn)))
        return self._hash

    def sort_key(self) -> tuple[bool, int, int, str, int]:
        # Put the duplicate input guards at the end. The duplicate guards have
        # two sources while guard.name only considers one source.

        is_duplicate_input = (
            isinstance(self.create_fn, functools.partial)
            and self.create_fn.func is torch._dynamo.guards.GuardBuilder.DUPLICATE_INPUT
        )
        return (
            is_duplicate_input,
            self.source.value if self.source else -1,
            len(self.name),
            self.name,
            self.inner_create_fn().__code__.co_firstlineno,
        )

    def __lt__(self, other: Guard) -> bool:
        return self.sort_key() < other.sort_key()

    def inner_create_fn(self) -> Callable[[GuardBuilderBase, Guard], Any]:
        if isinstance(self.create_fn, functools.partial):
            return self.create_fn.func
        else:
            return self.create_fn

    @property
    def name(self) -> str:
        return self.originating_source.name

    @property
    def source(self) -> GuardSource:
        return self.originating_source.guard_source

    @staticmethod
    def weakref_to_str(obj_weakref: object) -> str:
        """
        This is a workaround of a Python weakref bug.

        `obj_weakref` is instance returned by `weakref.ref`,
        `str(obj_weakref)` is buggy if the original obj overrides __getattr__, e.g:

            class MyConfig(dict):
                def __getattr__(self, x):
                    return self[x]

            obj = MyConfig(offset=5)
            obj_weakref = weakref.ref(obj)
            str(obj_weakref)  # raise error: KeyError: '__name__'
        """
        if isinstance(obj_weakref, weakref.ReferenceType):
            obj = obj_weakref()
            if obj is not None:
                return f"<weakref at {hex(id(obj_weakref))}; to '{obj.__class__.__name__}' at {hex(id(obj))}>"
            else:
                return f"<weakref at {hex(id(obj_weakref))}; dead>"
        else:
            return str(obj_weakref)

    def __repr__(self) -> str:
        s = f"""
        {self.source.name.lower() if self.source else ""} {repr(self.name)} {self.inner_create_fn().__name__}
        {{
            'guard_types': {self.guard_types},
            'code': {self.code_list},
            'obj_weakref': {self.weakref_to_str(self.obj_weakref)}
            'guarded_class': {self.guarded_class_weakref}
        }}
        """
        return s

    def __str__(self) -> str:
        output = f"Name: {repr(self.name)}\n"
        source = self.source.name.lower() if self.source else ""
        output += f"    Source: {source}\n"
        output += f"    Create Function: {self.inner_create_fn().__name__}\n"
        output += f"    Guard Types: {self.guard_types}\n"
        output += f"    Code List: {self.code_list}\n"
        output += f"    Object Weakref: {self.weakref_to_str(self.obj_weakref)}\n"
        output += f"    Guarded Class Weakref: {self.guarded_class_weakref}\n"
        return output

    def create(self, builder: GuardBuilderBase) -> Any:
        try:
            return self.create_fn(builder, self)
        except Exception:
            log.exception("Error while creating guard:\n%s", str(self).rstrip())
            if self.stack:
                log.error("Created at:\n%s", "".join(self.stack.format()[-4:]).rstrip())
            raise

    def is_specialized_nn_module(self) -> bool:
        return self.source.is_specialized_nn_module()

    def is_fsdp_module(self) -> bool:
        return self.source.is_fsdp_module()

    def is_local(self) -> bool:
        return self.source.is_local()

    def create_fn_name(self) -> str:
        if isinstance(self.create_fn, functools.partial):
            create_fn = self.create_fn.func  # type: ignore[attr-defined]
        else:
            create_fn = self.create_fn
        return create_fn.__name__

    def set_export_info(
        self,
        guard_type: str,
        guarded_class: weakref.ReferenceType[Any] | None,
        code_list: list[str],
        obj_weakref: object,
    ) -> None:
        if not self.guard_types:
            self.guard_types = []

        self.guard_types.append(guard_type)

        assert self.guarded_class_weakref in (
            guarded_class,
            None,
        ), "Guarded class id must be identical, or None"
        self.guarded_class_weakref = guarded_class

        if not self.code_list:
            self.code_list = code_list
        else:
            self.code_list.extend(code_list)

        # Some objects are ephemeral, e.g., list[slice(1, 2)]. If we have
        # multiple guards on the same object, the weakref can die between the
        # invocation of set_export_info calls. So a dead weakref is also
        # acceptable.
        assert (
            self.obj_weakref in (obj_weakref, None)
            or callable(self.obj_weakref)
            and self.obj_weakref() is None
        ), "Guarded object must be identical, None or ephemeral (dead weakref)"
        self.obj_weakref = obj_weakref


T = TypeVar("T")

"""
Parent structure for guard env expressions.
A GuardEnvExpr can have any subtype.
Note: All subtypes must be handled exhaustively in
torch._dynamo.guards._parse_guard_env_guards to avoid a RuntimeError.
"""


@dataclasses.dataclass(frozen=True)
class GuardEnvExpr:
    pass


"""
A class representing a pair of duplicate inputs.
input_pos_a and input_pos_b are input positions we have deduped.
"""


@dataclasses.dataclass(frozen=True)
class DuplicateInputs(GuardEnvExpr):
    input_source_a: Source
    input_source_b: Source

    def __post_init__(self) -> None:
        assert self.input_source_a != self.input_source_b


"""
A class representing storage overlap relations among inputs that aliases the same storage.

Given that a set of tensors alias the same storage, this guard checks whether they actually
have overlapping storages.

While non_overlapping_sources represent input tensors that definitely don't have any storage
overlapping with any other input, overlapping_sources represent tensors that either:

1. Do overlap some other input tensor
2. Might not overlap some other input tensor, but we are not sure
"""


@dataclasses.dataclass(frozen=True)
class StorageOverlap(GuardEnvExpr):
    overlapping_sources: list[Source]
    non_overlapping_sources: list[Source]


"""
Checkpointable is an interface for driving state snapshotting, left purposely vague for now.

copy_graphstate() -> T, a somewhat legacy name, is expected to emit a snapshot of any type that
can also be taken in at restore_graphstate(T) calls.

When to snapshot, is, at the moment, an implementation detail of upstream callers. Checkpointable
does not provide any guarantees around consistency, idempotency, or safety of calling its APIs, yet.

In the future, it will have a closer coupling to a generic Checkpoint management system.
"""


class Checkpointable(Generic[T]):
    @abstractmethod
    def copy_graphstate(self) -> T: ...

    @abstractmethod
    def restore_graphstate(self, state: T) -> None: ...


class GuardsCheckpointState:
    """
    The GuardCheckpointState - it is the T of Checkpointable[T] for GuardsContext
    """

    dynamo_guards: OrderedSet[Guard]

    def __init__(self, dynamo_guards: OrderedSet[Guard]) -> None:
        self.dynamo_guards = dynamo_guards

<<<<<<< HEAD
    def diff(self, other: GuardsCheckpointState) -> Optional[OrderedSet[Guard]]:
=======
    def diff(self, other: GuardsCheckpointState) -> set[Guard] | None:
>>>>>>> a8389ef1
        """
        Produces a delta against another GuardsCheckpointState.

        Returns None if no delta is found, otherwise, return an OrderedSet() of mismatched
        Guard type objects.
        """
        r = self.dynamo_guards.difference(other.dynamo_guards)
        if len(r) == 0:
            return None
        return r

    def __eq__(self, other: object) -> bool:
        if not isinstance(other, GuardsCheckpointState):
            return False
        return self.diff(other) is None


class ModuleContextCheckpointState:
    nn_modules: dict[str, torch.nn.Module] = {}

    def __init__(self, nn_modules: dict[str, torch.nn.Module]) -> None:
        self.nn_modules = nn_modules

    def diff(self, other: ModuleContextCheckpointState) -> set[str] | None:
        """
        Produces a delta against another ModuleContextCheckpointState.

        Returns None if no delta is found, otherwise, return a set() of mismatched
        module key names.
        """
        r = set(self.nn_modules.keys()).difference(set(other.nn_modules.keys()))
        if len(r) == 0:
            return None
        return r

    def __eq__(self, other: object) -> bool:
        if not isinstance(other, ModuleContextCheckpointState):
            return False
        return self.diff(other) is None


class ModuleContext(Checkpointable[ModuleContextCheckpointState]):
    def __init__(self) -> None:
        self.nn_modules: dict[str, Any] = {}

    def copy_graphstate(self) -> ModuleContextCheckpointState:
        return ModuleContextCheckpointState(dict(self.nn_modules))

    def restore_graphstate(self, state: ModuleContextCheckpointState) -> None:
        assert isinstance(state, ModuleContextCheckpointState)
        self.nn_modules = state.nn_modules


class GlobalContextCheckpointState:
    global_state: dict[str, tuple[Callable, Any]] = {}

    def __init__(self, global_states: dict[str, tuple[Callable, Any]]) -> None:
        self.global_state = global_states

    def diff(self, other: GlobalContextCheckpointState) -> set[str] | None:
        """
        Produces a delta against another GlobalContextCheckpointState.

        Returns None if no delta is found, otherwise, return a set() of mismatched
        global key names.
        """
        r = set(self.global_state.keys()).difference(set(other.global_state.keys()))
        if len(r) == 0:
            return None
        return r

    def __eq__(self, other: object) -> bool:
        if not isinstance(other, GlobalContextCheckpointState):
            return False
        return self.diff(other) is None


class GlobalContext(Checkpointable[GlobalContextCheckpointState]):
    """
    This keeps track of the global torch state during tracing of a function.
    For example, torch.is_grad_enabled.
    """

    _supported_global_states = {
        "grad_enabled",
        "autocast_enabled",
        "autocast_cpu_enabled",
        "autocast_gpu_dtype",
        "autocast_cpu_dtype",
        "autocast_cache_enabled",
    }

    def __init__(self) -> None:
        self.global_state: dict[str, tuple[Callable, Any]] = {}

    def copy_graphstate(self) -> GlobalContextCheckpointState:
        return GlobalContextCheckpointState(self.global_state)

    def restore_graphstate(self, state: GlobalContextCheckpointState) -> None:
        assert isinstance(state, GlobalContextCheckpointState)
        self.global_state = state.global_state
        assert (
            len(self.global_state) == len(self._supported_global_states)
            and set(self.global_state.keys()) == self._supported_global_states
        ), "Global state mismatch"
        for func, args in self.global_state.values():
            func(args)


# Like a Set[Guard] but will record the user stack on all guards at the
# time they were installed at their destination
class GuardsSet:
<<<<<<< HEAD
    def __init__(self, inner: Optional[OrderedSet[Guard]] = None) -> None:
=======
    def __init__(self, inner: set[Guard] | None = None) -> None:
>>>>>>> a8389ef1
        if inner is None:
            self.inner: OrderedSet[Guard] = OrderedSet()
        else:
            self.inner = inner

    def __iter__(self) -> Iterator[Guard]:
        return iter(self.inner)

    def __len__(self) -> int:
        return len(self.inner)

    # Subtraction along with bool is typically used to determine the delta of
    # added guards between checkpoints for higher order ops
    def __sub__(self, other: GuardsSet) -> GuardsSet:
        return GuardsSet(self.inner - other.inner)

    def __bool__(self) -> bool:
        return bool(self.inner)

    def add(
        self, guard: Guard, *, collect_debug_stack: bool = True, skip: int = 0
    ) -> None:
        if guard in self.inner:
            return
        if collect_debug_stack:
            if guard.stack is None:
                guard.stack = CapturedTraceback.extract(skip=1 + skip)
        if guard.user_stack is None:
            guard.user_stack = TracingContext.extract_stack()
        self.inner.add(guard)

    def update(self, *others: set[Guard]) -> None:
        for o in others:
            for g in o:
                self.add(g, skip=1)

    def remove_guards_with_source(self, source: Source) -> None:
        """Delete all guards that contains a given source"""
        from ._dynamo.source import is_from_source

        self.inner = OrderedSet(
            g for g in self.inner if not is_from_source(g.originating_source, source)
        )


"""
A GuardsContext is a checkpointable representation of all the guards in the current tracing
context. It's lifecycle is bound 1:1 to the tracing context, and it should never be instantiated
directly outside of it. For passing around internal state representations of this object,
prefer to extract them with copy_graphstate to produce a GuardsCheckpointState.
"""


class GuardsContext(Checkpointable[GuardsCheckpointState]):
    def __init__(self) -> None:
        self.dynamo_guards: GuardsSet = GuardsSet()
        self.aotautograd_guards: list[GuardEnvExpr] = []

    def copy_graphstate(self) -> GuardsCheckpointState:
        return GuardsCheckpointState(OrderedSet(self.dynamo_guards.inner))

    def restore_graphstate(self, state: GuardsCheckpointState) -> None:
        # NB: "steals" the passed in state
        assert isinstance(state, GuardsCheckpointState)
        self.dynamo_guards = GuardsSet(state.dynamo_guards)


class HopSubgraphCache:
    @abstractmethod
    def add_dynamo_installed_submodule(self, fn_id: int, identifier: str) -> None: ...

    @abstractmethod
    def get_dynamo_installed_submodules(self, fn_id: int) -> list[str]: ...

    @abstractmethod
    def add_autograd_key_entry(self, identifier: str, key: Callable) -> None: ...

    @abstractmethod
    def get_autograd_key_entry(self, identifier: str) -> Callable | None: ...

    @abstractmethod
    def add_proxy_dispatch_entry(self, identifier: str, key: Callable) -> None: ...

    @abstractmethod
    def get_proxy_dispatch_entry(self, identifier: str) -> Callable | None: ...

    @abstractmethod
    def add_lazy_bwd_entry(
        self,
        identifier: str,
        tangent_metadata: tuple[object],
        gmod: torch.fx.GraphModule,
    ) -> int: ...

    @abstractmethod
    def get_lazy_bwd_entry(
        self, identifier: str, tangent_metadata: tuple[object]
    ) -> tuple[torch.fx.GraphModule | None, int | None]: ...


class InvokeSubgraphCache(HopSubgraphCache):
    def __init__(self) -> None:
        self.autograd_cache: dict[str, Callable] = {}
        self.proxy_dispatch_cache: dict[str, Callable] = {}
        self.dynamo_installed_submodules: dict[int, list[str]] = defaultdict(list)
        self.lazy_bwd_cache: dict[
            str, dict[tuple[object], tuple[torch.fx.GraphModule, int]]
        ] = defaultdict(dict)
        self.effects_cache: dict[
            str, set
        ] = {}  # Maps identifier -> set of effect types

    def add_dynamo_installed_submodule(self, fn_id: int, identifier: str) -> None:
        self.dynamo_installed_submodules[fn_id].append(identifier)

    def get_dynamo_installed_submodules(self, fn_id: int) -> list[str]:
        return self.dynamo_installed_submodules.get(fn_id, [])

    def add_autograd_key_entry(self, identifier: str, key: Callable) -> None:
        self.autograd_cache[identifier] = key

    def get_autograd_key_entry(self, identifier: str) -> Callable | None:
        return self.autograd_cache.get(identifier, None)

    def add_proxy_dispatch_entry(self, identifier: str, key: Callable) -> None:
        self.proxy_dispatch_cache[identifier] = key

    def get_proxy_dispatch_entry(self, identifier: str) -> Callable | None:
        return self.proxy_dispatch_cache.get(identifier, None)

    def add_lazy_bwd_entry(
        self,
        identifier: str,
        tangent_metadata: tuple[object],
        gmod: torch.fx.GraphModule,
    ) -> int:
        # Save the number of existing graph modules in the dictionary to get the suffix
        num_gmods = len(self.lazy_bwd_cache[identifier])
        self.lazy_bwd_cache[identifier][tangent_metadata] = (gmod, num_gmods)
        return num_gmods

    def get_lazy_bwd_entry(
        self, identifier: str, tangent_metadata: tuple[object]
    ) -> tuple[torch.fx.GraphModule | None, int | None]:
        if identifier not in self.lazy_bwd_cache:
            return (None, None)

        return self.lazy_bwd_cache[identifier].get(tangent_metadata, (None, None))

    def add_effects(self, identifier: str, effects: set) -> None:
        """Store the effect types for a given invoke_subgraph identifier."""
        if prev_effects := self.effects_cache.get(identifier, None):
            assert effects == prev_effects, (
                "Different number of effects were found for invoke_subgraph "
                f"call with identifier {identifier}. \n"
                f"Previously we had the following effects: {prev_effects}.\n"
                f"But now we have: {effects}."
            )
        self.effects_cache[identifier] = effects

    def get_effects(self, identifier: str) -> set | None:
        """Retrieve the effect types for a given invoke_subgraph identifier."""
        return self.effects_cache.get(identifier, None)


class HopDispatchSetCache:
    def __init__(self) -> None:
        # Delayed import to avoid circular dependency
        from torch._higher_order_ops.invoke_subgraph import invoke_subgraph

        self.hop_cache_map = {invoke_subgraph: InvokeSubgraphCache()}

    def get_cache(self, op: torch._ops.HigherOrderOperator) -> HopSubgraphCache | None:
        if op not in self.hop_cache_map:
            return None
        return self.hop_cache_map[op]  # type: ignore[index]


_TLS = threading.local()

"""
TracingContext is the source of truth for all currently accumulated information
needed to trace. Its lifecycle is kept 1:1 when using TorchDynamo, but other systems
are open to managing their own TracingContext with that in mind.

The purpose of TracingContext is not to be a dumping ground, or god object, but rather to avoid
having to plumb complex subsystems across multiple verticals.

Ex: A common example is guard accumulation between dynamo, shape_env, aot_autograd, and inductor.
Accessing the current tracing context via
TracingContext.get() allows users to accumulate their own guards for processing, without needing to know how
to plumb objects back up to where frame interpretation happened.

Note that you can end up with multiple TracingContext for a single compilation
of a frame, as we reset the TracingContext whenever we restart analysis.
CompileContext is a more overarching context that encompasses multiple restarts.
"""


class CompileContext:
    @staticmethod
    def get() -> CompileContext:
        assert _TLS.compile_context is not None
        return _TLS.compile_context

    @staticmethod
    def try_get() -> CompileContext | None:
        return getattr(_TLS, "compile_context", None)

    def __init__(self, compile_id: CompileId | None) -> None:
        assert compile_id is None or isinstance(compile_id, CompileId)
        self.compile_id: CompileId | None = compile_id
        self.attempt = 0
        # Verbose ShapeEnv guards produced.
        self.shape_env_guards: list[str] = []

    @staticmethod
    def current_compile_id() -> CompileId | None:
        self = CompileContext.try_get()
        if self is None:
            return None
        return self.compile_id

    @staticmethod
    def current_trace_id() -> TraceId | None:
        self = CompileContext.try_get()
        if self is None:
            return None
        if self.compile_id is None:
            return None
        return TraceId(self.compile_id, self.attempt)


class TracingContext:
    """
    Provides the currently installed TracingContext, or None.

    Note that it is a staticmethod, and invocations outside of `with tracing()` (see below), are valid but
    will return None.
    """

    @staticmethod
    def try_get() -> TracingContext | None:
        return getattr(_TLS, "tracing_context", None)

    @staticmethod
    def get() -> TracingContext:
        if ctx := TracingContext.try_get():
            return ctx
        raise RuntimeError(
            "TracingContext.get() must be called within an ongoing trace."
        )

    def __init__(self, fake_mode: FakeTensorMode | None) -> None:
        self.guards_context = GuardsContext()
        self.module_context = ModuleContext()
        self.global_context = GlobalContext()
        self.previously_inlined_functions: dict[Any, Any] = dict()
        self.previously_cleaned_instructions: dict[Any, Any] = dict()
        self.fake_mode: FakeTensorMode | None = fake_mode
        self.frame_summary_stack: list[traceback.FrameSummary] = []
        # This is morally part of frame_summary_stack, but it is kept separate
        # for clarity.  As we process a frame, this variable gets updated
        # to keep track of what line we are in the function.  We make a
        # function call, this gets cleared and the frame location is pushed
        # to frame_summary_stack (prepping this variable for the inner frame's
        # progress)
        self.loc_in_frame: tuple[str, int, str] | None = None
        # this is only set after aot_autograd
        self.fw_metadata: ViewAndMutationMeta | None = None
        # this is only set when the DDPOptimizer is used
        self.ddp_optimizer_ctx: DDPOptimizerContext | None = None
        # this is only set after aot_autograd
        self.aot_graph_name: list[str] | None = None
        self.params_flat: list[Any] | None = None
        self.params_flat_unwrap_subclasses: list[Any] | None = None
        self.params_unwrapped_to_flat_index: list[Any] | None = None
        # this is for extended return calling convention from backend
        # compiler to aot_autograd
        # Per output, what the compiler specified stride of the output is,
        # or None if no stride is known.  This is always the HINT, it
        # is never a SymInt (it would be better if it was a SymInt, but
        # I can't conveniently get this from Inductor atm.  Also, be
        # careful not to accidentally induce guards on the SymInt if
        # you ever do change this in aot_autograd.py; you should check
        # on permutations preferentially.)
        self.output_strides: list[tuple[int, ...] | None] | None = None
        # When this is True, whenever we encounter an int in Dynamo tracing,
        # we will (1) force unspec it and (2) force it as a size-like unbacked
        # integer.  This is currently used when processing certain lists of
        # ints that are known to be size-like and may have 0/1 entries that we
        # must not specialize on.
        self.force_unspec_int_unbacked_size_like = False
        # See note [Tensor Fakification and Symbol Caching]
        self.tensor_to_context = WeakTensorKeyDictionary()

        # If this true, Aot Autograd will return output Fake Tensors with appropriate
        # meta on the first invocation
        # see note: [Returning Fake Tensors on First AOT Autograd Call]
        self.fakify_first_call = False
        self.hop_dispatch_set_cache = HopDispatchSetCache()
        # list of code objects for inlined functions
        self.traced_code: list[CodeType] = []

    def clear(self) -> None:
        # Look at the note in output_graph.py in function `save_global_state`
        # for the context on clearing global context.
        self.global_context.global_state = {}
        self.previously_inlined_functions.clear()
        self.previously_cleaned_instructions.clear()

    @staticmethod
    @contextmanager
    def patch(**kwargs: Any) -> Generator[None, None, None]:
        prior = {}
        ctx = TracingContext.get()

        for key in kwargs:
            # KeyError on invalid entry
            prior[key] = getattr(ctx, key)
        for key, val in kwargs.items():
            setattr(ctx, key, val)
        try:
            yield
        finally:
            for key, val in prior.items():
                setattr(ctx, key, val)

    @staticmethod
    def extract_stack() -> traceback.StackSummary:
        self = TracingContext.try_get()
        if self is None:
            return traceback.StackSummary()
        stack = self.frame_summary_stack
        if self.loc_in_frame is not None:
            stack = stack + [self._populate_loc_in_frame_summary()]
        return traceback.StackSummary.from_list(stack)

    def _populate_loc_in_frame_summary(self) -> traceback.FrameSummary:
        assert self.loc_in_frame is not None
        filename, lineno, frame_name = self.loc_in_frame
        return traceback.FrameSummary(filename, lineno, frame_name, lookup_line=False)

    # Call this when you want to call into some code that isn't necessarily
    # associated with the current frame state
    @staticmethod
    @contextlib.contextmanager
    def clear_frame() -> Generator[None, None, None]:
        tc = TracingContext.get()
        with (
            unittest.mock.patch.object(tc, "frame_summary_stack", []),
            unittest.mock.patch.object(tc, "loc_in_frame", None),
        ):
            try:
                yield
            except Exception as e:
                # Prevent real_stack from getting attached
                #
                # The invariant is that if an Exception as real_stack, we've
                # appropriately attached a user stack and we no longer need to
                # attach anything. Because we cannot conveniently interpose
                # when an exception is thrown, we instead interpose everywhere
                # we set what the user stack is set (using the context
                # manager). However, our compiler stack does "tail calls"
                # (when it calls into user compiler), at which point the
                # parent exception frames would incorrectly attach an
                # incorrect frame.
                #
                # However, if, somehow, someone raised an exception with this
                # scope that had a stack (for example, because they are
                # restoring the user stack state appropriately as they process
                # node by node), we should respect it. Thus, we cannot
                # unconditionally set None.
                if not hasattr(e, "real_stack"):
                    e.real_stack = None  # type: ignore[attr-defined]
                raise

    @staticmethod
    @contextlib.contextmanager
    def current_frame(
        frame_summary: traceback.FrameSummary | None,
    ) -> Generator[None, None, None]:
        # frame_summary can be None to solely take advantage of real_stack
        # attachment to thrown exceptions
        tc = TracingContext.get()
        if frame_summary is not None:
            tc.frame_summary_stack.append(frame_summary)
        old = tc.loc_in_frame
        tc.loc_in_frame = None
        try:
            yield
        except Exception as e:
            if not hasattr(e, "real_stack"):
                e.real_stack = tc.extract_stack()  # type: ignore[attr-defined]
            raise
        finally:
            if frame_summary is not None:
                tc.frame_summary_stack.pop()
            tc.loc_in_frame = old

    @staticmethod
    @contextlib.contextmanager
    def report_output_strides() -> Generator[
        list[tuple[int, ...] | None] | None, None, None
    ]:
        tc = TracingContext.try_get()
        if tc is None:
            yield None
            return
        old_output_strides = tc.output_strides
        tc.output_strides = []
        try:
            yield tc.output_strides
        finally:
            tc.output_strides = old_output_strides

    @staticmethod
    def set_current_loc(filename: str, lineno: int, frame_name: str) -> None:
        # Save the current location in the frame. Lazily generate the
        # framesummary.
        TracingContext.get().loc_in_frame = (filename, lineno, frame_name)

    @staticmethod
    def get_traced_code() -> list[CodeType] | None:
        tc = TracingContext.try_get()
        if tc is None:
            return None
        return tc.traced_code


@contextmanager
def compile_context(
    context: CompileContext | None,
) -> Generator[CompileContext | None, None, None]:
    old_context = getattr(_TLS, "compile_context", None)
    _TLS.compile_context = context
    try:
        yield context
    finally:
        _TLS.compile_context = old_context


@contextmanager
def tracing(
    context: TracingContext | None,
) -> Generator[TracingContext | None, None, None]:
    """
    This function installs the passed in tracing context as a dynamic scoped
    global variable.

    Calls to TracingContext.get() while not under a `with tracing()` context
    will return None.
    """
    old_context = getattr(_TLS, "tracing_context", None)
    _TLS.tracing_context = context
    try:
        yield context
    except Exception as e:
        if not hasattr(e, "real_stack") and context is not None:
            e.real_stack = context.extract_stack()  # type: ignore[attr-defined]
        raise
    finally:
        if (
            context is not None
            and context.fake_mode is not None
            and context.fake_mode.shape_env is not None
        ):
            context.fake_mode.shape_env.cleanup()
        _TLS.tracing_context = old_context


@overload
def dataclass_with_cached_hash(cls: type[T], **kwargs: Any) -> type[T]: ...


@overload
def dataclass_with_cached_hash(
    cls: None = None, **kwargs: Any
) -> Callable[[type[T]], type[T]]: ...


@dataclass_transform()
def dataclass_with_cached_hash(
    cls: type[T] | None = None, **kwargs: Any
) -> type[T] | Callable[[type[T]], type[T]]:
    def wrap(cls_inner: type[T]) -> type[T]:
        new_cls = dataclasses.dataclass(cls_inner, **kwargs)
        old_hash = cls_inner.__hash__

        def __hash__(self) -> int:
            if not hasattr(self, "_hash"):
                object.__setattr__(self, "_hash", old_hash(self))
            return self._hash

        new_cls.__hash__ = __hash__
        return new_cls  # type: ignore[return-value]

    if cls is None:
        return wrap

    return wrap(cls)


# Subclasses can be found in torch/_dynamo/source.py
# TODO(voz): Consider a toplevel torch/_source.py
@dataclass_with_cached_hash(frozen=True)
class Source:
    def is_dict_key(self) -> bool:
        return False

    def is_ephemeral(self) -> bool:
        return False

    def reconstruct(self, codegen: PyCodegen) -> None:
        raise NotImplementedError

    @functools.cached_property
    def guard_source(self) -> GuardSource:
        raise NotImplementedError

    @property
    def _name_template(self) -> str:
        """
        A template for the name of the source. Used to prevent code duplication between
        `name` and `get_value`.

        For non-ChainedSources, `name` and `get_value` use the returned string directly.

        For ChainedSources, `name` and `get_value` expect the return to be a format string
        with `{0}` present - `name` and `get_value` will apply different values to this function's
        returned format string.
        """
        raise NotImplementedError

    @functools.cached_property
    def name(self) -> str:
        return self._name_template

    def get_value(
        self,
        globals: dict[str, Any],
        locals: dict[str, Any],
        cache: weakref.WeakKeyDictionary[Source, Any],
    ) -> Any:
        if self in cache:
            return cache[self]
        value = eval(self._name_template, globals, locals)
        cache[self] = value
        return value

    def make_guard(self, fn: Callable[..., Any]) -> Guard:
        if self.guard_source is GuardSource.CONSTANT:
            raise NotImplementedError
        return Guard(self, fn)

    def is_specialized_nn_module(self) -> bool:
        return self.guard_source.is_specialized_nn_module()

    def subguards_allowed(self) -> bool:
        """True if you can guard on attributes of this"""
        return self.guard_source != GuardSource.SYNTHETIC_LOCAL


# Subclasses can be found in torch/_dynamo/source.py
@dataclass_with_cached_hash(frozen=True)
class ChainedSource(Source):
    base: Source

    def is_dict_key(self) -> bool:
        # Recurse until you either hit a ConstDictKey or a Source
        return self.base.is_dict_key()

    def is_ephemeral(self) -> bool:
        return self.base.is_ephemeral()

    @functools.cached_property
    def guard_source(self) -> GuardSource:
        return self.base.guard_source

    def get_base(self) -> Source:
        current: Source = self
        while isinstance(current, ChainedSource):
            current = current.base
        return current

    @functools.cached_property
    def name(self) -> str:
        return self._name_template.format(self.base.name)

    def get_value(
        self,
        globals: dict[str, Any],
        locals: dict[str, Any],
        cache: weakref.WeakKeyDictionary[Source, Any],
    ) -> Any:
        if self in cache:
            return cache[self]
        tmpvar = "tmp"
        counter = 0
        while tmpvar in locals:
            tmpvar = f"tmp{counter}"
            counter += 1
        locals[tmpvar] = self.base.get_value(globals, locals, cache)
        value = eval(self._name_template.format(tmpvar), globals, locals)
        del locals[tmpvar]
        cache[self] = value
        return value


def detect_fake_mode(inputs: Any = None) -> FakeTensorMode | None:
    """
    Attempts to "detect" what the current fake mode is.  If there is one ambiently
    available from TracingContext, we preferentially use that.  Otherwise, we
    heuristically detect the fake mode via the following sources, in order of
    priority:

        - Currently active fake mode on stack
        - Fake mode associated with passed in tensors (inputs does not
          have to be flattened)
    """
    from torch._subclasses.fake_tensor import (
        FakeTensor,
        FakeTensorMode,
        get_plain_tensors,
    )

    fake_modes = []

    if context := TracingContext.try_get():
        fake_mode = context.fake_mode
        if fake_mode is not None:
            fake_modes.append((fake_mode, "tracing context", 0))

    from torch.utils._python_dispatch import _get_current_dispatch_mode_stack

    for i, m in enumerate(reversed(_get_current_dispatch_mode_stack())):
        if isinstance(m, FakeTensorMode):
            # pyrefly: ignore [bad-argument-type]
            fake_modes.append((m, "active fake mode", i))

    flat_inputs = pytree.tree_leaves(inputs)
    for i, flat_input in enumerate(flat_inputs):
        if isinstance(flat_input, FakeTensor):
            # pyrefly: ignore [bad-argument-type]
            fake_modes.append((flat_input.fake_mode, "fake tensor input", i))
        if is_traceable_wrapper_subclass(flat_input):
            out: list[torch.Tensor | int | torch.SymInt] = []
            get_plain_tensors(flat_input, out=out)  # type: ignore[arg-type]
            fake_tensors: list[FakeTensor] = [
                x for x in out if isinstance(x, FakeTensor)
            ]
            fake_modes.extend(
                # pyrefly: ignore [bad-argument-type]
                [
                    (tensor.fake_mode, f"subclass input {i}", ix)
                    for ix, tensor in enumerate(fake_tensors)
                ]
            )

    if fake_modes:
        fake_mode, desc1, i1 = fake_modes[0]
        for m, desc2, i2 in fake_modes[1:]:
            assert fake_mode is m, (
                f"fake mode ({fake_mode}) from {desc1} {i1} doesn't match mode ({m}) from {desc2} {i2}\n\n"
                # pyrefly: ignore [missing-attribute]
                f"fake mode from {desc1} {i1} allocated at:\n{fake_mode.stack}\n"
                # pyrefly: ignore [missing-attribute]
                f"fake mode from {desc2} {i2} allocated at:\n{m.stack}"
            )
        # pyrefly: ignore [bad-return]
        return fake_mode
    else:
        return None


def active_fake_mode() -> FakeTensorMode | None:
    """
    Inspects the dispatch mode stack for an active fake mode and returns it.
    Returns None if no fake mode is active.
    """
    from torch._subclasses.fake_tensor import FakeTensorMode
    from torch.utils._python_dispatch import _get_current_dispatch_mode_stack

    for _, m in enumerate(reversed(_get_current_dispatch_mode_stack())):
        if isinstance(m, FakeTensorMode):
            return m

    return None<|MERGE_RESOLUTION|>--- conflicted
+++ resolved
@@ -15,7 +15,7 @@
 from collections import defaultdict
 from contextlib import contextmanager
 from dataclasses import dataclass
-from typing import Any, Generic, NamedTuple, overload, TYPE_CHECKING, TypeVar
+from typing import Any, Generic, NamedTuple, Optional, overload, TYPE_CHECKING, TypeVar
 
 
 if sys.version_info >= (3, 11):
@@ -506,11 +506,7 @@
     def __init__(self, dynamo_guards: OrderedSet[Guard]) -> None:
         self.dynamo_guards = dynamo_guards
 
-<<<<<<< HEAD
     def diff(self, other: GuardsCheckpointState) -> Optional[OrderedSet[Guard]]:
-=======
-    def diff(self, other: GuardsCheckpointState) -> set[Guard] | None:
->>>>>>> a8389ef1
         """
         Produces a delta against another GuardsCheckpointState.
 
@@ -623,11 +619,7 @@
 # Like a Set[Guard] but will record the user stack on all guards at the
 # time they were installed at their destination
 class GuardsSet:
-<<<<<<< HEAD
     def __init__(self, inner: Optional[OrderedSet[Guard]] = None) -> None:
-=======
-    def __init__(self, inner: set[Guard] | None = None) -> None:
->>>>>>> a8389ef1
         if inner is None:
             self.inner: OrderedSet[Guard] = OrderedSet()
         else:
