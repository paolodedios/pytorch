from __future__ import annotations

import contextlib
import dataclasses
import enum
import functools
import logging
import re
import threading
import traceback
import unittest.mock
import weakref
from abc import abstractmethod
from collections import defaultdict
from contextlib import contextmanager
from dataclasses import dataclass
<<<<<<< HEAD
from typing import Any, Generic, NamedTuple, Optional, TYPE_CHECKING, TypeVar, Union
=======
from typing import Any, Generic, NamedTuple, Optional, TYPE_CHECKING, TypeVar
>>>>>>> 2135c94d546 (Add linter error handling)

import torch
from torch.utils import _pytree as pytree
from torch.utils._ordered_set import OrderedSet
from torch.utils._python_dispatch import is_traceable_wrapper_subclass
from torch.utils._traceback import CapturedTraceback, format_frame
from torch.utils.weak import WeakTensorKeyDictionary


log = logging.getLogger(__name__)


if TYPE_CHECKING:
    from collections.abc import Callable, Generator, Iterator
    from types import CodeType

    import sympy

    from torch._dynamo.backends.distributed import DDPOptimizerContext
    from torch._dynamo.codegen import PyCodegen
    from torch._functorch._aot_autograd.schemas import ViewAndMutationMeta
    from torch._subclasses.fake_tensor import FakeTensorMode


"""
torch._guards is the definitional source of truth for general purpose guard structures.

An important thing to keep in mind here is the preservation of layering. There should be no dynamo notions,
and no guard installation notions here.
"""

COMPILE_ID_PATTERN = re.compile(r"^(?P<frame_id>\d+)/(?P<frame_compile_id>\d+)$")
CA_COMPILE_ID_PATTERN = re.compile(
    r"^!(?P<compiled_autograd_id>\d+)(?:/(?P<frame_id>\d+)/(?P<frame_compile_id>\d+))?$"
)

# [Note: Updating CompiledId]
#
# CompiledId represents a unique program-level identifier, and we want to keep that
# property as the codebase evolves. This property is relied on even outside of the pytorch
# repo, e.g. tlparse or other internal tooling. The in-memory format can be freely changed,
# as those dependencies only consume the string serialization.
#
# The string form should be:
# 1. Program-level uid: CompileId can uniquely identify a compiled graph.
# 2. Storage efficient: This object is logged in nearly every entry. We should elide symbols when possible.
# 3. Compact: The string form is directly displayed by some tools. Special symbols are okay.


@dataclass(frozen=True, kw_only=True, slots=True)
class CompileId:
    frame_id: int | None
    # This id is per-frame, and counts how many times we've compiled this
    # frame.  This could have been a global id but having this be per-frame
    # gives you a better intuitive sense for how many recompiles have occurred
    # so far.
    frame_compile_id: int | None

    # torch.compiling a compiled autograd graph
    compiled_autograd_id: int | None = None

    # TODO: consider also tracking the recompilation count
    # See Note: Updating CompileId

    def __str__(self) -> str:
        # NOTE: Keep this in sync with both from_string and the tlparse repo
        if self.compiled_autograd_id is not None:
            assert (self.frame_id is None) == (self.frame_compile_id is None)
            frame_str = ""
            if self.frame_id is not None:
                frame_str = f"/{self.frame_id}/{self.frame_compile_id}"

            return f"!{self.compiled_autograd_id}{frame_str}"
        else:
            assert self.frame_id is not None and self.frame_compile_id is not None
            return f"{self.frame_id}/{self.frame_compile_id}"

    @classmethod
    def from_string(cls, compile_id: Optional[str]) -> Optional[CompileId]:
        """
        Factory method that creates a CompileId from its string representation.
        Keep this in sync with the __str__ method.
        """
        if compile_id is None:
            return None
        try:
            for pattern in (COMPILE_ID_PATTERN, CA_COMPILE_ID_PATTERN):
                if match := pattern.match(compile_id):
                    groups = match.groupdict()
                    for k, v in groups.items():
                        if v is not None:
                            groups[k] = int(v)
                    return cls(**groups)  # type: ignore[arg-type]
            else:
                raise ValueError

        except Exception as e:
            raise ValueError(f"Invalid compile_id '{compile_id}'") from e


class TraceId(NamedTuple):
    compile_id: CompileId
    # This starts off as 0, and every time we restart analysis it goes
    # up by one
    attempt: int

    def __str__(self) -> str:
        # Keep this in sync with tlparse repo
        if self.attempt == 0:
            return str(self.compile_id)
        else:
            return f"{self.compile_id}_{self.attempt}"


class GuardSource(enum.Enum):
    LOCAL = 0
    GLOBAL = 1
    LOCAL_SPECIALIZED_NN_MODULE = 2
    GLOBAL_SPECIALIZED_NN_MODULE = 3
    CONSTANT = 4
    RANDOM_VALUE = 5
    SHAPE_ENV = 6
    LOCAL_FSDP_MODULE = 7
    GLOBAL_FSDP_MODULE = 8
    BACKWARD_STATE = 9
    EPHEMERAL = 10
    SYNTHETIC_LOCAL = 11
    LOCAL_UNSPECIALIZED_NN_MODULE = 12
    GLOBAL_UNSPECIALIZED_NN_MODULE = 13
    LOCAL_UNSPECIALIZED_BUILTIN_NN_MODULE = 14
    GLOBAL_UNSPECIALIZED_BUILTIN_NN_MODULE = 15
    TEMP_LOCAL = 16

    def is_fsdp_module(self) -> bool:
        return self in (GuardSource.GLOBAL_FSDP_MODULE, GuardSource.LOCAL_FSDP_MODULE)

    def is_specialized_nn_module(self) -> bool:
        import torch._dynamo.config as config

        if config._unsafe_skip_fsdp_module_guards:
            return (
                self
                in (
                    GuardSource.GLOBAL_SPECIALIZED_NN_MODULE,
                    GuardSource.LOCAL_SPECIALIZED_NN_MODULE,
                )
                or self.is_fsdp_module()
            )
        return self in (
            GuardSource.GLOBAL_SPECIALIZED_NN_MODULE,
            GuardSource.LOCAL_SPECIALIZED_NN_MODULE,
        )

    def is_unspecialized_nn_module(self) -> bool:
        return self in (
            GuardSource.GLOBAL_UNSPECIALIZED_NN_MODULE,
            GuardSource.LOCAL_UNSPECIALIZED_NN_MODULE,
            GuardSource.GLOBAL_UNSPECIALIZED_BUILTIN_NN_MODULE,
            GuardSource.LOCAL_UNSPECIALIZED_BUILTIN_NN_MODULE,
        )

    def is_unspecialized_builtin_nn_module(self) -> bool:
        return self in (
            GuardSource.GLOBAL_UNSPECIALIZED_BUILTIN_NN_MODULE,
            GuardSource.LOCAL_UNSPECIALIZED_BUILTIN_NN_MODULE,
        )

    def is_local(self) -> bool:
        return self in (
            GuardSource.LOCAL,
            GuardSource.LOCAL_SPECIALIZED_NN_MODULE,
            GuardSource.LOCAL_FSDP_MODULE,
            GuardSource.LOCAL_UNSPECIALIZED_NN_MODULE,
            GuardSource.LOCAL_UNSPECIALIZED_BUILTIN_NN_MODULE,
        )


"""
Base class for a "GuardBuilder" role.

The GuardBuilderBase role is to represent a scope within which to build a guard. The name is a little
confusing, as its not a builder, but for the sake of avoiding a lot of renames and keeping the original reference
to torchdynamo's GuardBuilder.

Note: create_fn is invoked with a GuardBuilderBase and a Guard. A GuardBuilder is chosen based
on GuardSource's select function.

There is value in keeping this GuardBuilderBase empty to keep layering clean.
"""


class GuardBuilderBase:
    pass


@dataclasses.dataclass(frozen=True)
class SLoc:
    framework_loc: traceback.FrameSummary | str | None
    maybe_user_loc: str | None

    def __str__(self) -> str:
        floc = (
            self.framework_loc
            if isinstance(self.framework_loc, str)
            else format_frame(self.framework_loc)
        )
        if self.maybe_user_loc is not None:
            return f"{self.maybe_user_loc} ({floc})"
        else:
            return f"({floc})"


class ShapeGuard(NamedTuple):
    expr: sympy.logic.boolalg.Boolean
    sloc: SLoc
    size_oblivious: bool


@dataclasses.dataclass(slots=True)
class Guard:
    # originating_source is the source that called the make_guard method to
    # construct this guard object. The property name specifies what exactly it
    # is the guard is guarding on.  The meaning of the name is dependent on the
    # create_fn; you must look at the use-site inside create_fn to know what
    # name means.
    #
    # That being said, although you might think this is just a "name", name is
    # usually an arbitrary Python expression that will be evaluated with all
    # globals (and locals, if you create a LOCAL guard) to extract the Python
    # object that we want to perform guard tests on.  This evaluation
    # typically happens in GuardBuilder.eval.  In these cases, name is
    # typically produced by originating_source.name() (not to be confused with
    # GuardSource - the property source).
    #
    # Occasionally, name is not a valid Python expression; sometimes
    # it is meaningless.  Example create_fns that are like this include
    # GRAD_MODE and SHAPE_ENV.
    originating_source: Source
    create_fn: Callable[[GuardBuilderBase, Guard], None]

    # Export only. These values are written to at time of guard check_fn creation.
    guard_types: Optional[list[str]] = None
    code_list: Optional[list[str]] = None
    obj_weakref: Optional[object] = None
    guarded_class_weakref: Optional[weakref.ReferenceType[Any]] = None

    stack: Optional[CapturedTraceback] = None
    user_stack: Optional[traceback.StackSummary] = None
    _hash: Optional[int] = None
    _unserializable: bool = False

    def __hash__(self) -> int:
        if self._hash is None:
            self._hash = hash((self.name, self.source, id(self.create_fn)))
        return self._hash

    def sort_key(self) -> tuple[bool, int, int, str, int]:
        # Put the duplicate input guards at the end. The duplicate guards have
        # two sources while guard.name only considers one source.

        is_duplicate_input = (
            isinstance(self.create_fn, functools.partial)
            and self.create_fn.func is torch._dynamo.guards.GuardBuilder.DUPLICATE_INPUT
        )
        return (
            is_duplicate_input,
            self.source.value if self.source else -1,
            len(self.name),
            self.name,
            self.inner_create_fn().__code__.co_firstlineno,
        )

    def __lt__(self, other: Guard) -> bool:
        return self.sort_key() < other.sort_key()

    def inner_create_fn(self) -> Callable[[GuardBuilderBase, Guard], Any]:
        if isinstance(self.create_fn, functools.partial):
            return self.create_fn.func
        else:
            return self.create_fn

    @property
    def name(self) -> str:
        return self.originating_source.name()

    @property
    def source(self) -> GuardSource:
        return self.originating_source.guard_source()

    @staticmethod
    def weakref_to_str(obj_weakref: object) -> str:
        """
        This is a workaround of a Python weakref bug.

        `obj_weakref` is instance returned by `weakref.ref`,
        `str(obj_weakref)` is buggy if the original obj overrides __getattr__, e.g:

            class MyConfig(dict):
                def __getattr__(self, x):
                    return self[x]

            obj = MyConfig(offset=5)
            obj_weakref = weakref.ref(obj)
            str(obj_weakref)  # raise error: KeyError: '__name__'
        """
        if isinstance(obj_weakref, weakref.ReferenceType):
            obj = obj_weakref()
            if obj is not None:
                return f"<weakref at {hex(id(obj_weakref))}; to '{obj.__class__.__name__}' at {hex(id(obj))}>"
            else:
                return f"<weakref at {hex(id(obj_weakref))}; dead>"
        else:
            return str(obj_weakref)

    def __repr__(self) -> str:
        s = f"""
        {self.source.name.lower() if self.source else ""} {repr(self.name)} {self.inner_create_fn().__name__}
        {{
            'guard_types': {self.guard_types},
            'code': {self.code_list},
            'obj_weakref': {self.weakref_to_str(self.obj_weakref)}
            'guarded_class': {self.guarded_class_weakref}
        }}
        """
        return s

    def __str__(self) -> str:
        output = f"Name: {repr(self.name)}\n"
        source = self.source.name.lower() if self.source else ""
        output += f"    Source: {source}\n"
        output += f"    Create Function: {self.inner_create_fn().__name__}\n"
        output += f"    Guard Types: {self.guard_types}\n"
        output += f"    Code List: {self.code_list}\n"
        output += f"    Object Weakref: {self.weakref_to_str(self.obj_weakref)}\n"
        output += f"    Guarded Class Weakref: {self.guarded_class_weakref}\n"
        return output

    def create(self, builder: GuardBuilderBase) -> Any:
        try:
            return self.create_fn(builder, self)
        except Exception:
            log.exception("Error while creating guard:\n%s", str(self).rstrip())
            if self.stack:
                log.error("Created at:\n%s", "".join(self.stack.format()[-4:]).rstrip())
            raise

    def is_specialized_nn_module(self) -> bool:
        return self.source.is_specialized_nn_module()

    def is_fsdp_module(self) -> bool:
        return self.source.is_fsdp_module()

    def is_local(self) -> bool:
        return self.source.is_local()

    def create_fn_name(self) -> str:
        if isinstance(self.create_fn, functools.partial):
            create_fn = self.create_fn.func  # type: ignore[attr-defined]
        else:
            create_fn = self.create_fn
        return create_fn.__name__

    def set_export_info(
        self,
        guard_type: str,
        guarded_class: Optional[weakref.ReferenceType[Any]],
        code_list: list[str],
        obj_weakref: object,
    ) -> None:
        if not self.guard_types:
            self.guard_types = []

        self.guard_types.append(guard_type)

        assert self.guarded_class_weakref in (
            guarded_class,
            None,
        ), "Guarded class id must be identical, or None"
        self.guarded_class_weakref = guarded_class

        if not self.code_list:
            self.code_list = code_list
        else:
            self.code_list.extend(code_list)

        # Some objects are ephemeral, e.g., list[slice(1, 2)]. If we have
        # multiple guards on the same object, the weakref can die between the
        # invocation of set_export_info calls. So a dead weakref is also
        # acceptable.
        assert (
            self.obj_weakref in (obj_weakref, None)
            or callable(self.obj_weakref)
            and self.obj_weakref() is None
        ), "Guarded object must be identical, None or ephemeral (dead weakref)"
        self.obj_weakref = obj_weakref


T = TypeVar("T")

"""
Parent structure for guard env expressions.
A GuardEnvExpr can have any subtype.
Note: All subtypes must be handled exhaustively in
torch._dynamo.guards._parse_guard_env_guards to avoid a RuntimeError.
"""


@dataclasses.dataclass(frozen=True)
class GuardEnvExpr:
    pass


"""
A class representing a pair of duplicate inputs.
input_pos_a and input_pos_b are input positions we have deduped.
"""


@dataclasses.dataclass(frozen=True)
class DuplicateInputs(GuardEnvExpr):
    input_source_a: Source
    input_source_b: Source

    def __post_init__(self) -> None:
        assert self.input_source_a != self.input_source_b


"""
A class representing storage overlap relations among inputs that aliases the same storage.

Given that a set of tensors alias the same storage, this guard checks whether they actually
have overlapping storages.

While non_overlapping_sources represent input tensors that definitely don't have any storage
overlapping with any other input, overlapping_sources represent tensors that either:

1. Do overlap some other input tensor
2. Might not overlap some other input tensor, but we are not sure
"""


@dataclasses.dataclass(frozen=True)
class StorageOverlap(GuardEnvExpr):
    overlapping_sources: list[Source]
    non_overlapping_sources: list[Source]


"""
Checkpointable is an interface for driving state snapshotting, left purposely vague for now.

copy_graphstate() -> T, a somewhat legacy name, is expected to emit a snapshot of any type that
can also be taken in at restore_graphstate(T) calls.

When to snapshot, is, at the moment, an implementation detail of upstream callers. Checkpointable
does not provide any guarantees around consistency, idempotency, or safety of calling its APIs, yet.

In the future, it will have a closer coupling to a generic Checkpoint management system.
"""


class Checkpointable(Generic[T]):
    @abstractmethod
    def copy_graphstate(self) -> T: ...

    @abstractmethod
    def restore_graphstate(self, state: T) -> None: ...


class GuardsCheckpointState:
    """
    The GuardCheckpointState - it is the T of Checkpointable[T] for GuardsContext
    """

    dynamo_guards: OrderedSet[Guard]

    def __init__(self, dynamo_guards: OrderedSet[Guard]) -> None:
        self.dynamo_guards = dynamo_guards

<<<<<<< HEAD
    def diff(self, other: GuardsCheckpointState) -> Optional[set[Guard]]:
=======
    def diff(self, other: GuardsCheckpointState) -> Optional[OrderedSet[Guard]]:
>>>>>>> 2135c94d546 (Add linter error handling)
        """
        Produces a delta against another GuardsCheckpointState.

        Returns None if no delta is found, otherwise, return an OrderedSet() of mismatched
        Guard type objects.
        """
        r = self.dynamo_guards.difference(other.dynamo_guards)
        if len(r) == 0:
            return None
        return r

    def __eq__(self, other: object) -> bool:
        if not isinstance(other, GuardsCheckpointState):
            return False
        return self.diff(other) is None


class ModuleContextCheckpointState:
    nn_modules: dict[str, torch.nn.Module] = {}

    def __init__(self, nn_modules: dict[str, torch.nn.Module]) -> None:
        self.nn_modules = nn_modules

    def diff(self, other: ModuleContextCheckpointState) -> Optional[set[str]]:
        """
        Produces a delta against another ModuleContextCheckpointState.

        Returns None if no delta is found, otherwise, return a set() of mismatched
        module key names.
        """
        r = set(self.nn_modules.keys()).difference(set(other.nn_modules.keys()))
        if len(r) == 0:
            return None
        return r

    def __eq__(self, other: object) -> bool:
        if not isinstance(other, ModuleContextCheckpointState):
            return False
        return self.diff(other) is None


class ModuleContext(Checkpointable[ModuleContextCheckpointState]):
    def __init__(self) -> None:
        self.nn_modules: dict[str, Any] = {}

    def copy_graphstate(self) -> ModuleContextCheckpointState:
        return ModuleContextCheckpointState(dict(self.nn_modules))

    def restore_graphstate(self, state: ModuleContextCheckpointState) -> None:
        assert isinstance(state, ModuleContextCheckpointState)
        self.nn_modules = state.nn_modules


class GlobalContextCheckpointState:
    global_state: dict[str, tuple[Callable, Any]] = {}

    def __init__(self, global_states: dict[str, tuple[Callable, Any]]) -> None:
        self.global_state = global_states

    def diff(self, other: GlobalContextCheckpointState) -> Optional[set[str]]:
        """
        Produces a delta against another GlobalContextCheckpointState.

        Returns None if no delta is found, otherwise, return a set() of mismatched
        global key names.
        """
        r = set(self.global_state.keys()).difference(set(other.global_state.keys()))
        if len(r) == 0:
            return None
        return r

    def __eq__(self, other: object) -> bool:
        if not isinstance(other, GlobalContextCheckpointState):
            return False
        return self.diff(other) is None


class GlobalContext(Checkpointable[GlobalContextCheckpointState]):
    """
    This keeps track of the global torch state during tracing of a function.
    For example, torch.is_grad_enabled.
    """

    _supported_global_states = {
        "grad_enabled",
        "autocast_enabled",
        "autocast_cpu_enabled",
        "autocast_gpu_dtype",
        "autocast_cpu_dtype",
        "autocast_cache_enabled",
    }

    def __init__(self) -> None:
        self.global_state: dict[str, tuple[Callable, Any]] = {}

    def copy_graphstate(self) -> GlobalContextCheckpointState:
        return GlobalContextCheckpointState(self.global_state)

    def restore_graphstate(self, state: GlobalContextCheckpointState) -> None:
        assert isinstance(state, GlobalContextCheckpointState)
        self.global_state = state.global_state
        assert (
            len(self.global_state) == len(self._supported_global_states)
            and set(self.global_state.keys()) == self._supported_global_states
        ), "Global state mismatch"
        for func, args in self.global_state.values():
            func(args)


# Like a Set[Guard] but will record the user stack on all guards at the
# time they were installed at their destination
class GuardsSet:
<<<<<<< HEAD
    def __init__(self, inner: Optional[set[Guard]] = None) -> None:
=======
    def __init__(self, inner: Optional[OrderedSet[Guard]] = None) -> None:
>>>>>>> 2135c94d546 (Add linter error handling)
        if inner is None:
            self.inner: OrderedSet[Guard] = OrderedSet()
        else:
            self.inner = inner

    def __iter__(self) -> Iterator[Guard]:
        return iter(self.inner)

    def __len__(self) -> int:
        return len(self.inner)

    # Subtraction along with bool is typically used to determine the delta of
    # added guards between checkpoints for higher order ops
    def __sub__(self, other: GuardsSet) -> GuardsSet:
        return GuardsSet(self.inner - other.inner)

    def __bool__(self) -> bool:
        return bool(self.inner)

    def add(
        self, guard: Guard, *, collect_debug_stack: bool = True, skip: int = 0
    ) -> None:
        if guard in self.inner:
            return
        if collect_debug_stack:
            if guard.stack is None:
                guard.stack = CapturedTraceback.extract(skip=1 + skip)
        if guard.user_stack is None:
            guard.user_stack = TracingContext.extract_stack()
        self.inner.add(guard)

    def update(self, *others: set[Guard]) -> None:
        for o in others:
            for g in o:
                self.add(g, skip=1)

    def remove_guards_with_source(self, source: Source) -> None:
        """Delete all guards that contains a given source"""
        from ._dynamo.source import is_from_source

        self.inner = OrderedSet(
            g for g in self.inner if not is_from_source(g.originating_source, source)
        )


"""
A GuardsContext is a checkpointable representation of all the guards in the current tracing
context. It's lifecycle is bound 1:1 to the tracing context, and it should never be instantiated
directly outside of it. For passing around internal state representations of this object,
prefer to extract them with copy_graphstate to produce a GuardsCheckpointState.
"""


class GuardsContext(Checkpointable[GuardsCheckpointState]):
    def __init__(self) -> None:
        self.dynamo_guards: GuardsSet = GuardsSet()
        self.aotautograd_guards: list[GuardEnvExpr] = []

    def copy_graphstate(self) -> GuardsCheckpointState:
        return GuardsCheckpointState(OrderedSet(self.dynamo_guards.inner))

    def restore_graphstate(self, state: GuardsCheckpointState) -> None:
        # NB: "steals" the passed in state
        assert isinstance(state, GuardsCheckpointState)
        self.dynamo_guards = GuardsSet(state.dynamo_guards)


class HopSubgraphCache:
    @abstractmethod
    def add_dynamo_installed_submodule(self, fn_id: int, identifier: str) -> None: ...

    @abstractmethod
    def get_dynamo_installed_submodules(self, fn_id: int) -> list[str]: ...

    @abstractmethod
    def add_autograd_key_entry(self, identifier: str, key: Callable) -> None: ...

    @abstractmethod
    def get_autograd_key_entry(self, identifier: str) -> Optional[Callable]: ...

    @abstractmethod
    def add_proxy_dispatch_entry(self, identifier: str, key: Callable) -> None: ...

    @abstractmethod
    def get_proxy_dispatch_entry(self, identifier: str) -> Optional[Callable]: ...

    @abstractmethod
    def add_lazy_bwd_entry(
        self,
        identifier: str,
        tangent_metadata: tuple[object],
        gmod: torch.fx.GraphModule,
    ) -> int: ...

    @abstractmethod
    def get_lazy_bwd_entry(
        self, identifier: str, tangent_metadata: tuple[object]
    ) -> tuple[Optional[torch.fx.GraphModule], Optional[int]]: ...


class InvokeSubgraphCache(HopSubgraphCache):
    def __init__(self) -> None:
        self.autograd_cache: dict[str, Callable] = {}
        self.proxy_dispatch_cache: dict[str, Callable] = {}
        self.dynamo_installed_submodules: dict[int, list[str]] = defaultdict(list)
        self.lazy_bwd_cache: dict[
            str, dict[tuple[object], tuple[torch.fx.GraphModule, int]]
        ] = defaultdict(dict)
        self.effects_cache: dict[
            str, set
        ] = {}  # Maps identifier -> set of effect types

    def add_dynamo_installed_submodule(self, fn_id: int, identifier: str) -> None:
        self.dynamo_installed_submodules[fn_id].append(identifier)

    def get_dynamo_installed_submodules(self, fn_id: int) -> list[str]:
        return self.dynamo_installed_submodules.get(fn_id, [])

    def add_autograd_key_entry(self, identifier: str, key: Callable) -> None:
        self.autograd_cache[identifier] = key

    def get_autograd_key_entry(self, identifier: str) -> Optional[Callable]:
        return self.autograd_cache.get(identifier, None)

    def add_proxy_dispatch_entry(self, identifier: str, key: Callable) -> None:
        self.proxy_dispatch_cache[identifier] = key

    def get_proxy_dispatch_entry(self, identifier: str) -> Optional[Callable]:
        return self.proxy_dispatch_cache.get(identifier, None)

    def add_lazy_bwd_entry(
        self,
        identifier: str,
        tangent_metadata: tuple[object],
        gmod: torch.fx.GraphModule,
    ) -> int:
        # Save the number of existing graph modules in the dictionary to get the suffix
        num_gmods = len(self.lazy_bwd_cache[identifier])
        self.lazy_bwd_cache[identifier][tangent_metadata] = (gmod, num_gmods)
        return num_gmods

    def get_lazy_bwd_entry(
        self, identifier: str, tangent_metadata: tuple[object]
    ) -> tuple[Optional[torch.fx.GraphModule], Optional[int]]:
        if identifier not in self.lazy_bwd_cache:
            return (None, None)

        return self.lazy_bwd_cache[identifier].get(tangent_metadata, (None, None))

    def add_effects(self, identifier: str, effects: set) -> None:
        """Store the effect types for a given invoke_subgraph identifier."""
        if prev_effects := self.effects_cache.get(identifier, None):
            assert effects == prev_effects, (
                "Different number of effects were found for invoke_subgraph "
                f"call with identifier {identifier}. \n"
                f"Previously we had the following effects: {prev_effects}.\n"
                f"But now we have: {effects}."
            )
        self.effects_cache[identifier] = effects

    def get_effects(self, identifier: str) -> Optional[set]:
        """Retrieve the effect types for a given invoke_subgraph identifier."""
        return self.effects_cache.get(identifier, None)


class HopDispatchSetCache:
    def __init__(self) -> None:
        # Delayed import to avoid circular dependency
        from torch._higher_order_ops.invoke_subgraph import invoke_subgraph

        self.hop_cache_map = {invoke_subgraph: InvokeSubgraphCache()}

    def get_cache(self, op: torch._ops.HigherOrderOperator) -> HopSubgraphCache | None:
        if op not in self.hop_cache_map:
            return None
        return self.hop_cache_map[op]  # type: ignore[index]


_TLS = threading.local()

"""
TracingContext is the source of truth for all currently accumulated information
needed to trace. Its lifecycle is kept 1:1 when using TorchDynamo, but other systems
are open to managing their own TracingContext with that in mind.

The purpose of TracingContext is not to be a dumping ground, or god object, but rather to avoid
having to plumb complex subsystems across multiple verticals.

Ex: A common example is guard accumulation between dynamo, shape_env, aot_autograd, and inductor.
Accessing the current tracing context via
TracingContext.get() allows users to accumulate their own guards for processing, without needing to know how
to plumb objects back up to where frame interpretation happened.

Note that you can end up with multiple TracingContext for a single compilation
of a frame, as we reset the TracingContext whenever we restart analysis.
CompileContext is a more overarching context that encompasses multiple restarts.
"""


class CompileContext:
    @staticmethod
    def get() -> CompileContext:
        assert _TLS.compile_context is not None
        return _TLS.compile_context

    @staticmethod
    def try_get() -> CompileContext | None:
        return getattr(_TLS, "compile_context", None)

    def __init__(self, compile_id: Optional[CompileId]) -> None:
        assert compile_id is None or isinstance(compile_id, CompileId)
        self.compile_id: CompileId | None = compile_id
        self.attempt = 0
        # Verbose ShapeEnv guards produced.
        self.shape_env_guards: list[str] = []

    @staticmethod
    def current_compile_id() -> Optional[CompileId]:
        self = CompileContext.try_get()
        if self is None:
            return None
        return self.compile_id

    @staticmethod
    def current_trace_id() -> Optional[TraceId]:
        self = CompileContext.try_get()
        if self is None:
            return None
        if self.compile_id is None:
            return None
        return TraceId(self.compile_id, self.attempt)


class TracingContext:
    """
    Provides the currently installed TracingContext, or None.

    Note that it is a staticmethod, and invocations outside of `with tracing()` (see below), are valid but
    will return None.
    """

    @staticmethod
    def try_get() -> TracingContext | None:
        return getattr(_TLS, "tracing_context", None)

    @staticmethod
    def get() -> TracingContext:
        if ctx := TracingContext.try_get():
            return ctx
        raise RuntimeError(
            "TracingContext.get() must be called within an ongoing trace."
        )

    def __init__(self, fake_mode: Optional[FakeTensorMode]) -> None:
        self.guards_context = GuardsContext()
        self.module_context = ModuleContext()
        self.global_context = GlobalContext()
        self.previously_inlined_functions: dict[Any, Any] = dict()
        self.previously_cleaned_instructions: dict[Any, Any] = dict()
        self.fake_mode: Optional[FakeTensorMode] = fake_mode
        self.frame_summary_stack: list[traceback.FrameSummary] = []
        # This is morally part of frame_summary_stack, but it is kept separate
        # for clarity.  As we process a frame, this variable gets updated
        # to keep track of what line we are in the function.  We make a
        # function call, this gets cleared and the frame location is pushed
        # to frame_summary_stack (prepping this variable for the inner frame's
        # progress)
        self.loc_in_frame: Optional[tuple[str, int, str]] = None
        # this is only set after aot_autograd
        self.fw_metadata: Optional[ViewAndMutationMeta] = None
        # this is only set when the DDPOptimizer is used
        self.ddp_optimizer_ctx: Optional[DDPOptimizerContext] = None
        # this is only set after aot_autograd
        self.aot_graph_name: Optional[list[str]] = None
        self.params_flat: Optional[list[Any]] = None
        self.params_flat_unwrap_subclasses: Optional[list[Any]] = None
        self.params_unwrapped_to_flat_index: Optional[list[Any]] = None
        # this is for extended return calling convention from backend
        # compiler to aot_autograd
        # Per output, what the compiler specified stride of the output is,
        # or None if no stride is known.  This is always the HINT, it
        # is never a SymInt (it would be better if it was a SymInt, but
        # I can't conveniently get this from Inductor atm.  Also, be
        # careful not to accidentally induce guards on the SymInt if
        # you ever do change this in aot_autograd.py; you should check
        # on permutations preferentially.)
        self.output_strides: list[tuple[int, ...] | None] | None = None
        # When this is True, whenever we encounter an int in Dynamo tracing,
        # we will (1) force unspec it and (2) force it as a size-like unbacked
        # integer.  This is currently used when processing certain lists of
        # ints that are known to be size-like and may have 0/1 entries that we
        # must not specialize on.
        self.force_unspec_int_unbacked_size_like = False
        # See note [Tensor Fakification and Symbol Caching]
        self.tensor_to_context = WeakTensorKeyDictionary()

        # If this true, Aot Autograd will return output Fake Tensors with appropriate
        # meta on the first invocation
        # see note: [Returning Fake Tensors on First AOT Autograd Call]
        self.fakify_first_call = False
        self.hop_dispatch_set_cache = HopDispatchSetCache()
        # list of code objects for inlined functions
        self.traced_code: list[CodeType] = []

    def clear(self) -> None:
        # Look at the note in output_graph.py in function `save_global_state`
        # for the context on clearing global context.
        self.global_context.global_state = {}
        self.previously_inlined_functions.clear()
        self.previously_cleaned_instructions.clear()

    @staticmethod
    @contextmanager
    def patch(**kwargs: Any) -> Generator[None, None, None]:
        prior = {}
        ctx = TracingContext.get()

        for key in kwargs:
            # KeyError on invalid entry
            prior[key] = getattr(ctx, key)
        for key, val in kwargs.items():
            setattr(ctx, key, val)
        try:
            yield
        finally:
            for key, val in prior.items():
                setattr(ctx, key, val)

    @staticmethod
    def extract_stack() -> traceback.StackSummary:
        self = TracingContext.try_get()
        if self is None:
            return traceback.StackSummary()
        stack = self.frame_summary_stack
        if self.loc_in_frame is not None:
            stack = stack + [self._populate_loc_in_frame_summary()]
        return traceback.StackSummary.from_list(stack)

    def _populate_loc_in_frame_summary(self) -> traceback.FrameSummary:
        assert self.loc_in_frame is not None
        filename, lineno, frame_name = self.loc_in_frame
        return traceback.FrameSummary(filename, lineno, frame_name, lookup_line=False)

    # Call this when you want to call into some code that isn't necessarily
    # associated with the current frame state
    @staticmethod
    @contextlib.contextmanager
    def clear_frame() -> Generator[None, None, None]:
        tc = TracingContext.get()
        with (
            unittest.mock.patch.object(tc, "frame_summary_stack", []),
            unittest.mock.patch.object(tc, "loc_in_frame", None),
        ):
            try:
                yield
            except Exception as e:
                # Prevent real_stack from getting attached
                #
                # The invariant is that if an Exception as real_stack, we've
                # appropriately attached a user stack and we no longer need to
                # attach anything. Because we cannot conveniently interpose
                # when an exception is thrown, we instead interpose everywhere
                # we set what the user stack is set (using the context
                # manager). However, our compiler stack does "tail calls"
                # (when it calls into user compiler), at which point the
                # parent exception frames would incorrectly attach an
                # incorrect frame.
                #
                # However, if, somehow, someone raised an exception with this
                # scope that had a stack (for example, because they are
                # restoring the user stack state appropriately as they process
                # node by node), we should respect it. Thus, we cannot
                # unconditionally set None.
                if not hasattr(e, "real_stack"):
                    e.real_stack = None  # type: ignore[attr-defined]
                raise

    @staticmethod
    @contextlib.contextmanager
    def current_frame(
        frame_summary: Optional[traceback.FrameSummary],
    ) -> Generator[None, None, None]:
        # frame_summary can be None to solely take advantage of real_stack
        # attachment to thrown exceptions
        tc = TracingContext.get()
        if frame_summary is not None:
            tc.frame_summary_stack.append(frame_summary)
        old = tc.loc_in_frame
        tc.loc_in_frame = None
        try:
            yield
        except Exception as e:
            if not hasattr(e, "real_stack"):
                e.real_stack = tc.extract_stack()  # type: ignore[attr-defined]
            raise
        finally:
            if frame_summary is not None:
                tc.frame_summary_stack.pop()
            tc.loc_in_frame = old

    @staticmethod
    @contextlib.contextmanager
    def report_output_strides() -> Generator[
        Optional[list[Optional[tuple[int, ...]]]], None, None
    ]:
        tc = TracingContext.try_get()
        if tc is None:
            yield None
            return
        old_output_strides = tc.output_strides
        tc.output_strides = []
        try:
            yield tc.output_strides
        finally:
            tc.output_strides = old_output_strides

    @staticmethod
    def set_current_loc(filename: str, lineno: int, frame_name: str) -> None:
        # Save the current location in the frame. Lazily generate the
        # framesummary.
        TracingContext.get().loc_in_frame = (filename, lineno, frame_name)

    @staticmethod
    def get_traced_code() -> Optional[list[CodeType]]:
        tc = TracingContext.try_get()
        if tc is None:
            return None
        return tc.traced_code


@contextmanager
def compile_context(
    context: Optional[CompileContext],
) -> Generator[Optional[CompileContext], None, None]:
    old_context = getattr(_TLS, "compile_context", None)
    _TLS.compile_context = context
    try:
        yield context
    finally:
        _TLS.compile_context = old_context


@contextmanager
def tracing(
    context: Optional[TracingContext],
) -> Generator[Optional[TracingContext], None, None]:
    """
    This function installs the passed in tracing context as a dynamic scoped
    global variable.

    Calls to TracingContext.get() while not under a `with tracing()` context
    will return None.
    """
    old_context = getattr(_TLS, "tracing_context", None)
    _TLS.tracing_context = context
    try:
        yield context
    except Exception as e:
        if not hasattr(e, "real_stack") and context is not None:
            e.real_stack = context.extract_stack()  # type: ignore[attr-defined]
        raise
    finally:
        if (
            context is not None
            and context.fake_mode is not None
            and context.fake_mode.shape_env is not None
        ):
            context.fake_mode.shape_env.cleanup()
        _TLS.tracing_context = old_context


# Subclasses can be found in torch/_dynamo/source.py
# TODO(voz): Consider a toplevel torch/_source.py
@dataclasses.dataclass(frozen=True)
class Source:
    def is_dict_key(self) -> bool:
        return False

    def is_ephemeral(self) -> bool:
        return False

    def reconstruct(self, codegen: PyCodegen) -> None:
        raise NotImplementedError

    def guard_source(self) -> GuardSource:
        raise NotImplementedError

    def name(self) -> str:
        raise NotImplementedError

    def make_guard(self, fn: Callable[..., Any]) -> Guard:
        if self.guard_source() is GuardSource.CONSTANT:
            raise NotImplementedError
        return Guard(self, fn)

    def is_specialized_nn_module(self) -> bool:
        return self.guard_source().is_specialized_nn_module()

    def subguards_allowed(self) -> bool:
        """True if you can guard on attributes of this"""
        return self.guard_source() != GuardSource.SYNTHETIC_LOCAL


# Subclasses can be found in torch/_dynamo/source.py
@dataclasses.dataclass(frozen=True)
class ChainedSource(Source):
    base: Source

    def is_dict_key(self) -> bool:
        # Recurse until you either hit a ConstDictKey or a Source
        return self.base.is_dict_key()

    def is_ephemeral(self) -> bool:
        return self.base.is_ephemeral()

    def get_base(self) -> Source:
        current: Source = self
        while isinstance(current, ChainedSource):
            current = current.base
        return current


def detect_fake_mode(inputs: Any = None) -> Optional[FakeTensorMode]:
    """
    Attempts to "detect" what the current fake mode is.  If there is one ambiently
    available from TracingContext, we preferentially use that.  Otherwise, we
    heuristically detect the fake mode via the following sources, in order of
    priority:

        - Currently active fake mode on stack
        - Fake mode associated with passed in tensors (inputs does not
          have to be flattened)
    """
    from torch._subclasses.fake_tensor import (
        FakeTensor,
        FakeTensorMode,
        get_plain_tensors,
    )

    fake_modes = []

    if context := TracingContext.try_get():
        fake_mode = context.fake_mode
        if fake_mode is not None:
            fake_modes.append((fake_mode, "tracing context", 0))

    from torch.utils._python_dispatch import _get_current_dispatch_mode_stack

    for i, m in enumerate(reversed(_get_current_dispatch_mode_stack())):
        if isinstance(m, FakeTensorMode):
            # pyrefly: ignore [bad-argument-type]
            fake_modes.append((m, "active fake mode", i))

    flat_inputs = pytree.tree_leaves(inputs)
    for i, flat_input in enumerate(flat_inputs):
        if isinstance(flat_input, FakeTensor):
            # pyrefly: ignore [bad-argument-type]
            fake_modes.append((flat_input.fake_mode, "fake tensor input", i))
        if is_traceable_wrapper_subclass(flat_input):
            out: list[Union[torch.Tensor, int, torch.SymInt]] = []
            get_plain_tensors(flat_input, out=out)  # type: ignore[arg-type]
            fake_tensors: list[FakeTensor] = [
                x for x in out if isinstance(x, FakeTensor)
            ]
            fake_modes.extend(
                # pyrefly: ignore [bad-argument-type]
                [
                    (tensor.fake_mode, f"subclass input {i}", ix)
                    for ix, tensor in enumerate(fake_tensors)
                ]
            )

    if fake_modes:
        fake_mode, desc1, i1 = fake_modes[0]
        for m, desc2, i2 in fake_modes[1:]:
            assert fake_mode is m, (
                f"fake mode ({fake_mode}) from {desc1} {i1} doesn't match mode ({m}) from {desc2} {i2}\n\n"
                # pyrefly: ignore [missing-attribute]
                f"fake mode from {desc1} {i1} allocated at:\n{fake_mode.stack}\n"
                # pyrefly: ignore [missing-attribute]
                f"fake mode from {desc2} {i2} allocated at:\n{m.stack}"
            )
        # pyrefly: ignore [bad-return]
        return fake_mode
    else:
        return None


def active_fake_mode() -> Optional[FakeTensorMode]:
    """
    Inspects the dispatch mode stack for an active fake mode and returns it.
    Returns None if no fake mode is active.
    """
    from torch._subclasses.fake_tensor import FakeTensorMode
    from torch.utils._python_dispatch import _get_current_dispatch_mode_stack

    for _, m in enumerate(reversed(_get_current_dispatch_mode_stack())):
        if isinstance(m, FakeTensorMode):
            return m

    return None<|MERGE_RESOLUTION|>--- conflicted
+++ resolved
@@ -14,11 +14,7 @@
 from collections import defaultdict
 from contextlib import contextmanager
 from dataclasses import dataclass
-<<<<<<< HEAD
 from typing import Any, Generic, NamedTuple, Optional, TYPE_CHECKING, TypeVar, Union
-=======
-from typing import Any, Generic, NamedTuple, Optional, TYPE_CHECKING, TypeVar
->>>>>>> 2135c94d546 (Add linter error handling)
 
 import torch
 from torch.utils import _pytree as pytree
@@ -497,11 +493,7 @@
     def __init__(self, dynamo_guards: OrderedSet[Guard]) -> None:
         self.dynamo_guards = dynamo_guards
 
-<<<<<<< HEAD
-    def diff(self, other: GuardsCheckpointState) -> Optional[set[Guard]]:
-=======
     def diff(self, other: GuardsCheckpointState) -> Optional[OrderedSet[Guard]]:
->>>>>>> 2135c94d546 (Add linter error handling)
         """
         Produces a delta against another GuardsCheckpointState.
 
@@ -614,11 +606,7 @@
 # Like a Set[Guard] but will record the user stack on all guards at the
 # time they were installed at their destination
 class GuardsSet:
-<<<<<<< HEAD
-    def __init__(self, inner: Optional[set[Guard]] = None) -> None:
-=======
     def __init__(self, inner: Optional[OrderedSet[Guard]] = None) -> None:
->>>>>>> 2135c94d546 (Add linter error handling)
         if inner is None:
             self.inner: OrderedSet[Guard] = OrderedSet()
         else:
