# mypy: allow-untyped-defs
r"""
This package introduces support for the XPU backend, specifically tailored for
Intel GPU optimization.

This package is lazily initialized, so you can always import it, and use
:func:`is_available()` to determine if your system supports XPU.
"""

import threading
import traceback
from collections.abc import Callable
from functools import lru_cache
from typing import Any, Optional, Union

import torch
import torch._C
from torch import device as _device
from torch._utils import _dummy_type, _LazySeedTracker

from ._utils import _get_device_index
from .streams import Event, Stream


_initialized = False
_tls = threading.local()
_initialization_lock = threading.Lock()
_queued_calls: list[
    tuple[Callable[[], None], list[str]]
] = []  # don't invoke these until initialization occurs
_is_in_bad_fork = getattr(torch._C, "_xpu_isInBadFork", lambda: False)
_device_t = Union[_device, str, int, None]
_lazy_seed_tracker = _LazySeedTracker()
default_generators: tuple[torch._C.Generator] = ()  # type: ignore[assignment]


def _is_compiled() -> bool:
    r"""Return true if compile with XPU support."""
    return torch._C._has_xpu


if _is_compiled():
    _XpuDeviceProperties = torch._C._XpuDeviceProperties
    _exchange_device = torch._C._xpu_exchangeDevice
    _maybe_exchange_device = torch._C._xpu_maybeExchangeDevice
else:
    # Define dummy if PyTorch was compiled without XPU
    _XpuDeviceProperties = _dummy_type("_XpuDeviceProperties")  # type: ignore[assignment, misc]

    def _exchange_device(device: int) -> int:
        raise NotImplementedError("PyTorch was compiled without XPU support")

    def _maybe_exchange_device(device: int) -> int:
        raise NotImplementedError("PyTorch was compiled without XPU support")


@lru_cache(maxsize=1)
def device_count() -> int:
    r"""Return the number of XPU device available."""
    if not _is_compiled():
        return 0
    return torch._C._xpu_getDeviceCount()


def is_available() -> bool:
    r"""Return a bool indicating if XPU is currently available."""
    # This function never throws.
    return device_count() > 0


def is_bf16_supported(including_emulation: bool = True) -> bool:
    r"""Return a bool indicating if the current XPU device supports dtype bfloat16."""
    if not is_available():
        return False
    return (
        including_emulation
        or torch.xpu.get_device_properties().has_bfloat16_conversions
    )


def is_tf32_supported() -> bool:
    r"""Return a bool indicating if the current XPU device supports dtype tf32."""
    if not is_available():
        return False
    # On Intel Xe architecture and newer, TF32 operations can be accelerated
    # through DPAS (Dot Product Accumulate Systolic) instructions. Therefore,
    # TF32 support can be determined by checking whether the device supports
    # subgroup matrix multiply-accumulate operations.
    return torch.xpu.get_device_properties().has_subgroup_matrix_multiply_accumulate


def is_initialized():
    r"""Return whether PyTorch's XPU state has been initialized."""
    return _initialized and not _is_in_bad_fork()


def _lazy_call(callable, **kwargs) -> None:
    if is_initialized():
        callable()
    else:
        global _lazy_seed_tracker
        if kwargs.get("seed_all", False):
            _lazy_seed_tracker.queue_seed_all(callable, traceback.format_stack())
        elif kwargs.get("seed", False):
            _lazy_seed_tracker.queue_seed(callable, traceback.format_stack())
        else:
            # Don't store the actual traceback to avoid memory cycle
            _queued_calls.append((callable, traceback.format_stack()))


def init() -> None:
    r"""Initialize PyTorch's XPU state.
    This is a Python API about lazy initialization that avoids initializing
    XPU until the first time it is accessed. Does nothing if the XPU state is
    already initialized.
    """
    _lazy_init()


def _lazy_init() -> None:
    global _initialized, _queued_calls
    if is_initialized() or hasattr(_tls, "is_initializing"):
        return
    with _initialization_lock:
        # This test was was protected via GIL. Double-check whether XPU has
        # already been initialized.
        if is_initialized():
            return
        # Stop promptly upon encountering a bad fork error.
        if _is_in_bad_fork():
            raise RuntimeError(
                "Cannot re-initialize XPU in forked subprocess. To use XPU with "
                "multiprocessing, you must use the 'spawn' start method"
            )
        if not _is_compiled():
            raise AssertionError("Torch not compiled with XPU enabled")
        # This function inits XPU backend and detects bad fork processing.
        torch._C._xpu_init()
        # Some of the queued calls may reentrantly call _lazy_init(); We need to
        # just return without initializing in that case.
        _tls.is_initializing = True

        _queued_calls.extend(calls for calls in _lazy_seed_tracker.get_calls() if calls)

        try:
            for queued_call, orig_traceback in _queued_calls:
                try:
                    queued_call()
                except Exception as e:
                    msg = (
                        f"XPU call failed lazily at initialization with error: {str(e)}\n\n"
                        f"XPU call was originally invoked at:\n\n{''.join(orig_traceback)}"
                    )
                    raise Exception(msg) from e  # noqa: TRY002
        finally:
            delattr(_tls, "is_initializing")
        _initialized = True


class _DeviceGuard:
    def __init__(self, index: int) -> None:
        self.idx = index
        self.prev_idx = -1

    def __enter__(self):
        self.prev_idx = torch.xpu._exchange_device(self.idx)

    def __exit__(self, type: Any, value: Any, traceback: Any):
        self.idx = torch.xpu._maybe_exchange_device(self.prev_idx)
        return False


class device:
    r"""Context-manager that changes the selected device.

    Args:
        device (torch.device or int or str): device index to select. It's a no-op if
            this argument is a negative integer or ``None``.
    """

    def __init__(self, device: Any) -> None:
        self.idx = _get_device_index(device, optional=True)
        self.prev_idx = -1

    def __enter__(self):
        self.prev_idx = torch.xpu._exchange_device(self.idx)

    def __exit__(self, type: Any, value: Any, traceback: Any):
        self.idx = torch.xpu._maybe_exchange_device(self.prev_idx)
        return False


class device_of(device):
    r"""Context-manager that changes the current device to that of given object.

    You can use both tensors and storages as arguments. If a given object is
    not allocated on a XPU, this is a no-op.

    Args:
        obj (Tensor or Storage): object allocated on the selected device.
    """

    def __init__(self, obj) -> None:
        idx = obj.get_device() if obj.is_xpu else -1
        super().__init__(idx)


def set_device(device: _device_t) -> None:
    r"""Set the current device.

    Args:
        device (torch.device or int or str): selected device. This function is a
            no-op if this argument is negative.
    """
    _lazy_init()
    device = _get_device_index(device)
    if device >= 0:
        torch._C._xpu_setDevice(device)


def get_device_name(device: Optional[_device_t] = None) -> str:
    r"""Get the name of a device.

    Args:
        device (torch.device or int or str, optional): device for which to
            return the name. This function is a no-op if this argument is a
            negative integer. It uses the current device, given by :func:`~torch.xpu.current_device`,
            if :attr:`device` is ``None`` (default).

    Returns:
        str: the name of the device
    """
    return get_device_properties(device).name


@lru_cache(None)
def get_device_capability(device: Optional[_device_t] = None) -> dict[str, Any]:
    r"""Get the xpu capability of a device.

    Args:
        device (torch.device or int or str, optional): device for which to
            return the device capability. This function is a no-op if this
            argument is a negative integer. It uses the current device, given by
            :func:`~torch.xpu.current_device`, if :attr:`device` is ``None``
            (default).

    Returns:
        dict[str, Any]: the xpu capability dictionary of the device
    """
    props = get_device_properties(device)
    # Only keep attributes that are safe for dictionary serialization.
    serializable_types = (int, float, bool, str, type(None), list, tuple, dict)
    return {
        key: value
        for key in dir(props)
        if not key.startswith("__")
        and isinstance((value := getattr(props, key)), serializable_types)
    }


def get_device_properties(
    device: Optional[_device_t] = None,
) -> _XpuDeviceProperties:  # pyrefly: ignore  # not-a-type
    r"""Get the properties of a device.

    Args:
        device (torch.device or int or str): device for which to return the
            properties of the device.

    Returns:
        _XpuDeviceProperties: the properties of the device
    """
    _lazy_init()
    device = _get_device_index(device, optional=True)
    return _get_device_properties(device)  # type: ignore[name-defined]  # noqa: F821


def current_device() -> int:
    r"""Return the index of a currently selected device."""
    _lazy_init()
    return torch._C._xpu_getDevice()


def _get_device(device: Union[int, str, torch.device]) -> torch.device:
    r"""Return the torch.device type object from the passed in device.

    Args:
        device (torch.device or int or str): selected device.
    """
    if isinstance(device, str):
        device = torch.device(device)
    elif isinstance(device, int):
        device = torch.device("xpu", device)
    return device


def can_device_access_peer(device: _device_t, peer: _device_t) -> bool:
    r"""Query whether a device can access a peer device's memory.

    Args:
        device (torch.device or int or str): selected device.
        peer (torch.device or int or str): peer device to query access to.

    Returns:
        bool: ``True`` if ``device`` can access ``peer``, ``False`` otherwise.
    """
    _lazy_init()
    device = _get_device_index(device, optional=True)
    peer = _get_device_index(peer, optional=True)
    return torch._C._xpu_canDeviceAccessPeer(device, peer)


class StreamContext:
    r"""Context-manager that selects a given stream.

    All XPU kernels queued within its context will be enqueued on a selected
    stream.

    Args:
        Stream (Stream): selected stream. This manager is a no-op if it's
            ``None``.
    .. note:: Streams are per-device.
    """

    cur_stream: Optional["torch.xpu.Stream"]

    def __init__(self, stream: Optional["torch.xpu.Stream"]) -> None:
        self.stream = stream
        self.idx = _get_device_index(None, True)
        if self.idx is None:
            self.idx = -1  # pyrefly: ignore [bad-assignment]

    def __enter__(self):
        cur_stream = self.stream
        if cur_stream is None or self.idx == -1:
            return
        self.src_prev_stream = torch.xpu.current_stream(None)

        # If the stream is not on the current device, then set the current stream on the device
        if self.src_prev_stream.device != cur_stream.device:
            with device(cur_stream.device):
                self.dst_prev_stream = torch.xpu.current_stream(cur_stream.device)
        torch.xpu.set_stream(cur_stream)

    def __exit__(self, type: Any, value: Any, traceback: Any):
        cur_stream = self.stream
        if cur_stream is None or self.idx == -1:
            return

        # Reset the stream on the original device and destination device
        if self.src_prev_stream.device != cur_stream.device:
            torch.xpu.set_stream(self.dst_prev_stream)
        torch.xpu.set_stream(self.src_prev_stream)


def stream(stream: Optional["torch.xpu.Stream"]) -> StreamContext:
    r"""Wrap around the Context-manager StreamContext that selects a given stream.

    Arguments:
        stream (Stream): selected stream. This manager is a no-op if it's ``None``.
    """
    return StreamContext(stream)


def _set_stream_by_id(stream_id, device_index, device_type) -> None:
    r"""set stream specified by the stream id, device index and device type

    Args: stream_id (int): not visible to the user, used to assigned to the specific stream.
          device_index (int): selected device index.
          device_type (int): selected device type.
    """
    torch._C._xpu_setStream(
        stream_id=stream_id,
        device_index=device_index,
        device_type=device_type,
    )


def set_stream(stream: Stream) -> None:
    r"""Set the current stream.This is a wrapper API to set the stream.
        Usage of this function is discouraged in favor of the ``stream``
        context manager.

    Args:
        stream (Stream): selected stream. This function is a no-op
            if this argument is ``None``.
    """
    if stream is None:
        return
    _lazy_init()
    _set_stream_by_id(
        stream_id=stream.stream_id,
        device_index=stream.device_index,
        device_type=stream.device_type,
    )


def current_stream(device: Optional[_device_t] = None) -> Stream:
    r"""Return the currently selected :class:`Stream` for a given device.

    Args:
        device (torch.device or int, optional): selected device. Returns
            the currently selected :class:`Stream` for the current device, given
            by :func:`~torch.xpu.current_device`, if :attr:`device` is ``None``
            (default).
    """
    _lazy_init()
    streamdata = torch._C._xpu_getCurrentStream(
        _get_device_index(device, optional=True)
    )
    return Stream(
        stream_id=streamdata[0], device_index=streamdata[1], device_type=streamdata[2]
    )


def get_stream_from_external(
    data_ptr: int, device: Optional[_device_t] = None
) -> Stream:
    r"""Return a :class:`Stream` from an external SYCL queue.

    This function is used to wrap SYCL queue created in other libraries in order
    to facilitate data exchange and multi-library interactions.

    .. note:: This function doesn't manage the queue life-cycle, it is the user
       responsibility to keep the referenced queue alive while this returned stream is
       being used. The different SYCL queue pointers will result in distinct
       :class:`Stream` objects, even if the SYCL queues they dereference are equivalent.

    Args:
        data_ptr(int): Integer representation of the `sycl::queue*` value passed externally.
        device(torch.device or int, optional): the device where the queue was originally created.
            It is the user responsibility to ensure the device is specified correctly.
    """
    _lazy_init()
    streamdata = torch._C._xpu_getStreamFromExternal(
        data_ptr, _get_device_index(device, optional=True)
    )
    return Stream(
        stream_id=streamdata[0], device_index=streamdata[1], device_type=streamdata[2]
    )


def synchronize(device: _device_t = None) -> None:
    r"""Wait for all kernels in all streams on a XPU device to complete.

    Args:
        device (torch.device or int, optional): device for which to synchronize.
            It uses the current device, given by :func:`~torch.xpu.current_device`,
            if :attr:`device` is ``None`` (default).
    """
    _lazy_init()
    device = _get_device_index(device, optional=True)
    return torch._C._xpu_synchronize(device)


def get_arch_list() -> list[str]:
    r"""Return list XPU architectures this library was compiled for."""
    if not _is_compiled():
        return []
    arch_flags = torch._C._xpu_getArchFlags()
    if arch_flags is None:
        return []
    return arch_flags.split()


def get_gencode_flags() -> str:
    r"""Return XPU AOT(ahead-of-time) build flags this library was compiled with."""
    arch_list = get_arch_list()
    if len(arch_list) == 0:
        return ""
    return f"-device {','.join(arch for arch in arch_list)}"


def _get_generator(device: torch.device) -> torch._C.Generator:
    r"""Return the XPU Generator object for the given device.

    Args:
        device (torch.device): selected device.
    """
    idx = device.index
    if idx is None:
        idx = current_device()
    return torch.xpu.default_generators[idx]


def _set_rng_state_offset(
    offset: int, device: Union[int, str, torch.device] = "xpu"
) -> None:
    r"""Set the random number generator state offset of the specified GPU.

    Args:
        offset (int): The desired offset
        device (torch.device or int, optional): The device to set the RNG state.
            Default: ``'xpu'`` (i.e., ``torch.device('xpu')``, the current XPU device).
    """
    final_device = _get_device(device)

    def cb() -> None:
        default_generator = _get_generator(final_device)
        default_generator.set_offset(offset)

    _lazy_call(cb)


def _get_rng_state_offset(device: Union[int, str, torch.device] = "xpu") -> int:
    r"""Return the random number generator state offset of the specified GPU.

    Args:
        device (torch.device or int, optional): The device to return the RNG state offset of.
            Default: ``'xpu'`` (i.e., ``torch.device('xpu')``, the current XPU device).

    .. warning::
        This function eagerly initializes XPU.
    """
    _lazy_init()
    final_device = _get_device(device)
    default_generator = _get_generator(final_device)
    return default_generator.get_offset()


# import here to avoid circular import
from .memory import (
    change_current_allocator,
    empty_cache,
    get_per_process_memory_fraction,
    max_memory_allocated,
    max_memory_reserved,
    mem_get_info,
    memory_allocated,
    memory_reserved,
    memory_stats,
    memory_stats_as_nested_dict,
    MemPool,
    reset_accumulated_memory_stats,
    reset_peak_memory_stats,
    set_per_process_memory_fraction,
<<<<<<< HEAD
    use_mem_pool,
=======
    XPUPluggableAllocator,
>>>>>>> b1decff5
)
from .random import (
    get_rng_state,
    get_rng_state_all,
    initial_seed,
    manual_seed,
    manual_seed_all,
    seed,
    seed_all,
    set_rng_state,
    set_rng_state_all,
)


__all__ = [
    "Event",
    "Stream",
    "StreamContext",
    "XPUPluggableAllocator",
    "can_device_access_peer",
    "change_current_allocator",
    "current_device",
    "current_stream",
    "default_generators",
    "device",
    "device_of",
    "device_count",
    "empty_cache",
    "get_arch_list",
    "get_device_capability",
    "get_device_name",
    "get_device_properties",
    "get_gencode_flags",
    "get_per_process_memory_fraction",
    "get_rng_state",
    "get_rng_state_all",
    "get_stream_from_external",
    "init",
    "initial_seed",
    "is_available",
    "is_bf16_supported",
    "is_initialized",
    "is_tf32_supported",
    "manual_seed",
    "manual_seed_all",
    "max_memory_allocated",
    "max_memory_reserved",
    "mem_get_info",
    "memory_allocated",
    "memory_reserved",
    "memory_stats",
    "memory_stats_as_nested_dict",
    "MemPool",
    "use_mem_pool",
    "reset_accumulated_memory_stats",
    "reset_peak_memory_stats",
    "seed",
    "seed_all",
    "set_device",
    "set_per_process_memory_fraction",
    "set_rng_state",
    "set_rng_state_all",
    "set_stream",
    "stream",
    "streams",
    "synchronize",
]<|MERGE_RESOLUTION|>--- conflicted
+++ resolved
@@ -534,11 +534,8 @@
     reset_accumulated_memory_stats,
     reset_peak_memory_stats,
     set_per_process_memory_fraction,
-<<<<<<< HEAD
     use_mem_pool,
-=======
     XPUPluggableAllocator,
->>>>>>> b1decff5
 )
 from .random import (
     get_rng_state,
