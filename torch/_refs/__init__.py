# mypy: allow-untyped-decorators
# mypy: allow-untyped-defs
import builtins
import collections
import inspect
import itertools
import math
import operator
import warnings
from collections.abc import Iterable
from enum import Enum
from functools import partial, reduce, singledispatch, wraps
from typing import (
    Any,
    Callable,
    cast,
    Dict,
    List,
    Optional,
    overload,
    Sequence,
    Tuple,
    Union,
)

import torch
import torch._prims as prims
import torch._prims_common as utils
import torch.utils._pytree as pytree
from torch import sym_float, sym_int
from torch._prims_common import (
    BoolLike,
    DeviceLikeType,
    Dim,
    DimsSequenceType,
    DimsType,
    dtype_to_type,
    ELEMENTWISE_TYPE_PROMOTION_KIND,
    FloatLike,
    FloatWithoutSymFloat,
    IntLike,
    is_weakly_lesser_type,
    Number,
    NumberType,
    RealNumberType,
    REDUCTION_OUTPUT_TYPE_KIND,
    ShapeType,
    StrideType,
    TensorLike,
    TensorLikeType,
    TensorOrNumberLikeType,
    TensorSequenceType,
)
from torch._prims_common.wrappers import (
    _maybe_convert_to_dtype,
    _maybe_resize_out,
    _safe_copy_out,
    elementwise_type_promotion_wrapper,
    elementwise_unary_scalar_wrapper,
    out_wrapper,
)


# Experimental module containing prototype Python references for existing
#   PyTorch operations.

__all__ = [
    #
    # Elementwise Unary References
    #
    "abs",
    "acos",
    "acosh",
    "asinh",
    "asin",
    "atan",
    "atanh",
    "bitwise_not",
    # "cbrt",  # No corresponding torch operation
    "ceil",
    "conj_physical",
    "cos",
    "cosh",
    "count_nonzero",
    "deg2rad",
    "digamma",
    "erf",
    "erfinv",
    "erfc",
    "exp",
    "expm1",
    "exponential",
    "exp2",
    "fill",
    "fill_",
    "floor",
    "frac",
    "geometric",
    "index_add",
    "index_copy",
    "index_copy_",
    "index_select",
    "index_fill",
    "index_fill_",
    "isfinite",
    "isinf",
    "isposinf",
    "isneginf",
    "isnan",
    "isreal",
    "i0",
    "lerp",
    "lgamma",
    "log",
    "log1p",
    "log2",
    "log10",
    "log_normal",
    "log_softmax",
    "mvlgamma",
    "norm",
    "normal",
    "nan_to_num",
    "neg",
    "positive",
    "rad2deg",
    "reciprocal",
    "round",  # TODO: model kwargs
    "sigmoid",
    "sgn",
    "sign",
    "signbit",
    "sin",
    "sinc",
    "sinh",
    "softmax",
    "sqrt",
    "square",
    "tan",
    "tanh",
    "trace",
    "trunc",
    #
    # Elementwise Binary References
    #
    "add",
    "atan2",
    "bitwise_and",
    "bitwise_left_shift",
    "bitwise_or",
    "bitwise_right_shift",
    "bitwise_xor",
    "clamp_min",
    "clamp_max",
    "copysign",
    "div",
    "eq",
    "float_power",
    "floor_divide",
    "fmax",
    "fmin",
    "fmod",
    "gcd",
    "ge",
    "gt",
    "heaviside",
    "hypot",
    "igamma",
    "igammac",
    "imag",
    "isclose",
    "lcm",
    # 'ldexp',
    "le",
    "logaddexp",
    "logaddexp2",
    "logical_and",
    "logical_not",
    "logical_or",
    "logical_xor",
    "logsumexp",
    "lt",
    # 'max', # implement with reductions
    "maximum",
    # 'min', # implement with reductions
    "minimum",
    "mul",
    "ne",
    "nextafter",
    # 'polar',  # abs, cos, sin
    "pow",
    "real",
    "rpow",
    "remainder",
    "rsub",
    "rtruediv",
    "rfloordiv",
    "sub",
    "true_divide",
    "trunc_divide",
    "xlogy",
    #
    # Elementwise Ternary References
    #
    "addcdiv",
    "addcmul",
    "clamp",
    #
    # Conditional references
    #
    "masked_fill",
    "masked_fill_",
    "where",
    #
    # Data conversion and movement references
    #
    "clone",
    "copy_to",  # TODO: add OpInfo (or implement .to)
    "item",
    "to",
    #
    # Reduction ops
    #
    "all",
    "amax",
    "amin",
    "any",
    "cumsum",
    "cumprod",
    "mean",
    "dot",
    "vdot",
    "std",
    "std_mean",
    "sum",
    "sum_to_size",
    "prod",
    "var",
    "var_mean",
    #
    # Linear algebra ops
    #
    "addr",
    #
    # View & Shape Ops
    #
    "alias",
    "alias_copy",
    "atleast_1d",
    "atleast_2d",
    "atleast_3d",
    "as_strided",
    "as_strided_copy",
    "as_strided_scatter",
    "block_diag",
    "broadcast_shapes",
    "broadcast_tensors",
    "broadcast_to",
    "cat",
    "chunk",
    "column_stack",
    "conj",
    "constant_pad_nd",
    "contiguous",
    "diag_embed",
    "diag",
    "diagonal",
    "diagonal_copy",
    "diagonal_scatter",
    "dsplit",
    "dstack",
    "expand",
    "expand_as",
    "expand_copy",
    "flatten",
    "flip",
    "fliplr",
    "flipud",
    "hsplit",
    "hstack",
    "meshgrid",
    "movedim",
    "narrow",
    "narrow_copy",
    "native_group_norm",
    "native_layer_norm",
    "permute",
    "ravel",
    "repeat",
    "reshape",
    "reshape_as",
    "roll",
    "rot90",
    "rsqrt",
    "split_with_sizes",
    "stack",
    "swap_axes",  # alias for transpose
    "squeeze",
    "t",
    "t_copy",
    "T",
    "take_along_dim",
    "tensor_split",
    "transpose",
    "transpose_copy",
    "unfold",
    "unfold_copy",
    "unsqueeze",
    "unsqueeze_copy",
    "view",
    "view_as",
    "view_copy",
    "vsplit",
    "vstack",
    "view_as_complex",
    "unflatten",
    "unbind",
    "triu",
    "tril",
    "triu_indices",
    "tril_indices",
    #
    # Tensor Creation
    #
    "arange",
    "cauchy",
    "empty",
    "empty_like",
    "empty_permuted",
    "empty_strided",
    "eye",
    "full",
    "full_like",
    "linspace",
    "logspace",
    "new_empty",
    "new_empty_strided",
    "new_full",
    "new_ones",
    "new_zeros",
    "ones",
    "ones_like",
    "randn",
    "scalar_tensor",
    "zero",
    "zeros",
    "zeros_like",
    #
    # Test-related functions
    #
    "allclose",
    "equal",
    #
    # Statistical operations
    #
    "bucketize",
    #
    # Misc
    #
    "is_complex",
    "renorm",
    "stft",
    "istft",
]

Tensor = torch.Tensor
DispatchKey = torch._C.DispatchKey  # type: ignore[attr-defined]
aten = torch._ops.ops.aten

# Note that the docstrings for the public methods from this file are in
# torch/_torch_docs.py


def is_noncontiguous_supported(device):
    return device is None or device.type != "hpu"


def handle_noncontiguous_outputs(input_tlist, output):
    device = None
    from torch._subclasses.fake_tensor import FakeTensor

    for t in input_tlist:
        if isinstance(t, FakeTensor):
            device = t.fake_device
            break

    if not is_noncontiguous_supported(device):
        output = output.contiguous()

    return output


def _broadcast_shapes(*_shapes):
    from torch.fx.experimental.symbolic_shapes import guard_size_oblivious

    shapes = tuple(
        (x,) if isinstance(x, IntLike) else x
        for x in filter(lambda x: x is not None, _shapes)
    )

    # Short-circuits on no input
    if len(shapes) == 0:
        return None

    # Type checking
    # TODO: make common validations available as utils
    for shape in shapes:
        assert isinstance(shape, Sequence)

    # Computes common shape
    common_shape = [
        1,
    ] * reduce(max, (len(shape) for shape in shapes))
    for arg_idx, shape in enumerate(shapes):
        for idx in range(-1, -1 - len(shape), -1):
            if guard_size_oblivious(common_shape[idx] == 1):
                if shape[idx] < 0:
                    raise ValueError(
                        "Attempting to broadcast a dimension with negative length!"
                    )
                common_shape[idx] = shape[idx]
            elif guard_size_oblivious(shape[idx] != 1):
                if common_shape[idx] != shape[idx]:
                    raise RuntimeError(
                        f"Attempting to broadcast a dimension of length {shape[idx]} at {idx}! "
                        f"Mismatching argument at index {arg_idx} had {shape}; but expected shape "
                        f"should be broadcastable to {common_shape}"
                    )

    return common_shape


def _maybe_broadcast(*args, preserve_cpu_scalar_tensors=True):
    # Computes common shape
    common_shape = _broadcast_shapes(
        *(t.shape if isinstance(t, TensorLike) else None for t in args)
    )

    def __maybe_broadcast(x, shape):
        if x is None:
            return None
        elif isinstance(x, Number):
            return x
        elif isinstance(x, TensorLike):
            if preserve_cpu_scalar_tensors and utils.is_cpu_scalar_tensor(x):
                return x

            if not utils.same_shape(x.shape, common_shape):
                return x.expand(common_shape)

            return x
        else:
            raise RuntimeError(
                "Unexpected type when broadcasting: " + str(type(x)) + "!"
            )

    return tuple(__maybe_broadcast(x, common_shape) for x in args)


# Utilities should come BEFORE this import
from torch._decomp import register_decomposition


#
# Elementwise unary references
#

infer_aten_op = object()


# TODO: add type promotion support
def _make_elementwise_unary_reference(
    type_promotion_kind,
    *,
    aten_op=infer_aten_op,
    extra_meta=None,
) -> Callable:
    def inner(prim: Callable):
        nonlocal aten_op

        @wraps(prim)
        @out_wrapper()
        @elementwise_unary_scalar_wrapper
        @elementwise_type_promotion_wrapper(
            type_promoting_args=("a",),
            type_promotion_kind=type_promotion_kind,
        )
        def _ref(a: TensorLikeType) -> TensorLikeType:
            if extra_meta is not None:
                extra_meta(a)

            output = prim(a)
            return handle_noncontiguous_outputs([a], output)

        if aten_op is infer_aten_op:
            aten_op = utils.get_aten_op(prim, prim.__name__)
        if aten_op is not None:
            register_decomposition(aten_op)(_ref)

        return _ref

    return inner


def _make_alias(fn, name):
    """
    This function defines an alias of another function and sets its __name__ argument.
    It also sets its __module__ argument to the module of the caller.
    Note that when naively doing `alias = fn`, we have that `alias.__name__ == "fn"`, and
    `alias.__module__ == fn.__module__`.
    """

    def _fn(*args, **kwargs):
        return fn(*args, **kwargs)

    _fn.__name__ = name
    _fn.__module__ = inspect.currentframe().f_back.f_globals["__name__"]  # type: ignore[union-attr]
    return _fn


def _make_inplace(fn):
    """
    Given a function with out variant (i.e. using `out_wrapper()), it returns its in-place variant
    See https://github.com/pytorch/pytorch/wiki/Developer-FAQ#how-do-in-place-operations-work-in-pytorch
    """

    # nb. We use the name of the first argument used in the unary references
    @wraps(fn)
    def _fn(a, *args, **kwargs):
        return fn(a, *args, out=a, **kwargs)

    inplace_name = f"{fn.__name__}_"
    _fn.__name__ = inplace_name
    _fn = register_decomposition(getattr(aten, inplace_name))(_fn)  # type: ignore[assignment]

    # We access the __all__ attribute of the module where fn is defined
    # There may be a cleaner way of doing this...
    from inspect import getmodule

    _all = getmodule(fn).__all__  # type: ignore[union-attr]
    if inplace_name not in _all:
        _all.append(inplace_name)
    return _fn


@_make_elementwise_unary_reference(ELEMENTWISE_TYPE_PROMOTION_KIND.COMPLEX_TO_FLOAT)
def abs(a):
    return prims.abs(a)


@_make_elementwise_unary_reference(ELEMENTWISE_TYPE_PROMOTION_KIND.INT_TO_FLOAT)
def acos(a):
    return prims.acos(a)


@_make_elementwise_unary_reference(ELEMENTWISE_TYPE_PROMOTION_KIND.INT_TO_FLOAT)
def acosh(a):
    return prims.acosh(a)


@_make_elementwise_unary_reference(ELEMENTWISE_TYPE_PROMOTION_KIND.INT_TO_FLOAT)
def asin(a):
    return prims.asin(a)


@_make_elementwise_unary_reference(ELEMENTWISE_TYPE_PROMOTION_KIND.INT_TO_FLOAT)
def asinh(a):
    return prims.asinh(a)


@_make_elementwise_unary_reference(ELEMENTWISE_TYPE_PROMOTION_KIND.INT_TO_FLOAT)
def atan(a):
    return prims.atan(a)


@_make_elementwise_unary_reference(ELEMENTWISE_TYPE_PROMOTION_KIND.INT_TO_FLOAT)
def atanh(a):
    return prims.atanh(a)


@_make_elementwise_unary_reference(ELEMENTWISE_TYPE_PROMOTION_KIND.DEFAULT)
def bitwise_not(a):
    return prims.bitwise_not(a)


@_make_elementwise_unary_reference(ELEMENTWISE_TYPE_PROMOTION_KIND.DEFAULT)
def ceil(a):
    return prims.ceil(a)


@register_decomposition(aten.is_complex)
def is_complex(input: TensorLikeType):
    return utils.is_complex_dtype(input.dtype)


@register_decomposition(aten.conj_physical)
@out_wrapper()
def conj_physical(input: TensorLikeType):
    if not utils.is_complex_dtype(input.dtype):
        return input
    return prims.conj_physical(input)


@_make_elementwise_unary_reference(ELEMENTWISE_TYPE_PROMOTION_KIND.INT_TO_FLOAT)
def cos(a):
    return prims.cos(a)


@_make_elementwise_unary_reference(ELEMENTWISE_TYPE_PROMOTION_KIND.INT_TO_FLOAT)
def cosh(a):
    return prims.cosh(a)


@_make_elementwise_unary_reference(ELEMENTWISE_TYPE_PROMOTION_KIND.INT_TO_FLOAT)
def digamma(a):
    return prims.digamma(a)


@_make_elementwise_unary_reference(ELEMENTWISE_TYPE_PROMOTION_KIND.INT_TO_FLOAT)
def erf(a):
    return prims.erf(a)


@_make_elementwise_unary_reference(ELEMENTWISE_TYPE_PROMOTION_KIND.INT_TO_FLOAT)
def erfinv(a):
    return prims.erf_inv(a)


@_make_elementwise_unary_reference(ELEMENTWISE_TYPE_PROMOTION_KIND.INT_TO_FLOAT)
def erfc(a):
    return prims.erfc(a)


@_make_elementwise_unary_reference(ELEMENTWISE_TYPE_PROMOTION_KIND.INT_TO_FLOAT)
def exp(a):
    return prims.exp(a)


@_make_elementwise_unary_reference(ELEMENTWISE_TYPE_PROMOTION_KIND.INT_TO_FLOAT)
def expm1(a):
    return prims.expm1(a)


@_make_elementwise_unary_reference(ELEMENTWISE_TYPE_PROMOTION_KIND.INT_TO_FLOAT)
def exp2(a):
    return prims.exp2(a)


# Fill has its own implementation because it has a value parameter
# CompositeImplicitAutograd - don't register decomp
@out_wrapper()
@elementwise_type_promotion_wrapper(
    type_promoting_args=("a,"),
    type_promotion_kind=ELEMENTWISE_TYPE_PROMOTION_KIND.NO_OPMATH,
)
def fill(a: TensorLikeType, value: NumberType) -> TensorLikeType:
    assert isinstance(a, TensorLike)
    assert isinstance(value, Number)

    python_type = utils.dtype_to_type(a.dtype)
    if not utils.is_weakly_lesser_type(type(value), python_type):
        msg = f"value argument of type {type(value)} cannot be safely cast to type {python_type}!"
        raise ValueError(msg)

    return prims.fill(a, value)


def fill_(a: TensorLikeType, value: NumberType) -> TensorLikeType:
    r = prims.fill(a, value)
    prims.copy_to(a, r)
    return a


@register_decomposition(aten.zero)
@out_wrapper()
def zero(input: TensorLikeType) -> TensorLikeType:
    return torch.zeros_like(input)


@_make_elementwise_unary_reference(ELEMENTWISE_TYPE_PROMOTION_KIND.DEFAULT)
def floor(a):
    return prims.floor(a)


@_make_elementwise_unary_reference(ELEMENTWISE_TYPE_PROMOTION_KIND.DEFAULT)
def frac(x: TensorLikeType) -> TensorLikeType:
    trunc_x = torch.mul(torch.floor(torch.abs(x)), torch.sign(x))
    return torch.sub(x, trunc_x)


# imag does not use _make_elementwise_unary_reference because it does not support out
def imag(a: TensorLikeType) -> TensorLikeType:
    assert isinstance(a, TensorLike)
    torch._check(
        utils.is_complex_dtype(a.dtype), lambda: "imag only supports complex tensors."
    )
    return prims.imag(a)


@_make_elementwise_unary_reference(
    ELEMENTWISE_TYPE_PROMOTION_KIND.ALWAYS_BOOL,
    aten_op=None,  # CompositeImplicitAutograd
)
def isfinite(a: TensorLikeType) -> TensorLikeType:
    if utils.is_float_dtype(a.dtype) or utils.is_complex_dtype(a.dtype):
        return prims.isfinite(a)

    return ones_like(a, dtype=torch.bool)


@_make_elementwise_unary_reference(ELEMENTWISE_TYPE_PROMOTION_KIND.ALWAYS_BOOL)
def isinf(a: TensorLikeType) -> TensorLikeType:
    if utils.is_complex_dtype(a.dtype):
        return torch.logical_or(isinf(torch.real(a)), isinf(torch.imag(a)))
    if utils.is_float_dtype(a.dtype):
        return torch.abs(a) == float("inf")
    return torch.zeros_like(a, dtype=torch.bool)


@_make_elementwise_unary_reference(ELEMENTWISE_TYPE_PROMOTION_KIND.ALWAYS_BOOL)
def isposinf(a: TensorLikeType) -> TensorLikeType:
    torch._check(
        not utils.is_complex_dtype(a.dtype),
        lambda: f"Complex dtype is not supported for isposinf, got dtype {a.dtype}",
    )
    if utils.is_float_dtype(a.dtype):
        return a == float("inf")
    return torch.zeros_like(a, dtype=torch.bool)


@_make_elementwise_unary_reference(ELEMENTWISE_TYPE_PROMOTION_KIND.ALWAYS_BOOL)
def isneginf(a: TensorLikeType) -> TensorLikeType:
    torch._check(
        not utils.is_complex_dtype(a.dtype),
        lambda: f"Complex dtype is not supported for isneginf, got dtype {a.dtype}",
    )
    if utils.is_float_dtype(a.dtype):
        return a == float("-inf")
    return torch.zeros_like(a, dtype=torch.bool)


@_make_elementwise_unary_reference(ELEMENTWISE_TYPE_PROMOTION_KIND.ALWAYS_BOOL)
def isnan(a: TensorLikeType) -> TensorLikeType:
    return prims.ne(a, a)


# alias
mvlgamma = _make_alias(torch.special.multigammaln, "mvlgamma")  # type: ignore[has-type]


@_make_elementwise_unary_reference(
    ELEMENTWISE_TYPE_PROMOTION_KIND.ALWAYS_BOOL,
    aten_op=None,  # CompositeImplicitAutograd
)
def isreal(a: TensorLikeType) -> TensorLikeType:
    if utils.is_complex_dtype(a.dtype):
        return torch.imag(a) == 0
    return torch.ones_like(a, dtype=torch.bool)


# TODO: if this is special maybe it should be defined there and imported here?
@_make_elementwise_unary_reference(
    ELEMENTWISE_TYPE_PROMOTION_KIND.INT_TO_FLOAT, aten_op=aten.i0
)
def i0(a):
    return prims.bessel_i0(a)


@_make_elementwise_unary_reference(ELEMENTWISE_TYPE_PROMOTION_KIND.INT_TO_FLOAT)
def lgamma(a):
    return prims.lgamma(a)


@_make_elementwise_unary_reference(ELEMENTWISE_TYPE_PROMOTION_KIND.INT_TO_FLOAT)
def log(a):
    return prims.log(a)


@_make_elementwise_unary_reference(ELEMENTWISE_TYPE_PROMOTION_KIND.INT_TO_FLOAT)
def log1p(a):
    return prims.log1p(a)


@_make_elementwise_unary_reference(ELEMENTWISE_TYPE_PROMOTION_KIND.INT_TO_FLOAT)
def log2(a):
    return prims.log2(a)


@_make_elementwise_unary_reference(ELEMENTWISE_TYPE_PROMOTION_KIND.INT_TO_FLOAT)
def log10(a):
    return prims.log10(a)


# CompositeImplicitAutograd - don't register decomp
@out_wrapper()
def log_softmax(
    a: TensorLikeType,
    dim: int,
    dtype: Optional[torch.dtype] = None,
) -> TensorLikeType:
    result_dtype = dtype or a.dtype
    computation_dtype = utils.get_computation_dtype(result_dtype)
    a_ = _maybe_convert_to_dtype(a, computation_dtype)
    return _maybe_convert_to_dtype(a_ - logsumexp(a_, dim, keepdim=True), result_dtype)  # type: ignore[return-value]


@register_decomposition(aten.logsumexp)
@out_wrapper()
@elementwise_type_promotion_wrapper(
    type_promoting_args=("self",),
    type_promotion_kind=ELEMENTWISE_TYPE_PROMOTION_KIND.INT_TO_FLOAT,
)
def logsumexp(
    self: TensorLikeType, dim: DimsType, keepdim: bool = False
) -> TensorLikeType:
    if not isinstance(dim, Iterable):
        dim = (dim,)
    if self.numel() == 0:
        return torch.sum(torch.exp(self), dim, keepdim).log()
    maxes = torch.amax(torch.real(self), dim, keepdim=True)
    maxes = torch.masked_fill(maxes, maxes.abs() == float("inf"), 0)
    maxes_squeezed = maxes if keepdim else torch.squeeze(maxes, dim)
    result = torch.sum(torch.exp(self - maxes), dim, keepdim)
    return result.log().add(maxes_squeezed)


@register_decomposition(aten.nan_to_num)
@out_wrapper()
def nan_to_num(
    a: TensorLikeType,
    nan: Optional[NumberType] = 0.0,
    posinf: Optional[NumberType] = None,
    neginf: Optional[NumberType] = None,
) -> TensorLikeType:
    assert isinstance(a, TensorLike)

    if utils.is_boolean_dtype(a.dtype) or utils.is_integer_dtype(a.dtype):
        return a.clone()

    if nan is None:
        nan = 0.0

    if posinf is None:
        posinf = torch.finfo(a.dtype).max

    if neginf is None:
        neginf = torch.finfo(a.dtype).min

    result = torch.where(torch.isnan(a), nan, a)  # type: ignore[call-overload]
    result = torch.where(torch.isneginf(a), neginf, result)  # type: ignore[call-overload]
    result = torch.where(torch.isposinf(a), posinf, result)  # type: ignore[call-overload]
    return result


def _neg_meta(a: TensorLikeType):
    torch._check(
        a.dtype is not torch.bool,
        lambda: (
            "Negation, the `-` operator, on a bool tensor is not supported. "
            "If you are trying to invert a mask, use the `~` or `logical_not()` "
            "operator instead."
        ),
    )


@_make_elementwise_unary_reference(
    ELEMENTWISE_TYPE_PROMOTION_KIND.DEFAULT, extra_meta=_neg_meta
)
def neg(a):
    return prims.neg(a)


# positive does not use _make_elementwise_unary_reference because it does not support out
# CompositeImplicitAutograd - don't register decomp
def positive(a: TensorLikeType) -> TensorLikeType:
    assert isinstance(a, TensorLike)
    if a.dtype is torch.bool:
        msg = "positive does not support bool tensors."
        raise RuntimeError(msg)
    return a


# real does not use _make_elementwise_unary_reference because it does not support out
def real(a: TensorLikeType) -> TensorLikeType:
    assert isinstance(a, TensorLike)
    if utils.is_complex_dtype(a.dtype):
        return prims.real(a)
    return a


@_make_elementwise_unary_reference(ELEMENTWISE_TYPE_PROMOTION_KIND.INT_TO_FLOAT)
def reciprocal(a):
    return prims.reciprocal(a)


@register_decomposition(aten.round)
@out_wrapper()
@elementwise_type_promotion_wrapper(
    type_promoting_args=("a",),
    type_promotion_kind=ELEMENTWISE_TYPE_PROMOTION_KIND.DEFAULT,
)
def round(a: TensorLikeType, *, decimals: int = 0) -> TensorLikeType:
    if decimals == 0:
        return prims.round(a)
    else:
        ten_pow = 10**decimals
        ten_neg_pow = 10 ** (-decimals)
        return prims.mul(prims.round(prims.mul(a, ten_pow)), ten_neg_pow)


@_make_elementwise_unary_reference(ELEMENTWISE_TYPE_PROMOTION_KIND.INT_TO_FLOAT)
def rsqrt(a):
    return prims.rsqrt(a)


@_make_elementwise_unary_reference(ELEMENTWISE_TYPE_PROMOTION_KIND.INT_TO_FLOAT)
def sigmoid(a: TensorLikeType) -> TensorLikeType:
    return true_divide(1, add(1, exp(neg(a))))


@_make_elementwise_unary_reference(ELEMENTWISE_TYPE_PROMOTION_KIND.DEFAULT)
def sgn(a):
    if utils.is_complex_dtype(a.dtype):
        a_abs = a.abs()
        return torch.where(a_abs == 0, 0, a / a_abs)
    else:
        return a.sign()


@_make_elementwise_unary_reference(ELEMENTWISE_TYPE_PROMOTION_KIND.DEFAULT)
def sign(a):
    return prims.sign(a)


@_make_elementwise_unary_reference(ELEMENTWISE_TYPE_PROMOTION_KIND.ALWAYS_BOOL)
def signbit(a):
    return prims.signbit(a)


@_make_elementwise_unary_reference(ELEMENTWISE_TYPE_PROMOTION_KIND.INT_TO_FLOAT)
def sin(a):
    return prims.sin(a)


# Autograd note: This will give the right first derivative at zero (by chance),
# but not the right second derivative
@_make_elementwise_unary_reference(ELEMENTWISE_TYPE_PROMOTION_KIND.INT_TO_FLOAT)
def sinc(a):
    a = math.pi * a
    return torch.where(a == 0, 1, torch.sin(a) / a)


@_make_elementwise_unary_reference(ELEMENTWISE_TYPE_PROMOTION_KIND.INT_TO_FLOAT)
def sinh(a):
    return prims.sinh(a)


@_make_elementwise_unary_reference(ELEMENTWISE_TYPE_PROMOTION_KIND.INT_TO_FLOAT)
def sqrt(a):
    return prims.sqrt(a)


@_make_elementwise_unary_reference(
    ELEMENTWISE_TYPE_PROMOTION_KIND.BOOL_TO_LONG,
    aten_op=None,  # CompositeImplicitAutograd,
)
def square(a: TensorLikeType) -> TensorLikeType:
    return mul(a, a)


@_make_elementwise_unary_reference(ELEMENTWISE_TYPE_PROMOTION_KIND.INT_TO_FLOAT)
def tan(a):
    return prims.tan(a)


@_make_elementwise_unary_reference(ELEMENTWISE_TYPE_PROMOTION_KIND.INT_TO_FLOAT)
def tanh(a):
    return prims.tanh(a)


@_make_elementwise_unary_reference(ELEMENTWISE_TYPE_PROMOTION_KIND.DEFAULT)
def trunc(a):
    return prims.trunc(a)


# TODO: register this as a real ref/decomposition once TorchInductor supports complex!
def view_as_complex(self: TensorLikeType) -> TensorLikeType:
    input_dtype = self.dtype
    torch._check(
        utils.is_float_dtype(input_dtype),
        lambda: f"view_as_complex is only supported for floating point"
        f"tensors, but got a tensor of scalar type: {input_dtype}",
    )
    sizes = self.size()
    torch._check(
        len(sizes) != 0,
        lambda: "Input tensor must have one or more dimensions",
    )
    torch._check(
        sizes[-1] == 2,
        lambda: "Tensor must have a last dimension of size 2",
    )

    old_strides = self.stride()
    torch._check(
        old_strides[-1] == 1,
        lambda: "Tensor must have a last dimension with stride 1",
    )
    dims = old_strides[:-1]
    torch._check(
        builtins.all(stride % 2 == 0 for stride in dims),
        lambda: "Tensor must have a stride divisible by 2 for all but last dimension",
    )
    torch._check(
        self.storage_offset() % 2 == 0,
        lambda: "Tensor must have a storage_offset divisible by 2",
    )
    return prims.view_element_type(
        self, utils.corresponding_complex_dtype(input_dtype)
    ).squeeze(-1)


def _make_elementwise_binary_reference(
    type_promotion_kind,
    aten_op=infer_aten_op,
    name=None,
    has_out=True,
    supports_lhs_python_scalar=True,
    supports_rhs_python_scalar=True,
    supports_two_python_scalars=False,
    should_register_decomposition=True,
) -> Callable:
    def inner(prim: Callable):
        nonlocal aten_op, name
        if name is None:
            name = prim.__name__

        @wraps(prim)
        @elementwise_type_promotion_wrapper(
            type_promoting_args=("a", "b"),
            type_promotion_kind=type_promotion_kind,
        )
        def _ref(
            a: Union[Tensor, NumberType],
            b: Union[Tensor, NumberType],
        ) -> Tensor:
            torch._check_value(
                supports_lhs_python_scalar or not isinstance(a, Number),
                lambda: f"{name}: Received a lhs Python scalar to an elementwise binary "
                "operation that does not accept lhs scalars!",
            )
            torch._check_value(
                supports_rhs_python_scalar or not isinstance(b, Number),
                lambda: f"{name}: Received a rhs Python scalar to an elementwise binary "
                "operation that does not accept rhs scalars!",
            )
            torch._check_value(
                supports_two_python_scalars
                or not (isinstance(a, Number) and isinstance(b, Number)),
                lambda: f"{name}: Receive two Number inputs to an elementwise binary operation!",
            )
            a, b = _maybe_broadcast(a, b)
            output = prim(a, b)
            return handle_noncontiguous_outputs([a, b], output)

        if has_out:
            _ref = out_wrapper()(_ref)  # type: ignore[assignment]

        _ref.__name__ = name
        if aten_op is infer_aten_op:
            aten_op = utils.get_aten_op(prim, name)
        if aten_op is not None and should_register_decomposition:
            register_decomposition(aten_op)(_ref)

        return _ref

    return inner


# Add has its own implementation because it has an alpha argument
@register_decomposition(aten.add)
@out_wrapper()
@elementwise_type_promotion_wrapper(
    type_promoting_args=("a", "b"),
    type_promotion_kind=ELEMENTWISE_TYPE_PROMOTION_KIND.DEFAULT,
)
def add(
    a: Union[TensorLikeType, NumberType],
    b: Union[TensorLikeType, NumberType],
    *,
    alpha: Optional[NumberType] = None,
):
    """
    Reference implementation of torch.add
    """

    a, b = _maybe_broadcast(a, b)

    if alpha is not None:
        dtype = a.dtype if isinstance(a, TensorLike) else b.dtype  # type: ignore[union-attr]
        python_type = utils.dtype_to_type(dtype)
        if python_type != bool and not utils.is_weakly_lesser_type(
            type(alpha), python_type
        ):
            msg = f"alpha argument of type {type(alpha)} cannot be safely cast to type {python_type}!"
            raise ValueError(msg)
        if isinstance(b, TensorLike):
            b = prims.mul(b, alpha)
        else:
            b = b * alpha

    output = prims.add(a, b)
    return handle_noncontiguous_outputs([a, b], output)


@_make_elementwise_binary_reference(
    type_promotion_kind=ELEMENTWISE_TYPE_PROMOTION_KIND.INT_TO_FLOAT,
    supports_lhs_python_scalar=False,
    supports_rhs_python_scalar=False,
)
def atan2(a, b):
    return prims.atan2(a, b)


@_make_elementwise_binary_reference(
    type_promotion_kind=ELEMENTWISE_TYPE_PROMOTION_KIND.DEFAULT,
)
def bitwise_and(a: TensorLikeType, b: TensorLikeType) -> TensorLikeType:
    return prims.bitwise_and(a, b)


@_make_elementwise_binary_reference(
    type_promotion_kind=ELEMENTWISE_TYPE_PROMOTION_KIND.DEFAULT,
)
def bitwise_left_shift(a: TensorLikeType, b: TensorLikeType) -> TensorLikeType:
    return prims.shift_left(a, b)


@_make_elementwise_binary_reference(
    type_promotion_kind=ELEMENTWISE_TYPE_PROMOTION_KIND.DEFAULT,
)
def bitwise_or(a: TensorLikeType, b: TensorLikeType) -> TensorLikeType:
    return prims.bitwise_or(a, b)


@_make_elementwise_binary_reference(
    type_promotion_kind=ELEMENTWISE_TYPE_PROMOTION_KIND.DEFAULT,
)
def bitwise_right_shift(a: TensorLikeType, b: TensorLikeType) -> TensorLikeType:
    return prims.shift_right_arithmetic(a, b)


@_make_elementwise_binary_reference(
    type_promotion_kind=ELEMENTWISE_TYPE_PROMOTION_KIND.DEFAULT,
)
def bitwise_xor(a: TensorLikeType, b: TensorLikeType) -> TensorLikeType:
    return prims.bitwise_xor(a, b)


@_make_elementwise_binary_reference(
    type_promotion_kind=ELEMENTWISE_TYPE_PROMOTION_KIND.INT_TO_FLOAT,
    supports_lhs_python_scalar=False,
)
def copysign(
    a: Union[TensorLikeType, NumberType], b: Union[TensorLikeType, NumberType]
):
    if isinstance(b, Number) and isinstance(a, Tensor):
        b = scalar_tensor(b, dtype=a.dtype, device=a.device)
    elif isinstance(a, Tensor) and isinstance(b, Tensor) and a.device != b.device:
        msg = f"Expected divisor (b) to be on the same device ({a.device}) as dividend (a), but it is found on {b.device}!"
        raise RuntimeError(msg)
    return where(signbit(b), neg(abs(a)), abs(a))


# complex =  _make_elementwise_binary_reference(prims.complex, type_promotion_kind=ELEMENTWISE_TYPE_PROMOTION_KIND.DEFAULT)


@register_decomposition(aten.div)
@out_wrapper()
def div(
    a: Union[TensorLikeType, NumberType],
    b: Union[TensorLikeType, NumberType],
    *,
    rounding_mode: Optional[str] = None,
):
    """
    Reference implementation of torch.div
    """
    if rounding_mode is None:
        return true_divide(a, b)
    elif rounding_mode == "trunc":
        return trunc_divide(a, b)
    elif rounding_mode == "floor":
        return floor_divide(a, b)
    else:
        msg = f"div expected rounding_mode to be one of None, 'trunc', or 'floor' but found {rounding_mode}."
        raise ValueError(msg)


@_make_elementwise_binary_reference(
    type_promotion_kind=ELEMENTWISE_TYPE_PROMOTION_KIND.ALWAYS_BOOL,
    supports_lhs_python_scalar=False,
)
def eq(a: TensorLikeType, b: TensorLikeType) -> TensorLikeType:
    return prims.eq(a, b)


@_make_elementwise_binary_reference(
    type_promotion_kind=ELEMENTWISE_TYPE_PROMOTION_KIND.BOOL_TO_LONG,
)
def pow(
    a: Union[TensorLikeType, NumberType],
    b: Union[TensorLikeType, NumberType],
) -> TensorLikeType:
    assert isinstance(a, TensorLikeType) or isinstance(b, TensorLikeType)

    if isinstance(b, Number):
        if b == 1.0:
            return a.clone()  # type: ignore[return-value,union-attr]
        elif b == 2.0:
            return a * a  # type: ignore[return-value]
        elif b == 0.5:
            return torch.sqrt(a)  # type: ignore[arg-type]
    elif isinstance(a, Number):
        if a == 1.0:
            return torch.fill(b, True)
        if a == 2.0 and (
            utils.is_float_dtype(b.dtype) or utils.is_complex_dtype(b.dtype)
        ):
            return torch.exp2(b)

    return prims.pow(a, b)


# Float power has its own implementation because it has unique type promotion.
# CompositeImplicitAutograd - don't register decomp
@out_wrapper()
def float_power(
    a: Union[TensorLikeType, NumberType],
    b: Union[TensorLikeType, NumberType],
) -> Tensor:
    if isinstance(a, Number) and isinstance(b, Number):
        raise ValueError(
            "Receive two Number inputs to an elementwise binary operation!"
        )

    # Handles type promotion
    dtype = utils.get_higher_dtype(a, b)
    assert dtype is not None
    if utils.is_complex_dtype(dtype):
        dtype = torch.complex128
    else:
        dtype = torch.float64

    # Float power has the following contiguous cast behavior to be
    # consistent with its C++ impl
    a = _maybe_convert_to_dtype(a, dtype)
    b = _maybe_convert_to_dtype(b, dtype)

    a, b = _maybe_broadcast(a, b)
    return pow(a, b)


# >>> a = torch.tensor(-0.2500, dtype=torch.float64)
# tensor(-0.250000000000000, dtype=torch.float64)
#
# >>> b = torch.tensor(-0.0010, dtype=torch.float64)
# tensor(-0.001000000000000, dtype=torch.float64)
#
# Note: In this case, casting float to double will expand the float mantissa with zeros,
# while creating a double generates a distinct mantissa.
# >>> torch.tensor(-0.001).to(dtype=torch.float64)
# tensor(-0.001000000047497, dtype=torch.float64)
#
# Floor Division
# The difference is caused because torch.remainder(a, b) = -0.001.
#
# >>> torch.floor(torch.true_divide(a, b))
# tensor(250., dtype=torch.float64)
#
# >>> torch.div(a, b, rounding_mode='floor')
# tensor(249., dtype=torch.float64)
#
# Definition: a // b = (a - remainder(a, b)) / b
# >>> torch.true_divide(torch.sub(a, torch.remainder(a, b)), b)
# tensor(249., dtype=torch.float64)
#
# For reference, see CPython's implementation:
# https://github.com/python/cpython/blob/ace008c531dd685a30c1dd68f9b5ba35f20171cf/Objects/floatobject.c#L636


@_make_elementwise_binary_reference(
    type_promotion_kind=utils.ELEMENTWISE_TYPE_PROMOTION_KIND.DEFAULT,
    supports_two_python_scalars=True,
    should_register_decomposition=False,
)
def floor_divide(
    a: Union[TensorLikeType, NumberType], b: Union[TensorLikeType, NumberType]
):
    # Wrap scalars because some references only accept tensor arguments.
    if isinstance(a, Number) and isinstance(b, Number):
        a = scalar_tensor(a)
        b = scalar_tensor(b)
    elif isinstance(b, Number) and isinstance(a, Tensor):
        b = scalar_tensor(b, dtype=a.dtype, device=a.device)
    elif isinstance(a, Number) and isinstance(b, Tensor):
        a = scalar_tensor(a, dtype=b.dtype, device=b.device)
    elif isinstance(a, Tensor) and isinstance(b, Tensor) and a.device != b.device:
        if a.device == torch.device("cpu"):
            msg = f"Expected divisor (b) to be on the same device ({a.device}) as dividend (a), but it is found on {b.device}!"
            raise RuntimeError(msg)
        else:
            b = prims.device_put(b, device=a.device)

    assert isinstance(a, Tensor) and isinstance(b, Tensor)
    dtype = a.dtype
    if utils.is_float_dtype(dtype):
        return _floor_divide_float(a, b)
    elif utils.is_integer_dtype(dtype):
        return _floor_divide_integer(a, b)
    else:
        torch._check(False, lambda: f"{dtype} not supported for floor_divide")


def _floor_divide_integer(a: Tensor, b: Tensor) -> Tensor:
    a, b = _maybe_broadcast(a, b)

    if not a.dtype.is_signed:
        return prims.div(a, b)

    # Convert truncation to flooring:
    offset = (torch.signbit(a) != torch.signbit(b)).logical_and(torch.fmod(a, b) != 0)
    return prims.div(a, b) - _maybe_convert_to_dtype(offset, a.dtype)


def _floor_divide_float(a: Tensor, b: Tensor) -> Tensor:
    mod = fmod(a, b)
    div = true_divide(sub(a, mod), b)

    # Ensure that the remainder has the same sign as denominator
    different_signed_inputs = bitwise_xor(lt(a, 0), lt(b, 0))
    non_zero_remainder = ne(mod, 0)
    mask = bitwise_and(non_zero_remainder, different_signed_inputs)
    div = where(mask, sub(div, 1), div)

    # Map quotient to nearest integer value
    floor_div = floor(div)
    mask = gt(sub(div, floor_div), 0.5)
    floor_div = where(mask, add(floor_div, 1), floor_div)

    basic_div = true_divide(a, b)
    zero_tensor = scalar_tensor(0, dtype=basic_div.dtype, device=basic_div.device)

    # If quotient is zero, copy signbit from true_divide quotient
    floor_div = where(ne(div, 0), floor_div, copysign(zero_tensor, basic_div))

    # If denominator is zero, then follow true_divide behavior
    return where(ne(b, 0), floor_div, basic_div)


@_make_elementwise_binary_reference(
    type_promotion_kind=ELEMENTWISE_TYPE_PROMOTION_KIND.DEFAULT,
    supports_lhs_python_scalar=False,
    supports_rhs_python_scalar=False,
)
def fmax(a: TensorLikeType, b: TensorLikeType) -> TensorLikeType:
    return prims.fmax(a, b)


@_make_elementwise_binary_reference(
    type_promotion_kind=ELEMENTWISE_TYPE_PROMOTION_KIND.DEFAULT,
    supports_lhs_python_scalar=False,
    supports_rhs_python_scalar=False,
)
def fmin(a: TensorLikeType, b: TensorLikeType) -> TensorLikeType:
    return prims.fmin(a, b)


@_make_elementwise_binary_reference(
    type_promotion_kind=ELEMENTWISE_TYPE_PROMOTION_KIND.DEFAULT,
    supports_lhs_python_scalar=False,
    supports_rhs_python_scalar=True,
)
def fmod(a: TensorLikeType, b: TensorLikeType) -> TensorLikeType:
    return prims.fmod(a, b)


@register_decomposition(aten.frexp)
@out_wrapper("mantissa", "exponent")
def frexp(self: TensorLikeType) -> Tuple[TensorLikeType, TensorLikeType]:
    return torch.return_types.frexp(prims.frexp(self))


@_make_elementwise_binary_reference(
    type_promotion_kind=ELEMENTWISE_TYPE_PROMOTION_KIND.DEFAULT,
    supports_lhs_python_scalar=False,
    supports_rhs_python_scalar=False,
)
def gcd(a: TensorLikeType, b: TensorLikeType) -> TensorLikeType:
    return prims.gcd(a, b)


@_make_elementwise_binary_reference(
    type_promotion_kind=ELEMENTWISE_TYPE_PROMOTION_KIND.ALWAYS_BOOL,
    supports_lhs_python_scalar=False,
)
def ge(a: TensorLikeType, b: TensorLikeType) -> TensorLikeType:
    return prims.ge(a, b)


@_make_elementwise_binary_reference(
    type_promotion_kind=ELEMENTWISE_TYPE_PROMOTION_KIND.ALWAYS_BOOL,
    supports_lhs_python_scalar=False,
)
def gt(a: TensorLikeType, b: TensorLikeType) -> TensorLikeType:
    return prims.gt(a, b)


@_make_elementwise_binary_reference(
    type_promotion_kind=ELEMENTWISE_TYPE_PROMOTION_KIND.DEFAULT,
    supports_lhs_python_scalar=False,
    supports_rhs_python_scalar=False,
)
def heaviside(input: TensorLikeType, values: TensorLikeType) -> TensorLikeType:
    input_eq_zero = torch.eq(input, 0)
    input_lt_zero = torch.logical_or(torch.lt(input, 0), torch.isnan(input))
    zeros_and_ones = torch.where(input_lt_zero, 0, 1)
    output = torch.where(input_eq_zero, values, zeros_and_ones)
    return output


@_make_elementwise_binary_reference(
    type_promotion_kind=ELEMENTWISE_TYPE_PROMOTION_KIND.DEFAULT,
    supports_lhs_python_scalar=False,
    supports_rhs_python_scalar=False,
)
def hypot(a: TensorLikeType, b: TensorLikeType) -> TensorLikeType:
    return prims.hypot(a, b)


@_make_elementwise_binary_reference(
    type_promotion_kind=ELEMENTWISE_TYPE_PROMOTION_KIND.INT_TO_FLOAT,
    supports_lhs_python_scalar=False,
    supports_rhs_python_scalar=False,
)
def igamma(a: TensorLikeType, b: TensorLikeType) -> TensorLikeType:
    return prims.igamma(a, b)


@_make_elementwise_binary_reference(
    type_promotion_kind=ELEMENTWISE_TYPE_PROMOTION_KIND.INT_TO_FLOAT,
    supports_lhs_python_scalar=False,
    supports_rhs_python_scalar=False,
)
def igammac(a: TensorLikeType, b: TensorLikeType) -> TensorLikeType:
    return prims.igammac(a, b)


def _check_close_args(
    name: str,
    a: TensorLikeType,
    b: TensorLikeType,
    rtol: float,
    atol: float,
) -> None:
    torch._check_value(
        a.dtype == b.dtype,
        lambda: f"{name}: Attempting to compare tensors of different dtypes {a.dtype} and {b.dtype}!",
    )
    torch._check(
        rtol >= 0,
        lambda: f"{name}: rtol must be greater than or equal to zero, but got {rtol}!",
    )
    torch._check(
        atol >= 0,
        lambda: f"{name}: atol must be greater than or equal to zero, but got {atol}!",
    )


# CompositeImplicitAutograd - don't register decomp
def isclose(
    a: TensorLikeType,
    b: TensorLikeType,
    rtol: float = 1e-05,
    atol: float = 1e-08,
    equal_nan: bool = False,
) -> TensorLikeType:
    _check_close_args(name="torch.isclose", a=a, b=b, rtol=rtol, atol=atol)

    close = eq(a, b)
    if equal_nan and (utils.is_float_dtype(a.dtype) or utils.is_complex_dtype(a.dtype)):
        close = logical_or(close, logical_and(isnan(a), isnan(b)))

    # Note: In case of zero tolerances the closeness inequality degenerates to an equality check.
    # In this case, the short-circuit prevents false positives as detailed in the paragraph below.
    if atol == 0 and rtol == 0:
        return close

    # Note [closeness error computation]
    # atol and rtol are provided as doubles, so the computation
    # rtol * other will produce a float or complex tensor.
    # When the difference (self - other) is compared to it then the
    # tensor representing the difference will also be cast to float or complex.
    # However, since (self - other) in uint8 is very likely to produce a
    # negative value, this moves the cast forward so the difference is
    # always computed in a float or complex type.
    # If the values of the integer tensors cannot be exactly represented
    # by the default scalar type then this may cause an incorrect result.
    if not utils.is_float_dtype(a.dtype) and not utils.is_complex_dtype(a.dtype):
        a = prims.convert_element_type(a, torch.get_default_dtype())
        b = prims.convert_element_type(b, torch.get_default_dtype())

    allowed_error = add(atol, abs(mul(b, rtol)))
    actual_error = abs(sub(a, b))

    # Computes finite closeness
    result = logical_or(
        close, logical_and(isfinite(actual_error), le(actual_error, allowed_error))
    )

    return result


@_make_elementwise_binary_reference(
    type_promotion_kind=ELEMENTWISE_TYPE_PROMOTION_KIND.DEFAULT,
    supports_lhs_python_scalar=False,
    supports_rhs_python_scalar=False,
)
def lcm(a: TensorLikeType, b: TensorLikeType):
    dtype = a.dtype
    # promoting to int32 to maintain 100% consistency with C++ and to
    # prevent overflow in case of int8 and int16
    promote_to_int = dtype in (torch.int8, torch.int16)
    if promote_to_int:
        a = prims.convert_element_type(a, torch.int32)
        b = prims.convert_element_type(b, torch.int32)

    g = torch.gcd(a, b)
    # Avoid division by zero in case gcd(0, 0) == 0
    g = torch.where(g == 0, 1, g)
    res = torch.abs(prims.div(a, g) * b)
    return res if not promote_to_int else prims.convert_element_type(res, dtype)


@_make_elementwise_binary_reference(
    type_promotion_kind=ELEMENTWISE_TYPE_PROMOTION_KIND.ALWAYS_BOOL,
    supports_lhs_python_scalar=False,
)
def le(a: TensorLikeType, b: TensorLikeType) -> TensorLikeType:
    return prims.le(a, b)


@_make_elementwise_binary_reference(
    type_promotion_kind=ELEMENTWISE_TYPE_PROMOTION_KIND.DEFAULT,
    supports_lhs_python_scalar=False,
    supports_rhs_python_scalar=False,
)
def logaddexp(a: TensorLikeType, b: TensorLikeType) -> TensorLikeType:
    # Nb. this implementation does not distribute the gradients evenly when a == b
    mask = torch.real(a) >= torch.real(b)
    max_ = torch.where(mask, a, b)
    min_ = torch.where(mask, b, a)
    inf_mask = torch.logical_and(
        torch.logical_not(torch.isfinite(torch.real(a))), torch.real(a) == torch.real(b)
    )
    if utils.is_complex_dtype(a.dtype) or utils.is_complex_dtype(b.dtype):
        # are you wondering what this bunch of codes are for? edge cases!
        neg_min_mask = torch.real(min_) < 0
        inf_vals = torch.where(
            neg_min_mask, min_, torch.log(torch.exp(min_) + torch.exp(max_))
        )
        non_nan_vals = torch.where(
            inf_mask, inf_vals, max_ + torch.log1p(torch.exp(min_ - max_))
        )
        # the type for full_like does not include tensor yet
        nan_mask = torch.isnan(min_)
        return torch.where(nan_mask, complex(float("nan"), float("nan")), non_nan_vals)  # type: ignore[call-overload]
    else:
        return torch.where(inf_mask, a, max_ + torch.log1p(torch.exp(min_ - max_)))


@_make_elementwise_binary_reference(
    type_promotion_kind=ELEMENTWISE_TYPE_PROMOTION_KIND.DEFAULT,
    supports_lhs_python_scalar=False,
    supports_rhs_python_scalar=False,
)
def logaddexp2(a: TensorLikeType, b: TensorLikeType) -> TensorLikeType:
    torch._check(
        not (utils.is_complex_dtype(a.dtype) or utils.is_complex_dtype(b.dtype)),
        lambda: "logaddexp2 doesn't support complex dtypes",
    )
    # Nb. this implementation does not distribute the gradients evenly when a == b
    mask = a >= b
    max_ = torch.where(mask, a, b)
    min_ = torch.where(mask, b, a)
    inf_mask = torch.logical_and(torch.isinf(a), a == b)
    inv_log_2 = 1.0 / math.log(2)
    result = max_ + torch.log1p(torch.exp2(min_ - max_)) * inv_log_2
    return torch.where(inf_mask, a, result)


@_make_elementwise_binary_reference(
    type_promotion_kind=ELEMENTWISE_TYPE_PROMOTION_KIND.ALWAYS_BOOL,
)
def logical_and(a: TensorLikeType, b: TensorLikeType):
    if not utils.is_boolean_dtype(a.dtype):
        a = a != 0
    if not utils.is_boolean_dtype(b.dtype):
        b = b != 0
    return a & b


@_make_elementwise_unary_reference(ELEMENTWISE_TYPE_PROMOTION_KIND.ALWAYS_BOOL)
def logical_not(a: TensorLikeType):
    if not utils.is_boolean_dtype(a.dtype):
        return a == 0
    return ~a


@_make_elementwise_binary_reference(
    type_promotion_kind=ELEMENTWISE_TYPE_PROMOTION_KIND.ALWAYS_BOOL,
)
def logical_or(a: TensorLikeType, b: TensorLikeType):
    if not utils.is_boolean_dtype(a.dtype):
        a = a != 0
    if not utils.is_boolean_dtype(b.dtype):
        b = b != 0
    return bitwise_or(a, b)


# TODO: skip unnecessary conversion of long to float
@_make_elementwise_binary_reference(
    type_promotion_kind=ELEMENTWISE_TYPE_PROMOTION_KIND.ALWAYS_BOOL,
)
def logical_xor(a: TensorLikeType, b: TensorLikeType):
    if not utils.is_boolean_dtype(a.dtype):
        a = a != 0
    if not utils.is_boolean_dtype(b.dtype):
        b = b != 0
    return a ^ b


@_make_elementwise_binary_reference(
    type_promotion_kind=ELEMENTWISE_TYPE_PROMOTION_KIND.ALWAYS_BOOL,
    supports_lhs_python_scalar=False,
)
def lt(a: TensorLikeType, b: TensorLikeType) -> TensorLikeType:
    return prims.lt(a, b)


@_make_elementwise_binary_reference(
    type_promotion_kind=ELEMENTWISE_TYPE_PROMOTION_KIND.DEFAULT,
)
def maximum(a: TensorLikeType, b: TensorLikeType) -> TensorLikeType:
    return prims.maximum(a, b)


@_make_elementwise_binary_reference(
    type_promotion_kind=ELEMENTWISE_TYPE_PROMOTION_KIND.DEFAULT,
)
def minimum(a: TensorLikeType, b: TensorLikeType) -> TensorLikeType:
    return prims.minimum(a, b)


@_make_elementwise_binary_reference(
    type_promotion_kind=ELEMENTWISE_TYPE_PROMOTION_KIND.DEFAULT,
    supports_two_python_scalars=True,
)
def mul(a: TensorLikeType, b: TensorLikeType) -> TensorLikeType:
    return prims.mul(a, b)


@_make_elementwise_binary_reference(
    type_promotion_kind=ELEMENTWISE_TYPE_PROMOTION_KIND.ALWAYS_BOOL,
    supports_lhs_python_scalar=False,
)
def ne(a: TensorLikeType, b: TensorLikeType) -> TensorLikeType:
    return prims.ne(a, b)


@_make_elementwise_binary_reference(
    type_promotion_kind=ELEMENTWISE_TYPE_PROMOTION_KIND.NO_OPMATH,
    supports_lhs_python_scalar=False,
    supports_rhs_python_scalar=False,
)
def nextafter(a: TensorLikeType, b: TensorLikeType) -> TensorLikeType:
    return prims.nextafter(a, b)


@_make_elementwise_binary_reference(
    type_promotion_kind=ELEMENTWISE_TYPE_PROMOTION_KIND.DEFAULT,
)
def remainder(a: TensorLikeType, b: TensorLikeType) -> TensorLikeType:
    return prims.remainder(a, b)


# reverse sub
@register_decomposition(aten.rsub)
@out_wrapper()
def rsub(
    a: Union[TensorLikeType, NumberType],
    b: Union[TensorLikeType, NumberType],
    alpha: NumberType = 1,
):
    if isinstance(a, Number):
        msg = "Received a Number for the first argument, but expected a Tensor"
        raise ValueError(msg)

    return torch.sub(b, a, alpha=alpha)


# TODO: consider refactoring this with add impl
# sub has its own implementation because it has an alpha argument
@register_decomposition(aten.sub)
@out_wrapper()
@elementwise_type_promotion_wrapper(
    type_promoting_args=("a", "b"),
    type_promotion_kind=ELEMENTWISE_TYPE_PROMOTION_KIND.DEFAULT,
)
def sub(
    a: Union[TensorLikeType, NumberType],
    b: Union[TensorLikeType, NumberType],
    *,
    alpha: NumberType = 1,
):
    """
    Reference implementation of torch.sub
    """

    a, b = _maybe_broadcast(a, b)

    if isinstance(a, TensorLike) and isinstance(b, TensorLike):
        torch._check(
            not utils.is_boolean_dtype(a.dtype) and not utils.is_boolean_dtype(b.dtype),
            lambda: (
                "Subtraction, the `-` operator, with two bool tensors is not supported. "
                "Use the `^` or `logical_xor()` operator instead."
            ),
        )

    if alpha != 1:
        dtype = a.dtype if isinstance(a, TensorLike) else b.dtype  # type: ignore[union-attr]
        python_type = utils.dtype_to_type(dtype)
        if not utils.is_weakly_lesser_type(type(alpha), python_type):
            msg = f"alpha argument of type {type(alpha)} cannot be safely cast to type {python_type}!"
            raise ValueError(msg)
        if isinstance(b, torch.Tensor):
            b = prims.mul(b, alpha)
        else:
            # Carefully not to use prims.mul if b is a scalar / symint.
            # prims.mul always returns a tensor,
            # which will mess with type promotion.
            b = b * alpha

    output = prims.sub(a, b)
    return handle_noncontiguous_outputs([a, b], output)


@_make_elementwise_binary_reference(
    type_promotion_kind=ELEMENTWISE_TYPE_PROMOTION_KIND.INT_TO_FLOAT,
    name="true_divide",
    aten_op=None,  # CompositeImplicitAutograd
    supports_two_python_scalars=True,
)
def true_divide(a: TensorLikeType, b: TensorLikeType) -> TensorLikeType:
    return prims.div(a, b)


@register_decomposition(aten.xlogy)
@out_wrapper()
@elementwise_type_promotion_wrapper(
    type_promoting_args=("a", "b"),
    type_promotion_kind=ELEMENTWISE_TYPE_PROMOTION_KIND.INT_TO_FLOAT,
)
def xlogy(a: Union[TensorLikeType, NumberType], b: Union[TensorLikeType, NumberType]):
    torch._check(
        isinstance(a, TensorLike) or isinstance(b, TensorLike),
        lambda: 'Expected either argument a or b to be a Tensor"',
    )

    # Operations like eq and log do not handle scalar values, so we convert them to scalar_tensors.
    if isinstance(b, TensorLike) and isinstance(a, Number):
        a = scalar_tensor(a, dtype=b.dtype, device=b.device)
    elif isinstance(a, TensorLike) and isinstance(b, Number):
        b = scalar_tensor(b, dtype=a.dtype, device=a.device)

    # mypy: expected "Tensor"
    assert isinstance(a, TensorLike)
    assert isinstance(b, TensorLike)
    rhs = torch.where(torch.eq(a, 0), 0, torch.mul(a, torch.log(b)))
    return torch.where(torch.isnan(b), float("nan"), rhs)


@_make_elementwise_binary_reference(
    type_promotion_kind=utils.ELEMENTWISE_TYPE_PROMOTION_KIND.DEFAULT,
    aten_op=None,  # CompositeImplicitAutograd
    supports_two_python_scalars=True,
)
def trunc_divide(
    a: Union[TensorLikeType, NumberType], b: Union[TensorLikeType, NumberType]
):
    dtype = utils.get_dtype(a)
    if utils.is_integer_dtype(dtype):
        return prims.div(a, b)

    return trunc(prims.div(a, b))


#
# Elementwise Ternary References
#


@register_decomposition(aten.addcdiv)
@out_wrapper()
@elementwise_type_promotion_wrapper(
    type_promoting_args=("self", "tensor1", "tensor2"),
    type_promotion_kind=ELEMENTWISE_TYPE_PROMOTION_KIND.INT_TO_FLOAT,
)
def addcdiv(
    self: TensorLikeType,
    tensor1: TensorLikeType,
    tensor2: TensorLikeType,
    *,
    value: NumberType = 1,
) -> TensorLikeType:
    """
    Reference implementation of torch.addcdiv
    """
    if value is not None:
        dtype = self.dtype  # no scalars allowed, see add
        python_type = utils.dtype_to_type(dtype)
        torch._check_value(
            utils.is_weakly_lesser_type(type(value), python_type),
            lambda: f"value argument of type {type(value)} cannot be safely cast to type {python_type}!",
        )

    return self + value * tensor1 / tensor2


@register_decomposition(aten.addcmul)
@out_wrapper()
@elementwise_type_promotion_wrapper(
    type_promoting_args=("self", "tensor1", "tensor2"),
    type_promotion_kind=ELEMENTWISE_TYPE_PROMOTION_KIND.DEFAULT,
)
def addcmul(
    self: TensorLikeType,
    tensor1: TensorLikeType,
    tensor2: TensorLikeType,
    *,
    value: NumberType = 1,
) -> TensorLikeType:
    """
    Reference implementation of torch.addcmul
    """
    if value is not None:
        dtype = self.dtype  # no scalars allowed, see add
        python_type = utils.dtype_to_type(dtype)
        torch._check_value(
            utils.is_weakly_lesser_type(type(value), python_type),
            lambda: f"value argument of type {type(value)} cannot be safely cast to type {python_type}!",
        )

    return self + value * tensor1 * tensor2


@register_decomposition(aten.clamp)
@out_wrapper()
@elementwise_type_promotion_wrapper(
    type_promoting_args=("a", "min", "max"),
    type_promotion_kind=ELEMENTWISE_TYPE_PROMOTION_KIND.DEFAULT,
)
def clamp(
    a: TensorLikeType,
    min: Optional[TensorOrNumberLikeType] = None,
    max: Optional[TensorOrNumberLikeType] = None,
) -> TensorLikeType:
    # NOTE: grad behavior with implementation `where` is not consistent on `nan`
    if min is None and max is None:
        msg = "clamp called but both min and max are none!"
        raise ValueError(msg)
    if min is not None:
        a_isnan = torch.isnan(a)
        condition = torch.bitwise_or(torch.ge(a, min), a_isnan)  # type: ignore[arg-type]
        # we should also propagate `nan` coming from boundaries. However, that's
        # not necessary since `ge` would already `False` when either operands has
        # a `nan`. So this line below is redundant
        #   `condition = bitwise_and(condition, bitwise_not(isnan(min)))`
        a = torch.where(condition, a, min)  # type: ignore[arg-type]
    if max is not None:
        a_isnan = torch.isnan(a)
        # same as above, no need to adjust `nan` from `max`
        condition = torch.bitwise_or(torch.le(a, max), a_isnan)  # type: ignore[arg-type]
        a = torch.where(condition, a, max)  # type: ignore[arg-type]

    return a


@register_decomposition(aten.clamp_min)
@out_wrapper()
def clamp_min(
    self: TensorLikeType,
    min: Optional[TensorOrNumberLikeType] = None,
) -> TensorLikeType:
    return torch.clamp(self, min=min)  # type: ignore[arg-type]


@register_decomposition(aten.clamp_max)
@out_wrapper()
def clamp_max(
    self: TensorLikeType,
    max: Optional[TensorOrNumberLikeType] = None,
) -> TensorLikeType:
    return torch.clamp(self, max=max)  # type: ignore[arg-type]


#
# Conditional references
#


# https://pytorch.org/docs/stable/generated/torch.where.html
# TODO: implement alternate where
@register_decomposition(aten.where)
@out_wrapper()
@elementwise_type_promotion_wrapper(
    type_promoting_args=("a", "b"),
    type_promotion_kind=ELEMENTWISE_TYPE_PROMOTION_KIND.NO_OPMATH,
)
def where(
    pred: Tensor,
    a: Optional[TensorOrNumberLikeType] = None,
    b: Optional[TensorOrNumberLikeType] = None,
):
    """ """

    if a is None or b is None:
        raise NotImplementedError

    utils.check_same_device(pred, a, b, allow_cpu_scalar_tensors=True)
    torch._check(
        pred.dtype is torch.bool,
        lambda: f"expected predicate to be bool, got {pred.dtype}",
    )

    pred, a, b = _maybe_broadcast(pred, a, b)
    return prims.where(pred, a, b)


#
# Data Movement References
#
@register_decomposition(aten.clone)
@out_wrapper()
def clone(
    a: TensorLikeType, *, memory_format: torch.memory_format = torch.preserve_format
) -> TensorLikeType:
    result = prims.clone(a, memory_format=memory_format)
    return result


def copy_to(a: Tensor, b: Tensor, *, allow_cross_device=True):
    if not allow_cross_device and a.device != b.device:
        msg = f"Attempting to copy from device {b.device} to device {a.device}, but cross-device copies are not allowed!"
        raise RuntimeError(msg)

    return prims.copy_to(a, b)


@register_decomposition(aten.item)
def item(a: TensorLikeType) -> NumberType:
    if a.numel() != 1:
        msg = f"Can't convert a tensor with {a.numel()} elements to a number!"
        raise ValueError(msg)

    # NOTE: explicit conversion is necessary for bool!
    # See https://github.com/pytorch/pytorch/issues/78071
    number_type = utils.dtype_to_type(a.dtype)
    return number_type(prims.item(a))


# fast path when `to` returns an alias to input. This mimics the same function in aten
def _to_will_alias(
    a: TensorLikeType,
    device: Optional[DeviceLikeType] = None,
    dtype: Optional[torch.dtype] = None,
    copy: Optional[bool] = None,
    layout: Optional[torch.layout] = None,
    memory_format: Optional[torch.memory_format] = None,
    pin_memory: Optional[bool] = False,
    non_blocking: bool = False,  # not using non_blocking
) -> bool:
    return (
        not copy
        and (device is None or a.device == device)
        and (dtype is None or a.dtype == dtype)
        and (layout is None or a.layout == layout)
        # is_pinned issue #84925
        # and (pin_memory is None or pin_memory == a.is_pinned())
        and (
            memory_format is None
            or memory_format == torch.preserve_format
            or utils.is_contiguous_for_memory_format(a, memory_format=memory_format)
        )
    )


@singledispatch
def _to_dispatch(*args, **kwargs):
    raise NotImplementedError


@_to_dispatch.register
def _to_device(
    device: torch.device,
    dtype: torch.dtype,
    non_blocking: bool = False,
    copy: bool = False,
    memory_format: Optional[torch.memory_format] = None,
) -> Dict[str, Any]:
    kwargs = {
        "device": device,
        "dtype": dtype,
        "non_blocking": non_blocking,
        "copy": copy,
        "memory_format": memory_format,
    }
    return kwargs


@_to_dispatch.register
def _to_device_str(
    device: str,
    dtype: torch.dtype,
    non_blocking: bool = False,
    copy: bool = False,
    memory_format: Optional[torch.memory_format] = None,
) -> Dict[str, Any]:
    kwargs = {
        "device": torch.device(device),
        "dtype": dtype,
        "non_blocking": non_blocking,
        "copy": copy,
        "memory_format": memory_format,
    }
    return kwargs


@_to_dispatch.register
def _to_dtype(
    dtype: torch.dtype,
    non_blocking: bool = False,
    copy: bool = False,
    memory_format: Optional[torch.memory_format] = None,
) -> Dict[str, Any]:
    kwargs = {
        "dtype": dtype,
        "non_blocking": non_blocking,
        "copy": copy,
        "memory_format": memory_format,
    }
    return kwargs


@_to_dispatch.register
def _to_other(
    other: Tensor,
    non_blocking: bool = False,
    copy: bool = False,
    memory_format: Optional[torch.memory_format] = None,
) -> Dict[str, Any]:
    device = other.device
    dtype = other.dtype
    layout = other.layout
    # is_pinned issue #84925
    # pin_memory = other.is_pinned()
    kwargs = {
        "device": device,
        "dtype": dtype,
        "layout": layout,
        "non_blocking": non_blocking,
        "copy": copy,
        "memory_format": memory_format,
    }
    return kwargs


# remove to_kwargs that is already present in `a`
def _canonicalize_to_arguments(a: Tensor, to_kwargs: dict):
    options_to_check = ["dtype", "device", "layout", "memory_format"]
    # "device" option could be passed a str instead torch.device
    if "device" in to_kwargs and isinstance(to_kwargs["device"], str):
        to_kwargs["device"] = torch.device(to_kwargs["device"])

    for kw in options_to_check:
        if kw in to_kwargs:
            if (
                (kw == "memory_format" and to_kwargs[kw] is torch.preserve_format)
                or (
                    kw == "device"
                    and to_kwargs[kw].type == a.device.type
                    and (
                        not to_kwargs[kw].index or to_kwargs[kw].index == a.device.index
                    )
                )
                or (
                    getattr(a, kw, None) == to_kwargs[kw]
                )  # this also handles {"memory_format": None}
            ):
                to_kwargs.pop(kw)


def to(a: TensorLikeType, *args, **kwargs) -> TensorLikeType:
    # handled dispatch via positional arguments
    if len(args) != 0:
        kwargs = _to_dispatch(*args, **kwargs)

    # TODO: is_pinned is not currently supported in refs or fake_tensor
    # https://github.com/pytorch/pytorch/issues/84925
    assert "pin_memory" not in kwargs
    _canonicalize_to_arguments(a, kwargs)

    if _to_will_alias(a, **kwargs):
        return a

    copy = kwargs.pop("copy") if "copy" in kwargs else False
    non_blocking = kwargs.pop("non_blocking") if "non_blocking" in kwargs else False

    # short-circuit to `prims.convert_element_type` when `to` is just a dtype change
    if (
        (copy or (kwargs.get("dtype", a.dtype) != a.dtype))
        and (not non_blocking)
        and ("memory_format" not in kwargs)
        and ("device" not in kwargs)
        and ("layout" not in kwargs)
        # is_pinned issue #84925
        # and ("pin_memory" not in kwargs)
    ):
        return prims.convert_element_type(a, kwargs.get("dtype", a.dtype))

    result = torch.empty_like(a, **kwargs)
    # TODO: non_blocking should be handled by `copy_to`
    copy_to(result, a)
    return result


#
# Reduction references
#


def _reduction(
    a: TensorLikeType,
    prim: Callable,
    *,
    has_identity: bool = True,
    accepts_dim_tuple: bool = True,  # to handle min/argmin that accept single dim only
    dims: Optional[DimsType] = None,
    keepdims: bool = False,
    dtype: Optional[torch.dtype] = None,  # should be specified for ops that support it
    out: Optional[Tensor] = None,
    output_dtype_kind: REDUCTION_OUTPUT_TYPE_KIND,
) -> TensorLikeType:  # it is usually SAME, but I want
    # ref writers to actually think about what to put here
    assert isinstance(a, TensorLike)
    if a.ndim > 64:
        raise RuntimeError(
            f"Received a tensor with {a.ndim} dimensions, but only tensors with up to 64 dims are supported!"
        )

    if out is not None:
        assert isinstance(out, TensorLike)
        if dtype is not None:
            # TODO - this is true for eager mode currently, but it's wrong behavior for complex norms
            if dtype != out.dtype:
                raise RuntimeError(
                    "dtype argument and out dtype must match in reduction"
                )
    if not accepts_dim_tuple:
        assert dims is None or isinstance(dims, Dim)
    if isinstance(dims, Dim):
        dims = (dims,)  # type: ignore[assignment]
    dims = utils.reduction_dims(a.shape, dims)
    if not has_identity:
        valid_shape = a.ndim == 0 or builtins.all(a.shape[i] for i in dims)
        if not valid_shape:
            raise RuntimeError(
                "reducing over zero-size dimension for reduction operation without identity"
            )
    computation_dtype, result_dtype = utils.reduction_dtypes(
        a, output_dtype_kind, dtype
    )
    a = _maybe_convert_to_dtype(a, computation_dtype)  # type: ignore[method-assign]
    result = prim(a, dims)
    if keepdims:
        output_shape = [a.shape[i] if i not in dims else 1 for i in range(a.ndim)]
        broadcast_dims = [i for i in range(a.ndim) if i not in dims]
        result = prims.broadcast_in_dim(result, output_shape, broadcast_dims)

    if out is not None:
        assert result_dtype is not None
        if dtype is not None and result_dtype != out.dtype:
            raise RuntimeError(
                "Expected the dtype of reduction result and out to match"
            )
        out = _maybe_resize_out(out, result.shape)
        return _safe_copy_out(copy_from=result, copy_to=out)  # type: ignore[arg-type]

    if result.dtype != result_dtype and result_dtype is not None:
        result = prims.convert_element_type(result, result_dtype)

    return result


def _make_copy_from_view(fn):
    """
    Given a view function (e.g. torch.diagonal) generates its copy variant (e.g. torch.diagonal_copy)
    """
    aten_fn = getattr(aten, fn.__name__)
    annotations = getattr(fn, "__annotations__", {})
    fn = out_wrapper()(aten_fn)

    @wraps(fn)
    def _fn(*args, out=None, **kwargs):
        result = fn(*args, out=out, **kwargs)
        if out is not None:
            return result
<<<<<<< HEAD

        return pytree.tree_map(
            lambda x: x.clone(memory_format=torch.contiguous_format),
            result,
        )

=======

        return pytree.tree_map(
            lambda x: x.clone(memory_format=torch.contiguous_format),
            result,
        )

>>>>>>> 9629835b
    copy_name = f"{fn.__name__}_copy"
    _fn.__name__ = copy_name
    _fn.__annotations__.update(annotations)
    register_decomposition(getattr(aten, copy_name))(_fn)
    return _fn


@register_decomposition(aten.all)
@out_wrapper()
def all(
    a: TensorLikeType,
    dim: Optional[DimsType] = None,
    keepdim: bool = False,
) -> TensorLikeType:
    result = torch.logical_not(torch.any(torch.logical_not(a), dim, keepdim=keepdim))

    if a.dtype == torch.uint8:
        result = result.to(dtype=torch.uint8)

    return result


@register_decomposition(aten.any)
@out_wrapper()
def any(
    a: TensorLikeType,
    dim: Optional[DimsType] = None,
    keepdim: bool = False,
) -> TensorLikeType:
    a_ = _maybe_convert_to_dtype(a, torch.bool)
    if isinstance(dim, (list, tuple)) and len(dim) == 0:
        result = a_.clone()
    else:
        result = a_.sum(dim=dim, keepdim=keepdim).ne(False)

    # Preserves uint8 -- probably a legacy mask thing
    if a.dtype is torch.uint8:
        return prims.convert_element_type(result, torch.uint8)

    return result


@register_decomposition([aten.sum.dim_IntList, aten.sum.IntList_out])
def sum(
    a: TensorLikeType,
    dim: Union[Optional[int], Optional[List[int]]] = None,
    keepdim: bool = False,
    *,
    dtype: Optional[torch.dtype] = None,
    out: Optional[Tensor] = None,
) -> TensorLikeType:
    if dtype is None:
        if out is not None:
            dtype = out.dtype
        elif utils.is_boolean_dtype(a.dtype) or utils.is_integer_dtype(a.dtype):
            dtype = torch.int64
        else:
            dtype = a.dtype
    # reduces over all dimensions if dim=() is passed
    if dim == () or dim == []:
        dim = None
    return _reduction(
        a,
        prims.sum,
        dims=dim,
        keepdims=keepdim,
        dtype=dtype,
        out=out,
        output_dtype_kind=REDUCTION_OUTPUT_TYPE_KIND.SAME,
    )


def sum_to_size(
    a: Tensor,
    *shape,
) -> Tensor:
    shape = utils.extract_shape_from_varargs(shape, validate=False)
    torch._check(
        utils.is_expandable_to(shape, a.shape),
        lambda: f'sum_to_size: size "{shape}" is not expandable to size "{a.shape}"',
    )
    # In ATen scalar tensors are sent through sum and the result is returned as
    # type promoted
    if utils.is_same_shape(shape, a.shape) and len(shape) > 0:
        return prims.view_of(a)
    leading_dims = a.ndim - len(shape)
    reduce_dims = tuple(range(leading_dims)) + tuple(
        i
        for i in range(leading_dims, len(shape))
        if shape[i - leading_dims] == 1 and a.shape[i] != 1
    )
    return torch.sum(a, dim=reduce_dims, keepdim=True, dtype=None)


@register_decomposition(aten.prod)
def prod(
    a: TensorLikeType,
    dim: Union[Optional[int], Optional[List[int]]] = None,
    keepdim: bool = False,
    *,
    dtype=None,
    out: Optional[Tensor] = None,
) -> TensorLikeType:
    if dtype is None:
        if out is not None:
            dtype = out.dtype
        elif utils.is_boolean_dtype(a.dtype) or utils.is_integer_dtype(a.dtype):
            dtype = torch.int64
        else:
            dtype = a.dtype
    # reduces over all dimensions if dim=() is passed
    if dim == () or dim == []:
        dim = None
    return _reduction(
        a,
        prims.prod,
        dims=dim,
        keepdims=keepdim,
        dtype=dtype,
        out=out,
        output_dtype_kind=REDUCTION_OUTPUT_TYPE_KIND.SAME,
    )


@register_decomposition(aten.amin)
def amin(
    a: TensorLikeType,
    dim: Optional[DimsType] = None,
    keepdim: bool = False,
    *,
    out: Optional[Tensor] = None,
) -> TensorLikeType:
    # reduces over all dimensions if dim=() is passed
    if dim == () or dim == []:
        dim = None

    return _reduction(
        a,
        prims.amin,
        dims=dim,
        keepdims=keepdim,
        dtype=None,
        out=out,
        has_identity=False,
        output_dtype_kind=REDUCTION_OUTPUT_TYPE_KIND.SAME,
    )


@register_decomposition(aten.amax)
def amax(
    a: TensorLikeType,
    dim: Optional[DimsType] = None,
    keepdim: bool = False,
    *,
    out: Optional[Tensor] = None,
) -> TensorLikeType:
    # reduces over all dimensions if dim=() is passed
    if dim == () or dim == []:
        dim = None

    return _reduction(
        a,
        prims.amax,
        dims=dim,
        keepdims=keepdim,
        dtype=None,
        out=out,
        has_identity=False,
        output_dtype_kind=REDUCTION_OUTPUT_TYPE_KIND.SAME,
    )


def _dim_var_dispatch(dim=None, unbiased=None):
    # There's the following overload of torch.var:
    # var(Tensor self, bool unbiased=True) -> (Tensor, Tensor)
    # We need to explicitly convert bool dims to unbiased arg
    if unbiased is None and isinstance(dim, bool):
        unbiased = dim
        dim = None
    return dim, unbiased


@register_decomposition(aten.var)
@out_wrapper()
def var(
    a: TensorLikeType,
    dim: Optional[DimsType] = None,
    unbiased: Optional[bool] = None,
    keepdim: bool = False,
    *,
    correction: Optional[NumberType] = None,
) -> TensorLikeType:
    dim, unbiased = _dim_var_dispatch(dim, unbiased)
    correction = utils.set_correction(unbiased, correction)
    # reduces over all dimensions if dim=() is passed
    if dim == () or dim == []:
        dim = None

    result = _reduction(
        a,
        partial(prims.var, correction=correction),
        dims=dim,
        keepdims=keepdim,
        dtype=None,
        out=None,
        has_identity=True,
        output_dtype_kind=REDUCTION_OUTPUT_TYPE_KIND.COMPLEX_TO_FLOAT,
    )
    return result


@register_decomposition(aten.std)
@out_wrapper()
def std(
    a: TensorLikeType,
    dim: Union[Optional[int], Optional[List[int]]] = None,
    unbiased: Optional[bool] = None,
    keepdim: bool = False,
    *,
    correction: Optional[NumberType] = None,
) -> TensorLikeType:
    dim, unbiased = _dim_var_dispatch(dim, unbiased)
    correction = utils.set_correction(unbiased, correction)

    opmath_dtype, dtype = utils.reduction_dtypes(
        a, REDUCTION_OUTPUT_TYPE_KIND.COMPLEX_TO_FLOAT
    )
    a = _maybe_convert_to_dtype(a, opmath_dtype)
    a_var = torch.var(a, dim, correction=correction, keepdim=keepdim)
    a_std = torch.sqrt(a_var)
    assert dtype is not None
    return _maybe_convert_to_dtype(a_std, dtype)


@register_decomposition(aten.mean)
def mean(
    a: TensorLikeType,
    dim: Optional[DimsType] = None,
    keepdim: bool = False,
    *,
    dtype=None,
    out=None,
) -> TensorLikeType:
    # reduces over all dimensions if dim=() is passed
    if dim == () or dim == []:
        dim = None
    orig_dtype = dtype
    if dtype is None:
        dtype = a.dtype
    # can't use out wrapper because of this argument
    torch._check(
        out is None or out.dtype == dtype,
        lambda: f"Expected out tensor to have dtype {dtype}, but got {out.dtype} instead",
    )
    result = _reduction(
        a,
        prims.sum,
        dims=dim,
        keepdims=keepdim,
        dtype=dtype,
        out=None,
        output_dtype_kind=REDUCTION_OUTPUT_TYPE_KIND.KEEP_PROMOTED_TYPE,
    )
    torch._check(
        utils.is_float_dtype(dtype) or utils.is_complex_dtype(dtype),
        lambda: (
            f"mean(): could not infer output dtype. "
            f"{'Input' if orig_dtype is None else 'Optional'} dtype must be either "
            f"a floating point or complex dtype. Got: {dtype}"
        ),
    )
    if isinstance(dim, Dim):
        dim = (dim,)  # type: ignore[assignment]
    dims = utils.reduction_dims(a.shape, dim)  # type: ignore[arg-type]
    nelem = 1 if a.ndim == 0 else reduce(operator.mul, (a.shape[i] for i in dims), 1)
    result = true_divide(result, nelem)
    result_dtype = a.dtype if dtype is None else dtype
    result = _maybe_convert_to_dtype(result, result_dtype)  # type: ignore[method-assign]
    if out is not None:
        assert isinstance(out, TensorLike)
        out = _maybe_resize_out(out, result.shape)
        return _safe_copy_out(copy_from=result, copy_to=out)  # type: ignore[arg-type]
    return result


@register_decomposition(aten.std_mean)
@out_wrapper("out0", "out1")
def std_mean(
    a: TensorLikeType,
    dim: Optional[DimsType] = None,
    *,
    unbiased: Optional[bool] = None,
    keepdim: bool = False,
    correction: Optional[NumberType] = None,
):
    dim, unbiased = _dim_var_dispatch(dim, unbiased)
    correction = utils.set_correction(unbiased, correction)
    opmath_dtype, dtype = utils.reduction_dtypes(
        a, REDUCTION_OUTPUT_TYPE_KIND.COMPLEX_TO_FLOAT
    )
    original_dtype = a.dtype
    a = _maybe_convert_to_dtype(a, opmath_dtype)
    a_var, a_mean = torch.var_mean(a, dim, correction=correction, keepdim=keepdim)
    a_std = torch.sqrt(a_var)
    assert dtype is not None
    return (
        _maybe_convert_to_dtype(a_std, dtype),
        _maybe_convert_to_dtype(a_mean, original_dtype),
    )


@register_decomposition(aten.var_mean)
@out_wrapper("out0", "out1")
def var_mean(
    a: TensorLikeType,
    dim: Optional[DimsType] = None,
    unbiased: Optional[bool] = None,
    keepdim: bool = False,
    *,
    correction: Optional[NumberType] = None,
):
    dim, unbiased = _dim_var_dispatch(dim, unbiased)
    v = var(a, dim, unbiased, keepdim, correction=correction)
    m = mean(a, dim, keepdim)
    return v, m


@register_decomposition(aten.addr)
@out_wrapper()
@elementwise_type_promotion_wrapper(
    type_promoting_args=("self", "vec1", "vec2"),
    type_promotion_kind=ELEMENTWISE_TYPE_PROMOTION_KIND.DEFAULT,
)
def addr(
    self: TensorLikeType,
    vec1: TensorLikeType,
    vec2: TensorLikeType,
    *,
    beta: NumberType = 1,
    alpha: NumberType = 1,
) -> TensorLikeType:
    torch._check(
        vec1.ndim == 1,
        lambda: f"addr: Expected 1-D argument vec1, but got {vec1.ndim}-D",
    )
    torch._check(
        vec2.ndim == 1,
        lambda: f"addr: Expected 1-D argument vec2, but got {vec2.ndim}-D",
    )
    for arg, arg_name in ((alpha, "alpha"), (beta, "beta")):
        if isinstance(arg, bool):
            torch._check(
                utils.is_boolean_dtype(self.dtype)
                and utils.is_boolean_dtype(vec1.dtype)
                and utils.is_boolean_dtype(vec2.dtype),
                lambda: f"Boolean {arg_name} only supported for Boolean results.",
            )
    self = self.expand(vec1.shape[0], vec2.shape[0])
    if utils.is_boolean_dtype(self.dtype):
        # Integers are accepted for booleans
        torch._check(
            is_weakly_lesser_type(type(beta), int),
            lambda: f"expected bool/int beta but got {type(beta)}",
        )
        torch._check(
            is_weakly_lesser_type(type(alpha), int),
            lambda: f"expected bool/int alpha but got {type(beta)}",
        )
        if not beta:
            return torch.outer(vec1, vec2) if alpha else torch.full_like(self, False)
        else:
            return torch.logical_or(
                self,
                torch.outer(vec1, vec2) if alpha else torch.full_like(self, False),
            )
    else:
        torch._check(
            is_weakly_lesser_type(type(beta), dtype_to_type(self.dtype)),
            lambda: f"cannot safely convert {type(beta)} to {self.dtype}",
        )
        torch._check(
            is_weakly_lesser_type(type(alpha), dtype_to_type(self.dtype)),
            lambda: f"cannot safely convert {type(alpha)} to {self.dtype}",
        )
        if beta == 0:
            # This means NaNs from self are dropped if beta is zero
            return alpha * torch.outer(vec1, vec2)
        else:
            return beta * self + alpha * torch.outer(vec1, vec2)


# CompositeImplicitAutograd - don't register decomp
def atleast_1d(
    arg: Union[TensorLikeType, Sequence[TensorLikeType]], *args: TensorLikeType
) -> Union[TensorLikeType, Tuple[TensorLikeType, ...]]:
    """Reference implementation of :func:`torch.atleast_1d`."""
    if not args and isinstance(arg, collections.abc.Sequence):
        args_ = arg
    else:
        assert not isinstance(arg, collections.abc.Sequence)
        args_ = (arg,) + args
    res = tuple(a if a.ndim >= 1 else unsqueeze(a, 0) for a in args_)
    return res if len(res) > 1 else res[0]


# Helper function with assert to avoid MyPy error
# of incompatible type passed to unsqueeze
def _unsqueeze_atleast(
    at_least_fn: Callable, dim: int, arg: TensorLikeType
) -> TensorLikeType:
    arg_ = at_least_fn(arg)
    assert isinstance(arg_, TensorLike)
    return unsqueeze(arg_, dim)


# CompositeImplicitAutograd - don't register decomp
def atleast_2d(
    arg: Union[TensorLikeType, Sequence[TensorLikeType]], *args: TensorLikeType
) -> Union[TensorLikeType, Tuple[TensorLikeType, ...]]:
    """Reference implementation of :func:`torch.atleast_2d`."""
    if not args and isinstance(arg, collections.abc.Sequence):
        args_ = arg
    else:
        assert not isinstance(arg, collections.abc.Sequence)
        args_ = (arg,) + args
    unsqueeze_atleast_1d = partial(_unsqueeze_atleast, atleast_1d, 0)
    res = tuple(a if a.ndim >= 2 else unsqueeze_atleast_1d(a) for a in args_)
    return res if len(res) > 1 else res[0]


# CompositeImplicitAutograd - don't register decomp
def atleast_3d(
    arg: Union[TensorLikeType, Sequence[TensorLikeType]], *args: TensorLikeType
) -> Union[TensorLikeType, Tuple[TensorLikeType, ...]]:
    """Reference implementation of :func:`torch.atleast_3d`."""
    if not args and isinstance(arg, collections.abc.Sequence):
        args_ = arg
    else:
        assert not isinstance(arg, collections.abc.Sequence)
        args_ = (arg,) + args
    unsqueeze_atleast_2d = partial(_unsqueeze_atleast, atleast_2d, -1)
    res = tuple(a if a.ndim >= 3 else unsqueeze_atleast_2d(a) for a in args_)
    return res if len(res) > 1 else res[0]


def as_strided(
    a: TensorLikeType,
    size: ShapeType,
    stride: StrideType,
    storage_offset: Optional[int] = None,
) -> TensorLikeType:
    storage_offset_int = (
        storage_offset if storage_offset is not None else a.storage_offset()
    )
    return prims.as_strided(a, size, stride, storage_offset_int)


@register_decomposition(aten.as_strided_scatter)
@out_wrapper()
def as_strided_scatter(
    input: TensorLikeType,
    src: TensorLikeType,
    size: ShapeType,
    stride: StrideType,
    storage_offset: Optional[int] = None,
) -> TensorLikeType:
    storage_offset_int = 0 if storage_offset is None else storage_offset
    return prims.as_strided_scatter(input, src, size, stride, storage_offset_int)


def broadcast_shapes(*shapes) -> ShapeType:
    return torch.Size(_broadcast_shapes(*shapes))


@aten.broadcast_tensors.default.py_impl(DispatchKey.CompositeImplicitAutograd)
@aten.broadcast_tensors.default.py_impl(DispatchKey.Meta)
def broadcast_tensors(*tensors) -> List[TensorLikeType]:
    if len(tensors) == 1 and not isinstance(tensors[0], Tensor):
        tensors = tensors[0]
    return list(_maybe_broadcast(*tensors, preserve_cpu_scalar_tensors=False))


# CompositeImplicitAutograd - don't register decomp
def broadcast_to(a: TensorLikeType, size: ShapeType) -> TensorLikeType:
    start = len(size) - len(a.shape)
    dims = tuple(range(start, len(a.shape) + start))
    return prims.broadcast_in_dim(a, size, dims)


@register_decomposition(aten.cat)
@out_wrapper()
@elementwise_type_promotion_wrapper(
    type_promoting_args=("tensors",),
    type_promotion_kind=ELEMENTWISE_TYPE_PROMOTION_KIND.NO_OPMATH,
)
def cat(tensors: TensorSequenceType, dim: int = 0) -> TensorLikeType:
    def cat_compute_output_memory_format(inputs):
        format = None
        for t in inputs:
            f = utils.suggest_memory_format(t)
            if f == torch.contiguous_format:
                return f
            if format is not None and format != f:
                return torch.contiguous_format
            format = f
        assert format is not None
        return format

    if len(tensors) == 0:
        msg = "cat expects at least one tensor, but received zero!"
        raise ValueError(msg)

    for tensor in tensors:
        assert isinstance(tensor, TensorLike)

    utils.check_same_device(*tensors, allow_cpu_scalar_tensors=False)

    from torch.fx.experimental.symbolic_shapes import guard_size_oblivious

    # This is a bit tricky.  Naively, you would expect to just pick one
    # arbitrary tensor and check that all tensors match this tensor.  However,
    # there is legacy behavior which says that if you have a 1-D empty tensor
    # (0,), this is permissible.  So you can't assume that all the tensors
    # have same dimensionality, and you can't assume that the first tensor is
    # the correct stencil.
    #
    # We'll implement this in a few passes.  First, we will try to infer the
    # ndim of the cat output.  If this ndim != 1, then we know that all ndim =
    # 1 inputs must be empty, or are errors.  If this ndim == 1, then life
    # is easy (the legacy special case coincides with regular handling).
    #
    # NB: The regular implementation of cat just filters out empty inputs,
    # but we do it slightly different here for better handling for unbacked
    # SymInts

    example = None
    for i, t in enumerate(tensors):
        if example is None:
            if t.ndim != 1:
                example = t
        else:
            if t.ndim != 1:
                torch._check(
                    t.ndim == example.ndim,
                    lambda: "Number of dimensions of tensors must match.  "
                    f"Expected {example.ndim}-D tensors, but got {t.ndim}-D for "
                    f"tensor number {i} in the list",
                )

    if example is None:
        # example is None if everything is 1-D.  If so, just arbitrarily pick
        # the first one
        example = tensors[0]

    shape = example.shape
    filtered = []
    for tensor_idx, tensor in enumerate(tensors):
        if len(shape) != len(tensor.shape):
            assert tensor.ndim == 1  # we've already checked this above
            # Don't suggest the legacy behavior in the error message
            torch._check(
                # NB: it is not enough to simply assert that tensor.shape[0] == 0;
                # this MUST be true even under guard size oblivious.
                # Effectively, we must actually know that the shape is zero,
                # passing an unbacked SymInt which we will defer a runtime
                # assert on won't cut it.  This is a policy decision (size
                # oblivious semantics say that u0 tensors never are inferred
                # to be zero size, even if they must be that for the cat to go
                # through), and is load bearing for our Inductor lowerings
                # (which assume that size oblivious tests are OK to determine
                # if a shape is permissibly zero.)
                guard_size_oblivious(tensor.shape[0] == 0),
                lambda: f"Number of dimensions of tensors must match.  "
                f"Expected {example.ndim}-D tensors, but got 1-D for "
                f"tensor number {tensor_idx} in the list",
            )
        else:
            # Remove inputs that are 1-D, zero size
            if tensor.ndim == 1 and guard_size_oblivious(tensor.shape[0] == 0):
                continue
            # Don't bother checking size match, prims.cat will handle it
            filtered.append(tensor)

    memory_format = cat_compute_output_memory_format(tensors)

    if len(filtered) == 0:
        t = tensors[0]

        # TODO: fix this to work with meta tensors
        try:
            # BUG? This looks like it wants to call builtins.any() but is
            # actually calling .any() (in this file). Changing to builtins.any()
            # causes tests to fail:
            # PYTORCH_OPINFO_SAMPLE_INPUT_INDEX=4 python test/test_ops.py -k \
            #   TestFakeTensorCUDA.test_fake_crossref_backward_amp_cat_cuda_float32
            requires_grad = bool(any(x.requires_grad for x in tensors))  # type: ignore[arg-type]
        except Exception:
            requires_grad = False  # type: ignore[assignment]

        return empty(
            (0,),
            dtype=t.dtype,
            device=t.device,
            requires_grad=requires_grad,
            memory_format=memory_format,
        )

    dim = utils.canonicalize_dim(filtered[0].ndim, dim)
    utils.validate_idx(filtered[0].ndim, dim)

    return prims.cat(filtered, dim).clone(memory_format=memory_format)


# CompositeImplicitAutograd - don't register decomp
@out_wrapper()
def column_stack(tensors: TensorSequenceType) -> TensorLikeType:
    aligned_tensors = tuple(
        x if x.ndim > 1 else x.reshape((x.numel(), 1)) for x in tensors
    )
    return cat(aligned_tensors, 1)


def conj(input: TensorLikeType) -> TensorLikeType:
    if not utils.is_complex_dtype(input.dtype):
        return input
    if input.is_sparse:
        return torch.conj_physical(input)
    return prims.conj(input)


# This replicates at::constant_pad_nd, defined in ATen/native/PadNd.cpp
@register_decomposition(aten.constant_pad_nd)
@out_wrapper()
def constant_pad_nd(
    input: TensorLikeType, pad: List[int], value: NumberType = 0
) -> TensorLikeType:
    torch._check(
        len(pad) % 2 == 0,
        lambda: f"Length of pad must be even but instead it equals {len(pad)}",
    )

    input_sizes = input.shape
    l_inp = len(input_sizes)

    l_pad = len(pad) // 2
    l_diff = l_inp - l_pad

    torch._check(
        l_inp >= l_pad,
        lambda: "Length of pad should be no more than twice the number of "
        f"dimensions of the input. Pad length is {len(pad)} while the input has "
        f"{l_inp} dimensions.",
    )

    c_input = input
    for i in range(l_diff, l_inp):
        pad_idx = 2 * (l_inp - i - 1)
        if pad[pad_idx] < 0:
            c_input = c_input.narrow(i, -pad[pad_idx], c_input.shape[i] + pad[pad_idx])

        if pad[pad_idx + 1] < 0:
            c_input = c_input.narrow(i, 0, c_input.shape[i] + pad[pad_idx + 1])

    # If all the pads are negative we can return the result.
    # Avoid early exiting if all pads = 0 to prevent specialization on export.
    # During export, raw if statements are specialized on the input, meaning
    # that we lose a branch depending on the example input used to export.
    # Here, this is either the case where all pads = 0, or the case where at
    # least one pad > 0 and the rest are >= 0.
    # Avoiding the early exit when all pads = 0 ensures we can export
    # constant_pad_nd for cases when all pads >= 0.
    # Note: if any pads are negative, this code specializes due to the if statements above.
    if builtins.all(p < 0 for p in pad):
        return c_input.clone()

    new_shape = list(input_sizes[:l_diff])

    for i in range(l_pad):
        pad_idx = len(pad) - ((i + 1) * 2)
        new_dim = input_sizes[l_diff + i] + pad[pad_idx] + pad[pad_idx + 1]
        torch._check(
            new_dim > 0,
            lambda: f"The input size {input_sizes[l_diff + i]}, plus negative padding "
            f"{pad[pad_idx]} and {pad[pad_idx + 1]} resulted in a negative output size, "
            f"which is invalid. Check dimension {l_diff + i} of your input.",
        )
        new_shape.append(new_dim)

    memory_format = utils.suggest_memory_format(input)
    output = torch.empty(
        new_shape,
        dtype=input.dtype,
        device=input.device,
        requires_grad=input.requires_grad,
        memory_format=memory_format,
    )

    if value == 0 and input.dtype == torch.bool:
        value = False
    # torch.fill isn't typed to allow complex values
    output = torch.fill(output, value)  # type: ignore[arg-type]

    c_output = output
    for i in range(l_diff, l_inp):
        pad_idx = 2 * (l_inp - i - 1)
        if pad[pad_idx] >= 0:
            c_output = c_output.narrow(
                i, pad[pad_idx], c_output.shape[i] - pad[pad_idx]
            )
        if pad[pad_idx + 1] >= 0:
            c_output = c_output.narrow(i, 0, c_output.shape[i] - pad[pad_idx + 1])

    prims.copy_to(c_output, c_input)
    return output


def contiguous(
    a: Tensor, *, memory_format: torch.memory_format = torch.contiguous_format
) -> Tensor:
    torch._check(
        memory_format != torch.preserve_format,
        lambda: "preserve memory format is unsupported by the contiguous operator",
    )

    if utils.is_contiguous_for_memory_format(a, memory_format=memory_format):
        return a

    return torch.clone(a, memory_format=memory_format)


@out_wrapper()
def dstack(tensors: TensorSequenceType) -> TensorLikeType:
    torch._check(len(tensors) > 0, lambda: "dstack expects a non-empty TensorList")
    aligned_tensors = atleast_3d(*tensors)
    return cat(aligned_tensors, 2)


@register_decomposition(aten.expand)
def expand(a: Tensor, *shape) -> Tensor:
    from torch.fx.experimental.symbolic_shapes import guard_size_oblivious

    # NOTE: cannot use utils.extract_shape_from_varargs here
    # because that also validates the shape, but the shape
    # given to expand may be "invalid"
    if len(shape) == 1 and isinstance(shape[0], Sequence):
        shape = tuple(shape[0])

    torch._check(
        len(shape) >= len(a.shape),
        lambda: "expand: the requested shape has too few dimensions!",
    )

    offset = len(shape) - len(a.shape)
    shape_ = list(shape)
    for idx, x in enumerate(a.shape):
        offset_idx = idx + offset
        requested_length = shape[offset_idx]
        torch._check(
            guard_size_oblivious(requested_length == x)
            or guard_size_oblivious(x == 1)
            or requested_length == -1,
            lambda: f"expand: attempting to expand a dimension of length {x}!",
        )

        shape_[offset_idx] = requested_length if requested_length != -1 else x

    # At this point shape must be valid
    utils.validate_shape(shape_)

    return prims.broadcast_in_dim(
        a, shape_, tuple(range(offset, len(a.shape) + offset))
    )


# CompositeImplicitAutograd - don't register decomp
def expand_as(a: Tensor, b: Tensor) -> Tensor:
    return a.expand(b.shape)


def chunk(a: TensorLikeType, chunks: int, dim: int = 0) -> Tuple[TensorLikeType, ...]:
    if chunks <= 0:
        msg = f"Expected at least one chunk, but got {chunks}!"
        raise ValueError(msg)

    dim = utils.canonicalize_dim(a.ndim, dim)
    length = a.shape[dim]
    chunk_size = math.ceil(length / chunks)
    full_chunks = math.floor(length / chunk_size)
    tail_chunk_size = length % chunk_size

    result = []
    for i in range(full_chunks):
        result.append(narrow(a, dim, i * chunk_size, chunk_size))

    if tail_chunk_size != 0:
        result.append(narrow(a, dim, full_chunks * chunk_size, tail_chunk_size))

    return tuple(result)


# Note: flatten, unlike other shape operators, returns the input tensor on a no-op (unless
# a 0D tensor is flattened, in which case it's returned in 1D)
# CompositeImplicitAutograd - don't register decomp
def flatten(a: TensorLikeType, start_dim: int = 0, end_dim: int = -1) -> TensorLikeType:
    start_dim = utils.canonicalize_dim(a.ndim, start_dim)
    end_dim = utils.canonicalize_dim(a.ndim, end_dim)

    # Short-circuits on no-op
    if start_dim == end_dim and a.ndim != 0:
        return a

    # Tries to take a view
    # TODO: we could look at directing collapse_view to skip its meta function here (unsafe_collapse_view)
    new_shape, new_strides = prims._collapse_view_helper(a, start_dim, end_dim)
    if new_shape is not None:
        return prims.collapse_view(a, start_dim, end_dim)

    # Makes a copy if it can't make a view
    return prims.collapse(a, start_dim, end_dim)


@register_decomposition(aten.flip)
@out_wrapper()
def flip(a: TensorLikeType, dims: DimsSequenceType) -> TensorLikeType:
    if not isinstance(dims, tuple) and not isinstance(dims, list):
        raise ValueError("dims has to be a sequence of ints")
    dims = utils.canonicalize_dims(a.ndim, dims)  # type: ignore[assignment]
    utils.validate_no_repeating_dims(dims)
    return prims.rev(a, dims)


# CompositeImplicitAutograd - don't register decomp
def fliplr(a: TensorLikeType) -> TensorLikeType:
    if a.ndim < 2:
        raise RuntimeError("Input must be >= 2-d.")

    return flip(a, (1,))


# CompositeImplicitAutograd - don't register decomp
def flipud(a: TensorLikeType) -> TensorLikeType:
    if a.ndim < 1:
        raise RuntimeError("Input must be >= 1-d.")

    return flip(a, (0,))


# CompositeImplicitAutograd - don't register decomp
def narrow(
    a: TensorLikeType, dim: int, start: Union[int, TensorLikeType], length: int
) -> TensorLikeType:
    # Supports Tensor overload that was added for XLA:
    # https://github.com/pytorch/pytorch/issues/31558
    if isinstance(start, TensorLike):
        torch._check(
            start.dim() == 0 and utils.is_integer_dtype(start.dtype),
            lambda: "start must be an 0-dim integral Tensor.",
        )
        start = start.item()  # type: ignore[assignment]
    start = cast(int, start)
    torch._check(a.dim() > 0, lambda: "narrow() cannot be applied to a 0-dim tensor.")
    torch._check(length >= 0, lambda: "narrow(): length must be non-negative.")
    dim = utils.canonicalize_dim(a.ndim, dim)
    dim_length = a.size(dim)
    torch._check_with(
        IndexError,
        -dim_length <= start and start <= dim_length,
        lambda: f"start out of range (expected to be in range of [{-dim_length}, {dim_length}], but got {start})",
    )
    if start < 0:
        start = start + dim_length
    torch._check(
        start <= dim_length - length,
        lambda: f"start ({start}) + length ({length}) exceeds dimension size ({dim_length}).",
    )
<<<<<<< HEAD
    return prims.slice_in_dim(a, start, start + length, axis=dim)
=======
    new_shape = list(a.shape)
    new_shape[dim] = length
    return a.as_strided(
        new_shape, a.stride(), a.storage_offset() + a.stride(dim) * start
    )
>>>>>>> 9629835b


def _normalize(
    a: Tensor, norm_dims: DimsType, eps: float
) -> Tuple[Tensor, Tensor, Tensor]:
    """Computes mean and 1/std of a tensor along norm_dims.

    Used as a helper function for normalization layers.

    Args:
        a (Tensor): input tensor
        norm_dims (DimsType): dimensions to normalize over
        eps (float): epsilon for numerical stability

    Returns:
        out (Tensor): normalized tensor.
        mean (Tensor): mean of the tensor along norm_dims.
        rstd (Tensor): 1/std of the tensor along norm_dims.
    """
    norm_dims = utils.canonicalize_dims(a.ndim, norm_dims)
    computation_dtype = utils.get_computation_dtype(a.dtype)
    a_acc = _maybe_convert_to_dtype(a, computation_dtype)
    assert isinstance(a_acc, TensorLike)  # to avoid mypy error for var_mean
    biased_var, mean = torch.var_mean(
        a_acc, dim=norm_dims, unbiased=False, keepdim=True
    )
    rstd = torch.rsqrt(biased_var + eps)
    out = (a - mean) * rstd
    return out, mean, rstd


# add all specified dimensions
def _unsqueeze_multiple(x: TensorLikeType, dimensions: List[int]) -> TensorLikeType:
    for dim in sorted(dimensions):
        x = torch.unsqueeze(x, dim)
    return x


@register_decomposition(aten.native_group_norm.default)
def native_group_norm(
    input: Tensor,
    weight: Optional[Tensor],
    bias: Optional[Tensor],
    batch_size: int,
    num_channels: int,
    flattened_inner_size: int,
    num_groups: int,
    eps: float,
) -> Tuple[Tensor, Tensor, Tensor]:
    torch._check(
        input.ndim >= 2,
        lambda: f"Expected at least 2 dimensions for input tensor but received {input.ndim}",
    )
    torch._check(
        num_channels % num_groups == 0,
        lambda: "Expected number of channels in input to be divisible by num_groups, "
        + f"but got input of shape {input.shape} and num_groups = {num_groups}",
    )

    # num_channels / num_groups and flattened inner dimension are the reduction axes
    reduction_dims = [2, 3]
    input_reshaped = torch.reshape(
        input,
        [batch_size, num_groups, num_channels // num_groups, flattened_inner_size],
    )
    out, mean, rstd = _normalize(input_reshaped, reduction_dims, eps)
    out = out.view(input.shape)

    broadcast_dims = [0] + list(range(2, input.ndim))
    unsqueeze_bias = None
    if bias is not None:
        unsqueeze_bias = _unsqueeze_multiple(bias, broadcast_dims)
    unsqueeze_weight = None
    if weight is not None:
        unsqueeze_weight = _unsqueeze_multiple(weight, broadcast_dims)

    if unsqueeze_weight is not None:
        out = out * unsqueeze_weight
    if unsqueeze_bias is not None:
        out = out + unsqueeze_bias

    out = _maybe_convert_to_dtype(out, input.dtype)  # type: ignore[assignment]
    mean = _maybe_convert_to_dtype(mean, input.dtype)  # type: ignore[assignment]
    rstd = _maybe_convert_to_dtype(rstd, input.dtype)  # type: ignore[assignment]

    # remove broadcast dimensions from mean and rstd
    mean = torch.squeeze(mean, reduction_dims)
    rstd = torch.squeeze(rstd, reduction_dims)
    return (out, mean, rstd)


@register_decomposition(aten.native_layer_norm)
@out_wrapper("out0", "out1", "out2")
def native_layer_norm(
    input: Tensor,
    normalized_shape: ShapeType,
    weight: Optional[Tensor],
    bias: Optional[Tensor],
    eps: float,
) -> Tuple[Tensor, Tensor, Tensor]:
    normalized_ndim = len(normalized_shape)
    torch._check(
        normalized_ndim >= 1,
        lambda: "Expected normalized_shape to be at least 1-dimensional, i.e., "
        + "containing at least one element, but got normalized_shape = "
        + str(normalized_shape),
    )
    # torch.Size([1, 2, 3]) == [1, 2, 3] evaluates to False
    # while torch.Size([1, 2, 3]) == (1, 2, 3) is True
    # therefore we use tuple(normalized_shape)
    torch._check(
        weight is None or weight.shape == tuple(normalized_shape),
        lambda: "Expected weight to be of same shape as normalized_shape, but got "
        + "weight of shape "
        + str(weight.shape)  # type: ignore[union-attr]
        + " and normalized_shape = "
        + str(normalized_shape),
    )
    torch._check(
        bias is None or bias.shape == tuple(normalized_shape),
        lambda: "Expected bias to be of same shape as normalized_shape, but got "
        + "bias of shape "
        + str(bias.shape)  # type: ignore[union-attr]
        + " and normalized_shape = "
        + str(normalized_shape),
    )
    torch._check(
        input.ndim >= normalized_ndim
        and input.shape[(input.ndim - normalized_ndim) :] == tuple(normalized_shape),
        lambda: "Given normalized_shape="
        + str(normalized_shape)
        + ", expected input with shape "
        + str(normalized_shape)
        + ", but got input of size "
        + str(input.shape),
    )

    input = input.contiguous()
    if weight is not None:
        weight = weight.contiguous()
    if bias is not None:
        bias = bias.contiguous()

    axis = input.ndim - normalized_ndim
    reduction_dims = list(range(axis, input.ndim))
    out, mean, rstd = _normalize(input, reduction_dims, eps)

    if weight is None and bias is not None:
        out = out + bias
    elif weight is not None and bias is None:
        out = out * weight
    elif weight is not None and bias is not None:
        out = out * weight + bias

    out = _maybe_convert_to_dtype(out, input.dtype)  # type: ignore[assignment]
    if input.device.type == "cpu":
        mean = _maybe_convert_to_dtype(mean, input.dtype)  # type: ignore[assignment]
        rstd = _maybe_convert_to_dtype(rstd, input.dtype)  # type: ignore[assignment]
    return (out, mean, rstd)


# TODO: Adding this as a meta function causes functorch tests to fail when compiled with debug mode.
# test/test_eager_transforms.py::TestFunctionalizeCPU::test_functionalize_fx_transpose_simple_cpu
@register_decomposition(aten.permute)
def permute(a: TensorLikeType, *dims) -> TensorLikeType:
    _permutation = utils.canonicalize_dims(
        a.ndim, utils.extract_dims_from_varargs(dims)
    )
    return prims.transpose(a, _permutation)


@register_decomposition(aten.renorm)
@out_wrapper()
def renorm(
    input: TensorLikeType, p: RealNumberType, dim: int, maxnorm: RealNumberType
) -> TensorLikeType:
    torch._check(not isinstance(p, complex), lambda: "renorm: p must be real-valued")
    torch._check(p > 0, lambda: "renorm: non-positive norm not supported")
    torch._check(
        not isinstance(maxnorm, complex), lambda: "renorm: maxnorm must be real-valued"
    )
    torch._check(
        maxnorm >= 0, lambda: f"renorm: expected maxnorm to be >= 0 but got {maxnorm}"
    )
    ndim = input.ndim
    torch._check(
        ndim > 1,
        lambda: f"renorm: input needs at least 2 dimensions, got {ndim} dimensions",
    )

    dim = utils.canonicalize_dim(ndim, dim)
    reduce_dims = list(range(ndim))
    del reduce_dims[dim]

    # For half and bfloat16, calculate norm in float precision then cast
    # normalization factor to half
    acc_type = utils.get_computation_dtype(input.dtype)
    if acc_type != input.dtype:
        norm = torch.linalg.vector_norm(
            input, p, reduce_dims, keepdim=True, dtype=acc_type
        )
    else:
        norm = torch.linalg.vector_norm(input, p, reduce_dims, keepdim=True)

    eps = 1e-7
    norm_factor = torch.where(norm > maxnorm, maxnorm / (norm + eps), 1.0)
    if acc_type != input.dtype:
        norm_factor = prims.convert_element_type(norm_factor, input.dtype)
    return (input * norm_factor).contiguous()


# CompositeImplicitAutograd - don't register decomp
@aten.stft.center.py_impl(DispatchKey.CompositeImplicitAutograd)
def stft(
    input: Tensor,
    n_fft: int,
    hop_length: Optional[int] = None,
    win_length: Optional[int] = None,
    window: Optional[Tensor] = None,
    center: bool = True,
    pad_mode: str = "reflect",
    normalized: bool = False,
    onesided: Optional[bool] = None,
    return_complex: Optional[bool] = None,
) -> Tensor:
    torch._check(
        window is None or window.device == input.device,
        lambda: (
            f"stft input and window must be on the same device but got self on {input.device}"
            + f" and window on {window.device}"  # type: ignore[union-attr]
        ),
    )

    hop_length_ = hop_length if hop_length is not None else n_fft // 4
    win_length_ = win_length if win_length is not None else n_fft

    if return_complex is None:
        return_complex_ = input.is_complex() or (
            window is not None and utils.is_complex_dtype(window.dtype)
        )
        torch._check(
            return_complex_,
            (
                "stft requires the return_complex parameter be given for real inputs, "
                + "and will further require that return_complex=True in a future PyTorch release."
            ),
        )
    else:
        return_complex_ = return_complex

    torch._check(
        utils.is_float_dtype(input.dtype) or utils.is_complex_dtype(input.dtype),
        lambda: "stft expected a tensor of floating point or complex values",
    )
    torch._check(1 <= input.ndim <= 2, lambda: "stft expected a 1D or 2D tensor")

    original_ndim = input.ndim
    if original_ndim == 1:
        input = input.unsqueeze(0)

    if center:
        extra_dims = 3 - input.ndim
        pad_amount = n_fft // 2
        extended_shape = [*itertools.repeat(1, extra_dims), *input.shape]
        input = aten.pad(input.view(extended_shape), [pad_amount, pad_amount], pad_mode)
        input = input.view(input.size()[extra_dims:])

    batch = input.size(0)
    length = input.size(1)
    torch._check(
        0 < n_fft <= length,
        lambda: f"stft expected 0 < n_fft <= {length}, but got n_fft={n_fft}",
    )
    torch._check(
        hop_length_ > 0,
        lambda: f"stft expected hop_length > 0 but got hop_length={hop_length_}",
    )
    torch._check(
        0 < win_length_ <= n_fft,
        lambda: f"stft expected 0 < win_length <= n_fft but got win_length={win_length_}",
    )
    torch._check(
        window is None or window.shape == (win_length_,),
        lambda: (
            f"expected a 1D window tensor of size equal to win_length={win_length_}, "
            + f"but got window with size {window.shape}"  # type: ignore[union-attr]
        ),
    )

    if win_length_ < n_fft:
        if window is None:
            window = torch.ones(win_length_, dtype=input.dtype, device=input.device)
        left = (n_fft - win_length_) // 2
        window = aten.constant_pad_nd(window, [left, n_fft - win_length_ - left])

    input = input.unfold(dimension=-1, size=n_fft, step=hop_length_)
    if window is not None:
        input = input * window

    complex_fft = utils.is_complex_dtype(input.dtype)
    onesided = onesided if onesided is not None else not complex_fft
    norm = "ortho" if normalized else None
    if onesided:
        torch._check(
            not complex_fft,
            lambda: "Cannot have onesided output if window or input is complex",
        )
        out = torch.fft.rfft(input, dim=-1, norm=norm)
    else:
        out = torch.fft.fft(input, dim=-1, norm=norm)

    out.transpose_(1, 2)

    if original_ndim == 1:
        out = out.squeeze_(0)

    return out if return_complex_ else torch.view_as_real(out)


# CompositeImplicitAutograd - don't register decomp
@aten.istft.default.py_impl(DispatchKey.CompositeImplicitAutograd)
def istft(
    input: Tensor,
    n_fft: int,
    hop_length: Optional[int] = None,
    win_length: Optional[int] = None,
    window: Optional[Tensor] = None,
    center: bool = True,
    normalized: bool = False,
    onesided: Optional[bool] = None,
    length: Optional[int] = None,
    return_complex=False,
) -> Tensor:
    torch._check(
        window is None or window.device == input.device,
        lambda: (
            f"istft input and window must be on the same device but got self on {input.device}"
            + f" and window on {window.device}"  # type: ignore[union-attr]
        ),
    )

    hop_length_ = hop_length if hop_length is not None else n_fft // 4
    win_length_ = win_length if win_length is not None else n_fft

    torch._check(
        utils.is_complex_dtype(input.dtype),
        lambda: (
            "istft input and window must be on the same device but got self on "
            + f"{input.device} and window on {window.device}"  # type: ignore[union-attr]
        ),
    )
    n_frames = input.size(-1)
    fft_size = input.size(-2)

    expected_output_signal_len = n_fft + hop_length_ * (n_frames - 1)
    torch._check(input.numel() > 0, lambda: "istft input tensor cannot be empty")
    torch._check(
        2 <= input.ndim <= 3,
        lambda: f"istft expected a tensor with 2 or 3 dimensions, but got {input.ndim}",
    )
    onesided_ = onesided if onesided is not None else fft_size != n_fft

    if onesided_:
        torch._check(
            n_fft // 2 + 1 == fft_size,
            lambda: (
                "istft expected the frequency dimension (3rd to the last) of the input tensor "
                + "to match n_fft / 2 + 1 when onesided=True, but got {fft_size}"
            ),
        )
    else:
        torch._check(
            n_fft == fft_size,
            lambda: (
                "istft expected the frequency dimension (3rd to the last) of the input tensor "
                + "to match n_fft when onesided=False, but got {fft_size}",
            ),
        )

    torch._check(
        0 < hop_length_ <= win_length_,
        lambda: "istft expected 0 < hop_length <= win_length",
    )
    torch._check(
        0 < win_length_ <= n_fft, lambda: "istft expected 0 < win_length <= n_fft"
    )
    torch._check(
        window is None or window.shape == (win_length_,),
        lambda: "Invalid window shape. window has to be 1D and length of `win_length`",
    )

    if window is None:
        real_dtype = utils.corresponding_real_dtype(input.dtype)
        window_ = torch.ones(win_length_, dtype=real_dtype, device=input.device)
    else:
        window_ = window

    if win_length_ != n_fft:
        left = (n_fft - win_length_) // 2
        window_ = aten.constant_pad_nd(window_, (left, n_fft - win_length_ - left), 0)

    original_ndim = input.ndim
    if input.ndim == 2:
        input = input.unsqueeze(0)

    input = input.transpose(1, 2)
    norm = "ortho" if normalized else None
    if return_complex:
        torch._check(
            not onesided_,
            lambda: "cannot have onesided output if window or input is complex",
        )
        input = torch.fft.ifft(input, dim=-1, norm=norm)
    else:
        torch._check(
            window is None or not utils.is_complex_dtype(window.dtype),
            lambda: "Complex windows are incompatible with return_complex=False",
        )
        if not onesided_:
            input = input.narrow(dim=-1, start=0, length=n_fft // 2 + 1)
        input = torch.fft.irfft(input, dim=-1, norm=norm)

    assert input.size(2) == n_fft

    y_tmp = input * window_.view([1, 1, n_fft])
    y = aten.unfold_backward(
        y_tmp,
        input_sizes=(y_tmp.size(0), expected_output_signal_len),
        dim=1,
        size=n_fft,
        step=hop_length_,
    )
    window_envelop = aten.unfold_backward(
        window_.pow(2).expand((1, n_frames, n_fft)),
        input_sizes=(y_tmp.size(0), expected_output_signal_len),
        dim=1,
        size=n_fft,
        step=hop_length_,
    )

    assert expected_output_signal_len == y.size(1)
    assert expected_output_signal_len == window_envelop.size(1)

    start = n_fft // 2 if center else 0
    if length is not None:
        end = start + length
    elif center:
        end = expected_output_signal_len - n_fft // 2
    else:
        end = expected_output_signal_len

    length = max(0, end - start)
    y = y.narrow(dim=1, start=start, length=length)
    window_envelop = window_envelop.narrow(dim=1, start=start, length=length)

    y = y / window_envelop
    if original_ndim == 2:
        y = y.squeeze(0)

    if end > expected_output_signal_len:
        warnings.warn(
            "The length of signal is shorter than the length parameter. Result is being "
            + "padded with zeros in the tail. Please check your center and hop_length settings"
        )
        y = aten.constant_pad_nd(y, (0, end - expected_output_signal_len), 0)
    return y


# Get the new shape and stride after applying unfold to an input tensor
def _get_unfold_shape_stride(
    a_shape: ShapeType, a_stride: StrideType, dimension: int, size: int, step: int
):
    a_ndim = len(a_shape)
    dim = utils.canonicalize_dim(a_ndim, dimension, wrap_scalar=True)
    max_size = 1 if a_ndim == 0 else a_shape[dim]
    last_stride = 1 if a_ndim == 0 else a_stride[dim]

    torch._check(
        size <= max_size,
        lambda: f"Maximum size for tensor at dimension {dim} is {max_size} but size is {size}",
    )

    torch._check(
        step > 0,
        lambda: f"Step is {step} but must be > 0",
    )

    shape = list(a_shape)
    strides = list(a_stride)
    shape.append(size)
    strides.append(last_stride)
    if dim < a_ndim:
        shape[dim] = (shape[dim] - size) // step + 1
        strides[dim] *= step
    return shape, strides


@register_decomposition(aten.repeat)
@out_wrapper()
def repeat(a: Tensor, *repeat_shape) -> Tensor:
    repeat_shape = utils.extract_shape_from_varargs(repeat_shape, validate=False)
    torch._check(
        len(repeat_shape) >= len(a.shape),
        lambda: "repeat: Number of dimensions of repeat dims can not be smaller than number of dimensions of tensor",
    )

    if len(repeat_shape) == 0:
        return torch.clone(a)

    num_new_dimensions = len(repeat_shape) - a.ndim
    padded_shape = [1] * num_new_dimensions
    for dim_size in a.shape:
        padded_shape.append(dim_size)

    target_shape = tuple(
        padded_size * repeat_size
        for padded_size, repeat_size in zip(padded_shape, repeat_shape)
    )

    # return an empty tensor if one of the repeat_shape dimensions is zero
    if 0 in repeat_shape:
        return torch.empty(
            target_shape,
            dtype=a.dtype,
            device=a.device,
            requires_grad=a.requires_grad,
            memory_format=utils.suggest_memory_format(a),
        )

    urtensor_shape = target_shape
    urtensor_stride = utils.make_contiguous_strides_for(target_shape)
    for dim, dim_size in enumerate(padded_shape):
        # repeat each dimension by using unfold_copy operation
        urtensor_shape, urtensor_stride = _get_unfold_shape_stride(
            urtensor_shape, urtensor_stride, dim, dim_size, max(dim_size, 1)
        )

    # derive permute order by sorting urtensor strides
    enumerated_stride = list(enumerate(urtensor_stride))
    enumerated_stride.sort(key=operator.itemgetter(1), reverse=True)
    permute_order, sorted_stride = zip(*enumerated_stride)

    # add new and expand dimensions according to urtensor
    repeat_xtensor = a.expand(urtensor_shape)

    # clone tensor to concretize expanded dimensions
    cloned_result = torch.clone(repeat_xtensor)

    # transpose axis so strides are in sorted order
    permuted_result = cloned_result.permute(permute_order)

    # reshape to get contiguous tensor with correct target shape
    return permuted_result.reshape(target_shape)


def _reshape_view_helper(a: TensorLikeType, *shape, allow_copy: bool) -> TensorLikeType:
    from torch.fx.experimental.symbolic_shapes import guard_size_oblivious, sym_eq

    # Creates a valid shape
    shape = utils.extract_shape_from_varargs(shape, validate=False)
    # Reshape may be given a shape with a -1 length
    # This indicates that the dimension's length should be inferred
    shape = utils.infer_size(shape, a.numel())

    # Special-cases tensors with no elements
    if guard_size_oblivious(a.numel() == 0):
        return as_strided(a, shape, utils.make_contiguous_strides_for(shape))

    # Special-cases reshaping zero dim tensors
    if a.ndim == 0:
        _a = a
        for length in shape:
            assert length == 1
            _a = unsqueeze(_a, -1)
        if _a is a:
            return prims.view_of(a)
        else:
            return _a

    # Special-cases reshaping to zero dim tensors
    if len(shape) == 0:
        _a = a
        for length in a.shape:
            assert length == 1
            _a = squeeze(_a, -1)
        if _a is a:
            return prims.view_of(a)
        else:
            return _a

    if a.is_contiguous():
        # Special-cases for nd_to_1d
        if len(shape) == 1 and a.ndim > 1:
            return torch.as_strided(a, [a.numel()], [1])
        # Special-cases for 1d_to_2d
        if len(shape) == 2 and a.ndim == 1:
            dim0 = shape[0]
            dim1 = shape[1]
            return torch.as_strided(a, [dim0, dim1], [dim1, 1])

    # Handles general case: a 1+D tensor reshaped into a distinct 1+D shape

    # NOTE [Reshape Algorithm]
    # This algorithm works by attempting to greedily construct the desired dimensions in
    # the output shape, left to right. It does this by, conceptually, accumulating
    # dimensions of the original tensor, also left to right, until the dimension
    # can be constructed using prims.split_dim.
    # The algorithm also has special handling for tail squeezes/unsqueezes, like
    # if a reshape from (5, 5) to (5, 5, 1) or vice versa.
    #
    # This algorithm does not flatten the original tensor and then split dims as appropriate
    # because that would create copies more often than this algorithm. flatten is the only
    # operation below which can create a view or a copy, and while it prefers creating
    # views it may sometimes create a copy if the tensor's strides do not permit a view.
    # As a result, this algorithm tries to minimize flattening.
    #
    # Note that a better version of this algorithm may exist. Regions which could be
    # flattened without creating a copy can be identified in advance, and that might
    # allow fewer flatten calls or faster short-circuiting to make a copy.
    idx = 0
    a_ = a
    for length in shape:
        # Handles tail unsqueezes
        if idx >= a_.ndim:
            assert length == 1
            last_dim = a_.ndim - 1
            # NOTE: using split_dim instead of unsqueeze may seem silly here,
            # but it's necessary to get the strides correct
            a_ = prims.split_dim(a_, last_dim, a_.shape[last_dim])
            idx = idx + 1
            continue

        # Skips dimensions that are already the correct length
        if guard_size_oblivious(length == a_.shape[idx]):
            idx = idx + 1
            continue

        # Gathers enough original dimensions such that this new dimension can be created
        # Note that this accumulation will terminate because we've verified a and the shape
        # specify the same number of elements above
        accum = a_.shape[idx]
        end = idx
        while guard_size_oblivious(accum % length != 0):
            end = end + 1
            accum = accum * a_.shape[end]
        if end != idx:
            # NOTE: in this case multiple dimensions must be flatten to create the desired dimension
            # This flattening is why reshape sometimes creates a copy -- because flattening
            # may return a view of a copy

            # Checks if collapse can be a view and short-circuits to copying reshape if it can't
            new_shape, new_strides = prims._collapse_view_helper(a_, idx, end)
            if new_shape is None:
                if allow_copy:
                    return prims.reshape(a, shape)

                msg = f"Cannot view a tensor with shape {a.shape} and strides {a.stride()} as a tensor with shape {shape}!"
                raise ValueError(msg)

            a_ = flatten(a_, idx, end)

        # Splits the (possibly flattened) dimension to create the desired dim length
        if guard_size_oblivious(accum != length):
            a_ = prims.split_dim(a_, idx, length)

        idx = idx + 1

    # Squeezes tail
    while idx < a_.ndim:
        torch._check(
            a_.shape[idx] == 1,
            lambda: f"a.size({idx}) expected to be 1 but got {a_.shape[idx]}",
        )
        a_ = squeeze(a_, idx)

    if a_ is a:
        return prims.view_of(a)
    else:
        return a_


# CompositeImplicitAutograd - don't register decomp
# NOTE: shape is a vararg because Tensor.reshape can be called with as
# Tensor.reshape(a, b, c) or Tensor.reshape((a, b, c)) Function call
# torch.reshape doesn't support unpacked shapes
def reshape(a: TensorLikeType, *shape: ShapeType) -> TensorLikeType:
    return _reshape_view_helper(a, *shape, allow_copy=True)


# CompositeImplicitAutograd - don't register decomp
def reshape_as(self: TensorLikeType, other: TensorLikeType) -> TensorLikeType:
    return self.reshape(other.size())


@register_decomposition(aten.roll)
@out_wrapper()
def roll(a: TensorLikeType, shifts: DimsType, dims: DimsType = ()) -> TensorLikeType:
    """Reference implementation of :func:`torch.roll`."""
    dims = utils.canonicalize_dims(a.ndim, dims)
    # ATen specifies int[1] type for shifts and dims which expands integers to tuples of length 1
    if not isinstance(shifts, Iterable):
        shifts = (shifts,)
    if not isinstance(dims, Iterable):
        dims = (dims,)

    # Avoid modulo by zero
    if a.numel() == 0:
        # Keeping this as ref for now as FakeTensor runs into some issues with complex tensors
        return a.clone()

    if a.dim() == 0 and len(dims) > 0:
        raise IndexError(
            f"Dimension specified as {dims[0]} but tensor has no dimensions"
        )

    len_shifts = len(shifts)
    len_dims = len(dims)
    if len_shifts != 1 or len_dims != 1:
        if len_shifts == 0:
            raise RuntimeError("`shifts` required")
        # Takes care of the case when dims is not specified (default)
        # By default, the tensor is flattened before shifting, after which the original shape is restored
        if len_dims == 0 and len_shifts == 1:
            return torch.roll(torch.flatten(a), shifts, 0).view(a.shape)
        if len_shifts != len_dims:
            raise RuntimeError(
                f"shifts and dimensions must align. shifts: {len_shifts}, dims: {len_dims}"
            )
        assert len_dims > 1
        tail_shifts = shifts[1:]
        tail_dims = dims[1:]
        first_dim_rolled = torch.roll(a, (shifts[0],), dims[0])
        return torch.roll(first_dim_rolled, tail_shifts, tail_dims)

    # This path is taken when only one dimension is rolled
    # For example to get `first_dim_rolled` above
    dim = dims[0]
    size = a.shape[dim]
    start = (size - shifts[0]) % size
    idx = torch.arange(size, device=a.device)
    return a.index_select(dim, torch.fmod(start + idx, size))


@register_decomposition(aten.rot90)
@out_wrapper()
def rot90(
    a: TensorLikeType, k: int = 1, dims: DimsSequenceType = (0, 1)
) -> TensorLikeType:
    """Reference implementation of :func:`torch.rot90`."""
    if len(dims) != 2:
        raise RuntimeError(
            f"expected total rotation dims == 2, but got dims = {len(dims)}"
        )
    if a.ndim < 2:
        raise RuntimeError(f"expected total dims >= 2, but got total dims = {a.ndim}")

    # Do this after the initial checks to be compatible with the behavior in
    # core.
    dims = utils.canonicalize_dims(a.ndim, dims)

    if dims[0] == dims[1]:
        raise RuntimeError(
            f"expected rotation dims to be different, but got dim0 = {dims[0]} and dim1 = {dims[1]}"
        )
    k = k % 4  # Rotation direction is from the second towards the first axis for k < 0
    if k == 1:
        return torch.transpose(torch.flip(a, (dims[1],)), dims[0], dims[1])
    elif k == 2:
        return torch.flip(a, dims)
    elif k == 3:
        return torch.transpose(torch.flip(a, (dims[0],)), dims[0], dims[1])
    else:
        return a.clone(memory_format=torch.contiguous_format)


def _check_stack_inputs(tensors: TensorSequenceType) -> None:
    entry_shape = tensors[0].shape
    for i in range(1, len(tensors)):
        assert tensors[i].shape == entry_shape, (
            f"stack expects each tensor to be equal size, but got {entry_shape} at entry 0 "
            f"and {tensors[i].shape} at entry {i}"
        )


@register_decomposition(aten.stack)
@out_wrapper()
def stack(tensors: TensorSequenceType, dim: int = 0) -> TensorLikeType:
    assert len(tensors) > 0, "stack expects a non-empty TensorList"
    wrapped_dim = utils.canonicalize_dim(tensors[0].ndim + 1, dim)
    # Refs need sparse support to check other condition
    if wrapped_dim < tensors[0].ndim:  # and not tensors[0].is_sparse:
        _check_stack_inputs(tensors)
        result_sizes = list(tensors[0].shape)
        result_sizes.insert(wrapped_dim, len(tensors))
        out = torch.cat(tensors, wrapped_dim)
        return out.view(result_sizes)

    # If dim == tensors[0].ndim, view cannot efficiently handle it
    return torch.cat([t.unsqueeze(wrapped_dim) for t in tensors], dim)


# CompositeImplicitAutograd - don't register decomp
@out_wrapper()
def softmax(
    a: TensorLikeType,
    dim: int,
    dtype: Optional[torch.dtype] = None,
) -> TensorLikeType:
    result_dtype = dtype or a.dtype
    computation_dtype = utils.get_computation_dtype(result_dtype)
    a_ = _maybe_convert_to_dtype(a, computation_dtype)
    if a.numel() == 0:
        a_exp = exp(a_)
    else:
        a_max = amax(a_, dim, keepdim=True)
        a_exp = exp(a_ - a_max)
    return _maybe_convert_to_dtype(
        true_divide(a_exp, sum(a_exp, dim, keepdim=True)), result_dtype
    )  # type: ignore[return-value]


# CompositeImplicitAutograd - don't register decomp
@out_wrapper()
def hstack(tensors: TensorSequenceType) -> TensorLikeType:
    torch._check(len(tensors) > 0, lambda: "hstack expects a non-empty TensorList")
    aligned_tensors = atleast_1d(*tensors)
    if aligned_tensors[0].ndim == 1:
        return cat(aligned_tensors, 0)
    return cat(aligned_tensors, 1)


# CompositeImplicitAutograd - don't register decomp
@out_wrapper()
def vstack(tensors: TensorSequenceType) -> TensorLikeType:
    torch._check(len(tensors) > 0, lambda: "vstack expects a non-empty TensorList")
    aligned_tensors = atleast_2d(*tensors)
    return cat(aligned_tensors, 0)


# CompositeImplicitAutograd - don't register decomp
def unflatten(a: TensorLikeType, dim: int, sizes: ShapeType) -> TensorLikeType:
    dim = utils.canonicalize_dim(a.ndim, dim)
    torch._check(len(sizes) != 0, lambda: "unflatten: sizes must be non-empty")
    return a.view(tuple(a.shape[:dim]) + tuple(sizes) + tuple(a.shape[dim + 1 :]))


@register_decomposition(aten.unbind)
def unbind(t: TensorLikeType, dim: int = 0) -> TensorSequenceType:
    from torch.fx.experimental.symbolic_shapes import guard_size_oblivious

    dim = utils.canonicalize_dim(t.ndim, dim)
    torch._check_index(
        len(t.shape) > 0,
        lambda: "Dimension specified as 0 but tensor has no dimensions",
    )
    if guard_size_oblivious(t.shape[dim] == 0):
        return ()
    else:
        return tuple(
            torch.squeeze(s, dim) for s in torch.tensor_split(t, t.shape[dim], dim)
        )


@out_wrapper()
def index_copy(x: TensorLike, dim: int, index: TensorLike, tensor: TensorLike):
    return x.clone(memory_format=torch.contiguous_format).index_copy_(
        dim, index, tensor
    )


def index_copy_(x: TensorLike, dim: int, index: TensorLike, tensor: TensorLike):
    dim = utils.canonicalize_dims(x.ndim, dim)
    torch._check(
        index.ndim <= 1,
        lambda: f"Index should have dimension 1 or 0 (got {index.ndim})",
    )
    # Treat scalars as elements of \R^1
    y = x.unsqueeze(0) if x.ndim == 0 else x
    idx = (slice(None),) * dim + (index,)
    y[idx] = tensor
    return x


@register_decomposition(aten.index_fill)
@out_wrapper()
def index_fill(
    x: TensorLike, dim: int, index: TensorLike, value: Union[NumberType, TensorLike]
):
    return _index_fill(x, dim, index, value, inplace=False)


@register_decomposition(aten.index_fill_)
def index_fill_(
    x: TensorLike, dim: int, index: TensorLike, value: Union[NumberType, TensorLike]
):
    return _index_fill(x, dim, index, value, inplace=True)


def _index_fill(
    x: TensorLike,
    dim: int,
    index: TensorLike,
    value: Union[NumberType, TensorLike],
    *,
    inplace: bool,
):
    torch._check(
        index.ndim <= 1,
        lambda: f"Index should have dimension 1 or 0 (got {index.ndim})",
    )
    if isinstance(value, TensorLike):
        torch._check(
            value.ndim == 0,
            lambda: "Only supports 0-dimensional value tensor. "  # type: ignore[union-attr]
            f"Got a tensor with {value.ndim} dimensions.",
        )  # type: ignore[arg-type]
    else:
        value = torch.scalar_tensor(
            value, dtype=x.dtype, layout=x.layout, device=x.device  # type: ignore[arg-type]
        )

    # index_copy has some unnecessary preconditions when x is a scalar. We do this to work through them
    zero_dim = x.ndim == 0
    y = x.unsqueeze(0) if zero_dim else x
    # index_copy does not broadcast on value so we have to do it manually
    shape = list(y.shape)
    shape[dim] = index.numel()
    value = value.expand(shape)
    index_copy = Tensor.index_copy_ if inplace else torch.index_copy
    out = index_copy(y, dim, index, value)  # type: ignore[operator]
    if inplace:
        return x
    else:
        if zero_dim:
            # The clone is necessary so that it returns a fresh tensor rather than a view
            out = out.squeeze(0).clone()
        # index_fill preserves the strides. index_copy always returns contiguous tensors
        if out.stride() != x.stride():
            new_out = torch.empty_like(x)
            new_out.copy_(out)
            out = new_out
        return out


@out_wrapper()
def index_add(
    x: TensorLike,
    dim: int,
    index: TensorLike,
    tensor: TensorLike,
    *,
    alpha: NumberType = 1,
):
    # index_add always returns a new contiguous tensor
    return x.clone(memory_format=torch.contiguous_format).index_add_(
        dim, index, tensor, alpha=alpha  # type: ignore[arg-type]
    )


@register_decomposition(aten.index_select)
@out_wrapper()
def index_select(x: TensorLike, dim: int, index: TensorLike):
    dim = utils.canonicalize_dims(x.ndim, dim)
    torch._check(
        index.ndim <= 1,
        lambda: f"Index should have dimension 1 or 0 (got {index.ndim})",
    )
    if index.ndim == 0:
        index = index.unsqueeze(0)
    if x.ndim == 0:
        # Treat scalars as elements of \R^1
        # We cannot use x[idx] here as it accesses item() (??), hence this awkward construction
        return torch.empty_like(x).index_copy(0, index, x.expand_as(index))

    idx = (slice(None),) * dim + (index,)
    return x[idx]


@register_decomposition(aten.squeeze.dims)
def squeeze(a: TensorLikeType, dim: Optional[DimsType] = None) -> TensorLikeType:
    from torch.fx.experimental.symbolic_shapes import guard_size_oblivious

    if dim is None:
        dims = tuple(idx for idx, size in enumerate(a.shape) if size == 1)
        return prims.squeeze(a, dims) if dims else prims.view_of(a)

    ndim = a.ndim
    dim = utils.canonicalize_dims(ndim, dim)
    dims = (dim,) if isinstance(dim, Dim) else dim
    # Short-circuits if the tensor has no dimensions
    if ndim == 0:
        assert len(dims) == 0 or dims == (0,)
        return prims.view_of(a)

    # Note: squeeze does not modify tensors when the given dim is not a dimension of length 1
    dims = tuple(d for d in dims if guard_size_oblivious(a.shape[d] == 1))
    if len(dims) == 0:
        return prims.view_of(a)
    if len(dims) == 1:
        return prims.squeeze(a, dims)
    dims_list = list(dims)
    dims_list = sorted(dims_list, reverse=True)
    for i in dims_list:
        a = squeeze(a, i)
    return a


@register_decomposition(aten.split_with_sizes)
def split_with_sizes(
    self: Tensor, split_sizes: List[int], dim: int = 0
) -> List[Tensor]:
    # NB: Perform the check_is_size tests first so that the
    # sum test does not try to do a replacement
    for i in range(len(split_sizes)):
        torch._check_is_size(
            split_sizes[i],
            lambda: "split_with_sizes expects split_sizes have only non-negative entries",
        )
    torch._check_with(
        ValueError,
        builtins.sum(split_sizes) == self.shape[dim],
        lambda: f"Split sizes add up to {builtins.sum(split_sizes)} but got the tensor's size of {self.shape[dim]}",
    )

    splits = []
    offset = self.storage_offset()

    for split_size in split_sizes:
        new_shape = list(self.shape)
        new_shape[dim] = split_size
        # We reimplement narrow here to avoid a lot of checks in the
        # decomposition of narrow which calls slice_in_dim and slice
        splits.append(self.as_strided(new_shape, self.stride(), offset))
        offset = offset + self.stride()[dim] * split_size
    return splits


# Note: does not work with TensorMetas because of data-dependent control-flow
# CompositeImplicitAutograd - don't register decomp
def tensor_split(
    a: TensorLikeType,
    indices_or_sections: Union[Tensor, DimsType],
    dim: int = 0,
) -> Tuple[TensorLikeType, ...]:
    _dim = utils.canonicalize_dim(a.ndim, dim)
    if a.ndim == 0:
        msg = "tensor_split: received a rank zero tensor, but expected a tensor of rank one or greater!"
        raise ValueError(msg)

    # If indices_or_sections is a tensor, it must be a CPU Long tensor
    if isinstance(indices_or_sections, TensorLike):
        if not indices_or_sections.device.type == "cpu":
            msg = (
                f"tensor_split: if indices_or_sections is a tensor it must be on the CPU, "
                f"but received one on {indices_or_sections.device}"
            )
            raise ValueError(msg)
        if indices_or_sections.dtype != torch.long:
            msg = "tensor_split: if indices_or_sections is a tensor it must have long dtype, "
            f" but received one with dtype {indices_or_sections.dtype}"
            raise ValueError(msg)

    # Case 0 -- indices_or_sections is an integer or a scalar tensor n and a is split along dim into n parts of equal-ish length
    if isinstance(indices_or_sections, IntLike) or (
        isinstance(indices_or_sections, TensorLike) and indices_or_sections.ndim == 0
    ):
        sections: int = (
            indices_or_sections  # type: ignore[assignment]
            if isinstance(indices_or_sections, Number)
            else indices_or_sections.item()
        )

        if sections <= 0:
            msg = f"tensor_split: number of sections must be greater than 0, but was {sections}"
            raise ValueError(msg)

        dim_size = a.shape[_dim]
        min_split_size = math.floor(dim_size / sections)
        num_splits_one_extra = dim_size % sections

        split_sizes = []
        for split_idx in range(sections):
            split_size = (
                min_split_size + 1
                if (split_idx < num_splits_one_extra)
                else min_split_size
            )
            split_sizes.append(split_size)

        return tuple(aten.split_with_sizes(a, split_sizes, dim=_dim))
    # Case 1 -- indices_or_sections is a sequence of integers or a 1D tensor describing the splits
    else:
        indices = indices_or_sections
        if isinstance(indices_or_sections, TensorLike):
            if indices_or_sections.ndim != 1:
                msg = "tensor_split: non-scalar indices_or_sections tensors must have only one dimension, "
                f"but received a tensor with {indices_or_sections.ndim} dimensions"
                raise ValueError(msg)

            indices = indices_or_sections.tolist()

        indices = [0] + list(indices) + [a.shape[_dim]]
        split_sizes = [indices[i + 1] - indices[i] for i in range(len(indices) - 1)]
        return tuple(aten.split_with_sizes(a, split_sizes, dim=_dim))


# CompositeImplicitAutograd - don't register decomp
def hsplit(
    a: TensorLikeType, indices_or_sections: DimsType
) -> Tuple[TensorLikeType, ...]:
    torch._check(
        a.ndim >= 1,
        lambda: (
            "torch.hsplit requires a tensor with at least 1 dimension, but got a tensor with "
            + str(a.ndim)
            + " dimensions!"
        ),
    )
    dim = 0 if a.ndim == 1 else 1
    if isinstance(indices_or_sections, IntLike):
        split_size = indices_or_sections
        torch._check(
            (split_size != 0 and a.shape[dim] % split_size == 0),
            lambda: (
                "torch.hsplit attempted to split along dimension "
                + str(dim)
                + ", but the size of the dimension "
                + str(a.shape[dim])
                + " is not divisible by the split_size "
                + str(split_size)
                + "!"
            ),
        )
        return tensor_split(a, split_size, dim)

    torch._check_type(
        isinstance(indices_or_sections, (list, tuple)),
        lambda: (
            "hsplit(): received an invalid combination of arguments. "
            "Expected indices_or_sections to be of type int, list of ints or tuple of ints "
            f"but got type {type(indices_or_sections)}"
        ),
    )

    split_sizes = indices_or_sections
    return tensor_split(a, split_sizes, dim)


# CompositeImplicitAutograd - don't register decomp
def vsplit(
    a: TensorLikeType, indices_or_sections: DimsType
) -> Tuple[TensorLikeType, ...]:
    torch._check(
        a.ndim >= 2,
        lambda: (
            "torch.vsplit requires a tensor with at least 2 dimension, but got a tensor with "
            + str(a.ndim)
            + " dimensions!"
        ),
    )
    if isinstance(indices_or_sections, IntLike):
        split_size = indices_or_sections
        torch._check(
            (split_size != 0 and a.shape[0] % split_size == 0),
            lambda: (
                f"torch.vsplit attempted to split along dimension 0"
                f", but the size of the dimension "
                f"{a.shape[0]}"
                f" is not divisible by the split_size "
                f"{split_size}"
                f"!"
            ),
        )
        return tensor_split(a, split_size, 0)

    torch._check_type(
        isinstance(indices_or_sections, (list, tuple)),
        lambda: (
            "vsplit(): received an invalid combination of arguments. "
            "Expected indices_or_sections to be of type int, list of ints or tuple of ints "
            f"but got type {type(indices_or_sections)}"
        ),
    )

    split_sizes = indices_or_sections
    return tensor_split(a, split_sizes, 0)


@register_decomposition(aten.diag.out)
@out_wrapper()
def diag(
    self: TensorLikeType,
    offset: int = 0,
) -> TensorLikeType:
    ndim = self.dim()
    torch._check(
        ndim in (1, 2), lambda: f"diag(): Supports 1D or 2D tensors. Got {ndim}D"
    )
    if ndim == 1:
        return torch.diag_embed(self, offset)
    else:
        return torch.diagonal_copy(self, offset)


@register_decomposition(aten.diagonal_scatter)
@out_wrapper()
def diagonal_scatter(
    input: TensorLikeType,
    src: TensorLikeType,
    offset: int = 0,
    dim1: int = 0,
    dim2: int = 1,
) -> TensorLikeType:
    out = utils.clone_preserve_strides(input)
    diag = out.diagonal(offset, dim1, dim2)
    torch._check(
        diag.shape == src.shape,
        lambda: "expected src to have a size equal to the diagonal of the input."
        f"Got {src.shape} for a diagonal of shape {diag.shape}",
    )
    copy_to(diag, src)
    return out


@register_decomposition(aten.diagonal)
def diagonal(
    self: TensorLikeType,
    offset: int = 0,
    dim1: int = 0,
    dim2: int = 1,
) -> TensorLikeType:
    """
    Reference implementation of torch.diagonal
    """
    num_dims = self.dim()
    dim1 = utils.canonicalize_dim(idx=dim1, rank=num_dims)
    dim2 = utils.canonicalize_dim(idx=dim2, rank=num_dims)

    torch._check(
        dim1 != dim2, lambda: f"diagonal dimensions cannot be identical {dim1}, {dim2}"
    )

    storage_offset = self.storage_offset()

    if offset >= 0:
        diag_size = max(min(self.size()[dim1], self.size()[dim2] - offset), 0)
    else:
        diag_size = max(min(self.size()[dim1] + offset, self.size()[dim2]), 0)

    if diag_size > 0:
        if offset >= 0:
            storage_offset += offset * self.stride()[dim2]
        else:
            storage_offset -= offset * self.stride()[dim1]

    sizes = [s for i, s in enumerate(self.size()) if i not in (dim1, dim2)]
    sizes.append(diag_size)

    strides = [s for i, s in enumerate(self.stride()) if i not in (dim1, dim2)]
    strides.append(self.stride()[dim1] + self.stride()[dim2])

    result = self.as_strided(size=sizes, stride=strides, storage_offset=storage_offset)

    return result


@register_decomposition(aten.diag_embed)
@out_wrapper()
def diag_embed(
    t: TensorLikeType,
    offset: int = 0,
    dim1: int = -2,
    dim2: int = -1,
) -> TensorLikeType:
    """
    Reference implementation of torch.diag_embed
    """
    # convert from negative dims
    rank = t.ndim + 1
    dim1 = utils.canonicalize_dim(rank=rank, idx=dim1)
    dim2 = utils.canonicalize_dim(rank=rank, idx=dim2)

    # as per the docs, exchanging dims is equivalent to changing the sign of
    # offset
    if dim1 > dim2:
        dim1, dim2 = dim2, dim1
        offset = -offset

    torch._check(
        dim1 != dim2, lambda: f"diagonal dimensions cannot be identical {dim1}, {dim2}"
    )

    # as per the docs, the size of last dim is placed at dim1 and dim2
    last_dim = t.size(-1)

    if offset != 0:
        # add padding to match the new size
        t_shape = list(t.shape)
        t_shape[-1] = builtins.abs(offset)
        z = torch.zeros(t_shape, dtype=t.dtype, device=t.device, requires_grad=False)
        pair = (z, t) if offset > 0 else (t, z)
        t = torch.cat(pair, dim=-1)
        # make sure the diagonal always has the same size
        last_dim += builtins.abs(offset)

    # preserve original data, but place 1 at dim1 and move last dim to dim2
    t = t.unsqueeze(dim1).movedim(-1, dim2)

    # generate ranges shifting indices based on offset
    a_range = torch.arange(last_dim, device=t.device, dtype=torch.int64)
    b_range = torch.arange(
        offset, last_dim + offset, device=t.device, dtype=torch.int64
    )

    # broadcast
    cond = a_range == b_range.unsqueeze(-1)
    cond_shape = [last_dim if i in (dim1, dim2) else 1 for i in range(len(t.shape))]
    cond = cond.reshape(cond_shape)

    # aten.diag_embed always returns a new contiguous tensor
    # contiguous() is needed to correctly model the output stride
    return utils.mask_tensor(cond, t).contiguous()


@register_decomposition(aten.block_diag)
@out_wrapper()
def _block_diag_iterable(tensors: List[TensorLikeType]) -> TensorLikeType:
    """
    Reference implementation of torch.block_diag
    """
    tensors_2d = [
        tensor.view(1, -1) if tensor.dim() <= 1 else tensor for tensor in tensors
    ]

    ncols = builtins.sum(tensor.shape[1] for tensor in tensors_2d)
    device = tensors_2d[0].device

    result = []

    col_start = 0
    for i, tensor in enumerate(tensors_2d):
        torch._check(
            tensor.dim() == 2,
            lambda: "Input tensors must have 2 or fewer dimensions. "
            f"Input {i} has {tensor.dim()} dimensions",
        )
        torch._check(
            tensor.device == device,
            lambda: "Input tensors must all be on the same device. "
            f"Input 0 is on device {device} and input {i} is on device {tensor.device}.",
        )
        row, col = tensor.shape
        left = torch.zeros((row, col_start), device=device, dtype=tensor.dtype)
        right = torch.zeros(
            (row, ncols - col_start - col), device=device, dtype=tensor.dtype
        )
        result += [torch.cat((left, tensor, right), dim=1)]
        col_start += col

    return torch.cat(result, dim=0)


def block_diag(*tensors: List[TensorLikeType]) -> TensorLikeType:
    """
    This is used as an input to PythonRefInfo. `torch.block_diag`
    expects arguments splatted, but `aten.block_diag` expects only
    one argument that is a list of Tensors.
    """
    return _block_diag_iterable(tensors)  # type: ignore[arg-type]


# CompositeImplicitAutograd - don't register decomp
def dsplit(a: TensorLikeType, sections: DimsType) -> TensorSequenceType:
    if a.ndim < 3:
        raise RuntimeError(
            f"torch.dsplit requires a tensor with at least 3 dimension, but got a tensor with {a.ndim} dimensions!"
        )
    if isinstance(sections, IntLike) and (sections == 0 or a.shape[2] % sections != 0):
        raise RuntimeError(
            "torch.dsplit attempted to split along dimension 2, "
            + f"but the size of the dimension {a.shape[2]} is not divisible by the split_size {sections}!"
        )
    return tensor_split(a, sections, 2)


@register_decomposition(aten.t.default)
def t(a: TensorLikeType):
    # TODO: Add sparse support
    # if a.is_sparse:
    #     sparse_dim = a.sparse_dim()
    #     dense_dim = a.dense_dim()
    #     if not (sparse_dim <= 2 and dense_dim == 0):
    #         raise RuntimeError(
    #             f"t() expects a tensor with <= 2 sparse and 0 dense dimensions, but got {sparse_dim} sparse and"
    #             f"{dense_dim} dense dimensions"
    #         )
    if a.ndim > 2:
        raise RuntimeError(
            f"t() expects a tensor with <= 2 dimensions, but self is {a.ndim}D"
        )
    return torch.transpose(a, 0, 0 if a.ndim < 2 else 1)


# CompositeImplicitAutograd - don't register decomp
def T(a: TensorLikeType) -> TensorLikeType:
    # n != 2 && n != 0 is deprecated in regular PyTorch.
    torch._check(
        a.ndim in (0, 2),
        lambda: (
            "The use of `x.T` on tensors of dimension other than 0 or 2 "
            "to reverse their shape is not supported."
        ),
    )
    return a.t()


@register_decomposition(aten.alias)
def alias(a: TensorLikeType) -> TensorLikeType:
    return prims.view_of(a)


@register_decomposition(aten.transpose)
def transpose(a: TensorLikeType, dim0: int, dim1: int) -> TensorLikeType:
    _dim0, _dim1 = utils.canonicalize_dims(a.ndim, (dim0, dim1))  # type: ignore[misc]

    if a.ndim <= 1 or dim0 == dim1:
        return aten.alias.default(a)

    _permutation = list(range(0, a.ndim))
    _permutation[_dim0] = _dim1
    _permutation[_dim1] = _dim0
    return torch.permute(a, _permutation)


# Aliases for transpose
swap_axes = transpose


@register_decomposition(aten.unfold)
def unfold(
    self: TensorLikeType, dimension: int, size: int, step: int
) -> TensorLikeType:
    shape, strides = _get_unfold_shape_stride(
        self.shape, self.stride(), dimension, size, step
    )
    return self.as_strided(shape, strides)


@register_decomposition(aten.unfold_copy)
@out_wrapper()
def unfold_copy(self: TensorLikeType, dimension: int, size: int, step: int):
    return self.unfold(dimension, size, step).clone(
        memory_format=torch.contiguous_format
    )


def _cumsumprod_common(
    func,
    init,
    a: TensorLikeType,
    dim: int,
    *,
    dtype: Optional[torch.dtype] = None,
    out: Optional[Tensor] = None,
) -> TensorLikeType:
    # We implement all the kwargs of a reduction. ATen just handles dtype
    # nb. This decomposition may not be as efficient as a backend-specific implementation
    ndim = a.ndim
    dim = utils.canonicalize_dim(ndim, dim)
    if ndim == 0:
        return func(a.unsqueeze(0), dim=0, dtype=dtype, out=out)
    a = a.unsqueeze(dim + 1)
    rg = torch.arange(a.shape[dim], device=a.device)
    mask = rg.unsqueeze(1) <= rg
    for _ in range(ndim - dim - 1):
        mask = mask.unsqueeze(-1)
    masked_a = torch.where(mask, a, init)
    return func(masked_a, dim=dim, dtype=dtype, out=out)


@register_decomposition(aten.cumsum)
def cumsum(
    a: TensorLikeType,
    dim: int,
    *,
    dtype: Optional[torch.dtype] = None,
    out: Optional[Tensor] = None,
) -> TensorLikeType:
    return _cumsumprod_common(func=sum, init=0, a=a, dim=dim, dtype=dtype, out=out)


@register_decomposition(aten.cumprod)
def cumprod(
    a: TensorLikeType,
    dim: int,
    *,
    dtype: Optional[torch.dtype] = None,
    out: Optional[Tensor] = None,
) -> TensorLikeType:
    return _cumsumprod_common(func=prod, init=1, a=a, dim=dim, dtype=dtype, out=out)


# Note: although squeeze is documented as having the out= kwarg it doesn't
@register_decomposition(aten.unsqueeze)
def unsqueeze(a: TensorLikeType, dim: int) -> TensorLikeType:
    # Note that unsqueeze canonicalizes with rank + 1 because it allows
    # a new innermost dimension to be specified
    ndim = a.ndim + 1
    dim = utils.canonicalize_dim(ndim, dim)
    return prims.expand_dims(a, (dim,), ndim=ndim)


# NOTE: shape is a vararg because Tensor.reshape can be called with as
# Tensor.view(a, b, c) or Tensor.view((a, b, c)) Function call torch.view
# doesn't support unpacked shapes
# TODO: Turn this into a decomposition (currently fails on reshape meta tests)
@register_decomposition(aten.view.default)
def view(a: TensorLikeType, *shape: ShapeType) -> TensorLikeType:
    return _reshape_view_helper(a, *shape, allow_copy=False)


# CompositeImplicitAutograd - don't register decomp
def view_as(self: TensorLikeType, other: TensorLikeType) -> TensorLikeType:
    return self.view(other.size())


# CompositeImplicitAutograd - don't register decomp
def ravel(a: TensorLikeType) -> TensorLikeType:
    return reshape(a, (-1,))


# CompositeImplicitAutograd - don't register decomp
# missing ref impl. for aten.gather
@out_wrapper()
def take_along_dim(
    a: torch.Tensor, indices: torch.Tensor, dim: Optional[int] = None
) -> torch.Tensor:
    torch._check(
        a.ndim == indices.ndim,
        lambda: (
            "torch.take_along_dim(): input and indices should have the same "
            f"number of dimensions, but got {a.ndim} dimensions for input, and "
            f"{indices.ndim} dimensions for indices"
        ),
    )

    torch._check(
        utils.is_integer_dtype(indices.dtype),
        lambda: (
            "torch.take_along_dim(): dtype of indices should be int but got "
            f"{indices.dtype} instead"
        ),
    )

    if dim is None:
        return torch.gather(a.view(-1), 0, indices.view(-1))
    else:
        self_sizes = list(a.shape)
        self_sizes[dim] = indices.size(dim)
        broadcast_shape = utils.infer_size_shapes(self_sizes, indices.size())
        indices_broadcast = broadcast_to(indices, broadcast_shape)

        indices_sizes = list(indices.shape)
        indices_sizes[dim] = a.size(dim)
        broadcast_shape = utils.infer_size_shapes(indices_sizes, a.size())
        self_broadcast = broadcast_to(a, broadcast_shape)

        return torch.gather(self_broadcast, dim, indices_broadcast)


@out_wrapper()
def empty(
    *shape,
    dtype: Optional[torch.dtype] = None,
    layout: torch.layout = torch.strided,
    device: Optional[DeviceLikeType] = None,
    requires_grad: bool = False,
    pin_memory: bool = False,
    memory_format: torch.memory_format = torch.contiguous_format,
) -> TensorLikeType:
    torch._check(
        memory_format != torch.preserve_format,
        lambda: "torch.empty: the Preserve memory format is not supported",
    )

    shape = utils.extract_shape_from_varargs(shape)

    if memory_format == torch.contiguous_format:
        strides = utils.make_contiguous_strides_for(shape)
    elif memory_format == torch.channels_last_3d:
        strides = utils.make_channels_last_3d_strides_for(shape)
    else:  # memory_format == torch.channels_last
        torch._check(
            memory_format == torch.channels_last,
            lambda: f"torch.empty: received an unknown memory format {memory_format}!",
        )
        strides = utils.make_channels_last_2d_strides_for(shape)

    return torch.empty_strided(
        shape,
        strides,
        dtype=dtype,
        layout=layout,
        device=device,
        pin_memory=pin_memory,
        requires_grad=requires_grad,
    )


@out_wrapper()
def empty_permuted(
    shape,
    physical_layout,
    dtype: Optional[torch.dtype] = None,
    layout: torch.layout = torch.strided,
    device: Optional[DeviceLikeType] = None,
    requires_grad: bool = False,
    pin_memory: bool = False,
) -> TensorLikeType:
    return prims.empty_permuted(
        shape,
        physical_layout,
        dtype=dtype,
        device=device,
        requires_grad=requires_grad,
    )


@register_decomposition(aten.new_empty)
@out_wrapper()
def new_empty(
    a: TensorLikeType,
    size: ShapeType,
    *,
    dtype: Optional[torch.dtype] = None,
    layout: Optional[torch.layout] = None,
    device: Optional[DeviceLikeType] = None,
    pin_memory: bool = False,
) -> TensorLikeType:
    dtype = a.dtype if dtype is None else dtype
    layout = a.layout if layout is None else layout
    device = a.device if device is None else device

    return torch.empty(
        size,
        dtype=dtype,
        device=device,
        pin_memory=pin_memory,
        layout=layout,
    )


@register_decomposition(aten.new_empty_strided)
@out_wrapper()
def new_empty_strided(
    a: TensorLikeType,
    size: ShapeType,
    stride: StrideType,
    *,
    dtype: Optional[torch.dtype] = None,
    layout: Optional[torch.layout] = None,
    device: Optional[DeviceLikeType] = None,
    pin_memory: bool = False,
) -> TensorLikeType:
    """
    Reference implementation of torch.Tensor.new_empty_strided
    """

    dtype = a.dtype if dtype is None else dtype
    layout = a.layout if layout is None else layout
    device = a.device if device is None else device

    return torch.empty_strided(
        size,
        stride,
        dtype=dtype,
        device=device,
        pin_memory=pin_memory,
        layout=layout,
    )


@register_decomposition(aten.zeros.default)
@out_wrapper()
def zeros(
    *size,
    dtype: Optional[torch.dtype] = None,
    layout: torch.layout = torch.strided,
    device: Optional[DeviceLikeType] = None,
    pin_memory: bool = False,
    requires_grad: bool = False,
) -> TensorLikeType:
    size = utils.extract_shape_from_varargs(size)

    if dtype is None:
        dtype = torch.get_default_dtype()

    return torch.full(
        size,
        False if dtype == torch.bool else 0,
        dtype=dtype,
        layout=layout,
        device=device,
        pin_memory=pin_memory,
        requires_grad=requires_grad,
    )


@register_decomposition(aten.new_zeros)
@out_wrapper()
def new_zeros(
    a: TensorLikeType,
    size: ShapeType,
    *,
    dtype: Optional[torch.dtype] = None,
    layout: Optional[torch.layout] = None,
    device: Optional[DeviceLikeType] = None,
    pin_memory: bool = False,
    requires_grad: bool = False,
) -> TensorLikeType:
    dtype = a.dtype if dtype is None else dtype
    layout = a.layout if layout is None else layout
    device = a.device if device is None else device

    return torch.full(
        size,
        False if (dtype or a.dtype) == torch.bool else 0,
        dtype=dtype,
        layout=layout,
        device=device,
        pin_memory=pin_memory,
        requires_grad=requires_grad,
    )


@register_decomposition(aten.ones.default)
@out_wrapper()
def ones(
    *size,
    dtype: Optional[torch.dtype] = None,
    layout: torch.layout = torch.strided,
    device: Optional[DeviceLikeType] = None,
    pin_memory: bool = False,
    requires_grad: bool = False,
) -> TensorLikeType:
    size = utils.extract_shape_from_varargs(size)

    if dtype is None:
        dtype = torch.get_default_dtype()

    return torch.full(
        size,
        True if dtype == torch.bool else 1,
        dtype=dtype,
        layout=layout,
        device=device,
        pin_memory=pin_memory,
        requires_grad=requires_grad,
    )


@register_decomposition(aten.new_ones)
@out_wrapper()
def new_ones(
    a: TensorLikeType,
    size: ShapeType,
    *,
    dtype: Optional[torch.dtype] = None,
    layout: Optional[torch.layout] = None,
    device: Optional[DeviceLikeType] = None,
    pin_memory: bool = False,
    requires_grad: bool = False,
) -> TensorLikeType:
    dtype = a.dtype if dtype is None else dtype
    layout = a.layout if layout is None else layout
    device = a.device if device is None else device

    return torch.full(
        size,
        True if (dtype or a.dtype) == torch.bool else 1,
        dtype=dtype,
        layout=layout,
        device=device,
        pin_memory=pin_memory,
        requires_grad=requires_grad,
    )


@register_decomposition(aten.new_full)
@out_wrapper()
def new_full(
    a: TensorLikeType,
    size: ShapeType,
    fill_value: NumberType,
    *,
    dtype: Optional[torch.dtype] = None,
    layout: Optional[torch.layout] = None,
    device: Optional[DeviceLikeType] = None,
    pin_memory: bool = False,
) -> TensorLikeType:
    dtype = a.dtype if dtype is None else dtype
    layout = a.layout if layout is None else layout
    device = a.device if device is None else device

    return torch.full(
        size,
        fill_value,
        dtype=dtype,
        layout=layout,
        device=device,
        pin_memory=pin_memory,
    )


@register_decomposition(aten.empty_like)
@out_wrapper()
def empty_like(
    a: TensorLikeType,
    *,
    dtype: Optional[torch.dtype] = None,
    device: Optional[DeviceLikeType] = None,
    layout: Optional[torch.layout] = None,
    pin_memory: bool = False,
    requires_grad: bool = False,
    memory_format: torch.memory_format = torch.preserve_format,
) -> TensorLikeType:
    dtype = a.dtype if dtype is None else dtype
    layout = a.layout if layout is None else layout
    device = a.device if device is None else device

    if memory_format != torch.preserve_format:
        return torch.empty(
            a.shape,
            dtype=dtype,
            layout=layout,
            device=device,
            requires_grad=requires_grad,
            pin_memory=pin_memory,
            memory_format=memory_format,
        )

    # memory_format == torch.preserve_format
    logical_to_physical_perm = (
        utils.compute_elementwise_output_logical_to_physical_perm(a)
    )
    # identity perm is [2, 1, 0]
    return torch.empty_permuted(
        a.shape,
        logical_to_physical_perm,
        dtype=dtype,
        layout=layout,
        device=device,
        pin_memory=pin_memory,
        requires_grad=requires_grad,
    )


@register_decomposition([aten.arange.start_step, aten.arange.start_out])
@out_wrapper()
def arange(
    start: NumberType = 0,
    end: Optional[NumberType] = None,
    step: NumberType = 1,
    *,
    dtype: Optional[torch.dtype] = None,
    layout: torch.layout = torch.strided,
    device: Optional[DeviceLikeType] = None,
    pin_memory: bool = False,
    requires_grad: bool = False,
) -> TensorLikeType:
    utils.check_layout(layout)
    utils.check_pin_memory(pin_memory)
    device = torch.device(utils.device_or_default(device))

    assert not isinstance(start, complex)
    assert not isinstance(end, complex)
    assert not isinstance(step, complex)

    # Case: torch.arange(5)
    if end is None:
        end = start
        start = 0
    torch._check(step != 0, lambda: "step must be nonzero")
    if step > 0:
        torch._check(
            end >= start,
            lambda: "upper bound and lower bound inconsistent with step sign",
        )
    elif step < 0:
        torch._check(
            end <= start,
            lambda: "upper bound and lower bound inconsistent with step sign",
        )

    def is_finite(x):
        return not isinstance(x, FloatWithoutSymFloat) or math.isfinite(x)

    torch._check(
        is_finite(start) and is_finite(end),
        lambda: f"unsupported range: {start} -> {end}",
    )
    torch._check(
        is_finite(step),
        lambda: f"step must be finite but got {step}",
    )

    args = (start, end, step)
    integer_args = builtins.all(isinstance(arg, IntLike) for arg in args)

    if dtype is None:
        dtype = torch.int64 if integer_args else torch.get_default_dtype()

    is_integer = utils.is_integer_dtype(dtype)
    if is_integer or integer_args:
        xstart = sym_int(start)
        xend = sym_int(end)
        xstep = sym_int(step)

    # For int64 we truncate arguments to int before calculating length, but
    # other integral dtypes we don't. Weird... but needed to match ATen shapes.
    if dtype == torch.int64 or integer_args:
        # Uses floordiv to avoid ceil in inductor.
        sgn = bool(xstep > 0) - bool(xstep < 0)  # type: ignore[possibly-undefined]
        length = (xend - xstart + xstep - sgn) // xstep  # type: ignore[possibly-undefined]
    else:
        length = math.ceil((end - start) / step)

    if is_integer:
        return prims.iota(
            length,
            start=xstart,  # type: ignore[possibly-undefined]
            step=xstep,  # type: ignore[possibly-undefined]
            dtype=dtype,
            device=device,
            requires_grad=requires_grad,
        )

    index = prims.iota(
        length,
        start=0,
        step=1,
        dtype=torch.int64,
        device=device,
        requires_grad=False,
    )

    computation_dtype = (
        torch.long if integer_args else utils.get_acc_type(dtype, device)
    )
    index = _maybe_convert_to_dtype(index, computation_dtype)
    result = start + step * index
    result = _maybe_convert_to_dtype(result, dtype)

    if requires_grad:
        result.requires_grad_(True)
    return result


@register_decomposition(aten.lerp)
@out_wrapper()
@elementwise_type_promotion_wrapper(
    type_promoting_args=("start", "end", "weight"),
    type_promotion_kind=ELEMENTWISE_TYPE_PROMOTION_KIND.DEFAULT,
)
def lerp(start: Tensor, end: Tensor, weight: Union[Tensor, NumberType]):
    inputs = [start, end]
    if isinstance(weight, Number):
        weight = start.new_full((), weight)  # type: ignore[arg-type]
    else:
        inputs.append(weight)
    assert isinstance(weight, Tensor)  # mypy
    # We implement it this way for numerical stability. We assume (in the stability optimisation)
    # that 0 <= weight <= 1. We take the abs to deal with complex numbers
    # We want to perform operations near zero, which is where floating points are most precise
    # thus, we perform the following optimisation:
    # If weight.abs() >= 0.5:
    #    return (1 - weight) * (start - end) + end
    mask = weight.abs() >= 0.5
    coeff = torch.where(mask, weight - 1, weight)
    base = torch.where(mask, end, start)
    output = coeff * (end - start) + base
    # make sure the decomposition output's stride is same as non-decomposition path.
    stride = utils.compute_elementwise_output_strides(*_maybe_broadcast(*inputs))
    if output.stride() != stride:
        output = prims.copy_strided(output, stride)

    return handle_noncontiguous_outputs(inputs, output)


@register_decomposition(aten.linspace)
@out_wrapper()
def linspace(
    start: Union[NumberType, TensorLikeType],
    end: Union[NumberType, TensorLikeType],
    steps: NumberType,
    *,
    dtype: Optional[torch.dtype] = None,
    device: Optional[DeviceLikeType] = None,
    layout: torch.layout = torch.strided,
    pin_memory: bool = False,
    requires_grad: bool = False,
) -> TensorLikeType:
    if isinstance(start, TensorLikeType):
        torch._check(
            start.dim() == 0,
            lambda: "linspace only supports 0-dimensional start and end tensors",
        )
        start = _maybe_convert_to_dtype(start, torch.float64)
    if isinstance(end, TensorLikeType):
        torch._check(
            end.dim() == 0,
            lambda: "linspace only supports 0-dimensional start and end tensors",
        )
        end = _maybe_convert_to_dtype(end, torch.float64)

    if builtins.any(isinstance(arg, complex) for arg in (start, end, steps)):
        default_complex_dtype = utils.corresponding_complex_dtype(
            torch.get_default_dtype()
        )
        if dtype is None:
            dtype = default_complex_dtype
        else:
            torch._check(
                utils.is_complex_dtype(dtype),
                lambda: f"linspace(): inferred dtype {default_complex_dtype} can't be safely cast to passed dtype {dtype}",
            )
    else:
        dtype = dtype or torch.get_default_dtype()
    assert isinstance(dtype, torch.dtype)

    # steps does not participate in the computation of the dtype
    torch._check_type(
        isinstance(steps, IntLike),
        lambda: f"received an invalid combination of arguments - got \
({type(start).__name__}, {type(end).__name__}, {type(steps).__name__})",
    )
    assert isinstance(steps, IntLike)  # for mypy
    torch._check(steps >= 0, lambda: "number of steps must be non-negative")

    factory_kwargs = {
        "layout": layout,
        "device": device,
        "pin_memory": pin_memory,
        "requires_grad": requires_grad,
    }
    if steps == 0:
        return torch.full((0,), 0, dtype=dtype, **factory_kwargs)  # type: ignore[arg-type]
    if steps == 1:
        if isinstance(start, TensorLikeType):
            return torch.empty((steps,), dtype=dtype, **factory_kwargs).copy_(start)  # type: ignore[arg-type]
        else:
            return torch.full((steps,), start, dtype=dtype, **factory_kwargs)  # type: ignore[arg-type]

    # Perform in arange in int because some backends like ATen or Triton do not support all the dtypes
    rg = torch.arange(0, steps, **factory_kwargs)  # type: ignore[arg-type]

    # Small types need to be computed in higher precision as this is, at heart, an associative scan
    dtype_red = (
        torch.int64
        if (utils.is_boolean_dtype(dtype) or utils.is_integer_dtype(dtype))
        else dtype
    )
    computation_dtype, _ = utils.reduction_dtypes(
        rg, REDUCTION_OUTPUT_TYPE_KIND.SAME, dtype_red
    )
    cast_rg = partial(_maybe_convert_to_dtype, dtype=computation_dtype)

    # We implement torch.lerp without performing rg / (steps - 1) explicitly
    # With this we get out[0] == start, out[-1] == end
    step = (end - start) / (steps - 1)
    out = torch.where(
        rg < steps / 2,
        start + step * cast_rg(rg),  # type: ignore[arg-type,operator]
        end - step * cast_rg((steps - 1) - rg),  # type: ignore[arg-type,operator]
    )
    return _maybe_convert_to_dtype(out, dtype)  # type: ignore[return-value]


@register_decomposition(aten.logspace)
@out_wrapper()
def logspace(
    start: Union[NumberType, TensorLikeType],
    end: Union[NumberType, TensorLikeType],
    steps: NumberType,
    base: NumberType = 10,
    *,
    dtype: Optional[torch.dtype] = None,
    device: Optional[DeviceLikeType] = None,
    layout: torch.layout = torch.strided,
    pin_memory: bool = False,
    requires_grad: bool = False,
) -> TensorLikeType:
    if dtype is None:
        dtype = torch.get_default_dtype()

    # NB: NumPy doesn't have this cast
    if prims.utils.is_integer_dtype(dtype):
        if isinstance(start, FloatLike):
            start = sym_int(start)
        elif isinstance(start, TensorLikeType):
            torch._check(
                start.dim() == 0,
                lambda: "logspace only supports 0-dimensional start and end tensors",
            )
            start = _maybe_convert_to_dtype(start, dtype)
        if isinstance(end, FloatLike):
            end = sym_int(end)
        elif isinstance(end, TensorLikeType):
            torch._check(
                end.dim() == 0,
                lambda: "logspace only supports 0-dimensional start and end tensors",
            )
            end = _maybe_convert_to_dtype(end, dtype)

    if builtins.any(isinstance(arg, complex) for arg in (start, end, steps)):
        default_complex_dtype = utils.corresponding_complex_dtype(
            torch.get_default_dtype()
        )
        dtype = default_complex_dtype
        _dtype = None  # torch.linspace will update the correct dtype
    else:
        _dtype = torch.float64

    assert not isinstance(base, complex)  # for mypy
    if base < 0:
        raise NotImplementedError
    ret = torch.linspace(  # type: ignore[misc]
        start,  # type: ignore[arg-type]
        end,  # type: ignore[arg-type]
        steps,  # type: ignore[arg-type]
        dtype=_dtype,
        layout=layout,
        device=device,
        pin_memory=pin_memory,
        requires_grad=requires_grad,
    )
    return _maybe_convert_to_dtype(torch.pow(base, ret), dtype)  # type: ignore[arg-type,return-value]


@overload
def meshgrid(tensors: Sequence[TensorLikeType], indexing: str):
    pass


@overload
def meshgrid(*tensors: TensorLikeType, indexing: str):
    pass


@register_decomposition(aten.meshgrid)  # type: ignore[misc]
def meshgrid(
    *tensors: Union[TensorLikeType, List[TensorLikeType], Tuple[TensorLikeType]],
    indexing: str,
) -> List[TensorLikeType]:
    # This ref simultaneously handles two overloads (see stubs above)
    # The `indexing` argument is currently optional for torch.meshgrid, but we
    # plan to make the argument required: https://github.com/pytorch/pytorch/issues/50276
    if isinstance(tensors[0], (list, tuple)):
        assert len(tensors) == 1
        tensors = tuple(tensors[0])

    torch._check(
        builtins.all(isinstance(a, TensorLike) for a in tensors),
        lambda: "meshgrid expects its inputs to be tensors",
    )

    torch._check(len(tensors) > 0, lambda: "meshgrid expects a non-empty TensorList")

    for i in range(len(tensors) - 1):
        torch._check(
            tensors[i].dtype == tensors[i + 1].dtype,  # type: ignore[union-attr]
            lambda: "meshgrid expects all tensors to have the same dtype",
        )
        torch._check(
            tensors[i].device == tensors[i + 1].device,  # type: ignore[union-attr]
            lambda: "meshgrid expects all tensors to have the same device",
        )

    swap_first_and_second_tensors = False
    if indexing == "xy":
        swap_first_and_second_tensors = len(tensors) >= 2
        if swap_first_and_second_tensors:
            tensors = (tensors[1], tensors[0], *tensors[2:])
    else:
        torch._check(
            indexing == "ij",
            lambda: (
                'torch.meshgrid: indexing must be one of "xy" or "ij", '
                f"but received: {indexing}"
            ),
        )

    result_shape: List[int] = []
    for t in tensors:
        assert isinstance(t, TensorLike)  # mypy
        torch._check(
            t.ndim == 0 or t.ndim == 1,
            lambda: f"torch.meshgrid: Expected 0D or 1D tensor in the tensor list but got: {t}",
        )
        result_shape.append(t.numel())

    grids: List[TensorLikeType] = []
    for i, t in enumerate(tensors):
        assert isinstance(t, TensorLike)  # mypy
        if t.ndim == 0:
            t = t.view((1,))
        grids.append(prims.broadcast_in_dim(t, result_shape, (i,)))

    if swap_first_and_second_tensors:
        # Swap outputs if we originally swapped at the beginning
        grids[0], grids[1] = grids[1], grids[0]

    return grids


# CompositeImplicitAutograd - don't register decomp
def movedim(
    input: TensorLikeType,
    source: Union[int, DimsSequenceType],
    destination: Union[int, DimsSequenceType],
) -> TensorLikeType:
    """
    Reference implementation of torch.movedim
    """
    if type(source) is int:
        source = (source,)
    if type(destination) is int:
        destination = (destination,)

    # Converts to list to produce a compatible error message with core PyTorch,
    # which prints sequences in square brackets.
    torch._check(
        len(source) == len(destination),  # type: ignore[arg-type]
        lambda: (
            "movedim: Invalid source or destination dims: source "  # type: ignore[arg-type]
            f"({list(source)} dims) should contain the same number "  # type: ignore[arg-type]
            f"of dims as destination ({list(destination)} dims)"  # type: ignore[arg-type]
        ),
    )

    rank = input.ndim
    ss = tuple(utils.canonicalize_dims(rank=rank, indices=source))  # type: ignore[arg-type]
    ds = tuple(utils.canonicalize_dims(rank=rank, indices=destination))  # type: ignore[arg-type]

    sss = set(ss)
    dss = set(ds)

    # See above on why this converts to list in error messages.
    torch._check(
        len(ss) == len(sss),
        lambda: f"movedim: repeated dim in `source` ({list(source)})",  # type: ignore[arg-type]
    )
    torch._check(
        len(ds) == len(dss),
        lambda: f"movedim: repeated dim in `destination` ({list(destination)})",  # type: ignore[arg-type]
    )

    m = dict(zip(ds, ss))
    dims = []
    si = 0  # source index
    for di in range(rank):
        # check if the destination index is in the mapping
        s = m.get(di)
        if s is not None:
            # insert source index if found
            dims.append(s)
        else:
            # insert source index sequentially, skipping indices from the mapping
            while si in sss:
                si += 1
            dims.append(si)
            si += 1

    result = torch.permute(input, tuple(dims))

    return result


# NOTE: for convenience, shape can be a tuple of ints or a tuple containing a tuple of ints
@register_decomposition(aten.empty_strided)
@out_wrapper()
def empty_strided(
    shape: Union[ShapeType, Tuple[ShapeType]],
    strides: StrideType,
    *,
    dtype: Optional[torch.dtype] = None,
    device: Optional[DeviceLikeType] = None,
    layout: torch.layout = torch.strided,
    requires_grad: bool = False,
    pin_memory: bool = False,
) -> TensorLikeType:
    # Layout == strided, pin_memory is False
    utils.check_layout(layout)
    utils.check_pin_memory(pin_memory)

    shape = utils.extract_shape_from_varargs(shape)
    dtype = torch.get_default_dtype() if dtype is None else dtype
    device = torch.device("cpu") if device is None else device

    return prims.empty_strided(
        shape,
        strides,
        dtype=dtype,
        device=device,
        requires_grad=requires_grad,
    )


@register_decomposition(aten.eye)
@out_wrapper()
def eye(
    n: int,
    m: Optional[int] = None,
    *,
    dtype: Optional[torch.dtype] = None,
    layout: torch.layout = torch.strided,
    device: Optional[DeviceLikeType] = None,
    pin_memory: bool = False,
    requires_grad: bool = False,  # TODO: unused
) -> TensorLikeType:
    """
    Reference implementation of torch.eye
    """
    if m is None:
        m = n

    torch._check(n >= 0, lambda: f"n must be greater or equal to 0, got {n}")
    torch._check(m >= 0, lambda: f"m must be greater or equal to 0, got {m}")

    range_n = torch.arange(n, dtype=torch.int64, device=device, requires_grad=False)
    range_m = torch.arange(m, dtype=torch.int64, device=device, requires_grad=False)

    cond = range_n.unsqueeze(-1) == range_m
    if dtype is torch.bool:
        return cond
    else:
        one = torch.ones(
            (1,),
            dtype=dtype,
            layout=layout,
            device=device,
            pin_memory=pin_memory,
            requires_grad=False,
        )
        return torch.where(cond, one, 0)
    # TODO: Use requires_grad.  All refs taking the requires_grad kwarg must
    # return a leaf tensor.
    # result.requires_grad_(requires_grad)


@register_decomposition([aten.full.default, aten.full.out])
@out_wrapper()
def full(
    shape: ShapeType,
    fill_value: NumberType,
    *,
    dtype: Optional[torch.dtype] = None,
    layout: torch.layout = torch.strided,
    device: Optional[DeviceLikeType] = None,
    pin_memory: bool = False,
    requires_grad: bool = False,
) -> TensorLikeType:
    utils.check_layout(layout)
    utils.check_pin_memory(pin_memory)

    dtype = dtype if dtype is not None else utils.type_to_dtype(type(fill_value))
    device = device if device is not None else torch.device("cpu")

    e = empty(
        shape,
        dtype=dtype,
        layout=layout,
        device=device,
        pin_memory=pin_memory,
        requires_grad=requires_grad,
    )
    return torch.fill(e, fill_value)  # type: ignore[arg-type]


def full_like(
    a: TensorLikeType,
    fill_value: NumberType,
    *,
    dtype: Optional[torch.dtype] = None,
    layout: Optional[torch.layout] = None,
    device: Optional[DeviceLikeType] = None,
    pin_memory: bool = False,
    requires_grad: bool = False,
    memory_format: torch.memory_format = torch.preserve_format,
) -> TensorLikeType:
    e = torch.empty_like(
        a,
        dtype=dtype,
        layout=layout,
        device=device,
        pin_memory=pin_memory,
        requires_grad=requires_grad,
        memory_format=memory_format,
    )
    return fill(e, fill_value)


@register_decomposition(aten.zeros_like)
@out_wrapper()
def zeros_like(
    a: TensorLikeType,
    *,
    dtype: Optional[torch.dtype] = None,
    layout: Optional[torch.layout] = None,
    device: Optional[DeviceLikeType] = None,
    pin_memory: bool = False,
    requires_grad: bool = False,
    memory_format: torch.memory_format = torch.preserve_format,
) -> TensorLikeType:
    return torch.full_like(
        a,
        False if (dtype or a.dtype) == torch.bool else 0,
        dtype=dtype,
        layout=layout,
        device=device,
        pin_memory=pin_memory,
        requires_grad=requires_grad,
        memory_format=memory_format,
    )


@register_decomposition(aten.ones_like)
@out_wrapper()
def ones_like(
    a: TensorLikeType,
    *,
    dtype: Optional[torch.dtype] = None,
    layout: Optional[torch.layout] = None,
    device: Optional[DeviceLikeType] = None,
    pin_memory: bool = False,
    requires_grad: bool = False,
    memory_format: torch.memory_format = torch.preserve_format,
) -> TensorLikeType:
    return torch.full_like(
        a,
        True if (dtype or a.dtype) == torch.bool else 1,
        dtype=dtype,
        layout=layout,
        device=device,
        pin_memory=pin_memory,
        requires_grad=requires_grad,
        memory_format=memory_format,
    )


@register_decomposition(aten.randn.default)
@out_wrapper()
def randn(
    *shape,
    dtype: Optional[torch.dtype] = None,
    device: Optional[DeviceLikeType] = None,
    layout: Optional[torch.layout] = None,
    requires_grad: bool = False,
    pin_memory: bool = False,
) -> TensorLikeType:
    utils.check_pin_memory(pin_memory)

    shape_ = utils.extract_shape_from_varargs(shape)

    dtype = utils.dtype_or_default(dtype)
    device = utils.device_or_default(device)

    return prims.normal(
        shape_,
        mean=0.0,
        std=1.0,
        dtype=dtype,
        device=device,
        requires_grad=requires_grad,
    )


def scalar_tensor(
    a: NumberType,
    *,
    dtype: Optional[torch.dtype] = None,
    layout: torch.layout = torch.strided,
    device: Optional[DeviceLikeType] = None,
    pin_memory: bool = False,
) -> TensorLikeType:
    utils.check_layout(layout)
    utils.check_pin_memory(pin_memory)
    dtype = dtype if dtype is not None else utils.type_to_dtype(type(a))
    device = device if device is not None else torch.device("cpu")
    return prims.scalar_tensor(a, dtype=dtype, device=device)


#
# Randomness References
#


def _uniform_helper(
    shape: ShapeType,
    low: Union[bool, int, float] = 0.0,
    high: Union[bool, int, float] = 1.0,
    *,
    dtype: torch.dtype,
    device: DeviceLikeType,
) -> TensorLikeType:
    utils.validate_shape(shape)

    assert isinstance(low, Number)
    assert isinstance(high, Number)
    low = sym_float(low)
    high = sym_float(high)

    assert isinstance(dtype, torch.dtype)
    device = utils.canonicalize_device(device)

    return prims._uniform_helper(shape, low=low, high=high, dtype=dtype, device=device)


@register_decomposition(aten.masked_fill)
@out_wrapper()
def masked_fill(a: TensorLikeType, mask: TensorLikeType, value: TensorOrNumberLikeType):
    python_type = utils.dtype_to_type(a.dtype)
    if isinstance(value, Number):
        value_type = type(value)
    else:
        # NOTE: Could not use value = item(value) as it resulted in
        # RuntimeError: Cannot cast FakeTensor(cpu) to number
        value_ndim = value.ndim
        torch._check(
            value_ndim == 0,
            lambda: f"only supports a 0-dimensional value tensor, but got tensor with {value_ndim} dimension",
        )
        # `masked_fill` allows cpu scalar to be moved to cuda, xpu and hpu but not otherwise.
        is_cpu_scalar = (
            a.device.type
            in ["cuda", "xpu", torch._C._get_privateuse1_backend_name(), "hpu"]
            and value.device.type == "cpu"
        )
        torch._check(
            is_cpu_scalar or value.device == a.device,
            lambda: "Expected `value` to be on same device as `a`",
        )
        value_type = utils.dtype_to_type(value.dtype)

    if value_type is complex:
        # only downcasting from complex to lower type is not allowed.
        # We allow casting `value` to lower type for other case
        # Eg. float -> int.
        # Ref: https://github.com/pytorch/pytorch/issues/79195
        torch._check(
            utils.is_weakly_lesser_type(value_type, python_type),
            lambda: f"could not convert to type {python_type} without overflow",
        )

    # Since `where` allows type-promotion,
    # cast value to correct type before passing to `where`
    value = _maybe_convert_to_dtype(value, a.dtype)
    r = torch.where(mask, value, a)  # type: ignore[arg-type]

    # aten.mask_fill always return a new contiguous tensor
    # contiguous() is needed to correctly model the output stride
    return r.contiguous()


@register_decomposition(aten.masked_fill_)
def masked_fill_(
    a: TensorLikeType, mask: TensorLikeType, value: TensorOrNumberLikeType
) -> TensorLikeType:
    b = torch.masked_fill(a, mask, value)  # type: ignore[arg-type]
    a.copy_(b)
    return a


# CompositeImplicitAutograd - don't register decomp
def allclose(
    a: TensorLikeType,
    b: TensorLikeType,
    rtol: float = 1e-05,
    atol: float = 1e-08,
    equal_nan: bool = False,
) -> bool:
    """
    Reference implementation of torch.allclose
    """
    _check_close_args(name="torch.allclose", a=a, b=b, rtol=rtol, atol=atol)

    return bool(
        torch.all(torch.isclose(a, b, rtol=rtol, atol=atol, equal_nan=equal_nan)).item()
    )


def equal(a: TensorLikeType, b: TensorLikeType) -> bool:
    utils.check_same_device(a, b, allow_cpu_scalar_tensors=False)
    utils.check_same_dtype(a, b)

    # Shape check
    if a.ndim != b.ndim:
        return False

    for x, y in zip(a.shape, b.shape):
        if x != y:
            return False

    # Short-circuits if there are no elements to validate
    if a.numel() == 0:
        return True

    return item(all(eq(a, b)))  # type: ignore[return-value]


@register_decomposition(aten.norm)
@out_wrapper(exact_dtype=True)
def norm(
    input: TensorLikeType,
    p: Optional[Union[float, str]] = "fro",
    dim: Optional[DimsType] = None,
    keepdim: bool = False,
    *,
    dtype: Optional[torch.dtype] = None,
) -> TensorLikeType:
    # In these cases we compute the "Frobenius norm"
    if (
        p == "fro" and (dim is None or isinstance(dim, Dim) or len(dim) <= 2)
    ) or p is None:
        p = 2
    if isinstance(dim, Dim):
        dim = [dim]
    if isinstance(p, str):
        # Here we either call the nuclear norm, or we call matrix_norm with some arguments
        # that will throw an error
        if dim is None:
            dim = tuple(range(input.ndim))
        return torch.linalg.matrix_norm(input, p, dim, keepdim, dtype=dtype)
    else:
        return torch.linalg.vector_norm(input, p, dim, keepdim, dtype=dtype)


@register_decomposition(aten.trace)
@out_wrapper()
def trace(self: TensorLikeType) -> TensorLikeType:
    torch._check(
        self.ndim == 2, lambda: "expected a matrix, but got tensor with dim {self.ndim}"
    )
    return torch.sum(torch.diag(self, 0))


def _make_r_binary_op(base_op):
    def rop(
        a: Union[TensorLikeType, NumberType],
        b: Union[TensorLikeType, NumberType],
    ) -> TensorLikeType:
        return base_op(b, a)

    return rop


rtruediv = _make_r_binary_op(true_divide)
rfloordiv = _make_r_binary_op(floor_divide)
rpow = _make_r_binary_op(pow)


@register_decomposition(aten.triu)
@out_wrapper()
def triu(a: TensorLikeType, diagonal: int = 0) -> TensorLikeType:
    torch._check(
        a.ndim >= 2, lambda: "triu: input tensor must have at least 2 dimensions"
    )
    h, w = a.shape[-2:]
    mask = (
        torch.arange(w, device=a.device).unsqueeze(-2)
        - torch.arange(h, device=a.device).unsqueeze(-1)
    ) >= diagonal

    # aten.triu always returns a new contiguous tensor
    # contiguous() is needed to correctly model the output stride
    return utils.mask_tensor(mask, a).contiguous()


@register_decomposition(aten.tril)
@out_wrapper()
def tril(a: TensorLikeType, diagonal: int = 0) -> TensorLikeType:
    torch._check(
        a.ndim >= 2, lambda: "tril: input tensor must have at least 2 dimensions"
    )
    h, w = a.shape[-2:]
    mask = (
        torch.arange(w, device=a.device).unsqueeze(-2)
        - torch.arange(h, device=a.device).unsqueeze(-1)
    ) <= diagonal

    # aten.tril always returns a new contiguous tensor
    # contiguous() is needed to correctly model the output stride
    return utils.mask_tensor(mask, a).contiguous()


# This is based on get_tril_size in aten/src/ATen/native/TensorFactories.h
# The components of the matrix that belong to the lower triangle with offset
# form a pentagon that can be broken down into a top trapezoid and a bottom
# rectangle. For the implementation of tril_indices, we need the sizes of
# both of these, as well as the length of the top side of the trapezoid.
def _get_tril_sizes(row: int, col: int, offset: int) -> Tuple[int, int, int]:
    if row == 0 or col == 0:
        return 0, 0, 0

    m_first_row = min(col, 1 + offset) if offset > 0 else int(row + offset > 0)
    m_last_row = max(0, min(col, row + offset))
    n_row_all = max(0, min(row, row + offset))
    n_row_trapezoid = m_last_row - m_first_row + 1

    # Number of elements in top trapezoid
    trapezoid_size = (m_first_row + m_last_row) * n_row_trapezoid // 2
    # Number of elements in bottom rectangle
    diff_row = n_row_all - n_row_trapezoid
    rectangle_size = max(0, diff_row * col)

    return trapezoid_size, rectangle_size, m_first_row


def _trilu_checks(
    name: str,
    row: int,
    col: int,
    dtype: torch.dtype,
    layout: torch.layout,
    pin_memory: bool,
):
    torch._check(row >= 0, lambda: f"row must be non-negative, got {row}")
    torch._check(col >= 0, lambda: f"col must be non-negative, got {col}")
    torch._check(
        dtype in (torch.int32, torch.int64),
        lambda: f"\"{name}\" not implemented for '{dtype}'",
    )


# This is based on tril_indices_cuda in aten/src/ATen/native/cuda/TensorFactories.cu
@register_decomposition(aten.tril_indices)
@out_wrapper()
def tril_indices(
    row: int,
    col: int,
    offset: int = 0,
    *,
    dtype: torch.dtype = torch.long,
    layout: torch.layout = torch.strided,
    device: DeviceLikeType = "cpu",
    pin_memory: bool = False,
) -> TensorLikeType:
    _trilu_checks("tril_indices", row, col, dtype, layout, pin_memory)

    trapezoid_size, rectangle_size, m_first_row = _get_tril_sizes(row, col, offset)
    row_offset = max(0, -offset)

    arange_kw = partial(
        torch.arange, layout=layout, device=device, pin_memory=pin_memory
    )

    # first we do the indices for top trapezoid
    xs1 = arange_kw(0, trapezoid_size, dtype=torch.float64)
    b = m_first_row - 0.5
    row_inds1 = torch.floor(-b + torch.sqrt(b * b + 2 * xs1))
    col_inds1 = torch.floor(xs1 - (2 * m_first_row - 1 + row_inds1) * row_inds1 * 0.5)
    row_inds1 = _maybe_convert_to_dtype(row_inds1 + row_offset, dtype)
    col_inds1 = _maybe_convert_to_dtype(col_inds1, dtype)

    # then bottom rectangle
    xs2 = arange_kw(0, rectangle_size, dtype=dtype)
    row_inds2 = xs2 // col + (col - m_first_row + 1 + row_offset)
    col_inds2 = xs2 % col

    return torch.stack(
        (torch.cat((row_inds1, row_inds2)), torch.cat((col_inds1, col_inds2)))
    )


# Similar to _get_tril_sizes above, but here there is a top trapezoid and
# a bottom rectangle instead. Note that you can't reduce this to
# _get_tril_sizes(col, row, -offset) because that would correspond to
# decomposing into a left trapezoid and right rectangle.
def _get_triu_sizes(row: int, col: int, offset: int) -> Tuple[int, int, int]:
    if row == 0 or col == 0:
        return 0, 0, 0

    m_first_row = max(0, col - offset) if offset > 0 else col

    # Number of elements in top rectangle
    rectangle_size = max(0, min(row, -offset) * col)

    # Number of elements in bottom trapezoid
    trapezoid_size_tril, rectangle_size_tril, _ = _get_tril_sizes(row, col, offset - 1)
    triu_size = row * col - (trapezoid_size_tril + rectangle_size_tril)
    trapezoid_size = triu_size - rectangle_size

    return trapezoid_size, rectangle_size, m_first_row


@register_decomposition(aten.triu_indices)
@out_wrapper()
def triu_indices(
    row: int,
    col: int,
    offset: int = 0,
    *,
    dtype: torch.dtype = torch.long,
    layout: torch.layout = torch.strided,
    device: DeviceLikeType = "cpu",
    pin_memory: bool = False,
) -> TensorLikeType:
    _trilu_checks("triu_indices", row, col, dtype, layout, pin_memory)

    trapezoid_size, rectangle_size, m_first_row = _get_triu_sizes(row, col, offset)
    col_offset = max(0, offset)

    arange_kw = partial(
        torch.arange, layout=layout, device=device, pin_memory=pin_memory
    )

    # indices for top rectangle
    xs2 = arange_kw(0, rectangle_size, dtype=dtype)
    row_inds2 = xs2 // col
    col_inds2 = xs2 % col

    # bottom trapezoid
    xs1 = arange_kw(0, trapezoid_size, dtype=torch.float64)
    b = -0.5 - m_first_row
    row_inds1 = torch.floor(-b - torch.sqrt(b * b - 2 * xs1))
    col_inds1 = torch.floor(xs1 - ((2 * m_first_row - 1 - row_inds1) * row_inds1) * 0.5)
    row_inds1 = _maybe_convert_to_dtype(row_inds1, dtype)
    col_inds1 = _maybe_convert_to_dtype(col_inds1, dtype)

    if col:
        row_inds1 = row_inds1 + (rectangle_size // col)
    col_inds1 = col_inds1 + col_offset

    return torch.stack(
        (torch.cat((row_inds2, row_inds1)), torch.cat((col_inds2, col_inds1)))
    )


@register_decomposition(aten.bucketize)
@out_wrapper(exact_dtype=True)
def bucketize(
    a: TensorOrNumberLikeType,
    boundaries: TensorLikeType,
    *,
    out_int32: bool = False,
    right: bool = False,
):
    torch._check(
        boundaries.dim() == 1,
        lambda: f"boundaries tensor must be 1 dimension but got dim({boundaries.dim()})",
    )

    a = a if isinstance(a, torch.Tensor) else torch.tensor(a)
    out_dtype = torch.int32 if out_int32 else torch.int64
    n_boundaries = boundaries.shape[-1]
    if n_boundaries == 0:
        return torch.zeros_like(a)
    # We are trying to find the bucket (defined by pairs of consecutive elements of `boundaries`)
    # each element of `a` belongs to. We use binary search to achieve logarithimic complexity,
    # but each step of the search is done "in parallel" over all elements of `a`
    # can't use int32 as indexes, so we have to do all computations with int64 and convert at the end
    start = torch.zeros(a.shape, device=a.device, dtype=torch.int64)
    end = start + n_boundaries
    # Max depth of the binary search
    # Since we can't break out of the loop at different points for different elements of a,
    # we just do the max amount of iterations that binary search requires and add condition
    # tensor (cond_update below) to stop updating once the search terminates

    # For first iteration through loop we can skip some checks, we have separate implementation
    mid = start + (end - start) // 2
    mid_val = boundaries[mid]
    if right:
        cond_mid = mid_val > a
    else:
        cond_mid = mid_val >= a
    start = torch.where(cond_mid, start, mid + 1)

    if n_boundaries > 1:
        cond_update = torch.ones_like(a, dtype=torch.bool)
        niters = int(math.log2(n_boundaries))
        for _ in range(niters):
            end = torch.where(cond_mid & cond_update, mid, end)
            cond_update = start < end
            # start might end up pointing to 1 past the end, we guard against that
            mid = torch.where(cond_update, start + (end - start) // 2, 0)
            mid_val = boundaries[mid]
            # If right is true, the buckets are closed on the *left*
            # (i.e., we are doing the equivalent of std::upper_bound in C++)
            # Otherwise they are closed on the right (std::lower_bound)
            if right:
                cond_mid = mid_val > a
            else:
                cond_mid = mid_val >= a
            start = torch.where((~cond_mid) & cond_update, mid + 1, start)

    return start.to(dtype=out_dtype)


@register_decomposition(aten.cauchy)
@out_wrapper()
@elementwise_type_promotion_wrapper(
    type_promoting_args=("self",),
    type_promotion_kind=ELEMENTWISE_TYPE_PROMOTION_KIND.DEFAULT,
)
def cauchy(self, median=0, sigma=1, generator=None):
    assert generator is None
    torch._check(
        not utils.is_complex_dtype(self.dtype)
        and not utils.is_integer_dtype(self.dtype)
        and not utils.is_boolean_dtype(self.dtype),
        lambda: f"Cauchy distribution is a continuous probability distribution. \
        dtype must be a floating point but you specified {self.dtype}",
    )
    torch._check(
        sigma > 0.0,
        lambda: f"cauchy_ expects sigma > 0.0, but found sigma={sigma}",
    )
    return median + sigma * torch.tan(math.pi * (torch.rand_like(self) - 0.5))


@register_decomposition(aten.exponential)
@out_wrapper()
@elementwise_type_promotion_wrapper(
    type_promoting_args=("self",),
    type_promotion_kind=ELEMENTWISE_TYPE_PROMOTION_KIND.DEFAULT,
)
def exponential(self, rate=1, generator=None):
    assert generator is None
    torch._check(
        not utils.is_complex_dtype(self.dtype)
        and not utils.is_integer_dtype(self.dtype)
        and not utils.is_boolean_dtype(self.dtype),
        lambda: f"Exponential distribution is a continuous probability distribution. \
        dtype must be a floating point but you specified {self.dtype}",
    )
    torch._check(
        rate > 0.0,
        lambda: f"exponential_ expects lambda > 0.0, but found lambda={rate}",
    )

    uniform_val = torch.rand_like(self)

    # copying numerics of transformation::exponential see comment:
    # curand_uniform has (0,1] bounds. log(1) is 0 and exponential excludes 0.
    # we need log to be not 0, and not underflow when converted to half
    # fast __logf approximation can underflow, so set log to -epsilon/2 for 1 or close to 1 args
    epsilon = torch.finfo(uniform_val.dtype).eps / 2
    condition = uniform_val >= 1.0 - epsilon
    log_uniform = torch.where(condition, -epsilon, torch.log(uniform_val))

    return -1 / rate * log_uniform


@register_decomposition(aten.geometric)
@out_wrapper()
@elementwise_type_promotion_wrapper(
    type_promoting_args=("self",),
    type_promotion_kind=ELEMENTWISE_TYPE_PROMOTION_KIND.DEFAULT,
)
def geometric(self, p, generator=None):
    assert generator is None
    # TODO: fix inductor rand_like for integer, bool dtypes
    torch._check(
        not utils.is_complex_dtype(self.dtype)
        and not utils.is_boolean_dtype(self.dtype),
        lambda: f"geometric not implemented for {self.dtype}",
    )
    torch._check(
        0 < p and p < 1,
        lambda: f"geometric_ expects p to be in (0, 1), but got p={p}",
    )
    return torch.floor(torch.log1p(-torch.rand_like(self)) / math.log1p(-p)) + 1


@register_decomposition(aten.log_normal)
@out_wrapper()
@elementwise_type_promotion_wrapper(
    type_promoting_args=("self",),
    type_promotion_kind=ELEMENTWISE_TYPE_PROMOTION_KIND.DEFAULT,
)
def log_normal(self, mean=1, std=2, generator=None):
    assert generator is None
    torch._check(
        not utils.is_complex_dtype(self.dtype)
        and not utils.is_integer_dtype(self.dtype)
        and not utils.is_boolean_dtype(self.dtype),
        lambda: f"log_normal not implemented for {self.dtype}",
    )
    torch._check(
        0 < std,
        lambda: f"log_normal_ expects std > 0.0, but found std={std}",
    )
    return torch.exp(std * torch.randn_like(self) + mean)


# TODO: add support for functionalization aten.normal_functional
# NOTE: the device and dtype will be ignored when shape is None
@register_decomposition(aten.normal)
@out_wrapper()
@elementwise_type_promotion_wrapper(
    type_promoting_args=(
        "mean",
        "std",
    ),
    type_promotion_kind=ELEMENTWISE_TYPE_PROMOTION_KIND.DEFAULT,
)
def normal(
    mean=0,
    std=1,
    size=None,
    *,
    generator=None,
    dtype=None,
    layout=None,
    device=None,
    pin_memory=None,
):
    assert layout is None or layout == torch.strided

    if not isinstance(std, TensorLike):
        torch._check(
            std >= 0, lambda: f"normal expects std >= 0.0, but found std {std}"
        )

    if size is None:
        tensors = tuple(t for t in (mean, std) if isinstance(t, TensorLike))
        torch._check(
            len(tensors) > 0,
            lambda: "normal expects that either mean or std is a tensor, or size is defined",
        )
        torch._check(
            layout is None and pin_memory is None,
            lambda: "Cannot pass layout, or pin_memory without size",
        )

        size = _broadcast_shapes(*(t.shape for t in tensors))
        dtype = tensors[0].dtype
        device = tensors[0].device
    else:
        torch._check(
            not isinstance(mean, TensorLike) and not isinstance(std, TensorLike),
            lambda: "normal expects mean and std to be scalars when size is defined",
        )
        dtype = torch.get_default_dtype() if dtype is None else dtype
        device = torch.device("cpu") if device is None else device

    normal_samples = prims.normal(
        size,
        mean=0.0,
        std=1.0,
        dtype=dtype,
        device=device,
        requires_grad=False,
        generator=generator,
    )
    return std * normal_samples + mean


@register_decomposition(aten.normal_)
def normal_(self, mean=0, std=1, *, generator=None):
    return normal(mean, std, self.shape, out=self, generator=generator)


@_make_elementwise_unary_reference(ELEMENTWISE_TYPE_PROMOTION_KIND.INT_TO_FLOAT)
def rad2deg(self: TensorLikeType):
    torch._check(
        not utils.is_complex_dtype(self.dtype),
        lambda: "rad2deg is not supported for complex tensors.",
    )
    M_180_PI = 57.295779513082320876798154814105170332405472466564
    return self * M_180_PI


@_make_elementwise_unary_reference(ELEMENTWISE_TYPE_PROMOTION_KIND.INT_TO_FLOAT)
def deg2rad(self: TensorLikeType):
    torch._check(
        not utils.is_complex_dtype(self.dtype),
        lambda: "deg2rad is not supported for complex tensors.",
    )
    M_PI_180 = 0.017453292519943295769236907684886127134428718885417
    return self * M_PI_180


@register_decomposition(aten.count_nonzero)
@out_wrapper()
def count_nonzero(self, dim: Optional[DimsType] = None):
    return (self != 0).sum(dim)


def _dot_check(self, other):
    torch._check(
        self.dim() == 1 and other.dim() == 1,
        lambda: f"1D tensors expected, but got {self.dim()}D and {other.dim()}D tensors",
    )

    def numel_error():
        return (
            f"inconsistent tensor size, expected tensor [{self.numel()}] and src [{other.numel()}] to have the"
            f"same number of elements, but got {self.numel()} and {other.numel()} elements respectively"
        )

    torch._check(self.numel() == other.numel(), numel_error)


@register_decomposition(aten.dot)
@out_wrapper()
@elementwise_type_promotion_wrapper(
    type_promoting_args=("self", "other"),
    type_promotion_kind=ELEMENTWISE_TYPE_PROMOTION_KIND.DEFAULT,
)
def dot(self, other):
    if self.is_complex():
        if self.is_conj():
            if other.is_conj():
                return torch.dot(self.conj(), other.conj()).conj()
            else:
                return torch.vdot(self.conj(), other)
        elif other.is_conj():
            return torch.vdot(other.conj(), self)

    _dot_check(self, other)
    return (self * other).sum()


@register_decomposition(aten.vdot)
@out_wrapper()
@elementwise_type_promotion_wrapper(
    type_promoting_args=("self", "other"),
    type_promotion_kind=ELEMENTWISE_TYPE_PROMOTION_KIND.DEFAULT,
)
def vdot(self, other):
    if not self.is_complex():
        return torch.dot(self, other)

    if self.is_conj():
        if other.is_conj():
            return torch.vdot(other.conj(), self.conj())
        else:
            return torch.dot(self.conj(), other)
    elif other.is_conj():
        return torch.dot(self, other.conj()).conj()

    _dot_check(self, other)
    # The decomposition fails if you do self.conj()... not sure why
    return (self.conj_physical() * other).sum()


@register_decomposition(aten.select_scatter)
@out_wrapper()
def select_scatter(x: TensorLikeType, src: TensorLikeType, dim: int, index: int):
    dim = utils.canonicalize_dim(x.ndim, dim)
    mask_shape = [1] * x.ndim
    mask_shape[dim] = -1
    if index < 0:
        index = index + x.shape[dim]
    mask = torch.arange(x.shape[dim], device=x.device).view(mask_shape) == index
    src = torch.unsqueeze(src, dim).expand(x.shape)
    return torch.where(mask, src, x)


# inplace
abs_ = _make_inplace(abs)
acos_ = _make_inplace(acos)
acosh_ = _make_inplace(acosh)
add_ = _make_inplace(add)
addcmul_ = _make_inplace(addcmul)
addcdiv_ = _make_inplace(addcdiv)
asin_ = _make_inplace(asin)
asinh_ = _make_inplace(asinh)
atan_ = _make_inplace(atan)
atanh_ = _make_inplace(atanh)
atan2_ = _make_inplace(atan2)
bitwise_and_ = _make_inplace(bitwise_and)
bitwise_left_shift_ = _make_inplace(bitwise_left_shift)
bitwise_not_ = _make_inplace(bitwise_not)
bitwise_or_ = _make_inplace(bitwise_or)
bitwise_right_shift_ = _make_inplace(bitwise_right_shift)
bitwise_xor_ = _make_inplace(bitwise_xor)
ceil_ = _make_inplace(ceil)
clamp_ = _make_inplace(clamp)
clamp_min_ = _make_inplace(clamp_min)
clamp_max_ = _make_inplace(clamp_max)
conj_physical_ = _make_inplace(conj_physical)
copysign_ = _make_inplace(copysign)
cos_ = _make_inplace(cos)
cosh_ = _make_inplace(cosh)
cumsum_ = _make_inplace(cumsum)
cumprod_ = _make_inplace(cumprod)
deg2rad_ = _make_inplace(deg2rad)
digamma_ = _make_inplace(digamma)
div_ = _make_inplace(div)
eq_ = _make_inplace(eq)
erf_ = _make_inplace(erf)
erfc_ = _make_inplace(erfc)
erfinv_ = _make_inplace(erfinv)
exp_ = _make_inplace(exp)
exp2_ = _make_inplace(exp2)
expm1_ = _make_inplace(expm1)
float_power_ = _make_inplace(float_power)
floor_ = _make_inplace(floor)
floor_divide_ = _make_inplace(floor_divide)
fmod_ = _make_inplace(fmod)
frac_ = _make_inplace(frac)
gcd_ = _make_inplace(gcd)
ge_ = _make_inplace(ge)
gt_ = _make_inplace(gt)
heaviside_ = _make_inplace(heaviside)
hypot_ = _make_inplace(hypot)
igamma_ = _make_inplace(igamma)
igammac_ = _make_inplace(igammac)
i0_ = _make_inplace(i0)
lcm_ = _make_inplace(lcm)
le_ = _make_inplace(le)
lerp_ = _make_inplace(lerp)
lgamma_ = _make_inplace(lgamma)
log10_ = _make_inplace(log10)
log1p_ = _make_inplace(log1p)
log2_ = _make_inplace(log2)
log_ = _make_inplace(log)
logical_and_ = _make_inplace(logical_and)
logical_not_ = _make_inplace(logical_not)
logical_or_ = _make_inplace(logical_or)
logical_xor_ = _make_inplace(logical_xor)
lt_ = _make_inplace(lt)
mul_ = _make_inplace(mul)
mvlgamma_ = _make_inplace(mvlgamma)
nan_to_num_ = _make_inplace(nan_to_num)
ne_ = _make_inplace(ne)
neg_ = _make_inplace(neg)
nextafter_ = _make_inplace(nextafter)
pow_ = _make_inplace(pow)
rad2deg_ = _make_inplace(rad2deg)
reciprocal_ = _make_inplace(reciprocal)
remainder_ = _make_inplace(remainder)
rsqrt_ = _make_inplace(rsqrt)
sgn_ = _make_inplace(sgn)
sigmoid_ = _make_inplace(sigmoid)
sign_ = _make_inplace(sign)
sin_ = _make_inplace(sin)
sinc_ = _make_inplace(sinc)
sinh_ = _make_inplace(sinh)
sqrt_ = _make_inplace(sqrt)
square_ = _make_inplace(square)
sub_ = _make_inplace(sub)
tan_ = _make_inplace(tan)
tanh_ = _make_inplace(tanh)
tril_ = _make_inplace(tril)
triu_ = _make_inplace(triu)
true_divide_ = _make_inplace(true_divide)
trunc_ = _make_inplace(trunc)
xlogy_ = _make_inplace(xlogy)
cauchy_ = _make_inplace(cauchy)
exponential_ = _make_inplace(exponential)
geometric_ = _make_inplace(geometric)
log_normal_ = _make_inplace(log_normal)
zero_ = _make_inplace(zero)

alias_copy = _make_copy_from_view(aten.alias)
as_strided_copy = _make_copy_from_view(aten.as_strided)
diagonal_copy = _make_copy_from_view(aten.diagonal)
expand_copy = _make_copy_from_view(aten.expand)
# TODO: This must return a sparse tensor if the input is sparse, but refs have
# no sparse support. See narrow_copy_sparse in core.
narrow_copy = _make_copy_from_view(aten.narrow)
t_copy = _make_copy_from_view(aten.t)
transpose_copy = _make_copy_from_view(aten.transpose)
unsqueeze_copy = _make_copy_from_view(aten.unsqueeze)
view_copy = _make_copy_from_view(aten.view)


# xref: isStorage in torch/csrc/DynamicTypes.cpp
def _isStorage(obj):
    return isinstance(obj, (torch.TypedStorage, torch.UntypedStorage))


# xref: compute_sizes in torch/csrc/utils/tensor_new.cpp
def _compute_sizes(seq, scalar_type):
    MAX_DIMS = 128
    is_storage = _isStorage(seq)
    sizes = []
    # TODO: this is inaccurate, we actually test PySequence_Check
    while isinstance(seq, (list, tuple)):
        length = len(seq)
        if is_storage:
            length //= scalar_type.itemsize
        sizes.append(length)
        if len(sizes) > MAX_DIMS:
            raise ValueError(f"too many dimensions '{type(seq).__name__}'")
        if length == 0:
            break
        try:
            handle = seq[0]
        except Exception:
            raise ValueError(  # noqa: B904
                f"could not determine the shape of object type '{type(seq).__name__}'"
            )
        seq = handle

    return sizes


# xref: infer_scalar_type in torch/csrc/utils/tensor_new.cpp
def _infer_scalar_type(obj):
    if isinstance(obj, FloatLike):
        return torch.get_default_dtype()
    if isinstance(obj, IntLike) and not isinstance(obj, bool):  # careful!
        return torch.int64
    if isinstance(obj, BoolLike):
        return torch.bool
    if isinstance(obj, complex):
        default_dtype = torch.get_default_dtype()
        if default_dtype is torch.float:
            return torch.cfloat
        elif default_dtype is torch.double:
            return torch.cdouble
        elif default_dtype is torch.half:
            return torch.chalf
        else:
            raise RuntimeError("invalid default scalar type for complex")
    if isinstance(obj, torch.Tensor):
        return obj.dtype
    if isinstance(obj, str):
        raise TypeError(f"new(): invalid data type '{type(obj).__name__}'")
    # TODO: this is inaccurate, we actually test PySequence_Check
    if isinstance(obj, (list, tuple)):
        scalarType = None
        length = len(obj)
        # match NumPy semantics, except use default tensor type instead of
        # double.
        if length == 0:
            return torch.get_default_dtype()
        for i in range(length):
            cur_item = obj[i]
            # TODO: test this
            """
            if cur_item is obj:
                raise TypeError("new(): self-referential lists are incompatible")
            """
            item_scalarType = _infer_scalar_type(cur_item)  # recurse!
            if scalarType is not None:
                scalarType = torch.promote_types(scalarType, item_scalarType)
            else:
                scalarType = item_scalarType
            if scalarType is torch.cdouble:
                # this won't change (unless we hit undefined, but that will
                # fail later)
                return scalarType
        return scalarType
    raise RuntimeError(f"Could not infer dtype of {type(obj).__name__}")


# Analogous to recursive_store
# xref: recursive_store in torch/csrc/utils/tensor_new.cpp
def _recursive_build(
    scalarType: torch.dtype, obj: Union[TensorOrNumberLikeType, TensorSequenceType]
):
    if isinstance(obj, Tensor) and obj.numel() == 1:
        return obj.detach().to(dtype=scalarType, device="cpu", copy=True).view(())
    elif isinstance(obj, Tensor):
        # It is invalid to call ".tensor([...])" with a non-scalar tensor in eager mode
        # >>> torch.tensor([torch.randn(2)])
        # ValueError: only one element tensors can be converted to Python scalars
        #
        # But it is possible with a NumPy array
        # >>> torch.tensor([np.random.uniform(size=(2,))]).shape
        # torch.Size([1, 2])
        return obj.detach().to(dtype=scalarType, device="cpu", copy=True)
    elif isinstance(obj, Number):
        return torch.scalar_tensor(obj, dtype=scalarType)

    # seq can be a list of tensors
    seq = obj
    return torch.stack([_recursive_build(scalarType, item) for item in seq])


# xref: internal_new_from_data in torch/csrc/utils/tensor_new.cpp
def _internal_new_from_data(
    options,
    scalar_type,
    device_opt,
    data,
    copy_variables,
    copy_numpy,
    type_inference,
    pin_memory=False,
):
    if isinstance(data, torch.Tensor):
        torch._check(
            not pin_memory, lambda: "Can't pin tensor constructed from a variable"
        )
        var = data
        if copy_variables:
            var = var.detach()
        inferred_scalar_type = var.dtype if type_inference else scalar_type
        device = device_opt if device_opt is not None else var.device
        return var.to(
            device=device,
            dtype=inferred_scalar_type,
            non_blocking=False,
            copy=copy_variables,
        )

    # TODO
    if hasattr(data, "__cuda_array_interface__"):
        return NotImplemented

    # TODO: test for numpy input with PyArray_Check

    device = device_opt if device_opt is not None else options["device"]
    inferred_scalar_type = _infer_scalar_type(data) if type_inference else scalar_type

    # NB: Don't need to avoid tracing, as we aren't going to do any manual
    # pointer filling tricks
    if _isStorage(data):
        return NotImplemented
    else:
        if torch.device(device).type == "meta":
            return NotImplemented

        # In the C implementation, we would directly start poking the memory
        # of a freshly allocated CPU tensor.  Here, we're going to do an
        # alternate, heinously slow implementation: turn each individual
        # scalar into a tensor, and then repeatedly cat them together
        tensor = _recursive_build(inferred_scalar_type, data)

        tensor = tensor.to(device, inferred_scalar_type, non_blocking=False, copy=False)

    # NB: lift_fresh is not needed, because we built the tensor from scalars
    # guaranteeing a fresh tensor in this case
    return tensor


# xref: tensor_ctor in torch/csrc/utils/tensor_new.cpp
def tensor(data, *, dtype=None, device=None, pin_memory=False, requires_grad=False):
    # TODO (or not): support names kwarg
    if isinstance(data, torch.Tensor):
        warnings.warn(
            "To copy construct from a tensor, it is recommended to use sourceTensor.clone().detach() "
            "or sourceTensor.clone().detach().requires_grad_(True), rather than torch.tensor(sourceTensor)"
        )
    type_inference = dtype is None
    new_tensor = _internal_new_from_data(
        # device="cpu" because that's what you get with torch.tensor(2) no
        # device by default
        {"device": "cpu"},  # TODO: use torch.get_default_tensor_type
        dtype if dtype is not None else torch.get_default_dtype(),
        device,
        data,
        copy_variables=True,
        copy_numpy=True,
        type_inference=type_inference,
        pin_memory=pin_memory,
    )
    new_tensor.detach_()
    if requires_grad:
        new_tensor.requires_grad_(requires_grad)
    return new_tensor


# Views
# We can't model these as above, as the pattern of doing `op(a, out=a)` does not work for a view function
# given that it does not reshape the input (it just copies the result into it)

# squeeze_ = _make_inplace(squeeze)
# t_ = _make_inplace(t)
# transpose_ = _make_inplace(transpose)
# unsqueeze_ = _make_inplace(unsqueeze)


import torch._refs._conversions
import torch._refs.fft
import torch._refs.linalg
import torch._refs.nn.functional
import torch._refs.special<|MERGE_RESOLUTION|>--- conflicted
+++ resolved
@@ -2226,21 +2226,12 @@
         result = fn(*args, out=out, **kwargs)
         if out is not None:
             return result
-<<<<<<< HEAD
 
         return pytree.tree_map(
             lambda x: x.clone(memory_format=torch.contiguous_format),
             result,
         )
 
-=======
-
-        return pytree.tree_map(
-            lambda x: x.clone(memory_format=torch.contiguous_format),
-            result,
-        )
-
->>>>>>> 9629835b
     copy_name = f"{fn.__name__}_copy"
     _fn.__name__ = copy_name
     _fn.__annotations__.update(annotations)
@@ -3116,15 +3107,11 @@
         start <= dim_length - length,
         lambda: f"start ({start}) + length ({length}) exceeds dimension size ({dim_length}).",
     )
-<<<<<<< HEAD
-    return prims.slice_in_dim(a, start, start + length, axis=dim)
-=======
     new_shape = list(a.shape)
     new_shape[dim] = length
     return a.as_strided(
         new_shape, a.stride(), a.storage_offset() + a.stride(dim) * start
     )
->>>>>>> 9629835b
 
 
 def _normalize(
