--- conflicted
+++ resolved
@@ -3859,11 +3859,7 @@
         else:
             return _a
 
-<<<<<<< HEAD
-    if definitely_contiguous(a):
-=======
     if is_contiguous_or_false(a):
->>>>>>> aebfa550
         # Special-cases for nd_to_1d
         if len(shape) == 1 and a.ndim > 1:
             return torch.as_strided(a, [a.numel()], [1])
