# ---[ Generate and install header and cpp files
include(../cmake/Codegen.cmake)

# ---[ Vulkan code gen
if(USE_VULKAN)
  include(../cmake/VulkanCodegen.cmake)
endif()

# Debug messages - if you want to get a list of source files and examine
# target information, enable the following by -DPRINT_CMAKE_DEBUG_INFO=ON.
set(PRINT_CMAKE_DEBUG_INFO FALSE CACHE BOOL "print cmake debug information")
if(PRINT_CMAKE_DEBUG_INFO)
  include(../cmake/DebugHelper.cmake)
endif()

# ATen parallelism settings
#  OMP - OpenMP for intra-op, native thread pool for inter-op parallelism
#  NATIVE - using native thread pool for intra- and inter-op parallelism
if(INTERN_BUILD_MOBILE)
  set(ATEN_THREADING "NATIVE" CACHE STRING "ATen parallel backend")
else()
  if(USE_OPENMP)
    set(ATEN_THREADING "OMP" CACHE STRING "ATen parallel backend")
  else()
    set(ATEN_THREADING "NATIVE" CACHE STRING "ATen parallel backend")
  endif()
endif()

set(AT_PARALLEL_OPENMP 0)
set(AT_PARALLEL_NATIVE 0)

message(STATUS "Using ATen parallel backend: ${ATEN_THREADING}")
if("${ATEN_THREADING}" STREQUAL "OMP")
  set(AT_PARALLEL_OPENMP 1)
elseif("${ATEN_THREADING}" STREQUAL "NATIVE")
  set(AT_PARALLEL_NATIVE 1)
else()
  message(FATAL_ERROR "Unknown ATen parallel backend: ${ATEN_THREADING}")
endif()

# ---[ Declare source file lists

# ---[ ATen build
if(INTERN_BUILD_ATEN_OPS)
  set(__torch_CMAKE_POSITION_INDEPENDENT_CODE ${CMAKE_POSITION_INDEPENDENT_CODE})
  set(CMAKE_POSITION_INDEPENDENT_CODE ON)
  add_subdirectory(../aten aten)
  set(CMAKE_POSITION_INDEPENDENT_CODE ${__torch_CMAKE_POSITION_INDEPENDENT_CODE})

  # Generate the headers wrapped by our operator
  file(GLOB_RECURSE torchgen_python "${PROJECT_SOURCE_DIR}/torchgen/*.py")


  # Add source, includes, and libs to lists
  list(APPEND Caffe2_CPU_SRCS ${ATen_CPU_SRCS})
  list(APPEND Caffe2_GPU_SRCS ${ATen_CUDA_CPP_SRCS})
  list(APPEND Caffe2_XPU_SRCS ${ATen_XPU_SRCS})
  list(APPEND Caffe2_XPU_INCLUDE ${ATen_XPU_INCLUDE})
  list(APPEND Caffe2_XPU_DEPENDENCY_LIBS ${ATen_XPU_DEPENDENCY_LIBS})
  list(APPEND Caffe2_GPU_SRCS_W_SORT_BY_KEY ${ATen_CUDA_SRCS_W_SORT_BY_KEY})
  list(APPEND Caffe2_GPU_CU_SRCS ${ATen_CUDA_CU_SRCS})
  list(APPEND Caffe2_GPU_CU_SRCS_W_SORT_BY_KEY ${ATen_CUDA_CU_SRCS_W_SORT_BY_KEY})
  list(APPEND Caffe2_HIP_SRCS ${ATen_HIP_SRCS})
  list(APPEND Caffe2_MPS_SRCS ${ATen_MPS_SRCS})
  list(APPEND Caffe2_XPU_SRCS ${ATen_XPU_SRCS})
  list(APPEND Caffe2_HIP_SRCS ${ATen_HIP_SRCS_W_SORT_BY_KEY})
  list(APPEND Caffe2_CPU_TEST_SRCS ${ATen_CPU_TEST_SRCS})
  list(APPEND Caffe2_MPS_TEST_SRCS ${ATen_MPS_TEST_SRCS})
  list(APPEND Caffe2_GPU_TEST_SRCS ${ATen_CUDA_TEST_SRCS})
  list(APPEND Caffe2_HIP_TEST_SRCS ${ATen_HIP_TEST_SRCS})
  list(APPEND Caffe2_XPU_TEST_SRCS ${ATen_XPU_TEST_SRCS})
  list(APPEND Caffe2_CPU_TEST_SRCS ${ATen_CORE_TEST_SRCS})
  list(APPEND Caffe2_VULKAN_TEST_SRCS ${ATen_VULKAN_TEST_SRCS})
  list(APPEND Caffe2_CPU_INCLUDE ${ATen_CPU_INCLUDE})
  list(APPEND Caffe2_GPU_INCLUDE ${ATen_CUDA_INCLUDE})
  list(APPEND Caffe2_HIP_INCLUDE ${ATen_HIP_INCLUDE})
  list(APPEND Caffe2_XPU_INCLUDE ${ATen_XPU_INCLUDE})
  list(APPEND Caffe2_VULKAN_INCLUDE ${ATen_VULKAN_INCLUDE})
  list(APPEND Caffe2_DEPENDENCY_LIBS ${ATen_CPU_DEPENDENCY_LIBS})
  list(APPEND Caffe2_CUDA_DEPENDENCY_LIBS ${ATen_CUDA_DEPENDENCY_LIBS})
  list(APPEND Caffe2_HIP_DEPENDENCY_LIBS ${ATen_HIP_DEPENDENCY_LIBS})
  list(APPEND Caffe2_DEPENDENCY_INCLUDE ${ATen_THIRD_PARTY_INCLUDE})
  set(Caffe2_CUDA_DEPENDENCY_LIBS ${Caffe2_CUDA_DEPENDENCY_LIBS} PARENT_SCOPE)
endif()

# ---[ Caffe2 build
# Note: the folders that are being commented out have not been properly
# addressed yet.

if(NOT MSVC AND USE_XNNPACK)
  if(NOT TARGET fxdiv)
    set(FXDIV_BUILD_TESTS OFF CACHE BOOL "")
    set(FXDIV_BUILD_BENCHMARKS OFF CACHE BOOL "")
    add_subdirectory(
      "${FXDIV_SOURCE_DIR}"
      "${CMAKE_BINARY_DIR}/FXdiv")
  endif()
endif()

add_subdirectory(core)
add_subdirectory(serialize)
add_subdirectory(utils)
if(NOT USE_FBGEMM)
  add_subdirectory(perfkernels)
endif()

# Advanced: if we have allow list specified, we will do intersections for all
# main lib srcs.
if(CAFFE2_ALLOWLISTED_FILES)
  caffe2_do_allowlist(Caffe2_CPU_SRCS CAFFE2_ALLOWLISTED_FILES)
  caffe2_do_allowlist(Caffe2_GPU_SRCS CAFFE2_ALLOWLISTED_FILES)
  caffe2_do_allowlist(Caffe2_XPU_SRCS CAFFE2_ALLOWLISTED_FILES)
  caffe2_do_allowlist(Caffe2_GPU_SRCS_W_SORT_BY_KEY CAFFE2_ALLOWLISTED_FILES)
  caffe2_do_allowlist(Caffe2_GPU_CU_SRCS CAFFE2_ALLOWLISTED_FILES)
  caffe2_do_allowlist(Caffe2_GPU_CU_SRCS_W_SORT_BY_KEY CAFFE2_ALLOWLISTED_FILES)
  caffe2_do_allowlist(Caffe2_HIP_SRCS CAFFE2_ALLOWLISTED_FILES)
endif()

if(PRINT_CMAKE_DEBUG_INFO)
  message(STATUS "CPU sources: ")
  foreach(tmp ${Caffe2_CPU_SRCS})
    message(STATUS "  " ${tmp})
  endforeach()

  message(STATUS "GPU sources: (for torch_cuda_cpp)")
  foreach(tmp ${Caffe2_GPU_SRCS})
    message(STATUS "  " ${tmp})
  endforeach()

  message(STATUS "GPU sources: (for torch_cuda_cu)")
  foreach(tmp ${Caffe2_GPU_CU_SRCS})
    message(STATUS "  " ${tmp})
  endforeach()

  message(STATUS "torch_cuda_cu GPU sources (w/ sort by key): ")
  foreach(tmp ${Caffe2_GPU_CU_SRCS_W_SORT_BY_KEY})
    message(STATUS "  " ${tmp})
  endforeach()

  message(STATUS "torch_cuda_cpp GPU sources (w/ sort by key): ")
  foreach(tmp ${Caffe2_GPU_SRCS_W_SORT_BY_KEY})
    message(STATUS "  " ${tmp})
  endforeach()

  message(STATUS "CPU include: ")
  foreach(tmp ${Caffe2_CPU_INCLUDE})
    message(STATUS "  " ${tmp})
  endforeach()

  message(STATUS "GPU include: ")
  foreach(tmp ${Caffe2_GPU_INCLUDE})
    message(STATUS "  " ${tmp})
  endforeach()

  message(STATUS "CPU test sources: ")
  foreach(tmp ${Caffe2_CPU_TEST_SRCS})
    message(STATUS "  " ${tmp})
  endforeach()

  message(STATUS "GPU test sources: ")
  foreach(tmp ${Caffe2_GPU_TEST_SRCS})
    message(STATUS "  " ${tmp})
  endforeach()

  message(STATUS "HIP sources: ")
  foreach(tmp ${Caffe2_HIP_SRCS})
    message(STATUS "  " ${tmp})
  endforeach()

  message(STATUS "MPS sources: ")
  foreach(tmp ${Caffe2_MPS_SRCS})
    message(STATUS "  " ${tmp})
  endforeach()

  message(STATUS "XPU sources: ")
  foreach(tmp ${Caffe2_XPU_SRCS})
    message(STATUS "  " ${tmp})
  endforeach()

  message(STATUS "HIP test sources: ")
  foreach(tmp ${Caffe2_HIP_TEST_SRCS})
    message(STATUS "  " ${tmp})
  endforeach()

  message(STATUS "ATen CPU test sources: ")
  foreach(tmp ${ATen_CPU_TEST_SRCS})
    message(STATUS "  " ${tmp})
  endforeach()

  message(STATUS "ATen MPS test sources: ")
  foreach(tmp ${ATen_MPS_TEST_SRCS})
    message(STATUS "  " ${tmp})
  endforeach()

  message(STATUS "ATen CUDA test sources: ")
  foreach(tmp ${ATen_CUDA_TEST_SRCS})
    message(STATUS "  " ${tmp})
  endforeach()

  message(STATUS "ATen HIP test sources: ")
  foreach(tmp ${ATen_HIP_TEST_SRCS})
    message(STATUS "  " ${tmp})
  endforeach()

  message(STATUS "ATen XPU test sources: ")
  foreach(tmp ${ATen_XPU_TEST_SRCS})
    message(STATUS "  " ${tmp})
  endforeach()

  message(STATUS "ATen Vulkan test sources: ")
  foreach(tmp ${ATen_VULKAN_TEST_SRCS})
    message(STATUS "  " ${tmp})
  endforeach()

endif()

# ==========================================================
# formerly-libtorch
# ==========================================================

set(TORCH_SRC_DIR "${PROJECT_SOURCE_DIR}/torch")
set(TORCH_ROOT "${PROJECT_SOURCE_DIR}")

if(NOT TORCH_INSTALL_BIN_DIR)
  set(TORCH_INSTALL_BIN_DIR bin)
endif()

if(NOT TORCH_INSTALL_INCLUDE_DIR)
  set(TORCH_INSTALL_INCLUDE_DIR include)
endif()

if(NOT TORCH_INSTALL_LIB_DIR)
  set(TORCH_INSTALL_LIB_DIR lib)
endif()

set(CMAKE_POSITION_INDEPENDENT_CODE TRUE)

# Generate files
set(TOOLS_PATH "${TORCH_ROOT}/tools")

configure_file("${TORCH_SRC_DIR}/_utils_internal.py"
  "${TOOLS_PATH}/shared/_utils_internal.py"
  COPYONLY)

# Generate header with version info
configure_file("${TORCH_SRC_DIR}/csrc/api/include/torch/version.h.in"
  "${TORCH_SRC_DIR}/csrc/api/include/torch/version.h"
  @ONLY)

set(GENERATED_CXX_TORCH
  "${TORCH_SRC_DIR}/csrc/autograd/generated/Functions.cpp"
  "${TORCH_SRC_DIR}/csrc/autograd/generated/ViewFuncs.cpp"
  )

if(NOT INTERN_DISABLE_AUTOGRAD AND NOT BUILD_LITE_INTERPRETER)
  list(APPEND GENERATED_CXX_TORCH
    "${TORCH_SRC_DIR}/csrc/autograd/generated/VariableType_0.cpp"
    "${TORCH_SRC_DIR}/csrc/autograd/generated/VariableType_1.cpp"
    "${TORCH_SRC_DIR}/csrc/autograd/generated/VariableType_2.cpp"
    "${TORCH_SRC_DIR}/csrc/autograd/generated/VariableType_3.cpp"
    "${TORCH_SRC_DIR}/csrc/autograd/generated/VariableType_4.cpp"
    "${TORCH_SRC_DIR}/csrc/autograd/generated/TraceType_0.cpp"
    "${TORCH_SRC_DIR}/csrc/autograd/generated/TraceType_1.cpp"
    "${TORCH_SRC_DIR}/csrc/autograd/generated/TraceType_2.cpp"
    "${TORCH_SRC_DIR}/csrc/autograd/generated/TraceType_3.cpp"
    "${TORCH_SRC_DIR}/csrc/autograd/generated/TraceType_4.cpp"
    "${TORCH_SRC_DIR}/csrc/autograd/generated/ADInplaceOrViewType_0.cpp"
    "${TORCH_SRC_DIR}/csrc/autograd/generated/ADInplaceOrViewType_1.cpp"
    "${TORCH_SRC_DIR}/csrc/inductor/aoti_torch/generated/c_shim_cpu.cpp"
  )
  if(BUILD_LAZY_TS_BACKEND)
    list(APPEND GENERATED_CXX_TORCH
      "${TORCH_SRC_DIR}/csrc/lazy/generated/LazyNativeFunctions.cpp"
      "${TORCH_SRC_DIR}/csrc/lazy/generated/RegisterAutogradLazy.cpp"
      "${TORCH_SRC_DIR}/csrc/lazy/generated/RegisterLazy.cpp"
    )
  endif()
  if(USE_MPS)
    list(APPEND GENERATED_CXX_TORCH
      "${TORCH_SRC_DIR}/csrc/inductor/aoti_torch/generated/c_shim_mps.cpp"
    )
  endif()
endif()

set(GENERATED_H_TORCH
  "${TORCH_SRC_DIR}/csrc/autograd/generated/Functions.h"
  "${TORCH_SRC_DIR}/csrc/autograd/generated/variable_factories.h"
  "${TORCH_SRC_DIR}/csrc/autograd/generated/ViewFuncs.h"
  )

if(NOT INTERN_DISABLE_AUTOGRAD)
  list(APPEND GENERATED_H_TORCH
    "${TORCH_SRC_DIR}/csrc/autograd/generated/VariableType.h"
    "${TORCH_SRC_DIR}/csrc/lazy/generated/LazyIr.h"
    "${TORCH_SRC_DIR}/csrc/lazy/generated/LazyNonNativeIr.h"
    "${TORCH_SRC_DIR}/csrc/lazy/generated/LazyNativeFunctions.h"
  )
endif()

set(GENERATED_CXX_PYTHON
  "${TORCH_SRC_DIR}/csrc/autograd/generated/python_functions_0.cpp"
  "${TORCH_SRC_DIR}/csrc/autograd/generated/python_functions_1.cpp"
  "${TORCH_SRC_DIR}/csrc/autograd/generated/python_functions_2.cpp"
  "${TORCH_SRC_DIR}/csrc/autograd/generated/python_functions_3.cpp"
  "${TORCH_SRC_DIR}/csrc/autograd/generated/python_functions_4.cpp"
  "${TORCH_SRC_DIR}/csrc/autograd/generated/python_variable_methods.cpp"
  "${TORCH_SRC_DIR}/csrc/autograd/generated/python_torch_functions_0.cpp"
  "${TORCH_SRC_DIR}/csrc/autograd/generated/python_torch_functions_1.cpp"
  "${TORCH_SRC_DIR}/csrc/autograd/generated/python_torch_functions_2.cpp"
  "${TORCH_SRC_DIR}/csrc/autograd/generated/python_nn_functions.cpp"
  "${TORCH_SRC_DIR}/csrc/autograd/generated/python_fft_functions.cpp"
  "${TORCH_SRC_DIR}/csrc/autograd/generated/python_linalg_functions.cpp"
  "${TORCH_SRC_DIR}/csrc/autograd/generated/python_nested_functions.cpp"
  "${TORCH_SRC_DIR}/csrc/autograd/generated/python_sparse_functions.cpp"
  "${TORCH_SRC_DIR}/csrc/autograd/generated/python_special_functions.cpp"
  "${TORCH_SRC_DIR}/csrc/autograd/generated/python_return_types.cpp"
  "${TORCH_SRC_DIR}/csrc/autograd/generated/python_enum_tag.cpp"
  )

set(GENERATED_H_PYTHON
  "${TORCH_SRC_DIR}/csrc/autograd/generated/python_functions.h"
  "${TORCH_SRC_DIR}/csrc/autograd/generated/python_return_types.h"
  )

set(GENERATED_TESTING_PYTHON
  "${TORCH_SRC_DIR}/testing/_internal/generated/annotated_fn_args.py"
  )

set(GENERATED_CXX_TORCH_CUDA
  "${TORCH_SRC_DIR}/csrc/inductor/aoti_torch/generated/c_shim_cuda.cpp"
  )

set(GENERATED_CXX_TORCH_XPU
  "${TORCH_SRC_DIR}/csrc/inductor/aoti_torch/generated/c_shim_xpu.cpp"
  )

set(TORCH_GENERATED_CODE
  ${GENERATED_CXX_TORCH}
  ${GENERATED_H_TORCH}
  ${GENERATED_CXX_PYTHON}
  ${GENERATED_H_PYTHON}
  ${GENERATED_TESTING_PYTHON}
  ${GENERATED_CXX_TORCH_CUDA}
  )

if(USE_XPU)
  list(APPEND TORCH_GENERATED_CODE ${GENERATED_CXX_TORCH_XPU})
endif()

set(GEN_PER_OPERATOR_FLAG)
if(USE_PER_OPERATOR_HEADERS)
  list(APPEND GEN_PER_OPERATOR_FLAG "--per_operator_headers")
endif()

file(GLOB_RECURSE autograd_python "${TOOLS_PATH}/autograd/*.py")
file(GLOB_RECURSE autograd_yaml "${TOOLS_PATH}/autograd/*.yaml")
file(GLOB_RECURSE autograd_templates "${TOOLS_PATH}/autograd/templates/*")
add_custom_command(
  OUTPUT
  ${TORCH_GENERATED_CODE}
  COMMAND
  Python::Interpreter tools/setup_helpers/generate_code.py
    --native-functions-path "aten/src/ATen/native/native_functions.yaml"
    --tags-path "aten/src/ATen/native/tags.yaml"
    $<$<BOOL:${INTERN_DISABLE_AUTOGRAD}>:--disable-autograd>
    $<$<BOOL:${SELECTED_OP_LIST}>:--selected-op-list-path="${SELECTED_OP_LIST}">
    --force_schema_registration
    --gen_lazy_ts_backend
    ${GEN_PER_OPERATOR_FLAG}
  DEPENDS
    "${TORCH_ROOT}/aten/src/ATen/native/native_functions.yaml"
    "${TORCH_ROOT}/aten/src/ATen/native/tags.yaml"
    "${TORCH_ROOT}/aten/src/ATen/native/ts_native_functions.yaml"
    "${TORCH_ROOT}/torch/csrc/lazy/core/shape_inference.h"
    "${TORCH_ROOT}/torch/csrc/lazy/ts_backend/ts_native_functions.cpp"
    "${TORCH_ROOT}/aten/src/ATen/templates/DispatchKeyNativeFunctions.h"
    "${TORCH_ROOT}/aten/src/ATen/templates/DispatchKeyNativeFunctions.cpp"
    "${TORCH_ROOT}/aten/src/ATen/templates/LazyIr.h"
    "${TORCH_ROOT}/aten/src/ATen/templates/LazyNonNativeIr.h"
    "${TORCH_ROOT}/aten/src/ATen/templates/RegisterDispatchKey.cpp"
    ${autograd_python}
    ${autograd_yaml}
    ${autograd_templates}
    ${torchgen_python}
  WORKING_DIRECTORY "${TORCH_ROOT}")


# Required workaround for libtorch_python.so build
# see https://samthursfield.wordpress.com/2015/11/21/cmake-dependencies-between-targets-and-files-and-custom-commands/#custom-commands-in-different-directories
add_custom_target(
  generate-torch-sources
  DEPENDS ${TORCH_GENERATED_CODE}
  )

set(TORCH_SRCS ${GENERATED_CXX_TORCH})
list(APPEND TORCH_SRCS ${GENERATED_H_TORCH})
list(APPEND LIBTORCH_CMAKE_SRCS "")

list(APPEND LITE_EAGER_SYMOBLICATION_SRCS "")
if(USE_SOURCE_DEBUG_ON_MOBILE)
  append_filelist("libtorch_lite_eager_symbolication" LITE_EAGER_SYMOBLICATION_SRCS)
  # For source debug on lite interpreter, we have to add dependency on pickling
  # but references to read/writeArchiveAndTensor is not built for mobile
  # so this condition specifically says we are building for source debug
  # on mobile.
  if(BUILD_LITE_INTERPRETER)
    set_source_files_properties(${TORCH_SRC_DIR}/csrc/jit/serialization/pickle.cpp PROPERTIES COMPILE_FLAGS "-DC10_MOBILE -DFEATURE_TORCH_MOBILE")
  endif()
endif()

list(APPEND LITE_PROFILER_SRCS "")
if(USE_LITE_INTERPRETER_PROFILER)
  append_filelist("libtorch_edge_profiler_sources " LITE_PROFILER_SRCS)
endif()

# Switch between the full jit interpreter and lite interpreter
if(BUILD_LITE_INTERPRETER)
  append_filelist("libtorch_lite_cmake_sources" LIBTORCH_CMAKE_SRCS)
  list(APPEND LIBTORCH_CMAKE_SRCS ${LITE_EAGER_SYMOBLICATION_SRCS})
  list(APPEND LIBTORCH_CMAKE_SRCS ${LITE_PROFILER_SRCS})
  if(USE_LITE_AOTI)
    append_filelist("inductor_core_resources" LIBTORCH_CMAKE_SRCS)
  endif()
  set(CMAKE_POSITION_INDEPENDENT_CODE TRUE)
else()
  append_filelist("libtorch_cmake_sources" LIBTORCH_CMAKE_SRCS)
  list(APPEND LIBTORCH_CMAKE_SRCS ${LITE_EAGER_SYMOBLICATION_SRCS})
  if(BUILD_LAZY_TS_BACKEND)
    append_filelist("lazy_tensor_ts_sources" LIBTORCH_CMAKE_SRCS)
  endif()
  if(CMAKE_CXX_COMPILER_ID MATCHES "Clang" OR CMAKE_CXX_COMPILER_ID STREQUAL "GNU")
    # TODO: Delete this when https://github.com/pytorch/pytorch/issues/35026 is fixed
    set_source_files_properties(../torch/csrc/autograd/record_function_ops.cpp PROPERTIES COMPILE_FLAGS -Wno-deprecated-declarations)
  endif()
endif()
list(APPEND TORCH_SRCS ${LIBTORCH_CMAKE_SRCS})

if(PRINT_CMAKE_DEBUG_INFO)
  message(STATUS "Interpreter sources: ")
  foreach(tmp ${LIBTORCH_CMAKE_SRCS})
    message(STATUS "  " ${tmp})
  endforeach()
endif()

# Mobile backend delegate srcs
if(INTERN_BUILD_MOBILE)
  set(DELEGATE_SRCS
    ${TORCH_SRC_DIR}/csrc/jit/backends/backend_debug_info.cpp
    ${TORCH_SRC_DIR}/csrc/jit/backends/backend_interface.cpp
  )
  list(APPEND TORCH_SRCS ${DELEGATE_SRCS})
  if(IOS AND USE_COREML_DELEGATE)
    set(COREML_DELEGATE_SRCS
      ${TORCH_SRC_DIR}/csrc/jit/backends/coreml/cpp/context.cpp
      ${TORCH_SRC_DIR}/csrc/jit/backends/coreml/objc/PTMCoreMLBackend.mm
      ${TORCH_SRC_DIR}/csrc/jit/backends/coreml/objc/PTMCoreMLExecutor.mm
      ${TORCH_SRC_DIR}/csrc/jit/backends/coreml/objc/PTMCoreMLCompiler.mm
      ${TORCH_SRC_DIR}/csrc/jit/backends/coreml/objc/PTMCoreMLFeatureProvider.mm
    )
    set_source_files_properties(${TORCH_SRC_DIR}/csrc/jit/backends/coreml/objc/PTMCoreMLBackend.mm PROPERTIES COMPILE_FLAGS "-fno-objc-arc")
    include_directories(${TORCH_ROOT}/third_party/nlohmann/single_include)
    list(APPEND TORCH_SRCS ${COREML_DELEGATE_SRCS})
  endif()
endif()

# Required workaround for LLVM 9 includes.
if(NOT MSVC)
  set_source_files_properties(${TORCH_SRC_DIR}/csrc/jit/tensorexpr/llvm_jit.cpp PROPERTIES COMPILE_FLAGS -Wno-noexcept-type)
endif()
# Disable certain warnings for GCC-9.X
if(CMAKE_COMPILER_IS_GNUCXX)
  # See https://github.com/pytorch/pytorch/issues/38856
  set_source_files_properties(${TORCH_SRC_DIR}/csrc/jit/tensorexpr/llvm_jit.cpp PROPERTIES COMPILE_FLAGS "-Wno-redundant-move -Wno-noexcept-type")
  set_source_files_properties(${TORCH_SRC_DIR}/csrc/jit/tensorexpr/llvm_codegen.cpp PROPERTIES COMPILE_FLAGS "-Wno-init-list-lifetime")
endif()

# Enable conditional FP16 arithmetic intrinsics
if(CPU_AARCH64 AND LINUX)
set_source_files_properties(${TORCH_ROOT}/aten/src/ATen/native/BlasKernel.cpp PROPERTIES COMPILE_FLAGS "-march=armv8.2-a+fp16")
endif()


if(NOT INTERN_DISABLE_MOBILE_INTERP)
  set(MOBILE_SRCS
     ${TORCH_SRC_DIR}/csrc/jit/mobile/function.cpp
     ${TORCH_SRC_DIR}/csrc/jit/mobile/import.cpp
     ${TORCH_SRC_DIR}/csrc/jit/mobile/import_data.cpp
     ${TORCH_SRC_DIR}/csrc/jit/mobile/interpreter.cpp
     ${TORCH_SRC_DIR}/csrc/jit/mobile/compatibility/model_compatibility.cpp
     ${TORCH_SRC_DIR}/csrc/jit/mobile/module.cpp
     ${TORCH_SRC_DIR}/csrc/jit/mobile/flatbuffer_loader.cpp
     ${TORCH_SRC_DIR}/csrc/jit/mobile/observer.cpp
     ${TORCH_SRC_DIR}/csrc/jit/mobile/parse_bytecode.cpp
     ${TORCH_SRC_DIR}/csrc/jit/mobile/parse_operators.cpp
     ${TORCH_SRC_DIR}/csrc/jit/mobile/quantization.cpp
     ${TORCH_SRC_DIR}/csrc/jit/mobile/train/export_data.cpp
     ${TORCH_SRC_DIR}/csrc/jit/mobile/train/optim/sgd.cpp
     ${TORCH_SRC_DIR}/csrc/jit/mobile/train/random.cpp
     ${TORCH_SRC_DIR}/csrc/jit/mobile/train/sequential.cpp
     ${TORCH_SRC_DIR}/csrc/jit/mobile/upgrader_mobile.cpp
     ${TORCH_SRC_DIR}/csrc/jit/serialization/flatbuffer_serializer.cpp
     )
  list(APPEND TORCH_SRCS ${MOBILE_SRCS})
  list(APPEND TORCH_SRCS ${LITE_EAGER_SYMOBLICATION_SRCS})
endif()

# This one needs to be unconditionally added as Functions.cpp is also unconditionally added
list(APPEND TORCH_SRCS
  ${TORCH_SRC_DIR}/csrc/autograd/FunctionsManual.cpp
  ${TORCH_SRC_DIR}/csrc/utils/out_types.cpp
)

if(NOT INTERN_DISABLE_AUTOGRAD AND NOT BUILD_LITE_INTERPRETER)
  list(APPEND TORCH_SRCS
    ${TORCH_SRC_DIR}/csrc/autograd/TraceTypeManual.cpp
    ${TORCH_SRC_DIR}/csrc/autograd/VariableTypeManual.cpp
  )
endif()

if(${USE_ITT})
  list(APPEND TORCH_SRCS
    ${TORCH_SRC_DIR}/csrc/itt_wrapper.cpp
    ${TORCH_SRC_DIR}/csrc/profiler/stubs/itt.cpp
  )
endif()

if(NOT INTERN_BUILD_MOBILE AND NOT BUILD_LITE_INTERPRETER)
  list(APPEND TORCH_SRCS
    ${TORCH_SRC_DIR}/csrc/api/src/jit.cpp
    ${TORCH_SRC_DIR}/csrc/jit/mobile/compatibility/backport.cpp
    ${TORCH_SRC_DIR}/csrc/jit/mobile/compatibility/backport_manager.cpp
    ${TORCH_SRC_DIR}/csrc/jit/serialization/onnx.cpp
    ${TORCH_SRC_DIR}/csrc/jit/serialization/export.cpp
    ${TORCH_SRC_DIR}/csrc/jit/serialization/export_bytecode.cpp
    ${TORCH_SRC_DIR}/csrc/jit/serialization/export_module.cpp
    ${TORCH_SRC_DIR}/csrc/jit/serialization/flatbuffer_serializer.cpp
    ${TORCH_SRC_DIR}/csrc/jit/codegen/fuser/cpu/fused_kernel.cpp
    ${TORCH_SRC_DIR}/csrc/jit/api/module_save.cpp
    ${TORCH_SRC_DIR}/csrc/utils/byte_order.cpp
  )

  if(USE_DISTRIBUTED)
    append_filelist("libtorch_distributed_base_sources" TORCH_SRCS)
    if(NOT WIN32)
      append_filelist("libtorch_distributed_extra_sources" TORCH_SRCS)
    endif()
  endif()
endif()

if(USE_CUDA OR USE_ROCM)
  append_filelist("libtorch_cuda_core_sources" Caffe2_GPU_HIP_JIT_FUSERS_SRCS)
endif()

if(USE_CUDA)
  list(APPEND Caffe2_GPU_CU_SRCS ${Caffe2_GPU_HIP_JIT_FUSERS_SRCS})
  add_library(caffe2_nvrtc SHARED ${ATen_NVRTC_STUB_SRCS})
  if(MSVC)
    # Delay load nvcuda.dll so we can import torch compiled with cuda on a CPU-only machine
    set(DELAY_LOAD_FLAGS "-DELAYLOAD:nvcuda.dll;delayimp.lib")
  else()
    set(DELAY_LOAD_FLAGS "")
  endif()

  target_link_libraries(caffe2_nvrtc PRIVATE caffe2::nvrtc ${DELAY_LOAD_FLAGS})
  install(TARGETS caffe2_nvrtc DESTINATION "${TORCH_INSTALL_LIB_DIR}")
  if(USE_NCCL)
    list(APPEND Caffe2_GPU_SRCS
      ${TORCH_SRC_DIR}/csrc/cuda/nccl.cpp)
  endif()
  if(USE_DISTRIBUTED)
    append_filelist("libtorch_cuda_distributed_base_sources" Caffe2_GPU_SRCS)
    if(NOT WIN32)
      append_filelist("libtorch_cuda_distributed_extra_sources" Caffe2_GPU_SRCS)
      set_source_files_properties(
<<<<<<< HEAD
        ${TORCH_SRC_DIR}/csrc/distributed/c10d/CudaDMAConnectivity.cpp
        ${TORCH_SRC_DIR}/csrc/distributed/c10d/ProcessGroupNCCL.cpp
        ${TORCH_SRC_DIR}/csrc/distributed/c10d/cuda/utils.cpp
        ${TORCH_SRC_DIR}/csrc/distributed/c10d/intra_node_comm.cpp
=======
        ${TORCH_SRC_DIR}/csrc/distributed/c10d/ProcessGroupNCCL.cpp
        ${TORCH_SRC_DIR}/csrc/distributed/c10d/cuda/utils.cpp
        ${TORCH_SRC_DIR}/csrc/distributed/c10d/intra_node_comm.cpp
        ${TORCH_SRC_DIR}/csrc/distributed/c10d/symm_mem/CudaDMAConnectivity.cpp
>>>>>>> bf7e2908
        ${TORCH_SRC_DIR}/csrc/distributed/c10d/symm_mem/CUDASymmetricMemory.cu
        ${TORCH_SRC_DIR}/csrc/distributed/c10d/symm_mem/CUDASymmetricMemoryOps.cu
        ${TORCH_SRC_DIR}/csrc/distributed/c10d/symm_mem/CUDASymmetricMemoryUtils.cpp
        PROPERTIES COMPILE_FLAGS "-DPYTORCH_C10_DRIVER_API_SUPPORTED=1"
      )
    endif()

    set(ASYNC_MM_FILE "${TORCH_SRC_DIR}/csrc/distributed/c10d/cuda/AsyncMM.cu")
    # Disable the warning to make cutlass warp-specialized cooperative kernel build for gcc-9
    if(CMAKE_COMPILER_IS_GNUCXX)
      set_source_files_properties(${ASYNC_MM_FILE} PROPERTIES COMPILE_FLAGS "-Wno-unused-but-set-variable")
    endif()
    if(CMAKE_CUDA_COMPILER_VERSION VERSION_GREATER_EQUAL 12.0 AND CUDA_NVCC_FLAGS MATCHES ".*compute_90.*")
      set_source_files_properties(${ASYNC_MM_FILE} PROPERTIES COMPILE_FLAGS "-gencode arch=compute_90a,code=sm_90a")
    endif()
  endif()
  set_source_files_properties(
    ${TORCH_ROOT}/aten/src/ATen/cuda/detail/LazyNVRTC.cpp
    PROPERTIES COMPILE_DEFINITIONS "NVRTC_SHORTHASH=${CUDA_NVRTC_SHORTHASH}"
  )
  set_source_files_properties(${TORCH_SRC_DIR}/csrc/jit/passes/frozen_conv_add_relu_fusion.cpp PROPERTIES COMPILE_FLAGS "-DUSE_CUDA=1")
  set_source_files_properties(${TORCH_SRC_DIR}/csrc/jit/codegen/cuda/interface.cpp PROPERTIES COMPILE_FLAGS "-DUSE_CUDA=1")
endif()

if(BUILD_ONEDNN_GRAPH)
  list(APPEND Caffe2_CPU_SRCS
    ${TORCH_SRC_DIR}/csrc/jit/codegen/onednn/LlgaTensorImpl.cpp
    ${TORCH_SRC_DIR}/csrc/jit/codegen/onednn/graph_fuser.cpp
    ${TORCH_SRC_DIR}/csrc/jit/codegen/onednn/graph_rewriter.cpp
    ${TORCH_SRC_DIR}/csrc/jit/codegen/onednn/graph_helper.cpp
    ${TORCH_SRC_DIR}/csrc/jit/codegen/onednn/register_interface.cpp
    ${TORCH_SRC_DIR}/csrc/jit/codegen/onednn/decompose_silu.cpp
    ${TORCH_SRC_DIR}/csrc/jit/codegen/onednn/interface.cpp
    ${TORCH_SRC_DIR}/csrc/jit/codegen/onednn/kernel.cpp
    ${TORCH_SRC_DIR}/csrc/jit/codegen/onednn/defer_size_check.cpp
    ${TORCH_SRC_DIR}/csrc/jit/codegen/onednn/layout_propagation.cpp
    ${TORCH_SRC_DIR}/csrc/jit/codegen/onednn/prepare_binary.cpp
    ${TORCH_SRC_DIR}/csrc/jit/codegen/onednn/guard_shape.cpp
  )
endif()

if(USE_ROCM)
  list(APPEND Caffe2_HIP_SRCS ${Caffe2_GPU_HIP_JIT_FUSERS_SRCS})
  if(USE_NCCL)
    list(APPEND Caffe2_HIP_SRCS
      ${TORCH_SRC_DIR}/csrc/cuda/nccl.cpp)
  endif()
  if(USE_DISTRIBUTED)
    append_filelist("libtorch_cuda_distributed_base_sources" Caffe2_HIP_SRCS)
    if(NOT WIN32)
      append_filelist("libtorch_cuda_distributed_extra_sources" Caffe2_HIP_SRCS)
    endif()
  endif()
  # caffe2_nvrtc's stubs to driver APIs are useful for HIP.
  # See NOTE [ ATen NVRTC Stub and HIP ]
  add_library(caffe2_nvrtc SHARED ${ATen_NVRTC_STUB_SRCS})
  target_link_libraries(caffe2_nvrtc hip::amdhip64 hiprtc::hiprtc)
  target_include_directories(caffe2_nvrtc PRIVATE ${CMAKE_BINARY_DIR})
  target_compile_definitions(caffe2_nvrtc PRIVATE USE_ROCM __HIP_PLATFORM_AMD__)
  install(TARGETS caffe2_nvrtc DESTINATION "${TORCH_INSTALL_LIB_DIR}")
endif()

if(NOT NO_API AND NOT BUILD_LITE_INTERPRETER)
  list(APPEND TORCH_SRCS
    ${TORCH_SRC_DIR}/csrc/api/src/cuda.cpp
    ${TORCH_SRC_DIR}/csrc/api/src/data/datasets/mnist.cpp
    ${TORCH_SRC_DIR}/csrc/api/src/data/samplers/distributed.cpp
    ${TORCH_SRC_DIR}/csrc/api/src/data/samplers/random.cpp
    ${TORCH_SRC_DIR}/csrc/api/src/data/samplers/sequential.cpp
    ${TORCH_SRC_DIR}/csrc/api/src/data/samplers/stream.cpp
    ${TORCH_SRC_DIR}/csrc/api/src/enum.cpp
    ${TORCH_SRC_DIR}/csrc/api/src/imethod.cpp
    ${TORCH_SRC_DIR}/csrc/api/src/serialize.cpp
    ${TORCH_SRC_DIR}/csrc/api/src/jit.cpp
    ${TORCH_SRC_DIR}/csrc/api/src/mps.cpp
    ${TORCH_SRC_DIR}/csrc/api/src/nn/init.cpp
    ${TORCH_SRC_DIR}/csrc/api/src/nn/module.cpp
    ${TORCH_SRC_DIR}/csrc/api/src/nn/modules/_functions.cpp
    ${TORCH_SRC_DIR}/csrc/api/src/nn/modules/activation.cpp
    ${TORCH_SRC_DIR}/csrc/api/src/nn/modules/adaptive.cpp
    ${TORCH_SRC_DIR}/csrc/api/src/nn/modules/batchnorm.cpp
    ${TORCH_SRC_DIR}/csrc/api/src/nn/modules/normalization.cpp
    ${TORCH_SRC_DIR}/csrc/api/src/nn/modules/instancenorm.cpp
    ${TORCH_SRC_DIR}/csrc/api/src/nn/modules/conv.cpp
    ${TORCH_SRC_DIR}/csrc/api/src/nn/modules/dropout.cpp
    ${TORCH_SRC_DIR}/csrc/api/src/nn/modules/distance.cpp
    ${TORCH_SRC_DIR}/csrc/api/src/nn/modules/embedding.cpp
    ${TORCH_SRC_DIR}/csrc/api/src/nn/modules/fold.cpp
    ${TORCH_SRC_DIR}/csrc/api/src/nn/modules/linear.cpp
    ${TORCH_SRC_DIR}/csrc/api/src/nn/modules/loss.cpp
    ${TORCH_SRC_DIR}/csrc/api/src/nn/modules/padding.cpp
    ${TORCH_SRC_DIR}/csrc/api/src/nn/modules/pixelshuffle.cpp
    ${TORCH_SRC_DIR}/csrc/api/src/nn/modules/pooling.cpp
    ${TORCH_SRC_DIR}/csrc/api/src/nn/modules/rnn.cpp
    ${TORCH_SRC_DIR}/csrc/api/src/nn/modules/upsampling.cpp
    ${TORCH_SRC_DIR}/csrc/api/src/nn/modules/transformer.cpp
    ${TORCH_SRC_DIR}/csrc/api/src/nn/modules/container/functional.cpp
    ${TORCH_SRC_DIR}/csrc/api/src/nn/options/activation.cpp
    ${TORCH_SRC_DIR}/csrc/api/src/nn/options/adaptive.cpp
    ${TORCH_SRC_DIR}/csrc/api/src/nn/options/batchnorm.cpp
    ${TORCH_SRC_DIR}/csrc/api/src/nn/options/embedding.cpp
    ${TORCH_SRC_DIR}/csrc/api/src/nn/options/instancenorm.cpp
    ${TORCH_SRC_DIR}/csrc/api/src/nn/options/normalization.cpp
    ${TORCH_SRC_DIR}/csrc/api/src/nn/options/conv.cpp
    ${TORCH_SRC_DIR}/csrc/api/src/nn/options/dropout.cpp
    ${TORCH_SRC_DIR}/csrc/api/src/nn/options/linear.cpp
    ${TORCH_SRC_DIR}/csrc/api/src/nn/options/padding.cpp
    ${TORCH_SRC_DIR}/csrc/api/src/nn/options/pooling.cpp
    ${TORCH_SRC_DIR}/csrc/api/src/nn/options/rnn.cpp
    ${TORCH_SRC_DIR}/csrc/api/src/nn/options/vision.cpp
    ${TORCH_SRC_DIR}/csrc/api/src/nn/options/transformer.cpp
    ${TORCH_SRC_DIR}/csrc/api/src/optim/adagrad.cpp
    ${TORCH_SRC_DIR}/csrc/api/src/optim/adam.cpp
    ${TORCH_SRC_DIR}/csrc/api/src/optim/adamw.cpp
    ${TORCH_SRC_DIR}/csrc/api/src/optim/lbfgs.cpp
    ${TORCH_SRC_DIR}/csrc/api/src/optim/optimizer.cpp
    ${TORCH_SRC_DIR}/csrc/api/src/optim/rmsprop.cpp
    ${TORCH_SRC_DIR}/csrc/api/src/optim/serialize.cpp
    ${TORCH_SRC_DIR}/csrc/api/src/optim/sgd.cpp
    ${TORCH_SRC_DIR}/csrc/api/src/optim/schedulers/lr_scheduler.cpp
    ${TORCH_SRC_DIR}/csrc/api/src/optim/schedulers/step_lr.cpp
    ${TORCH_SRC_DIR}/csrc/api/src/optim/schedulers/reduce_on_plateau_scheduler.cpp
    ${TORCH_SRC_DIR}/csrc/api/src/serialize/input-archive.cpp
    ${TORCH_SRC_DIR}/csrc/api/src/serialize/output-archive.cpp
    ${TORCH_SRC_DIR}/csrc/api/src/xpu.cpp
  )
endif()

list(APPEND Caffe2_CPU_SRCS ${TORCH_SRCS})

if(USE_MPS)
  list(APPEND Caffe2_CPU_SRCS ${Caffe2_MPS_SRCS})
  list(APPEND Caffe2_CPU_SRCS ${TORCH_SRC_DIR}/csrc/inductor/aoti_torch/shim_mps.cpp)
  list(APPEND Caffe2_CPU_SRCS ${TORCH_SRC_DIR}/csrc/inductor/aoti_torch/shim_mps.mm)
  list(APPEND Caffe2_CPU_SRCS ${TORCH_SRC_DIR}/csrc/inductor/aoti_runner/model_container_runner_mps.cpp)
  if(CAN_COMPILE_METAL)
      file(TOUCH ${CMAKE_BINARY_DIR}/aten/src/ATen/metallib_dummy.cpp)
      list(APPEND Caffe2_CPU_SRCS ${CMAKE_BINARY_DIR}/aten/src/ATen/metallib_dummy.cpp)
  endif()
endif()

# NOTE [ Linking AVX and non-AVX files ]
#
# Regardless of the CPU capabilities, we build some files with AVX2, and AVX512
# instruction set. If the host CPU doesn't support those, we simply ignore their
# functions at runtime during dispatch.
#
# We must make sure that those files are at the end of the input list when
# linking the torch_cpu library. Otherwise, the following error scenario might
# occur:
# 1. A non-AVX2 and an AVX2 file both call a function defined with the `inline`
#    keyword
# 2. The compiler decides not to inline this function
# 3. Two different versions of the machine code are generated for this function:
#    one without AVX2 instructions and one with AVX2.
# 4. When linking, the AVX2 version is found earlier in the input object files,
#    so the linker makes the entire library use it, even in code not guarded by
#    the dispatcher.
# 5. A CPU without AVX2 support executes this function, encounters an AVX2
#    instruction and crashes.
#
# Thus we organize the input files in the following order:
# 1. All files with no AVX-n support
# 2. All files with AVX2 support ('*AVX2.cpp')
# 3. All files with AVX512 support ('*AVX512.cpp')
set(Caffe2_CPU_SRCS_NON_AVX)
set(Caffe2_CPU_SRCS_AVX2)
set(Caffe2_CPU_SRCS_AVX512)
foreach(input_filename ${Caffe2_CPU_SRCS})
  if(${input_filename} MATCHES "AVX2\\.cpp")
    list(APPEND Caffe2_CPU_SRCS_AVX2 ${input_filename})
  elseif(${input_filename} MATCHES "AVX512\\.cpp")
    list(APPEND Caffe2_CPU_SRCS_AVX512 ${input_filename})
  else()
    list(APPEND Caffe2_CPU_SRCS_NON_AVX ${input_filename})
  endif()
endforeach(input_filename)
set(Caffe2_CPU_SRCS ${Caffe2_CPU_SRCS_NON_AVX} ${Caffe2_CPU_SRCS_AVX2} ${Caffe2_CPU_SRCS_AVX512})

# ==========================================================
# END formerly-libtorch sources
# ==========================================================

if(BUILD_LIBTORCHLESS)
  find_library(TORCH_LIB torch PATHS $ENV{LIBTORCH_LIB_PATH} NO_DEFAULT_PATH)
  find_library(TORCH_CPU_LIB torch_cpu PATHS $ENV{LIBTORCH_LIB_PATH} NO_DEFAULT_PATH)

  if(USE_CUDA)
    find_library(TORCH_CUDA_LIB torch_cuda PATHS $ENV{LIBTORCH_LIB_PATH} NO_DEFAULT_PATH)
  endif()

  if(USE_ROCM)
    find_library(TORCH_HIP_LIB torch_hip PATHS $ENV{LIBTORCH_LIB_PATH} NO_DEFAULT_PATH)
  endif()

  if(USE_XPU)
    find_library(TORCH_XPU_LIB torch_xpu PATHS $ENV{LIBTORCH_LIB_PATH} NO_DEFAULT_PATH)
  endif()
  add_subdirectory(../torch torch)
  # ---[ Torch python bindings build
  set(TORCH_PYTHON_COMPILE_OPTIONS ${TORCH_PYTHON_COMPILE_OPTIONS} PARENT_SCOPE)
  set(TORCH_PYTHON_LINK_FLAGS ${TORCH_PYTHON_LINK_FLAGS} PARENT_SCOPE)
else()
  set(TORCH_LIB torch)
  set(TORCH_CPU_LIB torch_cpu)
  set(TORCH_CUDA_LIB torch_cuda)
  set(TORCH_HIP_LIB torch_hip)
  set(TORCH_XPU_LIB torch_xpu)
endif()


if(NOT BUILD_LIBTORCHLESS)
add_library(torch_cpu ${Caffe2_CPU_SRCS})
if(HAVE_SOVERSION)
  set_target_properties(torch_cpu PROPERTIES
      VERSION ${TORCH_VERSION} SOVERSION ${TORCH_SOVERSION})
endif()
torch_compile_options(torch_cpu)  # see cmake/public/utils.cmake

if("${CMAKE_CXX_COMPILER_ID}" MATCHES "Clang" AND NOT USE_IOS AND NOT USE_COREML_DELEGATE)
  target_compile_options_if_supported(torch_cpu "-Wmissing-prototypes")
  target_compile_options_if_supported(torch_cpu "-Werror=missing-prototypes")
  if(TARGET torch_cuda)
    target_compile_options_if_supported(torch_cuda "-Wmissing-prototypes")
    target_compile_options_if_supported(torch_cuda "-Werror=missing-prototypes")
  endif()
  get_target_property(TORCH_CPU_SOURCES torch_cpu SOURCES)
  foreach(generated_file IN LISTS GENERATED_CXX_TORCH)
    set_source_files_properties(${generated_file} PROPERTIES COMPILE_OPTIONS "-Wno-missing-prototypes;-Wno-error=missing-prototypes")
  endforeach()
  foreach(source_file IN LISTS TORCH_CPU_SOURCES)
    get_filename_component(source_file "${source_file}" REALPATH)
    string(FIND "${source_file}" "${CMAKE_BINARY_DIR}" res)
    if(res GREATER -1)
      set_source_files_properties(${source_file} PROPERTIES COMPILE_OPTIONS "-Wno-missing-prototypes;-Wno-error=missing-prototypes")
      continue()
    endif()
    string(FIND "${source_file}" "embedding_lookup_idx_avx2.cc" res)
    if(res GREATER -1)
      set_source_files_properties(${source_file} PROPERTIES COMPILE_OPTIONS "-Wno-missing-prototypes;-Wno-error=missing-prototypes")
    endif()
  endforeach()
endif()
if(USE_MPS)
  if(CAN_COMPILE_METAL)
    add_dependencies(torch_cpu metallibs)
    target_link_options(torch_cpu PRIVATE -Wl,-sectcreate,__TEXT,metal_basic,${CMAKE_CURRENT_BINARY_DIR}/aten/src/ATen/kernels_basic.metallib)
    target_link_options(torch_cpu PRIVATE -Wl,-sectcreate,__TEXT,metal_bfloat,${CMAKE_CURRENT_BINARY_DIR}/aten/src/ATen/kernels_bfloat.metallib)
  else()
    target_compile_definitions(torch_cpu PRIVATE PYTORCH_JIT_COMPILE_SHADERS)
  endif()
endif()

option(TORCH_USE_IWYU "Use include-what-you-use to clean up header inclusion" OFF)
if(TORCH_USE_IWYU)
  find_program(iwyu NAMES include-what-you-use)
  if(iwyu)
    set(iwyu_cmd
        "include-what-you-use"
        "-Xiwyu"
        "--transitive_includes_only"
        "-Xiwyu"
        "--no_fwd_decls"
        "-Xiwyu"
        "--prefix_header_includes=keep"
        "-Xiwyu"
        "--mapping_file=${CMAKE_CURRENT_LIST_DIR}/../tools/iwyu/all.imp"
        )
    set_property(TARGET torch_cpu PROPERTY CXX_INCLUDE_WHAT_YOU_USE ${iwyu_cmd})
  endif()
endif()

set_property(SOURCE ${ATen_CORE_SRCS} APPEND
    PROPERTY COMPILE_DEFINITIONS "TORCH_ASSERT_ONLY_METHOD_OPERATORS")
set_property(SOURCE ${ATen_ATTENTION_KERNEL_SRCS} APPEND
    PROPERTY COMPILE_DEFINITIONS "TORCH_ASSERT_NO_OPERATORS")

if(USE_MPS OR USE_PYTORCH_METAL)
  enable_language(OBJC OBJCXX)
endif()

if(USE_PRECOMPILED_HEADERS)
  target_precompile_headers(torch_cpu PRIVATE
      "$<$<COMPILE_LANGUAGE:CXX>:ATen/core/ATen_pch.h>")
  # Exclude some files from using PCH
  set_source_files_properties(
      # Not built with OpenMP, so PCH is invalid
      ${Torch_SOURCE_DIR}/aten/src/ATen/MapAllocator.cpp
      # Builds with incompatible compiler flags
      ${Caffe2_CPU_SRCS_AVX2}
      ${Caffe2_CPU_SRCS_AVX512}
      PROPERTIES SKIP_PRECOMPILE_HEADERS ON)
endif()

# Pass path to PocketFFT
if(AT_POCKETFFT_ENABLED)
  set_source_files_properties(
      "${PROJECT_SOURCE_DIR}/aten/src/ATen/native/mkl/SpectralOps.cpp"
      PROPERTIES INCLUDE_DIRECTORIES "${POCKETFFT_INCLUDE_DIR}")
endif()

if(CMAKE_COMPILER_IS_GNUCXX AND BUILD_LIBTORCH_CPU_WITH_DEBUG)
  # To enable debug fission we need to build libtorch_cpu with debug info on,
  # but this increases link time and peak memory usage if we use the
  # REL_WITH_DEB_INFO env var since that enables it for everything, but it's
  # only really necessary for libtorch_cpu.
  target_compile_options(torch_cpu PRIVATE "-g")
endif()

if(USE_LLVM AND LLVM_FOUND)
  llvm_map_components_to_libnames(LLVM_LINK_LIBS
    support core analysis executionengine instcombine
    scalaropts transformutils ${LLVM_TARGETS_TO_BUILD} orcjit)
  target_link_libraries(torch_cpu PRIVATE ${LLVM_LINK_LIBS})
  if(APPLE)
    set(LINKER_SCRIPT "${CMAKE_CURRENT_SOURCE_DIR}/unexported_symbols.lds")
    set_target_properties(torch_cpu PROPERTIES LINK_DEPENDS ${LINKER_SCRIPT})
    set_target_properties(torch_cpu PROPERTIES LINK_FLAGS "-Wl,-unexported_symbols_list,${LINKER_SCRIPT}")
  elseif(UNIX)
    set(LINKER_SCRIPT "${CMAKE_CURRENT_SOURCE_DIR}/version_script.lds")
    set_target_properties(torch_cpu PROPERTIES LINK_DEPENDS ${LINKER_SCRIPT})
    target_link_libraries(torch_cpu PRIVATE "-Wl,--version-script=${LINKER_SCRIPT}")
  endif()
endif(USE_LLVM AND LLVM_FOUND)

# This is required for older versions of CMake, which don't allow
# specifying add_library() without a list of source files
set(DUMMY_EMPTY_FILE ${CMAKE_BINARY_DIR}/empty.cpp)

if(MSVC)
  set(DUMMY_FILE_CONTENT "__declspec(dllexport) int ignore_this_library_placeholder(){return 0\\;}")
else()
  set(DUMMY_FILE_CONTENT "")
endif()

file(WRITE ${DUMMY_EMPTY_FILE} ${DUMMY_FILE_CONTENT})

# Wrapper library for people who link against torch and expect both CPU and CUDA support
# Contains "torch_cpu" and "torch_cuda"
add_library(torch ${DUMMY_EMPTY_FILE})
if(HAVE_SOVERSION)
  set_target_properties(torch PROPERTIES
      VERSION ${TORCH_VERSION} SOVERSION ${TORCH_SOVERSION})
endif()

if(USE_ROCM)
  filter_list(__caffe2_hip_srcs_cpp Caffe2_HIP_SRCS "\\.(cu|hip)$")
  set_source_files_properties(${__caffe2_hip_srcs_cpp} PROPERTIES HIP_SOURCE_PROPERTY_FORMAT 1)
endif()

# Compile exposed libraries.
if(USE_ROCM)
  set(CUDA_LINK_LIBRARIES_KEYWORD PRIVATE)
  list(APPEND Caffe2_HIP_SRCS ${GENERATED_CXX_TORCH_CUDA})
  hip_add_library(torch_hip ${Caffe2_HIP_SRCS})
  if(USE_FLASH_ATTENTION)
    target_link_libraries(torch_hip PRIVATE __caffe2_aotriton)
  endif()
  set(CUDA_LINK_LIBRARIES_KEYWORD)
  torch_compile_options(torch_hip)  # see cmake/public/utils.cmake
  # TODO: Not totally sure if this is live or not
  if(USE_NCCL)
    target_link_libraries(torch_hip PRIVATE __caffe2_nccl)
    target_compile_definitions(torch_hip PRIVATE USE_NCCL)
  endif()

  if(USE_PRECOMPILED_HEADERS)
    target_precompile_headers(torch_hip PRIVATE
        "$<$<COMPILE_LANGUAGE:CXX>:ATen/core/ATen_pch.h>")
  endif()
elseif(USE_CUDA)
  set(CUDA_LINK_LIBRARIES_KEYWORD PRIVATE)
  list(APPEND Caffe2_GPU_SRCS ${GENERATED_CXX_TORCH_CUDA})
  if(CUDA_SEPARABLE_COMPILATION)
    # Separate compilation fails when kernels using `thrust::sort_by_key`
    # are linked with the rest of CUDA code. Workaround by linking them separately.
    add_library(torch_cuda ${Caffe2_GPU_SRCS} ${Caffe2_GPU_CU_SRCS})
    set_property(TARGET torch_cuda PROPERTY CUDA_SEPARABLE_COMPILATION ON)

    add_library(torch_cuda_w_sort_by_key OBJECT
        ${Caffe2_GPU_SRCS_W_SORT_BY_KEY}
        ${Caffe2_GPU_CU_SRCS_W_SORT_BY_KEY})
    set_property(TARGET torch_cuda_w_sort_by_key PROPERTY CUDA_SEPARABLE_COMPILATION OFF)
    target_link_libraries(torch_cuda PRIVATE torch_cuda_w_sort_by_key)
  else()
    add_library(torch_cuda
        ${Caffe2_GPU_SRCS} ${Caffe2_GPU_SRCS_W_SORT_BY_KEY}
        ${Caffe2_GPU_CU_SRCS} ${Caffe2_GPU_CU_SRCS_W_SORT_BY_KEY})
  endif()
  set(CUDA_LINK_LIBRARIES_KEYWORD)
  torch_compile_options(torch_cuda)  # see cmake/public/utils.cmake
  target_compile_definitions(torch_cuda PRIVATE USE_CUDA)

  if(USE_CUFILE)
    target_link_libraries(torch_cuda PRIVATE torch::cufile)
    target_compile_definitions(torch_cuda PRIVATE USE_CUFILE)
  endif()
  if(USE_CUSPARSELT)
      target_link_libraries(torch_cuda PRIVATE torch::cusparselt)
      target_compile_definitions(torch_cuda PRIVATE USE_CUSPARSELT)
  endif()
  if(USE_CUDSS)
    target_link_libraries(torch_cuda PRIVATE torch::cudss)
    target_compile_definitions(torch_cuda PRIVATE USE_CUDSS)
  endif()
  if(USE_NCCL)
    target_link_libraries(torch_cuda PRIVATE __caffe2_nccl)
    target_compile_definitions(torch_cuda PRIVATE USE_NCCL)
  endif()

  # Compile with NVSHMEM
  # Default value of `USE_NVSHMEM` is set in CMakeLists.txt under root, to ON.
  # If user has specified NVSHMEM_HOME, we use it;
  # Otherwise, NVSHMEM_HOME is auto detected in tools/setup_helpers/cmake.py
  if($ENV{NVSHMEM_HOME})
    set(NVSHMEM_HOME $ENV{NVSHMEM_HOME} CACHE PATH "Path to NVSHMEM build dir")
  endif()

  if(NOT DEFINED NVSHMEM_HOME)
    message(WARNING "NVSHMEM_HOME not found. Please run `pip install nvidia-nvshmem-<version>`, or set NVSHMEM_HOME to its location.")
    # Disable nvshmem if NVSHMEM_HOME is not found
    set(USE_NVSHMEM FALSE)
  endif()

  if(USE_NVSHMEM)
    message(STATUS "Building with NVSHMEM support:  '${NVSHMEM_HOME}'")
    set(NVSHMEM_INCLUDE_DIR "${NVSHMEM_HOME}/include")
    set(NVSHMEM_LIB_DIR "${NVSHMEM_HOME}/lib")

    include_directories(${NVSHMEM_INCLUDE_DIR})

    # Linking with nvshmem requires the source binary to be built with -rdc
    # which is not viable for libtorch_cuda. So we isolate the linking of
    # nvshmem in nvshmem_extension.
    add_library(nvshmem_extension SHARED
        "${TORCH_SRC_DIR}/csrc/distributed/c10d/cuda/utils.cpp"
        "${TORCH_SRC_DIR}/csrc/distributed/c10d/symm_mem/nvshmem_extension.cu"
        "${TORCH_SRC_DIR}/csrc/distributed/c10d/symm_mem/NVSHMEMSymmetricMemory.cu"
        "${TORCH_SRC_DIR}/csrc/distributed/c10d/symm_mem/CUDASymmetricMemoryUtils.cpp"
    )
    set_target_properties(nvshmem_extension PROPERTIES CUDA_SEPARABLE_COMPILATION ON)
    target_compile_options(nvshmem_extension PRIVATE $<$<COMPILE_LANGUAGE:CUDA>:-rdc=true>)
    target_compile_options(nvshmem_extension PRIVATE "-U__CUDA_NO_HALF_OPERATORS__")
    target_link_directories(nvshmem_extension PRIVATE ${NVSHMEM_LIB_DIR})
    target_link_libraries(nvshmem_extension PRIVATE
        # Full path needed bc nvshmem wheel ships with .so.3 instead of .so;
        # otherwise, we could just write `nvshmem_host`
        ${NVSHMEM_LIB_DIR}/libnvshmem_host.so.3
        nvshmem_device
    )
    target_compile_definitions(torch_cuda PUBLIC USE_NVSHMEM)
    target_link_libraries(torch_cuda PRIVATE nvshmem_extension)
    install(TARGETS nvshmem_extension EXPORT Caffe2Targets DESTINATION lib)
  endif()

  if(USE_UCC)
    target_link_libraries(torch_cuda PRIVATE __caffe2_ucc)
    target_compile_definitions(torch_cuda PRIVATE USE_UCC)
  endif()
  if(USE_FLASH_ATTENTION)
    target_compile_definitions(torch_cuda PRIVATE
        USE_FLASH_ATTENTION
        FLASHATTENTION_DISABLE_ALIBI    # Disable alibi attention as it's not currently used
        FLASHATTENTION_DISABLE_SOFTCAP
        FLASH_NAMESPACE=pytorch_flash
        UNFUSE_FMA                      # Addressing issue #121558
      )
    target_include_directories(torch_cuda PRIVATE
        ${PROJECT_SOURCE_DIR}/third_party/flash-attention/csrc/flash_attn/src/
    )
  endif()
  if(USE_MEM_EFF_ATTENTION)
    target_compile_definitions(torch_cuda PRIVATE USE_MEM_EFF_ATTENTION)
  endif()
  if(BUILD_LAZY_CUDA_LINALG)
    add_library(torch_cuda_linalg ${ATen_CUDA_LINALG_SRCS})
    target_compile_definitions(torch_cuda_linalg PRIVATE USE_CUDA BUILD_LAZY_CUDA_LINALG)
    # Library order is important during static linking
    # `torch::magma` should be mentioned before other CUDA
    # to transitively include all symbols present in torch_cuda/torch_cpu
    if(USE_MAGMA)
      target_link_libraries(torch_cuda_linalg PRIVATE torch::magma)
      # CUDAHooks reports version of MAGMA PyTorch was compiled against, i.e. needs to be able to include magma headers
      get_target_property(HOOKS_INCLUDE_DIRECTORIES torch_cuda INCLUDE_DIRECTORIES)
      if(NOT "${MAGMA_INCLUDE_DIR}" IN_LIST HOOKS_INCLUDE_DIRECTORIES)
        set_source_files_properties(${CMAKE_CURRENT_SOURCE_DIR}/../aten/src/ATen/cuda/detail/CUDAHooks.cpp PROPERTIES INCLUDE_DIRECTORIES  "${MAGMA_INCLUDE_DIR}")
      endif()
    endif()
    target_link_libraries(torch_cuda_linalg PRIVATE
        torch_cpu
        torch_cuda
    )
    if($ENV{ATEN_STATIC_CUDA})
      if(CUDA_VERSION_MAJOR LESS_EQUAL 11)
        target_link_libraries(torch_cuda_linalg PRIVATE
            CUDA::cusolver_static
            ${CUDAToolkit_LIBRARY_DIR}/liblapack_static.a     # needed for libcusolver_static
        )
      elseif(CUDA_VERSION_MAJOR GREATER_EQUAL 12)
        target_link_libraries(torch_cuda_linalg PRIVATE
            CUDA::cusolver_static
            ${CUDAToolkit_LIBRARY_DIR}/libcusolver_lapack_static.a     # needed for libcusolver_static
        )
      endif()
    else()
      target_link_libraries(torch_cuda_linalg PRIVATE
          CUDA::cusolver
      )
    endif()
    # NS: TODO, is this really necessary?
    if(USE_MAGMA AND CAFFE2_STATIC_LINK_CUDA)
      target_link_libraries(torch_cuda_linalg PRIVATE
          CUDA::culibos ${CMAKE_DL_LIBS})
    endif()
    set_source_files_properties(${CMAKE_CURRENT_SOURCE_DIR}/../aten/src/ATen/native/cuda/LinearAlgebraStubs.cpp PROPERTIES COMPILE_FLAGS "-DBUILD_LAZY_CUDA_LINALG")
    install(TARGETS torch_cuda_linalg DESTINATION "${TORCH_INSTALL_LIB_DIR}")
  endif()

  if(USE_PRECOMPILED_HEADERS)
    target_precompile_headers(torch_cuda PRIVATE
        "$<$<COMPILE_LANGUAGE:CXX>:ATen/core/ATen_pch.h>")
  endif()

  # Apply suggestion from comment https://github.com/pytorch/pytorch/issues/113053#issuecomment-2115375714
  if(LINUX)
    set_source_files_properties(${CMAKE_CURRENT_SOURCE_DIR}/../aten/src/ATen/cuda/CUDASparseDescriptors.cpp PROPERTIES COMPILE_FLAGS -Wno-deprecated-declarations)
    set_source_files_properties(${CMAKE_CURRENT_SOURCE_DIR}/../aten/src/ATen/cuda/CUDASparseBlas.cpp PROPERTIES COMPILE_FLAGS -Wno-deprecated-declarations)
    set_source_files_properties(${CMAKE_CURRENT_SOURCE_DIR}/../aten/src/ATen/native/sparse/cuda/SparseCUDABlas.cpp PROPERTIES COMPILE_FLAGS -Wno-deprecated-declarations)
    set_source_files_properties(${CMAKE_CURRENT_SOURCE_DIR}/../aten/src/ATen/native/sparse/cuda/SparseBlasImpl.cpp PROPERTIES COMPILE_FLAGS -Wno-deprecated-declarations)
  endif()
endif()

if(USE_XPU)
  list(APPEND Caffe2_XPU_SRCS ${GENERATED_CXX_TORCH_XPU})
  list(APPEND Caffe2_XPU_SRCS ${TORCH_SRC_DIR}/csrc/inductor/aoti_torch/shim_xpu.cpp)
  list(APPEND Caffe2_XPU_SRCS ${TORCH_SRC_DIR}/csrc/inductor/aoti_runner/model_container_runner_xpu.cpp)
  add_library(torch_xpu ${Caffe2_XPU_SRCS})
  torch_compile_options(torch_xpu)  # see cmake/public/utils.cmake
  target_compile_definitions(torch_xpu PRIVATE USE_XPU)

  # ATen XPU implementation
  set(TORCH_XPU_OPS_DIR ${TORCH_ROOT}/third_party/torch-xpu-ops)
  set(TORCH_XPU_OPS_REPO_URL https://github.com/intel/torch-xpu-ops.git)
  file(READ "${TORCH_ROOT}/third_party/xpu.txt" TORCH_XPU_OPS_COMMIT)
  string(REGEX REPLACE "\n$" "" TORCH_XPU_OPS_COMMIT "${TORCH_XPU_OPS_COMMIT}")
  if(NOT EXISTS "${TORCH_XPU_OPS_DIR}/.git")
    execute_process(
      COMMAND git clone --quiet ${TORCH_XPU_OPS_REPO_URL} ${TORCH_XPU_OPS_DIR}
      RESULT_VARIABLE _exitcode)
    if(NOT _exitcode EQUAL 0)
      message(FATAL_ERROR "Fail to clone ${TORCH_XPU_OPS_REPO_URL}")
    endif()
  endif()
  execute_process(
    COMMAND git fetch --quiet
    WORKING_DIRECTORY ${TORCH_XPU_OPS_DIR}
    RESULT_VARIABLE _exitcode)
  if(NOT _exitcode EQUAL 0)
    message(FATAL_ERROR "Fail to fetch ${TORCH_XPU_OPS_REPO_URL}")
  endif()
  execute_process(
    COMMAND git checkout --quiet ${TORCH_XPU_OPS_COMMIT}
    WORKING_DIRECTORY ${TORCH_XPU_OPS_DIR}
    RESULT_VARIABLE _exitcode)
  if(NOT _exitcode EQUAL 0)
    message(FATAL_ERROR "Fail to checkout ${TORCH_XPU_OPS_REPO_URL} to ${TORCH_XPU_OPS_COMMIT}")
  endif()

  set(TORCH_XPU_OPS_INCLUDE_DIRS
      ${TORCH_SRC_DIR}/csrc/api
      ${TORCH_SRC_DIR}/csrc/api/include
      ${Caffe2_CPU_INCLUDE}
      ${Caffe2_XPU_INCLUDE})
  # Pass the target as a dependency so that ATen headers generation
  # could be followed by torch-xpu-ops build.
  # 1. Sources in torch-xpu-ops depend on generated ATen headers.
  # 2. Using add_custom_command in torch-xpu-ops to define sycl device sources
  #    compilation. add_custom_command requires an explicit dependency.
  list(APPEND ${Caffe2_XPU_INCLUDE} ${TORCH_XPU_OPS_DIR}/src/ATen/)
  set(TORCH_XPU_OPS_PYTORCH_DEPS ATEN_CPU_FILES_GEN_TARGET)

  add_subdirectory(${TORCH_ROOT}/third_party/torch-xpu-ops
      ${CMAKE_BINARY_DIR}/caffe2/aten_xpu)
  if(NOT TARGET torch_xpu_ops)
    message(WARNING "Failed to include ATen XPU implementation target")
  else()
    target_link_libraries(torch_xpu PRIVATE torch_xpu_ops)
    # USE_C10D_XCCL to decide if XCCL backend is enabled in torch-xpu-ops build.
    if(USE_C10D_XCCL)
      target_compile_definitions(torch_xpu PUBLIC USE_C10D_XCCL)
    endif()
    if(MSVC)
      # Windows
      target_link_options(torch_xpu PRIVATE
      "-WHOLEARCHIVE:$<TARGET_FILE:torch_xpu_ops>")
    else()
      # Linux
      target_link_options(torch_xpu PRIVATE
          "-Wl,--whole-archive,$<TARGET_FILE:torch_xpu_ops>,--no-whole-archive")
    endif()

    # Set cached ${ATen_XPU_INCLUDE_DIRS} to torch
    include_directories(SYSTEM ${ATen_XPU_INCLUDE_DIRS})
    message(INFO "Install ${TORCH_XPU_OPS_DIR}/src/ATen/xpu to ${TORCH_INSTALL_INCLUDE_DIR}/ATen/xpu")
    install(DIRECTORY "${TORCH_XPU_OPS_DIR}/src/ATen/xpu"
        DESTINATION ${TORCH_INSTALL_INCLUDE_DIR}/ATen/
        FILES_MATCHING PATTERN "*.h" PATTERN "*.hpp")

  endif()
endif()

if(NOT MSVC AND USE_XNNPACK)
  TARGET_LINK_LIBRARIES(torch_cpu PRIVATE fxdiv)
endif()

# ==========================================================
# formerly-libtorch flags
# ==========================================================


# Build model tracer for tracing-based selective build
if(TRACING_BASED AND NOT BUILD_LITE_INTERPRETER AND NOT INTERN_BUILD_MOBILE)
  add_subdirectory(
    ${TORCH_ROOT}/torch/csrc/jit/mobile/model_tracer
    ${CMAKE_BINARY_DIR}/model_tracer
  )
  string(APPEND CMAKE_CXX_FLAGS " -DENABLE_RECORD_KERNEL_FUNCTION_DTYPE")
endif()

# Codegen selected_mobile_ops.h for template selective build
if(BUILD_LITE_INTERPRETER AND SELECTED_OP_LIST)
  message("running gen_selected_mobile_ops_header for:  '${SELECTED_OP_LIST}'")
  file(GLOB lite_interpreter_python "${TOOLS_PATH}/lite_interpreter/*.py")
  if(${TRACING_BASED})
    file(GLOB code_analyzer_python "${TOOLS_PATH}/code_analyzer/*.py")
    add_custom_command(
      OUTPUT ${CMAKE_BINARY_DIR}/aten/src/ATen/selected_mobile_ops.h
      COMMAND
        Python::Interpreter
        -m tools.code_analyzer.gen_oplist
        --model_file_list_path "${SELECTED_OP_LIST}"
        --output_dir "${CMAKE_BINARY_DIR}/aten/src/ATen"
      DEPENDS
        ${torchgen_python}
        ${lite_interpreter_python}
        ${code_analyzer_python}
        "${SELECTED_OP_LIST}"
        "${TORCH_ROOT}/aten/src/ATen/native/native_functions.yaml"
      WORKING_DIRECTORY "${TORCH_ROOT}")
  else()
    add_custom_command(
      OUTPUT ${CMAKE_BINARY_DIR}/aten/src/ATen/selected_mobile_ops.h
      COMMAND
        Python::Interpreter
        -m tools.lite_interpreter.gen_selected_mobile_ops_header
        --yaml_file_path "${SELECTED_OP_LIST}"
        --output_file_path "${CMAKE_BINARY_DIR}/aten/src/ATen"
      DEPENDS
        ${torchgen_python}
        ${lite_interpreter_python}
        "${SELECTED_OP_LIST}"
        "${TORCH_ROOT}/aten/src/ATen/native/native_functions.yaml"
      WORKING_DIRECTORY "${TORCH_ROOT}")
  endif()

  add_custom_target(
    __selected_mobile_ops_header_gen
    DEPENDS ${CMAKE_BINARY_DIR}/aten/src/ATen/selected_mobile_ops.h)
  add_dependencies(torch_cpu __selected_mobile_ops_header_gen)
endif()

if(NOT NO_API)
  target_include_directories(torch_cpu PRIVATE
    ${TORCH_SRC_DIR}/csrc/api
    ${TORCH_SRC_DIR}/csrc/api/include)
endif()

if(USE_CUDA AND MSVC)
  # -INCLUDE is used to ensure torch_cuda is linked against in a project that relies on them.
  # Related issue: https://github.com/pytorch/pytorch/issues/31611
  target_link_libraries(torch_cuda INTERFACE "-INCLUDE:?warp_size@cuda@at@@YAHXZ")
endif()

if(NOT BUILD_LITE_INTERPRETER)
  set(TH_CPU_INCLUDE
    # dense
    aten/src/TH
    ${CMAKE_CURRENT_BINARY_DIR}/aten/src/TH
    ${TORCH_ROOT}/aten/src
    ${CMAKE_CURRENT_BINARY_DIR}/aten/src

    ${CMAKE_BINARY_DIR}/aten/src)
    target_include_directories(torch_cpu PRIVATE ${TH_CPU_INCLUDE})
endif()

set(ATen_CPU_INCLUDE
  ${TORCH_ROOT}/aten/src
  ${CMAKE_CURRENT_BINARY_DIR}/../aten/src
  ${CMAKE_BINARY_DIR}/aten/src)

if(CMAKE_CXX_COMPILER_ID MATCHES "Clang" OR CMAKE_CXX_COMPILER_ID STREQUAL "GNU")
  set_source_files_properties(${CMAKE_CURRENT_SOURCE_DIR}/../aten/src/ATen/native/QuantizedLinear.cpp PROPERTIES COMPILE_FLAGS -Wno-deprecated-declarations)
  set_source_files_properties(${CMAKE_CURRENT_SOURCE_DIR}/../aten/src/ATen/native/RNN.cpp PROPERTIES COMPILE_FLAGS -Wno-deprecated-declarations)
  set_source_files_properties(${CMAKE_CURRENT_SOURCE_DIR}/../aten/src/ATen/native/quantized/cpu/qlinear_prepack.cpp PROPERTIES COMPILE_FLAGS -Wno-deprecated-declarations)
  set_source_files_properties(${CMAKE_CURRENT_SOURCE_DIR}/../aten/src/ATen/native/quantized/qlinear_unpack.cpp PROPERTIES COMPILE_FLAGS -Wno-deprecated-declarations)
endif()

if(USE_MKLDNN_ACL)
  find_package(ACL REQUIRED)
  target_include_directories(torch_cpu PRIVATE ${ACL_INCLUDE_DIRS})
endif()

target_include_directories(torch_cpu PRIVATE ${ATen_CPU_INCLUDE})

target_include_directories(torch_cpu PRIVATE
  ${TORCH_SRC_DIR}/csrc
  ${TORCH_SRC_DIR}/standalone)

target_include_directories(torch_cpu PRIVATE
  ${TORCH_ROOT}/third_party/miniz-3.0.2)

target_include_directories(torch_cpu PRIVATE
  ${TORCH_ROOT}/third_party/kineto/libkineto/include)

if(USE_KINETO)
  target_include_directories(torch_cpu PRIVATE
    ${TORCH_ROOT}/third_party/kineto/libkineto/src)
endif()

target_include_directories(torch_cpu PRIVATE
  ${TORCH_ROOT}/third_party/cpp-httplib)

target_include_directories(torch_cpu PRIVATE
  ${TORCH_ROOT}/third_party/nlohmann/include)

install(DIRECTORY
  "${TORCH_SRC_DIR}/csrc"
  "${TORCH_SRC_DIR}/standalone"
  DESTINATION ${TORCH_INSTALL_INCLUDE_DIR}/torch
  FILES_MATCHING PATTERN "*.h" PATTERN "*.hpp")

install(FILES
  "${TORCH_SRC_DIR}/script.h"
  "${TORCH_SRC_DIR}/extension.h"
  "${TORCH_SRC_DIR}/custom_class.h"
  "${TORCH_SRC_DIR}/library.h"
  "${TORCH_SRC_DIR}/custom_class_detail.h"
  DESTINATION ${TORCH_INSTALL_INCLUDE_DIR}/torch)
if(BUILD_TEST)
  if(BUILD_LITE_INTERPRETER)
    add_subdirectory(
      ${TORCH_ROOT}/test/cpp/lite_interpreter_runtime
      ${CMAKE_BINARY_DIR}/test_lite_interpreter_runtime
    )
    add_subdirectory(
      ${TORCH_ROOT}/test/mobile/lightweight_dispatch
      ${CMAKE_BINARY_DIR}/test_codegen_unboxing
    )
  else()
    add_subdirectory(${TORCH_ROOT}/test/cpp/jit ${CMAKE_BINARY_DIR}/test_jit)
    add_subdirectory(${TORCH_ROOT}/test/cpp/nativert ${CMAKE_BINARY_DIR}/test_nativert)
    add_subdirectory(${TORCH_ROOT}/test/inductor ${CMAKE_BINARY_DIR}/test_inductor)
    add_subdirectory(
      ${TORCH_ROOT}/test/cpp/tensorexpr
      ${CMAKE_BINARY_DIR}/test_tensorexpr
    )
    if(USE_DISTRIBUTED)
      add_subdirectory(${TORCH_ROOT}/test/cpp/c10d ${CMAKE_BINARY_DIR}/test_cpp_c10d)
      if(NOT WIN32)
        add_subdirectory(${TORCH_ROOT}/test/cpp/dist_autograd ${CMAKE_BINARY_DIR}/dist_autograd)
        add_subdirectory(${TORCH_ROOT}/test/cpp/rpc ${CMAKE_BINARY_DIR}/test_cpp_rpc)
      endif()
    endif()
    if(NOT NO_API)
      add_subdirectory(${TORCH_ROOT}/test/cpp/api ${CMAKE_BINARY_DIR}/test_api)
    endif()

    if(USE_LLVM AND LLVM_FOUND)
      add_subdirectory(
        ${TORCH_ROOT}/test/mobile/nnc
        ${CMAKE_BINARY_DIR}/test_mobile_nnc
      )
    endif()
    add_subdirectory(${TORCH_ROOT}/test/cpp/lazy
                     ${CMAKE_BINARY_DIR}/test_lazy)
  endif()
  if(BUILD_AOT_INDUCTOR_TEST)
    add_subdirectory(
      ${TORCH_ROOT}/test/cpp/aoti_abi_check
      ${CMAKE_BINARY_DIR}/test_aoti_abi_check)
    add_subdirectory(
      ${TORCH_ROOT}/test/cpp/aoti_inference
      ${CMAKE_BINARY_DIR}/test_aoti_inference)
  endif()
endif()

# CMake config for external projects.
configure_file(
  ${PROJECT_SOURCE_DIR}/cmake/TorchConfigVersion.cmake.in
  ${PROJECT_BINARY_DIR}/TorchConfigVersion.cmake
  @ONLY)
configure_file(
  ${TORCH_ROOT}/cmake/TorchConfig.cmake.in
  ${PROJECT_BINARY_DIR}/TorchConfig.cmake
  @ONLY)
install(FILES
  ${PROJECT_BINARY_DIR}/TorchConfigVersion.cmake
  ${PROJECT_BINARY_DIR}/TorchConfig.cmake
  DESTINATION share/cmake/Torch)

# ---[ Torch python bindings build
add_subdirectory(../torch torch)
set(TORCH_PYTHON_COMPILE_OPTIONS ${TORCH_PYTHON_COMPILE_OPTIONS} PARENT_SCOPE)
set(TORCH_PYTHON_LINK_FLAGS ${TORCH_PYTHON_LINK_FLAGS} PARENT_SCOPE)
# ==========================================================
# END formerly-libtorch flags
# ==========================================================

if(NOT NO_API)
  target_include_directories(torch_cpu PUBLIC
    $<BUILD_INTERFACE:${TORCH_SRC_DIR}/csrc/api>
    $<BUILD_INTERFACE:${TORCH_SRC_DIR}/csrc/api/include>)
endif()

if(USE_ROCM)
  target_compile_definitions(torch_hip PRIVATE
    USE_ROCM
    __HIP_PLATFORM_AMD__
    )
  # NB: Massive hack.  torch/csrc/jit/codegen/fuser/codegen.cpp includes
  # torch/csrc/jit/codegen/fuser/cuda/resource_strings.h which changes the
  # strings depending on if you're __HIP_PLATFORM_AMD__ or not.
  # But that file is in torch_cpu!  So, against all odds, this macro
  # has to be set on torch_cpu too.  I also added it to torch for
  # better luck
  target_compile_definitions(torch_cpu PRIVATE
    USE_ROCM
    __HIP_PLATFORM_AMD__
    )
  target_compile_definitions(torch PRIVATE
    USE_ROCM
    __HIP_PLATFORM_AMD__
    )

  if(NOT ROCM_SOURCE_DIR)
    set(ROCM_SOURCE_DIR "$ENV{ROCM_SOURCE_DIR}")
  endif()
  if($ROCM_SOURCE_DIR STREQUAL "")
    set(ROCM_SOURCE_DIR "/opt/rocm")
  endif()
  message(INFO "caffe2 ROCM_SOURCE_DIR = ${ROCM_SOURCE_DIR}")
  if(USE_FLASH_ATTENTION)
    target_compile_definitions(torch_hip PRIVATE
        USE_FLASH_ATTENTION
        FLASHATTENTION_DISABLE_ALIBI    # Disable alibi attention as it's not currently used
        FLASHATTENTION_DISABLE_SOFTCAP
        FLASH_NAMESPACE=pytorch_flash
        UNFUSE_FMA                      # Addressing issue #121558
      )
  endif()
  if(USE_MEM_EFF_ATTENTION)
    target_compile_definitions(torch_hip PRIVATE USE_MEM_EFF_ATTENTION)
  endif()
  if(USE_CK_FLASH_ATTENTION)
    target_compile_definitions(torch_hip PRIVATE USE_CK_FLASH_ATTENTION)
  endif()
endif()

if(BUILD_LITE_INTERPRETER)
  target_compile_definitions(torch_cpu PRIVATE BUILD_LITE_INTERPRETER)
  # Enable template selective build only when SELECTED_OP_LIST is provided.
  if(SELECTED_OP_LIST)
    target_compile_definitions(torch_cpu PRIVATE TEMPLATE_SELECTIVE_BUILD)
  endif()
endif()


# Pass USE_DISTRIBUTED to torch_cpu, as some codes in jit/pickler.cpp and
# jit/unpickler.cpp need to be compiled only when USE_DISTRIBUTED is set
if(USE_DISTRIBUTED)
  target_compile_definitions(torch_cpu PUBLIC USE_DISTRIBUTED)
  if(USE_GLOO AND USE_C10D_GLOO)
    target_compile_definitions(torch_cpu PUBLIC USE_C10D_GLOO)
  endif()
  if(USE_UCC AND USE_C10D_UCC)
    target_compile_definitions(torch_cpu PUBLIC USE_C10D_UCC)
    if(USE_CUDA)
      target_compile_definitions(torch_cuda PUBLIC USE_C10D_UCC)
    endif()
  endif()
  if(USE_NCCL AND USE_C10D_NCCL)
    if(USE_ROCM)
      target_compile_definitions(torch_hip PUBLIC USE_C10D_NCCL)
    else()
      target_compile_definitions(torch_cuda PUBLIC USE_C10D_NCCL)
    endif()
  endif()
  if(USE_MPI AND USE_C10D_MPI)
    if(CMAKE_CXX_COMPILER_ID MATCHES "Clang" OR CMAKE_CXX_COMPILER_ID STREQUAL "GNU")
      set_source_files_properties(
        "${TORCH_SRC_DIR}/csrc/distributed/c10d/ProcessGroupMPI.cpp"
        PROPERTIES COMPILE_FLAGS -Wno-deprecated-declarations)
    endif()
    target_compile_definitions(torch_cpu PUBLIC USE_C10D_MPI)
  endif()
  # Pass USE_RPC in order to reduce use of
  # #if defined(USE_DISTRIBUTED) && !defined(_WIN32)
  # need to be removed when RPC is supported
  if(NOT WIN32)
    target_compile_definitions(torch_cpu PUBLIC USE_RPC)
  endif()
  # Pass USE_TENSORPIPE to torch_cpu as some parts of rpc/utils.cpp
  # can only be compiled with USE_TENSORPIPE is set.
  if(USE_TENSORPIPE)
    target_compile_definitions(torch_cpu PUBLIC USE_TENSORPIPE)
  endif()
endif()

if(NOT INTERN_BUILD_MOBILE)
  if(${CAFFE2_LINK_LOCAL_PROTOBUF})
    target_link_libraries(torch_cpu INTERFACE protobuf::libprotobuf)
  else()
    target_link_libraries(torch_cpu PUBLIC protobuf::libprotobuf)
  endif()
endif()

if($ENV{TH_BINARY_BUILD})
  if(NOT MSVC AND USE_CUDA AND NOT APPLE)
    # Note [Extra MKL symbols for MAGMA in torch_cpu]
    #
    # When we build CUDA libraries and link against MAGMA, MAGMA makes use of
    # some BLAS symbols in its CPU fallbacks when it has no GPU versions
    # of kernels.  Previously, we ensured the BLAS symbols were filled in by
    # MKL by linking torch_cuda with BLAS, but when we are statically linking
    # against MKL (when we do wheel builds), this actually ends up pulling in a
    # decent chunk of MKL into torch_cuda, inflating our torch_cuda binary
    # size by 8M.  torch_cpu exposes most of the MKL symbols we need, but
    # empirically we determined that there are four which it doesn't provide.  If
    # we link torch_cpu with these --undefined symbols, we can ensure they
    # do get pulled in, and then we can avoid statically linking in MKL to
    # torch_cuda at all!
    #
    # We aren't really optimizing for binary size on Windows (and this link
    # line doesn't work on Windows), so don't do it there.
    #
    # These linker commands do not work on OS X, do not attempt this there.
    # (It shouldn't matter anyway, though, because OS X has dropped CUDA support)
    foreach(_symb  slaed0 daled0 dormql sormql zheevd cheevd)
    STRING(APPEND _undefined_link_flags " -Wl,--undefined=mkl_lapack_${_symb}")
    endforeach(_symb)
    set_target_properties(torch_cpu PROPERTIES LINK_FLAGS  ${_undefined_link_flags})

  endif()
endif()

target_link_libraries(torch_cpu PUBLIC c10)
target_link_libraries(torch_cpu PUBLIC ${Caffe2_PUBLIC_DEPENDENCY_LIBS})
target_link_libraries(torch_cpu PRIVATE ${Caffe2_DEPENDENCY_LIBS})
target_link_libraries(torch_cpu PRIVATE ${Caffe2_DEPENDENCY_WHOLE_LINK_LIBS})
if(USE_MPI)
  target_link_libraries(torch_cpu PRIVATE MPI::MPI_CXX)
endif()
target_include_directories(torch_cpu INTERFACE $<INSTALL_INTERFACE:include>)
target_include_directories(torch_cpu PRIVATE ${Caffe2_CPU_INCLUDE})
target_include_directories(torch_cpu SYSTEM PRIVATE "${Caffe2_DEPENDENCY_INCLUDE}")

target_compile_definitions(torch_cpu PRIVATE CAFFE2_BUILD_MAIN_LIB)
if(USE_CUDA)
  target_compile_definitions(torch_cuda PRIVATE TORCH_CUDA_BUILD_MAIN_LIB)
elseif(USE_ROCM)
  target_compile_definitions(torch_hip PRIVATE TORCH_HIP_BUILD_MAIN_LIB)
endif()

if(USE_XPU)
  target_compile_definitions(torch_xpu PRIVATE TORCH_XPU_BUILD_MAIN_LIB)
endif()

set(EXPERIMENTAL_SINGLE_THREAD_POOL "0" CACHE STRING
  "Experimental option to use a single thread pool for inter- and intra-op parallelism")
if("${EXPERIMENTAL_SINGLE_THREAD_POOL}")
  target_compile_definitions(torch_cpu PUBLIC "-DAT_EXPERIMENTAL_SINGLE_THREAD_POOL=1")
endif()

if(MSVC AND BUILD_SHARED_LIBS)
  # ONNX is linked statically and needs to be exported from this library
  # to be used externally. Make sure that references match the export.
  target_compile_options(torch_cpu PRIVATE "-DONNX_BUILD_MAIN_LIB")
endif()

caffe2_interface_library(torch_cpu torch_cpu_library)

if(USE_CUDA)
  caffe2_interface_library(torch_cuda torch_cuda_library)
elseif(USE_ROCM)
  caffe2_interface_library(torch_hip torch_hip_library)
elseif(USE_XPU)
  caffe2_interface_library(torch_xpu torch_xpu_library)
endif()

caffe2_interface_library(torch torch_library)

install(TARGETS torch_cpu torch_cpu_library EXPORT Caffe2Targets DESTINATION "${TORCH_INSTALL_LIB_DIR}")

if(USE_CUDA)
  install(TARGETS torch_cuda torch_cuda_library EXPORT Caffe2Targets DESTINATION "${TORCH_INSTALL_LIB_DIR}")
elseif(USE_ROCM)
  install(TARGETS torch_hip torch_hip_library EXPORT Caffe2Targets DESTINATION "${TORCH_INSTALL_LIB_DIR}")
elseif(USE_XPU)
  install(TARGETS torch_xpu torch_xpu_library EXPORT Caffe2Targets DESTINATION "${TORCH_INSTALL_LIB_DIR}")
endif()

install(TARGETS torch torch_library EXPORT Caffe2Targets DESTINATION "${TORCH_INSTALL_LIB_DIR}")

target_link_libraries(torch PUBLIC torch_cpu_library)

if(USE_CUDA)
  target_link_libraries(torch PUBLIC torch_cuda_library)
elseif(USE_ROCM)
  target_link_libraries(torch PUBLIC torch_hip_library)
endif()

if(USE_XPU)
  target_link_libraries(torch PUBLIC torch_xpu_library)
endif()

if(PRINT_CMAKE_DEBUG_INFO)
  print_target_properties(torch)
  print_target_properties(torch_cpu)
endif()

# Install PDB files for MSVC builds
if(MSVC AND BUILD_SHARED_LIBS)
  install(FILES $<TARGET_PDB_FILE:torch_cpu> DESTINATION "${TORCH_INSTALL_LIB_DIR}" OPTIONAL)
  if(USE_CUDA)
    install(FILES $<TARGET_PDB_FILE:torch_cuda> DESTINATION "${TORCH_INSTALL_LIB_DIR}" OPTIONAL)
  elseif(USE_ROCM)
    install(FILES $<TARGET_PDB_FILE:torch_hip> DESTINATION "${TORCH_INSTALL_LIB_DIR}" OPTIONAL)
  endif()
endif()

# ---[ CUDA library.
if(USE_CUDA)
  # FIXME: If kineto is linked with CUPTI it pollutes torch_cpu with CUDA dependencies
  # Even worse, it never declares that it depends on cudart, but calls the API, see
  # https://github.com/pytorch/kineto/blob/aef2f5c0f15e3be52406ac0b885e8689de6bc9f6/libkineto/src/CudaDeviceProperties.cpp#L24
  if(USE_KINETO AND NOT LIBKINETO_NOCUPTI)
    target_link_libraries(torch_cpu PRIVATE torch::cudart)
  endif()
  target_link_libraries(torch_cuda INTERFACE torch::cudart)
  target_link_libraries(torch_cuda PUBLIC c10_cuda)
  if(TARGET torch::nvtx3)
    target_link_libraries(torch_cuda PRIVATE torch::nvtx3)
  else()
    target_link_libraries(torch_cuda PUBLIC torch::nvtoolsext)
  endif()

  target_include_directories(
      torch_cuda INTERFACE $<INSTALL_INTERFACE:include>)
  target_include_directories(
      torch_cuda PRIVATE ${Caffe2_GPU_INCLUDE})
  target_link_libraries(
      torch_cuda PRIVATE ${Caffe2_CUDA_DEPENDENCY_LIBS})

  # These public dependencies must go after the previous dependencies, as the
  # order of the libraries in the linker call matters here when statically
  # linking; libculibos and cublas must be last.
  target_link_libraries(torch_cuda PUBLIC torch_cpu_library ${Caffe2_PUBLIC_CUDA_DEPENDENCY_LIBS})
endif()

# ---[ XPU library.
if(USE_XPU)
  target_link_libraries(torch_xpu INTERFACE torch::xpurt)

  target_link_libraries(torch_xpu PUBLIC c10_xpu)

  target_include_directories(
      torch_xpu INTERFACE $<INSTALL_INTERFACE:include>)
  target_include_directories(
      torch_xpu PRIVATE ${Caffe2_XPU_INCLUDE})
  target_link_libraries(
      torch_xpu PRIVATE ${Caffe2_XPU_DEPENDENCY_LIBS})

  # Ensure that torch_cpu is ready before being linked by torch_xpu.
  add_dependencies(torch_xpu torch_cpu)

  if(MSVC)
    target_link_libraries(torch_xpu PUBLIC torch_cpu_library)
  else()
    include(CheckLinkerFlag)

    # Check whether the compiler supports '--no-as-needed' and '--as-needed'
    check_linker_flag(CXX "-Wl,--no-as-needed" HAVE_NO_AS_NEEDED)
    check_linker_flag(CXX "-Wl,--as-needed" HAVE_AS_NEEDED)

    if(HAVE_NO_AS_NEEDED AND HAVE_AS_NEEDED)
      target_link_libraries(torch_xpu PRIVATE
          "-Wl,--no-as-needed,\"$<TARGET_FILE:torch_cpu>\" -Wl,--as-needed")
    else()
      target_link_libraries(torch_xpu PRIVATE "$<TARGET_FILE:torch_cpu>")
    endif()
  endif()
endif()

# ---[ Metal(OSX) modification
if(APPLE AND USE_PYTORCH_METAL)
  if(NOT INTERN_BUILD_MOBILE)
    include(../cmake/Metal.cmake)
    # We need to link the system frameworks explicitly
    find_library(metal NAMES Metal)
    find_library(mps NAMES MetalPerformanceShaders)
    find_library(foundation NAMES Foundation)
    find_library(accelerate NAMES Accelerate)
    target_link_libraries(torch_cpu PUBLIC ${metal} ${mps} ${foundation} ${accelerate})
  endif()
endif()


target_link_libraries(torch_cpu PRIVATE flatbuffers)

# Note [Global dependencies]
# Some libraries (e.g. OpenMPI) like to dlopen plugins after they're initialized,
# and they assume that all of their symbols will be available in the global namespace.
# On the other hand we try to be good citizens and avoid polluting the symbol
# namespaces, so libtorch is loaded with all its dependencies in a local scope.
# That usually leads to missing symbol errors at run-time, so to avoid a situation like
# this we have to preload those libs in a global namespace.
if(BUILD_SHARED_LIBS)
  add_library(torch_global_deps SHARED ${TORCH_SRC_DIR}/csrc/empty.c)
  if(HAVE_SOVERSION)
    set_target_properties(torch_global_deps PROPERTIES
        VERSION ${TORCH_VERSION} SOVERSION ${TORCH_SOVERSION})
  endif()
  set_target_properties(torch_global_deps PROPERTIES LINKER_LANGUAGE C)
  if(USE_MPI)
    target_link_libraries(torch_global_deps MPI::MPI_CXX)
  endif()
  if(CAFFE2_USE_MKL)
    target_link_libraries(torch_global_deps caffe2::mkl)
  endif()
  # The CUDA libraries are linked here for a different reason: in some
  # cases we load these libraries with ctypes, and if they weren't opened
  # with RTLD_GLOBAL, we'll do the "normal" search process again (and
  # not find them, because they're usually in non-standard locations)
  if(USE_CUDA)
    target_link_libraries(torch_global_deps ${Caffe2_PUBLIC_CUDA_DEPENDENCY_LIBS})
    target_link_libraries(torch_global_deps torch::cudart)
    if(TARGET torch::nvtoolsext)
      target_link_libraries(torch_global_deps torch::nvtoolsext)
    endif()
  endif()
  install(TARGETS torch_global_deps DESTINATION "${TORCH_INSTALL_LIB_DIR}")
endif()

# ---[ Caffe2 HIP sources.
if(USE_ROCM)
  # Call again since Caffe2_HIP_INCLUDE is extended with ATen include dirs.
  # Get Compile Definitions from the directory (FindHIP.cmake bug)
  get_directory_property(MY_DEFINITIONS COMPILE_DEFINITIONS)
  if(MY_DEFINITIONS)
    foreach(_item ${MY_DEFINITIONS})
      list(APPEND HIP_CLANG_FLAGS "-D${_item}")
    endforeach()
  endif()

  if(WIN32)
    list(APPEND HIP_CXX_FLAGS "-fms-extensions")
  endif()

  # Call again since Caffe2_HIP_INCLUDE is extended with ATen include dirs.
  hip_include_directories(${Caffe2_HIP_INCLUDE})

  # Since PyTorch files contain HIP headers, these flags are required for the necessary definitions to be added.
  target_compile_options(torch_hip PUBLIC ${HIP_CXX_FLAGS})  # experiment

  target_link_libraries(torch_hip PUBLIC c10_hip)

  if(NOT INTERN_BUILD_MOBILE)
    # TODO: Cut this over to ATEN_HIP_FILES_GEN_LIB.  At the moment, we
    # only generate CUDA files
    # NB: This dependency must be PRIVATE, because we don't install
    # ATEN_CUDA_FILES_GEN_LIB (it's a synthetic target just to get the
    # correct dependency from generated files.)
    target_link_libraries(torch_hip PRIVATE ATEN_CUDA_FILES_GEN_LIB)
  endif()
  target_link_libraries(torch_hip PUBLIC torch_cpu_library ${Caffe2_PUBLIC_HIP_DEPENDENCY_LIBS})
  target_link_libraries(torch_hip PRIVATE ${Caffe2_HIP_DEPENDENCY_LIBS})

  # Since PyTorch files contain HIP headers, this is also needed to capture the includes.
  # ROCM_INCLUDE_DIRS is defined in LoadHIP.cmake
  target_include_directories(torch_hip PRIVATE ${Caffe2_HIP_INCLUDE} ${ROCM_INCLUDE_DIRS})
  target_include_directories(torch_hip INTERFACE $<INSTALL_INTERFACE:include>)
endif()

if(BUILD_STATIC_RUNTIME_BENCHMARK)
  add_subdirectory(${TORCH_ROOT}/benchmarks/static_runtime ${PROJECT_BINARY_DIR}/bin)
  add_executable(static_runtime_bench "${STATIC_RUNTIME_BENCHMARK_SRCS}")
  add_executable(static_runtime_test "${STATIC_RUNTIME_TEST_SRCS}")
  target_link_libraries(static_runtime_bench torch_library benchmark)
  target_link_libraries(static_runtime_test torch_library gtest_main gtest)
endif()

if(BUILD_MOBILE_BENCHMARK)
  foreach(benchmark_src ${ATen_MOBILE_BENCHMARK_SRCS})
    get_filename_component(benchmark_name ${benchmark_src} NAME_WE)
    add_executable(${benchmark_name} "${benchmark_src}")
    target_link_libraries(${benchmark_name} torch_library benchmark)
    target_include_directories(${benchmark_name} PRIVATE $<INSTALL_INTERFACE:include>)
    target_include_directories(${benchmark_name} PRIVATE $<BUILD_INTERFACE:${CMAKE_BINARY_DIR}/include>)
    target_include_directories(${benchmark_name} PRIVATE ${ATen_CPU_INCLUDE})
    target_link_options(${benchmark_name} PRIVATE "LINKER:--allow-multiple-definition")
  endforeach()
endif()

if(BUILD_MOBILE_TEST)
  foreach(test_src ${ATen_MOBILE_TEST_SRCS})
    get_filename_component(test_name ${test_src} NAME_WE)
    add_executable(${test_name} "${test_src}")
    target_link_libraries(${test_name} torch_library gtest_main)
    target_include_directories(${test_name} PRIVATE $<INSTALL_INTERFACE:include>)
    target_include_directories(${test_name} PRIVATE $<BUILD_INTERFACE:${CMAKE_BINARY_DIR}/include>)
    target_include_directories(${test_name} PRIVATE ${ATen_CPU_INCLUDE})
    add_test(NAME ${test_name} COMMAND $<TARGET_FILE:${test_name}>)
  endforeach()
endif()

# ---[ Test binaries.
if(BUILD_TEST)

  foreach(test_src ${ATen_VEC_TEST_SRCS})
    foreach(i RANGE ${NUM_CPU_CAPABILITY_NAMES})
        get_filename_component(test_name ${test_src} NAME_WE)
        list(GET CPU_CAPABILITY_NAMES ${i} CPU_CAPABILITY)
        list(GET CPU_CAPABILITY_FLAGS ${i} FLAGS)
        separate_arguments(FLAGS UNIX_COMMAND "${FLAGS}")
        # Build vec with minimal dependencies on all platforms but Windows
        if(NOT MSVC)
          add_executable(${test_name}_${CPU_CAPABILITY} "${test_src}" ../aten/src/ATen/native/quantized/AffineQuantizerBase.cpp)
          # TODO: Get rid of c10 dependency (which is only needed for the implementation of AT_ERROR)
          target_link_libraries(${test_name}_${CPU_CAPABILITY} c10 sleef gtest_main nlohmann)
          if(USE_FBGEMM)
            target_link_libraries(${test_name}_${CPU_CAPABILITY} fbgemm)
          endif()
          if(USE_ASAN)
            if(TARGET Sanitizer::address)
              target_link_libraries(${test_name}_${CPU_CAPABILITY} Sanitizer::address)
            endif()
            if(TARGET Sanitizer::undefined)
              target_link_libraries(${test_name}_${CPU_CAPABILITY} Sanitizer::undefined)
            endif()
          endif()
        else()
          add_executable(${test_name}_${CPU_CAPABILITY} "${test_src}")
          target_link_libraries(${test_name}_${CPU_CAPABILITY} torch_library sleef gtest_main)
        endif()
        target_include_directories(${test_name}_${CPU_CAPABILITY} PRIVATE $<INSTALL_INTERFACE:include>)
        target_include_directories(${test_name}_${CPU_CAPABILITY} PRIVATE $<BUILD_INTERFACE:${CMAKE_BINARY_DIR}/include>)
        target_include_directories(${test_name}_${CPU_CAPABILITY} PRIVATE ${ATen_CPU_INCLUDE})
        target_compile_definitions(${test_name}_${CPU_CAPABILITY} PRIVATE CPU_CAPABILITY=${CPU_CAPABILITY}  CPU_CAPABILITY_${CPU_CAPABILITY})
        target_compile_options(${test_name}_${CPU_CAPABILITY} PRIVATE  ${FLAGS})
        if(NOT MSVC)
              target_compile_options(${test_name}_${CPU_CAPABILITY} PRIVATE -Wno-ignored-qualifiers)
        endif(NOT MSVC)
        add_test(NAME ${test_name}_${CPU_CAPABILITY} COMMAND $<TARGET_FILE:${test_name}_${CPU_CAPABILITY}>)
    endforeach()
  endforeach()

  foreach(test_src ${Caffe2_CPU_TEST_SRCS})
    get_filename_component(test_name ${test_src} NAME_WE)
    add_executable(${test_name} "${test_src}")
    target_link_libraries(${test_name} torch_library gtest_main gtest gmock)
    if(NOT MSVC)
      target_link_libraries(${test_name} stdc++)
    endif()
    target_include_directories(${test_name} PRIVATE $<INSTALL_INTERFACE:include>)
    target_include_directories(${test_name} PRIVATE $<BUILD_INTERFACE:${CMAKE_BINARY_DIR}/include>)
    target_include_directories(${test_name} PRIVATE ${Caffe2_CPU_INCLUDE})
    add_test(NAME ${test_name} COMMAND $<TARGET_FILE:${test_name}>)
    if(INSTALL_TEST)
      set_target_properties(${test_name} PROPERTIES INSTALL_RPATH "${CMAKE_INSTALL_RPATH}:${_rpath_portable_origin}/../lib")
      install(TARGETS ${test_name} DESTINATION test)
      # Install PDB files for MSVC builds
      if(MSVC AND BUILD_SHARED_LIBS)
        install(FILES $<TARGET_PDB_FILE:${test_name}> DESTINATION test OPTIONAL)
      endif()
    endif()
  endforeach()

  if(USE_MPS)
    foreach(test_src ${Caffe2_MPS_TEST_SRCS})
      get_filename_component(test_name ${test_src} NAME_WE)
      add_executable(${test_name} "${test_src}")
      find_library(metal NAMES Metal)
      find_library(foundation NAMES Foundation)
      target_link_libraries(${test_name} torch_library gtest_main ${metal} ${foundation})
      target_include_directories(${test_name} PRIVATE $<INSTALL_INTERFACE:include>)
      target_include_directories(${test_name} PRIVATE $<BUILD_INTERFACE:${CMAKE_BINARY_DIR}/include>)
      target_include_directories(${test_name} PRIVATE ${Caffe2_CPU_INCLUDE})
      add_test(NAME ${test_name} COMMAND $<TARGET_FILE:${test_name}>)
      if(INSTALL_TEST)
        set_target_properties(${test_name} PROPERTIES INSTALL_RPATH "${CMAKE_INSTALL_RPATH}:${_rpath_portable_origin}/../lib")
        install(TARGETS ${test_name} DESTINATION test)
        # Install PDB files for MSVC builds
        if(MSVC AND BUILD_SHARED_LIBS)
          install(FILES $<TARGET_PDB_FILE:${test_name}> DESTINATION test OPTIONAL)
        endif()
      endif()
    endforeach()
  endif()

  if(USE_CUDA)
    foreach(test_src ${Caffe2_GPU_TEST_SRCS})
      get_filename_component(test_name ${test_src} NAME_WE)
      add_executable(${test_name} "${test_src}")
      target_link_libraries(${test_name} torch_library gtest_main)
      if(USE_CUDNN AND ${test_name} MATCHES "cudnn")
        target_link_libraries(${test_name} torch::cudnn)
      endif()
      target_include_directories(${test_name} PRIVATE $<INSTALL_INTERFACE:include>)
      target_include_directories(${test_name} PRIVATE ${Caffe2_CPU_INCLUDE})
      add_test(NAME ${test_name} COMMAND $<TARGET_FILE:${test_name}>)
      if(INSTALL_TEST)
        set_target_properties(${test_name} PROPERTIES INSTALL_RPATH "${CMAKE_INSTALL_RPATH}:${_rpath_portable_origin}/../lib")
        install(TARGETS ${test_name} DESTINATION test)
        # Install PDB files for MSVC builds
        if(MSVC AND BUILD_SHARED_LIBS)
          install(FILES $<TARGET_PDB_FILE:${test_name}> DESTINATION test OPTIONAL)
        endif()
      endif()
    endforeach()
  endif()

  if(USE_XPU)
    foreach(test_src ${Caffe2_XPU_TEST_SRCS})
      get_filename_component(test_name ${test_src} NAME_WE)
      add_executable(${test_name} "${test_src}")
      target_link_libraries(${test_name} torch_library gtest_main)
      target_include_directories(${test_name} PRIVATE $<INSTALL_INTERFACE:include>)
      target_include_directories(${test_name} PRIVATE ${Caffe2_CPU_INCLUDE})
      add_test(NAME ${test_name} COMMAND $<TARGET_FILE:${test_name}>)
      if(INSTALL_TEST)
        set_target_properties(${test_name} PROPERTIES INSTALL_RPATH "${CMAKE_INSTALL_RPATH}:${_rpath_portable_origin}/../lib")
        install(TARGETS ${test_name} DESTINATION test)
      endif()
    endforeach()
  endif()

  if(USE_VULKAN)
    foreach(test_src ${Caffe2_VULKAN_TEST_SRCS})
      get_filename_component(test_name ${test_src} NAME_WE)
      add_executable(${test_name} "${test_src}")
      target_link_libraries(${test_name} torch_library gtest_main)
      target_include_directories(${test_name} PRIVATE $<INSTALL_INTERFACE:include>)
      target_include_directories(${test_name} PRIVATE ${Caffe2_CPU_INCLUDE})
      add_test(NAME ${test_name} COMMAND $<TARGET_FILE:${test_name}>)
      if(INSTALL_TEST)
        set_target_properties(${test_name} PROPERTIES INSTALL_RPATH "${CMAKE_INSTALL_RPATH}:${_rpath_portable_origin}/../lib")
        install(TARGETS ${test_name} DESTINATION test)
        # Install PDB files for MSVC builds
        if(MSVC AND BUILD_SHARED_LIBS)
          install(FILES $<TARGET_PDB_FILE:${test_name}> DESTINATION test OPTIONAL)
        endif()
      endif()
    endforeach()
  endif()

  if(USE_ROCM)
    set(BASE_HIPCC_FLAGS ${HIP_HIPCC_FLAGS})
    foreach(test_src ${Caffe2_HIP_TEST_SRCS})
      get_filename_component(test_name ${test_src} NAME_WE)
      if(WIN32 AND test_src MATCHES "^.*\.hip$")
        # Solves bug with hip_add_executable propagating flags from the previous tests
        set(HIP_HIPCC_FLAGS ${BASE_HIPCC_FLAGS})
        set_source_files_properties(${test_src} PROPERTIES HIP_SOURCE_PROPERTY_FORMAT 1)
        hip_add_executable(${test_name} "${test_src}")
        list(JOIN PYTORCH_ROCM_ARCH " " ROCM_PROPERTY_ARCH_LIST)
        set_target_properties(${test_name} PROPERTIES HIP_ARCHITECTURES ${ROCM_PROPERTY_ARCH_LIST})
      else()
        add_executable(${test_name} "${test_src}")
      endif()
      if(test_src MATCHES "^.*\.hip$")
        set_target_properties(${test_name} PROPERTIES LINKER_LANGUAGE CXX)
      endif()
      target_link_libraries(${test_name} torch_library gtest_main)
      target_include_directories(${test_name} PRIVATE $<INSTALL_INTERFACE:include>)
      target_include_directories(${test_name} PRIVATE ${Caffe2_CPU_INCLUDE} ${Caffe2_HIP_INCLUDE})
      target_compile_options(${test_name} PRIVATE ${HIP_CXX_FLAGS})
      add_test(NAME ${test_name} COMMAND $<TARGET_FILE:${test_name}>)
      if(INSTALL_TEST)
        set_target_properties(${test_name} PROPERTIES INSTALL_RPATH "${CMAKE_INSTALL_RPATH}:${_rpath_portable_origin}/../lib")
        install(TARGETS ${test_name} DESTINATION test)
      endif()
    endforeach()
  endif()
endif()

if(MSVC)
  # This is used to enable the conforming lambda processor in MSVC
  # Which allows us to capture constexpr in lambdas
  # Note that this will be turned on by default for std=c++20 and above
  # This should be applied globally when https://github.com/pytorch/pytorch/issues/92600 is fixed
  foreach(tmp ${MEM_EFF_ATTENTION_CUDA_SOURCES})
    # MEM_EFF_ATTENTION_CUDA is populated in pytorch/aten/src/ATen/CMakeLists.txt
    # We iterate over these files, updating paths and adding the compile flag
    FILE(RELATIVE_PATH tmp_path "${PROJECT_SOURCE_DIR}" "${tmp}")
    SET(tmp_path "../${tmp_path}")
    set_source_files_properties(${tmp_path} PROPERTIES COMPILE_FLAGS "-Xcompiler /Zc:lambda")
  endforeach()
endif()
endif()<|MERGE_RESOLUTION|>--- conflicted
+++ resolved
@@ -572,17 +572,10 @@
     if(NOT WIN32)
       append_filelist("libtorch_cuda_distributed_extra_sources" Caffe2_GPU_SRCS)
       set_source_files_properties(
-<<<<<<< HEAD
-        ${TORCH_SRC_DIR}/csrc/distributed/c10d/CudaDMAConnectivity.cpp
-        ${TORCH_SRC_DIR}/csrc/distributed/c10d/ProcessGroupNCCL.cpp
-        ${TORCH_SRC_DIR}/csrc/distributed/c10d/cuda/utils.cpp
-        ${TORCH_SRC_DIR}/csrc/distributed/c10d/intra_node_comm.cpp
-=======
         ${TORCH_SRC_DIR}/csrc/distributed/c10d/ProcessGroupNCCL.cpp
         ${TORCH_SRC_DIR}/csrc/distributed/c10d/cuda/utils.cpp
         ${TORCH_SRC_DIR}/csrc/distributed/c10d/intra_node_comm.cpp
         ${TORCH_SRC_DIR}/csrc/distributed/c10d/symm_mem/CudaDMAConnectivity.cpp
->>>>>>> bf7e2908
         ${TORCH_SRC_DIR}/csrc/distributed/c10d/symm_mem/CUDASymmetricMemory.cu
         ${TORCH_SRC_DIR}/csrc/distributed/c10d/symm_mem/CUDASymmetricMemoryOps.cu
         ${TORCH_SRC_DIR}/csrc/distributed/c10d/symm_mem/CUDASymmetricMemoryUtils.cpp
