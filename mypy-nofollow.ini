[mypy]
plugins = mypy_plugins/check_mypy_version.py, numpy.typing.mypy_plugin

cache_dir = .mypy_cache/nofollow
allow_redefinition = True
warn_unused_configs = True
warn_redundant_casts = True
show_error_codes = True
show_column_numbers = True
check_untyped_defs = True
follow_imports = skip

# do not reenable this:
# https://github.com/pytorch/pytorch/pull/60006#issuecomment-866130657
warn_unused_ignores = False
disallow_any_generics = True

files =
    torch/_dynamo,
    test/test_utils.py

# Minimum version supported - variable annotations were introduced
# in Python 3.8
python_version = 3.8

[mypy-sympy]
ignore_missing_imports = True

[mypy-sympy.*]
ignore_missing_imports = True

[mypy-torch._C]
ignore_errors = True

[mypy-torch._C.*]
ignore_errors = True

<<<<<<< HEAD
=======
[mypy-torchvision.*]
ignore_missing_imports = True

>>>>>>> e15ee1ad
[mypy-triton.*]
ignore_missing_imports = True<|MERGE_RESOLUTION|>--- conflicted
+++ resolved
@@ -35,11 +35,8 @@
 [mypy-torch._C.*]
 ignore_errors = True
 
-<<<<<<< HEAD
-=======
 [mypy-torchvision.*]
 ignore_missing_imports = True
 
->>>>>>> e15ee1ad
 [mypy-triton.*]
 ignore_missing_imports = True