--- conflicted
+++ resolved
@@ -31,10 +31,6 @@
 
 namespace detail {
 
-<<<<<<< HEAD
-template <typename T>
-inline constexpr std::string_view fully_qualified_type_name_impl() {
-=======
 inline constexpr c10::c10_string_view extract(
     c10::c10_string_view prefix,
     c10::c10_string_view suffix,
@@ -50,7 +46,6 @@
 
 template <typename T>
 inline constexpr c10::c10_string_view fully_qualified_type_name_impl() {
->>>>>>> 8d9ff9c8
 #if defined(_MSC_VER) && !defined(__clang__)
   constexpr std::string_view str = __FUNCSIG__;
 #if defined(__NVCC__)
@@ -62,19 +57,6 @@
       "class std::basic_string_view<char,struct std::char_traits<char> > __cdecl c10::util::detail::fully_qualified_type_name_impl<";
   constexpr std::string_view suffix = ">(void)";
 #endif
-<<<<<<< HEAD
-#else
-  constexpr std::string_view str = __PRETTY_FUNCTION__;
-#if defined(__clang__)
-  constexpr std::string_view prefix =
-      "std::string_view c10::util::detail::fully_qualified_type_name_impl() [T = ";
-  constexpr std::string_view suffix = "]";
-#elif defined(__GNUC__)
-  constexpr std::string_view prefix =
-      "constexpr std::string_view c10::util::detail::fully_qualified_type_name_impl() [with T = ";
-  constexpr std::string_view suffix =
-      "; std::string_view = std::basic_string_view<char>]";
-=======
 #elif defined(__clang__)
   return extract(
       "c10::c10_string_view c10::util::detail::fully_qualified_type_name_impl() [T = ",
@@ -85,7 +67,6 @@
       "constexpr c10::c10_string_view c10::util::detail::fully_qualified_type_name_impl() [with T = ",
       "; c10::c10_string_view = c10::basic_string_view<char>]",
       __PRETTY_FUNCTION__);
->>>>>>> 8d9ff9c8
 #endif
 #endif
   static_assert(c10::string_view_starts_with(str, prefix));
@@ -143,15 +124,10 @@
 #endif
 
 template <typename T>
-<<<<<<< HEAD
-inline constexpr std::string_view get_fully_qualified_type_name() noexcept {
-  return detail::fully_qualified_type_name_impl<T>();
-=======
 inline constexpr c10::c10_string_view get_fully_qualified_type_name() noexcept {
   constexpr c10::c10_string_view name =
       detail::fully_qualified_type_name_impl<T>();
   return name;
->>>>>>> 8d9ff9c8
 }
 } // namespace c10::util
 
