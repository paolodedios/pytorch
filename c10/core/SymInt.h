--- conflicted
+++ resolved
@@ -145,10 +145,10 @@
   // number can be used to diagnose overspecialization.
   int64_t guard_int(const char* file, int64_t line) const;
 
-  // Distinguish actual symbolic values from large negative integers.
+  // Distinguish actual symbolic values from constants stored on the heap
   bool is_symbolic() const {
     return is_heap_allocated() &&
-        toSymNodeImplUnowned()->large_negative_int() == 0;
+        !toSymNodeImplUnowned()->constant_int().has_value();
   }
 
   // N.B. It's important to keep this definition in the header
@@ -215,22 +215,10 @@
       return c10::make_optional(data_);
     }
     auto* node = toSymNodeImplUnowned();
-<<<<<<< HEAD
     if (auto c = node->constant_int()) {
       return c;
     }
     return node->maybe_as_int();
-=======
-    int64_t c = node->large_negative_int();
-    if (c != 0) {
-      return c10::make_optional(c);
-    }
-    c10::optional<int64_t> d = node->maybe_as_int();
-    if (d.has_value()) {
-      return d;
-    }
-    return c10::nullopt;
->>>>>>> e7e1d264
   }
 
   // Return whether the integer is directly coercible to a SymInt
