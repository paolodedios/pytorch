#pragma once

#include <c10/core/AllocatorConfig.h>
#include <c10/core/CachingDeviceAllocator.h>
#include <c10/xpu/XPUStream.h>

namespace c10::xpu::XPUCachingAllocator {

C10_XPU_API Allocator* get();

C10_XPU_API void init(DeviceIndex device_count);

C10_XPU_API void emptyCache();

C10_XPU_API void resetPeakStats(DeviceIndex device);

C10_XPU_API void resetAccumulatedStats(DeviceIndex device);

C10_XPU_API c10::CachingDeviceAllocator::DeviceStats getDeviceStats(
    DeviceIndex device);

C10_XPU_API void* raw_alloc(size_t size);

C10_XPU_API void raw_delete(void* ptr);

C10_XPU_API void recordStream(const DataPtr& dataPtr, XPUStream stream);

<<<<<<< HEAD
C10_XPU_API void enablePeerAccess(
    c10::DeviceIndex dev,
    c10::DeviceIndex dev_to_access);
=======
C10_XPU_API void setMemoryFraction(double fraction, DeviceIndex device);
>>>>>>> 17d5aa47

} // namespace c10::xpu::XPUCachingAllocator<|MERGE_RESOLUTION|>--- conflicted
+++ resolved
@@ -25,12 +25,10 @@
 
 C10_XPU_API void recordStream(const DataPtr& dataPtr, XPUStream stream);
 
-<<<<<<< HEAD
 C10_XPU_API void enablePeerAccess(
     c10::DeviceIndex dev,
     c10::DeviceIndex dev_to_access);
-=======
+
 C10_XPU_API void setMemoryFraction(double fraction, DeviceIndex device);
->>>>>>> 17d5aa47
 
 } // namespace c10::xpu::XPUCachingAllocator