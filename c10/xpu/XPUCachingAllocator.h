--- conflicted
+++ resolved
@@ -39,9 +39,6 @@
 
 C10_XPU_API void setMemoryFraction(double fraction, DeviceIndex device);
 
-<<<<<<< HEAD
-} // namespace c10::xpu::XPUCachingAllocator
-=======
 C10_XPU_API void createOrIncrefPool(
     c10::DeviceIndex device,
     c10::MempoolId_t mempool_id,
@@ -95,5 +92,4 @@
   MempoolId_t id_;
   c10::DeviceIndex device_;
 };
-} // namespace c10::xpu
->>>>>>> 3cd98b42
+} // namespace c10::xpu