#pragma once

#include <c10/core/AllocatorConfig.h>
#include <c10/core/CachingDeviceAllocator.h>
#include <c10/xpu/XPUStream.h>

namespace c10::xpu::XPUCachingAllocator {

C10_XPU_API Allocator* get();

C10_XPU_API void init(DeviceIndex device_count);

C10_XPU_API void emptyCache();

C10_XPU_API void resetPeakStats(DeviceIndex device);

C10_XPU_API void resetAccumulatedStats(DeviceIndex device);

C10_XPU_API c10::CachingDeviceAllocator::DeviceStats getDeviceStats(
    DeviceIndex device);

C10_XPU_API void* raw_alloc(size_t size);

C10_XPU_API void raw_delete(void* ptr);

C10_XPU_API void recordStream(const DataPtr& dataPtr, XPUStream stream);

<<<<<<< HEAD
C10_XPU_API void enablePeerAccess(
    c10::DeviceIndex dev,
    c10::DeviceIndex dev_to_access);
=======
C10_XPU_API double getMemoryFraction(DeviceIndex device);
>>>>>>> 32066772

C10_XPU_API void setMemoryFraction(double fraction, DeviceIndex device);

} // namespace c10::xpu::XPUCachingAllocator<|MERGE_RESOLUTION|>--- conflicted
+++ resolved
@@ -25,13 +25,11 @@
 
 C10_XPU_API void recordStream(const DataPtr& dataPtr, XPUStream stream);
 
-<<<<<<< HEAD
 C10_XPU_API void enablePeerAccess(
     c10::DeviceIndex dev,
     c10::DeviceIndex dev_to_access);
-=======
+
 C10_XPU_API double getMemoryFraction(DeviceIndex device);
->>>>>>> 32066772
 
 C10_XPU_API void setMemoryFraction(double fraction, DeviceIndex device);
 
