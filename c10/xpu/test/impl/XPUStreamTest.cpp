--- conflicted
+++ resolved
@@ -190,96 +190,4 @@
 
   validateHostData(hostData, numel);
   sycl::free(deviceData, c10::xpu::get_device_context());
-<<<<<<< HEAD
-}
-
-TEST(XPUStreamTest, ExternalStream) {
-  if (!has_xpu()) {
-    return;
-  }
-  sycl::queue ext_queue0 = sycl::queue(
-      c10::xpu::get_device_context(),
-      c10::xpu::get_raw_device(0),
-      c10::xpu::asyncHandler,
-      {sycl::property::queue::in_order()});
-  c10::xpu::XPUStream ext_stream0 =
-      c10::xpu::getStreamFromExternal(ext_queue0, 0);
-  EXPECT_EQ(ext_stream0.priority(), 0);
-  EXPECT_EQ(ext_stream0.device_index(), 0);
-  EXPECT_EQ(ext_stream0.queue(), ext_queue0);
-  c10::xpu::setCurrentXPUStream(ext_stream0);
-  EXPECT_EQ(c10::xpu::getCurrentXPUStream(), ext_stream0);
-  c10::xpu::XPUStream ext_stream1 =
-      c10::xpu::getStreamFromExternal(ext_queue0, 0);
-  EXPECT_EQ(ext_stream1, ext_stream0);
-  sycl::queue ext_queue1 = ext_queue0;
-  c10::xpu::XPUStream ext_stream2 =
-      c10::xpu::getStreamFromExternal(ext_queue1, 0);
-  EXPECT_EQ(ext_stream2, ext_stream1);
-  c10::Stream stream = ext_stream1.unwrap();
-  EXPECT_EQ(stream.device_index(), 0);
-  EXPECT_EQ(stream.id(), ext_stream2.id());
-  c10::xpu::XPUStream ext_stream3 = c10::xpu::XPUStream(stream);
-  EXPECT_EQ(ext_stream3, ext_stream1);
-  EXPECT_EQ(stream.id(), ext_stream3.id());
-  {
-    c10::xpu::XPUStream ext_stream4 = ext_stream1;
-    EXPECT_EQ(ext_stream4, ext_stream1);
-    c10::xpu::XPUStream ext_stream5 =
-        c10::xpu::getStreamFromExternal(ext_queue1, 0);
-    EXPECT_EQ(ext_stream5, ext_stream4);
-  }
-  sycl::queue ext_queue2 = sycl::queue(
-      c10::xpu::get_device_context(),
-      c10::xpu::get_raw_device(0),
-      c10::xpu::asyncHandler,
-      {sycl::property::queue::in_order(),
-       sycl::ext::oneapi::property::queue::priority_high()});
-  c10::xpu::XPUStream ext_stream6 =
-      c10::xpu::getStreamFromExternal(ext_queue2, 0);
-  EXPECT_EQ(ext_stream6.priority(), -1);
-  EXPECT_NE(ext_stream6, ext_stream1);
-  sycl::queue ext_queue3 = sycl::queue(
-      c10::xpu::get_device_context(),
-      c10::xpu::get_raw_device(0),
-      c10::xpu::asyncHandler,
-      {});
-  ASSERT_THROW(c10::xpu::getStreamFromExternal(ext_queue3, 0), c10::Error);
-  sycl::queue ext_queue4 = sycl::queue(
-      c10::xpu::get_device_context(),
-      c10::xpu::get_raw_device(0),
-      c10::xpu::asyncHandler,
-      {sycl::property::queue::in_order(),
-       sycl::ext::oneapi::property::queue::priority_low()});
-  c10::xpu::XPUStream ext_stream7 =
-      c10::xpu::getStreamFromExternal(ext_queue4, 0);
-  EXPECT_EQ(ext_stream7.priority(), 1);
-}
-
-TEST(XPUStreamTest, MultiDeviceExternalStream) {
-  if (c10::xpu::device_count() < 2) {
-    return;
-  }
-  sycl::queue ext_queue0 = sycl::queue(
-      c10::xpu::get_device_context(),
-      c10::xpu::get_raw_device(0),
-      c10::xpu::asyncHandler,
-      {sycl::property::queue::in_order()});
-  sycl::queue ext_queue1 = sycl::queue(
-      c10::xpu::get_device_context(),
-      c10::xpu::get_raw_device(1),
-      c10::xpu::asyncHandler,
-      {sycl::property::queue::in_order()});
-  c10::xpu::XPUStream ext_stream0 =
-      c10::xpu::getStreamFromExternal(ext_queue0, 0);
-  c10::xpu::XPUStream ext_stream1 =
-      c10::xpu::getStreamFromExternal(ext_queue1, 1);
-  EXPECT_EQ(ext_stream0.device_index(), 0);
-  EXPECT_EQ(ext_stream1.device_index(), 1);
-  c10::xpu::setCurrentXPUStream(ext_stream0);
-  EXPECT_EQ(c10::xpu::getCurrentXPUStream(0), ext_stream0);
-  c10::xpu::setCurrentXPUStream(ext_stream1);
-  EXPECT_EQ(c10::xpu::getCurrentXPUStream(1), ext_stream1);
-=======
->>>>>>> 06e807c0
 }