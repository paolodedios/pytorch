--- conflicted
+++ resolved
@@ -525,7 +525,6 @@
     return subsumed_size;
   }
 
-<<<<<<< HEAD
   std::vector<Block*> get_all_blocks() const {
     std::vector<Block*> blocks;
     blocks.insert(
@@ -536,12 +535,9 @@
     return blocks;
   }
 
-  void free_block(Block* block) {
-=======
   void free_block(
       Block* block,
       const std::shared_ptr<GatheredContext>& context) {
->>>>>>> 927f3fbb
     TORCH_INTERNAL_ASSERT(
         !block->allocated && block->event_count == 0 &&
         block->stream_uses.empty());
