--- conflicted
+++ resolved
@@ -371,13 +371,10 @@
   ska::flat_hash_map<xpu::XPUStream, std::deque<std::pair<sycl::event, Block*>>>
       xpu_events;
   DeviceIndex device_index;
-<<<<<<< HEAD
+  size_t allowed_memory_maximum = 0;
+  bool set_fraction = false;
   std::vector<ExpandableSegment*> expandable_segments;
   std::vector<c10::DeviceIndex> devices_with_peer_access;
-=======
-  size_t allowed_memory_maximum = 0;
-  bool set_fraction = false;
->>>>>>> 17d5aa47
 
   size_t try_merge_blocks(Block* dst, Block* src, BlockPool& pool) {
     if (!src || src->allocated || src->event_count > 0 ||
@@ -664,18 +661,15 @@
     if (isRetry) {
       stats.num_alloc_retries += 1;
     }
-<<<<<<< HEAD
-    if (AcceleratorAllocatorConfig::use_expandable_segments()) {
-      p.block =
-          try_allocate_expandable_block(device, p.queue(), p.pool, p.size());
-      return bool(p.block);
-=======
     if (set_fraction &&
         stats.reserved_bytes[static_cast<size_t>(StatType::AGGREGATE)].current +
                 size >
             allowed_memory_maximum) {
       return false;
->>>>>>> 17d5aa47
+    } else if (AcceleratorAllocatorConfig::use_expandable_segments()) {
+      p.block =
+          try_allocate_expandable_block(device, p.queue(), p.pool, p.size());
+      return bool(p.block);
     }
     void* ptr = sycl::aligned_alloc_device(
         kDeviceAlignment,
@@ -1068,7 +1062,6 @@
     }
   }
 
-<<<<<<< HEAD
   void addPeerAccess(c10::DeviceIndex dev_to_access) {
     std::lock_guard<std::recursive_mutex> lock(mutex);
 
@@ -1082,14 +1075,14 @@
     for (const auto& es : expandable_segments) {
       es->addPeer(dev_to_access);
     }
-=======
+  }
+
   void setMemoryFraction(double fraction) {
     c10::xpu::DeviceProp device_prop;
     c10::xpu::get_device_properties(&device_prop, device_index);
     auto device_total = device_prop.global_mem_size;
     allowed_memory_maximum = static_cast<size_t>(fraction * device_total);
     set_fraction = true;
->>>>>>> 17d5aa47
   }
 };
 
@@ -1254,14 +1247,14 @@
     device_allocators[device]->resetAccumulatedStats();
   }
 
-<<<<<<< HEAD
   void enablePeerAccess(c10::DeviceIndex dev, c10::DeviceIndex dev_to_access) {
     assertValidDevice(dev);
     assertValidDevice(dev_to_access);
     c10::xpu::get_raw_device(dev).ext_oneapi_enable_peer_access(
         c10::xpu::get_raw_device(dev_to_access));
     device_allocators[dev_to_access]->addPeerAccess(dev);
-=======
+  }
+
   void setMemoryFraction(double fraction, DeviceIndex device) {
     assertValidDevice(device);
     TORCH_CHECK_VALUE(
@@ -1270,7 +1263,6 @@
         fraction,
         ". Please set within (0, 1].");
     device_allocators[device]->setMemoryFraction(fraction);
->>>>>>> 17d5aa47
   }
 };
 
@@ -1316,13 +1308,12 @@
   return allocator.recordStream(dataPtr, stream);
 }
 
-<<<<<<< HEAD
 void enablePeerAccess(c10::DeviceIndex dev, c10::DeviceIndex dev_to_access) {
   return allocator.enablePeerAccess(dev, dev_to_access);
-=======
+}
+
 void setMemoryFraction(double fraction, DeviceIndex device) {
   return allocator.setMemoryFraction(fraction, device);
->>>>>>> 17d5aa47
 }
 
 REGISTER_ALLOCATOR(kXPU, &allocator)
