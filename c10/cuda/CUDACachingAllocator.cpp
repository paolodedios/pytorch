--- conflicted
+++ resolved
@@ -1,11 +1,8 @@
 #include <c10/cuda/CUDACachingAllocator.h>
 
 #include <c10/core/impl/GPUTrace.h>
-<<<<<<< HEAD
+#include <c10/cuda/CUDAAllocatorConfig.h>
 #include <c10/cuda/CUDAEvent.h>
-=======
-#include <c10/cuda/CUDAAllocatorConfig.h>
->>>>>>> 7bb3effa
 #include <c10/cuda/CUDAException.h>
 #include <c10/cuda/CUDAFunctions.h>
 #include <c10/cuda/CUDAGuard.h>
@@ -888,63 +885,6 @@
   cudaError_t err{cudaSuccess};
 };
 
-<<<<<<< HEAD
-=======
-// Note: cudaEventCreate when concurrently invoked from multiple threads can be
-// very expensive (at least on certain device/driver combinations). Thus, we a)
-// serialize event creation at a per-device level, and b) pool the events to
-// avoid constantly calling cudaEventCreate/cudaEventDestroy. This results in
-// significant improvements in multithreaded workloads with high allocation
-// rates.
-class EventPool {
- public:
-  using Event = std::unique_ptr<cudaEvent_t, std::function<void(cudaEvent_t*)>>;
-  // TODO: Explicit device count
-  EventPool() : pools_(at::cuda::device_count()) {}
-
-  Event get(c10::DeviceIndex device) {
-    TORCH_INTERNAL_ASSERT(0 <= device);
-    TORCH_INTERNAL_ASSERT(device < static_cast<int>(pools_.size()));
-    auto& pool = pools_[device];
-    auto destructor = [&pool](cudaEvent_t* event) {
-      std::lock_guard<std::mutex> g(pool.mutex_);
-      pool.event_pool_.push_back(std::unique_ptr<cudaEvent_t>(event));
-    };
-
-    // Try to acquire an event from the per-device pool.
-    {
-      std::lock_guard<std::mutex> g(pool.mutex_);
-      if (!pool.event_pool_.empty()) {
-        auto* event = pool.event_pool_.back().release();
-        pool.event_pool_.pop_back();
-        return Event(event, destructor);
-      }
-    }
-    // otherwise, allocate a new event that will be returned to the pool on
-    // destruction.
-    auto new_ptr = std::make_unique<cudaEvent_t>();
-    C10_CUDA_CHECK(
-        cudaEventCreateWithFlags(new_ptr.get(), cudaEventDisableTiming));
-
-    return Event(new_ptr.release(), destructor);
-  }
-
-  void empty_cache() {
-    for (auto& pool : pools_) {
-      std::lock_guard<std::mutex> g(pool.mutex_);
-      pool.event_pool_.clear();
-    }
-  }
-
- private:
-  struct PerDevicePool {
-    alignas(hardware_destructive_interference_size) std::mutex mutex_;
-    std::vector<std::unique_ptr<cudaEvent_t>> event_pool_;
-  };
-  std::vector<PerDevicePool> pools_;
-};
-
->>>>>>> 7bb3effa
 // CUDA graphs helper
 struct PrivatePool {
   explicit PrivatePool(MempoolId_t id, CUDAAllocator* allocator = nullptr)
