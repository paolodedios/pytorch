# A Pyrefly configuration for PyTorch
# Based on https://github.com/pytorch/pytorch/blob/main/mypy.ini
project-includes = [
    "torch",
    "caffe2",
    "test/test_bundled_images.py",
    "test/test_bundled_inputs.py",
    "test/test_complex.py",
    "test/test_datapipe.py",
    # "test/test_futures.py", # uncomment when enabling pyrefly
    "test/test_numpy_interop.py",
    # We exclude test_torch.py because it is full of errors, but most functions lack type signatures,
    # and mypy.ini specifies `check_untyped_defs = False` for this file.
    # If you check even the unannotated stuff mypy produces 322 errors.
    # "test/test_torch.py",
    "test/test_type_hints.py",
    "test/test_type_info.py",
    # "test/test_utils.py", # uncomment when enabling pyrefly
]
project-excludes = [
  # ==== below will be enabled directory by directory ====
  # ==== to test Pyrefly on a specific directory, simply comment it out ====
  "torch/_inductor/**",
  "torch/distributed/**",
  "torch/nn/**",
  "torch/_dynamo/**",
  "torch/utils/**",
  "torch/ao/**",
  "torch/fx/**",
  "torch/distributions/**",
  "torch/onnx/**",
  "torch/_refs/**",
  "torch/_export/**",
  "torch/jit/**",
  "torch/optim/**",
  "torch/_higher_order_ops/**",
  "torch/_functorch/**",
  "torch/masked/**",
  "torch/_subclasses/**",
  "torch/autograd/**",
  "torch/cuda/**",
  "torch/export/**",
  "torch/profiler/**",
  "torch/_prims_common/**",
  "torch/backends/**",
<<<<<<< HEAD
  "torch/_C/**",
=======
  # "torch/testing/**",
  "torch/_C/**",
  "torch/sparse/**",
  "torch/_library/**",
  "torch/_prims/**",
  "torch/_decomp/**",
  "torch/_meta_registrations.py",
>>>>>>> 2a7c4867
  # formatting issues
  "torch/linalg/__init__.py",
  "torch/package/importer.py",
  "torch/package/_package_pickler.py",
  # ====
  "benchmarks/instruction_counts/main.py",
  "benchmarks/instruction_counts/definitions/setup.py",
  "benchmarks/instruction_counts/applications/ci.py",
  "benchmarks/instruction_counts/core/api.py",
  "benchmarks/instruction_counts/core/expand.py",
  "benchmarks/instruction_counts/core/types.py",
  "benchmarks/instruction_counts/core/utils.py",
  "benchmarks/instruction_counts/definitions/standard.py",
  "benchmarks/instruction_counts/definitions/setup.py",
  "benchmarks/instruction_counts/execution/runner.py",
  "benchmarks/instruction_counts/execution/work.py",
  "torch/include/**",
  "torch/csrc/**",
  "torch/distributed/elastic/agent/server/api.py",
  "torch/testing/_internal/**",
  "torch/distributed/fsdp/fully_sharded_data_parallel.py",
  "torch/ao/quantization/pt2e/_affine_quantization.py",
  "torch/nn/modules/pooling.py",
  "torch/nn/parallel/_functions.py",
  "torch/_appdirs.py",
  "torch/multiprocessing/pool.py",
  "torch/overrides.py",
  "*/__pycache__/**",
  "*/.*",
]
ignore-missing-imports = [
    "torch._C._jit_tree_views.*",
    "torch.for_onnx.onnx.*",
    "torch.ao.quantization.experimental.apot_utils.*",
    "torch.ao.quantization.experimental.quantizer.*",
    "torch.ao.quantization.experimental.observer.*",
    "torch.ao.quantization.experimental.APoT_tensor.*",
    "torch.ao.quantization.experimental.fake_quantize_function.*",
    "torch.ao.quantization.experimental.fake_quantize.*",
    "triton.*",
    "tensorflow.*",
    "tensorboard.*",
    "matplotlib.*",
    "numpy.*",
    "sympy.*",
    "hypothesis.*",
    "tqdm.*",
    "multiprocessing.*",
    "setuptools.*",
    "distutils.*",
    "nvd3.*",
    "future.utils.*",
    "past.builtins.*",
    "numba.*",
    "PIL.*",
    "moviepy.*",
    "cv2.*",
    "torchvision.*",
    "pycuda.*",
    "tensorrt.*",
    "tornado.*",
    "pydot.*",
    "networkx.*",
    "scipy.*",
    "IPython.*",
    "google.protobuf.textformat.*",
    "lmdb.*",
    "mpi4py.*",
    "skimage.*",
    "librosa.*",
    "mypy.*",
    "xml.*",
    "boto3.*",
    "dill.*",
    "usort.*",
    "cutlass_library.*",
    "deeplearning.*",
    "einops.*",
    "libfb.*",
    "torch.fb.*",
    "torch.*.fb.*",
    "torch_xla.*",
    "onnx.*",
    "onnxruntime.*",
    "onnxscript.*",
    "redis.*",
]
# By default, mypy does not check untyped definitions.
# However, mypy has a configuration called check_untyped_defs which is used
# to typecheck the interior of untyped functions.
untyped-def-behavior = "check-and-infer-return-any"
# In lots of places they define their attributes in `_init` or similar.
# https://github.com/pytorch/pytorch/blob/75f3e5a88df60caef27fd9c9df3fd51161378fcc/torch/fx/experimental/symbolic_shapes.py#L3632C1-L3633C1
errors.implicitly-defined-attribute = false
# In many methods that are overridden, parameters are renamed.
# We can come up with a codemod for this in the future
errors.bad-param-name-override = false
# Mypy doesn't require that imports are explicitly imported, so be compatible with that.
# Might be a good idea to turn this on in future.
errors.implicit-import = false
permissive-ignores = true
replace-imports-with-any = ["!sympy.printing.*", "sympy.*", "onnxscript.onnx_opset.*"]<|MERGE_RESOLUTION|>--- conflicted
+++ resolved
@@ -41,19 +41,6 @@
   "torch/cuda/**",
   "torch/export/**",
   "torch/profiler/**",
-  "torch/_prims_common/**",
-  "torch/backends/**",
-<<<<<<< HEAD
-  "torch/_C/**",
-=======
-  # "torch/testing/**",
-  "torch/_C/**",
-  "torch/sparse/**",
-  "torch/_library/**",
-  "torch/_prims/**",
-  "torch/_decomp/**",
-  "torch/_meta_registrations.py",
->>>>>>> 2a7c4867
   # formatting issues
   "torch/linalg/__init__.py",
   "torch/package/importer.py",
