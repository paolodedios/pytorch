# Owner(s): ["module: multi-headed-attention"]

import contextlib
from functools import partial
from collections import namedtuple
import sys
import torch
import torch.nn as nn
import torch.nn.functional as F
from torch.nn.functional import scaled_dot_product_attention
from torch.nn.attention import sdpa_kernel, SDPBackend
from torch.nn.attention.bias import CausalVariant, causal_lower_right, causal_upper_left
from torch.nn.parameter import Parameter
import unittest
from unittest.mock import patch, MagicMock, ANY
import math
import itertools
import torch.optim as optim
from torch.testing._internal.common_device_type import instantiate_device_type_tests, onlyCUDA, onlyCPU
from typing import List, Tuple, Optional, Dict
import torch.utils.cpp_extension
from torch.testing._internal.common_nn import NNTestCase
from torch.testing._internal.common_utils import (
    IS_FBCODE,
    TEST_WITH_ROCM,
    skipIfRocm,
    skipIfTorchDynamo,
    TEST_FAIRSEQ,
    run_tests,
    parametrize,
    freeze_rng_state,
    TEST_WITH_CROSSREF,
    slowTest,
    set_default_dtype,
    gradcheck,
    make_tensor,
    NOTEST_CPU,
    IS_WINDOWS,
    TEST_WITH_TORCHDYNAMO,
    TEST_XPU,
)
from torch._dynamo.testing import CompileCounterWithBackend


from torch.testing._internal.common_methods_invocations import wrapper_set_seed
from torch.testing._internal.common_cuda import (
    IS_JETSON, SM80OrLater, PLATFORM_SUPPORTS_FLASH_ATTENTION,
    PLATFORM_SUPPORTS_MEM_EFF_ATTENTION,
    PLATFORM_SUPPORTS_FUSED_ATTENTION,
    PLATFORM_SUPPORTS_CUDNN_ATTENTION,
    SM90OrLater,
    tf32_on_and_off
)

if not IS_FBCODE:
    from test_cpp_extensions_open_device_registration import (
        remove_build_path,
        generate_faked_module
    )

if TEST_FAIRSEQ:
    import fairseq.models.transformer as fairseq_transformer

SdpaShape = namedtuple('Sdpa_Shape', ['batch', 'num_heads', 'seq_len', 'head_dim'])
Tolerances = namedtuple('Tolerances', ['atol', 'rtol'])

@contextlib.contextmanager
def use_deterministic_algorithims(mode: bool, warn_only: bool):
    r"""
    This context manager can be used to temporarily enable or disable deterministic algorithms.
    Upon exiting the context manager, the previous state of the flag will be restored.
    """
    previous_mode: bool = torch.are_deterministic_algorithms_enabled()
    previous_warn_only: bool = torch.is_deterministic_algorithms_warn_only_enabled()
    try:
        torch.use_deterministic_algorithms(mode, warn_only=warn_only)
        yield {}
    finally:
        torch.use_deterministic_algorithms(previous_mode, warn_only=previous_warn_only)


# Found in torch/testing/_comparison.py
default_atol = {torch.float16: 1e-3, torch.bfloat16: 1e-3, torch.float32: 1e-5}
default_rtol = {torch.float16: 1e-3, torch.bfloat16: 1.6e-2, torch.float32: 1.3e-6}

isSM8XDevice = torch.cuda.is_available() and torch.cuda.get_device_capability() in [(8, 6), (8, 7), (8, 9)]
isSM90Device = torch.cuda.is_available() and torch.cuda.get_device_capability() == (9, 0)
isSM5xDevice = torch.cuda.is_available() and torch.cuda.get_device_capability()[0] == 5
isLessThanSM80Device = torch.cuda.is_available() and torch.cuda.get_device_capability()[0] < 8


def _check_equal(
    golden: torch.Tensor,
    reference: torch.Tensor,
    test: torch.Tensor,
    fudge_factor: float,
    tensor_name: Optional[str] = None
) -> None:
    """
    Compare test tensor against golden and reference tensors.
    Golden is the highest precision possible serving as the "ground truth"
    Refernce is the same precision as test and should also serve as less precisie ground truth.
    We calcculate the "reference error" by comparing the golden to reference and use this as the
    measruing stick for the test tensor.

    Raises ValueError if compiled error exceeds threshold.

    Args:
        golden (torch.Tensor): The golden tensor to compare against.
        reference (torch.Tensor): The reference tensor for error calculation.
        test (torch.Tensor): The test tensor to be evaluated.
        fudge_factor (float): A multiplier for the reference error to determine the threshold.
        tensor_name (Optional[str], optional): Name of the tensor for error reporting. Defaults to None.

    Raises:
        ValueError: If the test tensor contains NaN values while the reference does not,
                    or if the test error exceeds the calculated threshold.

    Notes:
        - For nested tensors, the function recursively calls itself on each nested element.
        - The error threshold is calculated as the maximum of a default tolerance for float32
          and the product of the reference error and the fudge_factor.
        - If the test error exceeds the threshold, a ValueError is raised with a detailed message.
    """
    if golden.is_nested and reference.is_nested and test.is_nested:
        for gold, ref, tst in zip(golden.unbind(), reference.unbind(), test.unbind()):
            _check_equal(gold, ref, tst, fudge_factor, tensor_name)
        return

    # Compute error between golden
    test_error = (golden - test).abs().max()
    ref_error = (golden - reference).abs().max()

    if torch.isnan(test_error).any() and not torch.isnan(ref_error).any():
        raise ValueError("Output/Grad with NaN")

    # Calculate the error threshold as the maximum of:
    # 1. A predefined default tolerance for float32
    # 2. The reference error multiplied by the fudge factor
    threshold = max(default_atol[torch.float32], ref_error * fudge_factor)
    if test_error > threshold:
        name = tensor_name or ""
        msg = f"{name} Test error {test_error} is greater than threshold {threshold}!"
        raise ValueError(msg)


def check_out_and_grad(
    out_tuple: Tuple[torch.Tensor, torch.Tensor, torch.Tensor],
    grad_query_tuple: Tuple[torch.Tensor, torch.Tensor, torch.Tensor],
    grad_key_tuple: Tuple[torch.Tensor, torch.Tensor, torch.Tensor],
    grad_value_tuple: Tuple[torch.Tensor, torch.Tensor, torch.Tensor],
    grad_attn_mask_tuple: Optional[Tuple[torch.Tensor, torch.Tensor, torch.Tensor]] = None,
    fudge_factors: Optional[Dict[str, float]] = None
) -> None:
    """
    Check output and gradients of attention mechanism tensors.
    Compares compiled results against reference and low-precision reference tensors.

    Args:
        out_tuple: Tuple of (ref, lp_ref, compiled) for output tensor
        grad_query_tuple: Tuple of (ref, lp_ref, compiled) for query gradient
        grad_key_tuple: Tuple of (ref, lp_ref, compiled) for key gradient
        grad_value_tuple: Tuple of (ref, lp_ref, compiled) for value gradient
        grad_attn_mask_tuple: Optional tuple of (ref, lp_ref, compiled) for attention mask gradient
        fudge_factors: Dictionary of fudge factors for each tensor type (default uses 5.0 for all)
    """
    default_fudge_factor = 5.0
    if fudge_factors is None:
        fudge_factors = {}

    out_ref, out_lp_ref, out = out_tuple

    with torch.no_grad():
        _check_equal(out_ref, out_lp_ref, out, fudge_factors.get('out', default_fudge_factor), "out")

        grad_checks = [
            (grad_query_tuple, "grad_query"),
            (grad_key_tuple, "grad_key"),
            (grad_value_tuple, "grad_value")
        ]

        for grad_tuple, name in grad_checks:
            ref_grad, lp_ref_grad, comp_grad = grad_tuple
            _check_equal(ref_grad, lp_ref_grad, comp_grad, fudge_factors.get(name, default_fudge_factor), name)

        if grad_attn_mask_tuple:
            attn_mask_ref_grad, attn_mask_ref_lp_grad, attn_mask_grad = grad_attn_mask_tuple
            _check_equal(
                attn_mask_ref_grad,
                attn_mask_ref_lp_grad,
                attn_mask_grad,
                fudge_factors.get("grad_attn_mask", default_fudge_factor),
                "grad_attn_mask",
            )


def query_key_value_clones(query: torch.Tensor, key: torch.Tensor, value: torch.Tensor, dtype: torch.dtype = None):
    """ Clones the query, key, and value tensors and moves them to the specified dtype. """
    if dtype is None:
        dtype = query.dtype
    query_ref = query.clone().detach().to(dtype).requires_grad_(query.requires_grad)
    key_ref = key.clone().detach().to(dtype).requires_grad_(key.requires_grad)
    value_ref = value.clone().detach().to(dtype).requires_grad_(value.requires_grad)
    return query_ref, key_ref, value_ref

def get_platform_specific_sdpa():
    ret = []
    if PLATFORM_SUPPORTS_FLASH_ATTENTION:
        ret.append(SDPBackend.FLASH_ATTENTION)
    if PLATFORM_SUPPORTS_MEM_EFF_ATTENTION:
        ret.append(SDPBackend.EFFICIENT_ATTENTION)
    if PLATFORM_SUPPORTS_CUDNN_ATTENTION:
        ret.append(SDPBackend.CUDNN_ATTENTION)
    if not ret:
        # Add a placeholder, an empty list causes "An empty arg_values was passed to @parametrize"
        ret.append(SDPBackend.EFFICIENT_ATTENTION)
    return ret

PLATFORM_SPECIFIC_SDPA = get_platform_specific_sdpa()
# Indicate the Efficient attention backend can support:
# 1. sequence longher than 512
# 2. head dimsion larger than 64
MEM_EFF_CAPABILITY_MATCHES_SM80 = SM80OrLater or TEST_WITH_ROCM

def rand_sdpa_tensor(shape: SdpaShape, device: str, dtype: torch.dtype, type: str,
                     requires_grad: bool = False, packed: bool = False) -> torch.Tensor:
    """Creates rand dense or nested tensor with given shape and type.

    Args:
        shape (Tuple[int]): Shape of Tensor to construct
        device (str): which device to create tensor on
        dtype (torch.dtype): Tensors' dtype
        type (str): Nested or Dense
        requires_grad (bool, optional): Tensors grad status. Defaults to False.
        packed (bool, optional): Whether to create a single QKV packed or not. Defaults to False.

    Returns:
        torch.Tensor: A new tensor
    """
    batch, num_heads, seq_len, head_dim = shape.batch, shape.num_heads, shape.seq_len, shape.head_dim
    if type == "nested":
        if isinstance(seq_len, list):
            def _size(i):
                return (seq_len[i], num_heads, head_dim) if not packed else (seq_len[i], 3 * num_heads * head_dim)

            return torch.nested.nested_tensor([
                torch.randn(_size(i), device=device, dtype=dtype, requires_grad=requires_grad)
                for i in range(batch)])
        else:
            size = (seq_len, num_heads, head_dim) if not packed else (seq_len, 3 * num_heads * head_dim)
            return torch.nested.nested_tensor([
                torch.randn(size, device=device, dtype=dtype, requires_grad=requires_grad)
                for _ in range(batch)])
    else:
        assert (isinstance(seq_len, int))
        size = (batch, seq_len, num_heads, head_dim) if not packed else (batch, seq_len, 3 * num_heads * head_dim)
        return torch.randn(size, device=device, dtype=dtype, requires_grad=requires_grad)


class TestTransformers(NNTestCase):
    _do_cuda_memory_leak_check = True
    _do_cuda_non_default_stream = True

    @onlyCUDA
    @unittest.skip("4D mask not supported yet - activate when 4D mask supported")
    def test_self_attn_TxT_attn_mask(self, device):
        embed_dim = 16
        num_heads = 4
        batch_size = 10
        tgt_len = 16

        query = torch.rand(batch_size, tgt_len, embed_dim, device=device)  # [N, T, D]
        attn_mask = torch.randint(0, 2, (tgt_len, tgt_len)).cuda().float()  # [T, T]
        attn_mask = attn_mask.masked_fill(attn_mask == 0, float('-inf')).masked_fill(attn_mask == 1, 0.0)

        attn_mask_4d = attn_mask.expand(batch_size, num_heads, tgt_len, tgt_len)

        mta_model = torch.nn.MultiheadAttention(embed_dim, num_heads, batch_first=True).cuda()
        mta_model.eval()

        # Generate 3D results
        with torch.inference_mode():
            output_mask_4d = mta_model(query, query, query, attn_mask=attn_mask_4d)[0]
            output_mask_4d = output_mask_4d.transpose(0, 1)  # [N, T, D]

            output_mask_TxT = mta_model(query, query, query, attn_mask=attn_mask)[0]
            output_mask_TxT = output_mask_TxT.transpose(0, 1)  # [N, T, D]

            self.assertEqual(output_mask_4d, output_mask_TxT)

    @slowTest
    def test_train_with_pad_and_catch_error(self, device):
        iters = 100
        pad_mask = torch.tensor([[1, 1, 0, 0]], dtype=torch.bool).to(device)
        layer = nn.TransformerEncoderLayer(
            d_model=2,
            dim_feedforward=4,
            nhead=2,
            batch_first=True,
            activation="gelu",
            dropout=0,
        )
        criterion = nn.MSELoss()
        encoder = nn.TransformerEncoder(layer, 2).to(device)
        optimizer = optim.SGD(encoder.parameters(), lr=0.1, momentum=0.9)
        encoder.train()
        for i in range(iters):
            encoder.train()
            optimizer.zero_grad()
            inputs = torch.cat([torch.randn(1, 2, 2), torch.zeros(1, 2, 2)], dim=1).to(device)

            outputs = encoder(inputs, src_key_padding_mask=pad_mask)

            loss = criterion(outputs[:, 0:2, :], inputs[:, 0:2, :])
            loss.backward()
            optimizer.step()

            with torch.no_grad():
                test = torch.cat([torch.randn(1, 2, 2), torch.zeros(1, 2, 2)], dim=1).to(device)

                # Expect uint8 type not supported
                ex = None
                try:
                    test_train_uint8 = encoder(test, src_key_padding_mask=pad_mask.to(torch.uint8))
                except AssertionError as e:
                    continue
                self.assertFalse(e, "Failed to catch unsupported uint8 type exception")  # noqa: F821

                test_train_bool = encoder(test, src_key_padding_mask=pad_mask)
                encoder.eval()

                # Expect long type not supported
                ex = None
                try:
                    test_eval_uint8 = encoder(test, src_key_padding_mask=pad_mask.to(torch.int64))
                except AssertionError as e:
                    continue
                self.assertFalse(e, "Failed to catch unsupported Long type exception")  # noqa: F821

                test_eval_bool = encoder(test, src_key_padding_mask=pad_mask)
                l1_bool = nn.L1Loss()(test_train_bool[:, 0:2, :], test_eval_bool[:, 0:2, :]).item()
                self.assertTrue(l1_bool < 1e-4, "Eval/Train difference in pad_mask BOOL")

    @tf32_on_and_off(0.001)
    @parametrize("attn_mask_dim", [2, 3, None])
    @parametrize("key_padding_mask_dim", [2, None])
    @parametrize("mask_dtype", [torch.bool, torch.float32])
    def test_multiheadattention_fastpath_attn_mask(self, device, attn_mask_dim, key_padding_mask_dim, mask_dtype):
        with torch.no_grad():
            B = 2
            L = 4
            D = 8
            H = 4

            if attn_mask_dim == 2:
                attn_mask = make_tensor((L, L), dtype=mask_dtype, device=device)
            elif attn_mask_dim == 3:
                attn_mask = make_tensor((B * H, L, L), dtype=mask_dtype, device=device)
            elif attn_mask_dim is None:
                attn_mask = None

            if key_padding_mask_dim == 2:
                key_padding_mask = make_tensor((B, L), dtype=mask_dtype, device=device)
            elif key_padding_mask_dim is None:
                key_padding_mask = None

            mha = nn.MultiheadAttention(D, H, batch_first=True, device=device)
            X = torch.randn(B, L, D, device=device)

            mha.train()  # disable fast path
            out, _ = mha(X, X, X, attn_mask=attn_mask, key_padding_mask=key_padding_mask, need_weights=False)
            mha.eval()  # enable fast path
            out_fp, _ = mha(X, X, X, attn_mask=attn_mask, key_padding_mask=key_padding_mask, need_weights=False)
            self.assertEqual(out, out_fp)

    @parametrize("nhead", [1, 4, 8])
    def test_transformerencoderlayer_src_mask(self, device, nhead):
        batch_size = 2
        seqlen = 4
        d_model = 8
        dim_feedforward = 32

        model = torch.nn.TransformerEncoderLayer(
            d_model=d_model,
            nhead=nhead,
            dim_feedforward=dim_feedforward,
            batch_first=True).to(device)
        src = torch.rand(batch_size, seqlen, d_model).to(device)  # bs, seqlen, d_model
        src_mask = torch.zeros(seqlen, seqlen).to(torch.bool).to(device)

        model(src, src_mask=src_mask)
        model.eval()
        with torch.no_grad():
            model(src, src_mask=src_mask)

    @parametrize("nhead", [3, 4])
    def test_transformerencoderlayer_no_fastpath_with_hooks(self, device, nhead):
        batch_size = 2
        seqlen = 4
        d_model = 12

        model = torch.nn.TransformerEncoderLayer(
            d_model=d_model,
            nhead=nhead,
            dim_feedforward=d_model,
            batch_first=True).to(device).eval()
        src = torch.rand(batch_size, seqlen, d_model).to(device)  # bs, seqlen, d_model

        cache = []

        # forward hook to save output
        def hook(module, inputs, output):
            cache.append(output[0].detach())

        # register hook to get the output of the self-attention layer
        handle = model.self_attn.register_forward_hook(hook)

        # forward pass
        with torch.inference_mode():
            model(src)

        # output of the self-attention layer
        assert len(cache) == 1, f"Expected 1 output, got {len(cache)}"

        # remove hook
        handle.remove()

    @tf32_on_and_off(0.001)
    @parametrize("use_torchscript", [False])
    @parametrize("enable_nested_tensor", [True, False])
    @parametrize("use_autocast", [True, False])
    @parametrize("d_model", [12, 256])
    def test_transformerencoder_fastpath(self, device, use_torchscript, enable_nested_tensor, use_autocast, d_model):
        """
        Test TransformerEncoder fastpath output matches slowpath output
        """
        torch.manual_seed(1234)
        nhead = 4
        dim_feedforward = d_model
        batch_first = True

        model = torch.nn.TransformerEncoder(
            torch.nn.TransformerEncoderLayer(
                d_model=d_model,
                nhead=nhead,
                dim_feedforward=dim_feedforward,
                batch_first=batch_first),
            num_layers=2,
            enable_nested_tensor=enable_nested_tensor
        ).to(device).eval()

        if use_torchscript:
            model = torch.jit.script(model)

        # each input is (input, mask)
        input_mask_pairs = [
            (
                torch.rand(3, 2, d_model),
                [
                    [0, 1],
                    [0, 1],
                    [1, 1]
                ]
            ),
            (
                torch.rand(2, 100, d_model),
                [
                    [0] * 98 + [1] * 2,
                    [0] * 90 + [1] * 10
                ]
            ),
            # softmax.cu switches from fast->slowpath at masked seqlen 1024. test 1024.
            (
                torch.rand(2, 1024, d_model),
                [
                    [0] * 1020 + [1] * 4,
                    [0] * 1024,
                ]
            ),
            (
                torch.rand(1, 1026, d_model),
                [[0] * 1024 + [1] * 2]
            ),
            # softmax.cu switches from fast->slowpath at masked seqlen 1024. test range of masks above 1024.
            (
                torch.rand(4, 1040, d_model),
                [
                    [0] * 1024 + [1] * 16,
                    [0] * 1025 + [1] * 15,
                    [0] * 1031 + [1] * 9,
                    [0] * 1040,
                ]
            )
        ]
        input_mask_pairs = [
            (
                torch.tensor(pair[0], device=device, dtype=torch.get_default_dtype()),  # float input
                torch.tensor(pair[1], device=device, dtype=torch.bool)  # bool mask
            ) for pair in input_mask_pairs
        ]

        maybe_autocast = torch.autocast("cuda", dtype=torch.float16) if use_autocast else contextlib.nullcontext()
        with maybe_autocast:
            for input, src_key_padding_mask in input_mask_pairs:
                with torch.no_grad():
                    fastpath_output = model(input, src_key_padding_mask=src_key_padding_mask)
                slowpath_output = model(input, src_key_padding_mask=src_key_padding_mask)  # reference
                # Make sure fastpath_output is same shape as slowpath_output and mask.
                # When enable_nested_tensor=true, fastpath_output may be smaller than input tensor.
                # Eg if input bs=1, seqlen=6, and we mask out 2 tokens, fastpath_output will have bs=1, seqlen=4.
                # Expand back to old size to match.
                bs, true_seqlen, embed_dim = fastpath_output.shape
                expanded_seqlen = src_key_padding_mask.shape[1]
                fastpath_output_expanded = torch.zeros(bs, expanded_seqlen, embed_dim, device=device)
                fastpath_output_expanded[:, :true_seqlen, :] = fastpath_output
                # no garauntees on output corresponding to masked tokens, so they may vary between slow/fast path. set all to 0.
                fastpath_output_expanded = fastpath_output_expanded.masked_fill(src_key_padding_mask.unsqueeze(-1), 0)
                slowpath_output = slowpath_output.masked_fill(src_key_padding_mask.unsqueeze(-1), 0)
                self.assertEqual(fastpath_output_expanded, slowpath_output)

    @tf32_on_and_off(0.001)
    @parametrize("with_no_grad", [True, False])
    @parametrize("training", [True, False])
    @parametrize("enable_nested_tensor", [False])
    def test_transformerencoder_square_input(self, with_no_grad, training, enable_nested_tensor, device):
        """
        Test for edge cases when input of shape (batch size, sequence length, embedding dimension) has
        batch size == sequence length
        """
        model = torch.nn.TransformerEncoder(
            torch.nn.TransformerEncoderLayer(d_model=4, nhead=2, dim_feedforward=16, dropout=0.0, batch_first=True),
            num_layers=2,
            enable_nested_tensor=enable_nested_tensor
        ).to(device)

        with torch.no_grad():
            # set constant weights of the model
            for idx, p in enumerate(model.parameters()):
                x = p.data
                sz = x.view(-1).size(0)
                shape = x.shape
                x = torch.cos(torch.arange(0, sz).float().view(shape))
                p.data.copy_(x)

        if training:
            model = model.train()
        else:
            model = model.eval()
        x = torch.arange(0, 16).reshape(2, 2, 4).to(torch.get_default_dtype()).to(device)
        src_mask = torch.Tensor([[0, 1], [0, 0]]).to(torch.bool).to(device)

        if with_no_grad:
            cm = torch.no_grad()
        else:
            cm = contextlib.nullcontext()
        with cm:
            result = model(x, mask=src_mask)

        ref_output = torch.Tensor([[[2.420306205749512, 0.017629241570830, -0.607857942581177, -0.085519507527351],
                                    [2.420306205749512, 0.017629241570830, -0.607857942581177, -0.085519507527351]],
                                   [[2.419836044311523, 0.017548924311996, -0.608187675476074, -0.085347734391689],
                                    [2.419836044311523, 0.017548924311996, -0.608187675476074, -0.085347734391689]]]
                                  ).to(device)
        self.assertEqual(tuple(result.shape), tuple(ref_output.shape))
        self.assertEqual(result, ref_output)

    @parametrize("batch_first", [True, False])
    @parametrize("training", [True, False])
    @parametrize("enable_nested_tensor", [True, False])
    def test_transformerencoder(self, batch_first, training, enable_nested_tensor, device):
        def get_a_test_layer(activation, batch_first=False):
            d_model = 4
            nhead = 2
            dim_feedforward = 16
            dropout = 0.0

            layer = nn.TransformerEncoderLayer(
                d_model,
                nhead,
                dim_feedforward=dim_feedforward,
                dropout=dropout,
                activation=activation,
                batch_first=batch_first,
            ).to(device)

            with torch.no_grad():
                # set constant weights of the model
                for idx, p in enumerate(layer.parameters()):
                    x = p.data
                    sz = x.view(-1).size(0)
                    shape = x.shape
                    x = torch.cos(torch.arange(0, sz).float().view(shape))
                    p.data.copy_(x)

            return layer

        # this is a deterministic test for TransformerEncoder
        activation = F.relu

        def _test(batch_first, training, enable_nested_tensor):
            def perm_fn(x):
                return x.transpose(1, 0) if batch_first else x

            encoder_layer = get_a_test_layer(activation=activation,
                                             batch_first=batch_first)

            model = nn.TransformerEncoder(
                encoder_layer, 1, enable_nested_tensor=enable_nested_tensor
            ).to(device)

            if not training:
                model = model.eval()

            # deterministic input
            encoder_input = perm_fn(torch.tensor([[[0.7462, 0.6653, 0.5679, 0.4891],
                                                   [0.5387, 0.1655, 0.3565, 0.0471]],
                                                  [[0.8335, 0.2799, 0.5031, 0.2947],
                                                   [0.1402, 0.0318, 0.7636, 0.1346]],
                                                  [[0.6333, 0.9344, 0.1376, 0.9938],
                                                   [0.8924, 0.2872, 0.6692, 0.2944]],
                                                  [[0.9897, 0.6915, 0.3154, 0.1733],
                                                   [0.8645, 0.3513, 0.3064, 0.0767]],
                                                  [[0.8117, 0.2366, 0.4838, 0.7881],
                                                   [0.3718, 0.4945, 0.9511, 0.0864]]]
                                                 )).to(device)
            result = model(encoder_input)
            ref_output = perm_fn(torch.tensor([[[2.428589, 0.020835, -0.602055, -0.085249],
                                                [2.427987, 0.021213, -0.602496, -0.084103]],
                                               [[2.424689, 0.019155, -0.604793, -0.085672],
                                                [2.413863, 0.022211, -0.612486, -0.072490]],
                                               [[2.433774, 0.021598, -0.598343, -0.087548],
                                                [2.425104, 0.019748, -0.604515, -0.084839]],
                                               [[2.436185, 0.022682, -0.596625, -0.087261],
                                                [2.433556, 0.021891, -0.598509, -0.086832]],
                                               [[2.416246, 0.017512, -0.610712, -0.082961],
                                                [2.422901, 0.024187, -0.606178, -0.074929]]]
                                              )).to(device)
            self.assertEqual(tuple(result.shape), tuple(ref_output.shape))
            torch.testing.assert_close(result, ref_output, rtol=1e-7, atol=1e-5)

            # all 0 src_mask
            src_mask = torch.zeros([5, 5]).to(device) == 1
            result = model(encoder_input, mask=src_mask)
            self.assertEqual(tuple(result.shape), tuple(ref_output.shape))
            torch.testing.assert_close(result, ref_output, rtol=1e-7, atol=1e-5)

            # all 0
            mask = torch.zeros([2, 5]).to(device) == 1
            result = model(encoder_input, src_key_padding_mask=mask)
            self.assertEqual(tuple(result.shape), tuple(ref_output.shape))
            torch.testing.assert_close(result, ref_output, rtol=1e-7, atol=1e-5)

            mask[0, 1] = 1
            mask[1, 3] = 1
            mask[1, 4] = 1
            result = model(encoder_input, src_key_padding_mask=mask)
            ref_output = perm_fn(torch.tensor([[[2.429026, 0.020793, -0.601741, -0.085642],
                                                [2.428811, 0.021445, -0.601912, -0.084252]],
                                               [[2.425009, 0.019155, -0.604566, -0.085899],
                                                [2.415408, 0.02249, -0.611415, -0.073]],
                                               [[2.434199, 0.021682, -0.598039, -0.087699],
                                                [2.42598, 0.019941, -0.603896, -0.085091]],
                                               [[2.436457, 0.022736, -0.59643, -0.08736],
                                                [2.434021, 0.022093, -0.598179, -0.08679]],
                                               [[2.416531, 0.017498, -0.610513, -0.083181],
                                                [2.4242, 0.024653, -0.605266, -0.074959]]]
                                              )).to(device)
            self.assertEqual(tuple(result.shape), tuple(ref_output.shape))
            torch.testing.assert_close(result, ref_output, rtol=1e-7, atol=1e-5)

            # test case 2, multiple layers no norm
            model = nn.TransformerEncoder(encoder_layer, 2, enable_nested_tensor=enable_nested_tensor).to(device)
            if not training:
                model = model.eval()
            result = model(encoder_input, src_key_padding_mask=mask)
            ref_output = perm_fn(torch.tensor([[[2.419051, 0.017446, -0.608738, -0.085003],
                                                [2.419102, 0.017452, -0.608703, -0.085026]],
                                               [[2.419043, 0.017445, -0.608744, -0.084999],
                                                [2.419052, 0.017446, -0.608738, -0.085004]],
                                               [[2.419067, 0.017448, -0.608727, -0.085010],
                                                [2.419098, 0.017452, -0.608706, -0.085024]],
                                               [[2.419072, 0.017449, -0.608724, -0.085012],
                                                [2.419119, 0.017455, -0.608691, -0.085034]],
                                               [[2.419019, 0.017442, -0.608761, -0.084989],
                                                [2.419075, 0.017449, -0.608722, -0.085014]]]
                                              )).to(device)
            self.assertEqual(tuple(result.shape), tuple(ref_output.shape))
            torch.testing.assert_close(result, ref_output, rtol=1e-7, atol=1e-5)

            model = nn.TransformerEncoder(encoder_layer, 6, enable_nested_tensor=enable_nested_tensor).to(device)
            if not training:
                model = model.eval()
            result = model(encoder_input, src_key_padding_mask=mask)
            ref_output = perm_fn(torch.tensor([[[2.419101, 0.017453, -0.608703, -0.085025],
                                                [2.419101, 0.017453, -0.608704, -0.085025]],
                                               [[2.419101, 0.017453, -0.608703, -0.085025],
                                                [2.419101, 0.017453, -0.608704, -0.085025]],
                                               [[2.419101, 0.017453, -0.608703, -0.085025],
                                                [2.419101, 0.017453, -0.608704, -0.085025]],
                                               [[2.419101, 0.017453, -0.608703, -0.085025],
                                                [2.419101, 0.017453, -0.608704, -0.085025]],
                                               [[2.419101, 0.017453, -0.608703, -0.085025],
                                                [2.419101, 0.017453, -0.608704, -0.085025]]]
                                              )).to(device)
            self.assertEqual(tuple(result.shape), tuple(ref_output.shape))
            torch.testing.assert_close(result, ref_output, rtol=1e-7, atol=1e-5)

            # test case 3, multiple layers with norm
            # d_model = 4
            norm = nn.LayerNorm(4)
            model = nn.TransformerEncoder(encoder_layer, 2, norm=norm,
                                          enable_nested_tensor=enable_nested_tensor).to(device)
            if not training:
                model = model.eval()
            result = model(encoder_input, src_key_padding_mask=mask)
            ref_output = perm_fn(torch.tensor([[[1.695949, -0.357635, -0.893077, -0.445238],
                                                [1.695955, -0.357639, -0.893050, -0.445266]],
                                               [[1.695948, -0.357634, -0.893082, -0.445233],
                                                [1.695950, -0.357635, -0.893077, -0.445238]],
                                               [[1.695951, -0.357636, -0.893069, -0.445246],
                                                [1.695955, -0.357639, -0.893052, -0.445264]],
                                               [[1.695952, -0.357636, -0.893066, -0.445249],
                                                [1.695957, -0.357641, -0.893041, -0.445276]],
                                               [[1.695946, -0.357632, -0.893095, -0.445220],
                                                [1.695952, -0.357637, -0.893065, -0.445251]]]
                                              )).to(device)
            self.assertEqual(tuple(result.shape), tuple(ref_output.shape))
            torch.testing.assert_close(result, ref_output, rtol=1e-7, atol=1e-5)

            model = nn.TransformerEncoder(encoder_layer, 6, norm=norm,
                                          enable_nested_tensor=enable_nested_tensor).to(device)
            if not training:
                model = model.eval()
            result = model(encoder_input, src_key_padding_mask=mask)
            ref_output = perm_fn(torch.tensor([[[1.695955, -0.357639, -0.893051, -0.445265],
                                                [1.695955, -0.357639, -0.893051, -0.445265]],
                                               [[1.695955, -0.357639, -0.893051, -0.445265],
                                                [1.695955, -0.357639, -0.893051, -0.445265]],
                                               [[1.695955, -0.357639, -0.893051, -0.445265],
                                                [1.695955, -0.357639, -0.893051, -0.445265]],
                                               [[1.695955, -0.357639, -0.893051, -0.445265],
                                                [1.695955, -0.357639, -0.893051, -0.445265]],
                                               [[1.695955, -0.357639, -0.893051, -0.445265],
                                                [1.695955, -0.357639, -0.893051, -0.445265]]]
                                              )).to(device)
            self.assertEqual(tuple(result.shape), tuple(ref_output.shape))
            torch.testing.assert_close(result, ref_output, rtol=1e-7, atol=1e-5)

        # TODO: remove set default dtype to double by making ref_output more precise.
        # Added because this test was copied from test_nn.py, which has default
        # dtype double. If default dtype is float, tests will say tensors not close because
        # ref output precision too low
        with set_default_dtype(torch.double):
            if training:
                cm = contextlib.nullcontext()
            else:
                cm = torch.no_grad()  # transformer fast path requires no grad
            with cm:
                _test(batch_first, training, enable_nested_tensor)

    @unittest.skipIf(sys.version_info < (3, 11), "not supported on pre-3.11 Python")
    def test_encoder_padding_and_src_mask_bool(self):
        encoder_layer = nn.TransformerEncoderLayer(
            d_model=16,
            nhead=2,
            dim_feedforward=32,
            dropout=0.1,
            activation='relu',
            batch_first=True,
        )
        encoder_norm = nn.LayerNorm(16)
        encoder = nn.TransformerEncoder(
            encoder_layer, 2, encoder_norm
        )

        inputs = torch.randn(2, 3, 16)

        src_mask = torch.ones(3, 3, dtype=torch.bool).triu_(diagonal=1)
        input_seq_len = torch.tensor([3, 2])
        padding_mask = (
            torch.arange(3)[None, :].cpu() >= input_seq_len[:, None]
        )

        with (self.assertNoLogs(None) if not TEST_WITH_TORCHDYNAMO else contextlib.nullcontext()):
            encoder(
                inputs,
                mask=src_mask,
                src_key_padding_mask=padding_mask,
            )

    @unittest.skipIf(sys.version_info < (3, 11), "not supported on pre-3.11 Python")
    def test_decoder_padding_and_src_mask_bool(self):

        def transformer_decoder(inputs, input_seq_len, memory):
            decoder_layer = nn.TransformerDecoderLayer(
                d_model=16,
                nhead=2,
                dim_feedforward=32,
                dropout=0.1,
                activation='relu',
                batch_first=True,
            )
            decoder_norm = nn.LayerNorm(16)
            decoder = nn.TransformerDecoder(
                decoder_layer, 2, decoder_norm
            )

            src_mask = torch.ones(
                inputs.shape[1], inputs.shape[1], dtype=torch.bool
            ).triu_(diagonal=1)
            padding_mask = (
                torch.arange(inputs.shape[1])[None, :].cpu()
                >= input_seq_len[:, None]
            )

            return decoder(
                inputs,
                memory,
                tgt_mask=src_mask,
                tgt_key_padding_mask=padding_mask,
                memory_key_padding_mask=padding_mask,
            )

        inputs = torch.randn(2, 3, 16)
        memory = torch.randn(2, 3, 16)
        input_seq_len = torch.tensor([3, 2])

        with self.assertNoLogs(None):
            transformer_decoder(inputs, input_seq_len, memory)

    def test_encoder_is_causal(self):

        d_model = 3
        layer = torch.nn.TransformerEncoderLayer(d_model, 1, 6, batch_first=True)
        layer.eval()
        x = torch.randn(1, 5, d_model)
        unmasked_output = layer(x)
        mask = torch.nn.Transformer.generate_square_subsequent_mask(x.size(1))
        is_causal_output = layer(x, src_mask=mask, is_causal=True)
        masked_output = layer(x, src_mask=mask)

        self.assertEqual(masked_output, is_causal_output)

    @onlyCUDA
    @parametrize("nb_heads", [1, 8])
    @parametrize("bias", [True, False])
    def test_mha_native_args(self, nb_heads, bias):

        B, L, F = 8, 100, 128
        batch_first = True
        fast_path = True
        use_pad_mask = (bias % 2) == 1

        mha = nn.MultiheadAttention(
            embed_dim=F,
            num_heads=nb_heads,
            batch_first=batch_first,
            bias=bias
        ).cuda()
        mha.eval()

        ctx = torch.no_grad if fast_path else contextlib.nullcontext
        with ctx():
            x = torch.randn(B, L, F).cuda()
            if not batch_first:
                x = x.transpose(0, 1)

            pad_mask = None
            if use_pad_mask:
                pad_mask = torch.zeros((B, L), dtype=torch.bool).cuda()

            mha(query=x, key=x, value=x, key_padding_mask=pad_mask)

    def test_kpm_mask_trailing_column_with_nested_tensor(self, device):
        encoder_layer = nn.TransformerEncoderLayer(
            d_model=256,
            nhead=4,
            dim_feedforward=512,
            activation='gelu',
            norm_first=False,
            batch_first=False,
        )
        transformer_encoder = nn.TransformerEncoder(encoder_layer, num_layers=3, enable_nested_tensor=True).to(device)

        x = torch.randn(10, 6, 256).to(device)
        mask = torch.ones(6, 10)
        mask[0, :] = 0  # here I masked 5 columns instead of just one
        mask = mask.bool().to(device)
        out = transformer_encoder(src=x, src_key_padding_mask=mask)
        self.assertEqual(out.shape[1], 6)

    # CPU unit test has_torch_functions in test environment,
    #   preventing successful completion
    @onlyCUDA
    def test_with_nested_tensor_input(self, device):
        encoder_layer = nn.TransformerEncoderLayer(
            d_model=256,
            nhead=4,
            dim_feedforward=512,
            activation='gelu',
            norm_first=False,
            batch_first=True,
        )
        transformer_encoder = nn.TransformerEncoder(encoder_layer, num_layers=3, enable_nested_tensor=True).to(device)

        transformer_encoder.eval()
        with torch.no_grad():
            x = torch.randn(6, 10, 256).to(device)
            mask = torch.ones(6, 10)
            mask[0, 0:] = 0  # here I masked 5 columns instead of just one
            mask[2, 2:] = 0  # here I masked 5 columns instead of just one
            mask[4, 4:] = 0  # here I masked 5 columns instead of just one
            mask[5, 8:] = 0  # here I masked 5 columns instead of just one
            mask = mask.bool().to(device)
            x = torch._nested_tensor_from_mask(x, mask.logical_not(), mask_check=False)
            out = transformer_encoder(src=x, src_key_padding_mask=None)

        self.assertEqual(out.is_nested, True)



    def test_script_encoder_subclass(self, device):
        class MyCustomLayer(nn.TransformerEncoderLayer):
            pass

        encoder = nn.TransformerEncoder(
            MyCustomLayer(d_model=256, nhead=8), num_layers=6
        ).to(device=device)
        torch.jit.script(encoder)

    # brazenly adapted from test_transformerencoderlayer_src_mask to test execution of
    # torchscripted transformerencoderlayer subclass
    def test_transformerencoderlayer_subclass(self, device):
        class MyCustomLayer(nn.TransformerEncoderLayer):
            pass

        nhead = 4
        batch_size = 2
        seqlen = 4
        d_model = 8
        dim_feedforward = 32

        model = MyCustomLayer(
            d_model=d_model,
            nhead=nhead,
            dim_feedforward=dim_feedforward,
            batch_first=True).to(device)
        script_model = torch.jit.script(model)

        src = torch.rand(batch_size, seqlen, d_model).to(device)  # bs, seqlen, d_model
        src_mask = torch.zeros(seqlen, seqlen).to(torch.bool).to(device)

        torch.manual_seed(42)
        result = model(src, src_mask=src_mask)
        torch.manual_seed(42)
        scripted_result = script_model(src, src_mask=src_mask)
        self.assertEqual(result, scripted_result)

        model.eval()
        script_model = torch.jit.script(model)

        with torch.no_grad():
            result = model(src, src_mask=src_mask)
            scripted_result = script_model(src, src_mask=src_mask)
            self.assertEqual(result, scripted_result)


    def test_transformerencoderlayer_subclass_model(self, device):
        class MyCustomLayer(nn.TransformerEncoderLayer):
            pass

        nhead = 4
        batch_size = 2
        seqlen = 4
        d_model = 8
        dim_feedforward = 32

        layer = MyCustomLayer(
            d_model=d_model,
            nhead=nhead,
            dim_feedforward=dim_feedforward,
            batch_first=True)
        model = nn.TransformerEncoder(
            layer, num_layers=6
        ).to(device=device)
        script_model = torch.jit.script(model)

        src = torch.rand(batch_size, seqlen, d_model).to(device)  # bs, seqlen, d_model
        src_mask = torch.zeros(seqlen, seqlen).to(torch.bool).to(device)

        torch.manual_seed(42)
        result = model(src, mask=src_mask)
        torch.manual_seed(42)
        scripted_result = script_model(src, mask=src_mask)
        self.assertEqual(result, scripted_result)

        model.eval()
        script_model = torch.jit.script(model)

        with torch.no_grad():
            result = model(src, mask=src_mask)
            scripted_result = script_model(src, mask=src_mask)
            self.assertEqual(result, scripted_result)


    @onlyCUDA
    @unittest.skipIf(not TEST_FAIRSEQ, "Fairseq not found")
    def test_decoder_only_layer(self):
        DEFAULT_PADDING_IDX = 0

        class FairseqDecoder(torch.nn.Module):
            def __init__(
                self,
                embed_dim,
                attention_heads,
                ffn_embed_dim,
                num_layers,
                embedding_layer,  # torch.nn.Embedding. Must have a padding_idx field
                dropout=0,
                normalize_before=False,
                torch_encoder=None,  # torch encoder that you can map weights from
                activation="relu",
            ):
                super().__init__()

                cfg = fairseq_transformer.TransformerConfig()
                cfg.decoder.embed_dim = embed_dim
                cfg.decoder.output_dim = embed_dim
                cfg.decoder.attention_heads = attention_heads
                cfg.decoder.ffn_embed_dim = ffn_embed_dim
                cfg.dropout = dropout
                cfg.decoder.normalize_before = normalize_before
                cfg.decoder.layers = num_layers
                # make embedding behavior same as other encoders
                cfg.no_token_positional_embeddings = True
                cfg.no_scale_embedding = True
                cfg.activation_fn = activation

                dictionary = {}  # TODO: verify what this is

                self.decoder = fairseq_transformer.TransformerDecoder(
                    cfg,
                    dictionary,
                    embedding_layer,
                    no_encoder_attn=True,
                    output_projection=None,
                )

                if torch_encoder is not None:
                    self.decoder = torch_to_fairseq(torch_encoder, self.decoder)  # noqa: F821
                self.decoder = self.decoder.eval().cuda().half()

            def forward(
                self,
                tokens,
                src_lengths=None,
                with_triangle_mask=False,
                incremental_state=None,
            ):
                return self.decoder(
                    prev_output_tokens=tokens,
                    encoder_out=None,
                    incremental_state=incremental_state,
                    features_only=True,
                    full_context_alignment=not with_triangle_mask,
                    alignment_layer=None,
                    alignment_heads=None,
                    src_lengths=src_lengths,
                    return_all_hiddens=False,
                )[0]

    @tf32_on_and_off(0.003)
    @parametrize("input_dim,attn_mask_dim,is_causal",
                 [(3, None, False), (3, 2, False), (3, 2, True), (3, 3, False), (3, 3, True),
                  (4, None, False), (4, 2, False), (4, 2, True), (4, 4, False), (4, 4, True)],
                 name_fn=lambda input_dim, attn_dim, is_causal: (
                     f"{input_dim}D_input_dim_" + (
                         f"{attn_dim}D_{'causal_' if is_causal else ''}attn_mask"
                         if attn_dim is not None else "no_attn_mask")))
    @parametrize("dropout_p", [0.0, 0.2, 0.5])
    @sdpa_kernel(backends=[SDPBackend.MATH])
    def test_scaled_dot_product_attention(self, device, input_dim, attn_mask_dim, is_causal, dropout_p):
        def sdp_ref(
                q,
                k,
                v,
                attn_mask=None,
                dropout_p=0.0):
            E = q.size(-1)
            q = q / math.sqrt(E)
            # (B, Nt, E) x (B, E, Ns) -> (B, Nt, Ns)
            if attn_mask is not None:
                attn = torch.baddbmm(attn_mask, q, k.transpose(-2, -1))
            else:
                attn = torch.bmm(q, k.transpose(-2, -1))

            attn = torch.nn.functional.softmax(attn, dim=-1)
            if dropout_p > 0.0:
                attn = torch.nn.functional.dropout(attn, p=dropout_p)
            # (B, Nt, Ns) x (B, Ns, E) -> (B, Nt, E)
            output = torch.bmm(attn, v)
            return output
        # TODO: Support cross-device / dtype testing properly when instantiate_device_type_tests() is used.
        dtypes = [torch.double, torch.float]
        for dtype in dtypes:

            def rand_tensor(*shape):
                return torch.randn(shape, device=device, dtype=dtype)

            # This test compares python and C++ implementations of SDP.
            N, N_prime, L, S, E = 5, 2, 4, 3, 6
            if input_dim == 3:
                query = rand_tensor(N, L, E)
                key = rand_tensor(N, S, E)
                value = rand_tensor(N, S, E)
            elif input_dim == 4:
                query = rand_tensor(N, N_prime, L, E)
                key = rand_tensor(N, N_prime, S, E)
                value = rand_tensor(N, N_prime, S, E)
            else:
                self.fail(f'Invalid input_dim {input_dim} encountered in SDP test')

            attn_mask = None
            if attn_mask_dim is not None:
                assert attn_mask_dim in [2, input_dim]
                mask_size = (L, S) if attn_mask_dim == 2 else ((N, L, S) if input_dim == 3 else (N, N_prime, L, S))
                attn_mask = (torch.ones(mask_size, device=device, dtype=torch.bool).tril() if is_causal
                             else torch.randint(0, 2, size=mask_size, device=device, dtype=torch.bool))

            with freeze_rng_state():
                # Python impl only supports float mask and 3D inputs.
                attn_mask_float = attn_mask
                if attn_mask_float is not None:
                    attn_mask_float = torch.zeros_like(attn_mask, dtype=query.dtype)
                    attn_mask_float.masked_fill_(attn_mask.logical_not(), float("-inf"))
                q, k, v = query.view(-1, L, E), key.view(-1, S, E), value.view(-1, S, E)
                a = attn_mask_float
                if a is not None and attn_mask_dim > 3:
                    a = a.view(-1, L, S)
                expected = sdp_ref(q, k, v, attn_mask=a, dropout_p=dropout_p)
                if input_dim > 3:
                    expected = expected.view(-1, N_prime, L, E)

            with freeze_rng_state():
                if is_causal:
                    # NB: Don't pass attn_mask here
                    actual = torch.nn.functional.scaled_dot_product_attention(
                        query, key, value, None, dropout_p, is_causal)

                    # Error case: both explicit attn_mask and is_causal are set
                    with self.assertRaisesRegex(RuntimeError,
                                                "Explicit attn_mask should not be set when is_causal=True"):
                        torch.nn.functional.scaled_dot_product_attention(
                            query, key, value, attn_mask, dropout_p, is_causal)
                else:
                    actual = torch.nn.functional.scaled_dot_product_attention(
                        query, key, value, attn_mask, dropout_p, is_causal)

                self.assertEqual(actual, expected)

        if attn_mask_dim is None:
            q = q.double().clone()
            k = k.double().clone()
            v = v.double().clone()
            q.requires_grad_()
            k.requires_grad_()
            v.requires_grad_()

            assert gradcheck(lambda *args, **kwargs: wrapper_set_seed(sdp_ref, *args, **kwargs),
                             (q, k, v, attn_mask, dropout_p))
            assert gradcheck(lambda *args, **kwargs:
                             wrapper_set_seed(torch.nn.functional.scaled_dot_product_attention, *args, **kwargs),
                             (q, k, v, attn_mask, dropout_p))

        def test_incompatible_mask(self, device):
            def ones_tensor(*shape):
                return torch.ones(shape, dtype=torch.float32)
            S, L, E, H = 1, 2, 4, 1
            qkv = ones_tensor(S, L, E)

            mha = nn.MultiheadAttention(E, H)
            mha.in_proj_weight = Parameter(torch.ones((E * 3, E)))
            mha.out_proj.weight = Parameter(torch.ones((E, E)))
            qkv = qkv.to(float)
            kpm = ones_tensor(S, L) * float("-inf")
            am = ones_tensor(L, L).to(bool)

            def func():
                return mha(qkv, qkv, qkv, need_weights=False, key_padding_mask=kpm, attn_mask=am)

            self.assertRaises(RuntimeError, func)

    @unittest.skipIf(TEST_WITH_CROSSREF, 'Fastpath not available with crossref')
    @torch.no_grad()
    def test_mask_check_fastpath(self):
        """
        Test that fastpath is executed independently of the masks that are passed.
        If the passed key padding mask is left aligned or mask_check=False, test that nested tensors are used
        (sparsity fastpath), otherwise use fastpath with traditional tensors.
        Also test that fast path is executed with both key padding mask and attention mask passed at the same time.
        """

        x = torch.Tensor([[[1, 2], [3, 4], [5, 6]]]).to(torch.float)

        def _test_fastpath(model, key_padding_mask, mock_return_value, attn_mask=None, nested_tensors=True):
            with patch('torch._transformer_encoder_layer_fwd') as fastpath_mock:
                fastpath_mock.return_value = mock_return_value
                model(x, src_key_padding_mask=key_padding_mask, mask=attn_mask)

                # If mock was called, fastpath was taken
                self.assertTrue(fastpath_mock.called)

                # If mock was called with nested tensors, sparsity fastpath was taken
                for call_args, _ in fastpath_mock.call_args_list:
                    self.assertEqual(call_args[0].is_nested, nested_tensors)

        encoder_layer = torch.nn.TransformerEncoderLayer(d_model=2, nhead=2, dim_feedforward=8, batch_first=True)

        model = torch.nn.TransformerEncoder(encoder_layer, num_layers=2, enable_nested_tensor=True, mask_check=True)
        model.eval()

        aligned_key_padding_mask = torch.Tensor([[0, 0, 1]]).to(torch.bool)
        not_aligned_key_padding_mask = torch.Tensor([[1, 0, 1]]).to(torch.bool)
        attn_mask = torch.Tensor([[1, 0, 1], [0, 1, 0], [1, 0, 1]]).to(torch.bool)
        nested_tensor_return_value = torch.nested.nested_tensor([torch.ones((2, 2), dtype=torch.float)])
        tensor_return_value = torch.ones((1, 3, 2), dtype=torch.float)

        # Left aligned mask results in sparsity fastpath
        _test_fastpath(model, aligned_key_padding_mask, nested_tensor_return_value, nested_tensors=True)

        # Not aligned mask results in fastpath
        _test_fastpath(model, not_aligned_key_padding_mask, tensor_return_value, nested_tensors=False)

        model = torch.nn.TransformerEncoder(encoder_layer, num_layers=2, enable_nested_tensor=False, mask_check=True)
        model.eval()

        # If nested tensor disabled, fastpath is always taken
        _test_fastpath(model, aligned_key_padding_mask, tensor_return_value, nested_tensors=False)
        _test_fastpath(model, not_aligned_key_padding_mask, tensor_return_value, nested_tensors=False)
        # Fast path is taken if both attention mask and key padding mask are present
        _test_fastpath(model, aligned_key_padding_mask, tensor_return_value, attn_mask=attn_mask, nested_tensors=False)

        model = torch.nn.TransformerEncoder(encoder_layer, num_layers=2, enable_nested_tensor=True, mask_check=False)
        model.eval()

        # Mask check disabled results in sparisty fastpath, independently of the mask
        _test_fastpath(model, aligned_key_padding_mask, nested_tensor_return_value, nested_tensors=True)
        _test_fastpath(model, not_aligned_key_padding_mask, nested_tensor_return_value, nested_tensors=True)

    # Test failing MHA when bias was NoneType
    def test_bias_is_none(self):
        x = torch.rand((1, 5, 10))
        model = torch.nn.modules.activation.MultiheadAttention(10, 1, bias=False, batch_first=True)
        model.eval()
        model(x, x, x)
        # completes without error

    def test_transformer_bias_is_none(self, device):
        batch_size = 2
        seqlen = 3
        d_model = 8
        nhead = 4

        encoder_layer = torch.nn.TransformerEncoderLayer(d_model, nhead, bias=False, batch_first=True, device=device)
        encoder_layer.eval()
        x = torch.randn(batch_size, seqlen, d_model, device=device)
        # runs without error
        encoder_layer(x)

        with self.assertWarnsRegex(UserWarning, "encoder_layer.self_attn was passed bias=False"):
            encoder = torch.nn.TransformerEncoder(encoder_layer, num_layers=1).eval()
            encoder(x)

        with self.assertWarnsRegex(UserWarning, "self_attn was passed bias=False"):
            transformer = torch.nn.Transformer(
                d_model=d_model, nhead=nhead, bias=False, batch_first=True, device=device
            ).eval()
            transformer(x, x)

    def test_train_with_is_causal(self, device):
        # training with is_causal
        S, L, E, H = 1, 2, 2, 1
        layer = nn.TransformerEncoderLayer(
            d_model=2,
            dim_feedforward=4,
            nhead=H,
            batch_first=True,
            activation="gelu",
            dropout=0,
        )
        criterion = nn.MSELoss()
        encoder = nn.TransformerEncoder(layer, 2).to(device)
        optimizer = optim.SGD(encoder.parameters(), lr=0.1, momentum=0.9)
        encoder.train()

        encoder.train()
        optimizer.zero_grad()
        inputs = torch.randn(S, L, E).to(device)
        mask = torch.nn.Transformer.generate_square_subsequent_mask(
            inputs.size(1), device=device
        )

        outputs = encoder(inputs, mask=mask, is_causal=True)

        loss = criterion(outputs[:, 0:2, :], inputs[:, 0:2, :])
        loss.backward()
        optimizer.step()

        # inference with is_causal
        t_qvk = torch.randn((S, L, E), device=device, dtype=torch.float32)
        mha = nn.MultiheadAttention(E, H).to(device)
        mask = torch.nn.Transformer.generate_square_subsequent_mask(
            S, device=device
        )

        attn_out, _ = mha(t_qvk, t_qvk, t_qvk, attn_mask=mask, is_causal=True)

        # Can't give only is_causal
        attn_mask = torch.randint(0, 2, size=(L, L), device=device, dtype=torch.bool)
        with self.assertRaises(RuntimeError):
            _ = mha(t_qvk, t_qvk, t_qvk, is_causal=True)

        # # Passing a causal mask sets is_causal to 1
        causal_mask = torch.triu(
            torch.ones(L, L, device=inputs.device) * float('-inf'), diagonal=1
        ).to(torch.bool)

        mock_layer = MagicMock(torch.nn.MultiheadAttention(E, H), return_value=inputs)
        encoder.layers[1] = mock_layer
        outputs = encoder(inputs, mask=causal_mask)
        mock_layer.assert_called_with(ANY, src_mask=ANY, is_causal=True, src_key_padding_mask=ANY)

        # check expected numerical values with all kernels
        self.is_causal_kernels([SDPBackend.MATH], device)

    def is_causal_kernels(self, kernels, device):
        def ones_tensor(*shape):
            return torch.ones(shape, device=device, dtype=torch.float32).to(device)
        S, L, E, H = 1, 2, 4, 1
        qkv = ones_tensor(S, L, E)

        mha = nn.MultiheadAttention(E, H).to(device)
        mha.in_proj_weight = Parameter(torch.ones((E * 3, E), device=device))
        mha.out_proj.weight = Parameter(torch.ones((E, E), device=device))
        expected = torch.ones(size=(S, L, E)).to(device) * 16
        mask = torch.nn.Transformer.generate_square_subsequent_mask(
            qkv.size(1), device=device
        )

        for kernel in kernels:
            with sdpa_kernel(backends=[kernel]):
                actual, _ = mha(qkv, qkv, qkv, attn_mask=mask, need_weights=False, is_causal=True)
                self.assertTrue(torch.equal(actual, expected))

                if kernel != SDPBackend.MATH:
                    # fails with embedding size not multiple of 4
                    with self.assertRaisesRegex(RuntimeError, "No available kernel"):
                        qkv_f, mha_f = ones_tensor(S, L, 2), nn.MultiheadAttention(2, H).to(device)
                        mask = torch.nn.Transformer.generate_square_subsequent_mask(
                            qkv_f.size(1), device=device
                        )
                        _ = mha_f(qkv_f, qkv_f, qkv_f, attn_mask=mask, need_weights=False, is_causal=True)
                        torch.cuda.synchronize()

    @skipIfRocm  # Missing EFFICIENT_ATTENTION
    @unittest.skipIf(
        not PLATFORM_SUPPORTS_FLASH_ATTENTION, "Platform does not supposrt fused SDPA or pre-SM80 hardware"
    )
    def test_is_causal_gpu(self):
        device = 'cuda'
        self.is_causal_kernels([SDPBackend.MATH, SDPBackend.EFFICIENT_ATTENTION], device)

    def test_script_mha_in_proj_weight_none(self):
        mha = torch.nn.MultiheadAttention(
            embed_dim=128, num_heads=8, kdim=256, vdim=256
        ).eval()

        torch.jit.script(mha)

    @unittest.skipIf(TEST_WITH_CROSSREF, 'Fastpath not available with crossref')
    @torch.no_grad()
    def test_disable_fastpath(self, device):
        def _test_te_fastpath_called(model, args, kwargs=None, return_value=None, is_called=True):
            if kwargs is None:
                kwargs = {}
            with patch('torch._transformer_encoder_layer_fwd') as fastpath_mock:
                fastpath_mock.return_value = return_value
                output = model(*args, **kwargs)
                self.assertTrue(fastpath_mock.called == is_called)

        def _test_mha_fastpath_called(model, args, kwargs=None, return_value=None, is_called=True):
            if kwargs is None:
                kwargs = {}
            with patch('torch._native_multi_head_attention') as fastpath_mock:
                fastpath_mock.return_value = return_value
                output = model(*args, **kwargs)
                self.assertTrue(fastpath_mock.called == is_called)

        inp = torch.tensor([[[1, 2], [3, 4], [5, 6]]], dtype=torch.float32, device=device)
        aligned_key_padding_mask = torch.tensor([[0, 0, 1]], dtype=torch.bool, device=device)
        src_key_padding_mask = torch.tensor([[1, 0, 1]], dtype=torch.bool, device=device)
        attn_mask = torch.tensor([[1, 0, 1], [0, 1, 0], [1, 0, 1]], dtype=torch.bool, device=device)
        te_return_value = torch.ones((1, 3, 2), dtype=torch.float32)

        encoder_layer = torch.nn.TransformerEncoderLayer(d_model=2, nhead=2, dim_feedforward=8, batch_first=True)
        te = torch.nn.TransformerEncoder(encoder_layer, num_layers=2, enable_nested_tensor=True, mask_check=True)
        te = te.to(device).eval()

        t = torch.nn.Transformer(d_model=2, nhead=2, batch_first=True, device=device).eval()
        src = torch.tensor([[[0, 1], [2, 3], [4, 5]]], dtype=torch.float32, device=device)
        tgt = torch.tensor([[[0, 1], [2, 3], [4, 5], [6, 7]]], dtype=torch.float32, device=device)
        t_return_value = torch.ones((1, 3, 2), dtype=torch.float32, device=device)

        mha = nn.MultiheadAttention(2, 2, batch_first=True, device=device).eval()
        q = torch.tensor([[[0, 1], [2, 3]]], dtype=torch.float32, device=device)
        mha_return_value = torch.ones((1, 3, 2), dtype=torch.float32, device=device)

        _test_te_fastpath_called(
            te, (inp,), kwargs={'src_key_padding_mask': src_key_padding_mask},
            return_value=te_return_value, is_called=True
        )
        _test_te_fastpath_called(t, (src, tgt), return_value=t_return_value, is_called=True)
        _test_mha_fastpath_called(mha, (q, q, q,), return_value=mha_return_value, is_called=True)

        torch.backends.mha.set_fastpath_enabled(False)
        _test_te_fastpath_called(
            te, (inp,), kwargs={'src_key_padding_mask': src_key_padding_mask},
            return_value=te_return_value, is_called=False
        )
        _test_te_fastpath_called(t, (src, tgt), return_value=t_return_value, is_called=False)
        _test_mha_fastpath_called(mha, (q, q, q,), return_value=mha_return_value, is_called=False)

        torch.backends.mha.set_fastpath_enabled(True)
        _test_te_fastpath_called(
            te, (inp,), kwargs={'src_key_padding_mask': src_key_padding_mask},
            return_value=te_return_value, is_called=True
        )
        _test_te_fastpath_called(t, (src, tgt), return_value=t_return_value, is_called=True)
        _test_mha_fastpath_called(mha, (q, q, q,), return_value=mha_return_value, is_called=True)


class TestSDPAFailureModes(NNTestCase):
    """ Used to test the failure modes of scaled_dot_product_attention
    """
    _do_cuda_memory_leak_check = True
    _do_cuda_non_default_stream = True

    @onlyCUDA
    @unittest.skipIf(
        not PLATFORM_SUPPORTS_FLASH_ATTENTION or not isSM8XDevice,
        "Does not support fused SDPA or not SM86+ hardware",
    )
    @parametrize("head_dim", [193, 204, 256])
    @parametrize("dropout_p", [0.0, 0.2])
    def test_flash_backward_failure_sm86plus(self, device, head_dim: int, dropout_p: float):
        dtype = torch.float16
        make_tensor = partial(torch.rand, device=device, dtype=dtype)
        # See check_requires_grad_and_head_dim_gt192_constraints_on_sm86_89 in
        # pytorch/aten/src/ATen/native/transformers/cuda/sdp_utils.h
        size = (2, 2, 4, head_dim)
        q, k, v = make_tensor(size), make_tensor(size), make_tensor(size)

        with sdpa_kernel(backends=[SDPBackend.MATH]):
            math_ref = torch.nn.functional.scaled_dot_product_attention(q, k, v, None, 0.0, False)

        with sdpa_kernel(backends=[SDPBackend.FLASH_ATTENTION]):
            # Should not fail because inputs don't require grad
            flash_ref = torch.nn.functional.scaled_dot_product_attention(q, k, v, None, 0.0, False)

            self.assertEqual(math_ref, flash_ref, atol=1e-3, rtol=1e-3)

            # Should fail because inputs require grad
            q = make_tensor(size, requires_grad=True)
            k = make_tensor(size, requires_grad=True)
            v = make_tensor(size, requires_grad=True)
            if 192 < head_dim <= 224 or (head_dim > 224 and dropout_p != 0.0):
                self.assertRaises(
                    RuntimeError,
                    lambda: torch.nn.functional.scaled_dot_product_attention(
                        q, k, v, None, dropout_p, False
                    ),
                )
            else:
                flash_ref = torch.nn.functional.scaled_dot_product_attention(q, k, v, None, dropout_p, False)

    @onlyCUDA
    def test_dispatch_fails_no_backend(self, device):
        dtype = torch.float16
        with sdpa_kernel(backends=[SDPBackend.ERROR]):
            size = (2, 3, 4)
            q = torch.randn(size, device=device, dtype=dtype)
            k = torch.randn(size, device=device, dtype=dtype)
            v = torch.randn(size, device=device, dtype=dtype)
            self.assertRaisesRegex(RuntimeError, "No viable backend for scaled_dot_product_attention was found.",
                                   lambda: torch._fused_sdp_choice(q, k, v))
            self.assertRaisesRegex(RuntimeError, "No viable backend for scaled_dot_product_attention was found.",
                                   lambda: torch.nn.functional.scaled_dot_product_attention(q, k, v))

    @onlyCUDA
    @unittest.skipIf(not PLATFORM_SUPPORTS_FUSED_ATTENTION, "Does not support fused scaled dot product attention")
    @parametrize(
        "kernel",
        PLATFORM_SPECIFIC_SDPA,
    )
    def test_invalid_fused_inputs_dim_3(self, device, kernel: SDPBackend):
        with sdpa_kernel(backends=[kernel]):
            # Dim is not 4
            size = (2, 3, 8)
            dtype = torch.float16
            q = torch.randn(size, device=device, dtype=dtype)
            k = torch.randn(size, device=device, dtype=dtype)
            v = torch.randn(size, device=device, dtype=dtype)
            with self.assertWarnsRegex(UserWarning, "All fused kernels requires query, key and value to be 4 dimensional"):
                self.assertRaises(RuntimeError, lambda: torch.nn.functional.scaled_dot_product_attention(
                    q, k, v, None, 0.0, False))

    @onlyCUDA
    @unittest.skipIf(not PLATFORM_SUPPORTS_FUSED_ATTENTION, "Does not support fused scaled dot product attention")
    @parametrize(
        "kernel",
        PLATFORM_SPECIFIC_SDPA,
    )
    def test_invalid_fused_inputs_broadcast(self, device, kernel: SDPBackend):
        with sdpa_kernel(backends=[kernel]):
            #  Fused Kernels don't support broadcasting for dense inputs
            dtype = torch.float16
            size = (2, 4, 3, 8)
            size_broadcast = (1, 4, 3, 8)
            q = torch.randn(size_broadcast, device=device, dtype=dtype)
            k = torch.randn(size, device=device, dtype=dtype)
            v = torch.randn(size, device=device, dtype=dtype)
            self.assertRaises(RuntimeError, lambda: torch.nn.functional.scaled_dot_product_attention(
                q, k, v, None, 0.0, False))

    @onlyCUDA
    @unittest.skipIf(not PLATFORM_SUPPORTS_FUSED_ATTENTION, "Does not support fused scaled dot product attention")
    @parametrize("kernel", PLATFORM_SPECIFIC_SDPA)
    def test_invalid_sequence_lengths(self, device, kernel: SDPBackend):
        with sdpa_kernel(backends=[kernel]):
            # Passing in a q,k,v with 0 length sequences will error
            dtype = torch.float16
            make_tensor = partial(torch.rand, device=device, dtype=dtype)
            size = SdpaShape(2, 2, 0, 8)
            q, k, v = make_tensor(size), make_tensor(size), make_tensor(size)
            with self.assertWarnsRegex(UserWarning, "All fused kernels do not support zero seq_len_q or seq_len_kv."):
                self.assertRaises(RuntimeError, lambda: torch.nn.functional.scaled_dot_product_attention(
                    q, k, v, None, 0.0, False))

    @onlyCUDA
    @unittest.skipIf(not PLATFORM_SUPPORTS_FUSED_ATTENTION, "Does not support fused scaled dot product attention")
    @parametrize("kernel", PLATFORM_SPECIFIC_SDPA)
    def test_invalid_last_dim_stride(self, device, kernel: SDPBackend):
        with sdpa_kernel(backends=[kernel]):
            # Passing in a q,k,v with last dim stride not equal to 1 will error
            dtype = torch.float16
            make_tensor = partial(torch.rand, device=device, dtype=dtype)
            size = SdpaShape(2, 2, 8, 8)
            q, k, v = make_tensor(size), make_tensor(size), make_tensor(size)
            q.as_strided_(size, [2, 2, 2, 2])
            with self.assertWarnsRegex(UserWarning, "All fused kernels require the last dimension of the input to have stride 1."):
                self.assertRaises(RuntimeError, lambda: torch.nn.functional.scaled_dot_product_attention(
                    q, k, v, None, 0.0, False))

    @onlyCUDA
    @unittest.skipIf(not PLATFORM_SUPPORTS_FLASH_ATTENTION, "Does not flash_attention fused scaled dot product attention")
    @parametrize("kernel", PLATFORM_SPECIFIC_SDPA)
    def test_invalid_fused_inputs_head_dim(self, device, kernel: SDPBackend):
        with sdpa_kernel(backends=[kernel]):
            # The embed dim per head is not divisible by 8 for flash attention
            dtype = torch.float16
            make_tensor = partial(torch.rand, device=device, dtype=dtype)
            size = SdpaShape(2, 2, 3, 9) if kernel == SDPBackend.EFFICIENT_ATTENTION else SdpaShape(2, 2, 3, 257)
            q, k, v = make_tensor(size), make_tensor(size), make_tensor(size)
            self.assertRaises(RuntimeError, lambda: torch.nn.functional.scaled_dot_product_attention(
                q, k, v, None, 0.0, False))

    @onlyCUDA
    @unittest.skipIf(not PLATFORM_SUPPORTS_FUSED_ATTENTION, "Does not support fused scaled dot product attention")
    @parametrize(
        "kernel",
        PLATFORM_SPECIFIC_SDPA,
    )
    def test_invalid_fused_inputs_invalid_dtype(self, device, kernel: SDPBackend):
        with sdpa_kernel(backends=[kernel]):
            # Invalid dtype for both Flash Attention and Mem Efficient Attention
            size = SdpaShape(2, 2, 3, 16)
            make_tensor = partial(torch.rand, device=device, dtype=torch.float64)
            q, k, v = make_tensor(size), make_tensor(size), make_tensor(size)
            self.assertRaises(RuntimeError, lambda: torch.nn.functional.scaled_dot_product_attention(
                q, k, v, None, 0.0, False))

    @onlyCUDA
    @unittest.skipIf(not PLATFORM_SUPPORTS_FLASH_ATTENTION, "Does not support flash attention")
    @parametrize("kernel", [SDPBackend.FLASH_ATTENTION])
    def test_invalid_fused_inputs_attn_mask_present(self, device, kernel: SDPBackend):
        with sdpa_kernel(backends=[kernel]):
            # Failures for unsupported SDP args
            size = SdpaShape(2, 2, 3, 16)
            make_tensor = partial(torch.rand, size, device=device, dtype=torch.float16)
            q, k, v = make_tensor(), make_tensor(), make_tensor()
            # Non-None attention mask
            mask = torch.ones((2, 2, 3, 3), device=device, dtype=q.dtype)
            self.assertRaises(RuntimeError, lambda: torch.nn.functional.scaled_dot_product_attention(
                q, k, v, mask, 0.0, False))

    @onlyCUDA
    @unittest.skipIf(not PLATFORM_SUPPORTS_FLASH_ATTENTION, "Does not support fused SDPA or pre-SM80 hardware")
    def test_unaligned_tensors(self, device):
        # The alignment is depdent on arch so we specifiy SM80OrLater
        dtype = torch.float16
        size = SdpaShape(2, 2, 8, 5)
        make_tensor = partial(torch.rand, size, device=device, dtype=dtype)
        q, k, v = make_tensor(), make_tensor(), make_tensor()
        with sdpa_kernel(backends=[SDPBackend.EFFICIENT_ATTENTION]):
            self.assertRaises(RuntimeError, lambda: torch.nn.functional.scaled_dot_product_attention(
                q, k, v, None, 0.0, False))

    @onlyCUDA
    @unittest.skipIf(not PLATFORM_SUPPORTS_FLASH_ATTENTION, "Does not support fused SDPA or pre-SM80 hardware")
    def test_flash_fail_fp32(self, device):
        dtype = torch.float
        size = SdpaShape(16, 16, 32, 32)
        make_tensor = partial(torch.rand, size, device=device, dtype=dtype)
        q, k, v = make_tensor(), make_tensor(), make_tensor()
        with sdpa_kernel(backends=[SDPBackend.FLASH_ATTENTION]):
            with self.assertWarnsRegex(UserWarning, "Expected query, key and value to all be of dtype: {Half, BFloat16}"):
                self.assertRaises(RuntimeError, lambda: torch.nn.functional.scaled_dot_product_attention(
                    q, k, v, None, 0.0, False))

    @onlyCUDA
    @unittest.skipIf(not PLATFORM_SUPPORTS_FLASH_ATTENTION, "Does not support SDPA or pre-SM80 hardware")
    def test_flash_autocast_fp32_float16(self, device):
        dtype = torch.float
        size = SdpaShape(16, 16, 32, 32)
        make_tensor = partial(torch.rand, size, device=device, dtype=dtype)
        q, k, v = make_tensor(), make_tensor(), make_tensor()
        with torch.autocast(device_type='cuda', dtype=torch.float16):
            with sdpa_kernel(backends=[SDPBackend.FLASH_ATTENTION]):
                _ = torch.nn.functional.scaled_dot_product_attention(
                    q, k, v, None, 0.0, False)

    @onlyCUDA
    @unittest.skipIf(not PLATFORM_SUPPORTS_FLASH_ATTENTION, "Does not support SDPA or pre-SM80 hardware")
    def test_flash_autocast_fp32_bfloat16(self, device):
        dtype = torch.float
        size = SdpaShape(16, 16, 32, 32)
        make_tensor = partial(torch.rand, size, device=device, dtype=dtype)
        q, k, v = make_tensor(), make_tensor(), make_tensor()
        with torch.autocast(device_type='cuda', dtype=torch.bfloat16):
            with sdpa_kernel(backends=[SDPBackend.FLASH_ATTENTION]):
                _ = torch.nn.functional.scaled_dot_product_attention(
                    q, k, v, None, 0.0, False)

    # Note: do not truncate the list according to platforms. These tests should always raise errors.
    @parametrize("kernel", [SDPBackend.MATH, SDPBackend.FLASH_ATTENTION, SDPBackend.EFFICIENT_ATTENTION])
    def test_invalid_inputs_different_datatypes(self, device, kernel: SDPBackend):
        with sdpa_kernel(backends=[kernel]):
            # Different datatypes
            shape = (1, 4, 8, 16)
            query = torch.randn(shape, dtype=torch.float32, device=device)
            key = torch.randn(shape, dtype=torch.float16, device=device)
            value = torch.randn(shape, dtype=torch.float16, device=device)
            self.assertRaises(RuntimeError, lambda: F.scaled_dot_product_attention(query, key, value))

    @onlyCUDA
    @parametrize("kernel", [SDPBackend.MATH, SDPBackend.FLASH_ATTENTION, SDPBackend.EFFICIENT_ATTENTION])
    def test_invalid_inputs_different_devices(self, device, kernel: SDPBackend):
        # Different devices
        shape = (1, 4, 8, 16)
        query = torch.randn(shape, dtype=torch.float32, device=device)
        key = torch.randn(shape, dtype=torch.float16, device='cpu')
        value = torch.randn(shape, dtype=torch.float16, device='cpu')
        self.assertRaises(RuntimeError, lambda: F.scaled_dot_product_attention(query, key, value))

    @parametrize("kernel", [SDPBackend.MATH, SDPBackend.FLASH_ATTENTION, SDPBackend.EFFICIENT_ATTENTION])
    def test_invalid_inputs_1_dimensional_inputs(self, device, kernel: SDPBackend):
        with sdpa_kernel(backends=[kernel]):
            # 1 dimensional input
            shape = (1, 4)
            query = torch.randn(4, dtype=torch.float16, device=device)
            key = torch.randn(shape, dtype=torch.float16, device=device)
            value = torch.randn(shape, dtype=torch.float16, device=device)
            self.assertRaises(RuntimeError, lambda: F.scaled_dot_product_attention(query, key, value))

    @onlyCUDA
    @skipIfRocm  # Missing EFFICIENT_ATTENTION
    @unittest.skipIf(not PLATFORM_SUPPORTS_MEM_EFF_ATTENTION, "Fused SDPA was not built for this system")
    def test_fused_kernels_nested_broadcasting_error_cases(self, device):
        # one of k,v needs to be broadcasted and other has non consistent seq_len dim
        rand_nested_tensor = partial(rand_sdpa_tensor, type="nested", device=device, dtype=torch.float32)
        batch, num_heads, head_dim = 32, 8, 64
        seq_lens_q = torch.randint(low=1, high=32, size=(batch,)).tolist()
        seq_lens_v = torch.randint(low=1, high=32, size=(batch,)).tolist()

        q_shape = SdpaShape(batch, num_heads, seq_lens_q, head_dim)
        k_shape = SdpaShape(1, num_heads, 1, head_dim)
        v_shape = SdpaShape(batch, num_heads, seq_lens_v, head_dim)

        query = rand_nested_tensor(q_shape).transpose(1, 2)
        key = rand_nested_tensor(k_shape).transpose(1, 2)
        value = rand_nested_tensor(v_shape).transpose(1, 2)

        with sdpa_kernel(backends=[SDPBackend.EFFICIENT_ATTENTION]):
            with self.assertRaisesRegex(RuntimeError, "No available kernel"):
                torch.nn.functional.scaled_dot_product_attention(
                    query, key, value, attn_mask=None, dropout_p=0.0, is_causal=False)

    @onlyCUDA
    @unittest.skipIf(not PLATFORM_SUPPORTS_FLASH_ATTENTION, "Fused SDPA was not built for this system")
    def test_nested_fails_on_padding_head_dim(self, device):
        dtype = torch.bfloat16
        seq_len_list = [2, 4, 5, 6, 7]
        shape = SdpaShape(5, 8, seq_len_list, 57)
        make_tensor = partial(rand_sdpa_tensor, shape=shape, type="nested", device=device, dtype=dtype)
        q, k, v = make_tensor(), make_tensor(), make_tensor()
        with sdpa_kernel(backends=[SDPBackend.FLASH_ATTENTION]):
            with self.assertWarnsRegex(UserWarning, "For NestedTensor inputs, Flash attention requires"):
                self.assertRaises(RuntimeError, lambda: torch.nn.functional.scaled_dot_product_attention(
                    q, k, v, None, 0.0, False))

    @onlyCUDA
    @unittest.skipIf(not PLATFORM_SUPPORTS_FUSED_ATTENTION or not isLessThanSM80Device,
                     "Current platform does not support fused SDPA or is an SM80+ device.")
    def test_mem_efficient_fail_bfloat16_less_than_sm80(self, device):
        dtype = torch.bfloat16
        size = SdpaShape(16, 16, 32, 32)
        make_tensor = partial(torch.rand, size, device=device, dtype=dtype)
        q, k, v = make_tensor(), make_tensor(), make_tensor()
        with sdpa_kernel(backends=[SDPBackend.EFFICIENT_ATTENTION]):
            with self.assertWarnsRegex(UserWarning, "Expected query, key and value to all be of dtype: {Half, Float}"):
                self.assertRaises(RuntimeError, lambda: torch.nn.functional.scaled_dot_product_attention(
                    q, k, v, None, 0.0, False))

    @onlyCUDA
    @unittest.skipIf(not PLATFORM_SUPPORTS_FLASH_ATTENTION, "Does not support flash attention")
    def test_flash_atteention_large_bf16_nan_values(self, device):
        query = torch.full((1, 1, 1, 64), 133120.0, dtype=torch.bfloat16, device="cuda")
        key = torch.full((1, 1, 1, 64), 133120.0, dtype=torch.bfloat16, device="cuda")
        value = torch.full((1, 1, 1, 64), 133120.0, dtype=torch.bfloat16, device="cuda")

        with sdpa_kernel(SDPBackend.FLASH_ATTENTION):
            out = torch.nn.functional.scaled_dot_product_attention(query, key, value)

        self.assertFalse(torch.isnan(out).any(), "Output should not contain NaNs!")

    @onlyCUDA
    @unittest.skipIf(not PLATFORM_SUPPORTS_FUSED_ATTENTION, "Fused SDPA was not built for this system")
    @parametrize("fused_kernel", [SDPBackend.FLASH_ATTENTION, SDPBackend.EFFICIENT_ATTENTION] if
                 PLATFORM_SUPPORTS_FLASH_ATTENTION else [SDPBackend.EFFICIENT_ATTENTION])
    def test_fused_kernels_seq_len_0_inputs(self, device, fused_kernel):
        rand_nested_tensor = partial(rand_sdpa_tensor, type="nested", device=device, dtype=torch.float16)
        batch, num_heads, head_dim = 32, 16, 64
        seq_lens = torch.randint(low=1, high=32, size=(batch,))
        # make sure some seq_lens are 0
        num_zeros = 10
        indices = torch.randint(low=0, high=batch, size=(num_zeros,))
        seq_lens.scatter_(0, indices, 0)

        shape = SdpaShape(batch, num_heads, seq_lens.tolist(), head_dim)
        query = rand_nested_tensor(shape)
        key = rand_nested_tensor(shape)
        value = rand_nested_tensor(shape)

        query = query.transpose(1, 2)
        key = key.transpose(1, 2)
        value = value.transpose(1, 2)

        with sdpa_kernel(backends=[fused_kernel]):
            with self.assertRaisesRegex(RuntimeError, "No available kernel"):
                torch.nn.functional.scaled_dot_product_attention(
                    query, key, value, attn_mask=None, dropout_p=0.0, is_causal=False)

    @onlyCUDA
    @unittest.skipIf(not PLATFORM_SUPPORTS_FLASH_ATTENTION, "Fused SDPA was not built for this system")
    def test_fused_kernels_nested_broadcasting_requires_grad_failure(self, device):
        rand_nested_tensor = partial(rand_sdpa_tensor, type="nested", device=device, dtype=torch.float16, requires_grad=True)
        batch, num_heads, head_dim, head_dim_v = 32, 16, 64, 64
        seq_lens = torch.randint(low=1, high=32, size=(batch,)).tolist()
        q_shape = SdpaShape(1, num_heads, 1, head_dim)
        k_shape = SdpaShape(batch, num_heads, seq_lens, head_dim)
        v_shape = SdpaShape(batch, 1, seq_lens, head_dim_v)

        # create a dense query
        query = torch.randn(q_shape, device=device, dtype=torch.float16, requires_grad=True)
        key = rand_nested_tensor(k_shape)
        value = rand_nested_tensor(v_shape)

        query = query.transpose(1, 2)
        key = key.transpose(1, 2)
        value = value.transpose(1, 2)

        with sdpa_kernel(backends=[SDPBackend.FLASH_ATTENTION]):
            with self.assertWarnsRegex(UserWarning, "Both fused kernels do not support training with broadcasted NT inputs"):
                with self.assertRaisesRegex(RuntimeError, "No available kernel"):
                    out = torch.nn.functional.scaled_dot_product_attention(
                        query, key, value, attn_mask=None, dropout_p=0.0, is_causal=False)

    @onlyCUDA
    @unittest.skipIf(not PLATFORM_SUPPORTS_FLASH_ATTENTION, "Does not support flash attention")
    def test_flash_attention_fail_with_non_square_causal_attention(self, device):
        dtype = torch.bfloat16
        q_shape = SdpaShape(1, 1, 8, 16)
        kv_shape = SdpaShape(1, 1, 12, 16)
        make_q = partial(torch.rand, q_shape, device=device, dtype=dtype)
        make_kv = partial(torch.rand, kv_shape, device=device, dtype=dtype)
        q, k, v = make_q(), make_kv(), make_kv()
        warning_str = "Flash attention does not support the is_causal flag when seqlen_q != seqlen_k."
        with sdpa_kernel(backends=[SDPBackend.FLASH_ATTENTION]):
            with self.assertWarnsRegex(UserWarning, warning_str):
                self.assertRaises(RuntimeError, lambda: torch.nn.functional.scaled_dot_product_attention(
                    q, k, v, None, 0.0, is_causal=True))

def _get_block_size_n(device, head_dim, is_dropout, is_causal):
    # This should match the block sizes in the CUDA kernel
    assert head_dim <= 256
    major, minor = torch.cuda.get_device_capability(device)
    is_sm8x = major == 8 and minor > 0  # Only include sm86 and sm89, exclude sm80 (A100)
    is_sm80 = major == 8 and minor == 0
    is_sm90 = major == 9 and minor == 0
    if head_dim <= 32:
        return 128
    if head_dim <= 64:
        return 128 if not is_dropout else 64
    elif head_dim <= 96:
        return 64
    elif head_dim <= 128:
        if is_sm8x:
            return 64 if (not is_dropout and is_causal) else 32
        else:
            return 64 if not is_dropout else 32
    elif head_dim <= 160:
        if is_sm8x:
            return 64
        else:
            return 32
    elif head_dim <= 192:
        return 64
    elif head_dim <= 224:
        return 64
    elif head_dim <= 256:
        return 64


def pad_last_dim(input_tensor, alignment_size, slice: bool = False):
    last_dim_size = input_tensor.size(-1)
    if (last_dim_size % alignment_size == 0):
        return input_tensor, last_dim_size
    pad_count = alignment_size - (last_dim_size % alignment_size)
    padded_tensor = F.pad(input_tensor, (0, pad_count))
    if slice:
        return padded_tensor[..., :last_dim_size], last_dim_size
    return padded_tensor, last_dim_size


class TestSDPA(NNTestCase):
    """ Used to test generic functionality of scaled_dot_product_attention
    Summary:
        If you are adding a new test to this class, make sure that it runs
        for both cpu and cuda. If you're test is only applicable to cuda,
        add it to TestSDPACudaOnly.
    """
    @parametrize("contiguous_inputs", [True, False])
    def test_sdp_math_gradcheck(self, device, contiguous_inputs: bool):

        batch_size, seq_len, num_heads, head_dim = 4, 4, 2, 16
        shape = SdpaShape(batch_size, num_heads, seq_len, head_dim)
        make_tensor = partial(rand_sdpa_tensor, type="dense", device=device,
                              dtype=torch.float64, requires_grad=True, packed=True)

        qkv = make_tensor(shape)
        query, key, value = qkv.chunk(3, dim=-1)

        query = query.view(batch_size, -1, num_heads, head_dim).transpose(1, 2)
        key = key.view(batch_size, -1, num_heads, head_dim).transpose(1, 2)
        value = value.view(batch_size, -1, num_heads, head_dim).transpose(1, 2)

        if contiguous_inputs:
            query = query.contiguous()
            key = key.contiguous()
            value = value.contiguous()

        with sdpa_kernel(backends=[SDPBackend.MATH]):
            assert gradcheck(lambda *args, **kwargs:
                             wrapper_set_seed(torch.nn.functional.scaled_dot_product_attention, *args, **kwargs),
                             (query, key, value, None, 0.0, False)
                             )

    @onlyCPU
    @parametrize("type", ["dense", "nested"])
    @parametrize("dropout", [0.0, 0.7])
    @parametrize("dtype", [torch.float64, torch.float32, torch.bfloat16, torch.half])
    def test_fused_sdp_choice_cpu(self, device, type: str, dropout: float, dtype: torch.dtype):
        # Test that cpu and nestedtensor cpu return MATH backend
        make_tensor = partial(rand_sdpa_tensor, type=type, device=device, dtype=dtype)
        size = SdpaShape(2, 8, 128, 64)
        q, k, v = make_tensor(size), make_tensor(size), make_tensor(size)
        if type == "nested" \
                or dropout > 0.0 \
                or dtype not in [torch.float32, torch.float64, torch.bfloat16, torch.float16]:
            assert torch._fused_sdp_choice(q, k, v, dropout_p=dropout) == SDPBackend.MATH.value
        else:
            assert torch._fused_sdp_choice(q, k, v, dropout_p=dropout) == SDPBackend.FLASH_ATTENTION.value

    @onlyCPU
    @parametrize("fused_kernel", [SDPBackend.FLASH_ATTENTION])
    @parametrize("dtype", [torch.float64, torch.float32, torch.bfloat16, torch.float16])
    @parametrize("batch_size", [2, 12])
    @parametrize("seq_len", [267, 1030])
    @parametrize("n_head", [1, 3])
    @parametrize("head_dim", [8, 16])
    @parametrize("causal", [True, False])
    @parametrize("train", [True, False])
    def test_scaled_dot_product_fused_attention_vs_math_cpu(
        self,
        device,
        fused_kernel,
        dtype,
        batch_size,
        seq_len,
        n_head,
        head_dim,
        causal,
        train,
    ):
        atol = 1e-5
        rtol = 5e-6
        if dtype is torch.bfloat16:
            atol = 5e-2
            rtol = 5e-2
        if dtype is torch.float16:
            atol = 1e-2
            rtol = 1e-2

        n_embd = n_head * head_dim
        make_tensor = partial(rand_sdpa_tensor, type="dense", device=device, dtype=dtype, packed=True, requires_grad=False)
        shape = SdpaShape(batch_size, n_head, seq_len, head_dim)
        x = make_tensor(shape)
        x2 = x.clone()

        if train:
            x.requires_grad_(True)
            x2.requires_grad_(True)

        q, k, v = x.split(n_embd, dim=2)
        q2, k2, v2 = x2.split(n_embd, dim=2)

        if dtype in [torch.bfloat16, torch.float16]:
            q2 = q2.float()
            k2 = k2.float()
            v2 = v2.float()

        # (B, nh, T, hs)
        k = k.view(batch_size, seq_len, n_head, head_dim).transpose(1, 2)
        q = q.view(batch_size, seq_len, n_head, head_dim).transpose(1, 2)
        v = v.view(batch_size, seq_len, n_head, head_dim).transpose(1, 2)
        k2 = k2.view(batch_size, seq_len, n_head, head_dim).transpose(1, 2)
        q2 = q2.view(batch_size, seq_len, n_head, head_dim).transpose(1, 2)
        v2 = v2.view(batch_size, seq_len, n_head, head_dim).transpose(1, 2)

        with sdpa_kernel(backends=[fused_kernel]):
            actual = torch.nn.functional.scaled_dot_product_attention(
                q, k, v, attn_mask=None, dropout_p=0.0, is_causal=causal)
        with sdpa_kernel(backends=[SDPBackend.MATH]):
            math_ref = torch.nn.functional.scaled_dot_product_attention(
                q2, k2, v2, attn_mask=None, dropout_p=0.0, is_causal=causal)

        if dtype in [torch.bfloat16, torch.float16]:
            math_ref = math_ref.to(dtype)

        self.assertEqual(actual, math_ref, atol=atol, rtol=rtol)

        if train:
            actual.sum().backward()
            math_ref.sum().backward()

            grad_x, grad_x2 = x.grad, x2.grad
            grad_q_actual, grad_k_actual, grad_v_actual = grad_x.split(n_embd, dim=2)
            grad_q_ref, grad_k_ref, grad_v_ref = grad_x2.split(n_embd, dim=2)

            self.assertEqual(grad_q_actual, grad_q_ref, atol=atol, rtol=rtol)
            self.assertEqual(grad_k_actual, grad_k_ref, atol=atol, rtol=rtol)
            self.assertEqual(grad_v_actual, grad_v_ref, atol=atol, rtol=rtol)

    @onlyCPU
    @parametrize("fused_kernel", [SDPBackend.FLASH_ATTENTION])
    @parametrize("dtype", [torch.float64, torch.float32, torch.bfloat16, torch.float16])
    @parametrize("batch_size", [2])
    @parametrize("q_seq_len", [267])
    @parametrize("kv_seq_len", [514])
    @parametrize("n_head", [3])
    @parametrize("head_dim", [8])
    @parametrize("mask_dim", [2, 4])
    @parametrize("bool_mask", [0, 1])
    @parametrize("train", [True, False])
    def test_scaled_dot_product_fused_attention_mask_vs_math_cpu(
        self,
        device,
        fused_kernel,
        dtype,
        batch_size,
        q_seq_len,
        kv_seq_len,
        n_head,
        head_dim,
        mask_dim,
        bool_mask,
        train,
    ):
        tol = Tolerances(1e-5, 5e-6)
        if dtype is torch.bfloat16:
            tol = Tolerances(5e-2, 5e-2)
        if dtype is torch.float16:
            tol = Tolerances(1e-2, 1e-2)
        for mask_shape in itertools.product(
            [q_seq_len, 1], [kv_seq_len, 1]
        ) if mask_dim == 2 else itertools.product(
            [batch_size, 1], [n_head, 1], [q_seq_len, 1], [kv_seq_len, 1]
        ):
            make_tensor = partial(rand_sdpa_tensor, type="dense", device=device, dtype=dtype, requires_grad=False)
            q_shape = SdpaShape(batch_size, n_head, q_seq_len, head_dim)
            kv_shape = SdpaShape(batch_size, n_head, kv_seq_len, head_dim)
            q = make_tensor(q_shape)
            k = make_tensor(kv_shape)
            v = make_tensor(kv_shape)
            q2, k2, v2 = q.clone(), k.clone(), v.clone()

            if train:
                q.requires_grad_(True)
                k.requires_grad_(True)
                v.requires_grad_(True)
                q2.requires_grad_(True)
                k2.requires_grad_(True)
                v2.requires_grad_(True)

            if dtype in [torch.bfloat16, torch.float16]:
                q2, k2, v2 = q2.float(), k2.float(), v2.float()
            # (B, nh, T, hs)
            q = q.view(batch_size, q_seq_len, n_head, head_dim).transpose(1, 2)
            k = k.view(batch_size, kv_seq_len, n_head, head_dim).transpose(1, 2)
            v = v.view(batch_size, kv_seq_len, n_head, head_dim).transpose(1, 2)
            if bool_mask:
                attn_mask = torch.randint(0, 2, size=mask_shape, dtype=torch.bool, device=device)
            else:
                attn_mask = torch.randn(mask_shape, dtype=dtype, device=device)
            q2 = q2.view(batch_size, q_seq_len, n_head, head_dim).transpose(1, 2)
            k2 = k2.view(batch_size, kv_seq_len, n_head, head_dim).transpose(1, 2)
            v2 = v2.view(batch_size, kv_seq_len, n_head, head_dim).transpose(1, 2)

            with sdpa_kernel(backends=[fused_kernel]):
                actual = torch.nn.functional.scaled_dot_product_attention(
                    q, k, v, attn_mask=attn_mask, dropout_p=0.0, is_causal=False)
            with sdpa_kernel(backends=[SDPBackend.MATH]):
                if not bool_mask and dtype in [torch.bfloat16, torch.float16]:
                    attn_mask = attn_mask.float()
                math_ref = torch.nn.functional.scaled_dot_product_attention(
                    q2, k2, v2, attn_mask=attn_mask, dropout_p=0.0, is_causal=False)

            if dtype in [torch.bfloat16, torch.float16]:
                math_ref = math_ref.to(dtype)

            self.assertEqual(actual, math_ref, atol=tol.atol, rtol=tol.rtol)

            if train:
                actual.sum().backward()
                math_ref.sum().backward()

                grad_q_actual, grad_k_actual, grad_v_actual = q.grad, k.grad, v.grad
                grad_q_ref, grad_k_ref, grad_v_ref = q2.grad, k2.grad, v2.grad

                self.assertEqual(grad_q_actual, grad_q_ref, atol=tol.atol, rtol=tol.rtol)
                self.assertEqual(grad_k_actual, grad_k_ref, atol=tol.atol, rtol=tol.rtol)
                self.assertEqual(grad_v_actual, grad_v_ref, atol=tol.atol, rtol=tol.rtol)

    @onlyCPU
    def test_scaled_dot_product_fused_attention_with_inf(self, device):
        # https://github.com/pytorch/pytorch/issues/127055.
        full = torch.full((600, 600), float("-inf"), device=device)
        mask = torch.triu(full, diagonal=1) + torch.tril(full, diagonal=-10)
        make_tensor = partial(rand_sdpa_tensor, type="dense", device=device, dtype=torch.float32, requires_grad=False)
        input_shape = SdpaShape(1, 600, 2, 8)
        q = make_tensor(input_shape)
        k = make_tensor(input_shape)
        v = make_tensor(input_shape)
        with sdpa_kernel(backends=[SDPBackend.MATH]):
            math_ref = torch.nn.functional.scaled_dot_product_attention(q, k, v, attn_mask=mask)
        with sdpa_kernel(backends=[SDPBackend.FLASH_ATTENTION]):
            actual = torch.nn.functional.scaled_dot_product_attention(q, k, v, attn_mask=mask)
        self.assertEqual(math_ref, actual)

    @parametrize("kernel", [SDPBackend.MATH])
    def test_scaled_dot_product_attention_math_with_negative_scale(self, device, kernel: SDPBackend):
        # https://github.com/pytorch/pytorch/issues/105190.
        def ref(x):
            v1 = torch.matmul(x, x.transpose(-1, -2))
            v2 = v1 / -0.0001
            v3 = v2.softmax(dim=-1)
            v4 = torch.matmul(v3, x)
            return v4

        x = torch.randn(1, 3, 64, 64, device=device)
        ref_result = ref(x)
        with sdpa_kernel(backends=[kernel]):
            sdp_math = torch.nn.functional.scaled_dot_product_attention(x, x, x, scale=-1.0 / 0.0001)
        self.assertEqual(ref_result, sdp_math)

class TestSDPACudaOnly(NNTestCase):
    """ Used to test CUDA only functionality of scaled_dot_product_attention
    Quarks:
        There is some trickiness with this function. Its runtime behavior
        is dependent on the CUDA architecture you are testing it on. See
        `PLATFORM_SUPPORTS_FUSED_ATTENTION` at the top of the file.
        Summary:
            Math: always supported
            FlashAttention: Supported on sm80 or newer hardware
            MemEfficientAttention: Supported on sm50 or newer hardware
    """
    _do_cuda_memory_leak_check = True
    _do_cuda_non_default_stream = True

    # TODO USED FOR TESTING THE SCORES, e.g. testing ALIBI we don't need this now
    def normalize_flash_attn_S(
        self,
        attn_unnorm,
        q,
        k,
        v,
        query_padding_mask=None,
        key_padding_mask=None,
        attn_bias=None,
        is_dropout=False,
        causal=False,
        window_size=(-1, -1),  # -1 means infinite window size
        scale=None,
    ):
        """
        Arguments:
            q: (batch_size, seqlen_q, nheads, head_dim)
            k, v: (batch_size, seqlen_k, nheads, head_dim)
            key_padding_mask: (batch_size, seqlen_q)
            attn_bias: broadcastable to (batch_size, nheads, seqlen_q, seqlen_k)
        Output:
            softmax_lse: (batch_size, nheads, seqlen_q)
            softmax_max: (batch_size, nheads, seqlen_q)
        """
        q = q.transpose(1, 2)
        k = k.transpose(1, 2)
        v = v.transpose(1, 2)
        if causal:
            window_size = (window_size[0], 0)
        q, k, v = q.float(), k.float(), v.float()
        _, seqlen_q, _, head_dim = q.shape
        seqlen_k = k.shape[1]
        b = q.shape[0]
        from torch.nn.attention.bias import _calculate_scale
        scale = _calculate_scale(head_dim, scale)
        scores = torch.matmul(q.transpose(1, 2) * scale, k.permute(0, 2, 3, 1))
        if key_padding_mask is not None:
            scores.masked_fill_(~key_padding_mask.view(b, 1, 1, -1), float("-inf"))
        if window_size[0] >= 0 or window_size[1] >= 0:
            local_mask = self.construct_local_mask(
                seqlen_q,
                seqlen_k,
                window_size,
                query_padding_mask,
                key_padding_mask,
                q.device,
            )
            scores.masked_fill_(local_mask, float("-inf"))
        if attn_bias is not None:
            scores = scores + attn_bias.to(dtype=scores.dtype)
        block_size_n = _get_block_size_n(scores.device, head_dim, is_dropout, causal)
        scores_block = scores.split(block_size_n, dim=-1)
        lse_block = torch.stack([torch.logsumexp(s, dim=-1) for s in scores_block], dim=-1)
        lse = torch.logsumexp(lse_block, dim=-1)
        # lse could be -inf (i.e. all values in scores are -inf), and we want to set those to inf
        # so that when we do torch.exp(m - lse), we get 0.0 instead of NaN.
        lse[lse == float("-inf")] = float("inf")
        scores_max_block = torch.stack([torch.amax(s, dim=-1) for s in scores_block], dim=-1)
        cummax_block = torch.cummax(scores_max_block.flip(-1), dim=-1).values.flip(-1).unbind(dim=-1)
        attn_unnorm_block = attn_unnorm.split(block_size_n, dim=-1)
        attn_norm = torch.cat(
            [
                a * (torch.exp(m - lse)).unsqueeze(-1)
                for a, m in zip(attn_unnorm_block, cummax_block)
            ],
            dim=-1,
        )
        if query_padding_mask is not None:
            attn_norm.masked_fill_(~query_padding_mask.view(b, 1, -1, 1), 0.0)
            # attn_norm.masked_fill_(rearrange(~query_padding_mask, "b s -> b 1 s 1"), 0.0)
        return attn_norm.to(dtype=attn_unnorm.dtype)

    def construct_local_mask(self, seqlen_q, seqlen_k, window_size, query_padding_mask, key_padding_mask, device):
        # row_idx = rearrange(torch.arange(seqlen_q, device=device, dtype=torch.long), "s -> s 1")
        row_idx = torch.arange(seqlen_q, device=device, dtype=torch.long).view(-1, 1)
        col_idx = torch.arange(seqlen_k, device=device, dtype=torch.long)
        sk = (
            seqlen_k
            if key_padding_mask is None
            else key_padding_mask.sum(-1).view(-1, 1, 1, 1)
            # else rearrange(key_padding_mask.sum(-1), "b -> b 1 1 1")
        )
        sq = (
            seqlen_q
            if query_padding_mask is None
            else query_padding_mask.sum(-1).view(-1, 1, 1, 1)
            # else rearrange(query_padding_mask.sum(-1), "b -> b 1 1 1")
        )
        if window_size[0] < 0:
            return col_idx > row_idx + sk - sq + window_size[1]
        else:
            sk = torch.full_like(col_idx, seqlen_k) if key_padding_mask is None else sk
            return torch.logical_or(
                col_idx > torch.minimum(row_idx + sk - sq + window_size[1], sk),
                col_idx < row_idx + sk - sq - window_size[0],
            )

    def convert_flash_attn_S_to_softmax(
        self,
        S,
        seqlen_q,
        seqlen_k,
        query_padding_mask,
        key_padding_mask,
        causal=False,
        window_size=(-1, -1),  # -1 means infinite window size
    ):
        """FlashAttention stores the S matrix in a different way.
        Arguments:
            S: (batch_size, nheads, seqlen_q, seqlen_k)
            query_padding_mask: (batch_size, seqlen_q)
            key_padding_mask: (batch_size, seqlen_k)
        """
        if TEST_WITH_ROCM:
            return S
        b = S.shape[0]

        if causal:
            window_size = (window_size[0], 0)
        seqlen_q_rounded, seqlen_k_rounded = S.shape[-2:]
        S_converted = S
        if window_size[0] >= 0 or window_size[1] >= 0:
            local_mask = self.construct_local_mask(
                seqlen_q,
                seqlen_k,
                window_size,
                query_padding_mask,
                key_padding_mask,
                S.device,
            )
            local_mask = F.pad(
                local_mask,
                (0, seqlen_k_rounded - seqlen_k, 0, seqlen_q_rounded - seqlen_q),
                value=True,
            )
            S_converted = S_converted.masked_fill(local_mask, 0.0)

        # Need to zero out things not in attention_mask in case S was initialized with random values
        # and some of those values aren't overwritten.
        seqlen_q_og = (
            query_padding_mask.shape[-1] if query_padding_mask is not None else seqlen_q_rounded
        )
        if query_padding_mask is not None:
            query_padding_mask = F.pad(query_padding_mask, (0, seqlen_q_rounded - seqlen_q_og))
            # S_converted = S_converted.masked_fill(rearrange(~query_padding_mask, "b s -> b 1 s 1"), 0.0)
            S_converted = S_converted.masked_fill(~query_padding_mask.view(b, 1, -1, 1), 0.0)
        seqlen_k_og = key_padding_mask.shape[-1] if key_padding_mask is not None else seqlen_k
        if key_padding_mask is not None:
            key_padding_mask = F.pad(key_padding_mask, (0, seqlen_k_rounded - seqlen_k_og))
            S_converted = S_converted.masked_fill(~key_padding_mask.view(b, 1, 1, -1), 0.0)
            # S_converted = S_converted.masked_fill(rearrange(~key_padding_mask, "b s -> b 1 1 s"), 0.0)
        S_converted = F.pad(S_converted, (0, 0, 0, seqlen_q_og - seqlen_q_rounded))
        S_converted = F.pad(S_converted, (0, seqlen_k_og - seqlen_k_rounded))
        return S_converted[:, :, :seqlen_q, :seqlen_k]

    @skipIfRocm  # No cuDNN Attention
    @unittest.skipIf(not PLATFORM_SUPPORTS_CUDNN_ATTENTION, "cuDNN Attention is not supported on this system")
    def test_cudnn_attention_different_dk_dv(self, device):
        dtype = torch.bfloat16
        make_tensor = partial(torch.rand, device=device, dtype=dtype, requires_grad=True)
        batch, num_heads, head_dim_k, head_dim_v = 32, 16, 128, 64
        seq_len = 640
        q_shape = SdpaShape(batch, num_heads, seq_len, head_dim_k)
        k_shape = SdpaShape(batch, num_heads, seq_len, head_dim_k)
        v_shape = SdpaShape(batch, num_heads, seq_len, head_dim_v)
        query, key, value = make_tensor(q_shape), make_tensor(k_shape), make_tensor(v_shape)

        with sdpa_kernel(backends=[SDPBackend.CUDNN_ATTENTION]):
            actual = torch.nn.functional.scaled_dot_product_attention(
                query, key, value, attn_mask=None, dropout_p=0.0, is_causal=False)
        with sdpa_kernel(backends=[SDPBackend.MATH]):
            math_ref = torch.nn.functional.scaled_dot_product_attention(
                query.contiguous().to(torch.float32),
                key.contiguous().to(torch.float32),
                value.contiguous().to(torch.float32),
                attn_mask=None, dropout_p=0.0, is_causal=False)

        self.assertEqual(actual.contiguous(), math_ref.contiguous().to(dtype), atol=1e-3, rtol=1e-2)

    @skipIfRocm  # No cuDNN Attention
    @unittest.skipIf(not PLATFORM_SUPPORTS_CUDNN_ATTENTION, "cuDNN Attention is not supported on this system")
    def test_cudnn_attention_fail_d128(self, device):
        # Test that cuDNN attention dispatching correctly bails out on d > 128
        b, h = 1, 2
        s_q, s_kv = 128, 128
        d_qk, d_v = 128, 144

        q = torch.randn(b, h, s_q, d_qk, device=device, dtype=torch.bfloat16)
        k = torch.randn(b, h, s_kv, d_qk, device=device, dtype=torch.bfloat16)
        v = torch.randn(b, h, s_kv, d_v, device=device, dtype=torch.bfloat16)

        with sdpa_kernel(backends=[SDPBackend.CUDNN_ATTENTION]):
            with self.assertRaisesRegex(RuntimeError, "No available kernel."):
                o = torch.nn.functional.scaled_dot_product_attention(q, k, v)

    @unittest.skipIf(not PLATFORM_SUPPORTS_MEM_EFF_ATTENTION, "Fused SDPA was not built for this system")
    @parametrize("mask_dim", [1, 2, 3, 4])
    def test_mem_efficient_attention_mask_variants(self, device, mask_dim: List[int]):
        dtype = torch.float16
        make_tensor = partial(torch.rand, device=device, dtype=dtype, requires_grad=True)
        batch, num_heads, head_dim = 8, 8, 64
        seq_len_q, seq_len_kv = 64, 32
        query = make_tensor(SdpaShape(batch, num_heads, seq_len_q, head_dim))
        kv_shape = SdpaShape(batch, num_heads, seq_len_kv, head_dim)
        key, value = make_tensor(kv_shape), make_tensor(kv_shape)

        if mask_dim == 1:
            mask = torch.randn((seq_len_kv,), device=device, dtype=dtype)
        elif mask_dim == 2:
            mask = torch.randn((seq_len_q, seq_len_kv), device=device, dtype=dtype)
        elif mask_dim == 3:
            mask = torch.randn((num_heads, seq_len_q, seq_len_kv), device=device, dtype=dtype)
        elif mask_dim == 4:
            mask = torch.randn((batch, num_heads, seq_len_q, seq_len_kv), device=device, dtype=dtype)
        with sdpa_kernel(backends=[SDPBackend.EFFICIENT_ATTENTION]):
            out = F.scaled_dot_product_attention(query, key, value, mask)
        out.sum().backward()

    @unittest.skipIf(not PLATFORM_SUPPORTS_MEM_EFF_ATTENTION, "Fused SDPA was not built for this system")
    @parametrize("dtype", [torch.float, torch.float16])
    def test_mem_eff_attention_pad_mask(self, device, dtype):
        make_tensor = partial(torch.rand, device=device, dtype=dtype, requires_grad=True)
        batch, num_heads, head_dim = 8, 8, 64
        seq_len_q, seq_len_kv = 64, 15
        query = make_tensor(SdpaShape(batch, num_heads, seq_len_q, head_dim))
        kv_shape = SdpaShape(batch, num_heads, seq_len_kv, head_dim)
        key, value = make_tensor(kv_shape), make_tensor(kv_shape)
        mask = torch.randn((batch, num_heads, seq_len_q, seq_len_kv), device=device, dtype=dtype)
        with sdpa_kernel(backends=[SDPBackend.EFFICIENT_ATTENTION]):
            out = F.scaled_dot_product_attention(query, key, value, mask)
        out.sum().backward()

    @unittest.skipIf(not PLATFORM_SUPPORTS_MEM_EFF_ATTENTION, "Fused SDPA was not built for this system")
    @parametrize("dtype", [torch.float, torch.float16])
    def test_mem_eff_attention_non_contiguous_mask(self, device, dtype):
        make_tensor = partial(torch.rand, device=device, dtype=dtype, requires_grad=True)
        batch, num_heads, head_dim = 8, 8, 64
        seq_len_q, seq_len_kv = 64, 16
        query = make_tensor(SdpaShape(batch, num_heads, seq_len_q, head_dim))
        kv_shape = SdpaShape(batch, num_heads, seq_len_kv, head_dim)
        key, value = make_tensor(kv_shape), make_tensor(kv_shape)
        mask = torch.randn((batch, num_heads, seq_len_q, seq_len_kv), device=device, dtype=dtype)
        mask = torch.as_strided(mask, (batch, num_heads, seq_len_q, seq_len_kv), (0, 0, 0, 1))
        with sdpa_kernel(backends=[SDPBackend.EFFICIENT_ATTENTION]):
            out = F.scaled_dot_product_attention(query, key, value, mask)
        out.sum().backward()

    @unittest.skipIf(not PLATFORM_SUPPORTS_MEM_EFF_ATTENTION, "Fused SDPA was not built for this system")
    @parametrize("dtype", [torch.float, torch.float16])
    def test_mem_eff_attention_long_sequence_mask(self, device, dtype):
        if torch.cuda.get_device_properties('cuda').total_memory < 80 * 2**30:
            unittest.skip("This test requires substatnial GPU memory.")
            return
        make_tensor = partial(torch.rand, device=device, dtype=dtype, requires_grad=True)
        batch, num_heads, head_dim = 1, 32, 64
        seq_len_q, seq_len_kv = 8192, 8192
        query = make_tensor(SdpaShape(batch, num_heads, seq_len_q, head_dim))
        kv_shape = SdpaShape(batch, num_heads, seq_len_kv, head_dim)
        key, value = make_tensor(kv_shape), make_tensor(kv_shape)
        mask = torch.randn((batch, num_heads, seq_len_q, seq_len_kv), device=device, dtype=dtype)
        with sdpa_kernel(backends=[SDPBackend.EFFICIENT_ATTENTION]):
            out = F.scaled_dot_product_attention(query, key, value, mask)
        out.sum().backward()

    @unittest.skipIf(not PLATFORM_SUPPORTS_MEM_EFF_ATTENTION, "Fused SDPA was not built for this system")
    def test_mem_eff_attention_non_contig_mask_bug(self, device):
        # Without the fix this produces `AssertionError: assert 0.07352933287620544 < 1e-07`
        # Shapes taken from repro
        query_size = (3, 16, 1, 128)
        query_strides = (2304, 128, 2048, 1)
        key_size = (3, 16, 14, 128)
        key_strides = (3584, 0, 256, 1)
        value_size = (3, 16, 14, 128)
        value_strides = (3584, 0, 256, 1)
        attention_mask_size = (3, 1, 1, 14)
        attn_mask_strides = (14, 14, 14, 1)

        # Calculate the number of elements needed for each tensor
        query_num_elements = max(size * stride for size, stride in zip(query_size, query_strides))
        key_num_elements = max(size * stride for size, stride in zip(key_size, key_strides))
        value_num_elements = max(size * stride for size, stride in zip(value_size, value_strides))
        attention_mask_num_elements = max(size * stride for size, stride in zip(attention_mask_size, attn_mask_strides))

        # Create the tensors with the specified sizes and strides
        query = torch.randn(query_num_elements, device=device).as_strided(query_size, query_strides)
        key = torch.randn(key_num_elements, device=device).as_strided(key_size, key_strides)
        value = torch.randn(value_num_elements, device=device).as_strided(value_size, value_strides)
        bias = torch.randn(attention_mask_num_elements, device=device).as_strided(attention_mask_size, attn_mask_strides)

        with sdpa_kernel(backends=[SDPBackend.EFFICIENT_ATTENTION]):
            out = F.scaled_dot_product_attention(query, key, value, bias)
            out_contig = F.scaled_dot_product_attention(query, key, value, bias.contiguous())

        max_diff = (out - out_contig).abs().mean()
        self.assertTrue(max_diff.item() < 1e-7)

    @unittest.skipIf(not PLATFORM_SUPPORTS_FLASH_ATTENTION, "Fused SDPA was not built for this system")
    def test_singelton_head_dim_stride_ne_1(self, device):
        query = torch.tensor([[[[1, 2]]]], dtype=torch.float16, device=device)
        query = query.transpose(-1, -2)
        key = torch.tensor([[[[1]]]], dtype=torch.float16, device=device)
        value = torch.tensor([[[[1]]]], dtype=torch.float16, device=device)

        with torch.backends.cuda.sdp_kernel(enable_math=False, enable_flash=True, enable_mem_efficient=False):
            scaled_dot_product_attention(query, key, value)

    @unittest.skipIf(not PLATFORM_SUPPORTS_MEM_EFF_ATTENTION, "Fused SDPA was not built for this system")
    @parametrize("type", ["dense", "nested"])
    @parametrize("is_contiguous", [True, False])
    def test_scaled_dot_product_attention_fused_kernels_packed(self, device, type: str, is_contiguous: bool):
        if TEST_WITH_ROCM and type == 'nested':
            self.skipTest("ROCM does not support efficient attention on nested tensors, for now")
        make_tensor = partial(rand_sdpa_tensor, type=type, device=device, dtype=torch.float16, packed=True)

        batch_size, seq_len, num_heads, head_dim = 32, 64, 16, 64
        shape = SdpaShape(batch_size, num_heads, seq_len, head_dim)

        # Test Packed
        qkv = make_tensor(shape)
        query, key, value = qkv.chunk(3, dim=-1)

        query = query.view(batch_size, -1, num_heads, head_dim).transpose(1, 2)
        value = value.view(batch_size, -1, num_heads, head_dim).transpose(1, 2)
        key = key.view(batch_size, -1, num_heads, head_dim).transpose(1, 2)

        if is_contiguous:
            query = query.contiguous()
            key = key.contiguous()
            value = value.contiguous()

        with sdpa_kernel(backends=[SDPBackend.EFFICIENT_ATTENTION]):
            actual = torch.nn.functional.scaled_dot_product_attention(
                query, key, value, attn_mask=None, dropout_p=0.0, is_causal=False)
        with sdpa_kernel(backends=[SDPBackend.MATH]):
            math_ref = torch.nn.functional.scaled_dot_product_attention(
                query.contiguous(), key.contiguous(), value.contiguous(),
                attn_mask=None, dropout_p=0.0, is_causal=False)

        self.assertEqual(actual.contiguous(), math_ref.contiguous(), atol=2e-3, rtol=1e-2)

    @skipIfRocm  # Missing nested and EFFICIENT_ATTENTION
    @unittest.skipIf(not PLATFORM_SUPPORTS_FUSED_ATTENTION, "Fused SDPA was not built for this system")
    @parametrize("type", ["dense", "nested"])
    @parametrize("fused_kernel", [SDPBackend.FLASH_ATTENTION, SDPBackend.EFFICIENT_ATTENTION] if
                 PLATFORM_SUPPORTS_FLASH_ATTENTION else [SDPBackend.EFFICIENT_ATTENTION])
    def test_scaled_dot_product_attention_fused_kernels_packed_accuracy(self, device, type: str, fused_kernel: str):
        def rand_nt(shape):
            batch, seq_len, num_heads, head_dim = shape
            tensors = [6 * torch.rand((seq_len, 3 * num_heads * head_dim), device=device, dtype=torch.float32) - 3
                       for _ in range(batch)]
            return (torch.nested.nested_tensor(tensors, device=device, dtype=torch.float32),
                    torch.nested.nested_tensor(tensors, device=device, dtype=torch.float16))

        def rand_tensor(shape):
            batch, seq_len, num_heads, head_dim = shape
            tensor = 6 * torch.rand((batch, seq_len, 3 * num_heads * head_dim), device=device, dtype=torch.float32) - 3
            return tensor, tensor.to(dtype=torch.float16)

        batch_size, seq_len, num_heads, head_dim = 16, 8, 4, 64
        shape = (batch_size, seq_len, num_heads, head_dim)

        # Test Packed
        qkv, qkv_low_precision = rand_tensor(shape) if type == "dense" else rand_nt(shape)
        query, key, value = qkv.chunk(3, dim=-1)
        query_lp, key_lp, value_lp = qkv_low_precision.chunk(3, dim=-1)

        query = query.view(batch_size, -1, num_heads, head_dim).transpose(1, 2)
        key = key.view(batch_size, -1, num_heads, head_dim).transpose(1, 2)
        value = value.view(batch_size, -1, num_heads, head_dim).transpose(1, 2)

        query_lp = query_lp.view(batch_size, -1, num_heads, head_dim).transpose(1, 2)
        key_lp = key_lp.view(batch_size, -1, num_heads, head_dim).transpose(1, 2)
        value_lp = value_lp.view(batch_size, -1, num_heads, head_dim).transpose(1, 2)

        with sdpa_kernel(backends=[fused_kernel]):
            actual = torch.nn.functional.scaled_dot_product_attention(
                query_lp, key_lp, value_lp, attn_mask=None, dropout_p=0.0, is_causal=False)

        with sdpa_kernel(backends=[SDPBackend.MATH]):
            math_ref_lp = torch.nn.functional.scaled_dot_product_attention(
                query_lp.contiguous(), key_lp.contiguous(), value_lp.contiguous(),
                attn_mask=None, dropout_p=0.0, is_causal=False)

            math_query = query.contiguous()
            math_key = key.contiguous()
            math_value = value.contiguous()

            math_ref = torch.nn.functional.scaled_dot_product_attention(
                math_query, math_key, math_value, attn_mask=None, dropout_p=0.0, is_causal=False)

        actual_test = actual
        math_ref_test = math_ref
        math_ref_lp_test = math_ref_lp

        if actual_test.is_nested:
            actual_test = torch.nested.to_padded_tensor(actual_test.contiguous(), padding=0.0)
            math_ref_test = torch.nested.to_padded_tensor(math_ref_test, padding=0.0)
            math_ref_lp_test = torch.nested.to_padded_tensor(math_ref_lp_test, padding=0.0)

        actual_test = actual_test.to(dtype=torch.float32).contiguous()
        math_ref_test = math_ref_test.to(dtype=torch.float32).contiguous()
        math_ref_lp_test = math_ref_lp_test.to(dtype=torch.float32).contiguous()

        self.assertEqual(math_ref_test, math_ref_lp_test, atol=7e-3, rtol=7e-3)
        self.assertEqual(actual_test, math_ref_test, atol=7e-3, rtol=7e-3)

    @unittest.skipIf(not PLATFORM_SUPPORTS_MEM_EFF_ATTENTION, "Efficient Attention was not built for this system")
    @parametrize("contiguous_inputs", [True, False])
    @parametrize("is_causal", [True, False])
    def test_sdp_mem_efficient_grad_against_math(self, device, contiguous_inputs: bool, is_causal: bool):
        batch_size, seq_len, num_heads, head_dim = 4, 4, 2, 16
        make_tensor = partial(rand_sdpa_tensor, type="dense", device=device,
                              dtype=torch.float64, requires_grad=True, packed=True)

        qkv = make_tensor(SdpaShape(batch_size, num_heads, seq_len, head_dim))
        qkv_lp = qkv.detach().clone().to(torch.float32).requires_grad_()

        query, key, value = qkv.chunk(3, dim=-1)
        query_lp, key_lp, value_lp = qkv_lp.chunk(3, dim=-1)

        query = query.view(batch_size, -1, num_heads, head_dim).transpose(1, 2)
        key = key.view(batch_size, -1, num_heads, head_dim).transpose(1, 2)
        value = value.view(batch_size, -1, num_heads, head_dim).transpose(1, 2)

        query_lp = query_lp.view(batch_size, -1, num_heads, head_dim).transpose(1, 2)
        key_lp = key_lp.view(batch_size, -1, num_heads, head_dim).transpose(1, 2)
        value_lp = value_lp.view(batch_size, -1, num_heads, head_dim).transpose(1, 2)

        if contiguous_inputs:
            query = query.contiguous()
            key = key.contiguous()
            value = value.contiguous()

            query_lp = query_lp.contiguous()
            key_lp = key_lp.contiguous()
            value_lp = value_lp.contiguous()

        with sdpa_kernel(backends=[SDPBackend.MATH]):
            out = torch.nn.functional.scaled_dot_product_attention(query, key, value, None, 0.0, is_causal)

        with sdpa_kernel(backends=[SDPBackend.EFFICIENT_ATTENTION]):
            out_lp = torch.nn.functional.scaled_dot_product_attention(
                query_lp, key_lp, value_lp, None, 0.0, is_causal)

        rand_upward = torch.rand_like(out)
        rand_upward_lp = rand_upward.to(torch.float32)

        out.backward(rand_upward)
        out_lp.backward(rand_upward_lp)

        # Cast up and compare
        self.assertEqual(qkv.grad, qkv_lp.grad.to(torch.float64), atol=1e-5, rtol=1e-5)

    @unittest.skipIf(not PLATFORM_SUPPORTS_FLASH_ATTENTION, "Flash Attention was not built for this system")
    @parametrize("contiguous_inputs", [True, False])
    @parametrize("is_causal", [True, False])
    @parametrize("dtype", [torch.float16, torch.bfloat16])
    def test_sdp_flash_attention_grad_against_math(self, device, contiguous_inputs: bool, is_causal: bool, dtype: torch.dtype):
        batch_size, seq_len, num_heads, head_dim = 4, 4, 2, 16
        make_tensor = partial(rand_sdpa_tensor, type="dense", device=device,
                              dtype=torch.float64, requires_grad=True, packed=True)

        qkv = make_tensor(SdpaShape(batch_size, num_heads, seq_len, head_dim))
        qkv_lp = qkv.detach().clone().to(dtype).requires_grad_()

        query, key, value = qkv.chunk(3, dim=-1)
        query_lp, key_lp, value_lp = qkv_lp.chunk(3, dim=-1)

        query = query.view(batch_size, -1, num_heads, head_dim).transpose(1, 2)
        key = key.view(batch_size, -1, num_heads, head_dim).transpose(1, 2)
        value = value.view(batch_size, -1, num_heads, head_dim).transpose(1, 2)

        query_lp = query_lp.view(batch_size, -1, num_heads, head_dim).transpose(1, 2)
        key_lp = key_lp.view(batch_size, -1, num_heads, head_dim).transpose(1, 2)
        value_lp = value_lp.view(batch_size, -1, num_heads, head_dim).transpose(1, 2)

        if contiguous_inputs:
            query = query.contiguous()
            key = key.contiguous()
            value = value.contiguous()

            query_lp = query_lp.contiguous()
            key_lp = key_lp.contiguous()
            value_lp = value_lp.contiguous()

        with sdpa_kernel(backends=[SDPBackend.MATH]):
            out = torch.nn.functional.scaled_dot_product_attention(query, key, value, None, 0.0, is_causal)

        with sdpa_kernel(backends=[SDPBackend.FLASH_ATTENTION]):
            out_lp = torch.nn.functional.scaled_dot_product_attention(
                query_lp, key_lp, value_lp, None, 0.0, is_causal)

        rand_upward = torch.rand_like(out)
        rand_upward_lp = rand_upward.to(dtype)

        out.backward(rand_upward)
        out_lp.backward(rand_upward_lp)

        # Cast up and compare
        # Since we are doing the compute on fp16 we have to bump the tolerance
        # Bump down the tolearnce for blfoat16
        atol = 7e-4 if dtype == torch.float16 else 7e-3
        rtol = 7e-4 if dtype == torch.float16 else 7e-3
        if TEST_WITH_ROCM:
            atol = 9e-4 if dtype == torch.float16 else 9e-3
        self.assertEqual(qkv.grad, qkv_lp.grad.to(torch.float64), atol=atol, rtol=rtol)

    @skipIfRocm  # Missing nested and EFFICIENT_ATTENTION
    @unittest.skipIf(not PLATFORM_SUPPORTS_FUSED_ATTENTION, "Platform does not support fused SDPA")
    @parametrize("type", ["dense", "nested"])
    def test_fused_sdp_choice(self, device, type: str):
        batch_size, seq_len, num_heads, head_dim = 2, 128, 8, 64
        shape = SdpaShape(batch_size, num_heads, seq_len, head_dim)
        make_tensor = partial(rand_sdpa_tensor, device=device, dtype=torch.float16, packed=True, requires_grad=True)

        qkv = make_tensor(shape, type=type)
        query, key, value = qkv.chunk(3, dim=-1)

        query = query.view(batch_size, -1, num_heads, head_dim).transpose(1, 2)
        value = value.view(batch_size, -1, num_heads, head_dim).transpose(1, 2)
        key = key.view(batch_size, -1, num_heads, head_dim).transpose(1, 2)

        if type != "nested" and PLATFORM_SUPPORTS_CUDNN_ATTENTION and SM90OrLater:
            self.assertEqual(torch._fused_sdp_choice(query, key, value), SDPBackend.CUDNN_ATTENTION.value)
        elif PLATFORM_SUPPORTS_FLASH_ATTENTION:
            self.assertEqual(torch._fused_sdp_choice(query, key, value), SDPBackend.FLASH_ATTENTION.value)
        elif type != "nested" and PLATFORM_SUPPORTS_CUDNN_ATTENTION:  # e.g., we're on Windows
            self.assertEqual(torch._fused_sdp_choice(query, key, value), SDPBackend.CUDNN_ATTENTION.value)
        else:
            self.assertEqual(torch._fused_sdp_choice(query, key, value), SDPBackend.EFFICIENT_ATTENTION.value)

        # Change dtype to float32 so that efficient attention should get chosen
        make_tensor = partial(rand_sdpa_tensor, device=device, dtype=torch.float32, packed=True)

        qkv = make_tensor(shape, type=type)
        query, key, value = qkv.chunk(3, dim=-1)

        query = query.view(batch_size, -1, num_heads, head_dim).transpose(1, 2)
        value = value.view(batch_size, -1, num_heads, head_dim).transpose(1, 2)
        key = key.view(batch_size, -1, num_heads, head_dim).transpose(1, 2)

        assert torch._fused_sdp_choice(query, key, value) == SDPBackend.EFFICIENT_ATTENTION.value

    @skipIfRocm  # Missing triton.float32 ("triton" prefix is to locate skipped UTs), and deterministic algo
    @unittest.skipIf(not PLATFORM_SUPPORTS_MEM_EFF_ATTENTION, "Platform does not support fused SDPA")
    @parametrize("warn_only", [True, False])
    def test_sdp_choice_with_determinism(self, device, warn_only):
        batch_size, seq_len, num_heads, head_dim = 1, 64, 8, 64
        shape = SdpaShape(batch_size, num_heads, seq_len, head_dim)
        make_tensor = partial(rand_sdpa_tensor, type="dense", device=device, dtype=torch.float32, packed=False)
        query, key, value = make_tensor(shape), make_tensor(shape), make_tensor(shape)

        with use_deterministic_algorithims(True, warn_only=warn_only):
            with sdpa_kernel(backends=[SDPBackend.EFFICIENT_ATTENTION, SDPBackend.MATH]):
                assert torch._fused_sdp_choice(query, key, value) == SDPBackend.EFFICIENT_ATTENTION.value

    @skipIfRocm  # Missing deterministic algo
    @unittest.skipIf(not PLATFORM_SUPPORTS_FUSED_ATTENTION, "Fused SDPA was not built for this system")
    @parametrize("fused_kernel", PLATFORM_SPECIFIC_SDPA)
    @parametrize("warn_only", [True, False])
    def test_fused_backwards_throws_determinism_warning(self, device, warn_only, fused_kernel):
        batch_size, seq_len, num_heads, head_dim = 1, 64, 8, 64
        shape = SdpaShape(batch_size, num_heads, seq_len, head_dim)
        make_tensor = partial(rand_sdpa_tensor, type="dense", device=device, dtype=torch.float16, packed=False, requires_grad=True)
        query, key, value = make_tensor(shape), make_tensor(shape), make_tensor(shape)

        kernel_name = "Memory Efficient attention" if fused_kernel == SDPBackend.EFFICIENT_ATTENTION else \
            "Flash Attention" if fused_kernel == SDPBackend.FLASH_ATTENTION else "cuDNN Attention"
        warning_context = (
            self.assertWarnsRegex(
                UserWarning,
                f"{kernel_name} defaults to a non-deterministic algorithm.",
            )
            if warn_only
            else contextlib.nullcontext()
        )
        with use_deterministic_algorithims(True, warn_only=warn_only):
            with sdpa_kernel(backends=[fused_kernel]):
                with warning_context:
                    if warn_only or fused_kernel != SDPBackend.CUDNN_ATTENTION:
                        torch.nn.functional.scaled_dot_product_attention(query, key, value).sum().backward()
                    else:
                        # cuDNN attention has no deterministic fallback
                        self.assertRaises(RuntimeError, lambda:
                                          torch.nn.functional.scaled_dot_product_attention(query, key, value).sum().backward())

    @unittest.skip("This test is not behaving deterministaclly non-deterministaclly on CI/CD")
    @unittest.skipIf(not PLATFORM_SUPPORTS_FLASH_ATTENTION, "Platform does not support fused SDPA")
    def test_mem_eff_backwards_determinism(self, device):
        # Need big seq_len to ensure that num_splits > 1
        dtype = torch.float32
        batch_size, seq_len, n_heads, head_dim = 1, 1024, 8, 64
        query = torch.rand(batch_size, n_heads, seq_len, head_dim,
                           device=device, dtype=dtype, requires_grad=True)
        key = torch.rand(batch_size, n_heads, seq_len, head_dim, device=device,
                         dtype=dtype, requires_grad=True)
        value = torch.rand(batch_size, n_heads, seq_len, head_dim,
                           device=device, dtype=dtype, requires_grad=True)

        with sdpa_kernel(backends=[SDPBackend.EFFICIENT_ATTENTION]):
            # Run once to establish baseline
            out = F.scaled_dot_product_attention(query, key, value)
            upward_grad = torch.rand_like(out)
            out.backward(upward_grad)
            intial_query_grad = query.grad

            # Re-run the op with the same upward grad and check that the backward is
            # not deterministic
            diff_anwser_once = False
            for _ in range(100):
                query.grad = None
                out = F.scaled_dot_product_attention(query, key, value)
                out.backward(upward_grad)
                if not torch.equal(intial_query_grad, query.grad):
                    diff_anwser_once = True
                    break
            self.assertTrue(diff_anwser_once)

        with use_deterministic_algorithims(True, warn_only=False):
            query.grad = None
            out = F.scaled_dot_product_attention(query, key, value)
            upward_grad = torch.rand_like(out)
            out.backward(upward_grad)
            intial_query_grad = query.grad

            # Re-run the op with the same upward grad and check that the backward is
            # deterministic now that we have enforced it
            diff_anwser_once = False
            for _ in range(100):
                query.grad = None
                out = F.scaled_dot_product_attention(query, key, value)
                out.backward(upward_grad)
                if not torch.equal(intial_query_grad, query.grad):
                    diff_anwser_once = True
                    break
            self.assertFalse(diff_anwser_once)

    # verified passing successfully on H100
    @unittest.skipIf(not PLATFORM_SUPPORTS_MEM_EFF_ATTENTION, "Does not support SDPA")
    @unittest.skipIf(IS_JETSON, "causing sigkill on Jetson")
    @parametrize("batch_size", [1, 8])
    @parametrize("seq_len_q", [4, 8, 64, 128, 256, 512, 1024, 2048] if MEM_EFF_CAPABILITY_MATCHES_SM80
                 else [4, 8, 64, 128, 256, 512])
    @parametrize("seq_len_k", [4, 8, 64, 128, 256, 512, 1024, 2048] if MEM_EFF_CAPABILITY_MATCHES_SM80
                 else [4, 8, 64, 128, 256, 512])
    @parametrize("head_dim", [8, 16, 32, 64, 72, 96, 128] if MEM_EFF_CAPABILITY_MATCHES_SM80
                 else [8, 16, 32, 64])
    @parametrize("is_causal", [False, True])
    @parametrize("dropout_p", [0.0, 0.22])
    @parametrize("dtype", [torch.float16, torch.bfloat16, torch.float32] if MEM_EFF_CAPABILITY_MATCHES_SM80
                 else [torch.float16, torch.float32])
    @parametrize("scale", [None, "l1"])
    def test_mem_efficient_attention_vs_math_ref_grads(self, device, batch_size: int, seq_len_q: int, seq_len_k: int,
                                                       head_dim: int, is_causal: bool, dropout_p: float, dtype: torch.dtype,
                                                       scale: str):
        def _get_mem_eff_drop_mask(batch_size, n_heads, q_len, kv_len, p, seed, offset, device=device):
            mask = torch.empty((batch_size, n_heads, q_len, kv_len), device=device, dtype=torch.float32)
            rand_uniform = torch._fill_mem_eff_dropout_mask_(mask, p, seed, offset)
            mask = (rand_uniform > p).to(torch.float32)
            return mask
        if max(seq_len_q, seq_len_k) >= 2048 and torch.cuda.get_device_properties('cuda').total_memory < 40 * 2**30:
            unittest.skip("Reference implementation OOM")
            return
        if TEST_WITH_ROCM and seq_len_q * seq_len_k * head_dim * batch_size > 1024 * 1024 * 128:
            torch.cuda.empty_cache()  # Prevent memory fragmentation
        seed = 42
        scale = scale if scale is None else (1 / head_dim)
        n_heads = 4
        query = torch.rand(batch_size, n_heads, seq_len_q, head_dim,
                           device=device, dtype=dtype, requires_grad=True)
        key = torch.rand(batch_size, n_heads, seq_len_k, head_dim, device=device,
                         dtype=dtype, requires_grad=True)
        value = torch.rand(batch_size, n_heads, seq_len_k, head_dim,
                           device=device, dtype=dtype, requires_grad=True)

        higher_precision_dtype = torch.float64
        query_ref, key_ref, value_ref = query_key_value_clones(query, key, value, dtype=higher_precision_dtype)

        # Create real output
        with sdpa_kernel(backends=[SDPBackend.EFFICIENT_ATTENTION]):
            # Set the seed and run the kernel
            torch.manual_seed(seed)
            out = F.scaled_dot_product_attention(query, key, value, dropout_p=dropout_p, is_causal=is_causal, scale=scale)

        if dropout_p == 0.0:
            with sdpa_kernel(backends=[SDPBackend.MATH]):
                # High Precision Math Reference
                out_ref = F.scaled_dot_product_attention(query_ref, key_ref, value_ref,
                                                         dropout_p=dropout_p, is_causal=is_causal, scale=scale)
                # Low Precision Math Reference
                out_lp_ref = F.scaled_dot_product_attention(query, key, value,
                                                            dropout_p=dropout_p, is_causal=is_causal, scale=scale)
        else:
            if seq_len_q > 1024:
                self.skipTest("Will call _fill_mem_eff_dropout_mask with too many threads!")
            # Create the dropout_mask
            torch.manual_seed(seed)
            dropout_mask = _get_mem_eff_drop_mask(batch_size, n_heads, seq_len_q, seq_len_k, dropout_p, seed, 0, device=device)
            # High Precision Math Reference
            out_ref = torch.ops.aten._scaled_dot_product_attention_math(
                query_ref, key_ref, value_ref, dropout_p=dropout_p, is_causal=is_causal, scale=scale, dropout_mask=dropout_mask)[0]
            # Low Precision Math Reference
            out_lp_ref = torch.ops.aten._scaled_dot_product_attention_math(
                query, key, value, dropout_p=dropout_p, is_causal=is_causal, scale=scale,
                dropout_mask=dropout_mask)[0]

        upstream_grad = torch.rand_like(out, requires_grad=False)

        grads = torch.autograd.grad(out, (query, key, value), upstream_grad)
        grads_ref_lp = torch.autograd.grad(out_lp_ref, (query, key, value), upstream_grad)
        grads_ref = torch.autograd.grad(out_ref, (query_ref, key_ref, value_ref), upstream_grad)

        check_out_and_grad(
            (out_ref, out_lp_ref, out),
            *zip(grads_ref, grads_ref_lp, grads),
            fudge_factors={
                'out': 3.0 ,
                'grad_query': 150.0 ,
                'grad_key': 25.0,
                'grad_value': 8.5,
            }
        )

    @unittest.skipIf(not PLATFORM_SUPPORTS_MEM_EFF_ATTENTION, "Does not support SDPA")
    @unittest.skipIf(IS_JETSON, "causing sigkill on Jetson")
    @parametrize("batch_size", [1, 8])
    @parametrize("seq_len_q", [4, 8, 64, 128, 256, 312, 512, 1024, 2048] if MEM_EFF_CAPABILITY_MATCHES_SM80
                 else [4, 8, 64, 128, 152, 256, 512])
    @parametrize("seq_len_k", [4, 8, 64, 65, 128, 256, 408, 512, 1024, 2048] if MEM_EFF_CAPABILITY_MATCHES_SM80
                 else [4, 8, 37, 64, 128, 256, 512])
    @parametrize("head_dim", [8, 16, 32, 64, 72, 96, 128] if MEM_EFF_CAPABILITY_MATCHES_SM80
                 else [8, 16, 32, 64])
    @parametrize("is_causal", [False])
    @parametrize("dropout_p", [0.0, 0.22])
    @parametrize("dtype", [torch.float16, torch.bfloat16, torch.float32] if MEM_EFF_CAPABILITY_MATCHES_SM80
                 else [torch.float16, torch.float32])
    @parametrize("scale", [None, "l1"])
    def test_mem_efficient_attention_attn_mask_vs_math_ref_grads(self, device, batch_size: int, seq_len_q: int,
                                                                 seq_len_k: int, head_dim: int, is_causal: bool,
                                                                 dropout_p: float, dtype: torch.dtype,
                                                                 scale: str):
        def _get_mem_eff_drop_mask(batch_size, n_heads, q_len, kv_len, p, seed, offset, device=device):
            mask = torch.empty((batch_size, n_heads, q_len, kv_len), device=device, dtype=torch.float32)
            rand_uniform = torch._fill_mem_eff_dropout_mask_(mask, p, seed, offset)
            mask = (rand_uniform > p).to(torch.float32)
            return mask
        if max(seq_len_q, seq_len_k) >= 2048 and torch.cuda.get_device_properties('cuda').total_memory < 40 * 2**30:
            unittest.skip("Reference implementation OOM")
            return
        if TEST_WITH_ROCM and dtype == torch.float32:
            unittest.skip("Skip fp32 attn_mask gradients on ROCM, for now.")
            return
        if TEST_WITH_ROCM and seq_len_q * seq_len_k * head_dim * batch_size > 1024 * 1024 * 128:
            torch.cuda.empty_cache()  # Prevent memory fragmentation
        seed = 42
        scale = scale if scale is None else (1 / head_dim)
        n_heads = 4
        query = torch.rand(batch_size, n_heads, seq_len_q, head_dim,
                           device=device, dtype=dtype, requires_grad=True)
        key = torch.rand(batch_size, n_heads, seq_len_k, head_dim, device=device,
                         dtype=dtype, requires_grad=True)
        value = torch.rand(batch_size, n_heads, seq_len_k, head_dim,
                           device=device, dtype=dtype, requires_grad=True)

        attn_mask = torch.rand(seq_len_q, seq_len_k, device=device, dtype=dtype, requires_grad=True)


        higher_precision_dtype = torch.float64 if dtype == torch.float32 else torch.float32
        query_ref, key_ref, value_ref = query_key_value_clones(query, key, value, dtype=higher_precision_dtype)
        attn_mask_ref = attn_mask.detach().to(higher_precision_dtype).requires_grad_(True)

        # Create real output
        with sdpa_kernel(backends=[SDPBackend.EFFICIENT_ATTENTION]):
            # Set the seed and run the kernel
            torch.manual_seed(seed)
            out = F.scaled_dot_product_attention(query, key, value, attn_mask, dropout_p=dropout_p,
                                                 is_causal=is_causal, scale=scale)

        if dropout_p == 0.0:
            with sdpa_kernel(backends=[SDPBackend.MATH]):
                # High Precision Math Reference
                out_ref = F.scaled_dot_product_attention(query_ref, key_ref, value_ref, attn_mask_ref,
                                                         dropout_p=dropout_p, is_causal=is_causal, scale=scale)
                # Low Precision Math Reference
                out_lp_ref = F.scaled_dot_product_attention(query, key, value, attn_mask,
                                                            dropout_p=dropout_p, is_causal=is_causal, scale=scale)
        else:
            if seq_len_q > 1024:
                self.skipTest("Will call _fill_mem_eff_dropout_mask with too many threads!")
            # Create the dropout_mask
            torch.manual_seed(seed)
            dropout_mask = _get_mem_eff_drop_mask(batch_size, n_heads, seq_len_q,
                                                  seq_len_k, dropout_p, seed, 0, device=device)
            # High Precision Math Reference
            out_ref = torch.ops.aten._scaled_dot_product_attention_math(
                query_ref, key_ref, value_ref, attn_mask_ref, dropout_p=dropout_p, is_causal=is_causal,
                scale=scale, dropout_mask=dropout_mask)[0]
            # Low Precision Math Reference
            out_lp_ref = torch.ops.aten._scaled_dot_product_attention_math(
                query, key, value, attn_mask,
                dropout_p=dropout_p, is_causal=is_causal, scale=scale,
                dropout_mask=dropout_mask)[0]

        upstream_grad = torch.rand_like(out, requires_grad=False)

        grads = torch.autograd.grad(out, (query, key, value, attn_mask), upstream_grad)
        grads_ref_lp = torch.autograd.grad(out_lp_ref, (query, key, value, attn_mask), upstream_grad)
        grads_ref = torch.autograd.grad(out_ref, (query_ref, key_ref, value_ref, attn_mask_ref), upstream_grad)

        check_out_and_grad(
            (out_ref, out_lp_ref, out),
            *zip(grads_ref, grads_ref_lp, grads),
            fudge_factors={
                "out": 4,
                "grad_query": 150.0,
                "grad_key": 25.0,
                "grad_value": 8.0,
                "grad_attn_mask": 45.0,
            },
        )

    @unittest.skipIf(not PLATFORM_SUPPORTS_FLASH_ATTENTION, "Does not support SDPA or pre-SM80 hardware")
    @unittest.skipIf(IS_JETSON, "causing sigkill on Jetson")
    @parametrize("batch_size", [1, 8])
    @parametrize("seq_len_q", [4, 8, 64, 143, 256, 512, 1024, 2048])
    @parametrize("seq_len_k", [4, 8, 64, 128, 256, 587, 1024, 2048])
    @parametrize("head_dim", [8, 16, 21, 32, 64, 72, 96, 128, 160, 192, 203, 256])
    @parametrize("is_causal", [True, False])
    @parametrize("dropout_p", [0.0, 0.22, 0.48])
    @parametrize("dtype", [torch.float16, torch.bfloat16])
    @parametrize("scale", [None, "l1"])
    def test_flash_attention_vs_math_ref_grads(self, device, batch_size: int, seq_len_q: int, seq_len_k: int,
                                               head_dim: int, is_causal: bool, dropout_p: float, dtype: torch.dtype,
                                               scale: str):
        if isSM8XDevice and head_dim in range(193, 256 + 1):
            self.skipTest("Flash attention on sm86, sm87, and sm89 for headdim > 192 currently disabled")
        if is_causal and seq_len_q != seq_len_k:
            self.skipTest("Flash V2 does not accept is_casual when seq_len_q != seq_len_k")
        if TEST_WITH_ROCM and seq_len_q >= 1024 and seq_len_k >= 1024 and batch_size > 1:
            torch.cuda.empty_cache()  # Prevent memory fragmentation

        scale = scale if scale is None else (1 / head_dim)
        n_heads = 4
        query = torch.rand(batch_size, n_heads, seq_len_q, head_dim,
                           device=device, dtype=dtype, requires_grad=True)
        key = torch.rand(batch_size, n_heads, seq_len_k, head_dim, device=device,
                         dtype=dtype, requires_grad=True)
        value = torch.rand(batch_size, n_heads, seq_len_k, head_dim,
                           device=device, dtype=dtype, requires_grad=True)

        higher_precision_dtype = torch.float64 if dtype == torch.float32 else torch.float32
        query_ref, key_ref, value_ref = query_key_value_clones(query, key, value, dtype=higher_precision_dtype)

        is_dropout = dropout_p > 0.0

        if not is_dropout:
            with sdpa_kernel(backends=[SDPBackend.FLASH_ATTENTION]):
                out = F.scaled_dot_product_attention(query, key, value, dropout_p=dropout_p, is_causal=is_causal, scale=scale)
            with sdpa_kernel(backends=[SDPBackend.MATH]):
                # High Precision Math Reference
                out_ref = F.scaled_dot_product_attention(
                    query_ref, key_ref, value_ref, is_causal=is_causal, scale=scale)
                # Low Precision Math Reference
                out_lp_ref = F.scaled_dot_product_attention(
                    query, key, value, is_causal=is_causal, scale=scale)
        else:
            # Problem: We pad sizes in the composite region of the top level SDPA. But we need the
            # Debug mask when have dropout. So I am going to manualy pad up here when testing dropout
            q_padded, q_og_size = pad_last_dim(query, 8)
            k_padded, k_og_size = pad_last_dim(key, 8)
            v_padded, v_og_size = pad_last_dim(value, 8)
            # scale needs to be calculated on the og head_size
            if scale is None:
                scale = 1 / math.sqrt(q_og_size)
            output_tuple = torch.ops.aten._scaled_dot_product_flash_attention(
                q_padded, k_padded, v_padded, dropout_p=dropout_p, is_causal=is_causal, scale=scale, return_debug_mask=is_dropout)
            out = output_tuple[0]
            out = out[..., :v_og_size]
            # Build dropout_mask
            dbug_mask = output_tuple[-1]
            query_padding_mask = torch.ones(
                batch_size, seq_len_q, device=device, dtype=torch.bool)
            key_padding_mask = torch.ones(
                batch_size, seq_len_k, device=device, dtype=torch.bool)

            softmax_mask = self.convert_flash_attn_S_to_softmax(
                dbug_mask, seq_len_q, seq_len_k, query_padding_mask, key_padding_mask,
                causal=is_causal)[:, :, :seq_len_q, :seq_len_k]
            dropout_mask = softmax_mask >= 0
            # High Precision Math Reference
            out_ref = torch.ops.aten._scaled_dot_product_attention_math(
                query_ref, key_ref, value_ref, dropout_p=dropout_p, is_causal=is_causal, scale=scale, dropout_mask=dropout_mask)[0]
            # Low Precision Math Reference
            out_lp_ref = torch.ops.aten._scaled_dot_product_attention_math(
                query, key, value, dropout_p=dropout_p, is_causal=is_causal, scale=scale,
                dropout_mask=dropout_mask)[0]

        upstream_grad = torch.rand_like(out, requires_grad=False)

        # backward for flash attention on sm86, sm87, and sm89 for headdim >= 193 currently disabled
        if isSM8XDevice and head_dim in range(193, 256):
            self.assertRaises(RuntimeError, lambda: out.backward(upstream_grad))
            return

        grads = torch.autograd.grad(out, (query, key, value), upstream_grad)
        grads_ref_lp = torch.autograd.grad(out_lp_ref, (query, key, value), upstream_grad)
        grads_ref = torch.autograd.grad(out_ref, (query_ref, key_ref, value_ref), upstream_grad)

        check_out_and_grad(
            (out_ref, out_lp_ref, out),
            *zip(grads_ref, grads_ref_lp, grads),
            fudge_factors={
<<<<<<< HEAD
                'out': 2.2,
                'grad_query': 160.0,
                'grad_key': 8.0,
                'grad_value': 4,
=======
                'out': 1.5,
                'grad_query': 13.0,
                'grad_key': 2.0,
                'grad_value': 1.5,
>>>>>>> 01cdcbf7
            }
        )

    @skipIfRocm  # FIXME: "capturing stream has unjoined work"
    @unittest.skipIf(not PLATFORM_SUPPORTS_FLASH_ATTENTION, "Does not support SDPA or pre-SM80 hardware")
    @parametrize("batch_size", [1, 8])
    @parametrize("sequence_legnths", [(512, 512), (256, 512), (128, 1024)])
    @parametrize("head_dim", [32, 64])
    @parametrize("is_causal", [True, False])
    @parametrize("dropout_p", [0.0, 0.22])
    @parametrize("dtype", [torch.float16,])
    @parametrize("fused_kernel", PLATFORM_SPECIFIC_SDPA)
    def test_fused_attention_vs_math_ref_grads_cudagraph(self, device, batch_size: int, sequence_legnths: Tuple[int, int],
                                                         head_dim: int,
                                                         is_causal: bool,
                                                         dropout_p: float,
                                                         dtype: torch.dtype,
                                                         fused_kernel: SDPBackend):
        def _get_mem_eff_drop_mask(batch_size, n_heads, q_len, kv_len, dropout_p, seed, offset, device=device):
            mask = torch.empty((batch_size, n_heads, q_len, kv_len), device=device, dtype=torch.float32)
            rand_uniform = torch._fill_mem_eff_dropout_mask_(mask, dropout_p, seed, offset)
            mask = (rand_uniform > dropout_p).to(torch.float32)
            return mask

        def get_dropout_mask(output, fused_kernel, batch_size, n_heads, q_len, kv_len, dropout_p, device=device):
            if fused_kernel == SDPBackend.EFFICIENT_ATTENTION:
                output_seed, output_offset = output_tuple[2], output_tuple[3]
                output_seed = output_seed.item()
                output_offset = output_offset.item()
                return _get_mem_eff_drop_mask(batch_size, n_heads, q_len, kv_len,
                                              dropout_p, output_seed, output_offset, device=device)
            else:
                # Build dropout_mask
                dbug_mask = output_tuple[-1]
                query_padding_mask = torch.ones(
                    batch_size, seq_len_q, device=device, dtype=torch.bool)
                key_padding_mask = torch.ones(
                    batch_size, seq_len_k, device=device, dtype=torch.bool)

                softmax_mask = self.convert_flash_attn_S_to_softmax(
                    dbug_mask, seq_len_q, seq_len_k, query_padding_mask, key_padding_mask,
                    causal=is_causal)[:, :, :seq_len_q, :seq_len_k]
                dropout_mask = softmax_mask >= 0
                return dropout_mask

        seq_len_q, seq_len_k = sequence_legnths
        if fused_kernel == SDPBackend.FLASH_ATTENTION and is_causal and seq_len_q != seq_len_k:
            self.skipTest("Flash V2 does not accept is_casual when seq_len_q != seq_len_k")

        seed = 42
        n_heads = 4
        query = torch.rand(batch_size, n_heads, seq_len_q, head_dim,
                           device=device, dtype=dtype, requires_grad=True)
        key = torch.rand(batch_size, n_heads, seq_len_k, head_dim, device=device,
                         dtype=dtype, requires_grad=True)
        value = torch.rand(batch_size, n_heads, seq_len_k, head_dim,
                           device=device, dtype=dtype, requires_grad=True)

        fused_op = (torch.ops.aten._scaled_dot_product_efficient_attention
                    if fused_kernel == SDPBackend.EFFICIENT_ATTENTION else torch.ops.aten._scaled_dot_product_flash_attention
                    if fused_kernel == SDPBackend.FLASH_ATTENTION else torch.ops.aten._scaled_dot_product_cudnn_attention)

        higher_precision_dtype = torch.float64 if dtype == torch.float32 else torch.float32
        query_ref, key_ref, value_ref = query_key_value_clones(query, key, value, dtype=higher_precision_dtype)

        # warmup
        s = torch.cuda.Stream()
        s.wait_stream(torch.cuda.current_stream())
        # Set the global seed before capture
        torch.manual_seed(seed)
        kwargs = {"dropout_p": dropout_p, "is_causal": is_causal}
        if fused_kernel == SDPBackend.EFFICIENT_ATTENTION:
            kwargs["compute_log_sumexp"] = True
            kwargs["attn_bias"] = None
        if fused_kernel == SDPBackend.FLASH_ATTENTION:
            kwargs['return_debug_mask'] = dropout_p > 0.0
        if fused_kernel == SDPBackend.CUDNN_ATTENTION:
            kwargs["compute_log_sumexp"] = True
            kwargs["attn_bias"] = None
            if "return_debug_mask" in kwargs:
                kwargs.pop("return_debug_mask")
        with torch.cuda.stream(s):
            # Create real output
            output_tuple = fused_op(query, key, value, **kwargs)

        torch.cuda.current_stream().wait_stream(s)
        out = output_tuple[0]
        upstream_grad = torch.rand_like(out, requires_grad=False)
        s.wait_stream(torch.cuda.current_stream())
        with torch.cuda.stream(s):
            out.backward(upstream_grad)
        for x in (query, key, value):
            x.grad = None
        g = torch.cuda.CUDAGraph()
        # Create real output
        with torch.cuda.graph(g):
            tmp = torch.rand_like(query, device=query.device)  # test non-zero intragraph offset
            # Create real output
            output_tuple = fused_op(query, key, value, **kwargs)
            assert all(not isinstance(o, torch.Tensor) or o.is_cuda for o in output_tuple)
        g.replay()
        out_first = output_tuple[0].clone()
        g.replay()
        out = output_tuple[0]
        if dropout_p == 0.0:
            self.assertEqual(out_first, out, atol=0, rtol=0)
        else:
            # replays produce different results
            self.assertNotEqual(out_first, out)

        with sdpa_kernel(backends=[SDPBackend.MATH]):
            if dropout_p == 0.0:
                # High Precision Math Reference
                out_ref = F.scaled_dot_product_attention(query_ref, key_ref, value_ref,
                                                         dropout_p=dropout_p, is_causal=is_causal)
                # Low Precision Math Reference
                out_lp_ref = F.scaled_dot_product_attention(query, key, value,
                                                            dropout_p=dropout_p, is_causal=is_causal)
            # cuDNN attention doesn't support returning dropout mask
            elif fused_kernel != SDPBackend.CUDNN_ATTENTION:
                # Create the dropout_mask
                dropout_mask = get_dropout_mask(output_tuple, fused_kernel, batch_size,
                                                n_heads, seq_len_q, seq_len_k, dropout_p, device)
                # High Precision Math Reference
                out_ref = torch.ops.aten._scaled_dot_product_attention_math(
                    query_ref, key_ref, value_ref, dropout_p=dropout_p, is_causal=is_causal,
                    dropout_mask=dropout_mask)[0]
                # Low Precision Math Reference
                out_lp_ref = torch.ops.aten._scaled_dot_product_attention_math(
                    query, key, value, dropout_p=dropout_p, is_causal=is_causal,
                    dropout_mask=dropout_mask)[0]

        g1 = torch.cuda.CUDAGraph()
        with torch.cuda.graph(g1):
            grads = torch.autograd.grad(out, (query, key, value), upstream_grad)
        g1.replay()
        if fused_kernel != SDPBackend.CUDNN_ATTENTION or dropout_p == 0.0:
            grads_ref_lp = torch.autograd.grad(out_lp_ref, (query, key, value), upstream_grad)
            grads_ref = torch.autograd.grad(out_ref, (query_ref, key_ref, value_ref), upstream_grad)

            check_out_and_grad(
                (out_ref, out_lp_ref, out),
                *zip(grads_ref, grads_ref_lp, grads),
                fudge_factors={
                    'out': 2.0,
                    'grad_query': 100.0,
                    'grad_key': 8.0,
                    'grad_value': 2.0,
                }
            )

    @skipIfRocm  # Nested Tensor
    @unittest.skipIf(not PLATFORM_SUPPORTS_FUSED_ATTENTION, "Fused SDPA was not built for this system")
    @parametrize("fused_kernel", [SDPBackend.FLASH_ATTENTION, SDPBackend.EFFICIENT_ATTENTION] if
                 PLATFORM_SUPPORTS_FLASH_ATTENTION else [SDPBackend.EFFICIENT_ATTENTION])
    def test_fused_kernels_seq_len_1_inputs(self, device, fused_kernel):
        rand_nested_tensor = partial(rand_sdpa_tensor, type="nested", device=device, dtype=torch.float16)
        batch, num_heads, head_dim = 32, 16, 64
        seq_lens = torch.randint(low=1, high=32, size=(batch,))
        # make sure some seq_lens are 1
        num_ones = 10
        indices = torch.randint(low=0, high=batch, size=(num_ones,))
        seq_lens.scatter_(0, indices, 1)

        shape = SdpaShape(batch, num_heads, seq_lens.tolist(), head_dim)
        query = rand_nested_tensor(shape)
        key = rand_nested_tensor(shape)
        value = rand_nested_tensor(shape)

        query = query.transpose(1, 2)
        key = key.transpose(1, 2)
        value = value.transpose(1, 2)

        with sdpa_kernel(backends=[fused_kernel]):
            actual = torch.nn.functional.scaled_dot_product_attention(
                query, key, value, attn_mask=None, dropout_p=0.0, is_causal=False)
        with sdpa_kernel(backends=[SDPBackend.MATH]):
            math_ref = torch.nn.functional.scaled_dot_product_attention(
                query.contiguous().to(torch.float32),
                key.contiguous().to(torch.float32),
                value.contiguous().to(torch.float32),
                attn_mask=None, dropout_p=0.0, is_causal=False)

        self.assertEqual(actual.contiguous(), math_ref.contiguous().to(torch.float16), atol=1e-3, rtol=1e-2)

    @skipIfRocm  # Nested tensor
    @unittest.skipIf(not PLATFORM_SUPPORTS_FUSED_ATTENTION, "Fused SDPA was not built for this system")
    @parametrize("kernel", [SDPBackend.FLASH_ATTENTION, SDPBackend.EFFICIENT_ATTENTION] if
                 PLATFORM_SUPPORTS_FLASH_ATTENTION else [SDPBackend.EFFICIENT_ATTENTION])
    @parametrize("expand_q_batch", [True, False])
    @parametrize("expand_k_batch", [True, False])
    @parametrize("expand_v_batch", [True, False])
    @parametrize("expand_q_num_heads", [True, False])
    @parametrize("expand_k_num_heads", [True, False])
    @parametrize("expand_v_num_heads", [True, False])
    def test_fused_kernels_nested_broadcasting(
        self,
        device,
        kernel,
        expand_q_batch,
        expand_k_batch,
        expand_v_batch,
        expand_q_num_heads,
        expand_k_num_heads,
        expand_v_num_heads,
    ):
        is_efficient = kernel == SDPBackend.EFFICIENT_ATTENTION
        dtype = torch.float32 if is_efficient else torch.float16
        rand_nested_tensor = partial(rand_sdpa_tensor, type="nested", device=device, dtype=dtype)
        batch, num_heads, head_dim = 32, 8, 64
        head_dim_v = 32 if is_efficient else head_dim
        seq_lens_q = (torch.randint(low=1, high=5, size=(1,)).item()
                      if expand_q_batch
                      else torch.randint(low=1, high=32, size=(batch,)).tolist())
        seq_lens_kv = (torch.randint(low=1, high=5, size=(1,)).item()
                       if (expand_k_batch or expand_v_batch)
                       else torch.randint(low=1, high=32, size=(batch,)).tolist())

        batch_q = 1 if expand_q_batch else batch
        batch_k = 1 if expand_k_batch else batch
        batch_v = 1 if expand_v_batch else batch

        # handle case where all batch_sizes are 1
        batch = max(batch_q, batch_k, batch_v)

        num_heads_q = 1 if expand_q_num_heads else num_heads
        num_heads_k = 1 if expand_k_num_heads else num_heads
        num_heads_v = 1 if expand_v_num_heads else num_heads

        # handle case where all num_heads are 1
        num_heads = max(num_heads_q, num_heads_k, num_heads_v)

        q_shape = SdpaShape(batch_q, num_heads_q, seq_lens_q, head_dim)
        k_shape = SdpaShape(batch_k, num_heads_k, seq_lens_kv, head_dim)
        v_shape = SdpaShape(batch_v, num_heads_v, seq_lens_kv, head_dim_v)

        query = rand_nested_tensor(q_shape)
        key = rand_nested_tensor(k_shape)
        value = rand_nested_tensor(v_shape)

        def _broadcast(t, batch_broadcasted, num_heads_broadcasted):
            if batch_broadcasted and num_heads_broadcasted:
                # (1, seq_len, 1, head_dim) -> (batch, seq_len, num_heads, head_dim)
                result = torch.nested.nested_tensor(
                    [t[0].expand(-1, num_heads, t.size(-1)) for _ in range(batch)], dtype=torch.float32)
            elif batch_broadcasted:
                # (1, seq_len, num_heads, head_dim) -> (batch, seq_len, num_heads, head_dim)
                result = torch.nested.nested_tensor([t[0] for _ in range(batch)], dtype=torch.float32)
            elif num_heads_broadcasted:
                # (batch, seq_len, 1, head_dim) -> (batch, seq_len, num_heads, head_dim)
                result = torch.nested.nested_tensor([x.expand(-1, num_heads, t.size(-1))
                                                    for x in t.unbind()], dtype=torch.float32)
            else:
                result = t.to(torch.float32)
            return result

        query_expanded = _broadcast(query, expand_q_batch, expand_q_num_heads).transpose(1, 2)
        key_expanded = _broadcast(key, expand_k_batch, expand_k_num_heads).transpose(1, 2)
        value_expanded = _broadcast(value, expand_v_batch, expand_v_num_heads).transpose(1, 2)

        query = query.transpose(1, 2)
        key = key.transpose(1, 2)
        value = value.transpose(1, 2)

        with sdpa_kernel(backends=[kernel]):
            actual = torch.nn.functional.scaled_dot_product_attention(
                query, key, value, attn_mask=None, dropout_p=0.0, is_causal=False)
        with sdpa_kernel(backends=[SDPBackend.MATH]):
            math_ref = torch.nn.functional.scaled_dot_product_attention(
                query_expanded.contiguous(), key_expanded.contiguous(), value_expanded.contiguous(),
                attn_mask=None, dropout_p=0.0, is_causal=False)

        self.assertEqual(actual.contiguous(), math_ref.contiguous().to(dtype), atol=1.5e-3, rtol=1e-2)

    @skipIfRocm  # Nested tensor
    @unittest.skipIf(not PLATFORM_SUPPORTS_MEM_EFF_ATTENTION, "Fused SDPA was not built for this system")
    def test_fused_kernels_nested_broadcasting_query_dense(self, device):
        rand_nested_tensor = partial(rand_sdpa_tensor, type="nested", device=device, dtype=torch.float32)
        batch, num_heads, head_dim, head_dim_v = 32, 16, 64, 96
        seq_lens = torch.randint(low=1, high=32, size=(batch,)).tolist()
        q_shape = (1, 1, num_heads, head_dim)
        k_shape = SdpaShape(batch, num_heads, seq_lens, head_dim)
        v_shape = SdpaShape(batch, 1, seq_lens, head_dim_v)

        # create a dense query
        query = torch.randn(q_shape, device=device, dtype=torch.float32)
        key = rand_nested_tensor(k_shape)
        value = rand_nested_tensor(v_shape)

        # (1, 1, num_heads, head_dim) -> (batch, 1, num_heads, head_dim)
        query_expanded = torch.nested.nested_tensor([query.squeeze(0) for _ in range(batch)]).transpose(1, 2)
        # (batch, seq_lens, 1, head_dim) -> (batch, seq_lens, num_heads, head_dim)
        value_expanded = torch.nested.nested_tensor(
            [t.expand(-1, num_heads, head_dim_v) for t in value.unbind()]).transpose(1, 2)

        query = query.transpose(1, 2)
        key = key.transpose(1, 2)
        value = value.transpose(1, 2)

        with sdpa_kernel(backends=[SDPBackend.EFFICIENT_ATTENTION]):
            actual = torch.nn.functional.scaled_dot_product_attention(
                query, key, value, attn_mask=None, dropout_p=0.0, is_causal=False)
        with sdpa_kernel(backends=[SDPBackend.MATH]):
            math_ref = torch.nn.functional.scaled_dot_product_attention(
                query_expanded.contiguous(), key.contiguous(), value_expanded.contiguous(),
                attn_mask=None, dropout_p=0.0, is_causal=False)

        self.assertEqual(actual.contiguous(), math_ref.contiguous(), atol=1e-3, rtol=1e-2)

    @onlyCUDA
    @skipIfRocm  # Nested tensor
    @unittest.skipIf(not PLATFORM_SUPPORTS_FLASH_ATTENTION, "Does not support SDPA or pre-SM80 hardware")
    @parametrize("batch_size", [8, 32])
    @parametrize("max_seq_len_q", [32, 256])
    @parametrize("max_seq_len_kv", [32, 256])
    @parametrize("head_dim", [8, 64])
    @parametrize("dropout_p", [0.0, 0.1])
    @parametrize("dtype", [torch.float16])
    @parametrize("scale", [None, "l1"])
    @parametrize("is_causal", [True, False])
    def test_flash_attention_vs_math_ref_grads_nestedtensor(self, device, batch_size: int, max_seq_len_q: int, max_seq_len_kv: int,
                                                            head_dim: int, dropout_p: float, dtype: torch.dtype,
                                                            scale: str, is_causal: bool):
        if is_causal:
            # TODO we should support this
            self.assertRaisesRegex(RuntimeError, "Nested tensors for query / key are not supported when is_causal=True")
            return
        scale = scale if scale is None else (1 / head_dim)
        n_heads = 4
        seq_lens_q = torch.randint(low=1, high=max_seq_len_q, size=(batch_size,))
        # Set one entry to max length
        seq_lens_q[torch.randint(0, batch_size, size=(1,))] = max_seq_len_q
        seq_lens_kv = torch.randint(low=1, high=max_seq_len_kv, size=(batch_size,))
        seq_lens_kv[torch.randint(0, batch_size, size=(1,))] = max_seq_len_kv

        def rand_nt(sequence_list, num_heads, head_dim):
            tensors = [torch.rand((num_heads, seq_len, head_dim)) for seq_len in sequence_list]
            return torch.nested.nested_tensor(tensors, requires_grad=True, device=device, dtype=dtype)

        query = rand_nt(seq_lens_q, n_heads, head_dim)
        key = rand_nt(seq_lens_kv, n_heads, head_dim)
        value = rand_nt(seq_lens_kv, n_heads, head_dim)

        # Run the math kernel on low precision references
        query_ref_lp = query.clone().detach().requires_grad_(True)
        key_ref_lp = key.clone().detach().requires_grad_(True)
        value_ref_lp = value.clone().detach().requires_grad_(True)

        query_ref = query.clone().detach().to(torch.float32).requires_grad_(True)
        key_ref = key.clone().detach().to(torch.float32).requires_grad_(True)
        value_ref = value.clone().detach().to(torch.float32).requires_grad_(True)

        is_dropout = dropout_p > 0.0

        if not is_dropout:
            with sdpa_kernel(backends=[SDPBackend.FLASH_ATTENTION]):
                out = F.scaled_dot_product_attention(query, key, value, dropout_p=dropout_p, is_causal=is_causal, scale=scale)
            with sdpa_kernel(backends=[SDPBackend.MATH]):
                # High Precision Math Reference
                out_ref = F.scaled_dot_product_attention(
                    query_ref, key_ref, value_ref, is_causal=is_causal, scale=scale)
                # Low Precision Math Reference
                out_lp_ref = F.scaled_dot_product_attention(
                    query_ref_lp, key_ref_lp, value_ref_lp, is_causal=is_causal, scale=scale)
        else:
            # Create real output
            output_tuple = torch.ops.aten._scaled_dot_product_flash_attention(
                query, key, value, dropout_p=dropout_p, is_causal=is_causal,
                scale=scale, return_debug_mask=is_dropout)
            out = output_tuple[0]
            dbug_mask = output_tuple[-1]

            query_padding_mask = torch.arange(max_seq_len_q).unsqueeze(0).expand(
                batch_size, max_seq_len_q
            ) < seq_lens_q.unsqueeze(-1)
            query_padding_mask = query_padding_mask.to("cuda")

            key_padding_mask = torch.arange(max_seq_len_kv).unsqueeze(0).expand(
                batch_size, max_seq_len_kv
            ) < seq_lens_kv.unsqueeze(-1)
            key_padding_mask = key_padding_mask.to("cuda")

            softmax_mask = self.convert_flash_attn_S_to_softmax(
                dbug_mask, max_seq_len_q, max_seq_len_kv, query_padding_mask, key_padding_mask, causal=is_causal)
            dropout_mask = softmax_mask >= 0
            nt_stack = []
            for tensor_component in range(batch_size):
                batch_stack = []
                for head in range(n_heads):
                    batch_stack.append(dropout_mask[tensor_component, head,
                                                    0:seq_lens_q[tensor_component],
                                                    0:seq_lens_kv[tensor_component]].unsqueeze(0))
                nt_stack.append(torch.cat(batch_stack))
            nested_dropout_mask = torch.nested.nested_tensor(nt_stack)
            # High Precision Math Reference
            out_ref = torch.ops.aten._scaled_dot_product_attention_math(
                query_ref, key_ref, value_ref, dropout_p=dropout_p,
                is_causal=is_causal, scale=scale, dropout_mask=nested_dropout_mask)[0]
            # Low Precision Math Reference
            out_lp_ref = torch.ops.aten._scaled_dot_product_attention_math(
                query_ref_lp, key_ref_lp, value_ref_lp, dropout_p=dropout_p, is_causal=is_causal, scale=scale,
                dropout_mask=nested_dropout_mask)[0]

        upstream_grad = out.detach().clone().contiguous()

        out.backward(upstream_grad)
        out_ref.backward(upstream_grad.to(out_ref.dtype))
        out_lp_ref.backward(upstream_grad.to(out_lp_ref.dtype))

        dropout_fudge_factor = 1.0 if dropout_p == 0.0 else 2.0
        check_out_and_grad(
            (out_ref, out_lp_ref, out),
            (query_ref, query_ref_lp, query),
            (key_ref, key_ref_lp, key),
            (value_ref, value_ref_lp, value),
            fudge_factors={
                'out': 1.5 * dropout_fudge_factor,
                'grad_query': 12.0 * dropout_fudge_factor,
                'grad_key': 1.5 * dropout_fudge_factor,
                'grad_value': 2.0 * dropout_fudge_factor,
            }
        )


class TestAttnBias(NNTestCase):

    def run_test(
        self,
        device,
        make_q,
        make_kv,
        attn_bias=None,
        forw_tolerances: Optional[Tolerances] = None,
        grad_tolerances: Optional[Tolerances] = None,
        backend=None,
        causal_variant=None,
    ):
        if backend is not None:
            torch._dynamo.reset()

        query, key, value = make_q(), make_kv(), make_kv()
        query_prototype, key_prototype, value_prototype = query_key_value_clones(query, key, value)

        realized = attn_bias._materialize(device) if attn_bias is not None else None
        pytorch_output = scaled_dot_product_attention(
            query, key, value, attn_mask=realized, dropout_p=0.0, is_causal=False
        )

        sdpa_op = (
            torch.compile(scaled_dot_product_attention, backend=backend)
            if backend is not None
            else scaled_dot_product_attention
        )
        sdpa_output = sdpa_op(
            query_prototype,
            key_prototype,
            value_prototype,
            attn_mask=attn_bias,
            dropout_p=0.0,
            is_causal=False,
            scale=None,
        )

        dOut = torch.randn_like(pytorch_output)
        pytorch_output.backward(dOut)
        sdpa_output.backward(dOut)

        # Use default assert_close tolerances for dtypes
        if forw_tolerances is None:
            forw_tolerances = Tolerances(atol=None, rtol=None)
        if grad_tolerances is None:
            grad_tolerances = Tolerances(atol=None, rtol=None)

        torch.testing.assert_close(pytorch_output, sdpa_output, rtol=forw_tolerances.rtol, atol=forw_tolerances.atol)
        torch.testing.assert_close(query.grad, query_prototype.grad, rtol=grad_tolerances.rtol, atol=grad_tolerances.atol)
        torch.testing.assert_close(key.grad, key_prototype.grad, rtol=grad_tolerances.rtol, atol=grad_tolerances.atol)
        torch.testing.assert_close(value.grad, value_prototype.grad, rtol=grad_tolerances.rtol, atol=grad_tolerances.atol)

    @skipIfRocm  # No support for the second variant for now
    @parametrize("causal_variant", [CausalVariant.UPPER_LEFT, CausalVariant.LOWER_RIGHT])
    @parametrize(
        "shape",
        [(16, 16, 128, 128, 16), (16, 16, 128, 256, 32), (16, 16, 256, 128, 32), (1, 1, 23, 56, 15)],
    )
    def test_causal_variants(self, device, causal_variant: CausalVariant, shape: List[Tuple[int]]):
        make_tensor = partial(
            torch.rand, device=device, dtype=torch.float16, requires_grad=True
        )

        bsz, num_heads, seq_len_q, seq_len_kv, head_dim = shape
        make_q_tensor = partial(make_tensor, SdpaShape(bsz, num_heads, seq_len_q, head_dim))
        make_kv_tensor = partial(make_tensor, SdpaShape(bsz, num_heads, seq_len_kv, head_dim))
        if causal_variant == CausalVariant.LOWER_RIGHT and seq_len_q > seq_len_kv:
            self.skipTest(
                "Lower right causal mask will produce NaNs in the output when seq_len_q > seq_len_kv!"
            )

        forw_tol = Tolerances(1e-3, 1e-3)
        grad_tol = Tolerances(5e-3, 5e-3)

        if causal_variant == CausalVariant.UPPER_LEFT:
            attn_bias = causal_upper_left(seq_len_q, seq_len_kv)
        else:
            attn_bias = causal_lower_right(seq_len_q, seq_len_kv)

        with sdpa_kernel(backends=[SDPBackend.EFFICIENT_ATTENTION,
                                   SDPBackend.FLASH_ATTENTION,
                                   SDPBackend.MATH,
                                   SDPBackend.CUDNN_ATTENTION]):
            self.run_test(device, make_q_tensor, make_kv_tensor, attn_bias, forw_tol, grad_tol, backend=None)

    @skipIfRocm  # CausalVariant
    @parametrize("causal_variant", [CausalVariant.UPPER_LEFT, CausalVariant.LOWER_RIGHT])
    @parametrize(
        "shape",
        [(16, 16, 128, 128, 16), (16, 16, 128, 256, 32), (16, 16, 256, 128, 32), (1, 1, 23, 56, 15)],
    )
    @unittest.skipIf(IS_WINDOWS, "torch.compile is not supported on windows")
    @skipIfTorchDynamo("This function already calls torch.compile.")
    def test_causal_variants_compile(self, device, causal_variant: CausalVariant, shape: List[Tuple[int]]):
        cnts = CompileCounterWithBackend("aot_eager")
        make_tensor = partial(
            torch.rand, device=device, dtype=torch.float16, requires_grad=True
        )

        bsz, num_heads, seq_len_q, seq_len_kv, head_dim = shape
        make_q_tensor = partial(make_tensor, SdpaShape(bsz, num_heads, seq_len_q, head_dim))
        make_kv_tensor = partial(make_tensor, SdpaShape(bsz, num_heads, seq_len_kv, head_dim))
        if causal_variant == CausalVariant.LOWER_RIGHT and seq_len_q > seq_len_kv:
            self.skipTest(
                "Lower right causal mask will produce NaNs in the output when seq_len_q > seq_len_kv!"
            )
        forw_tol = Tolerances(1e-3, 1e-3)
        grad_tol = Tolerances(5e-3, 5e-3)

        if causal_variant == CausalVariant.UPPER_LEFT:
            attn_bias = causal_upper_left(seq_len_q, seq_len_kv)
        else:
            attn_bias = causal_lower_right(seq_len_q, seq_len_kv)

        with sdpa_kernel(backends=[SDPBackend.EFFICIENT_ATTENTION,
                                   SDPBackend.FLASH_ATTENTION,
                                   SDPBackend.MATH,
                                   SDPBackend.CUDNN_ATTENTION]):
            self.run_test(device, make_q_tensor, make_kv_tensor, attn_bias, forw_tol, grad_tol, backend=cnts)
        self.assertEqual(cnts.frame_count, 1, "Compiled graph should have 1 frame!")

    @parametrize("shape", [(16, 16, 128, 128, 16), (16, 16, 128, 256, 32), (16, 16, 256, 128, 32), (1, 1, 23, 56, 15)])
    def test_is_causal_equals_upper_left(self, device, shape: List[Tuple[int]]):
        make_tensor = partial(
            torch.rand, device=device, dtype=torch.float16, requires_grad=True
        )

        bsz, num_heads, seq_len_q, seq_len_kv, head_dim = shape
        make_q_tensor = partial(make_tensor, SdpaShape(bsz, num_heads, seq_len_q, head_dim))
        make_kv_tensor = partial(make_tensor, SdpaShape(bsz, num_heads, seq_len_kv, head_dim))

        forw_tol = Tolerances(1e-3, 1e-3)
        grad_tol = Tolerances(5e-3, 5e-3)

        query = make_q_tensor()
        key = make_kv_tensor()
        value = make_kv_tensor()
        attn_bias = causal_upper_left(seq_len_q, seq_len_kv)

        out_attn_bias = scaled_dot_product_attention(query, key, value, attn_mask=attn_bias, dropout_p=0.0)
        out_is_causal = scaled_dot_product_attention(query, key, value, is_causal=True, dropout_p=0.0)
        torch.testing.assert_close(out_attn_bias, out_is_causal, rtol=forw_tol.rtol, atol=forw_tol.atol)

    def test_is_causal_and_mask_fails(self, device):
        make_tensor = partial(
            torch.rand, device=device, dtype=torch.float16, requires_grad=True
        )
        make_q_tensor = partial(make_tensor, SdpaShape(16, 16, 128, 16))
        make_kv_tensor = partial(make_tensor, SdpaShape(16, 16, 128, 16))

        query = make_q_tensor()
        key = make_kv_tensor()
        value = make_kv_tensor()
        attn_bias = causal_upper_left(128, 128)

        with self.assertRaisesRegex(ValueError, "CausalBias should not be used with causal=True"):
            scaled_dot_product_attention(query, key, value, attn_mask=attn_bias, is_causal=True, dropout_p=0.0)

@unittest.skipIf(TEST_XPU, "XPU does not support cppextension currently")
@unittest.skipIf(IS_FBCODE, "Ninja is required to load C++ extensions and it's not compatible with Buck ")
class TestSDPAPrivateUse1Only(NNTestCase):
    @classmethod
    def setUpClass(cls):
        remove_build_path()
        cls.module = torch.utils.cpp_extension.load(
            name="custom_device_extension",
            sources=[
                "cpp_extensions/open_registration_extension.cpp",
            ],
            extra_include_paths=["cpp_extensions"],
            extra_cflags=["-g"],
            verbose=True,
        )
        # register torch.foo module and foo device to torch
        torch.utils.rename_privateuse1_backend("foo")
        torch.utils.generate_methods_for_privateuse1_backend(for_storage=True)
        torch._register_device_module("foo", generate_faked_module())

    @skipIfTorchDynamo()
    def test_fused_sdp_choice_privateuseone(self):
        batch_size, seq_len, num_heads, head_dim = 4, 256, 2, 128
        make_tensor = partial(torch.rand, device="cpu", dtype=torch.float16)
        shape = SdpaShape(batch_size, num_heads, seq_len, head_dim)
        q_cpu, k_cpu, v_cpu = make_tensor(shape), make_tensor(shape), make_tensor(shape)
        q_privateuse1 = q_cpu.to("foo")
        k_privateuse1 = k_cpu.to("foo")
        v_privateuse1 = v_cpu.to("foo")
        assert torch._fused_sdp_choice(q_privateuse1, k_privateuse1, v_privateuse1) == SDPBackend.OVERRIDEABLE.value

    def test_scaled_dot_product_fused_attention_overrideable(self):
        batch_size, seq_len, num_heads, head_dim = 4, 256, 2, 128
        make_tensor = partial(torch.rand, device="cpu", dtype=torch.float16)
        shape = SdpaShape(batch_size, num_heads, seq_len, head_dim)
        q_cpu, k_cpu, v_cpu = make_tensor(shape), make_tensor(shape), make_tensor(shape)
        q_privateuse1 = q_cpu.to("foo")
        k_privateuse1 = k_cpu.to("foo")
        v_privateuse1 = v_cpu.to("foo")
        actual = torch.nn.functional.scaled_dot_product_attention(
            q_privateuse1, k_privateuse1, v_privateuse1, attn_mask=None, dropout_p=0.0)

    def test_scaled_dot_product_fused_attention_overrideable_backward(self):
        batch_size, seq_len, num_heads, head_dim = 4, 256, 2, 128
        make_tensor = partial(torch.rand, device="cpu", dtype=torch.float16, requires_grad=True)
        shape = (batch_size, num_heads, seq_len, head_dim)
        q_cpu, k_cpu, v_cpu = make_tensor(shape), make_tensor(shape), make_tensor(shape)
        attn_mask = make_tensor((batch_size, num_heads, seq_len, seq_len))
        q_privateuse1 = q_cpu.to("foo")
        k_privateuse1 = k_cpu.to("foo")
        v_privateuse1 = v_cpu.to("foo")
        attn_mask_privateuse1 = attn_mask.to("foo")
        output, logsumexp, cum_seq_q, cum_seq_k, max_q, max_k, philox_seed, philox_offset, debug_attn_mask = \
            torch.ops.aten._scaled_dot_product_fused_attention_overrideable(
                q_privateuse1, k_privateuse1, v_privateuse1, attn_bias=attn_mask_privateuse1)

        rand_upward = torch.rand(shape, device="cpu", dtype=torch.float16, requires_grad=False)
        rand_upward_privateuse1 = rand_upward.to("foo")
        grad_input_mask = [True, True, True, True]
        grad_q, grad_k, grad_v, grad_attn_mask = torch.ops.aten._scaled_dot_product_fused_attention_overrideable_backward(
            rand_upward_privateuse1, q_privateuse1, k_privateuse1, v_privateuse1, attn_mask_privateuse1,
            grad_input_mask, output, logsumexp, cum_seq_q, cum_seq_k, max_q, max_k, dropout_p=0.0,
            is_causal=False, philox_seed=philox_seed, philox_offset=philox_offset)

if NOTEST_CPU:
    device_types = ("cuda", )
else:
    device_types = ("cpu", "cuda")

instantiate_device_type_tests(TestTransformers, globals(), only_for=device_types)
instantiate_device_type_tests(TestSDPAFailureModes, globals(), only_for=device_types)
instantiate_device_type_tests(TestSDPA, globals(), only_for=device_types)
instantiate_device_type_tests(TestSDPACudaOnly, globals(), only_for=("cuda"))
instantiate_device_type_tests(TestAttnBias, globals(), only_for=device_types)

if __name__ == '__main__':
    run_tests()<|MERGE_RESOLUTION|>--- conflicted
+++ resolved
@@ -3030,17 +3030,10 @@
             (out_ref, out_lp_ref, out),
             *zip(grads_ref, grads_ref_lp, grads),
             fudge_factors={
-<<<<<<< HEAD
                 'out': 2.2,
                 'grad_query': 160.0,
                 'grad_key': 8.0,
                 'grad_value': 4,
-=======
-                'out': 1.5,
-                'grad_query': 13.0,
-                'grad_key': 2.0,
-                'grad_value': 1.5,
->>>>>>> 01cdcbf7
             }
         )
 
