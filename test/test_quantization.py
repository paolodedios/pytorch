# -*- coding: utf-8 -*-
# Owner(s): ["oncall: quantization"]

from torch.testing._internal.common_utils import run_tests

# Quantization core tests. These include tests for
# - quantized kernels
# - quantized functional operators
# - quantized workflow modules
# - quantized workflow operators
# - quantized tensor

# 1. Quantized Kernels
# TODO: merge the different quantized op tests into one test class
from quantization.core.test_quantized_op import TestQuantizedOps  # noqa: F401
from quantization.core.test_quantized_op import TestQNNPackOps  # noqa: F401
from quantization.core.test_quantized_op import TestQuantizedLinear  # noqa: F401
from quantization.core.test_quantized_op import TestQuantizedConv  # noqa: F401
from quantization.core.test_quantized_op import TestDynamicQuantizedOps  # noqa: F401
from quantization.core.test_quantized_op import TestComparatorOps  # noqa: F401
from quantization.core.test_quantized_op import TestPadding  # noqa: F401
from quantization.core.test_quantized_op import TestQuantizedEmbeddingOps  # noqa: F401
# 2. Quantized Functional/Workflow Ops
from quantization.core.test_quantized_functional import TestQuantizedFunctionalOps  # noqa: F401
from quantization.core.test_workflow_ops import TestFakeQuantizeOps  # noqa: F401
from quantization.core.test_workflow_ops import TestFusedObsFakeQuant  # noqa: F401
# 3. Quantized Tensor
from quantization.core.test_quantized_tensor import TestQuantizedTensor  # noqa: F401
# 4. Modules
from quantization.core.test_workflow_module import TestFakeQuantize  # noqa: F401
from quantization.core.test_workflow_module import TestObserver  # noqa: F401
from quantization.core.test_quantized_module import TestStaticQuantizedModule  # noqa: F401
from quantization.core.test_quantized_module import TestDynamicQuantizedModule  # noqa: F401
from quantization.core.test_quantized_module import TestReferenceQuantizedModule  # noqa: F401
from quantization.core.test_workflow_module import TestRecordHistogramObserver  # noqa: F401
from quantization.core.test_workflow_module import TestHistogramObserver  # noqa: F401
from quantization.core.test_workflow_module import TestDistributed  # noqa: F401
from quantization.core.test_workflow_module import TestFusedObsFakeQuantModule  # noqa: F401
<<<<<<< HEAD
from quantization.core.test_utils import TestUtils  # noqa: F401
=======
>>>>>>> 8d93f6b4


# Eager Mode Workflow. Tests for the functionality of APIs and different features implemented
# using eager mode.

# 1. Eager mode post training quantization
from quantization.eager.test_quantize_eager_ptq import TestQuantizeEagerPTQStatic  # noqa: F401
from quantization.eager.test_quantize_eager_ptq import TestQuantizeEagerPTQDynamic  # noqa: F401
from quantization.eager.test_quantize_eager_ptq import TestQuantizeEagerOps  # noqa: F401
from quantization.eager.test_quantize_eager_ptq import TestQuantizeEagerONNXExport  # noqa: F401
# 2. Eager mode quantization aware training
from quantization.eager.test_quantize_eager_qat import TestQuantizeEagerQAT  # noqa: F401
from quantization.eager.test_quantize_eager_qat import TestQuantizeEagerQATNumerics  # noqa: F401
# 3. Eager mode fusion passes
from quantization.eager.test_fuse_eager import TestFuseEager  # noqa: F401
# 4. Testing model numerics between quanitzed and FP32 models
from quantization.eager.test_model_numerics import TestModelNumericsEager  # noqa: F401
# 5. Tooling: numeric_suite
from quantization.eager.test_numeric_suite_eager import TestNumericSuiteEager  # noqa: F401
# 6. Equalization and Bias Correction
from quantization.eager.test_equalize_eager import TestEqualizeEager  # noqa: F401
from quantization.eager.test_bias_correction_eager import TestBiasCorrectionEager  # noqa: F401


# FX GraphModule Graph Mode Quantization. Tests for the functionality of APIs and different features implemented
# using fx quantization.
try:
    from quantization.fx.test_quantize_fx import TestFuseFx  # noqa: F401
    from quantization.fx.test_quantize_fx import TestQuantizeFx  # noqa: F401
    from quantization.fx.test_quantize_fx import TestQuantizeFxOps  # noqa: F401
    from quantization.fx.test_quantize_fx import TestQuantizeFxModels  # noqa: F401
    from quantization.fx.test_subgraph_rewriter import TestSubgraphRewriter  # noqa: F401
except ImportError:
    # In FBCode we separate FX out into a separate target for the sake of dev
    # velocity. These are covered by a separate test target `quantization_fx`
    pass

try:
    from quantization.fx.test_numeric_suite_fx import TestFXGraphMatcher  # noqa: F401
    from quantization.fx.test_numeric_suite_fx import TestFXGraphMatcherModels  # noqa: F401
    from quantization.fx.test_numeric_suite_fx import TestFXNumericSuiteCoreAPIs  # noqa: F401
    from quantization.fx.test_numeric_suite_fx import TestFXNumericSuiteCoreAPIsModels  # noqa: F401
except ImportError:
    pass

# Equalization for FX mode
try:
    from quantization.fx.test_equalize_fx import TestEqualizeFx  # noqa: F401
except ImportError:
    pass

# Backward Compatibility. Tests serialization and BC for quantized modules.
try:
    from quantization.bc.test_backward_compatibility import TestSerialization  # noqa: F401
except ImportError:
    pass

# JIT Graph Mode Quantization
from quantization.jit.test_quantize_jit import TestQuantizeJit  # noqa: F401
from quantization.jit.test_quantize_jit import TestQuantizeJitPasses  # noqa: F401
from quantization.jit.test_quantize_jit import TestQuantizeJitOps  # noqa: F401
from quantization.jit.test_quantize_jit import TestQuantizeDynamicJitPasses  # noqa: F401
from quantization.jit.test_quantize_jit import TestQuantizeDynamicJitOps  # noqa: F401
# Quantization specific fusion passes
from quantization.jit.test_fusion_passes import TestFusionPasses  # noqa: F401
from quantization.jit.test_deprecated_jit_quant import TestDeprecatedJitQuantized  # noqa: F401

# AO Migration tests
from quantization.ao_migration.test_quantization import TestAOMigrationQuantization  # noqa: F401
try:
    from quantization.ao_migration.test_quantization_fx import TestAOMigrationQuantizationFx  # noqa: F401
except ImportError:
    pass

try:
    from quantization.dbr.test_quantize_dbr import TestQuantizeDBR  # noqa: F401
    from quantization.dbr.test_quantize_dbr import TestQuantizeDBRIndividualOps  # noqa: F401
    from quantization.dbr.test_quantize_dbr import TestQuantizeDBRMultipleOps  # noqa: F401
    from quantization.dbr.test_quantize_dbr import TestQuantizeDBRModels  # noqa: F401
except ImportError:
    pass

if __name__ == '__main__':
    run_tests()<|MERGE_RESOLUTION|>--- conflicted
+++ resolved
@@ -36,10 +36,6 @@
 from quantization.core.test_workflow_module import TestHistogramObserver  # noqa: F401
 from quantization.core.test_workflow_module import TestDistributed  # noqa: F401
 from quantization.core.test_workflow_module import TestFusedObsFakeQuantModule  # noqa: F401
-<<<<<<< HEAD
-from quantization.core.test_utils import TestUtils  # noqa: F401
-=======
->>>>>>> 8d93f6b4
 
 
 # Eager Mode Workflow. Tests for the functionality of APIs and different features implemented
