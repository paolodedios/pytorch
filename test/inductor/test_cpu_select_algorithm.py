--- conflicted
+++ resolved
@@ -1504,13 +1504,9 @@
 
         vec_amx = VecAMX()
         self._check_amx_counter(vec_amx)
-<<<<<<< HEAD
         if torch._C._cpu._is_amx_tile_supported():
             # Only AMX ISA based micro-kernel is currently supported for da8w8
-            self.assertEqual(counters["inductor"]["select_algorithm_autotune"], 1)
-=======
-        self.assertEqual(counters["inductor"]["cpp_templated_kernel_counter"], 1)
->>>>>>> 1ae7cc41
+            self.assertEqual(counters["inductor"]["cpp_templated_kernel_counter"], 1)
 
     @inductor_config.patch({"freezing": True})
     @patches
