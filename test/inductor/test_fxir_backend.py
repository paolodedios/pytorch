--- conflicted
+++ resolved
@@ -956,22 +956,13 @@
     return [buf1, buf2]""",  # noqa: B950
         )
 
-<<<<<<< HEAD
     def test_dims_dynamic_outer_static_padded_inner(self):
         """
         Test padding on inner dimensions, with dynamic outer dimensions.
-=======
-    @parametrize("length", (4, 8))
-    def test_cond_dynamic_shape_pred_scalar_closure(self, length: int):
-        """
-        Test cond using a predicate computed from dynamic shapes.
-        Also test a dynamic scalar computed outside the branches.
->>>>>>> 5f90e8c7
         """
 
         class M(torch.nn.Module):
             def forward(self, x, y):
-<<<<<<< HEAD
                 return x + y
 
         def get_input_padded_inner(shape):
@@ -987,7 +978,16 @@
             args,
             dynamic_shapes=({0: Dim.DYNAMIC, 1: Dim.DYNAMIC, 2: Dim.STATIC},) * 2,
         )
-=======
+
+    @parametrize("length", (4, 8))
+    def test_cond_dynamic_shape_pred_scalar_closure(self, length: int):
+        """
+        Test cond using a predicate computed from dynamic shapes.
+        Also test a dynamic scalar computed outside the branches.
+        """
+
+        class M(torch.nn.Module):
+            def forward(self, x, y):
                 z = x.reshape(-1)
                 a = y.shape[0]
 
@@ -1020,7 +1020,6 @@
 
         x = torch.randn(7, device=self.device)
         self.check(M(), (x,), dynamic_shapes=({0: Dim.DYNAMIC},))
->>>>>>> 5f90e8c7
 
 
 if __name__ == "__main__":
