--- conflicted
+++ resolved
@@ -1,5 +1,7 @@
 # Owner(s): ["module: inductor"]
 import unittest
+
+import sympy
 
 import torch
 from torch._dynamo.test_case import TestCase
@@ -7,12 +9,9 @@
     torch_dtype_to_cutlass_type,
     try_import_cutlass,
 )
-<<<<<<< HEAD
-from torch._inductor.ir import ComputedBuffer, Pointwise
-from torch._inductor.virtualized import ops
+from torch._inductor.ir import ComputedBuffer, FixedLayout, PermuteView, Pointwise
+from torch._inductor.utils import OrderedSet
 from torch.testing._internal.common_cuda import SM90OrLater
-=======
->>>>>>> 13966d0b
 from torch.testing._internal.inductor_utils import HAS_CPU, HAS_CUDA
 
 
@@ -64,79 +63,126 @@
     class MockTileDescription:
         threadblock_shape = (128, 128, 8)
 
-    class MockNode:
-        def __init__(self, name, shape, stride, dtype):
-            self.name = name
-            self.dtype = dtype
-            self.shape = shape
-            self.stride = stride
-
-        def get_layout(self):
-            class MockLayout:
-                def __init__(self, shape, stride, dtype):
-                    self.size = shape
-                    self.stride = stride
-                    self.dtype = dtype
-
-            return MockLayout(self.shape, self.stride, self.dtype)
-
-        def get_name(self):
-            return self.name
-
     def _create_mock_buffer_name_map(example_tensors):
         name_to_buffer = {}
         for name, tensor in example_tensors.items():
             if isinstance(tensor, CutlassTensor):
-                name_to_buffer[name] = MockNode(
-                    name, tensor.shape, tensor.stride, torch.float32
+                name_to_buffer[name] = MockComputedBuffer(
+                    name, None, torch.float32, tensor.shape, tensor.stride
                 )
 
         return name_to_buffer
 
 
-class MockData(Pointwise):
-    @staticmethod
-    def _index(a):  # typing: ignore
-        return None
-
-
-class MockIRNode(ComputedBuffer):
-    def __init__(self, name, inner_fn):
+class MockComputedBuffer(ComputedBuffer):
+    def __init__(self, name, inner_fn, dtype, size, strides=None):
         self.name = name
-        self.data = MockData(device=None, dtype=None, inner_fn=inner_fn, ranges=None)
+        ranges = [sympy.Integer(x) for x in size]
+        self.data = Pointwise(
+            device=None, dtype=dtype, inner_fn=inner_fn, ranges=ranges
+        )
+        self.layout = FixedLayout(None, dtype, ranges, strides)
 
     def get_name(self):
         return self.name
 
+    def num_reads(self):
+        # Needed to not inline in ComputedBuffer
+        return 1
+
+
+class MockGraphHandler:
+    def __init__(self, name_to_buffer):
+        import torch._inductor.sizevars
+
+        self.sizevars = torch._inductor.sizevars.SizeVarAllocator()
+        self.name_to_buffer = name_to_buffer
+        self.mutated_buffers = OrderedSet([])
+
 
 class TestCutlassEVT(TestCase):
     @unittest.skipIf(not SM90OrLater, "need sm_90")
     @unittest.skipIf(not try_import_cutlass(), "requires cutlass")
-    def test_cutlass_py_codegen(self):
+    def test_cutlass_py_codegen_disjoint_read_indexing(self):
         from torch._inductor.codegen.cuda.cutlass_python_evt import CutlassEVTCodegen
+        from torch._inductor.virtualized import V
+
+        size = (100, 300, 200)
+        buf0 = MockComputedBuffer("buf0", None, torch.float32, size)
+        permuted_buf_0 = PermuteView.create(buf0, [1, 0, 2])
+        buf1 = MockComputedBuffer("buf1", None, torch.float32, size)
+        buf2 = MockComputedBuffer("buf2", None, torch.float32, size)
 
         # buf0 is acc
         # buf1 is external
         def inner_fn_buf3(index):
-            acc = ops.load("acc", index)
-            buf1 = ops.load("buf1", index)
-            buf2 = ops.load("buf2", index)
-            return acc * buf1 + buf2
+            tmp0 = permuted_buf_0.make_loader()(index)
+            tmp1 = buf1.make_loader()(index)
+            tmp2 = buf2.make_loader()(index)
+            return tmp0 * tmp1 + tmp2
 
         def inner_fn_buf4(index):
-            acc = ops.load("acc", index)
-            buf3 = ops.load("buf3", index)
-            return acc + buf3
-
-        buf3_node = MockIRNode("buf3", inner_fn_buf3)
-        buf4_node = MockIRNode("buf4", inner_fn_buf4)
-        reads, writes, renames, code = CutlassEVTCodegen.ir_to_evt_python_code(
-            "acc", [buf3_node, buf4_node]
-        )
-        self.assertExpectedInline(reads, """['acc', 'buf1', 'buf2']""")
+            tmp0 = buf0.make_loader()(index)
+            tmp3 = buf3.make_loader()(index)
+            return tmp0 + tmp3
+
+        buf3 = MockComputedBuffer("buf3", inner_fn_buf3, torch.float32, size)
+        buf4 = MockComputedBuffer("buf4", inner_fn_buf4, torch.float32, size)
+
+        with V.set_graph_handler(
+            MockGraphHandler(
+                {"buf0": buf0, "buf1": buf1, "buf2": buf2, "buf3": buf3, "buf4": buf4}
+            )
+        ):
+            result = None
+            try:
+                CutlassEVTCodegen.ir_to_evt_python_code("buf0", [buf3, buf4])
+            except NotImplementedError as e:
+                result = e
+
+            self.assertExpectedInline(
+                str(result),
+                """Unsupported indexing for buf0 with index 200*i0 + 60000*i1 + i2 and strides [200, 60000, 1]""",
+            )
+
+    @unittest.skipIf(not SM90OrLater, "need sm_90")
+    @unittest.skipIf(not try_import_cutlass(), "requires cutlass")
+    def test_cutlass_py_codegen(self):
+        from torch._inductor.codegen.cuda.cutlass_python_evt import CutlassEVTCodegen
+        from torch._inductor.virtualized import V
+
+        size = (100, 300, 200)
+        buf0 = MockComputedBuffer("buf0", None, torch.float32, size)
+        buf1 = MockComputedBuffer("buf1", None, torch.float32, size)
+        buf2 = MockComputedBuffer("buf2", None, torch.float32, size)
+
+        # buf0 is acc
+        # buf1 is external
+        def inner_fn_buf3(index):
+            tmp0 = buf0.make_loader()(index)
+            tmp1 = buf1.make_loader()(index)
+            tmp2 = buf2.make_loader()(index)
+            return tmp0 * tmp1 + tmp2
+
+        def inner_fn_buf4(index):
+            tmp0 = buf0.make_loader()(index)
+            tmp3 = buf3.make_loader()(index)
+            return tmp0 + tmp3
+
+        buf3 = MockComputedBuffer("buf3", inner_fn_buf3, torch.float32, size)
+        buf4 = MockComputedBuffer("buf4", inner_fn_buf4, torch.float32, size)
+        with V.set_graph_handler(
+            MockGraphHandler(
+                {"buf0": buf0, "buf1": buf1, "buf2": buf2, "buf3": buf3, "buf4": buf4}
+            )
+        ):
+            reads, writes, renames, code = CutlassEVTCodegen.ir_to_evt_python_code(
+                "buf0", [buf3, buf4]
+            )
+        self.assertExpectedInline(reads, """['buf0', 'buf1', 'buf2']""")
         self.assertExpectedInline(writes, """['buf3', 'buf4']""")
         self.assertExpectedInline(
-            renames, """{'buf3': 'D', 'buf4': 'tmp_2', 'acc': 'accum'}"""
+            renames, """{'buf3': 'D', 'buf4': 'tmp_2', 'buf0': 'accum'}"""
         )
         self.assertExpectedInline(
             code,
@@ -146,8 +192,8 @@
     tmp_1 = tmp_0 + buf2
     D = tmp_1
     tmp_2 = accum + D
-    return D, tmp_2
-""",
+
+return D, tmp_2""",
         )
 
     @unittest.skipIf(not SM90OrLater, "need sm_90")
@@ -157,8 +203,12 @@
             create_example_tensors,
         )
 
-        row_major_buf0 = MockNode("buf0", (3, 4, 1), (4, 1, 0), torch.float32)
-        col_major_buf1 = MockNode("buf1", (3, 2, 1), (1, 3, 0), torch.float32)
+        row_major_buf0 = MockComputedBuffer(
+            "buf0", None, torch.float32, (3, 4, 1), (4, 1, 0)
+        )
+        col_major_buf1 = MockComputedBuffer(
+            "buf1", None, torch.float32, (3, 2, 1), (1, 3, 0)
+        )
         read_names = ["buf0"]
         write_names = ["buf1"]
         buffer_renames = {"buf0": "acc"}
@@ -179,33 +229,6 @@
         )
 
     @unittest.skipIf(not SM90OrLater, "need sm_90")
-    @unittest.skipIf(not try_import_cutlass(), "requires cutlass")
-    def test_example_tensor_creation(self):
-        from torch._inductor.codegen.cuda.cutlass_lib_extensions.evt_extensions import (
-            create_example_tensors,
-        )
-
-        row_major_buf0 = MockNode("buf0", (3, 4, 1), (4, 1, 0), torch.float32)
-        col_major_buf1 = MockNode("buf1", (3, 2, 1), (1, 3, 0), torch.float32)
-        read_names = ["buf0"]
-        write_names = ["buf1"]
-        buffer_renames = {"buf0": "acc"}
-        name_to_buffer = {"buf0": row_major_buf0, "buf1": col_major_buf1}
-        result = create_example_tensors(
-            read_names, write_names, buffer_renames, name_to_buffer
-        )
-        self.assertEqual(result["acc"].shape, (3, 4, 1))
-        self.assertEqual(result["acc"].stride, (4, 1, 0))
-        self.assertEqual(
-            result["acc"].element, torch_dtype_to_cutlass_type(torch.float32)
-        )
-
-        self.assertEqual(result["buf1"].shape, (3, 2, 1))
-        self.assertEqual(result["buf1"].stride, (1, 3, 0))
-        self.assertEqual(
-            result["buf1"].element, torch_dtype_to_cutlass_type(torch.float32)
-        )
-
     @unittest.skipIf(not try_import_cutlass(), "requires cutlass")
     def test_evt_argument_codegen(self):
         epilogue_functor = _trace(BIAS_CODE, EXAMPLE_TENSORS)
