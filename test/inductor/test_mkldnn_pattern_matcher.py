# Owner(s): ["oncall: cpu inductor"]
import contextlib
import copy
import itertools
import unittest

import torch
from torch._dynamo.utils import counters
from torch._inductor import config, metrics
from torch._inductor.test_case import run_tests, TestCase
from torch._inductor.utils import (
    is_mkldnn_bf16_supported,
    is_mkldnn_fp16_supported,
    run_and_get_code,
)
from torch.nn import functional as F
from torch.testing._internal.common_device_type import instantiate_device_type_tests
from torch.testing._internal.common_mkldnn import reduced_f32_on_and_off
from torch.testing._internal.common_quantization import (
    skipIfNoDynamoSupport,
    skipIfNoONEDNN,
)
from torch.testing._internal.common_utils import (
    instantiate_parametrized_tests,
    IS_FBCODE,
    IS_LINUX,
    skipIfRocm,
    skipIfXpu,
    TEST_ACL,
    TEST_MKL,
)
from torch.testing._internal.inductor_utils import (
    _check_has_dynamic_shape,
    clone_preserve_strides_offset,
    HAS_CPU,
)


# The dict value is match_nodes(computation_op+unary_op)

unary_list = {
    torch.nn.ReLU(): 2,
    torch.nn.Sigmoid(): 2,
    torch.nn.Tanh(): 2,
    torch.nn.Hardswish(): 6,
    torch.nn.LeakyReLU(0.1, inplace=False): 4,
    # Use floats for min/max, otherwise they can get converted to symints
    torch.nn.Hardtanh(min_val=-0.5, max_val=4.0, inplace=False): 3,
    torch.nn.Hardtanh(min_val=-0.5, max_val=float("inf"), inplace=False): 3,
    torch.nn.GELU(approximate="none"): 6,
    torch.nn.GELU(approximate="tanh"): 10,
    torch.nn.ReLU6(): 3,
    torch.nn.SiLU(): 3,
    torch.nn.Hardsigmoid(): 5,
}

non_decomposed_unary_list = [
    torch.nn.ReLU,
    torch.nn.Sigmoid,
    torch.nn.Tanh,
]

# The dict value is (match_count, match_nodes, inplace)
binary_list = {
    lambda x, y: torch.add(x, y): (1, 2, False),  # call_function
    lambda x, y: torch.add(y, x): (1, 2, False),  # call_function
    lambda x, y: x.add(y): (1, 2, False),  # call_method
    lambda x, y: x.add_(y): (1, 2, True),  # call_method
    lambda x, y: torch.sub(x, y): (1, 2, False),  # call_function
    lambda x, y: x.sub(y): (1, 2, False),  # call_method
    lambda x, y: x.sub_(y): (1, 2, True),  # call_method
}

quantization_add_fn_list = [
    lambda x, y: torch.add(x, y),
    lambda x, y: x.add(y),
]

quantization_inplace_add_fn_list = [
    lambda x, y: x.add_(y),
]


def cal_conv_generated_kernel_number(mod, input, dtype, dim=4, device="cpu"):
    # this function is to decide how many kernels are generated
    # while testing conv2d/3d/deconv2d
    # the assumption is:
    #   (1) There will be a to_dtype kernel for input for lp
    #   (2) inductor always use channel_last format, there will
    #       be a to_channel_last format for input
    #   (3) to_dtype and to_channel_last for input can be fused
    #   (4) inductor always get channel last format from mkldnn_conv_pointwise(binary),
    #       and force the output to have same stride with eager.
    #       So there will be a to_contiguous for output if eager output is contiguouse
    mod = copy.deepcopy(mod)
    mod = mod.to(device=device)
    input = input.clone()
    input = input.to(device)

    if dtype == torch.float32:
        maybe_autocast = contextlib.nullcontext()
    else:
        maybe_autocast = torch.amp.autocast(device_type=device, dtype=dtype)
    with torch.no_grad(), maybe_autocast:
        output = mod(input)
    input_kernel, output_kernel = 0, 0
    if (
        input.is_contiguous(memory_format=torch.contiguous_format)
        or dtype != torch.float32
        or (TEST_ACL and dim == 4)
    ):
        input_kernel = 1
    if output.is_contiguous(memory_format=torch.contiguous_format) or (
        TEST_ACL and dtype == torch.bfloat16
    ):
        output_kernel = 1

    return input_kernel + output_kernel


class TestPatternMatcherBase(TestCase):
    def setUp(self):
        super().setUp()
        self.ctx_stack = contextlib.ExitStack()
        self.ctx_stack.enter_context(config.patch({"freezing": True}))

    def tearDown(self):
        TestCase.tearDown(self)
        self.ctx_stack.close()

    def _check_unary_is_decomposed(self, unary_fn):
        return not any(
            isinstance(unary_fn, fn)
            for fn in [torch.nn.ReLU, torch.nn.Sigmoid, torch.nn.Tanh]
        )

    def _clone_inputs(self, inputs):
        def clone(x):
            if not isinstance(x, torch.Tensor):
                return x
            return x.clone()

        return tuple(clone(x) for x in inputs)

    def _test_common(
        self,
        mod,
        inputs,
        matcher_check_fn,
        atol=1e-5,
        rtol=1.3e-6,
        check_autocast=torch.float32,
        check_quantization=False,
        is_qat=False,
        dtype=None,
        is_dynamic=False,
        quantizer=None,
        compile_options={},  # noqa: B006
        quantization_with_autocast=False,
    ):
        if not hasattr(self, "device"):
            has_xpu = any(
                isinstance(input, torch.Tensor) and input.device.type == "xpu"
                for input in inputs
            )
            device = "xpu" if has_xpu else "cpu"
        else:
            device = self.device

        mod = mod.to(device=device)
        if device != "cpu":
            inputs = tuple(
                clone_preserve_strides_offset(x, device=device) for x in inputs
            )
        counters.clear()
        torch._dynamo.reset()
        if check_autocast == torch.bfloat16 and is_mkldnn_bf16_supported(device):
            maybe_autocast = torch.amp.autocast(
                device_type=device, dtype=torch.bfloat16
            )
            atol, rtol = 5e-2, 5e-2
        elif check_autocast == torch.float16 and (is_mkldnn_fp16_supported(device)):
            maybe_autocast = torch.amp.autocast(device_type=device, dtype=torch.float16)
            atol, rtol = 5e-2, 5e-2
        else:
            assert check_autocast == torch.float32
            maybe_autocast = contextlib.nullcontext()
        if check_quantization:
            raise NotImplementedError("not supported, please migrate to torchao")
            """
            if quantization_with_autocast:
                with maybe_autocast:
                    convert_model = _generate_qdq_quantized_model(
                        mod, inputs, is_qat, is_dynamic, quantizer
                    )
            else:
                convert_model = _generate_qdq_quantized_model(
                    mod, inputs, is_qat, is_dynamic, quantizer
                )
            with torch.no_grad(), maybe_autocast:
                _ = torch.compile(convert_model)(*inputs)
                matcher_check_fn()
            """
        else:
            with torch.no_grad(), maybe_autocast:
                clone_inputs = self._clone_inputs(inputs)
                expected = mod(*inputs)
                actual = torch.compile(mod, **compile_options)(*clone_inputs)
                if self.precision != 0:
                    torch.testing.assert_close(
                        actual, expected, atol=self.precision, rtol=self.precision
                    )
                else:
                    torch.testing.assert_close(actual, expected, atol=atol, rtol=rtol)
                matcher_check_fn()

    def _test_code_common(
        self,
        mod,
        inputs,
        include_ops,
        exclude_ops,
        atol=1e-5,
        rtol=1.3e-6,
        check_quantization=False,
        check_dynamic=None,
        num_include_ops=None,
        quantizer=None,
    ):
        with torch.no_grad():
            clone_inputs = self._clone_inputs(inputs)
            if check_quantization:
                raise NotImplementedError("not supported, please migrate to torchao")
                """
                mod = _generate_qdq_quantized_model(mod, inputs, quantizer=quantizer)
                """
            expected = mod(*inputs)
            actual, (source_code,) = run_and_get_code(
                torch.compile(mod, fullgraph=True, dynamic=check_dynamic),
                *clone_inputs,
            )
            assert_keywords = ["assert_size_stride", "assert_alignment"]
            filtered_lines = [
                line
                for line in source_code.splitlines()
                if not any(assert_key in line for assert_key in assert_keywords)
            ]
            source_code = "\n".join(filtered_lines)

            for op in include_ops:
                self.assertIn(op, source_code)
            if num_include_ops is not None:
                assert len(include_ops) == len(num_include_ops)
                for i in range(len(include_ops)):
                    self.assertEqual(
                        source_code.count(include_ops[i]), num_include_ops[i]
                    )
            for op in exclude_ops:
                self.assertNotIn(op, source_code)
            if check_dynamic is not None:
                _check_has_dynamic_shape(self, source_code)
            if not check_quantization:
                # Skip due to reduce range setting for Quantization on preCI system.
                torch.testing.assert_close(actual, expected, atol=atol, rtol=rtol)


class TestPatternMatcherGeneric(TestPatternMatcherBase):
    def _test_conv_unary_base(self, dim=4):
        assert dim == 4 or dim == 5

        class M(torch.nn.Module):
            def __init__(
                self,
                unary_fn,
                **kwargs,
            ):
                super().__init__()
                if dim == 4:
                    self.conv = torch.nn.Conv2d(3, 16, kernel_size=3, stride=1)
                else:
                    self.conv = torch.nn.Conv3d(3, 16, kernel_size=3, stride=1)
                self.unary_fn = unary_fn

            def forward(self, x):
                x = self.conv(x)
                return self.unary_fn(x)

        dtypes = [
            torch.float,
        ]
        if is_mkldnn_bf16_supported(self.device):
            dtypes.append(torch.bfloat16)
        if is_mkldnn_fp16_supported(self.device):
            dtypes.append(torch.float16)
        cl_format = torch.channels_last if dim == 4 else torch.channels_last_3d
        options = itertools.product(
            unary_list.keys(),
            [torch.contiguous_format, cl_format],
            dtypes,
        )

        for (
            unary_fn,
            memory_format,
            dtype,
        ) in options:
            if (
                dtype != torch.float32
                and torch.backends.mkldnn.matmul.fp32_precision == "tf32"
            ):
                continue
            metrics.reset()
            if dim == 4:
                x_shape = (1, 3, 56, 56)
            else:
                x_shape = (1, 3, 20, 56, 56)
            mod = M(unary_fn).to(memory_format=memory_format).eval()

            v = (
                torch.randn(x_shape, dtype=torch.float32)
                .add(1)
                .to(memory_format=memory_format)
            )

            def matcher_check_fn():
                match_nodes = unary_list[unary_fn]
                if dtype in (
                    torch.float16,
                    torch.bfloat16,
                ) and self._check_unary_is_decomposed(unary_fn):
                    # Has extra dtype conversion nodes for autocast.
                    match_nodes += 2
                self.assertEqual(
                    counters["inductor"]["mkldnn_unary_fusion_matcher_nodes"],
                    0 if TEST_ACL else match_nodes,
                )
                self.assertEqual(
                    counters["inductor"]["mkldnn_conv_weight_pack_matcher_count"], 1
                )

            self._test_common(mod, (v,), matcher_check_fn, check_autocast=dtype)
            generated_kernel_count = cal_conv_generated_kernel_number(
                mod, v, dtype, dim, self.device
            )
            self.assertEqual(metrics.generated_kernel_count, generated_kernel_count)

    @skipIfNoDynamoSupport
    @skipIfNoONEDNN
    @skipIfRocm
    @reduced_f32_on_and_off()
    def test_conv2d_unary(self, device):
        self.device = device
        self._test_conv_unary_base(dim=4)

    @skipIfNoDynamoSupport
    @skipIfNoONEDNN
    @skipIfRocm
    @reduced_f32_on_and_off()
    def test_conv3d_unary(self, device):
        self.device = device
        self._test_conv_unary_base(dim=5)

    def _test_conv_transpose_unary_base(self, dim=4):
        assert dim == 4 or dim == 5

        class M(torch.nn.Module):
            def __init__(
                self,
                unary_fn,
                **kwargs,
            ):
                super().__init__()
                if dim == 4:
                    self.conv_transpose = torch.nn.ConvTranspose2d(
                        3, 16, 3, stride=2, padding=1
                    )
                else:
                    self.conv_transpose = torch.nn.ConvTranspose3d(
                        3, 16, 3, stride=2, padding=1
                    )
                self.unary_fn = unary_fn

            def forward(self, x):
                x = self.conv_transpose(x)
                return self.unary_fn(x)

        dtypes = [
            torch.float,
        ]
        if is_mkldnn_bf16_supported(self.device):
            dtypes.append(torch.bfloat16)
        if is_mkldnn_fp16_supported(self.device):
            dtypes.append(torch.float16)

        cl_format = torch.channels_last if dim == 4 else torch.channels_last_3d
        options = itertools.product(
            unary_list,
            [torch.contiguous_format, cl_format],
            dtypes,
        )

        for unary_fn, memory_format, dtype in options:
            metrics.reset()
            if dim == 4:
                x_shape = (1, 3, 28, 28)
            else:
                x_shape = (1, 3, 17, 28, 28)
            mod = M(unary_fn).eval()

            v = torch.randn(x_shape, dtype=torch.float32).to(
                memory_format=memory_format
            )

            def matcher_check_fn():
                match_nodes = unary_list[unary_fn]
                if dtype in (
                    torch.float16,
                    torch.bfloat16,
                ) and self._check_unary_is_decomposed(unary_fn):
                    # Has extra dtype conversion nodes for autocast.
                    match_nodes += 2
                self.assertEqual(
                    counters["inductor"]["mkldnn_unary_fusion_matcher_nodes"],
                    0 if TEST_ACL else match_nodes,
                )
                self.assertEqual(
                    counters["inductor"]["mkldnn_conv_weight_pack_matcher_count"], 1
                )

            self._test_common(mod, (v,), matcher_check_fn, check_autocast=dtype)
            generated_kernel_count = cal_conv_generated_kernel_number(
                mod, v, dtype, dim, self.device
            )
            self.assertEqual(metrics.generated_kernel_count, generated_kernel_count)

    @skipIfNoDynamoSupport
    @skipIfNoONEDNN
    @skipIfRocm
    @skipIfXpu(
        msg="The operator 'mkldnn::_convolution_transpose_pointwise' is not currently implemented for the XPU device."
    )
    @reduced_f32_on_and_off()
    def test_conv_transpose2d_unary(self, device):
        self.device = device
        self._test_conv_transpose_unary_base(dim=4)

    @skipIfNoDynamoSupport
    @skipIfNoONEDNN
    @skipIfRocm
    @skipIfXpu(
        msg="The operator 'mkldnn::_convolution_transpose_pointwise' is not currently implemented for the XPU device."
    )
    @reduced_f32_on_and_off()
    def test_conv_transpose3d_unary(self, device):
        self.device = device
        self._test_conv_transpose_unary_base(dim=5)

    def _test_conv_binary_base(self, dim=4):
        assert dim == 4 or dim == 5

        class M(torch.nn.Module):
            def __init__(
                self,
                binary_fn,
                has_relu,
                **kwargs,
            ):
                super().__init__()
                if dim == 4:
                    self.conv1 = torch.nn.Conv2d(3, 16, kernel_size=3, stride=1)
                    self.conv2 = torch.nn.Conv2d(3, 16, kernel_size=3, stride=1)
                else:
                    self.conv1 = torch.nn.Conv3d(3, 16, kernel_size=3, stride=1)
                    self.conv2 = torch.nn.Conv3d(3, 16, kernel_size=3, stride=1)
                self.binary_fn = binary_fn
                self.has_relu = has_relu

            def forward(self, x):
                x1 = self.conv1(x)
                x2 = self.conv2(x)
                if has_relu:
                    return self.binary_fn(x1, x2).relu()
                else:
                    return self.binary_fn(x1, x2)

        dtypes = [
            torch.float,
        ]
        if is_mkldnn_bf16_supported(self.device):
            dtypes.append(torch.bfloat16)
        if is_mkldnn_fp16_supported(self.device):
            dtypes.append(torch.float16)
        cl_format = torch.channels_last if dim == 4 else torch.channels_last_3d
        test_memory_format = [torch.contiguous_format, cl_format]
        options = itertools.product(
            binary_list,
            [True, False],
            test_memory_format,
            dtypes,
        )

        for (
            binary_fn,
            has_relu,
            memory_format,
            dtype,
        ) in options:
            if (
                dtype != torch.float32
                and torch.backends.mkldnn.matmul.fp32_precision == "tf32"
            ):
                continue
            metrics.reset()
            if dim == 4:
                x_shape = (1, 3, 56, 56)
            else:
                x_shape = (1, 3, 20, 56, 56)
            mod = M(binary_fn, has_relu).eval()
            v = (
                torch.randn(x_shape, dtype=torch.float32, requires_grad=True)
                .add(1)
                .to(memory_format=memory_format)
            )

            def matcher_check_fn():
                match_nodes = binary_list[binary_fn][1]
                if has_relu:
                    match_nodes += 1
                self.assertEqual(
                    counters["inductor"][
                        "mkldnn_conv_binary_unary_fusion_matcher_nodes"
                    ],
                    0 if TEST_ACL else match_nodes,
                )
                self.assertEqual(
                    counters["inductor"]["mkldnn_conv_weight_pack_matcher_count"], 2
                )

            self._test_common(mod, (v,), matcher_check_fn, check_autocast=dtype)
            generated_kernel_count = cal_conv_generated_kernel_number(
                mod, v, dtype, dim, self.device
            )
            self.assertEqual(metrics.generated_kernel_count, generated_kernel_count)

    @skipIfNoDynamoSupport
    @skipIfNoONEDNN
    @skipIfRocm
    @reduced_f32_on_and_off(0.02)
    def test_conv2d_binary(self, device):
        self.device = device
        self._test_conv_binary_base(dim=4)

    @skipIfNoDynamoSupport
    @skipIfNoONEDNN
    @skipIfRocm
    @reduced_f32_on_and_off(0.02)
    def test_conv3d_binary(self, device):
        self.device = device
        self._test_conv_binary_base(dim=5)

    def _test_conv_binary_broadcast_shapes_base(self, dim=4):
        assert dim == 4 or dim == 5
        torch.manual_seed(12345)

        class M(torch.nn.Module):
            def __init__(
                self,
                binary_fn,
                has_relu,
                **kwargs,
            ):
                super().__init__()
                if dim == 4:
                    self.conv = torch.nn.Conv2d(3, 16, kernel_size=3, stride=1)
                else:
                    self.conv = torch.nn.Conv3d(3, 16, kernel_size=3, stride=1)
                self.binary_fn = binary_fn
                self.has_relu = has_relu

            def forward(self, x, x2):
                x1 = self.conv(x)
                if has_relu:
                    return self.binary_fn(x1, x2).relu()
                else:
                    return self.binary_fn(x1, x2)

        dtypes = [
            torch.float,
        ]
        if is_mkldnn_bf16_supported(self.device):
            dtypes.append(torch.bfloat16)
        if is_mkldnn_fp16_supported(self.device):
            dtypes.append(torch.float16)
        cl_format = torch.channels_last if dim == 4 else torch.channels_last_3d
        test_memory_format = [torch.contiguous_format, cl_format]
        if dim == 4:
            input_shapes = [
                [2, 3, 56, 56],
            ]
            other_shapes = [[2, 16, 1, 1], [1, 16, 1, 1], [1, 1, 1, 1]]
        else:
            input_shapes = [
                [2, 3, 20, 56, 56],
            ]
            other_shapes = [[2, 16, 1, 1, 1], [1, 16, 1, 1, 1], [1, 1, 1, 1, 1]]
        options = itertools.product(
            binary_list,
            input_shapes,
            other_shapes,
            [True, False],
            test_memory_format,
            dtypes,
        )

        for (
            binary_fn,
            x_shape,
            other_shape,
            has_relu,
            memory_format,
            dtype,
        ) in options:
            metrics.reset()
            mod = M(binary_fn, has_relu).eval()
            x = (
                torch.randn(x_shape, dtype=torch.float32, requires_grad=True)
                .add(1)
                .to(memory_format=memory_format)
            )
            other = (
                torch.randn(other_shape, dtype=torch.float32, requires_grad=True)
                .add(1)
                .to(memory_format=memory_format)
                .to(dtype)
            )

            def matcher_check_fn():
                match_nodes = binary_list[binary_fn][1]
                if has_relu:
                    match_nodes += 1
                self.assertEqual(
                    counters["inductor"][
                        "mkldnn_conv_binary_unary_fusion_matcher_nodes"
                    ],
                    0 if TEST_ACL else match_nodes,
                )
                self.assertEqual(
                    counters["inductor"]["mkldnn_conv_weight_pack_matcher_nodes"], 1
                )

            self._test_common(mod, (x, other), matcher_check_fn, check_autocast=dtype)

    @skipIfNoDynamoSupport
    @skipIfNoONEDNN
    @skipIfRocm
    @reduced_f32_on_and_off()
    def test_conv2d_binary_broadcast_shapes(self, device):
        self.device = device
        self._test_conv_binary_broadcast_shapes_base(dim=4)

    @skipIfNoDynamoSupport
    @skipIfNoONEDNN
    @skipIfRocm
    @reduced_f32_on_and_off(bf32_precision=5e-2)
    def test_conv3d_binary_broadcast_shapes(self, device):
        self.device = device
        self._test_conv_binary_broadcast_shapes_base(dim=5)

    @skipIfNoDynamoSupport
    @skipIfNoONEDNN
    @skipIfRocm
    @unittest.skipIf(IS_FBCODE, "Failing in fbcode")
    @reduced_f32_on_and_off()
    def test_conv2d_linear_add_broadcast_shapes(self, device):
        self.device = device

        class M(torch.nn.Module):
            def __init__(self):
                super().__init__()
                self.conv = torch.nn.Conv2d(3, 16, kernel_size=3, stride=1)
                self.linear = torch.nn.Linear(3, 16)

            def forward(self, x1, x2):
                return self.conv(x1) + self.linear(x2)[:, :, None, None]

        metrics.reset()
        mod = M().eval()
        x1 = torch.randn(2, 3, 56, 56)
        x2 = torch.randn(2, 3)

        def matcher_check_fn():
            match_nodes = 0 if TEST_ACL else 2
            self.assertEqual(
                counters["inductor"]["mkldnn_conv_binary_unary_fusion_matcher_nodes"],
                match_nodes,
            )
            self.assertEqual(
                counters["inductor"]["mkldnn_conv_weight_pack_matcher_nodes"], 1
            )

        self._test_common(mod, (x1, x2), matcher_check_fn)


class TestPatternMatcher(TestPatternMatcherBase):
    @reduced_f32_on_and_off()
    def test_linear_unary(self, device="cpu"):
        self.device = device

        class M(torch.nn.Module):
            def __init__(
                self,
                unary_fn,
                in_features,
                out_features,
                bias,
                **kwargs,
            ):
                super().__init__()
                self.linear = torch.nn.Linear(
                    in_features,
                    out_features,
                    bias,
                    **kwargs,
                )
                self.unary_fn = unary_fn

            def forward(self, x):
                x = self.linear(x)
                return self.unary_fn(x)

        dtypes = []
        if is_mkldnn_bf16_supported(self.device):
            dtypes.append(torch.bfloat16)
        if is_mkldnn_fp16_supported(self.device):
            dtypes.append(torch.float16)
        if torch.backends.mkldnn.matmul.fp32_precision in ["bf16", "tf32"]:
            dtypes.append(torch.float32)
        options = itertools.product(unary_list, [True, False], dtypes)
        for unary_fn, bias, dtype in options:
            if (
                dtype != torch.float32
                and torch.backends.mkldnn.matmul.fp32_precision == "tf32"
            ):
                continue
            metrics.reset()
            mod = M(unary_fn, 10, 30, bias=bias).eval()
            # only fuse for linear when the dtype is bf16
            v = torch.randn(2, 10)

            def matcher_check_fn():
                match_nodes = unary_list[unary_fn]
                if dtype != torch.float32 and self._check_unary_is_decomposed(unary_fn):
                    # Has extra dtype conversion nodes for autocast.
                    match_nodes += 2
                self.assertEqual(
                    counters["inductor"]["mkldnn_unary_fusion_matcher_nodes"],
                    0 if TEST_ACL else match_nodes,
                )
                self.assertEqual(
                    counters["inductor"]["mkldnn_linear_weight_pack_matcher_count"], 1
                )

            self._test_common(mod, (v,), matcher_check_fn, check_autocast=dtype)
            # only generated 1 kernel for "to_dtype"
            expected_kernel_count = 2 if TEST_ACL else 1
            if dtype == torch.float32:
                # In BF32, input is float32, will not generate kernel for "to_dtype"
                expected_kernel_count -= 1
            self.assertEqual(metrics.generated_kernel_count, expected_kernel_count)

    @reduced_f32_on_and_off()
    @unittest.skipIf(not TEST_MKL, "Test requires MKL")
    def test_linear_fp32(self, device="cpu"):
        self.device = device

        class M(torch.nn.Module):
            def __init__(self, bias):
                super().__init__()
                self.linear = torch.nn.Linear(10, 30, bias)

            def forward(self, x):
                return self.linear(x)

        for bias in [True, False]:
            mod = M(bias=bias).eval()
            v = torch.randn(2, 10)

            # packing pass.
            def matcher_check_fn():
                self.assertEqual(
                    counters["inductor"]["mkldnn_linear_weight_pack_matcher_count"], 1
                )

            self._test_common(mod, (v,), matcher_check_fn)

    @unittest.skipIf(not TEST_MKL, "Test requires MKL")
    def test_linear_input_non_contiguous_3D_wo_bias(self, device="cpu"):
        self.device = device

        # Activation is 3D, non-contiguous and without Bias
        class M(torch.nn.Module):
            def __init__(self):
                super().__init__()
                self.linear = torch.nn.Linear(4096, 1024, bias=False)

            def forward(self, x):
                x = torch.ops.aten.permute.default(x, [0, 2, 1, 3])
                x = torch.ops.aten.reshape.default(x, [4, 1, 4096])
                return self.linear(x)

        mod = M().eval()
        v = torch.randn(4, 32, 1, 128)

        dtypes = [torch.float]
        if is_mkldnn_bf16_supported(self.device):
            dtypes.append(torch.bfloat16)
        if is_mkldnn_fp16_supported(self.device):
            dtypes.append(torch.float16)

        for dtype in dtypes:
            torch._dynamo.reset()
            autocast_enabled = dtype in [torch.bfloat16, torch.float16]
            with (
                torch.no_grad(),
                torch.autocast(
                    device_type="cpu",
                    enabled=autocast_enabled,
                    dtype=dtype,
                ),
            ):
                expected = mod(v)
                actual, (source_code,) = run_and_get_code(
                    torch.compile(mod, fullgraph=True),
                    v,
                )
                self.assertIn(
                    "torch.ops.mkldnn._linear_pointwise.default"
                    if autocast_enabled
                    else "torch.ops.mkl._mkl_linear.default",
                    source_code,
                )
                torch.testing.assert_close(actual, expected, atol=1e-2, rtol=1e-2)

    @skipIfXpu(
        msg="Different with CPU, two linears will be concat on XPU for better performance"
    )
    def test_linear_add_bias(self, device="cpu"):
        self.device = device

        class M(torch.nn.Module):
            def __init__(self, device, dtype, unary_fn, cast_bias):
                super().__init__()
                self.linear1 = torch.nn.Linear(10, 64, bias=False)
                self.bias1 = torch.randn(64, device=device)
                self.linear2 = torch.nn.Linear(10, 64, bias=False)
                self.bias2 = torch.randn(64, device=device)
                if cast_bias:
                    self.bias1 = self.bias1.to(dtype=dtype, device=device)
                    self.bias2 = self.bias2.to(dtype=dtype, device=device)
                self.unary_fn = unary_fn

            def forward(self, x):
                a = self.linear1(x) + self.bias1
                b = self.linear2(x) + self.bias2
                return self.unary_fn(a), self.unary_fn(b)

        dtypes = []
        if is_mkldnn_bf16_supported(self.device):
            dtypes.append(torch.bfloat16)
        if is_mkldnn_fp16_supported(self.device):
            dtypes.append(torch.float16)
        options = itertools.product(unary_list, dtypes)
        for unary_fn, dtype in options:
            metrics.reset()
            fold_mod = M(self.device, dtype, unary_fn, cast_bias=True).eval()
            v = torch.randn(2, 10)

            def folder_matcher_check_fn():
                match_nodes = unary_list[unary_fn]
                if self._check_unary_is_decomposed(unary_fn):
                    # Has extra dtype conversion nodes for autocast.
                    match_nodes += 2
                # we have 2 linears, so we double the matcher_count/nodes
                self.assertEqual(
                    counters["inductor"]["mkldnn_unary_fusion_matcher_count"],
                    0 if TEST_ACL else 2,
                )
                self.assertEqual(
                    counters["inductor"]["mkldnn_unary_fusion_matcher_nodes"],
                    0 if TEST_ACL else match_nodes * 2,
                )
                self.assertEqual(
                    counters["inductor"]["mkldnn_linear_weight_pack_matcher_count"], 2
                )

            self._test_common(
                fold_mod,
                (v,),
                folder_matcher_check_fn,
                check_autocast=dtype,
            )
            self.assertEqual(metrics.generated_kernel_count, 3 if TEST_ACL else 1)
            # we won't fold the bias if bias is not same dtype with weight
            # https://github.com/pytorch/pytorch/pull/129138
            metrics.reset()
            mod = M(self.device, dtype, unary_fn, cast_bias=False).eval()

            def matcher_check_fn():
                self.assertEqual(
                    counters["inductor"]["mkldnn_linear_weight_pack_matcher_count"], 2
                )

            self._test_common(mod, (v,), matcher_check_fn, check_autocast=dtype)
            # 1 kernel for "to_lowp", 2 kernels for unary ops
            self.assertEqual(metrics.generated_kernel_count, 3)

    @reduced_f32_on_and_off()
    def test_linear_binary(self, device="cpu"):
        self.device = device

        class M(torch.nn.Module):
            def __init__(self, binary_fn, in_channels, out_channels, bias, **kwargs):
                super().__init__()
                self.linear = torch.nn.Linear(
                    in_channels, out_channels, bias=bias, **kwargs
                )
                self.binary_fn = binary_fn

            def forward(self, x, y):
                x = self.linear(x)
                x = self.binary_fn(x, y.clone())
                return x

        dtypes = []
        if is_mkldnn_bf16_supported(self.device):
            dtypes.append(torch.bfloat16)
        if is_mkldnn_fp16_supported(self.device):
            dtypes.append(torch.float16)
        if torch.backends.mkldnn.matmul.fp32_precision in ["bf16", "tf32"]:
            dtypes.append(torch.float32)
        options = itertools.product(
            binary_list, [[2, 3, 10], [2, 10]], [True, False], dtypes
        )
        out_feature = 30

        for binary_fn, input_shape, bias, dtype in options:
            metrics.reset()
            if (
                dtype != torch.float32
                and torch.backends.mkldnn.matmul.fp32_precision == "tf32"
            ):
                continue

            def matcher_check_fn():
                self.assertEqual(
                    counters["inductor"][
                        "mkldnn_conv_binary_unary_fusion_matcher_nodes"
                    ],
                    0 if TEST_ACL else 2,
                )
                reshape_linear_reshape_match_nodes = 3 if len(input_shape) == 3 else 0
                self.assertEqual(
                    counters["inductor"]["mkldnn_reshape_linear_reshape_matcher_nodes"],
                    reshape_linear_reshape_match_nodes,
                )
                self.assertEqual(
                    counters["inductor"]["mkldnn_linear_weight_pack_matcher_count"], 1
                )

            mod = M(binary_fn, input_shape[-1], out_feature, bias).eval()
            v = torch.randn(input_shape)
            other = torch.randn(input_shape[:-1] + [out_feature]).to(dtype)
            self._test_common(
                mod,
                (
                    v,
                    other,
                ),
                matcher_check_fn,
                check_autocast=dtype,
            )
            # only generated 1 kernel for "to_dtype"
            expected_kernel_count = 2 if TEST_ACL else 1
            if dtype == torch.float32:
                # In BF32, input is float32, will not generate kernel for "to_dtype"
                expected_kernel_count -= 1
            self.assertEqual(metrics.generated_kernel_count, expected_kernel_count)

    def test_linear_binary_broadcast_shapes(self, device="cpu"):
        self.device = device

        class M(torch.nn.Module):
            def __init__(self, binary_fn, in_channels, out_channels, bias, **kwargs):
                super().__init__()
                self.linear = torch.nn.Linear(
                    in_channels, out_channels, bias=bias, **kwargs
                )
                self.binary_fn = binary_fn

            def forward(self, x, y):
                x = self.linear(x)
                x = self.binary_fn(x, y.clone())
                return x

        dtypes = []
        if is_mkldnn_bf16_supported(self.device):
            dtypes.append(torch.bfloat16)
        if is_mkldnn_fp16_supported(self.device):
            dtypes.append(torch.float16)
        options = itertools.product(
            binary_list,
            (
                ([2, 3, 10], [1, 1, 30]),
                ([2, 10], [1, 30]),
            ),
            (True, False),
            dtypes,
        )
        out_feature = 30

        for binary_fn, (input_shape, other_shape), bias, dtype in options:
            metrics.reset()
            mod = M(binary_fn, input_shape[-1], out_feature, bias).eval()
            v = torch.randn(input_shape)
            other = torch.randn(other_shape).to(dtype)

            def matcher_check_fn():
                reshape_linear_reshape_match_nodes = 3 if len(input_shape) == 3 else 0
                self.assertEqual(
                    counters["inductor"]["mkldnn_reshape_linear_reshape_matcher_nodes"],
                    reshape_linear_reshape_match_nodes,
                )
                self.assertEqual(
                    counters["inductor"][
                        "mkldnn_conv_binary_unary_fusion_matcher_nodes"
                    ],
                    0 if TEST_ACL else 2,
                )
                self.assertEqual(
                    counters["inductor"]["mkldnn_linear_weight_pack_matcher_nodes"], 1
                )

            self._test_common(
                mod,
                (
                    v,
                    other,
                ),
                matcher_check_fn,
                check_autocast=dtype,
            )
            self.assertEqual(metrics.generated_kernel_count, 2 if TEST_ACL else 1)

    @skipIfXpu(
        msg="Different with CPU, two linears will be concat on XPU for better performance"
    )
    def test_multi_linear_share_same_input(self, device="cpu"):
        self.device = device

        # llama pattern.
        class M(torch.nn.Module):
            def __init__(
                self,
            ):
                super().__init__()
                self.w1 = torch.nn.Linear(16, 16, bias=False)
                self.w2 = torch.nn.Linear(16, 16, bias=False)

            def forward(self, x):
                return F.silu(self.w1(x)) * F.relu(self.w2(x))

        dtypes = []
        if is_mkldnn_bf16_supported(self.device):
            dtypes.append(torch.bfloat16)
        if is_mkldnn_fp16_supported(self.device):
            dtypes.append(torch.float16)

        def matcher_check_fn():
            self.assertEqual(
                counters["inductor"]["mkldnn_unary_fusion_matcher_nodes"],
                0 if TEST_ACL else 7,
            )
            self.assertEqual(
                counters["inductor"]["mkldnn_unary_fusion_matcher_count"],
                0 if TEST_ACL else 2,
            )
            self.assertEqual(
                counters["inductor"]["mkldnn_reshape_linear_reshape_matcher_nodes"], 6
            )
            self.assertEqual(
                counters["inductor"]["mkldnn_linear_weight_pack_matcher_count"], 2
            )

        for dtype in dtypes:
            mod = M().to(dtype).eval()
            v = torch.randn(2, 4, 16).to(dtype)
            self._test_common(mod, (v,), matcher_check_fn, rtol=1e-2, atol=1e-2)

<<<<<<< HEAD
=======
    def _qconv2d_test_helper(
        self,
        device="cpu",
        int8_mixed_bf16=False,
        quantization_with_autocast=False,
    ):
        class M(torch.nn.Module):
            def __init__(
                self,
                **kwargs,
            ):
                super().__init__()
                self.conv = torch.nn.Conv2d(3, 128, kernel_size=3, stride=1)
                self.conv2 = torch.nn.Conv2d(128, 128, kernel_size=3, stride=1)
                self.conv3 = torch.nn.Conv2d(
                    128, 128, kernel_size=3, stride=1, groups=4
                )

            def forward(self, x):
                return self.conv3(self.conv2(self.conv(x)))

        mod = M().eval().to(device=device)
        v = (
            torch.randn((1, 3, 8, 8), dtype=torch.float32, requires_grad=False)
            .add(1)
            .to(device=device)
        )

        def matcher_check_fn():
            # 1. Dequant-Conv2D pattern matched in QConv2D weight prepack * 1
            #    int8_mixed_fp32: [dequant_node, dequantize_per_channel, clone, convolution]
            #    int8_mixed_bf16: [dequant_node, optional(convert_element_type_4),
            #     dequantize_per_channel, optional(convert_element_type_3), clone, convolution]
            self.assertEqual(
                counters["inductor"]["qconv_weight_prepack_matcher_count"], 3
            )
            self.assertEqual(
                counters["inductor"]["qconv_weight_prepack_matcher_nodes"],
                (16 if quantization_with_autocast else 18) if int8_mixed_bf16 else 12,
            )
            self.assertEqual(
                counters["inductor"]["qconv_unary_lower_count"], 0 if TEST_ACL else 3
            )

        self._test_common(
            mod,
            (v,),
            matcher_check_fn,
            check_quantization=True,
            check_autocast=torch.bfloat16 if int8_mixed_bf16 else torch.float,
            quantization_with_autocast=quantization_with_autocast,
        )

        if torch._inductor.config.cpp_wrapper:
            self._test_code_common(
                mod,
                (v,),
                [f"aoti_torch_{device}__qconv_pointwise_tensor"],
                [],
                check_quantization=True,
                num_include_ops=[3],
            )
        else:
            self._test_code_common(
                mod,
                (v,),
                ["torch.ops.onednn.qconv_pointwise.tensor"],
                [],
                check_quantization=True,
                num_include_ops=[3],
            )

    @skipIfNoDynamoSupport
    @skipIfNoONEDNN
    @skipIfRocm
    def test_qconv2d_cpu(self):
        r"""
        This testcase will quantize a single Conv2d module.
        """
        self._qconv2d_test_helper("cpu")

    @skipIfNoDynamoSupport
    @skipIfNoONEDNN
    @skipIfNoXPU
    def test_qconv2d_xpu(self):
        r"""
        This testcase will quantize a single Conv2d module.
        """
        self._qconv2d_test_helper("xpu")

    @skipIfNoDynamoSupport
    @skipIfNoONEDNNBF16
    @skipIfNoONEDNN
    @skipIfRocmArch(MI300_ARCH + MI350_ARCH)
    def test_qconv2d_int8_mixed_bf16(self):
        r"""
        This testcase will quantize a single Conv2d module with int8_mixed_bf16 quantization.
        """
        self._qconv2d_test_helper(int8_mixed_bf16=True)

    @skipIfNoDynamoSupport
    @skipIfNoONEDNNBF16
    @skipIfNoONEDNN
    @skipIfRocmArch(MI300_ARCH + MI350_ARCH)
    def test_qconv2d_int8_mixed_bf16_use_autocast(self):
        r"""
        This testcase will quantize a single Conv2d module with int8_mixed_bf16 quantization.
        """
        self._qconv2d_test_helper(int8_mixed_bf16=True, quantization_with_autocast=True)

    @skipIfNoDynamoSupport
    @skipIfNoONEDNNBF16
    @skipIfNoONEDNN
    @skipIfNoXPU
    def test_qconv2d_int8_mixed_bf16_xpu(self):
        r"""
        This testcase will quantize a single Conv2d module with int8_mixed_bf16 quantization.
        """
        self._qconv2d_test_helper(device="xpu", int8_mixed_bf16=True)

    def _qconv2d_unary_test_helper(
        self,
        device="cpu",
        int8_mixed_bf16=False,
        unary_op=torch.nn.ReLU(),
        qconv_unary_matcher_nodes=None,
    ):
        class M(torch.nn.Module):
            def __init__(
                self,
                **kwargs,
            ):
                super().__init__()
                self.conv = torch.nn.Conv2d(3, 128, kernel_size=3, stride=1)
                self.unary_fn = copy.deepcopy(unary_op)
                self.conv2 = torch.nn.Conv2d(
                    128, 128, kernel_size=3, stride=1, bias=False
                )
                self.unary_fn2 = copy.deepcopy(unary_op)

            def forward(self, x):
                tmp = self.unary_fn(self.conv(x))
                return self.unary_fn2(self.conv2(tmp))

        mod = M().eval().to(device=device)
        v = (
            torch.randn((1, 3, 8, 8), dtype=torch.float32, requires_grad=False)
            .add(1)
            .to(device=device)
        )

        def matcher_check_fn():
            # 1. Dequant-Conv2D pattern matched in quantization weight prepack * 2
            self.assertEqual(
                counters["inductor"]["qconv_weight_prepack_matcher_count"], 2
            )
            # 2. QConv2D Unary fusion in post-grad fusion pass * 2
            self.assertEqual(
                counters["inductor"]["qconv_unary_matcher_count"],
                0 if TEST_ACL else 2,
            )
            self.assertEqual(
                counters["inductor"]["qconv_unary_lower_count"], 0 if TEST_ACL else 2
            )
            if qconv_unary_matcher_nodes:
                self.assertEqual(
                    counters["inductor"]["qconv_unary_matcher_nodes"],
                    0 if TEST_ACL else qconv_unary_matcher_nodes,
                )

        self._test_common(
            mod,
            (v,),
            check_quantization=True,
            check_autocast=torch.bfloat16 if int8_mixed_bf16 else torch.float,
            matcher_check_fn=matcher_check_fn,
        )

        if torch._inductor.config.cpp_wrapper:
            self._test_code_common(
                mod,
                (v,),
                [f"aoti_torch_{device}__qconv_pointwise_tensor"],
                [],
                check_quantization=True,
                num_include_ops=[2],
            )
        else:
            self._test_code_common(
                mod,
                (v,),
                ["torch.ops.onednn.qconv_pointwise.tensor"],
                [],
                check_quantization=True,
                num_include_ops=[2],
            )

    @skipIfNoDynamoSupport
    @skipIfNoONEDNN
    def test_qconv2d_relu_cpu(self):
        r"""
        This testcase will quantize Conv2d->ReLU pattern.
        """
        self._qconv2d_unary_test_helper(device="cpu")

    @skipIfNoDynamoSupport
    @skipIfNoONEDNN
    @skipIfNoXPU
    def test_qconv2d_relu_xpu(self):
        r"""
        This testcase will quantize Conv2d->ReLU pattern.
        """
        self._qconv2d_unary_test_helper(device="xpu")

    @skipIfNoDynamoSupport
    @skipIfNoONEDNNBF16
    @skipIfNoONEDNN
    def test_qconv2d_relu_int8_mixed_bf16_xpu(self):
        r"""
        This testcase will quantize Conv2d->ReLU pattern with int8_mixed_bf16 quantization.
        """
        self._qconv2d_unary_test_helper(int8_mixed_bf16=True)

    @skipIfNoDynamoSupport
    @skipIfNoONEDNN
    def test_qconv2d_relu6_cpu(self):
        r"""
        This testcase will quantize Conv2d->ReLU6 pattern.
        """
        self._qconv2d_unary_test_helper(device="cpu", unary_op=torch.nn.ReLU6())

    @skipIfNoDynamoSupport
    @skipIfNoONEDNN
    @skipIfNoXPU
    def test_qconv2d_relu6_xpu(self):
        r"""
        This testcase will quantize Conv2d->ReLU6 pattern.
        """
        self._qconv2d_unary_test_helper(device="xpu", unary_op=torch.nn.ReLU6())

    @skipIfNoDynamoSupport
    @skipIfNoONEDNN
    def test_qconv2d_hardtanh_cpu(self):
        r"""
        This testcase will quantize Conv2d->Hardtanh pattern.
        """
        self._qconv2d_unary_test_helper(device="cpu", unary_op=torch.nn.Hardtanh())

    @skipIfNoDynamoSupport
    @skipIfNoONEDNN
    @skipIfNoXPU
    def test_qconv2d_hardtanh_xpu(self):
        r"""
        This testcase will quantize Conv2d->Hardtanh pattern.
        """
        self._qconv2d_unary_test_helper(device="xpu", unary_op=torch.nn.Hardtanh())

    @skipIfNoDynamoSupport
    @skipIfNoONEDNNBF16
    @skipIfNoONEDNN
    def test_qconv2d_hardtanh_int8_mixed_bf16_cpu(self):
        r"""
        This testcase will quantize Conv2d->Hardtanh pattern.
        Match.nodes:
            [qconv2d_pointwise_default, convert_element_type, clamp_min, clamp_max, convert_element_type, quantize_per_tensor]
            [qconv2d_pointwise_default, convert_element_type, clamp_min, clamp_max, convert_element_type]
        """
        self._qconv2d_unary_test_helper(
            unary_op=torch.nn.Hardtanh(),
            int8_mixed_bf16=True,
            qconv_unary_matcher_nodes=11,
        )

    @skipIfNoDynamoSupport
    @skipIfNoONEDNNBF16
    @skipIfNoONEDNN
    @skipIfNoXPU
    def test_qconv2d_hardtanh_int8_mixed_bf16_xpu(self):
        r"""
        This testcase will quantize Conv2d->Hardtanh pattern.
        Match.nodes:
            [qconv2d_pointwise_default, convert_element_type, clamp_min, clamp_max, convert_element_type, quantize_per_tensor]
            [qconv2d_pointwise_default, convert_element_type, clamp_min, clamp_max, convert_element_type]
        """
        self._qconv2d_unary_test_helper(
            device="xpu",
            unary_op=torch.nn.Hardtanh(),
            int8_mixed_bf16=True,
            qconv_unary_matcher_nodes=11,
        )

    @skipIfNoDynamoSupport
    @skipIfNoONEDNN
    def test_qconv2d_hardswish_cpu(self):
        r"""
        This testcase will quantize Conv2d->Hardswish pattern.
        """
        self._qconv2d_unary_test_helper(device="cpu", unary_op=torch.nn.Hardswish())

    @skipIfNoDynamoSupport
    @skipIfNoONEDNN
    @skipIfNoXPU
    def test_qconv2d_hardswish_xpu(self):
        r"""
        This testcase will quantize Conv2d->Hardswish pattern.
        """
        self._qconv2d_unary_test_helper(device="xpu", unary_op=torch.nn.Hardswish())

    @skipIfNoDynamoSupport
    @skipIfNoONEDNNBF16
    @skipIfNoONEDNN
    def test_qconv2d_hardswish_int8_mixed_bf16_cpu(self):
        r"""
        This testcase will quantize Conv2d->Hardswish pattern.
        Match.nodes:
            [qconv2d_pointwise_default, convert_element_type, add, clamp_min,
             clamp_max, mul, div, convert_element_type, quantize_per_tensor]
            [qconv2d_pointwise_default, convert_element_type, add, clamp_min, clamp_max, mul, div, convert_element_type]
        """
        self._qconv2d_unary_test_helper(
            unary_op=torch.nn.Hardswish(),
            int8_mixed_bf16=True,
            qconv_unary_matcher_nodes=17,
        )

    @skipIfNoDynamoSupport
    @skipIfNoONEDNNBF16
    @skipIfNoONEDNN
    @skipIfNoXPU
    def test_qconv2d_hardswish_int8_mixed_bf16_xpu(self):
        r"""
        This testcase will quantize Conv2d->Hardswish pattern.
        Match.nodes:
            [qconv2d_pointwise_default, convert_element_type, add, clamp_min,
             clamp_max, mul, div, convert_element_type, quantize_per_tensor]
            [qconv2d_pointwise_default, convert_element_type, add, clamp_min, clamp_max, mul, div, convert_element_type]
        """
        self._qconv2d_unary_test_helper(
            device="xpu",
            unary_op=torch.nn.Hardswish(),
            int8_mixed_bf16=True,
            qconv_unary_matcher_nodes=17,
        )

    @skipIfNoDynamoSupport
    @skipIfNoONEDNN
    def test_qconv2d_silu_cpu(self):
        r"""
        This testcase will quantize Conv2d->SiLU pattern.
        """
        self._qconv2d_unary_test_helper(device="cpu", unary_op=torch.nn.SiLU())

    @skipIfNoDynamoSupport
    @skipIfNoONEDNN
    @skipIfNoXPU
    def test_qconv2d_silu_xpu(self):
        r"""
        This testcase will quantize Conv2d->SiLU pattern.
        """
        self._qconv2d_unary_test_helper(device="xpu", unary_op=torch.nn.SiLU())

    @skipIfNoDynamoSupport
    @skipIfNoONEDNNBF16
    @skipIfNoONEDNN
    def test_qconv2d_silu_int8_mixed_bf16_cpu(self):
        r"""
        This testcase will quantize Conv2d->SiLU pattern.
        Match.nodes:
            [qconv2d_pointwise_default, convert_element_type, sigmoid, mul,
             convert_element_type, quantize_per_tensor]
            [qconv2d_pointwise_default, convert_element_type, sigmoid, mul, convert_element_type]
        """
        self._qconv2d_unary_test_helper(
            unary_op=torch.nn.SiLU(),
            int8_mixed_bf16=True,
            qconv_unary_matcher_nodes=11,
        )

    @skipIfNoDynamoSupport
    @skipIfNoONEDNNBF16
    @skipIfNoONEDNN
    @skipIfNoXPU
    def test_qconv2d_silu_int8_mixed_bf16_xpu(self):
        r"""
        This testcase will quantize Conv2d->SiLU pattern.
        Match.nodes:
            [qconv2d_pointwise_default, convert_element_type, sigmoid, mul,
             convert_element_type, quantize_per_tensor]
            [qconv2d_pointwise_default, convert_element_type, sigmoid, mul, convert_element_type]
        """
        self._qconv2d_unary_test_helper(
            device="xpu",
            unary_op=torch.nn.SiLU(),
            int8_mixed_bf16=True,
            qconv_unary_matcher_nodes=11,
        )

    def _qconv2d_add_test_helper(
        self, device="cpu", use_relu=False, int8_mixed_bf16=False
    ):
        r"""
        This testcase will quantize a Conv2d->Add pattern as:
                 X
               /   \
        Conv1(X)   Conv2(X)
               \   /
                Add
                 |
           Optional(relu)
                 |
                 Y
        """

        class M(torch.nn.Module):
            def __init__(
                self,
                add_fn,
                use_relu,
                **kwargs,
            ):
                super().__init__()
                self.conv1 = torch.nn.Conv2d(3, 6, kernel_size=3, stride=1)
                self.conv2 = torch.nn.Conv2d(3, 6, kernel_size=3, stride=1)
                self.add_fn = add_fn
                self.relu = torch.nn.ReLU()
                self.conv3 = torch.nn.Conv2d(6, 6, kernel_size=3, stride=1, bias=False)
                self.conv4 = torch.nn.Conv2d(6, 6, kernel_size=3, stride=1, bias=False)
                self.add_fn2 = add_fn
                self.relu2 = torch.nn.ReLU()
                self.use_relu = use_relu

            def forward(self, x):
                x1 = self.conv1(x)
                x2 = self.conv2(x)
                tmp = self.add_fn(x1, x2)
                if self.use_relu:
                    tmp = self.relu(tmp)
                tmp1 = self.conv3(tmp)
                tmp2 = self.conv4(tmp)
                res = self.add_fn2(tmp1, tmp2)
                if self.use_relu:
                    res = self.relu2(res)
                return res

        for add_fn in quantization_add_fn_list + quantization_inplace_add_fn_list:
            mod = M(add_fn, use_relu).eval().to(device=device)
            v = (
                torch.randn((1, 3, 8, 8), dtype=torch.float32, requires_grad=False)
                .add(1)
                .to(device=device)
            )

            def matcher_check_fn():
                # 1. Dequant-Conv2D pattern matched in quantization weight prepack * 4
                self.assertEqual(
                    counters["inductor"]["qconv_weight_prepack_matcher_count"], 4
                )
                # 2. Qconv2d Binary Unary fusion in post-grad fusion pass * 2
                self.assertEqual(
                    counters["inductor"]["qconv2d_binary_matcher_count"],
                    0 if TEST_ACL else 2,
                )
                self.assertEqual(
                    counters["inductor"]["qconv2d_binary_lower_count"],
                    0 if TEST_ACL else 2,
                )

            self._test_common(
                mod,
                (v,),
                matcher_check_fn,
                check_quantization=True,
                check_autocast=torch.bfloat16 if int8_mixed_bf16 else torch.float,
            )

            if not TEST_ACL:
                if torch._inductor.config.cpp_wrapper:
                    self._test_code_common(
                        mod,
                        (v,),
                        [
                            f"aoti_torch_{device}__qconv_pointwise_tensor",
                            f"aoti_torch_{device}__qconv2d_pointwise_binary_tensor",
                        ],
                        [],
                        check_quantization=True,
                        num_include_ops=[2, 2],
                    )
                else:
                    self._test_code_common(
                        mod,
                        (v,),
                        [
                            "torch.ops.onednn.qconv_pointwise.tensor",
                            "torch.ops.onednn.qconv2d_pointwise.binary_tensor",
                        ],
                        [],
                        check_quantization=True,
                        num_include_ops=[2, 2],
                    )

    def _qconv2d_add_test_helper2(
        self, device="cpu", use_relu=False, int8_mixed_bf16=False
    ):
        r"""
        This testcase will quantize two Conv2d->Add patterns as:

        Conv(X)   extra input
               \   /
                Add
                 |
           Optional(relu)
                 |
                 Y

        , and

        extra input   Conv(X)
               \   /
                Add
                 |
           Optional(relu)
                 |
                 Y
        """

        class M(torch.nn.Module):
            def __init__(
                self,
                add_fn,
                use_relu,
                swap_inputs,
                **kwargs,
            ):
                super().__init__()
                self.conv1 = torch.nn.Conv2d(3, 6, kernel_size=3, stride=1)
                self.add_fn = add_fn
                self.relu = torch.nn.ReLU()
                self.conv2 = torch.nn.Conv2d(6, 6, kernel_size=3, stride=1, bias=False)
                self.add_fn2 = add_fn
                self.relu2 = torch.nn.ReLU()
                self.use_relu = use_relu
                self.swap_inputs = swap_inputs

            def forward(self, x, x2, x3):
                x1 = self.conv1(x)
                if self.swap_inputs:
                    tmp = self.add_fn(x2, x1)
                else:
                    tmp = self.add_fn(x1, x2)
                if self.use_relu:
                    tmp = self.relu(tmp)
                tmp1 = self.conv2(tmp)
                if self.swap_inputs:
                    res = self.add_fn2(x3, tmp1)
                else:
                    res = self.add_fn2(tmp1, x3)
                if self.use_relu:
                    res = self.relu2(res)
                return res

        for add_fn, swap_inputs in itertools.product(
            quantization_add_fn_list + quantization_inplace_add_fn_list, [False, True]
        ):
            mod = M(add_fn, use_relu, swap_inputs).eval().to(device=device)
            x = torch.randn(
                (1, 3, 8, 8), dtype=torch.float32, requires_grad=False, device=device
            )
            x2 = torch.randn(
                (1, 6, 6, 6), dtype=torch.float32, requires_grad=False, device=device
            )
            x3 = torch.randn(
                (1, 6, 4, 4), dtype=torch.float32, requires_grad=False, device=device
            )

            def matcher_check_fn():
                # 1. Dequant-Conv2D pattern matched in quantization weight prepack * 2
                self.assertEqual(
                    counters["inductor"]["qconv_weight_prepack_matcher_count"], 2
                )
                # 2. Qconv2d Binary Unary fusion in post-grad fusion pass * 2
                self.assertEqual(
                    counters["inductor"]["qconv2d_binary_matcher_count"],
                    0 if TEST_ACL else 2,
                )
                self.assertEqual(
                    counters["inductor"]["qconv2d_binary_lower_count"],
                    0 if TEST_ACL else 2,
                )

            self._test_common(
                mod,
                (x, x2, x3),
                matcher_check_fn,
                check_quantization=True,
                check_autocast=torch.bfloat16 if int8_mixed_bf16 else torch.float,
            )

            if not TEST_ACL:
                if torch._inductor.config.cpp_wrapper:
                    self._test_code_common(
                        mod,
                        (x, x2, x3),
                        [f"aoti_torch_{device}__qconv2d_pointwise_binary_tensor"],
                        [],
                        check_quantization=True,
                        num_include_ops=[2],
                    )
                else:
                    self._test_code_common(
                        mod,
                        (x, x2, x3),
                        ["torch.ops.onednn.qconv2d_pointwise.binary_tensor"],
                        [],
                        check_quantization=True,
                        num_include_ops=[2],
                    )

    @skipIfNoDynamoSupport
    @skipIfNoONEDNN
    def test_qconv2d_add_cpu(self):
        self._qconv2d_add_test_helper()
        self._qconv2d_add_test_helper2()

    @skipIfNoDynamoSupport
    @skipIfNoONEDNN
    @skipIfNoXPU
    def test_qconv2d_add_xpu(self):
        self._qconv2d_add_test_helper(device="xpu")
        self._qconv2d_add_test_helper2(device="xpu")

    @skipIfNoDynamoSupport
    @skipIfNoONEDNNBF16
    @skipIfNoONEDNN
    def test_qconv2d_add_int8_mixed_bf16(self):
        self._qconv2d_add_test_helper(int8_mixed_bf16=True)
        self._qconv2d_add_test_helper2(int8_mixed_bf16=True)

    @skipIfNoDynamoSupport
    @skipIfNoONEDNNBF16
    @skipIfNoONEDNN
    @skipIfNoXPU
    def test_qconv2d_add_int8_mixed_bf16_xpu(self):
        self._qconv2d_add_test_helper(device="xpu", int8_mixed_bf16=True)

    @skipIfNoDynamoSupport
    @skipIfNoONEDNN
    def test_qconv2d_add_relu_cpu(self):
        self._qconv2d_add_test_helper(use_relu=True)
        self._qconv2d_add_test_helper2(use_relu=True)

    @skipIfNoDynamoSupport
    @skipIfNoONEDNN
    @skipIfNoXPU
    def test_qconv2d_add_relu_xpu(self):
        self._qconv2d_add_test_helper(device="xpu", use_relu=True)
        self._qconv2d_add_test_helper2(device="xpu", use_relu=True)

    @skipIfNoDynamoSupport
    @skipIfNoONEDNNBF16
    @skipIfNoONEDNN
    def test_qconv2d_add_relu_int8_mixed_bf16(self):
        self._qconv2d_add_test_helper(use_relu=True, int8_mixed_bf16=True)
        self._qconv2d_add_test_helper2(use_relu=True, int8_mixed_bf16=True)

    @skipIfNoDynamoSupport
    @skipIfNoONEDNNBF16
    @skipIfNoONEDNN
    @skipIfNoXPU
    def test_qconv2d_add_relu_int8_mixed_bf16_xpu(self):
        self._qconv2d_add_test_helper(device="xpu", use_relu=True, int8_mixed_bf16=True)

    @skipIfNoDynamoSupport
    @skipIfNoONEDNN
    def test_qconv2d_add_broadcast_shapes_cpu(self):
        r"""
        This testcase will quantize Conv2d->add pattern using broadcast shape inputs.
        Conv2d->Add fusion will fail for the broadcast shape inputs case.
        """

        class M(torch.nn.Module):
            def __init__(self, use_bias):
                super().__init__()
                self.conv = torch.nn.Conv2d(32, 32, kernel_size=3, stride=1)

            def forward(self, x1, x2):
                return torch.add(self.conv(x1), x2)

        bias_list = [True, False]
        for bias in bias_list:
            mod = M(bias).eval()
            x1 = torch.randn((2, 32, 9, 9))
            x2 = torch.randn((2, 32, 1, 1))

            def matcher_check_fn():
                # 1. Dequant-Conv2D pattern matched in quantization weight prepack * 1
                self.assertEqual(
                    counters["inductor"]["qconv_weight_prepack_matcher_count"], 1
                )
                # 2. Qconv2d Binary Unary fusion in post-grad fusion pass * 0
                self.assertEqual(
                    counters["inductor"]["qconv2d_binary_matcher_count"], 0
                )

            self._test_common(
                mod,
                (x1, x2),
                matcher_check_fn,
                check_quantization=True,
            )

    @skipIfNoDynamoSupport
    @skipIfNoONEDNN
    def test_qconv2d_with_concat_cpu(self):
        channel_1 = 32
        channel_2 = 16
        channel_3 = 8
        channel_4 = int(channel_2 * 2 + channel_3)

        class Model(torch.nn.Module):
            def __init__(
                self,
            ):
                super().__init__()
                self.conv1 = torch.nn.Conv2d(
                    channel_1, channel_2, 1, stride=1, dilation=1, padding=0
                )
                self.conv2 = torch.nn.Conv2d(
                    channel_1, channel_2, 1, stride=1, dilation=1, padding=0
                )
                self.conv3 = torch.nn.Conv2d(
                    channel_2, channel_3, 3, stride=1, dilation=1, padding=1
                )

                self.conv = torch.nn.Conv2d(
                    channel_4, channel_2, 1, stride=1, dilation=1, padding=0
                )

            def forward(self, x: torch.Tensor):
                x1 = self.conv1(x)
                x2 = self.conv2(x)
                x3 = self.conv3(x2)
                res = torch.cat([x1, x2, x3], dim=1)
                res = self.conv(res)
                return res

        mod = Model().eval()
        v = torch.randn(
            (8, channel_1, 40, 40), dtype=torch.float32, requires_grad=False
        )

        def matcher_check_fn():
            self.assertEqual(
                counters["inductor"]["qconv_weight_prepack_matcher_count"], 4
            )
            self.assertEqual(
                counters["inductor"]["qconv_unary_matcher_count"],
                0 if TEST_ACL else 3,
            )
            self.assertEqual(
                counters["inductor"]["qconv_unary_lower_count"], 0 if TEST_ACL else 4
            )

        self._test_common(
            mod,
            (v,),
            matcher_check_fn,
            check_quantization=True,
        )

    @skipIfNoDynamoSupport
    @skipIfNoONEDNN
    def test_qconv2d_add_2(self):
        r"""
        This testcase prevents this pattern be matched as a conv_binary fusion by mistake.
                Conv(X)  3
                    \   /
                     Add
        We see this pattern in Mobilenet v3 large which add is decomposed from torch.nn.Hardswish or torch.nn.Hardsigmoid.
        """

        class M(torch.nn.Module):
            def __init__(
                self,
                post_op,
            ):
                super().__init__()
                self.conv = torch.nn.Conv2d(3, 6, kernel_size=3, stride=1)
                self.post_op = post_op

            def forward(self, x):
                return self.post_op(self.conv(x))

        for post_op in [
            torch.nn.Hardswish(inplace=True),
            torch.nn.Hardsigmoid(inplace=True),
        ]:
            mod = M(post_op).eval()
            v = torch.randn((1, 3, 8, 8), dtype=torch.float32, requires_grad=False).add(
                1
            )

            def matcher_check_fn():
                # Shouldn't hit conv binary fusion
                self.assertEqual(
                    counters["inductor"]["qconv2d_binary_matcher_count"], 0
                )

            self._test_common(
                mod,
                (v,),
                matcher_check_fn,
                check_quantization=True,
            )

    @skipIfNoDynamoSupport
    @skipIfNoONEDNN
    def test_qconv2d_add_3(self):
        r"""
        This testcase will test below model:
             x
           /   \
        conv1  maxpool
          \    /   \
           add    conv2
            \     /
              cat
        Based on default recipe of x86InductorQuantizer, we will see this pattern after convert:
        qconv1    maxpool
         \           |
          \         q1
           \       /   \
            \     dq1  qconv2
             \   /
              add
               |
               q2
        Since q1 has 2 users and qconv2 is not ancestor node of qconv1, we shouldn't fuse:
                int8
                 /
        qconv1 dq1
           \   /
            add
             |
             q2
             |
            int8
        Instead we can match and fuse this pattern into qconv_binary:
        qconv1  fp32
            \   /
             add
              |
             fp32
        """

        class M(torch.nn.Module):
            def __init__(
                self,
            ):
                super().__init__()
                self.conv1 = torch.nn.Conv2d(3, 3, kernel_size=3, stride=1)
                self.conv2 = torch.nn.Conv2d(3, 3, kernel_size=1, stride=1)
                self.maxpool = torch.nn.MaxPool2d(
                    kernel_size=3, stride=1, padding=0, dilation=1
                )

            def forward(self, x):
                tmp1 = self.conv1(x)
                tmp2 = self.maxpool(x)
                add = torch.add(tmp1, tmp2)
                tmp3 = self.conv2(tmp2)
                return torch.cat((add, tmp3), dim=1)

        mod = M().eval()
        v = torch.randn((1, 3, 8, 8), dtype=torch.float32, requires_grad=False).add(1)

        def matcher_check_fn():
            self.assertEqual(
                counters["inductor"]["qconv2d_binary_matcher_count"],
                0 if TEST_ACL else 1,
            )
            # The matched qconv binary pattern should have 2 nodes [qconv, add]
            # instead of 11 which has dequant in binary input and output quant
            self.assertEqual(
                counters["inductor"]["qconv2d_binary_matcher_nodes"],
                0 if TEST_ACL else 2,
            )
            self.assertEqual(
                counters["inductor"]["qconv2d_binary_lower_count"],
                0 if TEST_ACL else 1,
            )

        self._test_common(
            mod,
            (v,),
            matcher_check_fn,
            check_quantization=True,
        )

    @skipIfNoDynamoSupport
    @skipIfNoONEDNN
    @skipIfRocm
    def test_qat_qconv2d(self):
        r"""
        This testcase will quantize a single Conv2d module with qat flow.
        """

        class M(torch.nn.Module):
            def __init__(
                self,
                **kwargs,
            ):
                super().__init__()
                self.conv = torch.nn.Conv2d(3, 128, kernel_size=3, stride=1)
                self.bn = torch.nn.BatchNorm2d(128)

            def forward(self, x):
                return self.bn(self.conv(x))

        mod = M().train()
        v = torch.randn((1, 3, 8, 8), dtype=torch.float32, requires_grad=True).add(1)

        def matcher_check_fn():
            # 1. Dequant-conv pattern matched in quantization weight prepack * 1
            #    [dequantize_per_tensor, dequantize_per_channel, clone, convolution]
            self.assertEqual(
                counters["inductor"]["qconv_weight_prepack_matcher_count"], 1
            )
            self.assertEqual(
                counters["inductor"]["qconv_weight_prepack_matcher_nodes"], 4
            )
            # 2. QConv2D Unary fusion in post-grad fusion pass * 1
            #    [qconv2d_pointwise_default, quantize_per_tensor]
            self.assertEqual(
                counters["inductor"]["qconv_unary_matcher_count"],
                0 if TEST_ACL else 1,
            )
            self.assertEqual(
                counters["inductor"]["qconv_unary_matcher_nodes"],
                0 if TEST_ACL else 2,
            )
            self.assertEqual(
                counters["inductor"]["qconv_unary_lower_count"], 0 if TEST_ACL else 1
            )

        self._test_common(
            mod,
            (v,),
            matcher_check_fn,
            check_quantization=True,
            is_qat=True,
        )

    def _qat_qconv2d_unary_cpu_test_helper(
        self,
        unary_op=torch.nn.ReLU(),
    ):
        class M(torch.nn.Module):
            def __init__(
                self,
                **kwargs,
            ):
                super().__init__()
                self.conv = torch.nn.Conv2d(3, 3, kernel_size=3, stride=1)
                self.unary_fn = copy.deepcopy(unary_op)
                self.bn = torch.nn.BatchNorm2d(3)
                self.conv2 = torch.nn.Conv2d(3, 3, kernel_size=3, stride=1)
                self.unary_fn2 = copy.deepcopy(unary_op)
                self.bn2 = torch.nn.BatchNorm2d(3)

            def forward(self, x):
                tmp = self.unary_fn(self.bn(self.conv(x)))
                return self.unary_fn2(self.bn2(self.conv2(tmp)))

        mod = M()
        v = torch.randn((1, 3, 8, 8), dtype=torch.float32, requires_grad=True).add(1)

        def matcher_check_fn():
            # 1. Dequant-conv pattern matched in quantization weight prepack * 1
            #    [convert_element_type_1, sub, mul_1, dequantize_per_channel, clone, convolution]
            self.assertEqual(
                counters["inductor"]["qconv_weight_prepack_matcher_count"], 2
            )
            # 2. QConv2D Unary fusion in post-grad fusion pass * 1
            #    [qconv2d_pointwise_default, relu, div_1, round_2, add_1, clamp_min_1, clamp_max_1, convert_element_type_2]
            self.assertEqual(
                counters["inductor"]["qconv_unary_matcher_count"],
                0 if TEST_ACL else 2,
            )
            self.assertEqual(
                counters["inductor"]["qconv_unary_lower_count"], 0 if TEST_ACL else 2
            )

        self._test_common(
            mod,
            (v,),
            matcher_check_fn,
            check_quantization=True,
            is_qat=True,
        )

    @skipIfNoDynamoSupport
    @skipIfNoONEDNN
    def test_qat_qconv2d_relu(self):
        r"""
        This testcase will quantize Conv2d->ReLU pattern with qat flow.
        """

        self._qat_qconv2d_unary_cpu_test_helper()

    @skipIfNoDynamoSupport
    @skipIfNoONEDNN
    def test_qat_qconv2d_relu6(self):
        r"""
        This testcase will quantize Conv2d->ReLU6 pattern with qat flow.
        """
        self._qat_qconv2d_unary_cpu_test_helper(unary_op=torch.nn.ReLU6())

    @skipIfNoDynamoSupport
    @skipIfNoONEDNN
    def test_qat_qconv2d_hardtanh(self):
        r"""
        This testcase will quantize Conv2d->Hardtanh pattern with qat flow.
        """
        self._qat_qconv2d_unary_cpu_test_helper(unary_op=torch.nn.Hardtanh())

    @skipIfNoDynamoSupport
    @skipIfNoONEDNN
    def test_qat_qconv2d_silu(self):
        r"""
        This testcase will quantize Conv2d->SiLU pattern with qat flow.
        """
        self._qat_qconv2d_unary_cpu_test_helper(unary_op=torch.nn.SiLU())

    @skipIfNoDynamoSupport
    @skipIfNoONEDNN
    def test_qat_qconv2d_hardswish(self):
        r"""
        This testcase will quantize Conv2d->Hardswish pattern with qat flow.
        """
        self._qat_qconv2d_unary_cpu_test_helper(unary_op=torch.nn.Hardswish())

    @skipIfNoDynamoSupport
    @skipIfNoONEDNN
    @skipIfRocm
    def test_qat_qconv2d_add(self):
        r"""
        This testcase will quantize a Conv2d->Add pattern as:
                 X
               /   \
        Conv1(X)   Conv2(X)
               \   /
                Add
                 |
                 Y
        """

        class M(torch.nn.Module):
            def __init__(
                self,
                **kwargs,
            ):
                super().__init__()
                self.conv1 = torch.nn.Conv2d(3, 6, kernel_size=3, stride=1)
                self.bn1 = torch.nn.BatchNorm2d(6)
                self.conv2 = torch.nn.Conv2d(3, 6, kernel_size=3, stride=1)
                self.bn2 = torch.nn.BatchNorm2d(6)

            def forward(self, x):
                x1 = self.bn1(self.conv1(x))
                x2 = self.bn2(self.conv2(x))
                return x1 + x2

        mod = M().train()
        v = torch.randn((1, 3, 8, 8), dtype=torch.float32, requires_grad=True).add(1)

        def matcher_check_fn():
            # 1. Dequant-conv pattern matched in quantization weight prepack * 2
            #    [dequantize_per_tensor, dequantize_per_channel, clone, convolution]
            self.assertEqual(
                counters["inductor"]["qconv_weight_prepack_matcher_count"], 2
            )
            self.assertEqual(
                counters["inductor"]["qconv_weight_prepack_matcher_nodes"], 8
            )
            # 2. Qconv2d Binary fusion in post-grad fusion pass * 1
            #    [qconv2d_pointwise_default_1, dequantize_per_tensor, add_3, quantize_per_tensor]
            self.assertEqual(
                counters["inductor"]["qconv2d_binary_matcher_count"],
                0 if TEST_ACL else 1,
            )
            self.assertEqual(
                counters["inductor"]["qconv2d_binary_matcher_nodes"],
                0 if TEST_ACL else 4,
            )
            self.assertEqual(
                counters["inductor"]["qconv2d_binary_lower_count"],
                0 if TEST_ACL else 1,
            )

        self._test_common(
            mod,
            (v,),
            matcher_check_fn,
            check_quantization=True,
            is_qat=True,
        )

    @skipIfNoDynamoSupport
    @skipIfNoONEDNN
    @skipIfRocm
    def test_qat_qconv2d_add_relu(self):
        r"""
        This testcase will quantize a Conv2d->Add->ReLU pattern as:
                 X
               /   \
        Conv1(X)   Conv2(X)
               \   /
                Add
                 |
                ReLU
                 |
                 Y
        """

        class M(torch.nn.Module):
            def __init__(
                self,
                **kwargs,
            ):
                super().__init__()
                self.conv1 = torch.nn.Conv2d(3, 6, kernel_size=3, stride=1)
                self.bn1 = torch.nn.BatchNorm2d(6)
                self.conv2 = torch.nn.Conv2d(3, 6, kernel_size=3, stride=1)
                self.bn2 = torch.nn.BatchNorm2d(6)
                self.relu = torch.nn.ReLU()

            def forward(self, x):
                x1 = self.bn1(self.conv1(x))
                x2 = self.bn2(self.conv2(x))
                return self.relu(x1 + x2)

        mod = M().train()
        v = torch.randn((1, 3, 8, 8), dtype=torch.float32, requires_grad=True).add(1)

        def matcher_check_fn():
            # 1. Dequant-conv pattern matched in quantization weight prepack * 2
            #    [dequantize_per_tensor, dequantize_per_channel, clone, convolution]
            self.assertEqual(
                counters["inductor"]["qconv_weight_prepack_matcher_count"], 2
            )
            self.assertEqual(
                counters["inductor"]["qconv_weight_prepack_matcher_nodes"], 8
            )
            # 2. Qconv2d Binary fusion in post-grad fusion pass * 1
            #    [qconv2d_pointwise_default_1, dequantize_per_tensor, add_3, relu, quantize_per_tensor]
            self.assertEqual(
                counters["inductor"]["qconv2d_binary_matcher_count"],
                0 if TEST_ACL else 1,
            )
            self.assertEqual(
                counters["inductor"]["qconv2d_binary_matcher_nodes"],
                0 if TEST_ACL else 5,
            )
            self.assertEqual(
                counters["inductor"]["qconv2d_binary_lower_count"],
                0 if TEST_ACL else 1,
            )

        self._test_common(
            mod,
            (v,),
            matcher_check_fn,
            check_quantization=True,
            is_qat=True,
        )

    def _test_qconv2d_dequant_promotion_helper(self, device="cpu"):
        r"""
        This testcase tests if dequant node before conv2d is promoted correctly:
                 X
                 |
              Conv1(X)
               /   \
        Conv2(X)   Conv3(X)
               \   /
                Add
                 |
                 Y
        """

        class M(torch.nn.Module):
            def __init__(
                self,
                **kwargs,
            ):
                super().__init__()
                self.conv1 = torch.nn.Conv2d(3, 6, kernel_size=3, stride=1)
                self.conv2 = torch.nn.Conv2d(6, 6, kernel_size=3, stride=1)
                self.conv3 = torch.nn.Conv2d(6, 6, kernel_size=3, stride=1)

            def forward(self, x):
                temp = self.conv1(x)
                temp = self.conv2(temp) + self.conv3(temp)
                return temp

        mod = M().eval().to(device=device)
        v = (
            torch.randn((1, 3, 8, 8), dtype=torch.float32, requires_grad=False)
            .add(1)
            .to(device=device)
        )

        def matcher_check_fn():
            # 1. Dequant pattern matcher for dequant promotion * 1
            #    [dequantize_per_tensor]
            self.assertEqual(counters["inductor"]["dequant_promotion_matcher_count"], 1)
            self.assertEqual(counters["inductor"]["dequant_promotion_matcher_nodes"], 1)
            # 2. Dequant-conv pattern matched in quantization weight prepack * 3
            #    [dequantize_per_tensor, dequantize_per_channel, clone, convolution]
            self.assertEqual(
                counters["inductor"]["qconv_weight_prepack_matcher_count"], 3
            )
            self.assertEqual(
                counters["inductor"]["qconv_weight_prepack_matcher_nodes"], 12
            )
            # 3. Qconv2d Binary fusion in post-grad fusion pass * 1
            #    [qconv2d_pointwise_default_1, add_3]
            self.assertEqual(
                counters["inductor"]["qconv2d_binary_matcher_count"],
                0 if TEST_ACL else 1,
            )
            self.assertEqual(
                counters["inductor"]["qconv2d_binary_matcher_nodes"],
                0 if TEST_ACL else 2,
            )
            self.assertEqual(
                counters["inductor"]["qconv2d_binary_lower_count"],
                0 if TEST_ACL else 1,
            )

        self._test_common(
            mod,
            (v,),
            matcher_check_fn,
            check_quantization=True,
        )

    @skipIfNoDynamoSupport
    @skipIfNoONEDNN
    @skipIfRocm
    def test_qconv2d_dequant_promotion_cpu(self):
        self._test_qconv2d_dequant_promotion_helper()

    @skipIfNoDynamoSupport
    @skipIfNoONEDNN
    @skipIfRocm
    @skipIfNoXPU
    def test_qconv2d_dequant_promotion_xpu(self):
        self._test_qconv2d_dequant_promotion_helper(device="xpu")

    @skipIfNoDynamoSupport
    @skipIfNoONEDNN
    def test_qconv1d_relu_cpu(self):
        r"""
        This testcase will quantize Conv1d->ReLU pattern.
        """
        device = "cpu"
        unary_op = torch.nn.ReLU()

        class M(torch.nn.Module):
            def __init__(
                self,
            ):
                super().__init__()
                self.conv = torch.nn.Conv1d(3, 128, kernel_size=3, stride=1)
                self.unary_fn = copy.deepcopy(unary_op)
                self.conv2 = torch.nn.Conv1d(
                    128, 128, kernel_size=3, stride=1, bias=False
                )
                self.unary_fn2 = copy.deepcopy(unary_op)

            def forward(self, x):
                tmp = self.unary_fn(self.conv(x))
                return self.unary_fn2(self.conv2(tmp))

        mod = M().eval().to(device=device)
        v = (
            torch.randn((1, 3, 8), dtype=torch.float32, requires_grad=False)
            .add(1)
            .to(device=device)
        )

        def matcher_check_fn():
            # 1. Dequant-Conv2D pattern matched in quantization weight prepack * 2
            self.assertEqual(
                counters["inductor"]["qconv_weight_prepack_matcher_count"], 2
            )
            # 2. QConv2D Unary fusion in post-grad fusion pass * 2
            self.assertEqual(
                counters["inductor"]["qconv_unary_matcher_count"],
                0 if TEST_ACL else 2,
            )
            self.assertEqual(
                counters["inductor"]["qconv_unary_lower_count"], 0 if TEST_ACL else 2
            )

        self._test_common(
            mod,
            (v,),
            check_quantization=True,
            matcher_check_fn=matcher_check_fn,
        )

    def _qlinear_sum_test_helper(
        self,
        inputs,
        device="cpu",
        int8_mixed_bf16=False,
        matcher_check_fn=None,
        bias=True,
    ):
        class M(torch.nn.Module):
            def __init__(self, use_bias):
                super().__init__()
                self.linear = torch.nn.Linear(4, 4, use_bias)
                self.linear2 = torch.nn.Linear(4, 4, use_bias)

            def forward(self, x, other):
                # test qlinear sum -> qlinear sum
                res = self.linear(x) + other
                res = self.linear2(x) + res
                return res

        mod = M(bias).eval().to(device=device)
        assert isinstance(inputs, tuple)

        def __convert_tensor_to_device(input, device):
            return input.to(device=device) if isinstance(input, torch.Tensor) else input

        inputs = tuple(__convert_tensor_to_device(input, device) for input in inputs)

        def _default_matcher_check_fn():
            self.assertEqual(
                counters["inductor"]["qlinear_weight_prepack_matcher_count"], 2
            )

        self._test_common(
            mod,
            inputs,
            matcher_check_fn=(
                matcher_check_fn
                if matcher_check_fn is not None
                else _default_matcher_check_fn
            ),
            check_autocast=torch.bfloat16 if int8_mixed_bf16 else torch.float,
            check_quantization=True,
        )

    def _qlinear_test_helper(
        self,
        inputs,
        device="cpu",
        int8_mixed_bf16=False,
        do_permute=False,
        matcher_check_fn=None,
        bias=True,
        is_dynamic=False,
        is_qat=False,
        quantization_with_autocast=False,
    ):
        class M(torch.nn.Module):
            def __init__(self, use_bias, do_permute=False):
                super().__init__()
                self.linear = torch.nn.Linear(4, 3, use_bias)
                self.linear2 = torch.nn.Linear(3, 4, use_bias)
                self.do_permute = do_permute

            def forward(self, x):
                if self.do_permute:
                    x = torch.reshape(torch.permute(x, (0, 2, 3, 1)), (2, 12, 4))
                return self.linear2(self.linear(x))

        mod = M(bias, do_permute=do_permute).eval().to(device=device)
        assert isinstance(inputs, tuple)

        def __convert_tensor_to_device(input, device):
            return input.to(device=device) if isinstance(input, torch.Tensor) else input

        inputs = tuple(__convert_tensor_to_device(input, device) for input in inputs)

        def _default_matcher_check_fn():
            self.assertEqual(
                counters["inductor"]["qlinear_weight_prepack_matcher_count"], 2
            )

        self._test_common(
            mod,
            inputs,
            matcher_check_fn=(
                matcher_check_fn
                if matcher_check_fn is not None
                else _default_matcher_check_fn
            ),
            check_autocast=torch.bfloat16 if int8_mixed_bf16 else torch.float,
            check_quantization=True,
            is_qat=is_qat,
            is_dynamic=is_dynamic,
            quantization_with_autocast=quantization_with_autocast,
        )

    @skipIfNoDynamoSupport
    @skipIfNoONEDNN
    def test_qlinear_cpu(self):
        r"""
        This testcase will quantize a single Linear Module.
        """
        for bias in [True, False]:
            self._qlinear_test_helper((torch.randn((2, 4)),), bias=bias)

    @skipIfNoDynamoSupport
    @skipIfNoONEDNN
    @skipIfNoXPU
    def test_qlinear_xpu(self):
        r"""
        This testcase will quantize a single Linear Module.
        """
        for bias in [True, False]:
            self._qlinear_test_helper(
                (torch.randn((2, 4)).to(device="xpu"),), device="xpu", bias=bias
            )

    @skipIfNoDynamoSupport
    @skipIfNoONEDNN
    def test_dynamic_qlinear_cpu(self):
        r"""
        This testcase will quantize a single Linear Module.
        """
        for bias in [True, False]:
            self._qlinear_test_helper(
                (torch.randn((2, 4)),), bias=bias, is_dynamic=True
            )

    @skipIfNoDynamoSupport
    @skipIfNoONEDNN
    def test_dynamic_qlinear_qat_cpu(self):
        r"""
        This testcase will quantize a single Linear Module.
        """
        for bias in [True, False]:
            self._qlinear_test_helper(
                (torch.randn((2, 4)),), bias=bias, is_dynamic=True, is_qat=True
            )

    @skipIfNoDynamoSupport
    @skipIfNoONEDNN
    def test_dynamic_qlinear_input_dim_exceeds_2(self):
        r"""
        This testcase will quantize a single Linear Module.
        """
        for bias in [True, False]:
            self._qlinear_test_helper(
                (torch.randn((2, 3, 4)),), bias=bias, is_dynamic=True
            )

    @skipIfNoDynamoSupport
    @skipIfNoONEDNNBF16
    @skipIfNoONEDNN
    def test_qlinear_int8_mixed_bf16(self):
        r"""
        This testcase will quantize a single Linear Module with int8_mixed_bf16 quantization.
        """
        for bias in [True, False]:
            self._qlinear_test_helper(
                (torch.randn((2, 4)),), int8_mixed_bf16=True, bias=bias
            )

    @skipIfNoDynamoSupport
    @skipIfNoONEDNNBF16
    @skipIfNoONEDNN
    def test_qlinear_int8_mixed_bf16_use_autocast(self):
        r"""
        This testcase will quantize a single Linear Module with int8_mixed_bf16 quantization.
        """
        for bias in [True, False]:
            self._qlinear_test_helper(
                (torch.randn((2, 4)),),
                int8_mixed_bf16=True,
                bias=bias,
                quantization_with_autocast=True,
            )

    @skipIfNoDynamoSupport
    @skipIfNoONEDNNBF16
    @skipIfNoXPU
    def test_qlinear_int8_mixed_bf16_xpu(self):
        r"""
        This testcase will quantize a single Linear Module with int8_mixed_bf16 quantization.
        """
        for bias in [True, False]:
            self._qlinear_test_helper(
                (torch.randn((2, 4)).to(device="xpu"),),
                device="xpu",
                int8_mixed_bf16=True,
                bias=bias,
            )

    @skipIfNoDynamoSupport
    @skipIfNoONEDNN
    def test_qlinear_input_dim_exceeds_2(self):
        r"""
        This testcase will quantize a single Linear Module.
        """
        for bias in [True, False]:
            self._qlinear_test_helper((torch.randn((2, 3, 4)),), bias=bias)

    @skipIfNoDynamoSupport
    @skipIfNoONEDNN
    @skipIfNoXPU
    def test_qlinear_input_dim_exceeds_2_xpu(self):
        r"""
        This testcase will quantize a single Linear Module.
        """
        for bias in [True, False]:
            self._qlinear_test_helper(
                (torch.randn((2, 3, 4)).to(device="xpu"),), device="xpu", bias=bias
            )

    @skipIfNoDynamoSupport
    @skipIfNoONEDNNBF16
    @skipIfNoONEDNN
    def test_qlinear_int8_mixed_bf16_input_dim_exceeds_2(self):
        r"""
        This testcase will quantize a single Linear Module with int8_mixed_bf16 quantization.
        """
        for bias in [True, False]:
            self._qlinear_test_helper(
                (torch.randn((2, 3, 4)),), int8_mixed_bf16=True, bias=bias
            )

    @skipIfNoDynamoSupport
    @skipIfNoONEDNNBF16
    @skipIfNoONEDNN
    def test_qlinear_int8_mixed_bf16_input_dim_exceeds_2_use_autocast(self):
        r"""
        This testcase will quantize a single Linear Module with int8_mixed_bf16 quantization.
        """
        for bias in [True, False]:
            self._qlinear_test_helper(
                (torch.randn((2, 3, 4)),),
                int8_mixed_bf16=True,
                bias=bias,
                quantization_with_autocast=True,
            )

    @skipIfNoDynamoSupport
    @skipIfNoONEDNNBF16
    @skipIfNoONEDNN
    @skipIfNoXPU
    def test_qlinear_int8_mixed_bf16_input_dim_exceeds_2_xpu(self):
        r"""
        This testcase will quantize a single Linear Module with int8_mixed_bf16 quantization.
        """
        for bias in [True, False]:
            self._qlinear_test_helper(
                (torch.randn((2, 3, 4)).to(device="xpu"),),
                device="xpu",
                int8_mixed_bf16=True,
                bias=bias,
            )

    @skipIfNoDynamoSupport
    @skipIfNoONEDNN
    def test_qlinear_input_dim_exceeds_2_and_not_contiguous(self):
        r"""
        This testcase will quantize a single Linear Module.
        * Input dim exceeds 2
        * Input not contiguous
        """
        for bias in [True, False]:

            def matcher_check_fn():
                self.assertEqual(
                    counters["inductor"]["qlinear_weight_prepack_matcher_count"], 2
                )
                self.assertEqual(
                    counters["inductor"]["qlinear_weight_prepack_matcher_nodes"],
                    13 if bias else 12,
                )

            self._qlinear_test_helper(
                (torch.randn((2, 4, 3, 4)),),
                do_permute=True,
                matcher_check_fn=matcher_check_fn,
                bias=bias,
            )

    @skipIfNoDynamoSupport
    @skipIfNoONEDNNBF16
    @skipIfNoONEDNN
    def test_qlinear_int8_mixed_bf16_input_dim_exceeds_2_and_not_contiguous(self):
        r"""
        This testcase will quantize a single Linear Module for int8_bf16.
        * Input dim exceeds 2
        * Input not contiguous
        """
        for bias in [True, False]:

            def matcher_check_fn():
                self.assertEqual(
                    counters["inductor"]["qlinear_weight_prepack_matcher_count"], 2
                )
                self.assertEqual(
                    counters["inductor"]["qlinear_weight_prepack_matcher_nodes"],
                    17 if bias else 16,
                )

            self._qlinear_test_helper(
                (torch.randn((2, 4, 3, 4)),),
                int8_mixed_bf16=True,
                do_permute=True,
                matcher_check_fn=matcher_check_fn,
                bias=bias,
            )

    @skipIfNoDynamoSupport
    @skipIfNoONEDNNBF16
    @skipIfNoONEDNN
    def test_qlinear_int8_mixed_bf16_input_dim_exceeds_2_and_not_contiguous_use_autocast(
        self,
    ):
        r"""
        This testcase will quantize a single Linear Module for int8_bf16.
        * Input dim exceeds 2
        * Input not contiguous
        """
        for bias in [True, False]:

            def matcher_check_fn():
                self.assertEqual(
                    counters["inductor"]["qlinear_weight_prepack_matcher_count"], 2
                )
                self.assertEqual(
                    counters["inductor"]["qlinear_weight_prepack_matcher_nodes"],
                    16 if bias else 15,
                )

            self._qlinear_test_helper(
                (torch.randn((2, 4, 3, 4)),),
                int8_mixed_bf16=True,
                do_permute=True,
                matcher_check_fn=matcher_check_fn,
                bias=bias,
                quantization_with_autocast=True,
            )

    @skipIfNoDynamoSupport
    @skipIfNoONEDNNBF16
    @skipIfNoONEDNN
    @skipIfNoXPU
    def test_qlinear_int8_mixed_bf16_input_dim_exceeds_2_and_not_contiguous_xpu(self):
        r"""
        This testcase will quantize a single Linear Module for int8_bf16.
        * Input dim exceeds 2
        * Input not contiguous
        """
        for bias in [True, False]:

            def matcher_check_fn():
                self.assertEqual(
                    counters["inductor"]["qlinear_weight_prepack_matcher_count"], 2
                )
                self.assertEqual(
                    counters["inductor"]["qlinear_weight_prepack_matcher_nodes"],
                    17 if bias else 16,
                )

            self._qlinear_test_helper(
                (torch.randn((2, 4, 3, 4)).to(device="xpu"),),
                device="xpu",
                int8_mixed_bf16=True,
                do_permute=True,
                matcher_check_fn=matcher_check_fn,
                bias=bias,
            )

    def _qlinear_unary_test_helper(
        self, inputs, unary_op=torch.nn.ReLU(), device="cpu", int8_mixed_bf16=False
    ):
        class M(torch.nn.Module):
            def __init__(self, use_bias):
                super().__init__()
                self.linear = torch.nn.Linear(4, 4, use_bias)
                self.unary_fn = copy.deepcopy(unary_op)
                self.linear2 = torch.nn.Linear(4, 4, use_bias)
                self.unary_fn2 = copy.deepcopy(unary_op)

            def forward(self, x):
                tmp = self.unary_fn(self.linear(x))
                return self.unary_fn2(self.linear2(tmp))

        bias_list = [True, False]
        for bias in bias_list:
            mod = M(bias).eval().to(device=device)

            def matcher_check_fn():
                # 1. dequant-linear pattern matched in quantization weight prepack
                self.assertEqual(
                    counters["inductor"]["qlinear_weight_prepack_matcher_count"], 2
                )
                # 2. QLinear Unary fusion in post-grad fusion pass
                self.assertEqual(
                    counters["inductor"]["qlinear_unary_matcher_count"],
                    0 if TEST_ACL else 2,
                )
                self.assertEqual(
                    counters["inductor"]["qlinear_unary_lower_count"],
                    0 if TEST_ACL else 2,
                )

            self._test_common(
                mod,
                inputs,
                matcher_check_fn,
                check_autocast=torch.bfloat16 if int8_mixed_bf16 else torch.float,
                check_quantization=True,
            )

    @skipIfNoDynamoSupport
    @skipIfNoONEDNN
    def test_qlinear_relu_cpu(self):
        r"""
        This testcase will quantize a Linear->ReLU pattern.
        """
        self._qlinear_unary_test_helper((torch.randn((2, 4)),))

    @skipIfNoDynamoSupport
    @skipIfNoONEDNN
    @skipIfNoXPU
    def test_qlinear_relu_xpu(self):
        r"""
        This testcase will quantize a Linear->ReLU pattern.
        """
        self._qlinear_unary_test_helper(
            (torch.randn((2, 4)).to(device="xpu"),), device="xpu"
        )

    @skipIfNoDynamoSupport
    @skipIfNoONEDNNBF16
    @skipIfNoONEDNN
    def test_qlinear_relu_int8_mixed_bf16(self):
        r"""
        This testcase will quantize a Linear->ReLU pattern with int8_mixed_bf16 quantization.
        """
        self._qlinear_unary_test_helper((torch.randn((2, 4)),), int8_mixed_bf16=True)

    @skipIfNoDynamoSupport
    @skipIfNoONEDNNBF16
    @skipIfNoONEDNN
    @skipIfNoXPU
    def test_qlinear_relu_int8_mixed_bf16_xpu(self):
        r"""
        This testcase will quantize a Linear->ReLU pattern with int8_mixed_bf16 quantization.
        """
        self._qlinear_unary_test_helper(
            (torch.randn((2, 4)).to(device="xpu"),), device="xpu", int8_mixed_bf16=True
        )

    @skipIfNoDynamoSupport
    @skipIfNoONEDNN
    def test_qlinear_relu_input_dim_exceeds_2(self):
        r"""
        This testcase will quantize a Linear->ReLU pattern.
        """
        self._qlinear_unary_test_helper((torch.randn((2, 3, 4)),))

    @skipIfNoDynamoSupport
    @skipIfNoONEDNN
    @skipIfNoXPU
    def test_qlinear_relu_input_dim_exceeds_2_xpu(self):
        r"""
        This testcase will quantize a Linear->ReLU pattern.
        """
        self._qlinear_unary_test_helper(
            (torch.randn((2, 3, 4)).to(device="xpu"),), device="xpu"
        )

    @skipIfNoDynamoSupport
    @skipIfNoONEDNNBF16
    @skipIfNoONEDNN
    def test_qlinear_relu_int8_mixed_bf16_input_dim_exceeds_2(self):
        r"""
        This testcase will quantize a Linear->ReLU pattern with int8_mixed_bf16 quantization.
        """
        self._qlinear_unary_test_helper((torch.randn((2, 3, 4)),), int8_mixed_bf16=True)

    @skipIfNoDynamoSupport
    @skipIfNoONEDNNBF16
    @skipIfNoONEDNN
    @skipIfNoXPU
    def test_qlinear_relu_int8_mixed_bf16_input_dim_exceeds_2_xpu(self):
        r"""
        This testcase will quantize a Linear->ReLU pattern with int8_mixed_bf16 quantization.
        """
        self._qlinear_unary_test_helper(
            (torch.randn((2, 3, 4)).to(device="xpu"),),
            device="xpu",
            int8_mixed_bf16=True,
        )

    @skipIfNoDynamoSupport
    @skipIfNoONEDNN
    def test_qlinear_gelu_cpu(self):
        r"""
        This testcase will quantize a Linear->GELU pattern.
        """
        for gelu in [torch.nn.GELU("none"), torch.nn.GELU("tanh")]:
            self._qlinear_unary_test_helper((torch.randn((2, 4)),), gelu)

    @skipIfNoDynamoSupport
    @skipIfNoONEDNN
    @skipIfNoXPU
    def test_qlinear_gelu_xpu(self):
        r"""
        This testcase will quantize a Linear->GELU pattern.
        """
        for gelu in [torch.nn.GELU("none"), torch.nn.GELU("tanh")]:
            self._qlinear_unary_test_helper(
                (torch.randn((2, 4)).to(device="xpu"),), gelu, device="xpu"
            )

    @skipIfNoDynamoSupport
    @skipIfNoONEDNNBF16
    @skipIfNoONEDNN
    def test_qlinear_gelu_int8_mixed_bf16(self):
        r"""
        This testcase will quantize a Linear->GELU pattern with int8_mixed_bf16 quantization.
        """
        for gelu in [torch.nn.GELU("none"), torch.nn.GELU("tanh")]:
            self._qlinear_unary_test_helper(
                (torch.randn((2, 4)),), gelu, int8_mixed_bf16=True
            )

    @skipIfNoDynamoSupport
    @skipIfNoONEDNNBF16
    @skipIfNoONEDNN
    @skipIfNoXPU
    def test_qlinear_gelu_int8_mixed_bf16_xpu(self):
        r"""
        This testcase will quantize a Linear->GELU pattern with int8_mixed_bf16 quantization.
        """
        for gelu in [torch.nn.GELU("none"), torch.nn.GELU("tanh")]:
            self._qlinear_unary_test_helper(
                (torch.randn((2, 4)).to(device="xpu"),),
                gelu,
                device="xpu",
                int8_mixed_bf16=True,
            )

    def _qlinear_add_test_helper(
        self,
        device="cpu",
        use_relu=False,
        int8_mixed_bf16=False,
        is_qat=True,
        is_dynamic=True,
    ):
        r"""
        This testcase will quantize two consecutive Linear->Add(->relu) patterns as:
                 X
               /   \
        linear(X)   linear(X)
               \   /
                Add
                 |
           Optional(relu)
               /   \
        linear(X)   linear(X)
               \   /
                Add
                 |
           Optional(relu)
                 |
                 Y
        """

        def fake_quant(x):
            # to produce a float32 result as extra input
            qlib = torch.ops.quantized_decomposed
            if device == "cpu":
                qmin, qmax, dtype = 0, 255, torch.uint8
            else:
                qmin, qmax, dtype = -128, 127, torch.int8
            x = qlib.quantize_per_tensor.default(x, 0.0166785, 42, qmin, qmax, dtype)
            x = qlib.dequantize_per_tensor.default(x, 0.0166785, 42, qmin, qmax, dtype)
            return x

        class M(torch.nn.Module):
            def __init__(
                self,
                add_fn,
                use_relu,
                fake_quant_before_extra_input,
            ):
                super().__init__()
                self.linear1 = torch.nn.Linear(4, 4)
                self.linear2 = torch.nn.Linear(4, 4)
                self.add_fn = add_fn
                self.relu = torch.nn.ReLU()
                self.linear3 = torch.nn.Linear(4, 4)
                self.linear4 = torch.nn.Linear(4, 4)
                self.add_fn2 = add_fn
                self.relu2 = torch.nn.ReLU()
                self.use_relu = use_relu
                self.fake_quant_before_extra_input = fake_quant_before_extra_input

            def forward(self, x):
                x1 = self.linear1(x)
                x2 = self.linear2(x)
                if self.fake_quant_before_extra_input:
                    x2 = fake_quant(x2)
                tmp = self.add_fn(x1, x2)
                if self.use_relu:
                    tmp = self.relu(tmp)
                tmp1 = self.linear3(tmp)
                tmp2 = self.linear4(tmp)
                if self.fake_quant_before_extra_input:
                    tmp2 = fake_quant(tmp2)
                res = self.add_fn2(tmp1, tmp2)
                if self.use_relu:
                    res = self.relu2(res)
                return res

        add_fn_list = [
            lambda x, y: x + y,
            lambda x, y: y + x,
            lambda x, y: x.add_(y),
            lambda x, y: y.add_(x),
        ]
        fake_quant_x2_list = [False, True] if int8_mixed_bf16 else [False]
        shape_list = [(4, 4), [4, 4, 4]]
        cases = itertools.product(add_fn_list, fake_quant_x2_list, shape_list)
        for add_fn, fq_x2, shape in cases:
            mod = M(add_fn, use_relu, fq_x2).eval().to(device=device)
            v = torch.randn(
                shape, dtype=torch.float32, requires_grad=False, device=device
            ).add(1)

            def matcher_check_fn():
                # 1. Dequant-linear pattern matched in quantization weight prepack * 4
                self.assertEqual(
                    counters["inductor"]["qlinear_weight_prepack_matcher_count"], 4
                )
                # pattern = [dequant_per_tensor, (convert_dtype), dequant_per_channel, (convert_dtype), permute, addmm]
                nodes_per_match = 6 if int8_mixed_bf16 else 4
                if len(shape) == 3:
                    # pattern = [dequant_per_tensor, (convert_dtype), (view), \
                    #   dequant_per_channel, (convert_dtype), (view), permute, addmm]
                    nodes_per_match += 2
                self.assertEqual(
                    counters["inductor"]["qlinear_weight_prepack_matcher_nodes"],
                    4 * nodes_per_match,
                )
                # 2. Qlinear Binary Unary fusion in post-grad fusion pass * 2
                self.assertEqual(
                    counters["inductor"]["qlinear_binary_matcher_count"],
                    0 if TEST_ACL else 2,
                )
                # Two linear-binary patterns are matched
                # matched patter1 = [qlinear, add, (convert dtype), (relu), quantize_per_tensor]
                # matched patter2 = [qlinear, add, (convert dtype), (relu)]
                # If add_fn is x.add_(y), x is bf16 and y is fp32, there is a to_bf16 node after binary
                to_bf16_after_binary = 2 * (add_fn == add_fn_list[2] and fq_x2)
                expected_matcher_nodes = (
                    (4 if is_dynamic else 5) + 2 * use_relu + to_bf16_after_binary
                )
                self.assertEqual(
                    counters["inductor"]["qlinear_binary_matcher_nodes"],
                    0 if TEST_ACL else expected_matcher_nodes,
                )
                self.assertEqual(
                    counters["inductor"]["qlinear_binary_lower_count"],
                    0 if TEST_ACL else 2,
                )

            self._test_common(
                mod,
                (v,),
                matcher_check_fn,
                check_quantization=True,
                check_autocast=torch.bfloat16 if int8_mixed_bf16 else torch.float,
                is_qat=is_qat,
                is_dynamic=is_dynamic,
            )

            if TEST_ACL:
                continue

            if torch._inductor.config.cpp_wrapper:
                # For CPP wrapper
                self._test_code_common(
                    mod,
                    (v,),
                    [
                        f"aoti_torch_{device}__qlinear_pointwise_tensor",
                        f"aoti_torch_{device}__qlinear_pointwise_binary_tensor",
                    ],
                    [],
                    check_quantization=True,
                    num_include_ops=[2, 2],
                )
            else:
                # For python wrapper
                self._test_code_common(
                    mod,
                    (v,),
                    [
                        "torch.ops.onednn.qlinear_pointwise.tensor",
                        "torch.ops.onednn.qlinear_pointwise.binary",
                    ],
                    [],
                    check_quantization=True,
                    num_include_ops=[2, 2],
                )

    @skipIfNoDynamoSupport
    @skipIfNoONEDNN
    @parametrize("use_relu", [True, False])
    @parametrize("is_qat", [True, False])
    @parametrize("is_dynamic", [True, False])
    def test_qlinear_add_cpu(self, use_relu, is_qat, is_dynamic):
        self._qlinear_add_test_helper(
            use_relu=use_relu, is_qat=is_qat, is_dynamic=is_dynamic
        )

    @skipIfNoDynamoSupport
    @skipIfNoONEDNN
    @skipIfNoXPU
    @config.patch({"fx_graph_cache": False})
    @parametrize("use_relu", [True])
    @parametrize("is_qat", [False])
    @parametrize("is_dynamic", [False])
    def test_qlinear_add_xpu(self, use_relu, is_qat, is_dynamic):
        self._qlinear_add_test_helper(
            device="xpu", use_relu=use_relu, is_qat=is_qat, is_dynamic=is_dynamic
        )

    @skipIfNoDynamoSupport
    @skipIfNoONEDNNBF16
    @skipIfNoONEDNN
    @parametrize("use_relu", [True, False])
    @parametrize("is_qat", [True, False])
    @parametrize("is_dynamic", [True, False])
    def test_qlinear_add_int8_mixed_bf16(self, use_relu, is_qat, is_dynamic):
        self._qlinear_add_test_helper(
            int8_mixed_bf16=True,
            use_relu=use_relu,
            is_qat=is_qat,
            is_dynamic=is_dynamic,
        )

    @skipIfNoXPU
    @parametrize("use_relu", [True, False])
    @parametrize("is_qat", [False])
    @parametrize("is_dynamic", [False])
    def test_qlinear_add_int8_mixed_bf16_xpu(self, use_relu, is_qat, is_dynamic):
        self._qlinear_add_test_helper(
            device="xpu",
            int8_mixed_bf16=True,
            use_relu=use_relu,
            is_qat=is_qat,
            is_dynamic=is_dynamic,
        )

    @skipIfNoDynamoSupport
    @skipIfNoONEDNN
    def test_qlinear_sum_cpu(self):
        for bias in [True, False]:
            use_bf16 = (
                [True, False]
                if is_mkldnn_bf16_supported("cpu")
                else [
                    False,
                ]
            )
            for int8_mixed_bf16 in use_bf16:
                self._qlinear_sum_test_helper(
                    (torch.randn((2, 2, 4)), torch.randn(2, 2, 4)),
                    bias=bias,
                    int8_mixed_bf16=int8_mixed_bf16,
                )

    def _test_qlinear_fp8_inductor_cpu_helper(self, qlinear_op, post_op="none"):
        dtype = torch.float8_e4m3fn
        qlinear_prepack = torch.ops.onednn.qlinear_prepack
        post_op_algo = "none"
        unary_post_op_args = ()
        batch_size = 1
        output_dtype = torch.float8_e4m3fn
        y_scale, y_zp = 0.07, 0
        ic = 4
        oc = 16

        torch._dynamo.reset()
        used_y_scale = y_scale
        used_y_zp = y_zp
        x = torch.rand(batch_size, ic)
        w = torch.rand(oc, ic)
        qx = x.to(dtype)
        qw = w.to(dtype)
        x_scale = 0.5
        w_scales = torch.randn(oc)
        b = torch.rand(oc)

        x_zp = 0
        w_zps = torch.zeros_like(w_scales, dtype=torch.int)

        if post_op == "none":

            class Mod(torch.nn.Module):
                def __init__(self):
                    super().__init__()
                    self.qw_packed = qlinear_prepack(qw, x.shape)

                def forward(self, qx):
                    qy = qlinear_op(
                        qx,
                        x_scale,
                        x_zp,
                        self.qw_packed,
                        w_scales,
                        w_zps,
                        b,
                        used_y_scale,
                        used_y_zp,
                        output_dtype,
                        post_op,
                        unary_post_op_args,
                        post_op_algo,
                    )
                    return qy

        elif post_op == "add":
            x2 = torch.rand(batch_size, oc)
            binary_alpha = 1.0  # we only support alpha=1.0 now

            class Mod(torch.nn.Module):
                def __init__(self):
                    super().__init__()
                    self.qw_packed = qlinear_prepack(qw, x.shape)

                def forward(self, qx):
                    qy = qlinear_op(
                        qx,
                        x_scale,
                        x_zp,
                        self.qw_packed,
                        w_scales,
                        w_zps,
                        x2,
                        b,
                        used_y_scale,
                        used_y_zp,
                        output_dtype,
                        1.0,
                        0,
                        "add",
                        binary_alpha,
                        "none",
                        unary_post_op_args,
                        post_op_algo,
                    )
                    return qy

        with torch.no_grad():
            model = Mod()
            y_refe = model(qx)
            y_test = torch.compile(model)(qx)
            self.assertEqual(y_refe.float(), y_test.float())

    @skipIfNoONEDNN
    def test_qlinear_fp8_inductor_cpu(self):
        qlinear_op = torch.ops.onednn.qlinear_pointwise.default
        self._test_qlinear_fp8_inductor_cpu_helper(qlinear_op, "none")

    @skipIfNoONEDNN
    def test_qlinear_add_fp8_inductor_cpu(self):
        qlinear_op = torch.ops.onednn.qlinear_pointwise.binary
        self._test_qlinear_fp8_inductor_cpu_helper(qlinear_op, "add")

    def _qlinear_dequant_promotion_test_helper(
        self,
        inputs,
        device="cpu",
        int8_mixed_bf16=False,
        is_dynamic=False,
        matcher_check_fn=None,
    ):
        class M(torch.nn.Module):
            def __init__(
                self,
                **kwargs,
            ):
                super().__init__()
                self.linear1 = torch.nn.Linear(4, 4)
                self.linear2 = torch.nn.Linear(4, 4)
                self.linear3 = torch.nn.Linear(4, 4)

            def forward(self, x):
                temp = self.linear1(x)
                temp = self.linear2(temp) + self.linear3(temp)
                return temp

        mod = M().eval().to(device=device)

        def default_matcher_check_fn():
            # 1. Dequant pattern matcher for dequant promotion * 1
            self.assertEqual(counters["inductor"]["dequant_promotion_matcher_count"], 1)
            # 2. dequant-linear pattern matched in quantization weight prepack * 3
            self.assertEqual(
                counters["inductor"]["qlinear_weight_prepack_matcher_count"], 3
            )
            # 3. QLinear Unary fusion in post-grad fusion pass * 1
            self.assertEqual(
                counters["inductor"]["qlinear_unary_matcher_count"],
                0 if TEST_ACL else 1,
            )

        self._test_common(
            mod,
            inputs,
            matcher_check_fn=(
                matcher_check_fn
                if matcher_check_fn is not None
                else default_matcher_check_fn
            ),
            check_autocast=torch.bfloat16 if int8_mixed_bf16 else torch.float,
            check_quantization=True,
            is_dynamic=is_dynamic,
        )

    @skipIfNoDynamoSupport
    @skipIfNoONEDNN
    def test_qlinear_dequant_promotion_cpu(self):
        r"""
        This testcase test if dequant node before linear is promoted correctly:
                  X
                  |
               Linear1(X)
                /   \
        Linear2(X)   Linear3(X)
                \   /
                 Add
                  |
                  Y
        """
        self._qlinear_dequant_promotion_test_helper((torch.randn((2, 4)),))

    @skipIfNoDynamoSupport
    @skipIfNoONEDNN
    @skipIfNoXPU
    def test_qlinear_dequant_promotion_xpu(self):
        r"""
        This testcase test if dequant node before linear is promoted correctly:
                  X
                  |
               Linear1(X)
                /   \
        Linear2(X)   Linear3(X)
                \   /
                 Add
                  |
                  Y
        """
        self._qlinear_dequant_promotion_test_helper(
            (torch.randn((2, 4)).to(device="xpu"),), device="xpu"
        )

    @skipIfNoDynamoSupport
    @skipIfNoONEDNNBF16
    @skipIfNoONEDNN
    def test_qlinear_dequant_promotion_int8_mixed_bf16(self):
        r"""
        Test with int8_mixed_bf16 quantization.
        This testcase test if dequant node before linear is promoted correctly:
                  X
                  |
               Linear1(X)
                /   \
        Linear2(X)   Linear3(X)
                \   /
                 Add
                  |
                  Y
        """
        self._qlinear_dequant_promotion_test_helper(
            (torch.randn((2, 4)),), int8_mixed_bf16=True
        )

    @skipIfNoDynamoSupport
    @skipIfNoONEDNNBF16
    @skipIfNoONEDNN
    @skipIfNoXPU
    def test_qlinear_dequant_promotion_int8_mixed_bf16_xpu(self):
        r"""
        Test with int8_mixed_bf16 quantization.
        This testcase test if dequant node before linear is promoted correctly:
                  X
                  |
               Linear1(X)
                /   \
        Linear2(X)   Linear3(X)
                \   /
                 Add
                  |
                  Y
        """
        self._qlinear_dequant_promotion_test_helper(
            (torch.randn((2, 4)).to(device="xpu"),), device="xpu", int8_mixed_bf16=True
        )

    @skipIfNoDynamoSupport
    @skipIfNoONEDNN
    def test_qlinear_dequant_promotion_cpu_input_dim_exceeds_2(self):
        r"""
        This testcase test if dequant node before linear is promoted correctly:
                  X
                  |
               Linear1(X)
                /   \
        Linear2(X)   Linear3(X)
                \   /
                 Add
                  |
                  Y
        """
        self._qlinear_dequant_promotion_test_helper((torch.randn((2, 3, 4)),))

    @skipIfNoDynamoSupport
    @skipIfNoONEDNN
    @skipIfNoXPU
    def test_qlinear_dequant_promotion_input_dim_exceeds_2_xpu(self):
        r"""
        This testcase test if dequant node before linear is promoted correctly:
                  X
                  |
               Linear1(X)
                /   \
        Linear2(X)   Linear3(X)
                \   /
                 Add
                  |
                  Y
        """
        self._qlinear_dequant_promotion_test_helper(
            (torch.randn((2, 3, 4)).to(device="xpu"),), device="xpu"
        )

    @skipIfNoDynamoSupport
    @skipIfNoONEDNNBF16
    @skipIfNoONEDNN
    def test_qlinear_dequant_promotion_int8_mixed_bf16_input_dim_exceeds_2(self):
        r"""
        Test with int8_mixed_bf16 quantization.
        This testcase test if dequant node before linear is promoted correctly:
                  X
                  |
               Linear1(X)
                /   \
        Linear2(X)   Linear3(X)
                \   /
                 Add
                  |
                  Y
        """
        self._qlinear_dequant_promotion_test_helper(
            (torch.randn((2, 3, 4)),), int8_mixed_bf16=True
        )

    @skipIfNoDynamoSupport
    @skipIfNoONEDNNBF16
    @skipIfNoONEDNN
    @skipIfNoXPU
    def test_qlinear_dequant_promotion_int8_mixed_bf16_input_dim_exceeds_2_xpu(self):
        r"""
        Test with int8_mixed_bf16 quantization.
        This testcase test if dequant node before linear is promoted correctly:
                  X
                  |
               Linear1(X)
                /   \
        Linear2(X)   Linear3(X)
                \   /
                 Add
                  |
                  Y
        """
        self._qlinear_dequant_promotion_test_helper(
            (torch.randn((2, 3, 4)).to(device="xpu"),),
            device="xpu",
            int8_mixed_bf16=True,
        )

    @skipIfNoDynamoSupport
    @skipIfNoONEDNN
    def test_qlinear_dequant_promotion_dynamic_cpu(self):
        r"""
        This testcase test if dequant node before linear is promoted correctly:
                  X
                  |
               Linear1(X)
                /   \
        Linear2(X)   Linear3(X)
                \   /
                 Add
                  |
                  Y
        """

        def matcher_check_fn():
            # 1. Dequant pattern matcher for dequant promotion * 1
            self.assertEqual(counters["inductor"]["dequant_promotion_matcher_count"], 1)
            # 2. dequant-linear pattern matched in quantization weight prepack * 3
            self.assertEqual(
                counters["inductor"]["qlinear_weight_prepack_matcher_count"], 3
            )

        self._qlinear_dequant_promotion_test_helper(
            (torch.randn((2, 4)),),
            matcher_check_fn=matcher_check_fn,
            is_dynamic=True,
        )

    @skipIfNoDynamoSupport
    @skipIfNoONEDNN
    @skipIfNoXPU
    @config.patch({"fx_graph_cache": False})
    def test_qlinear_mul_xpu(self):
        r"""
        This testcase will quantize a Linear->Mul pattern.
        """

        class M(torch.nn.Module):
            def __init__(self, use_bias):
                super().__init__()
                self.linear = torch.nn.Linear(4, 5, use_bias)

            def forward(self, x1, x2):
                return torch.mul(self.linear(x1), x2)

        bias_list = [True, False]
        for bias in bias_list:
            mod = M(bias).eval().to(device="xpu")
            x1 = torch.randn((2, 4)).to(device="xpu")
            x2 = torch.randn((2, 5)).to(device="xpu")

            def matcher_check_fn():
                self.assertEqual(
                    counters["inductor"]["qlinear_weight_prepack_matcher_count"], 1
                )

            self._test_common(
                mod,
                (x1, x2),
                check_quantization=True,
                matcher_check_fn=matcher_check_fn,
            )

    @skipIfNoDynamoSupport
    @skipIfNoONEDNN
    def test_qlinear_mul_cpu(self):
        r"""
        This testcase will quantize a Linear->Mul pattern.
        """

        class M(torch.nn.Module):
            def __init__(self, use_bias):
                super().__init__()
                self.linear = torch.nn.Linear(4, 5, use_bias)

            def forward(self, x1, x2):
                return torch.mul(self.linear(x1), x2)

        bias_list = [True, False]
        for bias in bias_list:
            mod = M(bias).eval()
            x1 = torch.randn((2, 4))
            x2 = torch.randn((2, 5))

            def matcher_check_fn():
                self.assertEqual(
                    counters["inductor"]["qlinear_weight_prepack_matcher_count"], 1
                )

            self._test_common(
                mod,
                (x1, x2),
                matcher_check_fn,
                check_quantization=True,
            )

    @skipIfNoDynamoSupport
    @skipIfNoONEDNN
    @skipIfNoXPU
    def test_qlinear_mul(self):
        r"""
        This testcase will quantize a Linear->Mul pattern.
        """

        class M(torch.nn.Module):
            def __init__(self, use_bias):
                super().__init__()
                self.linear = torch.nn.Linear(4, 5, use_bias)

            def forward(self, x1, x2):
                return torch.mul(self.linear(x1), x2)

        bias_list = [True, False]
        for bias in bias_list:
            mod = M(bias).eval().to(device="xpu")
            x1 = torch.randn((2, 4)).to(device="xpu")
            x2 = torch.randn((2, 5)).to(device="xpu")

            def matcher_check_fn():
                self.assertEqual(
                    counters["inductor"]["qlinear_weight_prepack_matcher_count"], 1
                )

            self._test_common(
                mod,
                (x1, x2),
                check_quantization=True,
                matcher_check_fn=matcher_check_fn,
            )

    @skipIfNoDynamoSupport
    def test_qmaxpool2d(self):
        r"""
        This testcase will quantize Conv2d->ReLU->MaxPool2d pattern.
        """

        class M(torch.nn.Module):
            def __init__(
                self,
                kwargs,
            ):
                super().__init__()
                self.conv = torch.nn.Conv2d(
                    3, 64, 7, bias=True, stride=2, padding=3, dilation=1
                )
                self.relu = torch.nn.ReLU()
                self.maxpool = torch.nn.MaxPool2d(3, **kwargs)

            def forward(self, x):
                return self.maxpool(self.relu(self.conv(x)))

        kwargs_list = [
            {"stride": 2},
            {"stride": 2, "padding": 1},
            {"stride": 2, "padding": 1, "dilation": 1},
            {"stride": 2, "padding": 1, "dilation": 1, "ceil_mode": False},
        ]
        for kwargs in kwargs_list:
            mod = M(kwargs).eval()
            v = torch.randn((1, 3, 8, 8), dtype=torch.float32, requires_grad=False).add(
                1
            )

            def matcher_check_fn():
                self.assertEqual(
                    counters["inductor"]["qmaxpool2d_matcher_count"],
                    0 if TEST_ACL else 1,
                )
                self.assertEqual(
                    counters["inductor"]["qconv_weight_prepack_matcher_count"], 1
                )
                self.assertEqual(
                    counters["inductor"]["qconv_unary_matcher_count"],
                    0 if TEST_ACL else 1,
                )
                self.assertEqual(
                    counters["inductor"]["qconv_unary_lower_count"],
                    0 if TEST_ACL else 1,
                )

            self._test_common(
                mod,
                (v,),
                matcher_check_fn,
                check_quantization=True,
            )

    @skipIfNoDynamoSupport
    def test_qflatten(self):
        r"""
        This testcase will quantize Conv2d->AdaptiveAvgPool2d->flatten->cat pattern.
        """

        class M(torch.nn.Module):
            def __init__(
                self,
            ):
                super().__init__()
                self.conv = torch.nn.Conv2d(
                    3, 64, 7, bias=True, stride=2, padding=3, dilation=1
                )
                self.relu = torch.nn.ReLU()
                self.adaptive_avg_pool2d = torch.nn.AdaptiveAvgPool2d((1, 1))

            def forward(self, x):
                return torch.cat(
                    [
                        torch.flatten(
                            self.adaptive_avg_pool2d(self.relu(self.conv(x))), 1
                        )
                    ]
                )

        mod = M().eval()
        v = torch.randn((1, 3, 8, 8), dtype=torch.float32, requires_grad=False).add(1)

        def matcher_check_fn():
            self.assertEqual(
                counters["inductor"]["qreshape_matcher_count"], 0 if TEST_ACL else 1
            )

        self._test_common(
            mod,
            (v,),
            matcher_check_fn,
            check_quantization=True,
        )

    @skipIfNoDynamoSupport
    def test_qcat(self):
        r"""
        This testcase will quantize cat based pattern:
                X
             /     \
        Conv1(X)  Pow(x)
            \        \
             \     Conv2(X)
              \    /
               Cat
                |
                Y
        """

        class M(torch.nn.Module):
            def __init__(
                self,
            ):
                super().__init__()
                self.conv = torch.nn.Conv2d(
                    3, 64, 7, bias=True, stride=2, padding=3, dilation=1
                )
                self.conv2 = torch.nn.Conv2d(
                    3, 64, 7, bias=True, stride=2, padding=3, dilation=1
                )

            def forward(self, x):
                temp1 = self.conv(x)
                temp2 = self.conv2(torch.pow(x, 2))
                return torch.cat((temp1, temp2), 1)

        mod = M().eval()
        v = torch.randn((1, 3, 8, 8), dtype=torch.float32, requires_grad=False).add(1)

        def matcher_check_fn():
            self.assertEqual(
                counters["inductor"]["qcat_matcher_count"], 0 if TEST_ACL else 1
            )
            self.assertEqual(
                counters["inductor"]["qconv_weight_prepack_matcher_count"], 2
            )
            self.assertEqual(
                counters["inductor"]["qconv_unary_matcher_count"],
                0 if TEST_ACL else 2,
            )
            self.assertEqual(
                counters["inductor"]["qconv_unary_lower_count"], 0 if TEST_ACL else 2
            )

        self._test_common(
            mod,
            (v,),
            matcher_check_fn,
            check_quantization=True,
        )

    # https://github.com/pytorch/pytorch/issues/99841.
    def test_hardtanh_pattern_fallback(self):
        class Model(torch.nn.Module):
            def __init__(self) -> None:
                super().__init__()
                self.conv_transpose = torch.nn.ConvTranspose2d(
                    in_channels=3, out_channels=32, kernel_size=3, stride=1, padding=1
                )

            def forward(self, x, min_value, max_value):
                conv_transpose_output = self.conv_transpose(x)
                clamp_min_output = torch.clamp_min(conv_transpose_output, min_value)
                clamp_max_output = torch.clamp_max(clamp_min_output, max_value)
                return clamp_max_output

        # check works for min_value > max_value.
        min_values = [3, torch.randn(1, 32, 28, 28)]
        max_values = [0, torch.randn(1, 32, 28, 28)]
        v = torch.randn(1, 3, 28, 28)

        def matcher_check_fn():
            self.assertEqual(
                counters["inductor"]["mkldnn_unary_fusion_matcher_nodes"],
                0 if TEST_ACL else 3,
            )
            self.assertEqual(
                counters["inductor"]["mkldnn_conv_weight_pack_matcher_count"], 1
            )

        for min_value, max_value in zip(min_values, max_values):
            mod = Model().eval()
            self._test_common(mod, (v, min_value, max_value), matcher_check_fn)

    def test_leaky_relu_pattern_fallback(self):
        class Model(torch.nn.Module):
            def __init__(self) -> None:
                super().__init__()
                self.conv = torch.nn.Conv2d(
                    in_channels=3, out_channels=32, kernel_size=3, stride=1, padding=1
                )

            def forward(self, x, negative_slope):
                conv_out = self.conv(x)
                return torch.where(conv_out > 0, conv_out, conv_out * negative_slope)

        negative_slopes = [0.1, torch.randn(1, 32, 28, 28)]

        def matcher_check_fn():
            self.assertEqual(
                counters["inductor"]["mkldnn_unary_fusion_matcher_nodes"],
                0 if TEST_ACL else 4,
            )
            self.assertEqual(
                counters["inductor"]["mkldnn_conv_weight_pack_matcher_count"], 1
            )

        with torch.no_grad():
            v = torch.randn(1, 3, 28, 28)
            for negative_slope in negative_slopes:
                mod = Model().eval()
                self._test_common(mod, (v, negative_slope), matcher_check_fn)

    # https://github.com/pytorch/pytorch/issues/99838.
    def test_conv2d_add_scalar(self):
        class Model(torch.nn.Module):
            def __init__(self) -> None:
                super().__init__()
                self.conv = torch.nn.Conv2d(
                    in_channels=3, out_channels=32, kernel_size=3, stride=1, padding=1
                )

            def forward(self, x):
                out_conv = self.conv(x)
                out = torch.add(out_conv, 1.0)
                return out

        def matcher_check_fn():
            self.assertEqual(counters["inductor"]["binary_folding"], 1)
            self.assertEqual(
                counters["inductor"]["mkldnn_conv_weight_pack_matcher_count"], 1
            )

        with torch.no_grad():
            mod = Model().eval()
            v = torch.randn(1, 3, 28, 28)
            self._test_common(mod, (v,), matcher_check_fn)

    @xfailIfACL
    def test_conv2d_binary_inplace_fusion_pass_cpu(
        self, include_ops=None, exclude_ops=None
    ):
        class Model_v1(torch.nn.Module):
            def __init__(self) -> None:
                super().__init__()
                self.conv = torch.nn.Conv2d(
                    in_channels=3, out_channels=32, kernel_size=3, stride=1, padding=1
                )

            def forward(self, x, other):
                conv_out = self.conv(x)
                return torch.add(conv_out, other.relu())

        class Model_v2(torch.nn.Module):
            def __init__(self) -> None:
                super().__init__()
                self.conv = torch.nn.Conv2d(
                    in_channels=3, out_channels=32, kernel_size=3, stride=1, padding=1
                )
                self.conv2 = torch.nn.Conv2d(
                    in_channels=32, out_channels=32, kernel_size=3, stride=1, padding=1
                )
                self.conv3 = torch.nn.Conv2d(
                    in_channels=32, out_channels=32, kernel_size=3, stride=1, padding=1
                )

            def forward(self, x, _):
                conv_out1 = self.conv(x)
                pow_out = torch.pow(conv_out1, 2)
                conv_out2 = self.conv2(pow_out)
                conv_out3 = self.conv3(conv_out2)
                res = torch.add(conv_out3, pow_out)
                return res

        input = torch.randn(1, 3, 28, 28).to(memory_format=torch.channels_last)
        others = [
            torch.randn(1, 32, 28, 28).to(memory_format=torch.channels_last),
            torch.randn(1, 32, 28, 28).to(memory_format=torch.channels_last),
        ]
        mod_v1 = Model_v1().to(memory_format=torch.channels_last).eval()
        mod_v2 = Model_v2().to(memory_format=torch.channels_last).eval()

        if include_ops is None:
            include_ops = ["mkldnn._convolution_pointwise_.binary"]
        if exclude_ops is None:
            exclude_ops = ["mkldnn._convolution_pointwise.binary"]

        for other, mod in zip(others, [mod_v1, mod_v2]):
            self._test_code_common(mod, (input, other), include_ops, exclude_ops)

    @xfailIfACL
    def test_conv2d_binary_inplace_fusion_failed_cpu(
        self, include_ops=None, exclude_ops=None
    ):
        # Written buffer is graph input, we can't fuse inplace.
        class Model_v1(torch.nn.Module):
            def __init__(self) -> None:
                super().__init__()
                self.conv = torch.nn.Conv2d(
                    in_channels=3, out_channels=32, kernel_size=3, stride=1, padding=1
                )

            def forward(self, x, other):
                conv_out = self.conv(x)
                return torch.add(conv_out, other)

        # Written buffer is an alias tensor, we can't fuse inplace.
        class Model_v2(torch.nn.Module):
            def __init__(self) -> None:
                super().__init__()
                self.conv = torch.nn.Conv2d(
                    in_channels=3, out_channels=32, kernel_size=3, stride=1, padding=1
                )

            def forward(self, x, other):
                conv_out = self.conv(x)
                return torch.add(conv_out, other[1:2, :, :, :]), other

        class Model_v3(torch.nn.Module):
            def __init__(self) -> None:
                super().__init__()
                self.conv = torch.nn.Conv2d(
                    in_channels=3, out_channels=32, kernel_size=3, stride=1, padding=1
                )
                self.conv2 = torch.nn.Conv2d(
                    in_channels=32, out_channels=32, kernel_size=3, stride=1, padding=1
                )

            def forward(self, x, _):
                pow_out = torch.pow(self.conv(x), 2)
                other2 = F.relu(pow_out)
                conv_out2 = self.conv2(pow_out)
                res = torch.add(conv_out2, pow_out)
                res = res + other2
                return res

        # Written buffer is an ReinterpretView, we can't fuse inplace.
        class Model_v4(torch.nn.Module):
            def __init__(self) -> None:
                super().__init__()
                self.conv = torch.nn.Conv2d(3, 32, 3, padding=1, bias=True)
                self.linear = torch.nn.Linear(32 * 28, 32 * 28)
                self.relu = torch.nn.ReLU()

            def forward(self, x, y):
                x = self.conv(self.relu(x))
                y = self.linear(y)
                y = torch.cat((y, y + 1), 1)
                y = torch.ops.aten.permute.default(y, [0, 2, 1]).reshape(1, 32, 28, 28)
                return x + y

        class Model_v5(torch.nn.Module):
            def __init__(self) -> None:
                super().__init__()
                self.conv = torch.nn.Conv2d(32, 32, 3, padding=1, bias=True)
                self.relu = torch.nn.ReLU()

            def forward(self, _, x):
                x1 = self.relu(x)
                return self.conv(x1) + x1

        input = torch.randn(1, 3, 28, 28).to(memory_format=torch.channels_last)
        others = [
            torch.randn(1, 32, 28, 28).to(memory_format=torch.channels_last),
            torch.randn(2, 32, 28, 28).to(memory_format=torch.channels_last),
            torch.randn(1, 32, 28, 28).to(memory_format=torch.channels_last),
            torch.randn(1, 14, 32 * 28),
            torch.randn(1, 32, 28, 28).to(memory_format=torch.channels_last),
        ]
        mod_v1 = Model_v1().to(memory_format=torch.channels_last).eval()
        mod_v2 = Model_v2().to(memory_format=torch.channels_last).eval()
        mod_v3 = Model_v3().to(memory_format=torch.channels_last).eval()
        mod_v4 = Model_v4().to(memory_format=torch.channels_last).eval()
        mod_v5 = Model_v5().to(memory_format=torch.channels_last).eval()

        if include_ops is None:
            include_ops = ["mkldnn._convolution_pointwise.binary"]
        if exclude_ops is None:
            exclude_ops = ["mkldnn._convolution_pointwise_.binary"]

        for other, mod in zip(others, [mod_v1, mod_v2, mod_v3, mod_v4, mod_v5]):
            self._test_code_common(mod, (input, other), include_ops, exclude_ops)

    def test_conv2d_binary_fusion_failed(self):
        # we don't support alpha !=1 case or other has different size with conv's output.
        class Model(torch.nn.Module):
            def __init__(self) -> None:
                super().__init__()
                self.conv = torch.nn.Conv2d(
                    in_channels=3, out_channels=32, kernel_size=3, stride=1, padding=1
                )

            def forward(self, x, other, alpha):
                conv_out = self.conv(x)
                return torch.add(conv_out, other, alpha=alpha)

        # https://github.com/pytorch/pytorch/issues/100802.
        # we can't do the fusion when add's inputs are same tensor.
        class Model2(torch.nn.Module):
            def __init__(self) -> None:
                super().__init__()
                self.conv = torch.nn.Conv2d(
                    in_channels=3, out_channels=16, kernel_size=3, stride=1, padding=1
                )

            def forward(self, x):
                out = self.conv(x)
                out = torch.add(out, out)
                return out

        # https://github.com/pytorch/pytorch/issues/101374.
        # we can't do the fusion when add's inputs are mixed dtype.
        class Model3(torch.nn.Module):
            def __init__(self) -> None:
                super().__init__()
                self.conv = torch.nn.Conv2d(
                    in_channels=3, out_channels=16, kernel_size=3, stride=1, padding=1
                )

            def forward(self, x):
                temp = self.conv(x)
                other = torch.ones(temp.shape, dtype=torch.double)
                out = torch.add(temp, other)
                return out

        input = torch.randn(1, 3, 28, 28).to(memory_format=torch.channels_last)
        others = [
            torch.randn(1, 32, 28, 28).to(memory_format=torch.channels_last),
            torch.randn(32, 28, 28),
        ]
        include_ops = ["mkldnn._convolution_pointwise"]
        exclude_ops = [
            "mkldnn._convolution_pointwise.binary",
            "mkldnn._convolution_pointwise_.binary",
        ]

        # case1
        for other, alpha in zip(others, [0.1, 1.0]):
            mod = Model().to(memory_format=torch.channels_last).eval()
            self._test_code_common(mod, (input, other, alpha), include_ops, exclude_ops)
        # case2:
        mod = Model2().to(memory_format=torch.channels_last).eval()
        self._test_code_common(mod, (input,), include_ops, exclude_ops)
        # case3:
        mod = Model3().to(memory_format=torch.channels_last).eval()
        self._test_code_common(mod, (input,), include_ops, exclude_ops)

    @xfailIfACL
    def test_reproduce_99842_issue(self):
        class Model(torch.nn.Module):
            def __init__(self) -> None:
                super().__init__()
                self.conv = torch.nn.Conv2d(3, 64, kernel_size=3, stride=1, padding=1)

            def forward(self, input_tensor):
                x = self.conv(input_tensor)
                x = F.relu(x + torch.ones(x.size()))
                return x

        input = torch.randn(1, 3, 14, 14)
        mod = Model().eval()
        include_ops = ["mkldnn._convolution_pointwise_.binary"]
        self._test_code_common(mod, (input,), include_ops, [])

    def test_reproduce_113440_issue_1(self):
        class Mod(torch.nn.Module):
            def __init__(
                self,
                add_fn,
                **kwargs,
            ):
                super().__init__()
                self.conv1 = torch.nn.Conv2d(3, 6, kernel_size=3, stride=1)
                self.conv2 = torch.nn.Conv2d(3, 6, kernel_size=3, stride=1)
                self.add_fn = add_fn
                self.relu = torch.nn.ReLU(inplace=True)
                self.conv3 = torch.nn.Conv2d(6, 6, kernel_size=3, stride=1)
                self.conv4 = torch.nn.Conv2d(6, 6, kernel_size=3, stride=1)
                self.add_fn2 = add_fn
                self.relu2 = torch.nn.ReLU(inplace=True)
                self.use_relu = True

            def forward(self, x):
                x1 = self.conv1(x)
                x2 = self.conv2(x)
                tmp = self.add_fn(x1, x2)
                if self.use_relu:
                    tmp = self.relu(tmp)
                tmp1 = self.conv3(tmp)
                tmp2 = self.conv4(tmp)
                res = self.add_fn2(tmp1, tmp2)
                if self.use_relu:
                    res = self.relu2(res)
                return res

        with torch.no_grad():
            example_inputs = (
                torch.randn((1, 3, 8, 8), dtype=torch.float32, requires_grad=False).add(
                    1
                ),
            )
            example_inputs[0].get_device()
            m = Mod(
                lambda x, y: x.add_(y),
            ).eval()
            om = torch.compile(m)
            om(*example_inputs)
            om(*example_inputs)

    def test_reproduce_113440_issue_2(self):
        class Mod(torch.nn.Module):
            def __init__(
                self,
                add_fn,
                **kwargs,
            ):
                super().__init__()
                self.conv1 = torch.nn.Conv2d(3, 6, kernel_size=3, stride=1)
                self.conv2 = torch.nn.Conv2d(3, 6, kernel_size=3, stride=1)
                self.add_fn = add_fn
                self.relu = torch.nn.ReLU(inplace=True)
                self.conv3 = torch.nn.Conv2d(6, 6, kernel_size=3, stride=1)
                self.conv4 = torch.nn.Conv2d(6, 6, kernel_size=3, stride=1)
                self.add_fn2 = add_fn
                self.relu2 = torch.nn.ReLU(inplace=True)

                self.conv5 = torch.nn.Conv2d(6, 6, kernel_size=3, stride=1)
                self.conv6 = torch.nn.Conv2d(6, 6, kernel_size=3, stride=1)
                self.conv7 = torch.nn.Conv2d(6, 6, kernel_size=1, stride=1)
                self.add_fn3 = add_fn
                self.relu3 = torch.nn.ReLU(inplace=True)

                self.use_relu = True

            def forward(self, x):
                x1 = self.conv1(x)
                x2 = self.conv2(x)
                tmp = self.add_fn(x1, x2)
                if self.use_relu:
                    tmp = self.relu(tmp)

                tmp1 = self.conv3(tmp)
                res = self.relu2(tmp1)

                return res

        with torch.no_grad():
            example_inputs = (
                torch.randn((1, 3, 8, 8), dtype=torch.float32, requires_grad=False).add(
                    1
                ),
            )
            m = Mod(
                lambda x, y: x.add_(y),
            ).eval()
            om = torch.compile(m)
            om(*example_inputs)
            om(*example_inputs)

    @unittest.skipIf(not TEST_MKL, "Test requires MKL")
    @xfailIfACL
    @torch._dynamo.config.patch("inline_inbuilt_nn_modules", True)
    def test_reproduce_121253_issue_addmm_fusion_check(self):
        class Mod(torch.nn.Module):
            def __init__(self, weight, bias, beta, alpha):
                super().__init__()
                self.weight = weight
                self.bias = bias
                self.beta = beta
                self.alpha = alpha

            def forward(self, x):
                return torch.addmm(
                    self.bias, x, self.weight, beta=self.beta, alpha=self.alpha
                )

        dtypes = [torch.float32]
        if torch.ops.mkldnn._is_mkldnn_bf16_supported():
            dtypes.append(torch.bfloat16)
        for dtype in dtypes:
            linear_op = (
                "mkl._mkl_linear"
                if dtype == torch.float32
                else "mkldnn._linear_pointwise"
            )
            for beta, alpha in zip([1.0, 0.1, 0.0], [1.0, 0.1, 1.0]):
                weight = torch.nn.Parameter(torch.randn(64, 64, dtype=dtype))
                bias = torch.nn.Parameter(torch.randn(64, dtype=dtype))
                mod = Mod(weight, bias, beta, alpha).to(dtype).eval()
                with torch.no_grad():
                    x = torch.randn(1, 64, dtype=dtype)
                    include_ops = []
                    exclude_ops = []
                    if (beta != 1.0 and beta != 0.0) or alpha != 1.0:
                        exclude_ops = [linear_op]
                    else:
                        include_ops = [linear_op]
                    self._test_code_common(mod, (x,), include_ops, exclude_ops)

    @skipIfNoDynamoSupport
    def test_woq_int8(self):
        class M(torch.nn.Module):
            def __init__(self, is_permute):
                super().__init__()
                self.is_permute = is_permute

            def forward(self, x, weight, scales):
                if self.is_permute:
                    weight = weight.t()
                    m = torch.mm(
                        x.reshape(-1, x.shape[-1]),
                        weight.to(x.dtype),
                    )
                    y = m * scales.to(m.dtype)
                    y = y.reshape(*x.shape[:-1], y.shape[-1])
                    return y
                else:
                    return (
                        torch.nn.functional.linear(x, weight.to(dtype=x.dtype)) * scales
                    )

        x_shape = (1, 1, 256)
        s_shape = 12
        x_strides = [
            (256, 256, 1),  # linear dispatching to mm
            (256, 32, 1),  # linear dispatching to bmm
        ]
        is_permutes = [False, True]
        for x_stride, is_permute in itertools.product(x_strides, is_permutes):
            mod = M(is_permute=is_permute).eval()
            x = torch.randn(x_shape, dtype=torch.bfloat16).as_strided(x_shape, x_stride)
            w_shape = (12, 256)
            w = torch.randint(-128, 127, w_shape, dtype=torch.int8)
            s = torch.randn(s_shape, dtype=torch.bfloat16)

            def matcher_check_fn():
                self.assertEqual(counters["inductor"]["woq_matcher_count"], 1)

            self._test_common(
                mod,
                (x, w, s),
                matcher_check_fn,
                check_quantization=False,
                atol=0.001,
                rtol=0.07,
            )

    @skipIfNoDynamoSupport
    def test_woq_int4_cpu(self):
        class M(torch.nn.Module):
            def __init__(self, in_feature, out_feature, group_size):
                super().__init__()
                self.weight = torch.randint(
                    0, 255, (out_feature, in_feature // 2), dtype=torch.uint8
                )
                self.group_size = group_size
                self.qScaleAndZeros = torch.rand(
                    (in_feature // group_size, out_feature, 2), dtype=torch.bfloat16
                )

            def forward(self, x):
                if x.ndim > 2:
                    x = x.reshape(-1, x.shape[-1])
                    y = torch.ops.aten._weight_int4pack_mm_for_cpu.default(
                        x, self.weight, self.group_size, self.qScaleAndZeros
                    )
                    return y.reshape(*x.shape[:-1], y.shape[-1])
                return torch.ops.aten._weight_int4pack_mm_for_cpu.default(
                    x, self.weight, self.group_size, self.qScaleAndZeros
                )

        bs = 4
        seq = 8
        x_dim_list = [2, 3]
        in_feature_list = [256, 512]
        out_feature_list = [256, 512]
        group_size_list = [64, 128]
        cases = itertools.product(
            x_dim_list, in_feature_list, out_feature_list, group_size_list
        )
        for x_dim, in_feature, out_feature, group_size in cases:
            x_shape = (seq, in_feature) if x_dim == 2 else (bs, seq, in_feature)
            x = torch.randn(x_shape, dtype=torch.bfloat16)
            m = M(in_feature, out_feature, group_size).eval()

            def matcher_check_fn():
                self.assertEqual(
                    counters["inductor"]["woq_matcher_count"], 0 if TEST_ACL else 1
                )

            include_ops = [
                "aoti_torch_cpu__weight_int4pack_mm_cpu_tensor"
                if torch._inductor.config.cpp_wrapper
                else "torch.ops.quantized.int4mm_packed_weight_cpu.default"
            ]
            self._test_code_common(
                m,
                (x,),
                include_ops,
                ["torch.ops.aten._weight_int4pack_mm_for_cpu.default"],
            )

    def _test_linear_dynamic_fp16_helper(self, use_relu: bool):
        class M(torch.nn.Module):
            def __init__(self, bias: bool, use_relu: bool):
                super().__init__()
                self.linear = torch.nn.Linear(256, 256, bias=bias)
                self.relu = torch.nn.ReLU()
                self.use_relu = use_relu

            def forward(self, x):
                if self.use_relu:
                    return self.relu(self.linear(x))
                return self.linear(x)

        quantizer = X86InductorQuantizer().set_global(
            xiq.get_default_x86_inductor_quantization_config()
        )
        quantizer.set_module_type_qconfig(
            torch.nn.Linear, xiq.get_x86_inductor_linear_dynamic_fp16_config()
        )
        bias_list = [True, False]
        input_ndim_list = [2, 3]
        x_contig_list = [True, False]
        cases = itertools.product(bias_list, input_ndim_list, x_contig_list)
        for bias, input_ndim, x_contig in cases:
            x_shape = (4, 256) if input_ndim == 2 else (4, 1, 256)
            x = torch.randn(x_shape)
            if not x_contig:
                x = x[0::2, ...]
            mod = M(bias, use_relu).eval()

            def matcher_check_fn():
                self.assertEqual(
                    counters["inductor"]["qlinear_weight_prepack_matcher_count"], 1
                )
                # Matched nodes:
                # (1) w to fp16, (2) w to fp32, (3) permute w, (4) mm/addmm/bmm
                # If x.ndim == 3 and x is contiguous, two view nodes are added.
                # If x.ndim == 3 and x is not contiguous, two expand nodes and one add node are added.
                nodes_count = 4
                if input_ndim > 2:
                    if x_contig:
                        nodes_count += 2
                    else:
                        nodes_count += 3 if bias else 2
                if use_relu:
                    nodes_count += 1
                self.assertEqual(
                    counters["inductor"]["qlinear_weight_prepack_matcher_nodes"],
                    nodes_count,
                )

            self._test_common(
                mod,
                (x,),
                atol=1e-2,
                rtol=1e-2,
                matcher_check_fn=matcher_check_fn,
                check_quantization=True,
                quantizer=quantizer,
            )
            linear_op_str = (
                "torch.ops.onednn.linear_relu_dynamic_fp16.default"
                if use_relu
                else "torch.ops.onednn.linear_dynamic_fp16.default"
            )
            self._test_code_common(
                mod,
                (x,),
                [linear_op_str],
                ["torch.ops.aten.addmm.default", "torch.ops.aten.mm.default"],
                check_quantization=True,
                quantizer=quantizer,
            )

    @skipIfNoDynamoSupport
    @skipIfNoONEDNN
    def test_linear_dynamic_fp16(self):
        self._test_linear_dynamic_fp16_helper(use_relu=False)

    @skipIfNoDynamoSupport
    @skipIfNoONEDNN
    def test_linear_relu_dynamic_fp16(self):
        self._test_linear_dynamic_fp16_helper(use_relu=True)

    @skipIfNoDynamoSupport
    @skipIfNoONEDNN
    # TODO: investigate options of torch.compile in fbcode
    @unittest.skipIf(IS_FBCODE, "Failing in fbcode")
    @parametrize("has_bias", [True, False])
    @parametrize("dtype", [torch.float, torch.bfloat16])
    @parametrize("per_channel_quant", [True, False])
    @parametrize("dynamic", [True, False])
    def test_smooth_quant_with_int_mm(
        self, has_bias, dtype, per_channel_quant, dynamic
    ):
        r"""
        This testcase check if we can match the SmoothQuant int8 linear pattern from Torchao.
        The pattern is:
            (no bias) reshape -> _int_mm -> convert_element_type -> (expand -> mul) -> mul -> reshape
        or
            (with bias) pattern_no_bias -> add -> reshape -> reshape
        """
        if dtype == torch.bfloat16 and not torch.ops.mkldnn._is_mkldnn_bf16_supported():
            return
        M = 16
        in_feature = 32
        out_feature = 64
        q_min, q_max = -32, 31

        class Mod(torch.nn.Module):
            def __init__(
                self, dtype: torch.dtype, has_bias: bool, per_channel_quant: bool
            ):
                super().__init__()
                self.dtype = dtype
                self.has_bias = has_bias
                self.b = torch.randint(
                    q_min, q_max, [in_feature, out_feature], dtype=torch.int8
                )
                self.per_channel_quant = per_channel_quant
                a_scale_per_tensor = torch.rand([1], dtype=dtype) * 0.01 + 0.01
                a_scale_per_channel = torch.rand([M, 1], dtype=dtype) * 0.01 + 0.01
                self.a_scale = (
                    a_scale_per_channel
                    if self.per_channel_quant
                    else a_scale_per_tensor
                )
                self.b_scale = torch.rand([out_feature]) * 0.01 + 0.01
                self.b_scale = self.b_scale.to(dtype)
                self.bias = torch.rand([out_feature], dtype=dtype) if has_bias else None

            def forward(self, a):
                out_shape = a.shape[:-1] + (self.b.size(-1),)
                a_reshaped = a.reshape(-1, a.size(-1))
                c = torch._int_mm(a_reshaped, self.b)
                c = c.to(self.dtype)
                c_shape = c.shape
                a_scale = self.a_scale.expand(c.shape)
                c = c * a_scale
                c = c * self.b_scale
                if self.has_bias:
                    c = c.reshape([1, *list(c_shape)])
                    c = c + self.bias
                    c = c.reshape(c_shape)
                c = c.reshape(out_shape)
                return c

        mod = Mod(dtype, has_bias, per_channel_quant).eval()
        a = torch.randint(q_min, q_max, [1, M, in_feature], dtype=torch.int8)

        def matcher_check_fn():
            self.assertEqual(
                counters["inductor"]["qlinear_weight_prepack_matcher_count"], 1
            )
            if dynamic:
                nodes_count = 10 if has_bias else 7
            else:
                nodes_count = 7 if has_bias else 6
            if counters["inductor"]["removed_pointless_view_pair"] == 0:
                # Removing pointless view pairs affect how the pattern
                # for this test is matched.
                self.assertEqual(
                    counters["inductor"]["qlinear_weight_prepack_matcher_nodes"],
                    nodes_count,
                )

        self._test_common(
            mod,
            (a,),
            matcher_check_fn=matcher_check_fn,
            check_autocast=dtype,
            compile_options={"dynamic": dynamic},
        )

    @skipIfNoDynamoSupport
    @skipIfNoONEDNN
    # TODO: investigate options of torch.compile in fbcode
    @unittest.skipIf(IS_FBCODE, "Failing in fbcode")
    @parametrize("has_bias", [True, False])
    @parametrize("dtype", [torch.float, torch.bfloat16])
    @parametrize("dynamic", [True, False])
    @parametrize("reshape_a", [True, False])
    @parametrize(
        "M",
        [
            1,
            32,
        ],
    )
    @parametrize("inplace_add", [True, False])
    @parametrize("expand_a_scale", [True, False])
    def test_da8w8_sym_act_sym_wgt_with_int_mm(
        self, has_bias, dtype, dynamic, reshape_a, M, inplace_add, expand_a_scale
    ):
        r"""
        This testcase check if we can match the int8_dynamic_activation_int8_weight int8 linear pattern from torchao,
        when activation is symmetrically quantized dynamically & weights are symmetrically quantized (statically)
        The pattern is:
            (no bias) _int_mm -> convert_element_type -> ([expand_a] -> mul) -> mul
        or
            (with bias) pattern_no_bias -> add
        Expansion of the scale of activation is optional.
        The pattern depiction doesn't mean that convert_element_type output is fed into expand_a as input,
        but simply that activation scale may be applied after an expand operation on it.
        """
        if dtype == torch.bfloat16 and not torch.ops.mkldnn._is_mkldnn_bf16_supported():
            return
        in_feature = 32
        out_feature = 64
        q_min, q_max = -32, 31
        # we only test for qlinear_binary in this case
        test_for_pointwise_binary = bool(
            M == 1
            and inplace_add
            and not expand_a_scale
            and not dynamic
            and not has_bias
        )
        if test_for_pointwise_binary and not IS_X86:
            self.skipTest("Some UTs are only supported on x86_64 CPUs")

        class Mod(torch.nn.Module):
            def __init__(self, dtype: torch.dtype, has_bias: bool):
                super().__init__()
                self.dtype = dtype
                self.has_bias = has_bias
                self.b = torch.randint(
                    q_min, q_max, [in_feature, out_feature], dtype=torch.int8
                )
                self.a_scale = torch.rand([M, 1], dtype=dtype) * 0.01 + 0.01
                self.b_scale = torch.rand([out_feature]) * 0.01 + 0.01
                self.b_scale = self.b_scale.to(dtype)
                self.bias = torch.rand([out_feature], dtype=dtype) if has_bias else None
                self.additive = torch.rand([M, out_feature], dtype=dtype)

            def forward(self, a):
                if reshape_a:
                    a_reshaped = a.reshape(-1, a.size(-1))
                else:
                    a_reshaped = a
                c = torch._int_mm(a_reshaped, self.b)
                c = c.to(self.dtype)
                if expand_a_scale:
                    a_scale = self.a_scale.expand(c.shape)
                else:
                    a_scale = self.a_scale
                c = c * a_scale
                c = c * self.b_scale
                if self.has_bias:
                    c = c + self.bias
                elif inplace_add and test_for_pointwise_binary:
                    # When M is 1, dynamic shapes are enabled with torch.compile, has_bias is False,
                    # expand_a_scale is False and inplace_add is true,
                    # the output's outermost dim's stride can't be determined due to some Inductor bug.
                    c.add_(self.additive)
                return c

        mod = Mod(dtype, has_bias).eval()
        a = torch.randint(q_min, q_max, [M, in_feature], dtype=torch.int8)

        def matcher_check_fn():
            self.assertEqual(
                counters["inductor"]["qlinear_weight_prepack_matcher_count"], 1
            )

        self._test_common(
            mod,
            (a,),
            matcher_check_fn,
            check_autocast=dtype,
            compile_options={"dynamic": dynamic},
        )
        if test_for_pointwise_binary:
            self.assertEqual(counters["inductor"]["qlinear_binary_matcher_count"], 1)


class TestDynamicPatternMatcherGeneric(TestPatternMatcherBase):
    def setUp(self):
        super().setUp()
        self.ctx_stack.enter_context(
            # When testing kernel counts, unspecializing float causes wobbling of our tests because
            # we end up reusing the same compiled region across tests. Thus we purposely specialize floats
            # here since we primarily care about number of kernels generated in the absence of compile
            # caching.
            dynamo_config.patch(
                {
                    "dynamic_shapes": True,
                    "assume_static_by_default": False,
                    "specialize_float": True,
                }
            )
        )

    _test_conv_unary_base = TestPatternMatcherGeneric._test_conv_unary_base
    test_conv2d_unary_dynamic_shapes = TestPatternMatcherGeneric.test_conv2d_unary
    test_conv3d_unary_dynamic_shapes = TestPatternMatcherGeneric.test_conv3d_unary
    _test_conv_binary_base = TestPatternMatcherGeneric._test_conv_binary_base
    test_conv2d_binary_dynamic_shapes = TestPatternMatcherGeneric.test_conv2d_binary
    test_conv3d_binary_dynamic_shapes = TestPatternMatcherGeneric.test_conv3d_binary

    def test_conv_transpose2d_dynamic_shapes(self, device):
        self.device = device

        # We don't support conv_transpose2d for now.
        class M(torch.nn.Module):
            def __init__(self) -> None:
                super().__init__()
                self.conv_transpose2d = torch.nn.ConvTranspose2d(
                    3, 16, 3, stride=2, padding=1
                )

            def forward(self, x):
                return self.conv_transpose2d(x)

        x_shape = (1, 3, 28, 28)
        mod = M().eval()
        v = torch.randn(x_shape, dtype=torch.float32)

        def matcher_check_fn():
            return

        self._test_common(mod, (v,), matcher_check_fn)

    @skipIfXpu(
        msg="Different with CPU, two linears will be concat on XPU for better performance"
    )
    def test_multi_linear_share_same_input_dynamic(self, device):
        self.device = device

        # llama pattern.
        class M(torch.nn.Module):
            def __init__(
                self,
            ):
                super().__init__()
                self.w1 = torch.nn.Linear(16, 16, bias=False)
                self.w2 = torch.nn.Linear(16, 16, bias=False)

            def forward(self, x):
                return F.silu(self.w1(x)) * F.relu(self.w2(x))

        dtypes = []
        if is_mkldnn_bf16_supported(self.device):
            dtypes.append(torch.bfloat16)
        if is_mkldnn_fp16_supported(self.device):
            dtypes.append(torch.float16)

        def matcher_check_fn():
            self.assertEqual(
                counters["inductor"]["mkldnn_unary_fusion_matcher_nodes"],
                0 if TEST_ACL else 7,
            )
            self.assertEqual(
                counters["inductor"]["mkldnn_unary_fusion_matcher_count"],
                0 if TEST_ACL else 2,
            )
            self.assertEqual(
                counters["inductor"]["mkldnn_reshape_linear_reshape_matcher_nodes"], 6
            )
            self.assertEqual(
                counters["inductor"]["mkldnn_reshape_linear_reshape_matcher_count"], 2
            )
            self.assertEqual(
                counters["inductor"]["mkldnn_linear_weight_pack_matcher_count"], 2
            )

        for dtype in dtypes:
            mod = M().to(dtype).eval()
            v = torch.randn(2, 4, 16).to(dtype)
            self._test_common(mod, (v,), matcher_check_fn, rtol=1e-2, atol=1e-2)


class TestDynamicPatternMatcher(TestPatternMatcherBase):
    test_linear_unary_dynamic_shapes = TestPatternMatcher.test_linear_unary
    test_linear_input_non_contiguous_3D_wo_bias_dynamic_shapes = (
        TestPatternMatcher.test_linear_input_non_contiguous_3D_wo_bias
    )

    def setUp(self):
        super().setUp()
        self.ctx_stack.enter_context(
            # When testing kernel counts, unspecializing float causes wobbling of our tests because
            # we end up reusing the same compiled region across tests. Thus we purposely specialize floats
            # here since we primarily care about number of kernels generated in the absence of compile
            # caching.
            dynamo_config.patch(
                {
                    "dynamic_shapes": True,
                    "assume_static_by_default": False,
                    "specialize_float": True,
                }
            )
        )

    @xfailIfACL
    def test_qconv2d_maxpool2d_linear_dynamic_cpu(self, include_ops=None):
        r"""
        This testcase will quantize a single Conv2d->Maxpool2d->Linear module
        with dynamic batch size input.
        """

        class M(torch.nn.Module):
            def __init__(
                self,
                **kwargs,
            ):
                super().__init__()
                self.conv = torch.nn.Conv2d(
                    3, 16, (2, 2), stride=(1, 1), padding=(1, 1)
                )
                self.relu = torch.nn.ReLU()
                self.maxpool2d = torch.nn.MaxPool2d(kernel_size=3, stride=2, padding=1)
                self.avgpool = torch.nn.AdaptiveAvgPool2d((1, 1))
                self.linear = torch.nn.Linear(16, 16)

            def forward(self, x):
                temp = self.relu(self.conv(x))
                temp = self.maxpool2d(temp)
                temp = self.avgpool(temp)
                temp = torch.flatten(temp, 1)
                return self.linear(temp)

        mod = M().eval()
        v = torch.randn((2, 3, 8, 8), dtype=torch.float32, requires_grad=False).add(1)
        if include_ops is None:
            include_ops = [
                "torch.ops.onednn.qconv_pointwise",
                "torch.ops.quantized.max_pool2d",
                "torch.ops.onednn.qlinear_pointwise",
            ]
        exclude_ops = []
        self._test_code_common(
            mod,
            (v,),
            include_ops,
            exclude_ops,
            check_quantization=True,
            check_dynamic=True,
        )

    @skipIfNoDynamoSupport
    @skipIfNoONEDNN
    def test_qat_bn_conv2d(self):
        r"""
        This testcase will quantize a single BN Conv2d module with qat flow.
        """

        class M(torch.nn.Module):
            def __init__(
                self,
            ):
                super().__init__()
                self.conv = torch.nn.Conv2d(3, 3, 3)
                self.bn1 = torch.nn.BatchNorm2d(3)
                self.bn2 = torch.nn.BatchNorm2d(3)

            def forward(self, x):
                x = self.conv(self.bn1(x))
                return self.bn2(x)

        mod = M().train()
        v = torch.randn((1, 3, 8, 8), dtype=torch.float32, requires_grad=True).add(1)

        def matcher_check_fn():
            self.assertEqual(
                counters["inductor"]["qconv_weight_prepack_matcher_count"], 1
            )

        self._test_common(
            mod,
            (v,),
            matcher_check_fn,
            check_quantization=True,
            is_qat=True,
        )

    @skipIfNoDynamoSupport
    @skipIfNoONEDNN
    def test_q_attention_block(self):
        class SelfAttnLikeModule(torch.nn.Module):
            def __init__(
                self,
                input_dim,
                num_attention_heads=None,
                attention_head_size=None,
            ) -> None:
                super().__init__()
                self.input_dim = input_dim
                self.q_proj = torch.nn.Linear(input_dim, input_dim, bias=False)
                self.k_proj = torch.nn.Linear(input_dim, input_dim, bias=False)
                self.v_proj = torch.nn.Linear(input_dim, input_dim, bias=False)
                self.softmax = torch.nn.Softmax(dim=-1)
                self.num_attention_heads = num_attention_heads
                self.attention_head_size = attention_head_size
                self.all_head_size = self.num_attention_heads * self.attention_head_size
                self.dense = torch.nn.Linear(self.all_head_size, self.all_head_size)

            def transpose_for_scores(self, x: torch.Tensor) -> torch.Tensor:
                new_x_shape = x.size()[:-1] + (
                    self.num_attention_heads,
                    self.attention_head_size,
                )
                x = x.view(new_x_shape)
                return x.permute(0, 2, 1, 3)

            def forward(self, x):
                q = self.q_proj(x)
                k = self.k_proj(x)
                v = self.v_proj(x)
                q = self.transpose_for_scores(q)
                k = self.transpose_for_scores(k)
                v = self.transpose_for_scores(v)
                scores = torch.matmul(q, k.transpose(-1, -2)) / (self.input_dim**0.5)
                attention = self.softmax(scores)
                weighted = torch.matmul(attention, v)
                weighted = weighted.permute(0, 2, 1, 3).contiguous()
                weighted = weighted.reshape(
                    weighted.size()[:-2] + (self.all_head_size,)
                )
                return self.dense(weighted)

        for annotate_matmul in [True, False]:
            mod = SelfAttnLikeModule(
                input_dim=64 * 16,
                num_attention_heads=16,
                attention_head_size=64,
            ).eval()
            v = torch.randn(2, 384, 1024)

            def matcher_check_fn():
                self.assertEqual(
                    counters["inductor"]["qlinear_weight_prepack_matcher_count"], 4
                )
                self.assertEqual(
                    counters["inductor"]["qlinear_unary_matcher_count"],
                    3 if annotate_matmul and not TEST_ACL else 0,
                )
                if IS_X86:  # Some issues on ARM
                    self.assertEqual(
                        counters["inductor"]["quant_lift_up_count"],
                        4 if annotate_matmul and not TEST_ACL else 1,
                    )

            quantizer = X86InductorQuantizer()
            quantizer.set_global(xiq.get_default_x86_inductor_quantization_config())
            if annotate_matmul:
                quantizer.set_function_type_qconfig(
                    torch.matmul, quantizer.get_global_quantization_config()
                )

            self._test_common(
                mod,
                (v,),
                matcher_check_fn,
                check_quantization=True,
                quantizer=quantizer,
            )

>>>>>>> f28fd842

instantiate_device_type_tests(
    TestPatternMatcherGeneric, globals(), allow_xpu=True, only_for=("cpu", "xpu")
)
instantiate_parametrized_tests(TestPatternMatcher)
if __name__ == "__main__":
    if IS_LINUX and (HAS_CPU) and torch.backends.mkldnn.is_available():
        run_tests()<|MERGE_RESOLUTION|>--- conflicted
+++ resolved
@@ -1096,3809 +1096,6 @@
             v = torch.randn(2, 4, 16).to(dtype)
             self._test_common(mod, (v,), matcher_check_fn, rtol=1e-2, atol=1e-2)
 
-<<<<<<< HEAD
-=======
-    def _qconv2d_test_helper(
-        self,
-        device="cpu",
-        int8_mixed_bf16=False,
-        quantization_with_autocast=False,
-    ):
-        class M(torch.nn.Module):
-            def __init__(
-                self,
-                **kwargs,
-            ):
-                super().__init__()
-                self.conv = torch.nn.Conv2d(3, 128, kernel_size=3, stride=1)
-                self.conv2 = torch.nn.Conv2d(128, 128, kernel_size=3, stride=1)
-                self.conv3 = torch.nn.Conv2d(
-                    128, 128, kernel_size=3, stride=1, groups=4
-                )
-
-            def forward(self, x):
-                return self.conv3(self.conv2(self.conv(x)))
-
-        mod = M().eval().to(device=device)
-        v = (
-            torch.randn((1, 3, 8, 8), dtype=torch.float32, requires_grad=False)
-            .add(1)
-            .to(device=device)
-        )
-
-        def matcher_check_fn():
-            # 1. Dequant-Conv2D pattern matched in QConv2D weight prepack * 1
-            #    int8_mixed_fp32: [dequant_node, dequantize_per_channel, clone, convolution]
-            #    int8_mixed_bf16: [dequant_node, optional(convert_element_type_4),
-            #     dequantize_per_channel, optional(convert_element_type_3), clone, convolution]
-            self.assertEqual(
-                counters["inductor"]["qconv_weight_prepack_matcher_count"], 3
-            )
-            self.assertEqual(
-                counters["inductor"]["qconv_weight_prepack_matcher_nodes"],
-                (16 if quantization_with_autocast else 18) if int8_mixed_bf16 else 12,
-            )
-            self.assertEqual(
-                counters["inductor"]["qconv_unary_lower_count"], 0 if TEST_ACL else 3
-            )
-
-        self._test_common(
-            mod,
-            (v,),
-            matcher_check_fn,
-            check_quantization=True,
-            check_autocast=torch.bfloat16 if int8_mixed_bf16 else torch.float,
-            quantization_with_autocast=quantization_with_autocast,
-        )
-
-        if torch._inductor.config.cpp_wrapper:
-            self._test_code_common(
-                mod,
-                (v,),
-                [f"aoti_torch_{device}__qconv_pointwise_tensor"],
-                [],
-                check_quantization=True,
-                num_include_ops=[3],
-            )
-        else:
-            self._test_code_common(
-                mod,
-                (v,),
-                ["torch.ops.onednn.qconv_pointwise.tensor"],
-                [],
-                check_quantization=True,
-                num_include_ops=[3],
-            )
-
-    @skipIfNoDynamoSupport
-    @skipIfNoONEDNN
-    @skipIfRocm
-    def test_qconv2d_cpu(self):
-        r"""
-        This testcase will quantize a single Conv2d module.
-        """
-        self._qconv2d_test_helper("cpu")
-
-    @skipIfNoDynamoSupport
-    @skipIfNoONEDNN
-    @skipIfNoXPU
-    def test_qconv2d_xpu(self):
-        r"""
-        This testcase will quantize a single Conv2d module.
-        """
-        self._qconv2d_test_helper("xpu")
-
-    @skipIfNoDynamoSupport
-    @skipIfNoONEDNNBF16
-    @skipIfNoONEDNN
-    @skipIfRocmArch(MI300_ARCH + MI350_ARCH)
-    def test_qconv2d_int8_mixed_bf16(self):
-        r"""
-        This testcase will quantize a single Conv2d module with int8_mixed_bf16 quantization.
-        """
-        self._qconv2d_test_helper(int8_mixed_bf16=True)
-
-    @skipIfNoDynamoSupport
-    @skipIfNoONEDNNBF16
-    @skipIfNoONEDNN
-    @skipIfRocmArch(MI300_ARCH + MI350_ARCH)
-    def test_qconv2d_int8_mixed_bf16_use_autocast(self):
-        r"""
-        This testcase will quantize a single Conv2d module with int8_mixed_bf16 quantization.
-        """
-        self._qconv2d_test_helper(int8_mixed_bf16=True, quantization_with_autocast=True)
-
-    @skipIfNoDynamoSupport
-    @skipIfNoONEDNNBF16
-    @skipIfNoONEDNN
-    @skipIfNoXPU
-    def test_qconv2d_int8_mixed_bf16_xpu(self):
-        r"""
-        This testcase will quantize a single Conv2d module with int8_mixed_bf16 quantization.
-        """
-        self._qconv2d_test_helper(device="xpu", int8_mixed_bf16=True)
-
-    def _qconv2d_unary_test_helper(
-        self,
-        device="cpu",
-        int8_mixed_bf16=False,
-        unary_op=torch.nn.ReLU(),
-        qconv_unary_matcher_nodes=None,
-    ):
-        class M(torch.nn.Module):
-            def __init__(
-                self,
-                **kwargs,
-            ):
-                super().__init__()
-                self.conv = torch.nn.Conv2d(3, 128, kernel_size=3, stride=1)
-                self.unary_fn = copy.deepcopy(unary_op)
-                self.conv2 = torch.nn.Conv2d(
-                    128, 128, kernel_size=3, stride=1, bias=False
-                )
-                self.unary_fn2 = copy.deepcopy(unary_op)
-
-            def forward(self, x):
-                tmp = self.unary_fn(self.conv(x))
-                return self.unary_fn2(self.conv2(tmp))
-
-        mod = M().eval().to(device=device)
-        v = (
-            torch.randn((1, 3, 8, 8), dtype=torch.float32, requires_grad=False)
-            .add(1)
-            .to(device=device)
-        )
-
-        def matcher_check_fn():
-            # 1. Dequant-Conv2D pattern matched in quantization weight prepack * 2
-            self.assertEqual(
-                counters["inductor"]["qconv_weight_prepack_matcher_count"], 2
-            )
-            # 2. QConv2D Unary fusion in post-grad fusion pass * 2
-            self.assertEqual(
-                counters["inductor"]["qconv_unary_matcher_count"],
-                0 if TEST_ACL else 2,
-            )
-            self.assertEqual(
-                counters["inductor"]["qconv_unary_lower_count"], 0 if TEST_ACL else 2
-            )
-            if qconv_unary_matcher_nodes:
-                self.assertEqual(
-                    counters["inductor"]["qconv_unary_matcher_nodes"],
-                    0 if TEST_ACL else qconv_unary_matcher_nodes,
-                )
-
-        self._test_common(
-            mod,
-            (v,),
-            check_quantization=True,
-            check_autocast=torch.bfloat16 if int8_mixed_bf16 else torch.float,
-            matcher_check_fn=matcher_check_fn,
-        )
-
-        if torch._inductor.config.cpp_wrapper:
-            self._test_code_common(
-                mod,
-                (v,),
-                [f"aoti_torch_{device}__qconv_pointwise_tensor"],
-                [],
-                check_quantization=True,
-                num_include_ops=[2],
-            )
-        else:
-            self._test_code_common(
-                mod,
-                (v,),
-                ["torch.ops.onednn.qconv_pointwise.tensor"],
-                [],
-                check_quantization=True,
-                num_include_ops=[2],
-            )
-
-    @skipIfNoDynamoSupport
-    @skipIfNoONEDNN
-    def test_qconv2d_relu_cpu(self):
-        r"""
-        This testcase will quantize Conv2d->ReLU pattern.
-        """
-        self._qconv2d_unary_test_helper(device="cpu")
-
-    @skipIfNoDynamoSupport
-    @skipIfNoONEDNN
-    @skipIfNoXPU
-    def test_qconv2d_relu_xpu(self):
-        r"""
-        This testcase will quantize Conv2d->ReLU pattern.
-        """
-        self._qconv2d_unary_test_helper(device="xpu")
-
-    @skipIfNoDynamoSupport
-    @skipIfNoONEDNNBF16
-    @skipIfNoONEDNN
-    def test_qconv2d_relu_int8_mixed_bf16_xpu(self):
-        r"""
-        This testcase will quantize Conv2d->ReLU pattern with int8_mixed_bf16 quantization.
-        """
-        self._qconv2d_unary_test_helper(int8_mixed_bf16=True)
-
-    @skipIfNoDynamoSupport
-    @skipIfNoONEDNN
-    def test_qconv2d_relu6_cpu(self):
-        r"""
-        This testcase will quantize Conv2d->ReLU6 pattern.
-        """
-        self._qconv2d_unary_test_helper(device="cpu", unary_op=torch.nn.ReLU6())
-
-    @skipIfNoDynamoSupport
-    @skipIfNoONEDNN
-    @skipIfNoXPU
-    def test_qconv2d_relu6_xpu(self):
-        r"""
-        This testcase will quantize Conv2d->ReLU6 pattern.
-        """
-        self._qconv2d_unary_test_helper(device="xpu", unary_op=torch.nn.ReLU6())
-
-    @skipIfNoDynamoSupport
-    @skipIfNoONEDNN
-    def test_qconv2d_hardtanh_cpu(self):
-        r"""
-        This testcase will quantize Conv2d->Hardtanh pattern.
-        """
-        self._qconv2d_unary_test_helper(device="cpu", unary_op=torch.nn.Hardtanh())
-
-    @skipIfNoDynamoSupport
-    @skipIfNoONEDNN
-    @skipIfNoXPU
-    def test_qconv2d_hardtanh_xpu(self):
-        r"""
-        This testcase will quantize Conv2d->Hardtanh pattern.
-        """
-        self._qconv2d_unary_test_helper(device="xpu", unary_op=torch.nn.Hardtanh())
-
-    @skipIfNoDynamoSupport
-    @skipIfNoONEDNNBF16
-    @skipIfNoONEDNN
-    def test_qconv2d_hardtanh_int8_mixed_bf16_cpu(self):
-        r"""
-        This testcase will quantize Conv2d->Hardtanh pattern.
-        Match.nodes:
-            [qconv2d_pointwise_default, convert_element_type, clamp_min, clamp_max, convert_element_type, quantize_per_tensor]
-            [qconv2d_pointwise_default, convert_element_type, clamp_min, clamp_max, convert_element_type]
-        """
-        self._qconv2d_unary_test_helper(
-            unary_op=torch.nn.Hardtanh(),
-            int8_mixed_bf16=True,
-            qconv_unary_matcher_nodes=11,
-        )
-
-    @skipIfNoDynamoSupport
-    @skipIfNoONEDNNBF16
-    @skipIfNoONEDNN
-    @skipIfNoXPU
-    def test_qconv2d_hardtanh_int8_mixed_bf16_xpu(self):
-        r"""
-        This testcase will quantize Conv2d->Hardtanh pattern.
-        Match.nodes:
-            [qconv2d_pointwise_default, convert_element_type, clamp_min, clamp_max, convert_element_type, quantize_per_tensor]
-            [qconv2d_pointwise_default, convert_element_type, clamp_min, clamp_max, convert_element_type]
-        """
-        self._qconv2d_unary_test_helper(
-            device="xpu",
-            unary_op=torch.nn.Hardtanh(),
-            int8_mixed_bf16=True,
-            qconv_unary_matcher_nodes=11,
-        )
-
-    @skipIfNoDynamoSupport
-    @skipIfNoONEDNN
-    def test_qconv2d_hardswish_cpu(self):
-        r"""
-        This testcase will quantize Conv2d->Hardswish pattern.
-        """
-        self._qconv2d_unary_test_helper(device="cpu", unary_op=torch.nn.Hardswish())
-
-    @skipIfNoDynamoSupport
-    @skipIfNoONEDNN
-    @skipIfNoXPU
-    def test_qconv2d_hardswish_xpu(self):
-        r"""
-        This testcase will quantize Conv2d->Hardswish pattern.
-        """
-        self._qconv2d_unary_test_helper(device="xpu", unary_op=torch.nn.Hardswish())
-
-    @skipIfNoDynamoSupport
-    @skipIfNoONEDNNBF16
-    @skipIfNoONEDNN
-    def test_qconv2d_hardswish_int8_mixed_bf16_cpu(self):
-        r"""
-        This testcase will quantize Conv2d->Hardswish pattern.
-        Match.nodes:
-            [qconv2d_pointwise_default, convert_element_type, add, clamp_min,
-             clamp_max, mul, div, convert_element_type, quantize_per_tensor]
-            [qconv2d_pointwise_default, convert_element_type, add, clamp_min, clamp_max, mul, div, convert_element_type]
-        """
-        self._qconv2d_unary_test_helper(
-            unary_op=torch.nn.Hardswish(),
-            int8_mixed_bf16=True,
-            qconv_unary_matcher_nodes=17,
-        )
-
-    @skipIfNoDynamoSupport
-    @skipIfNoONEDNNBF16
-    @skipIfNoONEDNN
-    @skipIfNoXPU
-    def test_qconv2d_hardswish_int8_mixed_bf16_xpu(self):
-        r"""
-        This testcase will quantize Conv2d->Hardswish pattern.
-        Match.nodes:
-            [qconv2d_pointwise_default, convert_element_type, add, clamp_min,
-             clamp_max, mul, div, convert_element_type, quantize_per_tensor]
-            [qconv2d_pointwise_default, convert_element_type, add, clamp_min, clamp_max, mul, div, convert_element_type]
-        """
-        self._qconv2d_unary_test_helper(
-            device="xpu",
-            unary_op=torch.nn.Hardswish(),
-            int8_mixed_bf16=True,
-            qconv_unary_matcher_nodes=17,
-        )
-
-    @skipIfNoDynamoSupport
-    @skipIfNoONEDNN
-    def test_qconv2d_silu_cpu(self):
-        r"""
-        This testcase will quantize Conv2d->SiLU pattern.
-        """
-        self._qconv2d_unary_test_helper(device="cpu", unary_op=torch.nn.SiLU())
-
-    @skipIfNoDynamoSupport
-    @skipIfNoONEDNN
-    @skipIfNoXPU
-    def test_qconv2d_silu_xpu(self):
-        r"""
-        This testcase will quantize Conv2d->SiLU pattern.
-        """
-        self._qconv2d_unary_test_helper(device="xpu", unary_op=torch.nn.SiLU())
-
-    @skipIfNoDynamoSupport
-    @skipIfNoONEDNNBF16
-    @skipIfNoONEDNN
-    def test_qconv2d_silu_int8_mixed_bf16_cpu(self):
-        r"""
-        This testcase will quantize Conv2d->SiLU pattern.
-        Match.nodes:
-            [qconv2d_pointwise_default, convert_element_type, sigmoid, mul,
-             convert_element_type, quantize_per_tensor]
-            [qconv2d_pointwise_default, convert_element_type, sigmoid, mul, convert_element_type]
-        """
-        self._qconv2d_unary_test_helper(
-            unary_op=torch.nn.SiLU(),
-            int8_mixed_bf16=True,
-            qconv_unary_matcher_nodes=11,
-        )
-
-    @skipIfNoDynamoSupport
-    @skipIfNoONEDNNBF16
-    @skipIfNoONEDNN
-    @skipIfNoXPU
-    def test_qconv2d_silu_int8_mixed_bf16_xpu(self):
-        r"""
-        This testcase will quantize Conv2d->SiLU pattern.
-        Match.nodes:
-            [qconv2d_pointwise_default, convert_element_type, sigmoid, mul,
-             convert_element_type, quantize_per_tensor]
-            [qconv2d_pointwise_default, convert_element_type, sigmoid, mul, convert_element_type]
-        """
-        self._qconv2d_unary_test_helper(
-            device="xpu",
-            unary_op=torch.nn.SiLU(),
-            int8_mixed_bf16=True,
-            qconv_unary_matcher_nodes=11,
-        )
-
-    def _qconv2d_add_test_helper(
-        self, device="cpu", use_relu=False, int8_mixed_bf16=False
-    ):
-        r"""
-        This testcase will quantize a Conv2d->Add pattern as:
-                 X
-               /   \
-        Conv1(X)   Conv2(X)
-               \   /
-                Add
-                 |
-           Optional(relu)
-                 |
-                 Y
-        """
-
-        class M(torch.nn.Module):
-            def __init__(
-                self,
-                add_fn,
-                use_relu,
-                **kwargs,
-            ):
-                super().__init__()
-                self.conv1 = torch.nn.Conv2d(3, 6, kernel_size=3, stride=1)
-                self.conv2 = torch.nn.Conv2d(3, 6, kernel_size=3, stride=1)
-                self.add_fn = add_fn
-                self.relu = torch.nn.ReLU()
-                self.conv3 = torch.nn.Conv2d(6, 6, kernel_size=3, stride=1, bias=False)
-                self.conv4 = torch.nn.Conv2d(6, 6, kernel_size=3, stride=1, bias=False)
-                self.add_fn2 = add_fn
-                self.relu2 = torch.nn.ReLU()
-                self.use_relu = use_relu
-
-            def forward(self, x):
-                x1 = self.conv1(x)
-                x2 = self.conv2(x)
-                tmp = self.add_fn(x1, x2)
-                if self.use_relu:
-                    tmp = self.relu(tmp)
-                tmp1 = self.conv3(tmp)
-                tmp2 = self.conv4(tmp)
-                res = self.add_fn2(tmp1, tmp2)
-                if self.use_relu:
-                    res = self.relu2(res)
-                return res
-
-        for add_fn in quantization_add_fn_list + quantization_inplace_add_fn_list:
-            mod = M(add_fn, use_relu).eval().to(device=device)
-            v = (
-                torch.randn((1, 3, 8, 8), dtype=torch.float32, requires_grad=False)
-                .add(1)
-                .to(device=device)
-            )
-
-            def matcher_check_fn():
-                # 1. Dequant-Conv2D pattern matched in quantization weight prepack * 4
-                self.assertEqual(
-                    counters["inductor"]["qconv_weight_prepack_matcher_count"], 4
-                )
-                # 2. Qconv2d Binary Unary fusion in post-grad fusion pass * 2
-                self.assertEqual(
-                    counters["inductor"]["qconv2d_binary_matcher_count"],
-                    0 if TEST_ACL else 2,
-                )
-                self.assertEqual(
-                    counters["inductor"]["qconv2d_binary_lower_count"],
-                    0 if TEST_ACL else 2,
-                )
-
-            self._test_common(
-                mod,
-                (v,),
-                matcher_check_fn,
-                check_quantization=True,
-                check_autocast=torch.bfloat16 if int8_mixed_bf16 else torch.float,
-            )
-
-            if not TEST_ACL:
-                if torch._inductor.config.cpp_wrapper:
-                    self._test_code_common(
-                        mod,
-                        (v,),
-                        [
-                            f"aoti_torch_{device}__qconv_pointwise_tensor",
-                            f"aoti_torch_{device}__qconv2d_pointwise_binary_tensor",
-                        ],
-                        [],
-                        check_quantization=True,
-                        num_include_ops=[2, 2],
-                    )
-                else:
-                    self._test_code_common(
-                        mod,
-                        (v,),
-                        [
-                            "torch.ops.onednn.qconv_pointwise.tensor",
-                            "torch.ops.onednn.qconv2d_pointwise.binary_tensor",
-                        ],
-                        [],
-                        check_quantization=True,
-                        num_include_ops=[2, 2],
-                    )
-
-    def _qconv2d_add_test_helper2(
-        self, device="cpu", use_relu=False, int8_mixed_bf16=False
-    ):
-        r"""
-        This testcase will quantize two Conv2d->Add patterns as:
-
-        Conv(X)   extra input
-               \   /
-                Add
-                 |
-           Optional(relu)
-                 |
-                 Y
-
-        , and
-
-        extra input   Conv(X)
-               \   /
-                Add
-                 |
-           Optional(relu)
-                 |
-                 Y
-        """
-
-        class M(torch.nn.Module):
-            def __init__(
-                self,
-                add_fn,
-                use_relu,
-                swap_inputs,
-                **kwargs,
-            ):
-                super().__init__()
-                self.conv1 = torch.nn.Conv2d(3, 6, kernel_size=3, stride=1)
-                self.add_fn = add_fn
-                self.relu = torch.nn.ReLU()
-                self.conv2 = torch.nn.Conv2d(6, 6, kernel_size=3, stride=1, bias=False)
-                self.add_fn2 = add_fn
-                self.relu2 = torch.nn.ReLU()
-                self.use_relu = use_relu
-                self.swap_inputs = swap_inputs
-
-            def forward(self, x, x2, x3):
-                x1 = self.conv1(x)
-                if self.swap_inputs:
-                    tmp = self.add_fn(x2, x1)
-                else:
-                    tmp = self.add_fn(x1, x2)
-                if self.use_relu:
-                    tmp = self.relu(tmp)
-                tmp1 = self.conv2(tmp)
-                if self.swap_inputs:
-                    res = self.add_fn2(x3, tmp1)
-                else:
-                    res = self.add_fn2(tmp1, x3)
-                if self.use_relu:
-                    res = self.relu2(res)
-                return res
-
-        for add_fn, swap_inputs in itertools.product(
-            quantization_add_fn_list + quantization_inplace_add_fn_list, [False, True]
-        ):
-            mod = M(add_fn, use_relu, swap_inputs).eval().to(device=device)
-            x = torch.randn(
-                (1, 3, 8, 8), dtype=torch.float32, requires_grad=False, device=device
-            )
-            x2 = torch.randn(
-                (1, 6, 6, 6), dtype=torch.float32, requires_grad=False, device=device
-            )
-            x3 = torch.randn(
-                (1, 6, 4, 4), dtype=torch.float32, requires_grad=False, device=device
-            )
-
-            def matcher_check_fn():
-                # 1. Dequant-Conv2D pattern matched in quantization weight prepack * 2
-                self.assertEqual(
-                    counters["inductor"]["qconv_weight_prepack_matcher_count"], 2
-                )
-                # 2. Qconv2d Binary Unary fusion in post-grad fusion pass * 2
-                self.assertEqual(
-                    counters["inductor"]["qconv2d_binary_matcher_count"],
-                    0 if TEST_ACL else 2,
-                )
-                self.assertEqual(
-                    counters["inductor"]["qconv2d_binary_lower_count"],
-                    0 if TEST_ACL else 2,
-                )
-
-            self._test_common(
-                mod,
-                (x, x2, x3),
-                matcher_check_fn,
-                check_quantization=True,
-                check_autocast=torch.bfloat16 if int8_mixed_bf16 else torch.float,
-            )
-
-            if not TEST_ACL:
-                if torch._inductor.config.cpp_wrapper:
-                    self._test_code_common(
-                        mod,
-                        (x, x2, x3),
-                        [f"aoti_torch_{device}__qconv2d_pointwise_binary_tensor"],
-                        [],
-                        check_quantization=True,
-                        num_include_ops=[2],
-                    )
-                else:
-                    self._test_code_common(
-                        mod,
-                        (x, x2, x3),
-                        ["torch.ops.onednn.qconv2d_pointwise.binary_tensor"],
-                        [],
-                        check_quantization=True,
-                        num_include_ops=[2],
-                    )
-
-    @skipIfNoDynamoSupport
-    @skipIfNoONEDNN
-    def test_qconv2d_add_cpu(self):
-        self._qconv2d_add_test_helper()
-        self._qconv2d_add_test_helper2()
-
-    @skipIfNoDynamoSupport
-    @skipIfNoONEDNN
-    @skipIfNoXPU
-    def test_qconv2d_add_xpu(self):
-        self._qconv2d_add_test_helper(device="xpu")
-        self._qconv2d_add_test_helper2(device="xpu")
-
-    @skipIfNoDynamoSupport
-    @skipIfNoONEDNNBF16
-    @skipIfNoONEDNN
-    def test_qconv2d_add_int8_mixed_bf16(self):
-        self._qconv2d_add_test_helper(int8_mixed_bf16=True)
-        self._qconv2d_add_test_helper2(int8_mixed_bf16=True)
-
-    @skipIfNoDynamoSupport
-    @skipIfNoONEDNNBF16
-    @skipIfNoONEDNN
-    @skipIfNoXPU
-    def test_qconv2d_add_int8_mixed_bf16_xpu(self):
-        self._qconv2d_add_test_helper(device="xpu", int8_mixed_bf16=True)
-
-    @skipIfNoDynamoSupport
-    @skipIfNoONEDNN
-    def test_qconv2d_add_relu_cpu(self):
-        self._qconv2d_add_test_helper(use_relu=True)
-        self._qconv2d_add_test_helper2(use_relu=True)
-
-    @skipIfNoDynamoSupport
-    @skipIfNoONEDNN
-    @skipIfNoXPU
-    def test_qconv2d_add_relu_xpu(self):
-        self._qconv2d_add_test_helper(device="xpu", use_relu=True)
-        self._qconv2d_add_test_helper2(device="xpu", use_relu=True)
-
-    @skipIfNoDynamoSupport
-    @skipIfNoONEDNNBF16
-    @skipIfNoONEDNN
-    def test_qconv2d_add_relu_int8_mixed_bf16(self):
-        self._qconv2d_add_test_helper(use_relu=True, int8_mixed_bf16=True)
-        self._qconv2d_add_test_helper2(use_relu=True, int8_mixed_bf16=True)
-
-    @skipIfNoDynamoSupport
-    @skipIfNoONEDNNBF16
-    @skipIfNoONEDNN
-    @skipIfNoXPU
-    def test_qconv2d_add_relu_int8_mixed_bf16_xpu(self):
-        self._qconv2d_add_test_helper(device="xpu", use_relu=True, int8_mixed_bf16=True)
-
-    @skipIfNoDynamoSupport
-    @skipIfNoONEDNN
-    def test_qconv2d_add_broadcast_shapes_cpu(self):
-        r"""
-        This testcase will quantize Conv2d->add pattern using broadcast shape inputs.
-        Conv2d->Add fusion will fail for the broadcast shape inputs case.
-        """
-
-        class M(torch.nn.Module):
-            def __init__(self, use_bias):
-                super().__init__()
-                self.conv = torch.nn.Conv2d(32, 32, kernel_size=3, stride=1)
-
-            def forward(self, x1, x2):
-                return torch.add(self.conv(x1), x2)
-
-        bias_list = [True, False]
-        for bias in bias_list:
-            mod = M(bias).eval()
-            x1 = torch.randn((2, 32, 9, 9))
-            x2 = torch.randn((2, 32, 1, 1))
-
-            def matcher_check_fn():
-                # 1. Dequant-Conv2D pattern matched in quantization weight prepack * 1
-                self.assertEqual(
-                    counters["inductor"]["qconv_weight_prepack_matcher_count"], 1
-                )
-                # 2. Qconv2d Binary Unary fusion in post-grad fusion pass * 0
-                self.assertEqual(
-                    counters["inductor"]["qconv2d_binary_matcher_count"], 0
-                )
-
-            self._test_common(
-                mod,
-                (x1, x2),
-                matcher_check_fn,
-                check_quantization=True,
-            )
-
-    @skipIfNoDynamoSupport
-    @skipIfNoONEDNN
-    def test_qconv2d_with_concat_cpu(self):
-        channel_1 = 32
-        channel_2 = 16
-        channel_3 = 8
-        channel_4 = int(channel_2 * 2 + channel_3)
-
-        class Model(torch.nn.Module):
-            def __init__(
-                self,
-            ):
-                super().__init__()
-                self.conv1 = torch.nn.Conv2d(
-                    channel_1, channel_2, 1, stride=1, dilation=1, padding=0
-                )
-                self.conv2 = torch.nn.Conv2d(
-                    channel_1, channel_2, 1, stride=1, dilation=1, padding=0
-                )
-                self.conv3 = torch.nn.Conv2d(
-                    channel_2, channel_3, 3, stride=1, dilation=1, padding=1
-                )
-
-                self.conv = torch.nn.Conv2d(
-                    channel_4, channel_2, 1, stride=1, dilation=1, padding=0
-                )
-
-            def forward(self, x: torch.Tensor):
-                x1 = self.conv1(x)
-                x2 = self.conv2(x)
-                x3 = self.conv3(x2)
-                res = torch.cat([x1, x2, x3], dim=1)
-                res = self.conv(res)
-                return res
-
-        mod = Model().eval()
-        v = torch.randn(
-            (8, channel_1, 40, 40), dtype=torch.float32, requires_grad=False
-        )
-
-        def matcher_check_fn():
-            self.assertEqual(
-                counters["inductor"]["qconv_weight_prepack_matcher_count"], 4
-            )
-            self.assertEqual(
-                counters["inductor"]["qconv_unary_matcher_count"],
-                0 if TEST_ACL else 3,
-            )
-            self.assertEqual(
-                counters["inductor"]["qconv_unary_lower_count"], 0 if TEST_ACL else 4
-            )
-
-        self._test_common(
-            mod,
-            (v,),
-            matcher_check_fn,
-            check_quantization=True,
-        )
-
-    @skipIfNoDynamoSupport
-    @skipIfNoONEDNN
-    def test_qconv2d_add_2(self):
-        r"""
-        This testcase prevents this pattern be matched as a conv_binary fusion by mistake.
-                Conv(X)  3
-                    \   /
-                     Add
-        We see this pattern in Mobilenet v3 large which add is decomposed from torch.nn.Hardswish or torch.nn.Hardsigmoid.
-        """
-
-        class M(torch.nn.Module):
-            def __init__(
-                self,
-                post_op,
-            ):
-                super().__init__()
-                self.conv = torch.nn.Conv2d(3, 6, kernel_size=3, stride=1)
-                self.post_op = post_op
-
-            def forward(self, x):
-                return self.post_op(self.conv(x))
-
-        for post_op in [
-            torch.nn.Hardswish(inplace=True),
-            torch.nn.Hardsigmoid(inplace=True),
-        ]:
-            mod = M(post_op).eval()
-            v = torch.randn((1, 3, 8, 8), dtype=torch.float32, requires_grad=False).add(
-                1
-            )
-
-            def matcher_check_fn():
-                # Shouldn't hit conv binary fusion
-                self.assertEqual(
-                    counters["inductor"]["qconv2d_binary_matcher_count"], 0
-                )
-
-            self._test_common(
-                mod,
-                (v,),
-                matcher_check_fn,
-                check_quantization=True,
-            )
-
-    @skipIfNoDynamoSupport
-    @skipIfNoONEDNN
-    def test_qconv2d_add_3(self):
-        r"""
-        This testcase will test below model:
-             x
-           /   \
-        conv1  maxpool
-          \    /   \
-           add    conv2
-            \     /
-              cat
-        Based on default recipe of x86InductorQuantizer, we will see this pattern after convert:
-        qconv1    maxpool
-         \           |
-          \         q1
-           \       /   \
-            \     dq1  qconv2
-             \   /
-              add
-               |
-               q2
-        Since q1 has 2 users and qconv2 is not ancestor node of qconv1, we shouldn't fuse:
-                int8
-                 /
-        qconv1 dq1
-           \   /
-            add
-             |
-             q2
-             |
-            int8
-        Instead we can match and fuse this pattern into qconv_binary:
-        qconv1  fp32
-            \   /
-             add
-              |
-             fp32
-        """
-
-        class M(torch.nn.Module):
-            def __init__(
-                self,
-            ):
-                super().__init__()
-                self.conv1 = torch.nn.Conv2d(3, 3, kernel_size=3, stride=1)
-                self.conv2 = torch.nn.Conv2d(3, 3, kernel_size=1, stride=1)
-                self.maxpool = torch.nn.MaxPool2d(
-                    kernel_size=3, stride=1, padding=0, dilation=1
-                )
-
-            def forward(self, x):
-                tmp1 = self.conv1(x)
-                tmp2 = self.maxpool(x)
-                add = torch.add(tmp1, tmp2)
-                tmp3 = self.conv2(tmp2)
-                return torch.cat((add, tmp3), dim=1)
-
-        mod = M().eval()
-        v = torch.randn((1, 3, 8, 8), dtype=torch.float32, requires_grad=False).add(1)
-
-        def matcher_check_fn():
-            self.assertEqual(
-                counters["inductor"]["qconv2d_binary_matcher_count"],
-                0 if TEST_ACL else 1,
-            )
-            # The matched qconv binary pattern should have 2 nodes [qconv, add]
-            # instead of 11 which has dequant in binary input and output quant
-            self.assertEqual(
-                counters["inductor"]["qconv2d_binary_matcher_nodes"],
-                0 if TEST_ACL else 2,
-            )
-            self.assertEqual(
-                counters["inductor"]["qconv2d_binary_lower_count"],
-                0 if TEST_ACL else 1,
-            )
-
-        self._test_common(
-            mod,
-            (v,),
-            matcher_check_fn,
-            check_quantization=True,
-        )
-
-    @skipIfNoDynamoSupport
-    @skipIfNoONEDNN
-    @skipIfRocm
-    def test_qat_qconv2d(self):
-        r"""
-        This testcase will quantize a single Conv2d module with qat flow.
-        """
-
-        class M(torch.nn.Module):
-            def __init__(
-                self,
-                **kwargs,
-            ):
-                super().__init__()
-                self.conv = torch.nn.Conv2d(3, 128, kernel_size=3, stride=1)
-                self.bn = torch.nn.BatchNorm2d(128)
-
-            def forward(self, x):
-                return self.bn(self.conv(x))
-
-        mod = M().train()
-        v = torch.randn((1, 3, 8, 8), dtype=torch.float32, requires_grad=True).add(1)
-
-        def matcher_check_fn():
-            # 1. Dequant-conv pattern matched in quantization weight prepack * 1
-            #    [dequantize_per_tensor, dequantize_per_channel, clone, convolution]
-            self.assertEqual(
-                counters["inductor"]["qconv_weight_prepack_matcher_count"], 1
-            )
-            self.assertEqual(
-                counters["inductor"]["qconv_weight_prepack_matcher_nodes"], 4
-            )
-            # 2. QConv2D Unary fusion in post-grad fusion pass * 1
-            #    [qconv2d_pointwise_default, quantize_per_tensor]
-            self.assertEqual(
-                counters["inductor"]["qconv_unary_matcher_count"],
-                0 if TEST_ACL else 1,
-            )
-            self.assertEqual(
-                counters["inductor"]["qconv_unary_matcher_nodes"],
-                0 if TEST_ACL else 2,
-            )
-            self.assertEqual(
-                counters["inductor"]["qconv_unary_lower_count"], 0 if TEST_ACL else 1
-            )
-
-        self._test_common(
-            mod,
-            (v,),
-            matcher_check_fn,
-            check_quantization=True,
-            is_qat=True,
-        )
-
-    def _qat_qconv2d_unary_cpu_test_helper(
-        self,
-        unary_op=torch.nn.ReLU(),
-    ):
-        class M(torch.nn.Module):
-            def __init__(
-                self,
-                **kwargs,
-            ):
-                super().__init__()
-                self.conv = torch.nn.Conv2d(3, 3, kernel_size=3, stride=1)
-                self.unary_fn = copy.deepcopy(unary_op)
-                self.bn = torch.nn.BatchNorm2d(3)
-                self.conv2 = torch.nn.Conv2d(3, 3, kernel_size=3, stride=1)
-                self.unary_fn2 = copy.deepcopy(unary_op)
-                self.bn2 = torch.nn.BatchNorm2d(3)
-
-            def forward(self, x):
-                tmp = self.unary_fn(self.bn(self.conv(x)))
-                return self.unary_fn2(self.bn2(self.conv2(tmp)))
-
-        mod = M()
-        v = torch.randn((1, 3, 8, 8), dtype=torch.float32, requires_grad=True).add(1)
-
-        def matcher_check_fn():
-            # 1. Dequant-conv pattern matched in quantization weight prepack * 1
-            #    [convert_element_type_1, sub, mul_1, dequantize_per_channel, clone, convolution]
-            self.assertEqual(
-                counters["inductor"]["qconv_weight_prepack_matcher_count"], 2
-            )
-            # 2. QConv2D Unary fusion in post-grad fusion pass * 1
-            #    [qconv2d_pointwise_default, relu, div_1, round_2, add_1, clamp_min_1, clamp_max_1, convert_element_type_2]
-            self.assertEqual(
-                counters["inductor"]["qconv_unary_matcher_count"],
-                0 if TEST_ACL else 2,
-            )
-            self.assertEqual(
-                counters["inductor"]["qconv_unary_lower_count"], 0 if TEST_ACL else 2
-            )
-
-        self._test_common(
-            mod,
-            (v,),
-            matcher_check_fn,
-            check_quantization=True,
-            is_qat=True,
-        )
-
-    @skipIfNoDynamoSupport
-    @skipIfNoONEDNN
-    def test_qat_qconv2d_relu(self):
-        r"""
-        This testcase will quantize Conv2d->ReLU pattern with qat flow.
-        """
-
-        self._qat_qconv2d_unary_cpu_test_helper()
-
-    @skipIfNoDynamoSupport
-    @skipIfNoONEDNN
-    def test_qat_qconv2d_relu6(self):
-        r"""
-        This testcase will quantize Conv2d->ReLU6 pattern with qat flow.
-        """
-        self._qat_qconv2d_unary_cpu_test_helper(unary_op=torch.nn.ReLU6())
-
-    @skipIfNoDynamoSupport
-    @skipIfNoONEDNN
-    def test_qat_qconv2d_hardtanh(self):
-        r"""
-        This testcase will quantize Conv2d->Hardtanh pattern with qat flow.
-        """
-        self._qat_qconv2d_unary_cpu_test_helper(unary_op=torch.nn.Hardtanh())
-
-    @skipIfNoDynamoSupport
-    @skipIfNoONEDNN
-    def test_qat_qconv2d_silu(self):
-        r"""
-        This testcase will quantize Conv2d->SiLU pattern with qat flow.
-        """
-        self._qat_qconv2d_unary_cpu_test_helper(unary_op=torch.nn.SiLU())
-
-    @skipIfNoDynamoSupport
-    @skipIfNoONEDNN
-    def test_qat_qconv2d_hardswish(self):
-        r"""
-        This testcase will quantize Conv2d->Hardswish pattern with qat flow.
-        """
-        self._qat_qconv2d_unary_cpu_test_helper(unary_op=torch.nn.Hardswish())
-
-    @skipIfNoDynamoSupport
-    @skipIfNoONEDNN
-    @skipIfRocm
-    def test_qat_qconv2d_add(self):
-        r"""
-        This testcase will quantize a Conv2d->Add pattern as:
-                 X
-               /   \
-        Conv1(X)   Conv2(X)
-               \   /
-                Add
-                 |
-                 Y
-        """
-
-        class M(torch.nn.Module):
-            def __init__(
-                self,
-                **kwargs,
-            ):
-                super().__init__()
-                self.conv1 = torch.nn.Conv2d(3, 6, kernel_size=3, stride=1)
-                self.bn1 = torch.nn.BatchNorm2d(6)
-                self.conv2 = torch.nn.Conv2d(3, 6, kernel_size=3, stride=1)
-                self.bn2 = torch.nn.BatchNorm2d(6)
-
-            def forward(self, x):
-                x1 = self.bn1(self.conv1(x))
-                x2 = self.bn2(self.conv2(x))
-                return x1 + x2
-
-        mod = M().train()
-        v = torch.randn((1, 3, 8, 8), dtype=torch.float32, requires_grad=True).add(1)
-
-        def matcher_check_fn():
-            # 1. Dequant-conv pattern matched in quantization weight prepack * 2
-            #    [dequantize_per_tensor, dequantize_per_channel, clone, convolution]
-            self.assertEqual(
-                counters["inductor"]["qconv_weight_prepack_matcher_count"], 2
-            )
-            self.assertEqual(
-                counters["inductor"]["qconv_weight_prepack_matcher_nodes"], 8
-            )
-            # 2. Qconv2d Binary fusion in post-grad fusion pass * 1
-            #    [qconv2d_pointwise_default_1, dequantize_per_tensor, add_3, quantize_per_tensor]
-            self.assertEqual(
-                counters["inductor"]["qconv2d_binary_matcher_count"],
-                0 if TEST_ACL else 1,
-            )
-            self.assertEqual(
-                counters["inductor"]["qconv2d_binary_matcher_nodes"],
-                0 if TEST_ACL else 4,
-            )
-            self.assertEqual(
-                counters["inductor"]["qconv2d_binary_lower_count"],
-                0 if TEST_ACL else 1,
-            )
-
-        self._test_common(
-            mod,
-            (v,),
-            matcher_check_fn,
-            check_quantization=True,
-            is_qat=True,
-        )
-
-    @skipIfNoDynamoSupport
-    @skipIfNoONEDNN
-    @skipIfRocm
-    def test_qat_qconv2d_add_relu(self):
-        r"""
-        This testcase will quantize a Conv2d->Add->ReLU pattern as:
-                 X
-               /   \
-        Conv1(X)   Conv2(X)
-               \   /
-                Add
-                 |
-                ReLU
-                 |
-                 Y
-        """
-
-        class M(torch.nn.Module):
-            def __init__(
-                self,
-                **kwargs,
-            ):
-                super().__init__()
-                self.conv1 = torch.nn.Conv2d(3, 6, kernel_size=3, stride=1)
-                self.bn1 = torch.nn.BatchNorm2d(6)
-                self.conv2 = torch.nn.Conv2d(3, 6, kernel_size=3, stride=1)
-                self.bn2 = torch.nn.BatchNorm2d(6)
-                self.relu = torch.nn.ReLU()
-
-            def forward(self, x):
-                x1 = self.bn1(self.conv1(x))
-                x2 = self.bn2(self.conv2(x))
-                return self.relu(x1 + x2)
-
-        mod = M().train()
-        v = torch.randn((1, 3, 8, 8), dtype=torch.float32, requires_grad=True).add(1)
-
-        def matcher_check_fn():
-            # 1. Dequant-conv pattern matched in quantization weight prepack * 2
-            #    [dequantize_per_tensor, dequantize_per_channel, clone, convolution]
-            self.assertEqual(
-                counters["inductor"]["qconv_weight_prepack_matcher_count"], 2
-            )
-            self.assertEqual(
-                counters["inductor"]["qconv_weight_prepack_matcher_nodes"], 8
-            )
-            # 2. Qconv2d Binary fusion in post-grad fusion pass * 1
-            #    [qconv2d_pointwise_default_1, dequantize_per_tensor, add_3, relu, quantize_per_tensor]
-            self.assertEqual(
-                counters["inductor"]["qconv2d_binary_matcher_count"],
-                0 if TEST_ACL else 1,
-            )
-            self.assertEqual(
-                counters["inductor"]["qconv2d_binary_matcher_nodes"],
-                0 if TEST_ACL else 5,
-            )
-            self.assertEqual(
-                counters["inductor"]["qconv2d_binary_lower_count"],
-                0 if TEST_ACL else 1,
-            )
-
-        self._test_common(
-            mod,
-            (v,),
-            matcher_check_fn,
-            check_quantization=True,
-            is_qat=True,
-        )
-
-    def _test_qconv2d_dequant_promotion_helper(self, device="cpu"):
-        r"""
-        This testcase tests if dequant node before conv2d is promoted correctly:
-                 X
-                 |
-              Conv1(X)
-               /   \
-        Conv2(X)   Conv3(X)
-               \   /
-                Add
-                 |
-                 Y
-        """
-
-        class M(torch.nn.Module):
-            def __init__(
-                self,
-                **kwargs,
-            ):
-                super().__init__()
-                self.conv1 = torch.nn.Conv2d(3, 6, kernel_size=3, stride=1)
-                self.conv2 = torch.nn.Conv2d(6, 6, kernel_size=3, stride=1)
-                self.conv3 = torch.nn.Conv2d(6, 6, kernel_size=3, stride=1)
-
-            def forward(self, x):
-                temp = self.conv1(x)
-                temp = self.conv2(temp) + self.conv3(temp)
-                return temp
-
-        mod = M().eval().to(device=device)
-        v = (
-            torch.randn((1, 3, 8, 8), dtype=torch.float32, requires_grad=False)
-            .add(1)
-            .to(device=device)
-        )
-
-        def matcher_check_fn():
-            # 1. Dequant pattern matcher for dequant promotion * 1
-            #    [dequantize_per_tensor]
-            self.assertEqual(counters["inductor"]["dequant_promotion_matcher_count"], 1)
-            self.assertEqual(counters["inductor"]["dequant_promotion_matcher_nodes"], 1)
-            # 2. Dequant-conv pattern matched in quantization weight prepack * 3
-            #    [dequantize_per_tensor, dequantize_per_channel, clone, convolution]
-            self.assertEqual(
-                counters["inductor"]["qconv_weight_prepack_matcher_count"], 3
-            )
-            self.assertEqual(
-                counters["inductor"]["qconv_weight_prepack_matcher_nodes"], 12
-            )
-            # 3. Qconv2d Binary fusion in post-grad fusion pass * 1
-            #    [qconv2d_pointwise_default_1, add_3]
-            self.assertEqual(
-                counters["inductor"]["qconv2d_binary_matcher_count"],
-                0 if TEST_ACL else 1,
-            )
-            self.assertEqual(
-                counters["inductor"]["qconv2d_binary_matcher_nodes"],
-                0 if TEST_ACL else 2,
-            )
-            self.assertEqual(
-                counters["inductor"]["qconv2d_binary_lower_count"],
-                0 if TEST_ACL else 1,
-            )
-
-        self._test_common(
-            mod,
-            (v,),
-            matcher_check_fn,
-            check_quantization=True,
-        )
-
-    @skipIfNoDynamoSupport
-    @skipIfNoONEDNN
-    @skipIfRocm
-    def test_qconv2d_dequant_promotion_cpu(self):
-        self._test_qconv2d_dequant_promotion_helper()
-
-    @skipIfNoDynamoSupport
-    @skipIfNoONEDNN
-    @skipIfRocm
-    @skipIfNoXPU
-    def test_qconv2d_dequant_promotion_xpu(self):
-        self._test_qconv2d_dequant_promotion_helper(device="xpu")
-
-    @skipIfNoDynamoSupport
-    @skipIfNoONEDNN
-    def test_qconv1d_relu_cpu(self):
-        r"""
-        This testcase will quantize Conv1d->ReLU pattern.
-        """
-        device = "cpu"
-        unary_op = torch.nn.ReLU()
-
-        class M(torch.nn.Module):
-            def __init__(
-                self,
-            ):
-                super().__init__()
-                self.conv = torch.nn.Conv1d(3, 128, kernel_size=3, stride=1)
-                self.unary_fn = copy.deepcopy(unary_op)
-                self.conv2 = torch.nn.Conv1d(
-                    128, 128, kernel_size=3, stride=1, bias=False
-                )
-                self.unary_fn2 = copy.deepcopy(unary_op)
-
-            def forward(self, x):
-                tmp = self.unary_fn(self.conv(x))
-                return self.unary_fn2(self.conv2(tmp))
-
-        mod = M().eval().to(device=device)
-        v = (
-            torch.randn((1, 3, 8), dtype=torch.float32, requires_grad=False)
-            .add(1)
-            .to(device=device)
-        )
-
-        def matcher_check_fn():
-            # 1. Dequant-Conv2D pattern matched in quantization weight prepack * 2
-            self.assertEqual(
-                counters["inductor"]["qconv_weight_prepack_matcher_count"], 2
-            )
-            # 2. QConv2D Unary fusion in post-grad fusion pass * 2
-            self.assertEqual(
-                counters["inductor"]["qconv_unary_matcher_count"],
-                0 if TEST_ACL else 2,
-            )
-            self.assertEqual(
-                counters["inductor"]["qconv_unary_lower_count"], 0 if TEST_ACL else 2
-            )
-
-        self._test_common(
-            mod,
-            (v,),
-            check_quantization=True,
-            matcher_check_fn=matcher_check_fn,
-        )
-
-    def _qlinear_sum_test_helper(
-        self,
-        inputs,
-        device="cpu",
-        int8_mixed_bf16=False,
-        matcher_check_fn=None,
-        bias=True,
-    ):
-        class M(torch.nn.Module):
-            def __init__(self, use_bias):
-                super().__init__()
-                self.linear = torch.nn.Linear(4, 4, use_bias)
-                self.linear2 = torch.nn.Linear(4, 4, use_bias)
-
-            def forward(self, x, other):
-                # test qlinear sum -> qlinear sum
-                res = self.linear(x) + other
-                res = self.linear2(x) + res
-                return res
-
-        mod = M(bias).eval().to(device=device)
-        assert isinstance(inputs, tuple)
-
-        def __convert_tensor_to_device(input, device):
-            return input.to(device=device) if isinstance(input, torch.Tensor) else input
-
-        inputs = tuple(__convert_tensor_to_device(input, device) for input in inputs)
-
-        def _default_matcher_check_fn():
-            self.assertEqual(
-                counters["inductor"]["qlinear_weight_prepack_matcher_count"], 2
-            )
-
-        self._test_common(
-            mod,
-            inputs,
-            matcher_check_fn=(
-                matcher_check_fn
-                if matcher_check_fn is not None
-                else _default_matcher_check_fn
-            ),
-            check_autocast=torch.bfloat16 if int8_mixed_bf16 else torch.float,
-            check_quantization=True,
-        )
-
-    def _qlinear_test_helper(
-        self,
-        inputs,
-        device="cpu",
-        int8_mixed_bf16=False,
-        do_permute=False,
-        matcher_check_fn=None,
-        bias=True,
-        is_dynamic=False,
-        is_qat=False,
-        quantization_with_autocast=False,
-    ):
-        class M(torch.nn.Module):
-            def __init__(self, use_bias, do_permute=False):
-                super().__init__()
-                self.linear = torch.nn.Linear(4, 3, use_bias)
-                self.linear2 = torch.nn.Linear(3, 4, use_bias)
-                self.do_permute = do_permute
-
-            def forward(self, x):
-                if self.do_permute:
-                    x = torch.reshape(torch.permute(x, (0, 2, 3, 1)), (2, 12, 4))
-                return self.linear2(self.linear(x))
-
-        mod = M(bias, do_permute=do_permute).eval().to(device=device)
-        assert isinstance(inputs, tuple)
-
-        def __convert_tensor_to_device(input, device):
-            return input.to(device=device) if isinstance(input, torch.Tensor) else input
-
-        inputs = tuple(__convert_tensor_to_device(input, device) for input in inputs)
-
-        def _default_matcher_check_fn():
-            self.assertEqual(
-                counters["inductor"]["qlinear_weight_prepack_matcher_count"], 2
-            )
-
-        self._test_common(
-            mod,
-            inputs,
-            matcher_check_fn=(
-                matcher_check_fn
-                if matcher_check_fn is not None
-                else _default_matcher_check_fn
-            ),
-            check_autocast=torch.bfloat16 if int8_mixed_bf16 else torch.float,
-            check_quantization=True,
-            is_qat=is_qat,
-            is_dynamic=is_dynamic,
-            quantization_with_autocast=quantization_with_autocast,
-        )
-
-    @skipIfNoDynamoSupport
-    @skipIfNoONEDNN
-    def test_qlinear_cpu(self):
-        r"""
-        This testcase will quantize a single Linear Module.
-        """
-        for bias in [True, False]:
-            self._qlinear_test_helper((torch.randn((2, 4)),), bias=bias)
-
-    @skipIfNoDynamoSupport
-    @skipIfNoONEDNN
-    @skipIfNoXPU
-    def test_qlinear_xpu(self):
-        r"""
-        This testcase will quantize a single Linear Module.
-        """
-        for bias in [True, False]:
-            self._qlinear_test_helper(
-                (torch.randn((2, 4)).to(device="xpu"),), device="xpu", bias=bias
-            )
-
-    @skipIfNoDynamoSupport
-    @skipIfNoONEDNN
-    def test_dynamic_qlinear_cpu(self):
-        r"""
-        This testcase will quantize a single Linear Module.
-        """
-        for bias in [True, False]:
-            self._qlinear_test_helper(
-                (torch.randn((2, 4)),), bias=bias, is_dynamic=True
-            )
-
-    @skipIfNoDynamoSupport
-    @skipIfNoONEDNN
-    def test_dynamic_qlinear_qat_cpu(self):
-        r"""
-        This testcase will quantize a single Linear Module.
-        """
-        for bias in [True, False]:
-            self._qlinear_test_helper(
-                (torch.randn((2, 4)),), bias=bias, is_dynamic=True, is_qat=True
-            )
-
-    @skipIfNoDynamoSupport
-    @skipIfNoONEDNN
-    def test_dynamic_qlinear_input_dim_exceeds_2(self):
-        r"""
-        This testcase will quantize a single Linear Module.
-        """
-        for bias in [True, False]:
-            self._qlinear_test_helper(
-                (torch.randn((2, 3, 4)),), bias=bias, is_dynamic=True
-            )
-
-    @skipIfNoDynamoSupport
-    @skipIfNoONEDNNBF16
-    @skipIfNoONEDNN
-    def test_qlinear_int8_mixed_bf16(self):
-        r"""
-        This testcase will quantize a single Linear Module with int8_mixed_bf16 quantization.
-        """
-        for bias in [True, False]:
-            self._qlinear_test_helper(
-                (torch.randn((2, 4)),), int8_mixed_bf16=True, bias=bias
-            )
-
-    @skipIfNoDynamoSupport
-    @skipIfNoONEDNNBF16
-    @skipIfNoONEDNN
-    def test_qlinear_int8_mixed_bf16_use_autocast(self):
-        r"""
-        This testcase will quantize a single Linear Module with int8_mixed_bf16 quantization.
-        """
-        for bias in [True, False]:
-            self._qlinear_test_helper(
-                (torch.randn((2, 4)),),
-                int8_mixed_bf16=True,
-                bias=bias,
-                quantization_with_autocast=True,
-            )
-
-    @skipIfNoDynamoSupport
-    @skipIfNoONEDNNBF16
-    @skipIfNoXPU
-    def test_qlinear_int8_mixed_bf16_xpu(self):
-        r"""
-        This testcase will quantize a single Linear Module with int8_mixed_bf16 quantization.
-        """
-        for bias in [True, False]:
-            self._qlinear_test_helper(
-                (torch.randn((2, 4)).to(device="xpu"),),
-                device="xpu",
-                int8_mixed_bf16=True,
-                bias=bias,
-            )
-
-    @skipIfNoDynamoSupport
-    @skipIfNoONEDNN
-    def test_qlinear_input_dim_exceeds_2(self):
-        r"""
-        This testcase will quantize a single Linear Module.
-        """
-        for bias in [True, False]:
-            self._qlinear_test_helper((torch.randn((2, 3, 4)),), bias=bias)
-
-    @skipIfNoDynamoSupport
-    @skipIfNoONEDNN
-    @skipIfNoXPU
-    def test_qlinear_input_dim_exceeds_2_xpu(self):
-        r"""
-        This testcase will quantize a single Linear Module.
-        """
-        for bias in [True, False]:
-            self._qlinear_test_helper(
-                (torch.randn((2, 3, 4)).to(device="xpu"),), device="xpu", bias=bias
-            )
-
-    @skipIfNoDynamoSupport
-    @skipIfNoONEDNNBF16
-    @skipIfNoONEDNN
-    def test_qlinear_int8_mixed_bf16_input_dim_exceeds_2(self):
-        r"""
-        This testcase will quantize a single Linear Module with int8_mixed_bf16 quantization.
-        """
-        for bias in [True, False]:
-            self._qlinear_test_helper(
-                (torch.randn((2, 3, 4)),), int8_mixed_bf16=True, bias=bias
-            )
-
-    @skipIfNoDynamoSupport
-    @skipIfNoONEDNNBF16
-    @skipIfNoONEDNN
-    def test_qlinear_int8_mixed_bf16_input_dim_exceeds_2_use_autocast(self):
-        r"""
-        This testcase will quantize a single Linear Module with int8_mixed_bf16 quantization.
-        """
-        for bias in [True, False]:
-            self._qlinear_test_helper(
-                (torch.randn((2, 3, 4)),),
-                int8_mixed_bf16=True,
-                bias=bias,
-                quantization_with_autocast=True,
-            )
-
-    @skipIfNoDynamoSupport
-    @skipIfNoONEDNNBF16
-    @skipIfNoONEDNN
-    @skipIfNoXPU
-    def test_qlinear_int8_mixed_bf16_input_dim_exceeds_2_xpu(self):
-        r"""
-        This testcase will quantize a single Linear Module with int8_mixed_bf16 quantization.
-        """
-        for bias in [True, False]:
-            self._qlinear_test_helper(
-                (torch.randn((2, 3, 4)).to(device="xpu"),),
-                device="xpu",
-                int8_mixed_bf16=True,
-                bias=bias,
-            )
-
-    @skipIfNoDynamoSupport
-    @skipIfNoONEDNN
-    def test_qlinear_input_dim_exceeds_2_and_not_contiguous(self):
-        r"""
-        This testcase will quantize a single Linear Module.
-        * Input dim exceeds 2
-        * Input not contiguous
-        """
-        for bias in [True, False]:
-
-            def matcher_check_fn():
-                self.assertEqual(
-                    counters["inductor"]["qlinear_weight_prepack_matcher_count"], 2
-                )
-                self.assertEqual(
-                    counters["inductor"]["qlinear_weight_prepack_matcher_nodes"],
-                    13 if bias else 12,
-                )
-
-            self._qlinear_test_helper(
-                (torch.randn((2, 4, 3, 4)),),
-                do_permute=True,
-                matcher_check_fn=matcher_check_fn,
-                bias=bias,
-            )
-
-    @skipIfNoDynamoSupport
-    @skipIfNoONEDNNBF16
-    @skipIfNoONEDNN
-    def test_qlinear_int8_mixed_bf16_input_dim_exceeds_2_and_not_contiguous(self):
-        r"""
-        This testcase will quantize a single Linear Module for int8_bf16.
-        * Input dim exceeds 2
-        * Input not contiguous
-        """
-        for bias in [True, False]:
-
-            def matcher_check_fn():
-                self.assertEqual(
-                    counters["inductor"]["qlinear_weight_prepack_matcher_count"], 2
-                )
-                self.assertEqual(
-                    counters["inductor"]["qlinear_weight_prepack_matcher_nodes"],
-                    17 if bias else 16,
-                )
-
-            self._qlinear_test_helper(
-                (torch.randn((2, 4, 3, 4)),),
-                int8_mixed_bf16=True,
-                do_permute=True,
-                matcher_check_fn=matcher_check_fn,
-                bias=bias,
-            )
-
-    @skipIfNoDynamoSupport
-    @skipIfNoONEDNNBF16
-    @skipIfNoONEDNN
-    def test_qlinear_int8_mixed_bf16_input_dim_exceeds_2_and_not_contiguous_use_autocast(
-        self,
-    ):
-        r"""
-        This testcase will quantize a single Linear Module for int8_bf16.
-        * Input dim exceeds 2
-        * Input not contiguous
-        """
-        for bias in [True, False]:
-
-            def matcher_check_fn():
-                self.assertEqual(
-                    counters["inductor"]["qlinear_weight_prepack_matcher_count"], 2
-                )
-                self.assertEqual(
-                    counters["inductor"]["qlinear_weight_prepack_matcher_nodes"],
-                    16 if bias else 15,
-                )
-
-            self._qlinear_test_helper(
-                (torch.randn((2, 4, 3, 4)),),
-                int8_mixed_bf16=True,
-                do_permute=True,
-                matcher_check_fn=matcher_check_fn,
-                bias=bias,
-                quantization_with_autocast=True,
-            )
-
-    @skipIfNoDynamoSupport
-    @skipIfNoONEDNNBF16
-    @skipIfNoONEDNN
-    @skipIfNoXPU
-    def test_qlinear_int8_mixed_bf16_input_dim_exceeds_2_and_not_contiguous_xpu(self):
-        r"""
-        This testcase will quantize a single Linear Module for int8_bf16.
-        * Input dim exceeds 2
-        * Input not contiguous
-        """
-        for bias in [True, False]:
-
-            def matcher_check_fn():
-                self.assertEqual(
-                    counters["inductor"]["qlinear_weight_prepack_matcher_count"], 2
-                )
-                self.assertEqual(
-                    counters["inductor"]["qlinear_weight_prepack_matcher_nodes"],
-                    17 if bias else 16,
-                )
-
-            self._qlinear_test_helper(
-                (torch.randn((2, 4, 3, 4)).to(device="xpu"),),
-                device="xpu",
-                int8_mixed_bf16=True,
-                do_permute=True,
-                matcher_check_fn=matcher_check_fn,
-                bias=bias,
-            )
-
-    def _qlinear_unary_test_helper(
-        self, inputs, unary_op=torch.nn.ReLU(), device="cpu", int8_mixed_bf16=False
-    ):
-        class M(torch.nn.Module):
-            def __init__(self, use_bias):
-                super().__init__()
-                self.linear = torch.nn.Linear(4, 4, use_bias)
-                self.unary_fn = copy.deepcopy(unary_op)
-                self.linear2 = torch.nn.Linear(4, 4, use_bias)
-                self.unary_fn2 = copy.deepcopy(unary_op)
-
-            def forward(self, x):
-                tmp = self.unary_fn(self.linear(x))
-                return self.unary_fn2(self.linear2(tmp))
-
-        bias_list = [True, False]
-        for bias in bias_list:
-            mod = M(bias).eval().to(device=device)
-
-            def matcher_check_fn():
-                # 1. dequant-linear pattern matched in quantization weight prepack
-                self.assertEqual(
-                    counters["inductor"]["qlinear_weight_prepack_matcher_count"], 2
-                )
-                # 2. QLinear Unary fusion in post-grad fusion pass
-                self.assertEqual(
-                    counters["inductor"]["qlinear_unary_matcher_count"],
-                    0 if TEST_ACL else 2,
-                )
-                self.assertEqual(
-                    counters["inductor"]["qlinear_unary_lower_count"],
-                    0 if TEST_ACL else 2,
-                )
-
-            self._test_common(
-                mod,
-                inputs,
-                matcher_check_fn,
-                check_autocast=torch.bfloat16 if int8_mixed_bf16 else torch.float,
-                check_quantization=True,
-            )
-
-    @skipIfNoDynamoSupport
-    @skipIfNoONEDNN
-    def test_qlinear_relu_cpu(self):
-        r"""
-        This testcase will quantize a Linear->ReLU pattern.
-        """
-        self._qlinear_unary_test_helper((torch.randn((2, 4)),))
-
-    @skipIfNoDynamoSupport
-    @skipIfNoONEDNN
-    @skipIfNoXPU
-    def test_qlinear_relu_xpu(self):
-        r"""
-        This testcase will quantize a Linear->ReLU pattern.
-        """
-        self._qlinear_unary_test_helper(
-            (torch.randn((2, 4)).to(device="xpu"),), device="xpu"
-        )
-
-    @skipIfNoDynamoSupport
-    @skipIfNoONEDNNBF16
-    @skipIfNoONEDNN
-    def test_qlinear_relu_int8_mixed_bf16(self):
-        r"""
-        This testcase will quantize a Linear->ReLU pattern with int8_mixed_bf16 quantization.
-        """
-        self._qlinear_unary_test_helper((torch.randn((2, 4)),), int8_mixed_bf16=True)
-
-    @skipIfNoDynamoSupport
-    @skipIfNoONEDNNBF16
-    @skipIfNoONEDNN
-    @skipIfNoXPU
-    def test_qlinear_relu_int8_mixed_bf16_xpu(self):
-        r"""
-        This testcase will quantize a Linear->ReLU pattern with int8_mixed_bf16 quantization.
-        """
-        self._qlinear_unary_test_helper(
-            (torch.randn((2, 4)).to(device="xpu"),), device="xpu", int8_mixed_bf16=True
-        )
-
-    @skipIfNoDynamoSupport
-    @skipIfNoONEDNN
-    def test_qlinear_relu_input_dim_exceeds_2(self):
-        r"""
-        This testcase will quantize a Linear->ReLU pattern.
-        """
-        self._qlinear_unary_test_helper((torch.randn((2, 3, 4)),))
-
-    @skipIfNoDynamoSupport
-    @skipIfNoONEDNN
-    @skipIfNoXPU
-    def test_qlinear_relu_input_dim_exceeds_2_xpu(self):
-        r"""
-        This testcase will quantize a Linear->ReLU pattern.
-        """
-        self._qlinear_unary_test_helper(
-            (torch.randn((2, 3, 4)).to(device="xpu"),), device="xpu"
-        )
-
-    @skipIfNoDynamoSupport
-    @skipIfNoONEDNNBF16
-    @skipIfNoONEDNN
-    def test_qlinear_relu_int8_mixed_bf16_input_dim_exceeds_2(self):
-        r"""
-        This testcase will quantize a Linear->ReLU pattern with int8_mixed_bf16 quantization.
-        """
-        self._qlinear_unary_test_helper((torch.randn((2, 3, 4)),), int8_mixed_bf16=True)
-
-    @skipIfNoDynamoSupport
-    @skipIfNoONEDNNBF16
-    @skipIfNoONEDNN
-    @skipIfNoXPU
-    def test_qlinear_relu_int8_mixed_bf16_input_dim_exceeds_2_xpu(self):
-        r"""
-        This testcase will quantize a Linear->ReLU pattern with int8_mixed_bf16 quantization.
-        """
-        self._qlinear_unary_test_helper(
-            (torch.randn((2, 3, 4)).to(device="xpu"),),
-            device="xpu",
-            int8_mixed_bf16=True,
-        )
-
-    @skipIfNoDynamoSupport
-    @skipIfNoONEDNN
-    def test_qlinear_gelu_cpu(self):
-        r"""
-        This testcase will quantize a Linear->GELU pattern.
-        """
-        for gelu in [torch.nn.GELU("none"), torch.nn.GELU("tanh")]:
-            self._qlinear_unary_test_helper((torch.randn((2, 4)),), gelu)
-
-    @skipIfNoDynamoSupport
-    @skipIfNoONEDNN
-    @skipIfNoXPU
-    def test_qlinear_gelu_xpu(self):
-        r"""
-        This testcase will quantize a Linear->GELU pattern.
-        """
-        for gelu in [torch.nn.GELU("none"), torch.nn.GELU("tanh")]:
-            self._qlinear_unary_test_helper(
-                (torch.randn((2, 4)).to(device="xpu"),), gelu, device="xpu"
-            )
-
-    @skipIfNoDynamoSupport
-    @skipIfNoONEDNNBF16
-    @skipIfNoONEDNN
-    def test_qlinear_gelu_int8_mixed_bf16(self):
-        r"""
-        This testcase will quantize a Linear->GELU pattern with int8_mixed_bf16 quantization.
-        """
-        for gelu in [torch.nn.GELU("none"), torch.nn.GELU("tanh")]:
-            self._qlinear_unary_test_helper(
-                (torch.randn((2, 4)),), gelu, int8_mixed_bf16=True
-            )
-
-    @skipIfNoDynamoSupport
-    @skipIfNoONEDNNBF16
-    @skipIfNoONEDNN
-    @skipIfNoXPU
-    def test_qlinear_gelu_int8_mixed_bf16_xpu(self):
-        r"""
-        This testcase will quantize a Linear->GELU pattern with int8_mixed_bf16 quantization.
-        """
-        for gelu in [torch.nn.GELU("none"), torch.nn.GELU("tanh")]:
-            self._qlinear_unary_test_helper(
-                (torch.randn((2, 4)).to(device="xpu"),),
-                gelu,
-                device="xpu",
-                int8_mixed_bf16=True,
-            )
-
-    def _qlinear_add_test_helper(
-        self,
-        device="cpu",
-        use_relu=False,
-        int8_mixed_bf16=False,
-        is_qat=True,
-        is_dynamic=True,
-    ):
-        r"""
-        This testcase will quantize two consecutive Linear->Add(->relu) patterns as:
-                 X
-               /   \
-        linear(X)   linear(X)
-               \   /
-                Add
-                 |
-           Optional(relu)
-               /   \
-        linear(X)   linear(X)
-               \   /
-                Add
-                 |
-           Optional(relu)
-                 |
-                 Y
-        """
-
-        def fake_quant(x):
-            # to produce a float32 result as extra input
-            qlib = torch.ops.quantized_decomposed
-            if device == "cpu":
-                qmin, qmax, dtype = 0, 255, torch.uint8
-            else:
-                qmin, qmax, dtype = -128, 127, torch.int8
-            x = qlib.quantize_per_tensor.default(x, 0.0166785, 42, qmin, qmax, dtype)
-            x = qlib.dequantize_per_tensor.default(x, 0.0166785, 42, qmin, qmax, dtype)
-            return x
-
-        class M(torch.nn.Module):
-            def __init__(
-                self,
-                add_fn,
-                use_relu,
-                fake_quant_before_extra_input,
-            ):
-                super().__init__()
-                self.linear1 = torch.nn.Linear(4, 4)
-                self.linear2 = torch.nn.Linear(4, 4)
-                self.add_fn = add_fn
-                self.relu = torch.nn.ReLU()
-                self.linear3 = torch.nn.Linear(4, 4)
-                self.linear4 = torch.nn.Linear(4, 4)
-                self.add_fn2 = add_fn
-                self.relu2 = torch.nn.ReLU()
-                self.use_relu = use_relu
-                self.fake_quant_before_extra_input = fake_quant_before_extra_input
-
-            def forward(self, x):
-                x1 = self.linear1(x)
-                x2 = self.linear2(x)
-                if self.fake_quant_before_extra_input:
-                    x2 = fake_quant(x2)
-                tmp = self.add_fn(x1, x2)
-                if self.use_relu:
-                    tmp = self.relu(tmp)
-                tmp1 = self.linear3(tmp)
-                tmp2 = self.linear4(tmp)
-                if self.fake_quant_before_extra_input:
-                    tmp2 = fake_quant(tmp2)
-                res = self.add_fn2(tmp1, tmp2)
-                if self.use_relu:
-                    res = self.relu2(res)
-                return res
-
-        add_fn_list = [
-            lambda x, y: x + y,
-            lambda x, y: y + x,
-            lambda x, y: x.add_(y),
-            lambda x, y: y.add_(x),
-        ]
-        fake_quant_x2_list = [False, True] if int8_mixed_bf16 else [False]
-        shape_list = [(4, 4), [4, 4, 4]]
-        cases = itertools.product(add_fn_list, fake_quant_x2_list, shape_list)
-        for add_fn, fq_x2, shape in cases:
-            mod = M(add_fn, use_relu, fq_x2).eval().to(device=device)
-            v = torch.randn(
-                shape, dtype=torch.float32, requires_grad=False, device=device
-            ).add(1)
-
-            def matcher_check_fn():
-                # 1. Dequant-linear pattern matched in quantization weight prepack * 4
-                self.assertEqual(
-                    counters["inductor"]["qlinear_weight_prepack_matcher_count"], 4
-                )
-                # pattern = [dequant_per_tensor, (convert_dtype), dequant_per_channel, (convert_dtype), permute, addmm]
-                nodes_per_match = 6 if int8_mixed_bf16 else 4
-                if len(shape) == 3:
-                    # pattern = [dequant_per_tensor, (convert_dtype), (view), \
-                    #   dequant_per_channel, (convert_dtype), (view), permute, addmm]
-                    nodes_per_match += 2
-                self.assertEqual(
-                    counters["inductor"]["qlinear_weight_prepack_matcher_nodes"],
-                    4 * nodes_per_match,
-                )
-                # 2. Qlinear Binary Unary fusion in post-grad fusion pass * 2
-                self.assertEqual(
-                    counters["inductor"]["qlinear_binary_matcher_count"],
-                    0 if TEST_ACL else 2,
-                )
-                # Two linear-binary patterns are matched
-                # matched patter1 = [qlinear, add, (convert dtype), (relu), quantize_per_tensor]
-                # matched patter2 = [qlinear, add, (convert dtype), (relu)]
-                # If add_fn is x.add_(y), x is bf16 and y is fp32, there is a to_bf16 node after binary
-                to_bf16_after_binary = 2 * (add_fn == add_fn_list[2] and fq_x2)
-                expected_matcher_nodes = (
-                    (4 if is_dynamic else 5) + 2 * use_relu + to_bf16_after_binary
-                )
-                self.assertEqual(
-                    counters["inductor"]["qlinear_binary_matcher_nodes"],
-                    0 if TEST_ACL else expected_matcher_nodes,
-                )
-                self.assertEqual(
-                    counters["inductor"]["qlinear_binary_lower_count"],
-                    0 if TEST_ACL else 2,
-                )
-
-            self._test_common(
-                mod,
-                (v,),
-                matcher_check_fn,
-                check_quantization=True,
-                check_autocast=torch.bfloat16 if int8_mixed_bf16 else torch.float,
-                is_qat=is_qat,
-                is_dynamic=is_dynamic,
-            )
-
-            if TEST_ACL:
-                continue
-
-            if torch._inductor.config.cpp_wrapper:
-                # For CPP wrapper
-                self._test_code_common(
-                    mod,
-                    (v,),
-                    [
-                        f"aoti_torch_{device}__qlinear_pointwise_tensor",
-                        f"aoti_torch_{device}__qlinear_pointwise_binary_tensor",
-                    ],
-                    [],
-                    check_quantization=True,
-                    num_include_ops=[2, 2],
-                )
-            else:
-                # For python wrapper
-                self._test_code_common(
-                    mod,
-                    (v,),
-                    [
-                        "torch.ops.onednn.qlinear_pointwise.tensor",
-                        "torch.ops.onednn.qlinear_pointwise.binary",
-                    ],
-                    [],
-                    check_quantization=True,
-                    num_include_ops=[2, 2],
-                )
-
-    @skipIfNoDynamoSupport
-    @skipIfNoONEDNN
-    @parametrize("use_relu", [True, False])
-    @parametrize("is_qat", [True, False])
-    @parametrize("is_dynamic", [True, False])
-    def test_qlinear_add_cpu(self, use_relu, is_qat, is_dynamic):
-        self._qlinear_add_test_helper(
-            use_relu=use_relu, is_qat=is_qat, is_dynamic=is_dynamic
-        )
-
-    @skipIfNoDynamoSupport
-    @skipIfNoONEDNN
-    @skipIfNoXPU
-    @config.patch({"fx_graph_cache": False})
-    @parametrize("use_relu", [True])
-    @parametrize("is_qat", [False])
-    @parametrize("is_dynamic", [False])
-    def test_qlinear_add_xpu(self, use_relu, is_qat, is_dynamic):
-        self._qlinear_add_test_helper(
-            device="xpu", use_relu=use_relu, is_qat=is_qat, is_dynamic=is_dynamic
-        )
-
-    @skipIfNoDynamoSupport
-    @skipIfNoONEDNNBF16
-    @skipIfNoONEDNN
-    @parametrize("use_relu", [True, False])
-    @parametrize("is_qat", [True, False])
-    @parametrize("is_dynamic", [True, False])
-    def test_qlinear_add_int8_mixed_bf16(self, use_relu, is_qat, is_dynamic):
-        self._qlinear_add_test_helper(
-            int8_mixed_bf16=True,
-            use_relu=use_relu,
-            is_qat=is_qat,
-            is_dynamic=is_dynamic,
-        )
-
-    @skipIfNoXPU
-    @parametrize("use_relu", [True, False])
-    @parametrize("is_qat", [False])
-    @parametrize("is_dynamic", [False])
-    def test_qlinear_add_int8_mixed_bf16_xpu(self, use_relu, is_qat, is_dynamic):
-        self._qlinear_add_test_helper(
-            device="xpu",
-            int8_mixed_bf16=True,
-            use_relu=use_relu,
-            is_qat=is_qat,
-            is_dynamic=is_dynamic,
-        )
-
-    @skipIfNoDynamoSupport
-    @skipIfNoONEDNN
-    def test_qlinear_sum_cpu(self):
-        for bias in [True, False]:
-            use_bf16 = (
-                [True, False]
-                if is_mkldnn_bf16_supported("cpu")
-                else [
-                    False,
-                ]
-            )
-            for int8_mixed_bf16 in use_bf16:
-                self._qlinear_sum_test_helper(
-                    (torch.randn((2, 2, 4)), torch.randn(2, 2, 4)),
-                    bias=bias,
-                    int8_mixed_bf16=int8_mixed_bf16,
-                )
-
-    def _test_qlinear_fp8_inductor_cpu_helper(self, qlinear_op, post_op="none"):
-        dtype = torch.float8_e4m3fn
-        qlinear_prepack = torch.ops.onednn.qlinear_prepack
-        post_op_algo = "none"
-        unary_post_op_args = ()
-        batch_size = 1
-        output_dtype = torch.float8_e4m3fn
-        y_scale, y_zp = 0.07, 0
-        ic = 4
-        oc = 16
-
-        torch._dynamo.reset()
-        used_y_scale = y_scale
-        used_y_zp = y_zp
-        x = torch.rand(batch_size, ic)
-        w = torch.rand(oc, ic)
-        qx = x.to(dtype)
-        qw = w.to(dtype)
-        x_scale = 0.5
-        w_scales = torch.randn(oc)
-        b = torch.rand(oc)
-
-        x_zp = 0
-        w_zps = torch.zeros_like(w_scales, dtype=torch.int)
-
-        if post_op == "none":
-
-            class Mod(torch.nn.Module):
-                def __init__(self):
-                    super().__init__()
-                    self.qw_packed = qlinear_prepack(qw, x.shape)
-
-                def forward(self, qx):
-                    qy = qlinear_op(
-                        qx,
-                        x_scale,
-                        x_zp,
-                        self.qw_packed,
-                        w_scales,
-                        w_zps,
-                        b,
-                        used_y_scale,
-                        used_y_zp,
-                        output_dtype,
-                        post_op,
-                        unary_post_op_args,
-                        post_op_algo,
-                    )
-                    return qy
-
-        elif post_op == "add":
-            x2 = torch.rand(batch_size, oc)
-            binary_alpha = 1.0  # we only support alpha=1.0 now
-
-            class Mod(torch.nn.Module):
-                def __init__(self):
-                    super().__init__()
-                    self.qw_packed = qlinear_prepack(qw, x.shape)
-
-                def forward(self, qx):
-                    qy = qlinear_op(
-                        qx,
-                        x_scale,
-                        x_zp,
-                        self.qw_packed,
-                        w_scales,
-                        w_zps,
-                        x2,
-                        b,
-                        used_y_scale,
-                        used_y_zp,
-                        output_dtype,
-                        1.0,
-                        0,
-                        "add",
-                        binary_alpha,
-                        "none",
-                        unary_post_op_args,
-                        post_op_algo,
-                    )
-                    return qy
-
-        with torch.no_grad():
-            model = Mod()
-            y_refe = model(qx)
-            y_test = torch.compile(model)(qx)
-            self.assertEqual(y_refe.float(), y_test.float())
-
-    @skipIfNoONEDNN
-    def test_qlinear_fp8_inductor_cpu(self):
-        qlinear_op = torch.ops.onednn.qlinear_pointwise.default
-        self._test_qlinear_fp8_inductor_cpu_helper(qlinear_op, "none")
-
-    @skipIfNoONEDNN
-    def test_qlinear_add_fp8_inductor_cpu(self):
-        qlinear_op = torch.ops.onednn.qlinear_pointwise.binary
-        self._test_qlinear_fp8_inductor_cpu_helper(qlinear_op, "add")
-
-    def _qlinear_dequant_promotion_test_helper(
-        self,
-        inputs,
-        device="cpu",
-        int8_mixed_bf16=False,
-        is_dynamic=False,
-        matcher_check_fn=None,
-    ):
-        class M(torch.nn.Module):
-            def __init__(
-                self,
-                **kwargs,
-            ):
-                super().__init__()
-                self.linear1 = torch.nn.Linear(4, 4)
-                self.linear2 = torch.nn.Linear(4, 4)
-                self.linear3 = torch.nn.Linear(4, 4)
-
-            def forward(self, x):
-                temp = self.linear1(x)
-                temp = self.linear2(temp) + self.linear3(temp)
-                return temp
-
-        mod = M().eval().to(device=device)
-
-        def default_matcher_check_fn():
-            # 1. Dequant pattern matcher for dequant promotion * 1
-            self.assertEqual(counters["inductor"]["dequant_promotion_matcher_count"], 1)
-            # 2. dequant-linear pattern matched in quantization weight prepack * 3
-            self.assertEqual(
-                counters["inductor"]["qlinear_weight_prepack_matcher_count"], 3
-            )
-            # 3. QLinear Unary fusion in post-grad fusion pass * 1
-            self.assertEqual(
-                counters["inductor"]["qlinear_unary_matcher_count"],
-                0 if TEST_ACL else 1,
-            )
-
-        self._test_common(
-            mod,
-            inputs,
-            matcher_check_fn=(
-                matcher_check_fn
-                if matcher_check_fn is not None
-                else default_matcher_check_fn
-            ),
-            check_autocast=torch.bfloat16 if int8_mixed_bf16 else torch.float,
-            check_quantization=True,
-            is_dynamic=is_dynamic,
-        )
-
-    @skipIfNoDynamoSupport
-    @skipIfNoONEDNN
-    def test_qlinear_dequant_promotion_cpu(self):
-        r"""
-        This testcase test if dequant node before linear is promoted correctly:
-                  X
-                  |
-               Linear1(X)
-                /   \
-        Linear2(X)   Linear3(X)
-                \   /
-                 Add
-                  |
-                  Y
-        """
-        self._qlinear_dequant_promotion_test_helper((torch.randn((2, 4)),))
-
-    @skipIfNoDynamoSupport
-    @skipIfNoONEDNN
-    @skipIfNoXPU
-    def test_qlinear_dequant_promotion_xpu(self):
-        r"""
-        This testcase test if dequant node before linear is promoted correctly:
-                  X
-                  |
-               Linear1(X)
-                /   \
-        Linear2(X)   Linear3(X)
-                \   /
-                 Add
-                  |
-                  Y
-        """
-        self._qlinear_dequant_promotion_test_helper(
-            (torch.randn((2, 4)).to(device="xpu"),), device="xpu"
-        )
-
-    @skipIfNoDynamoSupport
-    @skipIfNoONEDNNBF16
-    @skipIfNoONEDNN
-    def test_qlinear_dequant_promotion_int8_mixed_bf16(self):
-        r"""
-        Test with int8_mixed_bf16 quantization.
-        This testcase test if dequant node before linear is promoted correctly:
-                  X
-                  |
-               Linear1(X)
-                /   \
-        Linear2(X)   Linear3(X)
-                \   /
-                 Add
-                  |
-                  Y
-        """
-        self._qlinear_dequant_promotion_test_helper(
-            (torch.randn((2, 4)),), int8_mixed_bf16=True
-        )
-
-    @skipIfNoDynamoSupport
-    @skipIfNoONEDNNBF16
-    @skipIfNoONEDNN
-    @skipIfNoXPU
-    def test_qlinear_dequant_promotion_int8_mixed_bf16_xpu(self):
-        r"""
-        Test with int8_mixed_bf16 quantization.
-        This testcase test if dequant node before linear is promoted correctly:
-                  X
-                  |
-               Linear1(X)
-                /   \
-        Linear2(X)   Linear3(X)
-                \   /
-                 Add
-                  |
-                  Y
-        """
-        self._qlinear_dequant_promotion_test_helper(
-            (torch.randn((2, 4)).to(device="xpu"),), device="xpu", int8_mixed_bf16=True
-        )
-
-    @skipIfNoDynamoSupport
-    @skipIfNoONEDNN
-    def test_qlinear_dequant_promotion_cpu_input_dim_exceeds_2(self):
-        r"""
-        This testcase test if dequant node before linear is promoted correctly:
-                  X
-                  |
-               Linear1(X)
-                /   \
-        Linear2(X)   Linear3(X)
-                \   /
-                 Add
-                  |
-                  Y
-        """
-        self._qlinear_dequant_promotion_test_helper((torch.randn((2, 3, 4)),))
-
-    @skipIfNoDynamoSupport
-    @skipIfNoONEDNN
-    @skipIfNoXPU
-    def test_qlinear_dequant_promotion_input_dim_exceeds_2_xpu(self):
-        r"""
-        This testcase test if dequant node before linear is promoted correctly:
-                  X
-                  |
-               Linear1(X)
-                /   \
-        Linear2(X)   Linear3(X)
-                \   /
-                 Add
-                  |
-                  Y
-        """
-        self._qlinear_dequant_promotion_test_helper(
-            (torch.randn((2, 3, 4)).to(device="xpu"),), device="xpu"
-        )
-
-    @skipIfNoDynamoSupport
-    @skipIfNoONEDNNBF16
-    @skipIfNoONEDNN
-    def test_qlinear_dequant_promotion_int8_mixed_bf16_input_dim_exceeds_2(self):
-        r"""
-        Test with int8_mixed_bf16 quantization.
-        This testcase test if dequant node before linear is promoted correctly:
-                  X
-                  |
-               Linear1(X)
-                /   \
-        Linear2(X)   Linear3(X)
-                \   /
-                 Add
-                  |
-                  Y
-        """
-        self._qlinear_dequant_promotion_test_helper(
-            (torch.randn((2, 3, 4)),), int8_mixed_bf16=True
-        )
-
-    @skipIfNoDynamoSupport
-    @skipIfNoONEDNNBF16
-    @skipIfNoONEDNN
-    @skipIfNoXPU
-    def test_qlinear_dequant_promotion_int8_mixed_bf16_input_dim_exceeds_2_xpu(self):
-        r"""
-        Test with int8_mixed_bf16 quantization.
-        This testcase test if dequant node before linear is promoted correctly:
-                  X
-                  |
-               Linear1(X)
-                /   \
-        Linear2(X)   Linear3(X)
-                \   /
-                 Add
-                  |
-                  Y
-        """
-        self._qlinear_dequant_promotion_test_helper(
-            (torch.randn((2, 3, 4)).to(device="xpu"),),
-            device="xpu",
-            int8_mixed_bf16=True,
-        )
-
-    @skipIfNoDynamoSupport
-    @skipIfNoONEDNN
-    def test_qlinear_dequant_promotion_dynamic_cpu(self):
-        r"""
-        This testcase test if dequant node before linear is promoted correctly:
-                  X
-                  |
-               Linear1(X)
-                /   \
-        Linear2(X)   Linear3(X)
-                \   /
-                 Add
-                  |
-                  Y
-        """
-
-        def matcher_check_fn():
-            # 1. Dequant pattern matcher for dequant promotion * 1
-            self.assertEqual(counters["inductor"]["dequant_promotion_matcher_count"], 1)
-            # 2. dequant-linear pattern matched in quantization weight prepack * 3
-            self.assertEqual(
-                counters["inductor"]["qlinear_weight_prepack_matcher_count"], 3
-            )
-
-        self._qlinear_dequant_promotion_test_helper(
-            (torch.randn((2, 4)),),
-            matcher_check_fn=matcher_check_fn,
-            is_dynamic=True,
-        )
-
-    @skipIfNoDynamoSupport
-    @skipIfNoONEDNN
-    @skipIfNoXPU
-    @config.patch({"fx_graph_cache": False})
-    def test_qlinear_mul_xpu(self):
-        r"""
-        This testcase will quantize a Linear->Mul pattern.
-        """
-
-        class M(torch.nn.Module):
-            def __init__(self, use_bias):
-                super().__init__()
-                self.linear = torch.nn.Linear(4, 5, use_bias)
-
-            def forward(self, x1, x2):
-                return torch.mul(self.linear(x1), x2)
-
-        bias_list = [True, False]
-        for bias in bias_list:
-            mod = M(bias).eval().to(device="xpu")
-            x1 = torch.randn((2, 4)).to(device="xpu")
-            x2 = torch.randn((2, 5)).to(device="xpu")
-
-            def matcher_check_fn():
-                self.assertEqual(
-                    counters["inductor"]["qlinear_weight_prepack_matcher_count"], 1
-                )
-
-            self._test_common(
-                mod,
-                (x1, x2),
-                check_quantization=True,
-                matcher_check_fn=matcher_check_fn,
-            )
-
-    @skipIfNoDynamoSupport
-    @skipIfNoONEDNN
-    def test_qlinear_mul_cpu(self):
-        r"""
-        This testcase will quantize a Linear->Mul pattern.
-        """
-
-        class M(torch.nn.Module):
-            def __init__(self, use_bias):
-                super().__init__()
-                self.linear = torch.nn.Linear(4, 5, use_bias)
-
-            def forward(self, x1, x2):
-                return torch.mul(self.linear(x1), x2)
-
-        bias_list = [True, False]
-        for bias in bias_list:
-            mod = M(bias).eval()
-            x1 = torch.randn((2, 4))
-            x2 = torch.randn((2, 5))
-
-            def matcher_check_fn():
-                self.assertEqual(
-                    counters["inductor"]["qlinear_weight_prepack_matcher_count"], 1
-                )
-
-            self._test_common(
-                mod,
-                (x1, x2),
-                matcher_check_fn,
-                check_quantization=True,
-            )
-
-    @skipIfNoDynamoSupport
-    @skipIfNoONEDNN
-    @skipIfNoXPU
-    def test_qlinear_mul(self):
-        r"""
-        This testcase will quantize a Linear->Mul pattern.
-        """
-
-        class M(torch.nn.Module):
-            def __init__(self, use_bias):
-                super().__init__()
-                self.linear = torch.nn.Linear(4, 5, use_bias)
-
-            def forward(self, x1, x2):
-                return torch.mul(self.linear(x1), x2)
-
-        bias_list = [True, False]
-        for bias in bias_list:
-            mod = M(bias).eval().to(device="xpu")
-            x1 = torch.randn((2, 4)).to(device="xpu")
-            x2 = torch.randn((2, 5)).to(device="xpu")
-
-            def matcher_check_fn():
-                self.assertEqual(
-                    counters["inductor"]["qlinear_weight_prepack_matcher_count"], 1
-                )
-
-            self._test_common(
-                mod,
-                (x1, x2),
-                check_quantization=True,
-                matcher_check_fn=matcher_check_fn,
-            )
-
-    @skipIfNoDynamoSupport
-    def test_qmaxpool2d(self):
-        r"""
-        This testcase will quantize Conv2d->ReLU->MaxPool2d pattern.
-        """
-
-        class M(torch.nn.Module):
-            def __init__(
-                self,
-                kwargs,
-            ):
-                super().__init__()
-                self.conv = torch.nn.Conv2d(
-                    3, 64, 7, bias=True, stride=2, padding=3, dilation=1
-                )
-                self.relu = torch.nn.ReLU()
-                self.maxpool = torch.nn.MaxPool2d(3, **kwargs)
-
-            def forward(self, x):
-                return self.maxpool(self.relu(self.conv(x)))
-
-        kwargs_list = [
-            {"stride": 2},
-            {"stride": 2, "padding": 1},
-            {"stride": 2, "padding": 1, "dilation": 1},
-            {"stride": 2, "padding": 1, "dilation": 1, "ceil_mode": False},
-        ]
-        for kwargs in kwargs_list:
-            mod = M(kwargs).eval()
-            v = torch.randn((1, 3, 8, 8), dtype=torch.float32, requires_grad=False).add(
-                1
-            )
-
-            def matcher_check_fn():
-                self.assertEqual(
-                    counters["inductor"]["qmaxpool2d_matcher_count"],
-                    0 if TEST_ACL else 1,
-                )
-                self.assertEqual(
-                    counters["inductor"]["qconv_weight_prepack_matcher_count"], 1
-                )
-                self.assertEqual(
-                    counters["inductor"]["qconv_unary_matcher_count"],
-                    0 if TEST_ACL else 1,
-                )
-                self.assertEqual(
-                    counters["inductor"]["qconv_unary_lower_count"],
-                    0 if TEST_ACL else 1,
-                )
-
-            self._test_common(
-                mod,
-                (v,),
-                matcher_check_fn,
-                check_quantization=True,
-            )
-
-    @skipIfNoDynamoSupport
-    def test_qflatten(self):
-        r"""
-        This testcase will quantize Conv2d->AdaptiveAvgPool2d->flatten->cat pattern.
-        """
-
-        class M(torch.nn.Module):
-            def __init__(
-                self,
-            ):
-                super().__init__()
-                self.conv = torch.nn.Conv2d(
-                    3, 64, 7, bias=True, stride=2, padding=3, dilation=1
-                )
-                self.relu = torch.nn.ReLU()
-                self.adaptive_avg_pool2d = torch.nn.AdaptiveAvgPool2d((1, 1))
-
-            def forward(self, x):
-                return torch.cat(
-                    [
-                        torch.flatten(
-                            self.adaptive_avg_pool2d(self.relu(self.conv(x))), 1
-                        )
-                    ]
-                )
-
-        mod = M().eval()
-        v = torch.randn((1, 3, 8, 8), dtype=torch.float32, requires_grad=False).add(1)
-
-        def matcher_check_fn():
-            self.assertEqual(
-                counters["inductor"]["qreshape_matcher_count"], 0 if TEST_ACL else 1
-            )
-
-        self._test_common(
-            mod,
-            (v,),
-            matcher_check_fn,
-            check_quantization=True,
-        )
-
-    @skipIfNoDynamoSupport
-    def test_qcat(self):
-        r"""
-        This testcase will quantize cat based pattern:
-                X
-             /     \
-        Conv1(X)  Pow(x)
-            \        \
-             \     Conv2(X)
-              \    /
-               Cat
-                |
-                Y
-        """
-
-        class M(torch.nn.Module):
-            def __init__(
-                self,
-            ):
-                super().__init__()
-                self.conv = torch.nn.Conv2d(
-                    3, 64, 7, bias=True, stride=2, padding=3, dilation=1
-                )
-                self.conv2 = torch.nn.Conv2d(
-                    3, 64, 7, bias=True, stride=2, padding=3, dilation=1
-                )
-
-            def forward(self, x):
-                temp1 = self.conv(x)
-                temp2 = self.conv2(torch.pow(x, 2))
-                return torch.cat((temp1, temp2), 1)
-
-        mod = M().eval()
-        v = torch.randn((1, 3, 8, 8), dtype=torch.float32, requires_grad=False).add(1)
-
-        def matcher_check_fn():
-            self.assertEqual(
-                counters["inductor"]["qcat_matcher_count"], 0 if TEST_ACL else 1
-            )
-            self.assertEqual(
-                counters["inductor"]["qconv_weight_prepack_matcher_count"], 2
-            )
-            self.assertEqual(
-                counters["inductor"]["qconv_unary_matcher_count"],
-                0 if TEST_ACL else 2,
-            )
-            self.assertEqual(
-                counters["inductor"]["qconv_unary_lower_count"], 0 if TEST_ACL else 2
-            )
-
-        self._test_common(
-            mod,
-            (v,),
-            matcher_check_fn,
-            check_quantization=True,
-        )
-
-    # https://github.com/pytorch/pytorch/issues/99841.
-    def test_hardtanh_pattern_fallback(self):
-        class Model(torch.nn.Module):
-            def __init__(self) -> None:
-                super().__init__()
-                self.conv_transpose = torch.nn.ConvTranspose2d(
-                    in_channels=3, out_channels=32, kernel_size=3, stride=1, padding=1
-                )
-
-            def forward(self, x, min_value, max_value):
-                conv_transpose_output = self.conv_transpose(x)
-                clamp_min_output = torch.clamp_min(conv_transpose_output, min_value)
-                clamp_max_output = torch.clamp_max(clamp_min_output, max_value)
-                return clamp_max_output
-
-        # check works for min_value > max_value.
-        min_values = [3, torch.randn(1, 32, 28, 28)]
-        max_values = [0, torch.randn(1, 32, 28, 28)]
-        v = torch.randn(1, 3, 28, 28)
-
-        def matcher_check_fn():
-            self.assertEqual(
-                counters["inductor"]["mkldnn_unary_fusion_matcher_nodes"],
-                0 if TEST_ACL else 3,
-            )
-            self.assertEqual(
-                counters["inductor"]["mkldnn_conv_weight_pack_matcher_count"], 1
-            )
-
-        for min_value, max_value in zip(min_values, max_values):
-            mod = Model().eval()
-            self._test_common(mod, (v, min_value, max_value), matcher_check_fn)
-
-    def test_leaky_relu_pattern_fallback(self):
-        class Model(torch.nn.Module):
-            def __init__(self) -> None:
-                super().__init__()
-                self.conv = torch.nn.Conv2d(
-                    in_channels=3, out_channels=32, kernel_size=3, stride=1, padding=1
-                )
-
-            def forward(self, x, negative_slope):
-                conv_out = self.conv(x)
-                return torch.where(conv_out > 0, conv_out, conv_out * negative_slope)
-
-        negative_slopes = [0.1, torch.randn(1, 32, 28, 28)]
-
-        def matcher_check_fn():
-            self.assertEqual(
-                counters["inductor"]["mkldnn_unary_fusion_matcher_nodes"],
-                0 if TEST_ACL else 4,
-            )
-            self.assertEqual(
-                counters["inductor"]["mkldnn_conv_weight_pack_matcher_count"], 1
-            )
-
-        with torch.no_grad():
-            v = torch.randn(1, 3, 28, 28)
-            for negative_slope in negative_slopes:
-                mod = Model().eval()
-                self._test_common(mod, (v, negative_slope), matcher_check_fn)
-
-    # https://github.com/pytorch/pytorch/issues/99838.
-    def test_conv2d_add_scalar(self):
-        class Model(torch.nn.Module):
-            def __init__(self) -> None:
-                super().__init__()
-                self.conv = torch.nn.Conv2d(
-                    in_channels=3, out_channels=32, kernel_size=3, stride=1, padding=1
-                )
-
-            def forward(self, x):
-                out_conv = self.conv(x)
-                out = torch.add(out_conv, 1.0)
-                return out
-
-        def matcher_check_fn():
-            self.assertEqual(counters["inductor"]["binary_folding"], 1)
-            self.assertEqual(
-                counters["inductor"]["mkldnn_conv_weight_pack_matcher_count"], 1
-            )
-
-        with torch.no_grad():
-            mod = Model().eval()
-            v = torch.randn(1, 3, 28, 28)
-            self._test_common(mod, (v,), matcher_check_fn)
-
-    @xfailIfACL
-    def test_conv2d_binary_inplace_fusion_pass_cpu(
-        self, include_ops=None, exclude_ops=None
-    ):
-        class Model_v1(torch.nn.Module):
-            def __init__(self) -> None:
-                super().__init__()
-                self.conv = torch.nn.Conv2d(
-                    in_channels=3, out_channels=32, kernel_size=3, stride=1, padding=1
-                )
-
-            def forward(self, x, other):
-                conv_out = self.conv(x)
-                return torch.add(conv_out, other.relu())
-
-        class Model_v2(torch.nn.Module):
-            def __init__(self) -> None:
-                super().__init__()
-                self.conv = torch.nn.Conv2d(
-                    in_channels=3, out_channels=32, kernel_size=3, stride=1, padding=1
-                )
-                self.conv2 = torch.nn.Conv2d(
-                    in_channels=32, out_channels=32, kernel_size=3, stride=1, padding=1
-                )
-                self.conv3 = torch.nn.Conv2d(
-                    in_channels=32, out_channels=32, kernel_size=3, stride=1, padding=1
-                )
-
-            def forward(self, x, _):
-                conv_out1 = self.conv(x)
-                pow_out = torch.pow(conv_out1, 2)
-                conv_out2 = self.conv2(pow_out)
-                conv_out3 = self.conv3(conv_out2)
-                res = torch.add(conv_out3, pow_out)
-                return res
-
-        input = torch.randn(1, 3, 28, 28).to(memory_format=torch.channels_last)
-        others = [
-            torch.randn(1, 32, 28, 28).to(memory_format=torch.channels_last),
-            torch.randn(1, 32, 28, 28).to(memory_format=torch.channels_last),
-        ]
-        mod_v1 = Model_v1().to(memory_format=torch.channels_last).eval()
-        mod_v2 = Model_v2().to(memory_format=torch.channels_last).eval()
-
-        if include_ops is None:
-            include_ops = ["mkldnn._convolution_pointwise_.binary"]
-        if exclude_ops is None:
-            exclude_ops = ["mkldnn._convolution_pointwise.binary"]
-
-        for other, mod in zip(others, [mod_v1, mod_v2]):
-            self._test_code_common(mod, (input, other), include_ops, exclude_ops)
-
-    @xfailIfACL
-    def test_conv2d_binary_inplace_fusion_failed_cpu(
-        self, include_ops=None, exclude_ops=None
-    ):
-        # Written buffer is graph input, we can't fuse inplace.
-        class Model_v1(torch.nn.Module):
-            def __init__(self) -> None:
-                super().__init__()
-                self.conv = torch.nn.Conv2d(
-                    in_channels=3, out_channels=32, kernel_size=3, stride=1, padding=1
-                )
-
-            def forward(self, x, other):
-                conv_out = self.conv(x)
-                return torch.add(conv_out, other)
-
-        # Written buffer is an alias tensor, we can't fuse inplace.
-        class Model_v2(torch.nn.Module):
-            def __init__(self) -> None:
-                super().__init__()
-                self.conv = torch.nn.Conv2d(
-                    in_channels=3, out_channels=32, kernel_size=3, stride=1, padding=1
-                )
-
-            def forward(self, x, other):
-                conv_out = self.conv(x)
-                return torch.add(conv_out, other[1:2, :, :, :]), other
-
-        class Model_v3(torch.nn.Module):
-            def __init__(self) -> None:
-                super().__init__()
-                self.conv = torch.nn.Conv2d(
-                    in_channels=3, out_channels=32, kernel_size=3, stride=1, padding=1
-                )
-                self.conv2 = torch.nn.Conv2d(
-                    in_channels=32, out_channels=32, kernel_size=3, stride=1, padding=1
-                )
-
-            def forward(self, x, _):
-                pow_out = torch.pow(self.conv(x), 2)
-                other2 = F.relu(pow_out)
-                conv_out2 = self.conv2(pow_out)
-                res = torch.add(conv_out2, pow_out)
-                res = res + other2
-                return res
-
-        # Written buffer is an ReinterpretView, we can't fuse inplace.
-        class Model_v4(torch.nn.Module):
-            def __init__(self) -> None:
-                super().__init__()
-                self.conv = torch.nn.Conv2d(3, 32, 3, padding=1, bias=True)
-                self.linear = torch.nn.Linear(32 * 28, 32 * 28)
-                self.relu = torch.nn.ReLU()
-
-            def forward(self, x, y):
-                x = self.conv(self.relu(x))
-                y = self.linear(y)
-                y = torch.cat((y, y + 1), 1)
-                y = torch.ops.aten.permute.default(y, [0, 2, 1]).reshape(1, 32, 28, 28)
-                return x + y
-
-        class Model_v5(torch.nn.Module):
-            def __init__(self) -> None:
-                super().__init__()
-                self.conv = torch.nn.Conv2d(32, 32, 3, padding=1, bias=True)
-                self.relu = torch.nn.ReLU()
-
-            def forward(self, _, x):
-                x1 = self.relu(x)
-                return self.conv(x1) + x1
-
-        input = torch.randn(1, 3, 28, 28).to(memory_format=torch.channels_last)
-        others = [
-            torch.randn(1, 32, 28, 28).to(memory_format=torch.channels_last),
-            torch.randn(2, 32, 28, 28).to(memory_format=torch.channels_last),
-            torch.randn(1, 32, 28, 28).to(memory_format=torch.channels_last),
-            torch.randn(1, 14, 32 * 28),
-            torch.randn(1, 32, 28, 28).to(memory_format=torch.channels_last),
-        ]
-        mod_v1 = Model_v1().to(memory_format=torch.channels_last).eval()
-        mod_v2 = Model_v2().to(memory_format=torch.channels_last).eval()
-        mod_v3 = Model_v3().to(memory_format=torch.channels_last).eval()
-        mod_v4 = Model_v4().to(memory_format=torch.channels_last).eval()
-        mod_v5 = Model_v5().to(memory_format=torch.channels_last).eval()
-
-        if include_ops is None:
-            include_ops = ["mkldnn._convolution_pointwise.binary"]
-        if exclude_ops is None:
-            exclude_ops = ["mkldnn._convolution_pointwise_.binary"]
-
-        for other, mod in zip(others, [mod_v1, mod_v2, mod_v3, mod_v4, mod_v5]):
-            self._test_code_common(mod, (input, other), include_ops, exclude_ops)
-
-    def test_conv2d_binary_fusion_failed(self):
-        # we don't support alpha !=1 case or other has different size with conv's output.
-        class Model(torch.nn.Module):
-            def __init__(self) -> None:
-                super().__init__()
-                self.conv = torch.nn.Conv2d(
-                    in_channels=3, out_channels=32, kernel_size=3, stride=1, padding=1
-                )
-
-            def forward(self, x, other, alpha):
-                conv_out = self.conv(x)
-                return torch.add(conv_out, other, alpha=alpha)
-
-        # https://github.com/pytorch/pytorch/issues/100802.
-        # we can't do the fusion when add's inputs are same tensor.
-        class Model2(torch.nn.Module):
-            def __init__(self) -> None:
-                super().__init__()
-                self.conv = torch.nn.Conv2d(
-                    in_channels=3, out_channels=16, kernel_size=3, stride=1, padding=1
-                )
-
-            def forward(self, x):
-                out = self.conv(x)
-                out = torch.add(out, out)
-                return out
-
-        # https://github.com/pytorch/pytorch/issues/101374.
-        # we can't do the fusion when add's inputs are mixed dtype.
-        class Model3(torch.nn.Module):
-            def __init__(self) -> None:
-                super().__init__()
-                self.conv = torch.nn.Conv2d(
-                    in_channels=3, out_channels=16, kernel_size=3, stride=1, padding=1
-                )
-
-            def forward(self, x):
-                temp = self.conv(x)
-                other = torch.ones(temp.shape, dtype=torch.double)
-                out = torch.add(temp, other)
-                return out
-
-        input = torch.randn(1, 3, 28, 28).to(memory_format=torch.channels_last)
-        others = [
-            torch.randn(1, 32, 28, 28).to(memory_format=torch.channels_last),
-            torch.randn(32, 28, 28),
-        ]
-        include_ops = ["mkldnn._convolution_pointwise"]
-        exclude_ops = [
-            "mkldnn._convolution_pointwise.binary",
-            "mkldnn._convolution_pointwise_.binary",
-        ]
-
-        # case1
-        for other, alpha in zip(others, [0.1, 1.0]):
-            mod = Model().to(memory_format=torch.channels_last).eval()
-            self._test_code_common(mod, (input, other, alpha), include_ops, exclude_ops)
-        # case2:
-        mod = Model2().to(memory_format=torch.channels_last).eval()
-        self._test_code_common(mod, (input,), include_ops, exclude_ops)
-        # case3:
-        mod = Model3().to(memory_format=torch.channels_last).eval()
-        self._test_code_common(mod, (input,), include_ops, exclude_ops)
-
-    @xfailIfACL
-    def test_reproduce_99842_issue(self):
-        class Model(torch.nn.Module):
-            def __init__(self) -> None:
-                super().__init__()
-                self.conv = torch.nn.Conv2d(3, 64, kernel_size=3, stride=1, padding=1)
-
-            def forward(self, input_tensor):
-                x = self.conv(input_tensor)
-                x = F.relu(x + torch.ones(x.size()))
-                return x
-
-        input = torch.randn(1, 3, 14, 14)
-        mod = Model().eval()
-        include_ops = ["mkldnn._convolution_pointwise_.binary"]
-        self._test_code_common(mod, (input,), include_ops, [])
-
-    def test_reproduce_113440_issue_1(self):
-        class Mod(torch.nn.Module):
-            def __init__(
-                self,
-                add_fn,
-                **kwargs,
-            ):
-                super().__init__()
-                self.conv1 = torch.nn.Conv2d(3, 6, kernel_size=3, stride=1)
-                self.conv2 = torch.nn.Conv2d(3, 6, kernel_size=3, stride=1)
-                self.add_fn = add_fn
-                self.relu = torch.nn.ReLU(inplace=True)
-                self.conv3 = torch.nn.Conv2d(6, 6, kernel_size=3, stride=1)
-                self.conv4 = torch.nn.Conv2d(6, 6, kernel_size=3, stride=1)
-                self.add_fn2 = add_fn
-                self.relu2 = torch.nn.ReLU(inplace=True)
-                self.use_relu = True
-
-            def forward(self, x):
-                x1 = self.conv1(x)
-                x2 = self.conv2(x)
-                tmp = self.add_fn(x1, x2)
-                if self.use_relu:
-                    tmp = self.relu(tmp)
-                tmp1 = self.conv3(tmp)
-                tmp2 = self.conv4(tmp)
-                res = self.add_fn2(tmp1, tmp2)
-                if self.use_relu:
-                    res = self.relu2(res)
-                return res
-
-        with torch.no_grad():
-            example_inputs = (
-                torch.randn((1, 3, 8, 8), dtype=torch.float32, requires_grad=False).add(
-                    1
-                ),
-            )
-            example_inputs[0].get_device()
-            m = Mod(
-                lambda x, y: x.add_(y),
-            ).eval()
-            om = torch.compile(m)
-            om(*example_inputs)
-            om(*example_inputs)
-
-    def test_reproduce_113440_issue_2(self):
-        class Mod(torch.nn.Module):
-            def __init__(
-                self,
-                add_fn,
-                **kwargs,
-            ):
-                super().__init__()
-                self.conv1 = torch.nn.Conv2d(3, 6, kernel_size=3, stride=1)
-                self.conv2 = torch.nn.Conv2d(3, 6, kernel_size=3, stride=1)
-                self.add_fn = add_fn
-                self.relu = torch.nn.ReLU(inplace=True)
-                self.conv3 = torch.nn.Conv2d(6, 6, kernel_size=3, stride=1)
-                self.conv4 = torch.nn.Conv2d(6, 6, kernel_size=3, stride=1)
-                self.add_fn2 = add_fn
-                self.relu2 = torch.nn.ReLU(inplace=True)
-
-                self.conv5 = torch.nn.Conv2d(6, 6, kernel_size=3, stride=1)
-                self.conv6 = torch.nn.Conv2d(6, 6, kernel_size=3, stride=1)
-                self.conv7 = torch.nn.Conv2d(6, 6, kernel_size=1, stride=1)
-                self.add_fn3 = add_fn
-                self.relu3 = torch.nn.ReLU(inplace=True)
-
-                self.use_relu = True
-
-            def forward(self, x):
-                x1 = self.conv1(x)
-                x2 = self.conv2(x)
-                tmp = self.add_fn(x1, x2)
-                if self.use_relu:
-                    tmp = self.relu(tmp)
-
-                tmp1 = self.conv3(tmp)
-                res = self.relu2(tmp1)
-
-                return res
-
-        with torch.no_grad():
-            example_inputs = (
-                torch.randn((1, 3, 8, 8), dtype=torch.float32, requires_grad=False).add(
-                    1
-                ),
-            )
-            m = Mod(
-                lambda x, y: x.add_(y),
-            ).eval()
-            om = torch.compile(m)
-            om(*example_inputs)
-            om(*example_inputs)
-
-    @unittest.skipIf(not TEST_MKL, "Test requires MKL")
-    @xfailIfACL
-    @torch._dynamo.config.patch("inline_inbuilt_nn_modules", True)
-    def test_reproduce_121253_issue_addmm_fusion_check(self):
-        class Mod(torch.nn.Module):
-            def __init__(self, weight, bias, beta, alpha):
-                super().__init__()
-                self.weight = weight
-                self.bias = bias
-                self.beta = beta
-                self.alpha = alpha
-
-            def forward(self, x):
-                return torch.addmm(
-                    self.bias, x, self.weight, beta=self.beta, alpha=self.alpha
-                )
-
-        dtypes = [torch.float32]
-        if torch.ops.mkldnn._is_mkldnn_bf16_supported():
-            dtypes.append(torch.bfloat16)
-        for dtype in dtypes:
-            linear_op = (
-                "mkl._mkl_linear"
-                if dtype == torch.float32
-                else "mkldnn._linear_pointwise"
-            )
-            for beta, alpha in zip([1.0, 0.1, 0.0], [1.0, 0.1, 1.0]):
-                weight = torch.nn.Parameter(torch.randn(64, 64, dtype=dtype))
-                bias = torch.nn.Parameter(torch.randn(64, dtype=dtype))
-                mod = Mod(weight, bias, beta, alpha).to(dtype).eval()
-                with torch.no_grad():
-                    x = torch.randn(1, 64, dtype=dtype)
-                    include_ops = []
-                    exclude_ops = []
-                    if (beta != 1.0 and beta != 0.0) or alpha != 1.0:
-                        exclude_ops = [linear_op]
-                    else:
-                        include_ops = [linear_op]
-                    self._test_code_common(mod, (x,), include_ops, exclude_ops)
-
-    @skipIfNoDynamoSupport
-    def test_woq_int8(self):
-        class M(torch.nn.Module):
-            def __init__(self, is_permute):
-                super().__init__()
-                self.is_permute = is_permute
-
-            def forward(self, x, weight, scales):
-                if self.is_permute:
-                    weight = weight.t()
-                    m = torch.mm(
-                        x.reshape(-1, x.shape[-1]),
-                        weight.to(x.dtype),
-                    )
-                    y = m * scales.to(m.dtype)
-                    y = y.reshape(*x.shape[:-1], y.shape[-1])
-                    return y
-                else:
-                    return (
-                        torch.nn.functional.linear(x, weight.to(dtype=x.dtype)) * scales
-                    )
-
-        x_shape = (1, 1, 256)
-        s_shape = 12
-        x_strides = [
-            (256, 256, 1),  # linear dispatching to mm
-            (256, 32, 1),  # linear dispatching to bmm
-        ]
-        is_permutes = [False, True]
-        for x_stride, is_permute in itertools.product(x_strides, is_permutes):
-            mod = M(is_permute=is_permute).eval()
-            x = torch.randn(x_shape, dtype=torch.bfloat16).as_strided(x_shape, x_stride)
-            w_shape = (12, 256)
-            w = torch.randint(-128, 127, w_shape, dtype=torch.int8)
-            s = torch.randn(s_shape, dtype=torch.bfloat16)
-
-            def matcher_check_fn():
-                self.assertEqual(counters["inductor"]["woq_matcher_count"], 1)
-
-            self._test_common(
-                mod,
-                (x, w, s),
-                matcher_check_fn,
-                check_quantization=False,
-                atol=0.001,
-                rtol=0.07,
-            )
-
-    @skipIfNoDynamoSupport
-    def test_woq_int4_cpu(self):
-        class M(torch.nn.Module):
-            def __init__(self, in_feature, out_feature, group_size):
-                super().__init__()
-                self.weight = torch.randint(
-                    0, 255, (out_feature, in_feature // 2), dtype=torch.uint8
-                )
-                self.group_size = group_size
-                self.qScaleAndZeros = torch.rand(
-                    (in_feature // group_size, out_feature, 2), dtype=torch.bfloat16
-                )
-
-            def forward(self, x):
-                if x.ndim > 2:
-                    x = x.reshape(-1, x.shape[-1])
-                    y = torch.ops.aten._weight_int4pack_mm_for_cpu.default(
-                        x, self.weight, self.group_size, self.qScaleAndZeros
-                    )
-                    return y.reshape(*x.shape[:-1], y.shape[-1])
-                return torch.ops.aten._weight_int4pack_mm_for_cpu.default(
-                    x, self.weight, self.group_size, self.qScaleAndZeros
-                )
-
-        bs = 4
-        seq = 8
-        x_dim_list = [2, 3]
-        in_feature_list = [256, 512]
-        out_feature_list = [256, 512]
-        group_size_list = [64, 128]
-        cases = itertools.product(
-            x_dim_list, in_feature_list, out_feature_list, group_size_list
-        )
-        for x_dim, in_feature, out_feature, group_size in cases:
-            x_shape = (seq, in_feature) if x_dim == 2 else (bs, seq, in_feature)
-            x = torch.randn(x_shape, dtype=torch.bfloat16)
-            m = M(in_feature, out_feature, group_size).eval()
-
-            def matcher_check_fn():
-                self.assertEqual(
-                    counters["inductor"]["woq_matcher_count"], 0 if TEST_ACL else 1
-                )
-
-            include_ops = [
-                "aoti_torch_cpu__weight_int4pack_mm_cpu_tensor"
-                if torch._inductor.config.cpp_wrapper
-                else "torch.ops.quantized.int4mm_packed_weight_cpu.default"
-            ]
-            self._test_code_common(
-                m,
-                (x,),
-                include_ops,
-                ["torch.ops.aten._weight_int4pack_mm_for_cpu.default"],
-            )
-
-    def _test_linear_dynamic_fp16_helper(self, use_relu: bool):
-        class M(torch.nn.Module):
-            def __init__(self, bias: bool, use_relu: bool):
-                super().__init__()
-                self.linear = torch.nn.Linear(256, 256, bias=bias)
-                self.relu = torch.nn.ReLU()
-                self.use_relu = use_relu
-
-            def forward(self, x):
-                if self.use_relu:
-                    return self.relu(self.linear(x))
-                return self.linear(x)
-
-        quantizer = X86InductorQuantizer().set_global(
-            xiq.get_default_x86_inductor_quantization_config()
-        )
-        quantizer.set_module_type_qconfig(
-            torch.nn.Linear, xiq.get_x86_inductor_linear_dynamic_fp16_config()
-        )
-        bias_list = [True, False]
-        input_ndim_list = [2, 3]
-        x_contig_list = [True, False]
-        cases = itertools.product(bias_list, input_ndim_list, x_contig_list)
-        for bias, input_ndim, x_contig in cases:
-            x_shape = (4, 256) if input_ndim == 2 else (4, 1, 256)
-            x = torch.randn(x_shape)
-            if not x_contig:
-                x = x[0::2, ...]
-            mod = M(bias, use_relu).eval()
-
-            def matcher_check_fn():
-                self.assertEqual(
-                    counters["inductor"]["qlinear_weight_prepack_matcher_count"], 1
-                )
-                # Matched nodes:
-                # (1) w to fp16, (2) w to fp32, (3) permute w, (4) mm/addmm/bmm
-                # If x.ndim == 3 and x is contiguous, two view nodes are added.
-                # If x.ndim == 3 and x is not contiguous, two expand nodes and one add node are added.
-                nodes_count = 4
-                if input_ndim > 2:
-                    if x_contig:
-                        nodes_count += 2
-                    else:
-                        nodes_count += 3 if bias else 2
-                if use_relu:
-                    nodes_count += 1
-                self.assertEqual(
-                    counters["inductor"]["qlinear_weight_prepack_matcher_nodes"],
-                    nodes_count,
-                )
-
-            self._test_common(
-                mod,
-                (x,),
-                atol=1e-2,
-                rtol=1e-2,
-                matcher_check_fn=matcher_check_fn,
-                check_quantization=True,
-                quantizer=quantizer,
-            )
-            linear_op_str = (
-                "torch.ops.onednn.linear_relu_dynamic_fp16.default"
-                if use_relu
-                else "torch.ops.onednn.linear_dynamic_fp16.default"
-            )
-            self._test_code_common(
-                mod,
-                (x,),
-                [linear_op_str],
-                ["torch.ops.aten.addmm.default", "torch.ops.aten.mm.default"],
-                check_quantization=True,
-                quantizer=quantizer,
-            )
-
-    @skipIfNoDynamoSupport
-    @skipIfNoONEDNN
-    def test_linear_dynamic_fp16(self):
-        self._test_linear_dynamic_fp16_helper(use_relu=False)
-
-    @skipIfNoDynamoSupport
-    @skipIfNoONEDNN
-    def test_linear_relu_dynamic_fp16(self):
-        self._test_linear_dynamic_fp16_helper(use_relu=True)
-
-    @skipIfNoDynamoSupport
-    @skipIfNoONEDNN
-    # TODO: investigate options of torch.compile in fbcode
-    @unittest.skipIf(IS_FBCODE, "Failing in fbcode")
-    @parametrize("has_bias", [True, False])
-    @parametrize("dtype", [torch.float, torch.bfloat16])
-    @parametrize("per_channel_quant", [True, False])
-    @parametrize("dynamic", [True, False])
-    def test_smooth_quant_with_int_mm(
-        self, has_bias, dtype, per_channel_quant, dynamic
-    ):
-        r"""
-        This testcase check if we can match the SmoothQuant int8 linear pattern from Torchao.
-        The pattern is:
-            (no bias) reshape -> _int_mm -> convert_element_type -> (expand -> mul) -> mul -> reshape
-        or
-            (with bias) pattern_no_bias -> add -> reshape -> reshape
-        """
-        if dtype == torch.bfloat16 and not torch.ops.mkldnn._is_mkldnn_bf16_supported():
-            return
-        M = 16
-        in_feature = 32
-        out_feature = 64
-        q_min, q_max = -32, 31
-
-        class Mod(torch.nn.Module):
-            def __init__(
-                self, dtype: torch.dtype, has_bias: bool, per_channel_quant: bool
-            ):
-                super().__init__()
-                self.dtype = dtype
-                self.has_bias = has_bias
-                self.b = torch.randint(
-                    q_min, q_max, [in_feature, out_feature], dtype=torch.int8
-                )
-                self.per_channel_quant = per_channel_quant
-                a_scale_per_tensor = torch.rand([1], dtype=dtype) * 0.01 + 0.01
-                a_scale_per_channel = torch.rand([M, 1], dtype=dtype) * 0.01 + 0.01
-                self.a_scale = (
-                    a_scale_per_channel
-                    if self.per_channel_quant
-                    else a_scale_per_tensor
-                )
-                self.b_scale = torch.rand([out_feature]) * 0.01 + 0.01
-                self.b_scale = self.b_scale.to(dtype)
-                self.bias = torch.rand([out_feature], dtype=dtype) if has_bias else None
-
-            def forward(self, a):
-                out_shape = a.shape[:-1] + (self.b.size(-1),)
-                a_reshaped = a.reshape(-1, a.size(-1))
-                c = torch._int_mm(a_reshaped, self.b)
-                c = c.to(self.dtype)
-                c_shape = c.shape
-                a_scale = self.a_scale.expand(c.shape)
-                c = c * a_scale
-                c = c * self.b_scale
-                if self.has_bias:
-                    c = c.reshape([1, *list(c_shape)])
-                    c = c + self.bias
-                    c = c.reshape(c_shape)
-                c = c.reshape(out_shape)
-                return c
-
-        mod = Mod(dtype, has_bias, per_channel_quant).eval()
-        a = torch.randint(q_min, q_max, [1, M, in_feature], dtype=torch.int8)
-
-        def matcher_check_fn():
-            self.assertEqual(
-                counters["inductor"]["qlinear_weight_prepack_matcher_count"], 1
-            )
-            if dynamic:
-                nodes_count = 10 if has_bias else 7
-            else:
-                nodes_count = 7 if has_bias else 6
-            if counters["inductor"]["removed_pointless_view_pair"] == 0:
-                # Removing pointless view pairs affect how the pattern
-                # for this test is matched.
-                self.assertEqual(
-                    counters["inductor"]["qlinear_weight_prepack_matcher_nodes"],
-                    nodes_count,
-                )
-
-        self._test_common(
-            mod,
-            (a,),
-            matcher_check_fn=matcher_check_fn,
-            check_autocast=dtype,
-            compile_options={"dynamic": dynamic},
-        )
-
-    @skipIfNoDynamoSupport
-    @skipIfNoONEDNN
-    # TODO: investigate options of torch.compile in fbcode
-    @unittest.skipIf(IS_FBCODE, "Failing in fbcode")
-    @parametrize("has_bias", [True, False])
-    @parametrize("dtype", [torch.float, torch.bfloat16])
-    @parametrize("dynamic", [True, False])
-    @parametrize("reshape_a", [True, False])
-    @parametrize(
-        "M",
-        [
-            1,
-            32,
-        ],
-    )
-    @parametrize("inplace_add", [True, False])
-    @parametrize("expand_a_scale", [True, False])
-    def test_da8w8_sym_act_sym_wgt_with_int_mm(
-        self, has_bias, dtype, dynamic, reshape_a, M, inplace_add, expand_a_scale
-    ):
-        r"""
-        This testcase check if we can match the int8_dynamic_activation_int8_weight int8 linear pattern from torchao,
-        when activation is symmetrically quantized dynamically & weights are symmetrically quantized (statically)
-        The pattern is:
-            (no bias) _int_mm -> convert_element_type -> ([expand_a] -> mul) -> mul
-        or
-            (with bias) pattern_no_bias -> add
-        Expansion of the scale of activation is optional.
-        The pattern depiction doesn't mean that convert_element_type output is fed into expand_a as input,
-        but simply that activation scale may be applied after an expand operation on it.
-        """
-        if dtype == torch.bfloat16 and not torch.ops.mkldnn._is_mkldnn_bf16_supported():
-            return
-        in_feature = 32
-        out_feature = 64
-        q_min, q_max = -32, 31
-        # we only test for qlinear_binary in this case
-        test_for_pointwise_binary = bool(
-            M == 1
-            and inplace_add
-            and not expand_a_scale
-            and not dynamic
-            and not has_bias
-        )
-        if test_for_pointwise_binary and not IS_X86:
-            self.skipTest("Some UTs are only supported on x86_64 CPUs")
-
-        class Mod(torch.nn.Module):
-            def __init__(self, dtype: torch.dtype, has_bias: bool):
-                super().__init__()
-                self.dtype = dtype
-                self.has_bias = has_bias
-                self.b = torch.randint(
-                    q_min, q_max, [in_feature, out_feature], dtype=torch.int8
-                )
-                self.a_scale = torch.rand([M, 1], dtype=dtype) * 0.01 + 0.01
-                self.b_scale = torch.rand([out_feature]) * 0.01 + 0.01
-                self.b_scale = self.b_scale.to(dtype)
-                self.bias = torch.rand([out_feature], dtype=dtype) if has_bias else None
-                self.additive = torch.rand([M, out_feature], dtype=dtype)
-
-            def forward(self, a):
-                if reshape_a:
-                    a_reshaped = a.reshape(-1, a.size(-1))
-                else:
-                    a_reshaped = a
-                c = torch._int_mm(a_reshaped, self.b)
-                c = c.to(self.dtype)
-                if expand_a_scale:
-                    a_scale = self.a_scale.expand(c.shape)
-                else:
-                    a_scale = self.a_scale
-                c = c * a_scale
-                c = c * self.b_scale
-                if self.has_bias:
-                    c = c + self.bias
-                elif inplace_add and test_for_pointwise_binary:
-                    # When M is 1, dynamic shapes are enabled with torch.compile, has_bias is False,
-                    # expand_a_scale is False and inplace_add is true,
-                    # the output's outermost dim's stride can't be determined due to some Inductor bug.
-                    c.add_(self.additive)
-                return c
-
-        mod = Mod(dtype, has_bias).eval()
-        a = torch.randint(q_min, q_max, [M, in_feature], dtype=torch.int8)
-
-        def matcher_check_fn():
-            self.assertEqual(
-                counters["inductor"]["qlinear_weight_prepack_matcher_count"], 1
-            )
-
-        self._test_common(
-            mod,
-            (a,),
-            matcher_check_fn,
-            check_autocast=dtype,
-            compile_options={"dynamic": dynamic},
-        )
-        if test_for_pointwise_binary:
-            self.assertEqual(counters["inductor"]["qlinear_binary_matcher_count"], 1)
-
-
-class TestDynamicPatternMatcherGeneric(TestPatternMatcherBase):
-    def setUp(self):
-        super().setUp()
-        self.ctx_stack.enter_context(
-            # When testing kernel counts, unspecializing float causes wobbling of our tests because
-            # we end up reusing the same compiled region across tests. Thus we purposely specialize floats
-            # here since we primarily care about number of kernels generated in the absence of compile
-            # caching.
-            dynamo_config.patch(
-                {
-                    "dynamic_shapes": True,
-                    "assume_static_by_default": False,
-                    "specialize_float": True,
-                }
-            )
-        )
-
-    _test_conv_unary_base = TestPatternMatcherGeneric._test_conv_unary_base
-    test_conv2d_unary_dynamic_shapes = TestPatternMatcherGeneric.test_conv2d_unary
-    test_conv3d_unary_dynamic_shapes = TestPatternMatcherGeneric.test_conv3d_unary
-    _test_conv_binary_base = TestPatternMatcherGeneric._test_conv_binary_base
-    test_conv2d_binary_dynamic_shapes = TestPatternMatcherGeneric.test_conv2d_binary
-    test_conv3d_binary_dynamic_shapes = TestPatternMatcherGeneric.test_conv3d_binary
-
-    def test_conv_transpose2d_dynamic_shapes(self, device):
-        self.device = device
-
-        # We don't support conv_transpose2d for now.
-        class M(torch.nn.Module):
-            def __init__(self) -> None:
-                super().__init__()
-                self.conv_transpose2d = torch.nn.ConvTranspose2d(
-                    3, 16, 3, stride=2, padding=1
-                )
-
-            def forward(self, x):
-                return self.conv_transpose2d(x)
-
-        x_shape = (1, 3, 28, 28)
-        mod = M().eval()
-        v = torch.randn(x_shape, dtype=torch.float32)
-
-        def matcher_check_fn():
-            return
-
-        self._test_common(mod, (v,), matcher_check_fn)
-
-    @skipIfXpu(
-        msg="Different with CPU, two linears will be concat on XPU for better performance"
-    )
-    def test_multi_linear_share_same_input_dynamic(self, device):
-        self.device = device
-
-        # llama pattern.
-        class M(torch.nn.Module):
-            def __init__(
-                self,
-            ):
-                super().__init__()
-                self.w1 = torch.nn.Linear(16, 16, bias=False)
-                self.w2 = torch.nn.Linear(16, 16, bias=False)
-
-            def forward(self, x):
-                return F.silu(self.w1(x)) * F.relu(self.w2(x))
-
-        dtypes = []
-        if is_mkldnn_bf16_supported(self.device):
-            dtypes.append(torch.bfloat16)
-        if is_mkldnn_fp16_supported(self.device):
-            dtypes.append(torch.float16)
-
-        def matcher_check_fn():
-            self.assertEqual(
-                counters["inductor"]["mkldnn_unary_fusion_matcher_nodes"],
-                0 if TEST_ACL else 7,
-            )
-            self.assertEqual(
-                counters["inductor"]["mkldnn_unary_fusion_matcher_count"],
-                0 if TEST_ACL else 2,
-            )
-            self.assertEqual(
-                counters["inductor"]["mkldnn_reshape_linear_reshape_matcher_nodes"], 6
-            )
-            self.assertEqual(
-                counters["inductor"]["mkldnn_reshape_linear_reshape_matcher_count"], 2
-            )
-            self.assertEqual(
-                counters["inductor"]["mkldnn_linear_weight_pack_matcher_count"], 2
-            )
-
-        for dtype in dtypes:
-            mod = M().to(dtype).eval()
-            v = torch.randn(2, 4, 16).to(dtype)
-            self._test_common(mod, (v,), matcher_check_fn, rtol=1e-2, atol=1e-2)
-
-
-class TestDynamicPatternMatcher(TestPatternMatcherBase):
-    test_linear_unary_dynamic_shapes = TestPatternMatcher.test_linear_unary
-    test_linear_input_non_contiguous_3D_wo_bias_dynamic_shapes = (
-        TestPatternMatcher.test_linear_input_non_contiguous_3D_wo_bias
-    )
-
-    def setUp(self):
-        super().setUp()
-        self.ctx_stack.enter_context(
-            # When testing kernel counts, unspecializing float causes wobbling of our tests because
-            # we end up reusing the same compiled region across tests. Thus we purposely specialize floats
-            # here since we primarily care about number of kernels generated in the absence of compile
-            # caching.
-            dynamo_config.patch(
-                {
-                    "dynamic_shapes": True,
-                    "assume_static_by_default": False,
-                    "specialize_float": True,
-                }
-            )
-        )
-
-    @xfailIfACL
-    def test_qconv2d_maxpool2d_linear_dynamic_cpu(self, include_ops=None):
-        r"""
-        This testcase will quantize a single Conv2d->Maxpool2d->Linear module
-        with dynamic batch size input.
-        """
-
-        class M(torch.nn.Module):
-            def __init__(
-                self,
-                **kwargs,
-            ):
-                super().__init__()
-                self.conv = torch.nn.Conv2d(
-                    3, 16, (2, 2), stride=(1, 1), padding=(1, 1)
-                )
-                self.relu = torch.nn.ReLU()
-                self.maxpool2d = torch.nn.MaxPool2d(kernel_size=3, stride=2, padding=1)
-                self.avgpool = torch.nn.AdaptiveAvgPool2d((1, 1))
-                self.linear = torch.nn.Linear(16, 16)
-
-            def forward(self, x):
-                temp = self.relu(self.conv(x))
-                temp = self.maxpool2d(temp)
-                temp = self.avgpool(temp)
-                temp = torch.flatten(temp, 1)
-                return self.linear(temp)
-
-        mod = M().eval()
-        v = torch.randn((2, 3, 8, 8), dtype=torch.float32, requires_grad=False).add(1)
-        if include_ops is None:
-            include_ops = [
-                "torch.ops.onednn.qconv_pointwise",
-                "torch.ops.quantized.max_pool2d",
-                "torch.ops.onednn.qlinear_pointwise",
-            ]
-        exclude_ops = []
-        self._test_code_common(
-            mod,
-            (v,),
-            include_ops,
-            exclude_ops,
-            check_quantization=True,
-            check_dynamic=True,
-        )
-
-    @skipIfNoDynamoSupport
-    @skipIfNoONEDNN
-    def test_qat_bn_conv2d(self):
-        r"""
-        This testcase will quantize a single BN Conv2d module with qat flow.
-        """
-
-        class M(torch.nn.Module):
-            def __init__(
-                self,
-            ):
-                super().__init__()
-                self.conv = torch.nn.Conv2d(3, 3, 3)
-                self.bn1 = torch.nn.BatchNorm2d(3)
-                self.bn2 = torch.nn.BatchNorm2d(3)
-
-            def forward(self, x):
-                x = self.conv(self.bn1(x))
-                return self.bn2(x)
-
-        mod = M().train()
-        v = torch.randn((1, 3, 8, 8), dtype=torch.float32, requires_grad=True).add(1)
-
-        def matcher_check_fn():
-            self.assertEqual(
-                counters["inductor"]["qconv_weight_prepack_matcher_count"], 1
-            )
-
-        self._test_common(
-            mod,
-            (v,),
-            matcher_check_fn,
-            check_quantization=True,
-            is_qat=True,
-        )
-
-    @skipIfNoDynamoSupport
-    @skipIfNoONEDNN
-    def test_q_attention_block(self):
-        class SelfAttnLikeModule(torch.nn.Module):
-            def __init__(
-                self,
-                input_dim,
-                num_attention_heads=None,
-                attention_head_size=None,
-            ) -> None:
-                super().__init__()
-                self.input_dim = input_dim
-                self.q_proj = torch.nn.Linear(input_dim, input_dim, bias=False)
-                self.k_proj = torch.nn.Linear(input_dim, input_dim, bias=False)
-                self.v_proj = torch.nn.Linear(input_dim, input_dim, bias=False)
-                self.softmax = torch.nn.Softmax(dim=-1)
-                self.num_attention_heads = num_attention_heads
-                self.attention_head_size = attention_head_size
-                self.all_head_size = self.num_attention_heads * self.attention_head_size
-                self.dense = torch.nn.Linear(self.all_head_size, self.all_head_size)
-
-            def transpose_for_scores(self, x: torch.Tensor) -> torch.Tensor:
-                new_x_shape = x.size()[:-1] + (
-                    self.num_attention_heads,
-                    self.attention_head_size,
-                )
-                x = x.view(new_x_shape)
-                return x.permute(0, 2, 1, 3)
-
-            def forward(self, x):
-                q = self.q_proj(x)
-                k = self.k_proj(x)
-                v = self.v_proj(x)
-                q = self.transpose_for_scores(q)
-                k = self.transpose_for_scores(k)
-                v = self.transpose_for_scores(v)
-                scores = torch.matmul(q, k.transpose(-1, -2)) / (self.input_dim**0.5)
-                attention = self.softmax(scores)
-                weighted = torch.matmul(attention, v)
-                weighted = weighted.permute(0, 2, 1, 3).contiguous()
-                weighted = weighted.reshape(
-                    weighted.size()[:-2] + (self.all_head_size,)
-                )
-                return self.dense(weighted)
-
-        for annotate_matmul in [True, False]:
-            mod = SelfAttnLikeModule(
-                input_dim=64 * 16,
-                num_attention_heads=16,
-                attention_head_size=64,
-            ).eval()
-            v = torch.randn(2, 384, 1024)
-
-            def matcher_check_fn():
-                self.assertEqual(
-                    counters["inductor"]["qlinear_weight_prepack_matcher_count"], 4
-                )
-                self.assertEqual(
-                    counters["inductor"]["qlinear_unary_matcher_count"],
-                    3 if annotate_matmul and not TEST_ACL else 0,
-                )
-                if IS_X86:  # Some issues on ARM
-                    self.assertEqual(
-                        counters["inductor"]["quant_lift_up_count"],
-                        4 if annotate_matmul and not TEST_ACL else 1,
-                    )
-
-            quantizer = X86InductorQuantizer()
-            quantizer.set_global(xiq.get_default_x86_inductor_quantization_config())
-            if annotate_matmul:
-                quantizer.set_function_type_qconfig(
-                    torch.matmul, quantizer.get_global_quantization_config()
-                )
-
-            self._test_common(
-                mod,
-                (v,),
-                matcher_check_fn,
-                check_quantization=True,
-                quantizer=quantizer,
-            )
-
->>>>>>> f28fd842
-
 instantiate_device_type_tests(
     TestPatternMatcherGeneric, globals(), allow_xpu=True, only_for=("cpu", "xpu")
 )
