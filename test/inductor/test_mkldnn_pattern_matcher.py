--- conflicted
+++ resolved
@@ -1453,11 +1453,7 @@
                     x = torch.reshape(torch.permute(x, (0, 2, 3, 1)), (2, 12, 4))
                 return self.linear2(self.linear(x))
 
-<<<<<<< HEAD
         mod = M(bias, do_permute=do_permute).eval().to(device=device)
-=======
-        mod = M(bias, do_permute=do_permute).eval()
->>>>>>> ce014cf9
 
         def _default_matcher_check_fn():
             self.assertEqual(
@@ -1485,11 +1481,7 @@
         This testcase will quantize a single Linear Moduel.
         """
         for bias in [True, False]:
-<<<<<<< HEAD
             self._qlinear_cpu_test_helper((torch.randn((2, 4)).to(device=device),), device=device, bias=bias)
-=======
-            self._qlinear_cpu_test_helper((torch.randn((2, 4)),), bias=bias)
->>>>>>> ce014cf9
 
     @skipIfNoDynamoSupport
     @skipIfNoONEDNN
