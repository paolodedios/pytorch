--- conflicted
+++ resolved
@@ -499,14 +499,9 @@
 
 
 if __name__ == "__main__":
-<<<<<<< HEAD
-    if IS_LINUX and HAS_CPU and torch._C.has_mkldnn:
-=======
     if (
         IS_LINUX
         and HAS_CPU
         and torch.backends.mkldnn.is_available()
-        and not TEST_WITH_ROCM
     ):
->>>>>>> 6d2887cc
         run_tests()