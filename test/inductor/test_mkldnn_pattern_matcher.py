--- conflicted
+++ resolved
@@ -3204,7 +3204,90 @@
                 rtol=0.07,
             )
 
-<<<<<<< HEAD
+    def _test_linear_dynamic_fp16_helper(self, use_relu: bool):
+        class M(torch.nn.Module):
+            def __init__(self, bias: bool, use_relu: bool):
+                super().__init__()
+                self.linear = torch.nn.Linear(256, 256, bias=bias)
+                self.relu = torch.nn.ReLU()
+                self.use_relu = use_relu
+
+            def forward(self, x):
+                if self.use_relu:
+                    return self.relu(self.linear(x))
+                return self.linear(x)
+
+        quantizer = X86InductorQuantizer().set_global(
+            xiq.get_default_x86_inductor_quantization_config()
+        )
+        quantizer.set_module_type_qconfig(
+            torch.nn.Linear, xiq.get_x86_inductor_linear_dynamic_fp16_config()
+        )
+        bias_list = [True, False]
+        input_ndim_list = [2, 3]
+        x_contig_list = [True, False]
+        cases = itertools.product(bias_list, input_ndim_list, x_contig_list)
+        for bias, input_ndim, x_contig in cases:
+            x_shape = (4, 256) if input_ndim == 2 else (4, 1, 256)
+            x = torch.randn(x_shape)
+            if not x_contig:
+                x = x[0::2, ...]
+            mod = M(bias, use_relu).eval()
+
+            def matcher_check_fn():
+                self.assertEqual(
+                    counters["inductor"]["qlinear_weight_prepack_matcher_count"], 1
+                )
+                # Matched nodes:
+                # (1) w to fp16, (2) w to fp32, (3) permute w, (4) mm/addmm/bmm
+                # If x.ndim == 3 and x is contiguous, two view nodes are added.
+                # If x.ndim == 3 and x is not contiguous, two expand nodes and one add node are added.
+                nodes_count = 4
+                if input_ndim > 2:
+                    if x_contig:
+                        nodes_count += 2
+                    else:
+                        nodes_count += 3 if bias else 2
+                if use_relu:
+                    nodes_count += 1
+                self.assertEqual(
+                    counters["inductor"]["qlinear_weight_prepack_matcher_nodes"],
+                    nodes_count,
+                )
+
+            self._test_common(
+                mod,
+                (x,),
+                atol=1e-2,
+                rtol=1e-2,
+                matcher_check_fn=matcher_check_fn,
+                check_quantization=True,
+                quantizer=quantizer,
+            )
+            linear_op_str = (
+                "torch.ops.onednn.linear_relu_dynamic_fp16.default"
+                if use_relu
+                else "torch.ops.onednn.linear_dynamic_fp16.default"
+            )
+            self._test_code_common(
+                mod,
+                (x,),
+                [linear_op_str],
+                ["torch.ops.aten.addmm.default", "torch.ops.aten.mm.default"],
+                check_quantization=True,
+                quantizer=quantizer,
+            )
+
+    @skipIfNoDynamoSupport
+    @skipIfNoONEDNN
+    def test_linear_dynamic_fp16(self):
+        self._test_linear_dynamic_fp16_helper(use_relu=False)
+
+    @skipIfNoDynamoSupport
+    @skipIfNoONEDNN
+    def test_linear_relu_dynamic_fp16(self):
+        self._test_linear_dynamic_fp16_helper(use_relu=True)
+
     @skipIfNoDynamoSupport
     @skipIfNoONEDNN
     # TODO: investigate options of torch.compile in fbcode
@@ -3291,91 +3374,6 @@
             check_autocast=dtype,
             compile_options={"dynamic": dynamic},
         )
-=======
-    def _test_linear_dynamic_fp16_helper(self, use_relu: bool):
-        class M(torch.nn.Module):
-            def __init__(self, bias: bool, use_relu: bool):
-                super().__init__()
-                self.linear = torch.nn.Linear(256, 256, bias=bias)
-                self.relu = torch.nn.ReLU()
-                self.use_relu = use_relu
-
-            def forward(self, x):
-                if self.use_relu:
-                    return self.relu(self.linear(x))
-                return self.linear(x)
-
-        quantizer = X86InductorQuantizer().set_global(
-            xiq.get_default_x86_inductor_quantization_config()
-        )
-        quantizer.set_module_type_qconfig(
-            torch.nn.Linear, xiq.get_x86_inductor_linear_dynamic_fp16_config()
-        )
-        bias_list = [True, False]
-        input_ndim_list = [2, 3]
-        x_contig_list = [True, False]
-        cases = itertools.product(bias_list, input_ndim_list, x_contig_list)
-        for bias, input_ndim, x_contig in cases:
-            x_shape = (4, 256) if input_ndim == 2 else (4, 1, 256)
-            x = torch.randn(x_shape)
-            if not x_contig:
-                x = x[0::2, ...]
-            mod = M(bias, use_relu).eval()
-
-            def matcher_check_fn():
-                self.assertEqual(
-                    counters["inductor"]["qlinear_weight_prepack_matcher_count"], 1
-                )
-                # Matched nodes:
-                # (1) w to fp16, (2) w to fp32, (3) permute w, (4) mm/addmm/bmm
-                # If x.ndim == 3 and x is contiguous, two view nodes are added.
-                # If x.ndim == 3 and x is not contiguous, two expand nodes and one add node are added.
-                nodes_count = 4
-                if input_ndim > 2:
-                    if x_contig:
-                        nodes_count += 2
-                    else:
-                        nodes_count += 3 if bias else 2
-                if use_relu:
-                    nodes_count += 1
-                self.assertEqual(
-                    counters["inductor"]["qlinear_weight_prepack_matcher_nodes"],
-                    nodes_count,
-                )
-
-            self._test_common(
-                mod,
-                (x,),
-                atol=1e-2,
-                rtol=1e-2,
-                matcher_check_fn=matcher_check_fn,
-                check_quantization=True,
-                quantizer=quantizer,
-            )
-            linear_op_str = (
-                "torch.ops.onednn.linear_relu_dynamic_fp16.default"
-                if use_relu
-                else "torch.ops.onednn.linear_dynamic_fp16.default"
-            )
-            self._test_code_common(
-                mod,
-                (x,),
-                [linear_op_str],
-                ["torch.ops.aten.addmm.default", "torch.ops.aten.mm.default"],
-                check_quantization=True,
-                quantizer=quantizer,
-            )
-
-    @skipIfNoDynamoSupport
-    @skipIfNoONEDNN
-    def test_linear_dynamic_fp16(self):
-        self._test_linear_dynamic_fp16_helper(use_relu=False)
-
-    @skipIfNoDynamoSupport
-    @skipIfNoONEDNN
-    def test_linear_relu_dynamic_fp16(self):
-        self._test_linear_dynamic_fp16_helper(use_relu=True)
->>>>>>> 7ae7804c
 
 
 @dynamo_config.patch({"dynamic_shapes": True, "assume_static_by_default": False})
