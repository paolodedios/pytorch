# Owner(s): ["oncall: cpu inductor"]
import contextlib
import copy
import itertools
import unittest

import torch
import torch.ao.quantization.quantizer.x86_inductor_quantizer as xiq
from torch._dynamo import config as dynamo_config
from torch._dynamo.utils import counters
from torch._inductor import config, metrics
from torch._inductor.test_case import run_tests, TestCase
from torch._inductor.utils import run_and_get_code
from torch.ao.quantization.quantizer.x86_inductor_quantizer import X86InductorQuantizer
from torch.nn import functional as F
from torch.testing._internal.common_mkldnn import bf32_on_and_off
from torch.testing._internal.common_quantization import (
    _generate_qdq_quantized_model,
    skipIfNoDynamoSupport,
    skipIfNoONEDNN,
    skipIfNoONEDNNBF16,
)
from torch.testing._internal.common_utils import (
    instantiate_parametrized_tests,
    IS_FBCODE,
    IS_LINUX,
    parametrize,
    skipIfNoXPU,
    skipIfRocm,
    TEST_ACL,
    TEST_MKL,
    xfailIfACL,
)
from torch.testing._internal.inductor_utils import _check_has_dynamic_shape, HAS_CPU


# The dict value is match_nodes(computation_op+unary_op)

unary_list = {
    torch.nn.ReLU(): 2,
    torch.nn.Sigmoid(): 2,
    torch.nn.Tanh(): 2,
    torch.nn.Hardswish(): 6,
    torch.nn.LeakyReLU(0.1, inplace=False): 4,
    # Use floats for min/max, otherwise they can get converted to symints
    torch.nn.Hardtanh(min_val=-0.5, max_val=4.0, inplace=False): 3,
    torch.nn.Hardtanh(min_val=-0.5, max_val=float("inf"), inplace=False): 3,
    torch.nn.GELU(approximate="none"): 6,
    torch.nn.GELU(approximate="tanh"): 10,
    torch.nn.ReLU6(): 3,
    torch.nn.SiLU(): 3,
    torch.nn.Hardsigmoid(): 5,
}

non_decomposed_unary_list = [
    torch.nn.ReLU,
    torch.nn.Sigmoid,
    torch.nn.Tanh,
]

# The dict value is (match_count, match_nodes, inplace)
binary_list = {
    lambda x, y: torch.add(x, y): (1, 2, False),  # call_function
    lambda x, y: torch.add(y, x): (1, 2, False),  # call_function
    lambda x, y: x.add(y): (1, 2, False),  # call_method
    lambda x, y: x.add_(y): (1, 2, True),  # call_method
    lambda x, y: torch.sub(x, y): (1, 2, False),  # call_function
    lambda x, y: x.sub(y): (1, 2, False),  # call_method
    lambda x, y: x.sub_(y): (1, 2, True),  # call_method
}

quantization_add_fn_list = [
    lambda x, y: torch.add(x, y),
    lambda x, y: x.add(y),
]

quantization_inplace_add_fn_list = [
    lambda x, y: x.add_(y),
]


def get_default_quantizer(is_qat, is_dynamic):
    quantizer = X86InductorQuantizer()
    quantizer.set_global(
        xiq.get_default_x86_inductor_quantization_config(
            is_qat=is_qat, is_dynamic=is_dynamic
        )
    )
    return quantizer


def cal_conv_generated_kernel_number(mod, input, dtype, dim=4):
    # this function is to decide how many kernels are generated
    # while testing conv2d/3d/deconv2d
    # the assumption is:
    #   (1) There will be a to_dtype kernel for input for lp
    #   (2) inductor always use channel_last format, there will
    #       be a to_channel_last format for input
    #   (3) to_dtype and to_channel_last for input can be fused
    #   (4) inductor always get channel last format from mkldnn_conv_pointwise(binary),
    #       and force the output to have same stride with eager.
    #       So there will be a to_contiguous for output if eager output is contiguouse
    mod = copy.deepcopy(mod)
    input = input.clone()
    if dtype == torch.float32:
        maybe_autocast = contextlib.nullcontext()
    else:
        maybe_autocast = torch.amp.autocast("cpu", dtype=dtype)
    with torch.no_grad(), maybe_autocast:
        output = mod(input)
    input_kernel, output_kernel = 0, 0
    if (
        input.is_contiguous(memory_format=torch.contiguous_format)
        or dtype != torch.float32
        or (TEST_ACL and dim == 4)
    ):
        input_kernel = 1
    if output.is_contiguous(memory_format=torch.contiguous_format):
        output_kernel = 1
    return input_kernel + output_kernel


@config.patch({"freezing": True})
class TestPatternMatcherBase(TestCase):
    def _check_unary_is_decomposed(self, unary_fn):
        return not any(
            isinstance(unary_fn, fn)
            for fn in [torch.nn.ReLU, torch.nn.Sigmoid, torch.nn.Tanh]
        )

    def _clone_inputs(self, inputs):
        def clone(x):
            if not isinstance(x, torch.Tensor):
                return x
            return x.clone()

        return tuple(clone(x) for x in inputs)

    def _test_common(
        self,
        mod,
        inputs,
        matcher_check_fn,
        atol=1e-5,
        rtol=1.3e-6,
        check_autocast=torch.float32,
        check_quantization=False,
        is_qat=False,
        dtype=None,
        is_dynamic=False,
        quantizer=None,
        compile_options={},  # noqa: B006
    ):
        counters.clear()
        torch._dynamo.reset()
        if (
            check_autocast == torch.bfloat16
            and torch.ops.mkldnn._is_mkldnn_bf16_supported()
        ):
            maybe_autocast = torch.amp.autocast("cpu", dtype=torch.bfloat16)
            atol, rtol = 1e-2, 1e-2
        elif (
            check_autocast == torch.float16
            and torch.ops.mkldnn._is_mkldnn_fp16_supported()
        ):
            maybe_autocast = torch.amp.autocast("cpu", dtype=torch.float16)
            atol, rtol = 1e-2, 1e-2
        else:
            assert check_autocast == torch.float32
            maybe_autocast = contextlib.nullcontext()

        if check_quantization:
            convert_model = _generate_qdq_quantized_model(
                mod, inputs, is_qat, is_dynamic, quantizer
            )
            with torch.no_grad(), maybe_autocast:
                _ = torch.compile(convert_model)(*inputs)
                matcher_check_fn()
        else:
            with torch.no_grad(), maybe_autocast:
                clone_inputs = self._clone_inputs(inputs)
                expected = mod(*inputs)
                actual = torch.compile(mod, **compile_options)(*clone_inputs)
                torch.testing.assert_close(actual, expected, atol=atol, rtol=rtol)
                matcher_check_fn()

    def _test_code_common(
        self,
        mod,
        inputs,
        include_ops,
        exclude_ops,
        atol=1e-5,
        rtol=1.3e-6,
        check_quantization=False,
        check_dynamic=None,
        num_include_ops=None,
        quantizer=None,
    ):
        with torch.no_grad():
            clone_inputs = self._clone_inputs(inputs)
            if check_quantization:
                mod = _generate_qdq_quantized_model(mod, inputs, quantizer=quantizer)
            expected = mod(*inputs)
            actual, (source_code,) = run_and_get_code(
                torch.compile(mod, fullgraph=True, dynamic=check_dynamic),
                *clone_inputs,
            )
            for op in include_ops:
                self.assertIn(op, source_code)
            if num_include_ops is not None:
                assert len(include_ops) == len(num_include_ops)
                for i in range(len(include_ops)):
                    self.assertEqual(
                        source_code.count(include_ops[i]), num_include_ops[i]
                    )
            for op in exclude_ops:
                self.assertNotIn(op, source_code)
            if check_dynamic is not None:
                _check_has_dynamic_shape(self, source_code)
            if not check_quantization:
                # Skip due to reduce range setting for Quantization on preCI system.
                torch.testing.assert_close(actual, expected, atol=atol, rtol=rtol)


class TestPatternMatcher(TestPatternMatcherBase):
    def _test_conv_unary_cpu_base(self, dim=4):
        assert dim == 4 or dim == 5

        class M(torch.nn.Module):
            def __init__(
                self,
                unary_fn,
                **kwargs,
            ):
                super().__init__()
                if dim == 4:
                    self.conv = torch.nn.Conv2d(3, 16, kernel_size=3, stride=1)
                else:
                    self.conv = torch.nn.Conv3d(3, 16, kernel_size=3, stride=1)
                self.unary_fn = unary_fn

            def forward(self, x):
                x = self.conv(x)
                return self.unary_fn(x)

        dtypes = [
            torch.float,
        ]
        if torch.ops.mkldnn._is_mkldnn_bf16_supported():
            dtypes.append(torch.bfloat16)
        if torch.ops.mkldnn._is_mkldnn_fp16_supported():
            dtypes.append(torch.float16)
        cl_format = torch.channels_last if dim == 4 else torch.channels_last_3d
        options = itertools.product(
            unary_list.keys(),
            [torch.contiguous_format, cl_format],
            dtypes,
        )

        for (
            unary_fn,
            memory_format,
            dtype,
        ) in options:
            metrics.reset()
            if dim == 4:
                x_shape = (1, 3, 56, 56)
            else:
                x_shape = (1, 3, 20, 56, 56)
            mod = M(unary_fn).to(memory_format=memory_format).eval()

            v = (
                torch.randn(x_shape, dtype=torch.float32)
                .add(1)
                .to(memory_format=memory_format)
            )

            def matcher_check_fn():
                match_nodes = 0 if TEST_ACL else unary_list[unary_fn]
                if (
                    dtype
                    in (
                        torch.float16,
                        torch.bfloat16,
                    )
                    and self._check_unary_is_decomposed(unary_fn)
                    and not TEST_ACL
                ):
                    # Has extra dtype conversion nodes for autocast.
                    match_nodes += 2
                self.assertEqual(
                    counters["inductor"]["mkldnn_unary_fusion_matcher_nodes"],
                    match_nodes,
                )
                self.assertEqual(
                    counters["inductor"]["mkldnn_conv_weight_pack_matcher_count"], 1
                )

            self._test_common(mod, (v,), matcher_check_fn, check_autocast=dtype)
            generated_kernel_count = cal_conv_generated_kernel_number(
                mod, v, dtype, dim
            )
            # TODO: Remove when https://github.com/pytorch/pytorch/issues/143146 is fixed
            if (
                TEST_ACL
                and dtype == torch.bfloat16
                and memory_format != torch.contiguous_format
            ):
                continue
            self.assertEqual(metrics.generated_kernel_count, generated_kernel_count)

    @skipIfNoDynamoSupport
    @skipIfNoONEDNN
    @skipIfRocm
    @bf32_on_and_off()
    def test_conv2d_unary_cpu(self):
        self._test_conv_unary_cpu_base(dim=4)

    @skipIfNoDynamoSupport
    @skipIfNoONEDNN
    @skipIfRocm
    @bf32_on_and_off()
    def test_conv3d_unary_cpu(self):
        self._test_conv_unary_cpu_base(dim=5)

    @bf32_on_and_off()
    def test_linear_unary(self):
        class M(torch.nn.Module):
            def __init__(
                self,
                unary_fn,
                in_features,
                out_features,
                bias,
                **kwargs,
            ):
                super().__init__()
                self.linear = torch.nn.Linear(
                    in_features,
                    out_features,
                    bias,
                    **kwargs,
                )
                self.unary_fn = unary_fn

            def forward(self, x):
                x = self.linear(x)
                return self.unary_fn(x)

        dtypes = []
        if torch.ops.mkldnn._is_mkldnn_bf16_supported():
            dtypes.append(torch.bfloat16)
        if torch.ops.mkldnn._is_mkldnn_fp16_supported():
            dtypes.append(torch.float16)
        if torch.backends.mkldnn.matmul.fp32_precision == "bf16":
            dtypes.append(torch.float32)
        options = itertools.product(unary_list, [True, False], dtypes)
        for unary_fn, bias, dtype in options:
            metrics.reset()
            mod = M(unary_fn, 10, 30, bias=bias).eval()
            # only fuse for linear when the dtype is bf16
            mod = mod
            v = torch.randn(2, 10)
            # TODO: Remove when https://github.com/pytorch/pytorch/issues/143146 is fixed
            acl_bf16 = TEST_ACL and dtype == torch.bfloat16

            def matcher_check_fn():
                match_nodes = unary_list[unary_fn]
                if dtype != torch.float32 and self._check_unary_is_decomposed(unary_fn):
                    # Has extra dtype conversion nodes for autocast.
                    match_nodes += 2
                self.assertEqual(
                    counters["inductor"]["mkldnn_unary_fusion_matcher_nodes"],
                    match_nodes if not acl_bf16 else 0,
                )
                self.assertEqual(
                    counters["inductor"]["mkldnn_linear_weight_pack_matcher_count"], 1
                )

            self._test_common(mod, (v,), matcher_check_fn, check_autocast=dtype)
<<<<<<< HEAD
            # only generated 1 kernel for "to_dtype"
            self.assertEqual(
                metrics.generated_kernel_count, 0 if dtype == torch.float32 else 1
            )
=======
            # only generated 1 kernel for "to"
            self.assertEqual(metrics.generated_kernel_count, 1 if not acl_bf16 else 2)
>>>>>>> 01cb551f

    @bf32_on_and_off()
    @unittest.skipIf(not TEST_MKL, "Test requires MKL")
    def test_linear_fp32(self):
        class M(torch.nn.Module):
            def __init__(self, bias):
                super().__init__()
                self.linear = torch.nn.Linear(10, 30, bias)

            def forward(self, x):
                return self.linear(x)

        for bias in [True, False]:
            mod = M(bias=bias).eval()
            v = torch.randn(2, 10)

            # packing pass.
            def matcher_check_fn():
                self.assertEqual(
                    counters["inductor"]["mkldnn_linear_weight_pack_matcher_count"], 1
                )

            self._test_common(mod, (v,), matcher_check_fn)

    @unittest.skipIf(not TEST_MKL, "Test requires MKL")
    def test_linear_input_non_contiguous_3D_wo_bias(self):
        # Activation is 3D, non-contiguous and without Bias
        class M(torch.nn.Module):
            def __init__(self):
                super().__init__()
                self.linear = torch.nn.Linear(4096, 1024, bias=False)

            def forward(self, x):
                x = torch.ops.aten.permute.default(x, [0, 2, 1, 3])
                x = torch.ops.aten.reshape.default(x, [4, 1, 4096])
                return self.linear(x)

        mod = M().eval()
        v = torch.randn(4, 32, 1, 128)

        dtypes = [torch.float]
        if torch.ops.mkldnn._is_mkldnn_bf16_supported():
            dtypes.append(torch.bfloat16)
        if torch.ops.mkldnn._is_mkldnn_fp16_supported():
            dtypes.append(torch.float16)

        for dtype in dtypes:
            torch._dynamo.reset()
            autocast_enabled = (
                True if dtype in [torch.bfloat16, torch.float16] else False
            )
            with torch.no_grad(), torch.autocast(
                device_type="cpu", enabled=autocast_enabled, dtype=dtype
            ):
                expected = mod(v)
                actual, (source_code,) = run_and_get_code(
                    torch.compile(mod, fullgraph=True),
                    v,
                )
                self.assertIn(
                    "torch.ops.mkldnn._linear_pointwise.default"
                    if autocast_enabled
                    else "torch.ops.mkl._mkl_linear.default",
                    source_code,
                )
                torch.testing.assert_close(actual, expected, atol=1e-2, rtol=1e-2)

    def test_linear_add_bias(self):
        class M(torch.nn.Module):
            def __init__(self, dtype, unary_fn, cast_bias):
                super().__init__()
                self.linear1 = torch.nn.Linear(10, 64, bias=False)
                self.bias1 = torch.randn(64)
                self.linear2 = torch.nn.Linear(10, 64, bias=False)
                self.bias2 = torch.randn(64)
                if cast_bias:
                    self.bias1 = self.bias1.to(dtype=dtype)
                    self.bias2 = self.bias2.to(dtype=dtype)
                self.unary_fn = unary_fn

            def forward(self, x):
                a = self.linear1(x) + self.bias1
                b = self.linear2(x) + self.bias2
                return self.unary_fn(a), self.unary_fn(b)

        dtypes = []
        if torch.ops.mkldnn._is_mkldnn_bf16_supported():
            dtypes.append(torch.bfloat16)
        if torch.ops.mkldnn._is_mkldnn_fp16_supported():
            dtypes.append(torch.float16)
        options = itertools.product(unary_list, dtypes)
        for unary_fn, dtype in options:
            metrics.reset()
            fold_mod = M(dtype, unary_fn, cast_bias=True).eval()
            v = torch.randn(2, 10)
            # TODO: Remove when https://github.com/pytorch/pytorch/issues/143146 is fixed
            acl_bf16 = TEST_ACL and dtype == torch.bfloat16

            def folder_matcher_check_fn():
                match_nodes = unary_list[unary_fn]
                if self._check_unary_is_decomposed(unary_fn):
                    # Has extra dtype conversion nodes for autocast.
                    match_nodes += 2
                # we have 2 linears, so we double the matcher_count/nodes
                self.assertEqual(
                    counters["inductor"]["mkldnn_unary_fusion_matcher_count"],
                    2 if not acl_bf16 else 0,
                )
                self.assertEqual(
                    counters["inductor"]["mkldnn_unary_fusion_matcher_nodes"],
                    match_nodes * 2 if not acl_bf16 else 0,
                )
                self.assertEqual(
                    counters["inductor"]["mkldnn_linear_weight_pack_matcher_count"], 2
                )

            self._test_common(
                fold_mod,
                (v,),
                folder_matcher_check_fn,
                check_autocast=dtype,
            )
            self.assertEqual(metrics.generated_kernel_count, 1 if not acl_bf16 else 3)
            # we won't fold the bias if bias is not same dtype with weight
            # https://github.com/pytorch/pytorch/pull/129138
            metrics.reset()
            mod = M(dtype, unary_fn, cast_bias=False).eval()

            def matcher_check_fn():
                self.assertEqual(
                    counters["inductor"]["mkldnn_linear_weight_pack_matcher_count"], 2
                )

            self._test_common(mod, (v,), matcher_check_fn, check_autocast=dtype)
            # 1 kernel for "to_lowp", 2 kernels for unary ops
            self.assertEqual(metrics.generated_kernel_count, 3)

    def _test_conv_transpose_unary_base(self, dim=4):
        assert dim == 4 or dim == 5

        class M(torch.nn.Module):
            def __init__(
                self,
                unary_fn,
                **kwargs,
            ):
                super().__init__()
                if dim == 4:
                    self.conv_transpose = torch.nn.ConvTranspose2d(
                        3, 16, 3, stride=2, padding=1
                    )
                else:
                    self.conv_transpose = torch.nn.ConvTranspose3d(
                        3, 16, 3, stride=2, padding=1
                    )
                self.unary_fn = unary_fn

            def forward(self, x):
                x = self.conv_transpose(x)
                return self.unary_fn(x)

        dtypes = [
            torch.float,
        ]
        if torch.ops.mkldnn._is_mkldnn_bf16_supported():
            dtypes.append(torch.bfloat16)
        if torch.ops.mkldnn._is_mkldnn_fp16_supported():
            dtypes.append(torch.float16)

        cl_format = torch.channels_last if dim == 4 else torch.channels_last_3d
        options = itertools.product(
            unary_list,
            [torch.contiguous_format, cl_format],
            dtypes,
        )

        for unary_fn, memory_format, dtype in options:
            metrics.reset()
            if dim == 4:
                x_shape = (1, 3, 28, 28)
            else:
                x_shape = (1, 3, 17, 28, 28)
            mod = M(unary_fn).eval()

            v = torch.randn(x_shape, dtype=torch.float32).to(
                memory_format=memory_format
            )

            def matcher_check_fn():
                match_nodes = 0 if TEST_ACL else unary_list[unary_fn]
                if dtype in (
                    torch.float16,
                    torch.bfloat16,
                ) and self._check_unary_is_decomposed(unary_fn):
                    # Has extra dtype conversion nodes for autocast.
                    match_nodes += 2 if not TEST_ACL else 0
                self.assertEqual(
                    counters["inductor"]["mkldnn_unary_fusion_matcher_nodes"],
                    match_nodes,
                )
                self.assertEqual(
                    counters["inductor"]["mkldnn_conv_weight_pack_matcher_count"], 1
                )

            self._test_common(mod, (v,), matcher_check_fn, check_autocast=dtype)
            generated_kernel_count = cal_conv_generated_kernel_number(
                mod, v, dtype, dim
            )
            # TODO: Remove when https://github.com/pytorch/pytorch/issues/143146 is fixed
            if (
                TEST_ACL
                and dtype == torch.bfloat16
                and memory_format != torch.contiguous_format
            ):
                continue
            self.assertEqual(metrics.generated_kernel_count, generated_kernel_count)

    @skipIfNoDynamoSupport
    @skipIfNoONEDNN
    @skipIfRocm
    def test_conv_transpose2d_unary_cpu(self):
        self._test_conv_transpose_unary_base(dim=4)

    @skipIfNoDynamoSupport
    @skipIfNoONEDNN
    @skipIfRocm
    def test_conv_transpose3d_unary_cpu(self):
        self._test_conv_transpose_unary_base(dim=5)

    def _test_conv_binary_base(self, dim=4):
        assert dim == 4 or dim == 5

        class M(torch.nn.Module):
            def __init__(
                self,
                binary_fn,
                has_relu,
                **kwargs,
            ):
                super().__init__()
                if dim == 4:
                    self.conv1 = torch.nn.Conv2d(3, 16, kernel_size=3, stride=1)
                    self.conv2 = torch.nn.Conv2d(3, 16, kernel_size=3, stride=1)
                else:
                    self.conv1 = torch.nn.Conv3d(3, 16, kernel_size=3, stride=1)
                    self.conv2 = torch.nn.Conv3d(3, 16, kernel_size=3, stride=1)
                self.binary_fn = binary_fn
                self.has_relu = has_relu

            def forward(self, x):
                x1 = self.conv1(x)
                x2 = self.conv2(x)
                if has_relu:
                    return self.binary_fn(x1, x2).relu()
                else:
                    return self.binary_fn(x1, x2)

        dtypes = [
            torch.float,
        ]
        if torch.ops.mkldnn._is_mkldnn_bf16_supported():
            dtypes.append(torch.bfloat16)
        if torch.ops.mkldnn._is_mkldnn_fp16_supported():
            dtypes.append(torch.float16)
        cl_format = torch.channels_last if dim == 4 else torch.channels_last_3d
        test_memory_format = [torch.contiguous_format, cl_format]
        options = itertools.product(
            binary_list,
            [True, False],
            test_memory_format,
            dtypes,
        )

        for (
            binary_fn,
            has_relu,
            memory_format,
            dtype,
        ) in options:
            metrics.reset()
            if dim == 4:
                x_shape = (1, 3, 56, 56)
            else:
                x_shape = (1, 3, 20, 56, 56)
            mod = M(binary_fn, has_relu).eval()
            v = (
                torch.randn(x_shape, dtype=torch.float32, requires_grad=True)
                .add(1)
                .to(memory_format=memory_format)
            )

            def matcher_check_fn():
                match_nodes = 0 if TEST_ACL else binary_list[binary_fn][1]
                if has_relu and not TEST_ACL:
                    match_nodes += 1
                self.assertEqual(
                    counters["inductor"][
                        "mkldnn_conv_binary_unary_fusion_matcher_nodes"
                    ],
                    match_nodes,
                )
                self.assertEqual(
                    counters["inductor"]["mkldnn_conv_weight_pack_matcher_count"], 2
                )

            self._test_common(mod, (v,), matcher_check_fn, check_autocast=dtype)
            generated_kernel_count = cal_conv_generated_kernel_number(
                mod, v, dtype, dim
            )
            # TODO: Remove when https://github.com/pytorch/pytorch/issues/143146 is fixed
            if (
                TEST_ACL
                and dtype == torch.bfloat16
                and memory_format != torch.contiguous_format
            ):
                continue
            self.assertEqual(metrics.generated_kernel_count, generated_kernel_count)

    @skipIfNoDynamoSupport
    @skipIfNoONEDNN
    @skipIfRocm
    @bf32_on_and_off()
    def test_conv2d_binary(self):
        self._test_conv_binary_base(dim=4)

    @skipIfNoDynamoSupport
    @skipIfNoONEDNN
    @skipIfRocm
    @bf32_on_and_off()
    def test_conv3d_binary(self):
        self._test_conv_binary_base(dim=5)

    def _test_conv_binary_broadcast_shapes_base(self, dim=4):
        assert dim == 4 or dim == 5

        class M(torch.nn.Module):
            def __init__(
                self,
                binary_fn,
                has_relu,
                **kwargs,
            ):
                super().__init__()
                if dim == 4:
                    self.conv = torch.nn.Conv2d(3, 16, kernel_size=3, stride=1)
                else:
                    self.conv = torch.nn.Conv3d(3, 16, kernel_size=3, stride=1)
                self.binary_fn = binary_fn
                self.has_relu = has_relu

            def forward(self, x, x2):
                x1 = self.conv(x)
                if has_relu:
                    return self.binary_fn(x1, x2).relu()
                else:
                    return self.binary_fn(x1, x2)

        dtypes = [
            torch.float,
        ]
        if torch.ops.mkldnn._is_mkldnn_bf16_supported():
            dtypes.append(torch.bfloat16)
        if torch.ops.mkldnn._is_mkldnn_fp16_supported():
            dtypes.append(torch.float16)
        cl_format = torch.channels_last if dim == 4 else torch.channels_last_3d
        test_memory_format = [torch.contiguous_format, cl_format]
        if dim == 4:
            input_shapes = [
                [2, 3, 56, 56],
            ]
            other_shapes = [[2, 16, 1, 1], [1, 16, 1, 1], [1, 1, 1, 1]]
        else:
            input_shapes = [
                [2, 3, 20, 56, 56],
            ]
            other_shapes = [[2, 16, 1, 1, 1], [1, 16, 1, 1, 1], [1, 1, 1, 1, 1]]
        options = itertools.product(
            binary_list,
            input_shapes,
            other_shapes,
            [True, False],
            test_memory_format,
            dtypes,
        )

        for (
            binary_fn,
            x_shape,
            other_shape,
            has_relu,
            memory_format,
            dtype,
        ) in options:
            metrics.reset()
            mod = M(binary_fn, has_relu).eval()
            x = (
                torch.randn(x_shape, dtype=torch.float32, requires_grad=True)
                .add(1)
                .to(memory_format=memory_format)
            )
            other = (
                torch.randn(other_shape, dtype=torch.float32, requires_grad=True)
                .add(1)
                .to(memory_format=memory_format)
                .to(dtype)
            )

            def matcher_check_fn():
                match_nodes = 0 if TEST_ACL else binary_list[binary_fn][1]
                if has_relu and not TEST_ACL:
                    match_nodes += 1
                self.assertEqual(
                    counters["inductor"][
                        "mkldnn_conv_binary_unary_fusion_matcher_nodes"
                    ],
                    match_nodes,
                )
                self.assertEqual(
                    counters["inductor"]["mkldnn_conv_weight_pack_matcher_nodes"], 1
                )

            self._test_common(mod, (x, other), matcher_check_fn, check_autocast=dtype)

    @skipIfNoDynamoSupport
    @skipIfNoONEDNN
    @skipIfRocm
    def test_conv2d_binary_broadcast_shapes_cpu(self):
        self._test_conv_binary_broadcast_shapes_base(dim=4)

    @skipIfNoDynamoSupport
    @skipIfNoONEDNN
    @skipIfRocm
    def test_conv3d_binary_broadcast_shapes_cpu(self):
        self._test_conv_binary_broadcast_shapes_base(dim=5)

    @bf32_on_and_off()
    def test_linear_binary(self):
        class M(torch.nn.Module):
            def __init__(self, binary_fn, in_channels, out_channels, bias, **kwargs):
                super().__init__()
                self.linear = torch.nn.Linear(
                    in_channels, out_channels, bias=bias, **kwargs
                )
                self.binary_fn = binary_fn

            def forward(self, x, y):
                x = self.linear(x)
                x = self.binary_fn(x, y.clone())
                return x

        dtypes = []
        if torch.ops.mkldnn._is_mkldnn_bf16_supported():
            dtypes.append(torch.bfloat16)
        if torch.ops.mkldnn._is_mkldnn_fp16_supported():
            dtypes.append(torch.float16)
        if torch.backends.mkldnn.matmul.fp32_precision == "bf16":
            dtypes.append(torch.float32)
        options = itertools.product(
            binary_list, [[2, 3, 10], [2, 10]], [True, False], dtypes
        )
        out_feature = 30

        for binary_fn, input_shape, bias, dtype in options:
            metrics.reset()
            # TODO: Remove when https://github.com/pytorch/pytorch/issues/143146 is fixed
            acl_bf16 = TEST_ACL and dtype == torch.bfloat16

            def matcher_check_fn():
                self.assertEqual(
                    counters["inductor"][
                        "mkldnn_conv_binary_unary_fusion_matcher_nodes"
                    ],
                    2 if not acl_bf16 else 0,
                )
                reshape_linear_reshape_match_nodes = 3 if len(input_shape) == 3 else 0
                self.assertEqual(
                    counters["inductor"]["mkldnn_reshape_linear_reshape_matcher_nodes"],
                    reshape_linear_reshape_match_nodes,
                )
                self.assertEqual(
                    counters["inductor"]["mkldnn_linear_weight_pack_matcher_count"], 1
                )

            mod = M(binary_fn, input_shape[-1], out_feature, bias).eval()
            v = torch.randn(input_shape)
            other = torch.randn(input_shape[:-1] + [out_feature]).to(dtype)
            self._test_common(
                mod,
                (
                    v,
                    other,
                ),
                matcher_check_fn,
                check_autocast=dtype,
            )
            self.assertEqual(metrics.generated_kernel_count, 1 if not acl_bf16 else 2)

    def test_linear_binary_broadcast_shapes_cpu(self):
        class M(torch.nn.Module):
            def __init__(self, binary_fn, in_channels, out_channels, bias, **kwargs):
                super().__init__()
                self.linear = torch.nn.Linear(
                    in_channels, out_channels, bias=bias, **kwargs
                )
                self.binary_fn = binary_fn

            def forward(self, x, y):
                x = self.linear(x)
                x = self.binary_fn(x, y.clone())
                return x

        dtypes = []
        if torch.ops.mkldnn._is_mkldnn_bf16_supported():
            dtypes.append(torch.bfloat16)
        if torch.ops.mkldnn._is_mkldnn_fp16_supported():
            dtypes.append(torch.float16)
        options = itertools.product(
            binary_list,
            (
                ([2, 3, 10], [1, 1, 30]),
                ([2, 10], [1, 30]),
            ),
            (True, False),
            dtypes,
        )
        out_feature = 30

        for binary_fn, (input_shape, other_shape), bias, dtype in options:
            metrics.reset()
            mod = M(binary_fn, input_shape[-1], out_feature, bias).eval()
            v = torch.randn(input_shape)
            other = torch.randn(other_shape).to(dtype)
            # TODO: Remove when https://github.com/pytorch/pytorch/issues/143146 is fixed
            acl_bf16 = TEST_ACL and dtype == torch.bfloat16

            def matcher_check_fn():
                self.assertEqual(
                    counters["inductor"][
                        "mkldnn_conv_binary_unary_fusion_matcher_nodes"
                    ],
                    2 if not acl_bf16 else 0,
                )
                reshape_linear_reshape_match_nodes = 3 if len(input_shape) == 3 else 0
                self.assertEqual(
                    counters["inductor"]["mkldnn_reshape_linear_reshape_matcher_nodes"],
                    reshape_linear_reshape_match_nodes,
                )
                self.assertEqual(
                    counters["inductor"][
                        "mkldnn_conv_binary_unary_fusion_matcher_nodes"
                    ],
                    2 if not acl_bf16 else 0,
                )
                self.assertEqual(
                    counters["inductor"]["mkldnn_linear_weight_pack_matcher_nodes"], 1
                )

            self._test_common(
                mod,
                (
                    v,
                    other,
                ),
                matcher_check_fn,
                check_autocast=dtype,
            )
<<<<<<< HEAD
            # only generated 1 kernel for "to_dtype"
            self.assertEqual(
                metrics.generated_kernel_count, 0 if dtype == torch.float32 else 1
            )
=======
            self.assertEqual(metrics.generated_kernel_count, 1 if not acl_bf16 else 2)

    @skipIfNoDynamoSupport
    @skipIfNoONEDNN
    @skipIfRocm
    @unittest.skipIf(IS_FBCODE, "Failing in fbcode")
    def test_conv2d_linear_add_broadcast_shapes_cpu(self):
        class M(torch.nn.Module):
            def __init__(self):
                super().__init__()
                self.conv = torch.nn.Conv2d(3, 16, kernel_size=3, stride=1)
                self.linear = torch.nn.Linear(3, 16)

            def forward(self, x1, x2):
                return self.conv(x1) + self.linear(x2)[:, :, None, None]

        metrics.reset()
        mod = M().eval()
        x1 = torch.randn(2, 3, 56, 56)
        x2 = torch.randn(2, 3)

        def matcher_check_fn():
            match_nodes = 0 if TEST_ACL else 2
            self.assertEqual(
                counters["inductor"]["mkldnn_conv_binary_unary_fusion_matcher_nodes"],
                match_nodes,
            )
            self.assertEqual(
                counters["inductor"]["mkldnn_conv_weight_pack_matcher_nodes"], 1
            )

        self._test_common(mod, (x1, x2), matcher_check_fn)
>>>>>>> 01cb551f

    @bf32_on_and_off()
    def test_multi_linear_share_same_input(self):
        # llama pattern.
        class M(torch.nn.Module):
            def __init__(
                self,
            ):
                super().__init__()
                self.w1 = torch.nn.Linear(16, 16, bias=False)
                self.w2 = torch.nn.Linear(16, 16, bias=False)

            def forward(self, x):
                return F.silu(self.w1(x)) * F.relu(self.w2(x))

        dtypes = []
        # TODO: Remove when https://github.com/pytorch/pytorch/issues/143146 is fixed
        if torch.ops.mkldnn._is_mkldnn_bf16_supported() and not TEST_ACL:
            dtypes.append(torch.bfloat16)
        if torch.ops.mkldnn._is_mkldnn_fp16_supported():
            dtypes.append(torch.float16)

        def matcher_check_fn():
            self.assertEqual(
                counters["inductor"]["mkldnn_unary_fusion_matcher_nodes"], 7
            )
            self.assertEqual(
                counters["inductor"]["mkldnn_unary_fusion_matcher_count"], 2
            )
            self.assertEqual(
                counters["inductor"]["mkldnn_reshape_linear_reshape_matcher_nodes"], 6
            )
            self.assertEqual(
                counters["inductor"]["mkldnn_linear_weight_pack_matcher_count"], 2
            )

        for dtype in dtypes:
            mod = M().to(dtype).eval()
            v = torch.randn(2, 4, 16).to(dtype)
            self._test_common(mod, (v,), matcher_check_fn, rtol=1e-2, atol=1e-2)

    def _qconv2d_test_helper(self, device="cpu", int8_mixed_bf16=False):
        class M(torch.nn.Module):
            def __init__(
                self,
                **kwargs,
            ):
                super().__init__()
                self.conv = torch.nn.Conv2d(3, 128, kernel_size=3, stride=1)
                self.conv2 = torch.nn.Conv2d(128, 128, kernel_size=3, stride=1)

            def forward(self, x):
                return self.conv2(self.conv(x))

        mod = M().eval().to(device=device)
        v = (
            torch.randn((1, 3, 8, 8), dtype=torch.float32, requires_grad=False)
            .add(1)
            .to(device=device)
        )

        def matcher_check_fn():
            # 1. Dequant-Conv2D pattern matched in QConv2D weight prepack * 1
            #    int8_mixed_fp32: [dequant_node, dequantize_per_channel, clone, convolution]
            #    int8_mixed_bf16: [dequant_node, optional(convert_element_type_4),
            #     dequantize_per_channel, optional(convert_element_type_3), clone, convolution]
            self.assertEqual(
                counters["inductor"]["qconv2d_weight_prepack_matcher_count"], 2
            )
            self.assertEqual(
                counters["inductor"]["qconv2d_weight_prepack_matcher_nodes"],
                12 if int8_mixed_bf16 else 8,
            )

        self._test_common(
            mod,
            (v,),
            matcher_check_fn,
            check_quantization=True,
            check_autocast=torch.bfloat16 if int8_mixed_bf16 else torch.float,
        )

    @skipIfNoDynamoSupport
    @skipIfNoONEDNN
    @skipIfRocm
    def test_qconv2d_cpu(self):
        r"""
        This testcase will quantize a single Conv2d module.
        """
        self._qconv2d_test_helper("cpu")

    @skipIfNoDynamoSupport
    @skipIfNoONEDNN
    @skipIfNoXPU
    def test_qconv2d_xpu(self):
        r"""
        This testcase will quantize a single Conv2d module.
        """
        self._qconv2d_test_helper("xpu")

    @skipIfNoDynamoSupport
    @skipIfNoONEDNNBF16
    @skipIfNoONEDNN
    def test_qconv2d_int8_mixed_bf16(self):
        r"""
        This testcase will quantize a single Conv2d module with int8_mixed_bf16 quantization.
        """
        self._qconv2d_test_helper(int8_mixed_bf16=True)

    def _qconv2d_unary_test_helper(
        self,
        device="cpu",
        int8_mixed_bf16=False,
        unary_op=torch.nn.ReLU(),
        qconv2d_unary_matcher_nodes=None,
    ):
        class M(torch.nn.Module):
            def __init__(
                self,
                **kwargs,
            ):
                super().__init__()
                self.conv = torch.nn.Conv2d(3, 128, kernel_size=3, stride=1)
                self.unary_fn = copy.deepcopy(unary_op)
                self.conv2 = torch.nn.Conv2d(
                    128, 128, kernel_size=3, stride=1, bias=False
                )
                self.unary_fn2 = copy.deepcopy(unary_op)

            def forward(self, x):
                tmp = self.unary_fn(self.conv(x))
                return self.unary_fn2(self.conv2(tmp))

        mod = M().eval().to(device=device)
        v = (
            torch.randn((1, 3, 8, 8), dtype=torch.float32, requires_grad=False)
            .add(1)
            .to(device=device)
        )

        def matcher_check_fn():
            # 1. Dequant-Conv2D pattern matched in quantization weight prepack * 2
            self.assertEqual(
                counters["inductor"]["qconv2d_weight_prepack_matcher_count"], 2
            )
            # 2. QConv2D Unary fusion in post-grad fusion pass * 2
            self.assertEqual(
                counters["inductor"]["qconv2d_unary_matcher_count"],
                0 if TEST_ACL else 2,
            )
            if qconv2d_unary_matcher_nodes:
                self.assertEqual(
                    counters["inductor"]["qconv2d_unary_matcher_nodes"],
                    0 if TEST_ACL else qconv2d_unary_matcher_nodes,
                )

        self._test_common(
            mod,
            (v,),
            check_quantization=True,
            check_autocast=torch.bfloat16 if int8_mixed_bf16 else torch.float,
            matcher_check_fn=matcher_check_fn,
        )

    @skipIfNoDynamoSupport
    @skipIfNoONEDNN
    def test_qconv2d_relu_cpu(self):
        r"""
        This testcase will quantize Conv2d->ReLU pattern.
        """
        self._qconv2d_unary_test_helper(device="cpu")

    @skipIfNoDynamoSupport
    @skipIfNoONEDNN
    @skipIfNoXPU
    def test_qconv2d_relu_xpu(self):
        r"""
        This testcase will quantize Conv2d->ReLU pattern.
        """
        self._qconv2d_unary_test_helper(device="xpu")

    @skipIfNoDynamoSupport
    @skipIfNoONEDNNBF16
    @skipIfNoONEDNN
    def test_qconv2d_relu_int8_mixed_bf16(self):
        r"""
        This testcase will quantize Conv2d->ReLU pattern with int8_mixed_bf16 quantization.
        """
        self._qconv2d_unary_test_helper(int8_mixed_bf16=True)

    @skipIfNoDynamoSupport
    @skipIfNoONEDNN
    def test_qconv2d_relu6_cpu(self):
        r"""
        This testcase will quantize Conv2d->ReLU6 pattern.
        """
        self._qconv2d_unary_test_helper(device="cpu", unary_op=torch.nn.ReLU6())

    @skipIfNoDynamoSupport
    @skipIfNoONEDNN
    @skipIfNoXPU
    def test_qconv2d_relu6_xpu(self):
        r"""
        This testcase will quantize Conv2d->ReLU6 pattern.
        """
        self._qconv2d_unary_test_helper(device="xpu", unary_op=torch.nn.ReLU6())

    @skipIfNoDynamoSupport
    @skipIfNoONEDNN
    def test_qconv2d_hardtanh_cpu(self):
        r"""
        This testcase will quantize Conv2d->Hardtanh pattern.
        """
        self._qconv2d_unary_test_helper(device="cpu", unary_op=torch.nn.Hardtanh())

    @skipIfNoDynamoSupport
    @skipIfNoONEDNN
    @skipIfNoXPU
    def test_qconv2d_hardtanh_xpu(self):
        r"""
        This testcase will quantize Conv2d->Hardtanh pattern.
        """
        self._qconv2d_unary_test_helper(device="xpu", unary_op=torch.nn.Hardtanh())

    @skipIfNoDynamoSupport
    @skipIfNoONEDNNBF16
    @skipIfNoONEDNN
    def test_qconv2d_hardtanh_int8_mixed_bf16_cpu(self):
        r"""
        This testcase will quantize Conv2d->Hardtanh pattern.
        Match.nodes:
            [qconv2d_pointwise_default, convert_element_type, clamp_min, clamp_max, convert_element_type, quantize_per_tensor]
            [qconv2d_pointwise_default, convert_element_type, clamp_min, clamp_max, convert_element_type]
        """
        self._qconv2d_unary_test_helper(
            unary_op=torch.nn.Hardtanh(),
            int8_mixed_bf16=True,
            qconv2d_unary_matcher_nodes=11,
        )

    @skipIfNoDynamoSupport
    @skipIfNoONEDNN
    def test_qconv2d_hardswish_cpu(self):
        r"""
        This testcase will quantize Conv2d->Hardswish pattern.
        """
        self._qconv2d_unary_test_helper(device="cpu", unary_op=torch.nn.Hardswish())

    @skipIfNoDynamoSupport
    @skipIfNoONEDNN
    @skipIfNoXPU
    def test_qconv2d_hardswish_xpu(self):
        r"""
        This testcase will quantize Conv2d->Hardswish pattern.
        """
        self._qconv2d_unary_test_helper(device="xpu", unary_op=torch.nn.Hardswish())

    @skipIfNoDynamoSupport
    @skipIfNoONEDNNBF16
    @skipIfNoONEDNN
    def test_qconv2d_hardswish_int8_mixed_bf16_cpu(self):
        r"""
        This testcase will quantize Conv2d->Hardswish pattern.
        Match.nodes:
            [qconv2d_pointwise_default, convert_element_type, add, clamp_min,
             clamp_max, mul, div, convert_element_type, quantize_per_tensor]
            [qconv2d_pointwise_default, convert_element_type, add, clamp_min, clamp_max, mul, div, convert_element_type]
        """
        self._qconv2d_unary_test_helper(
            unary_op=torch.nn.Hardswish(),
            int8_mixed_bf16=True,
            qconv2d_unary_matcher_nodes=17,
        )

    @skipIfNoDynamoSupport
    @skipIfNoONEDNN
    def test_qconv2d_silu_cpu(self):
        r"""
        This testcase will quantize Conv2d->SiLU pattern.
        """
        self._qconv2d_unary_test_helper(device="cpu", unary_op=torch.nn.SiLU())

    @skipIfNoDynamoSupport
    @skipIfNoONEDNN
    @skipIfNoXPU
    def test_qconv2d_silu_xpu(self):
        r"""
        This testcase will quantize Conv2d->SiLU pattern.
        """
        self._qconv2d_unary_test_helper(device="xpu", unary_op=torch.nn.SiLU())

    @skipIfNoDynamoSupport
    @skipIfNoONEDNNBF16
    @skipIfNoONEDNN
    def test_qconv2d_silu_int8_mixed_bf16_cpu(self):
        r"""
        This testcase will quantize Conv2d->SiLU pattern.
        Match.nodes:
            [qconv2d_pointwise_default, convert_element_type, sigmoid, mul,
             convert_element_type, quantize_per_tensor]
            [qconv2d_pointwise_default, convert_element_type, sigmoid, mul, convert_element_type]
        """
        self._qconv2d_unary_test_helper(
            unary_op=torch.nn.SiLU(),
            int8_mixed_bf16=True,
            qconv2d_unary_matcher_nodes=11,
        )

    def _qconv2d_add_cpu_test_helper(self, use_relu=False, int8_mixed_bf16=False):
        r"""
        This testcase will quantize a Conv2d->Add pattern as:
                 X
               /   \
        Conv1(X)   Conv2(X)
               \   /
                Add
                 |
           Optional(relu)
                 |
                 Y
        """

        class M(torch.nn.Module):
            def __init__(
                self,
                add_fn,
                use_relu,
                **kwargs,
            ):
                super().__init__()
                self.conv1 = torch.nn.Conv2d(3, 6, kernel_size=3, stride=1)
                self.conv2 = torch.nn.Conv2d(3, 6, kernel_size=3, stride=1)
                self.add_fn = add_fn
                self.relu = torch.nn.ReLU()
                self.conv3 = torch.nn.Conv2d(6, 6, kernel_size=3, stride=1, bias=False)
                self.conv4 = torch.nn.Conv2d(6, 6, kernel_size=3, stride=1, bias=False)
                self.add_fn2 = add_fn
                self.relu2 = torch.nn.ReLU()
                self.use_relu = use_relu

            def forward(self, x):
                x1 = self.conv1(x)
                x2 = self.conv2(x)
                tmp = self.add_fn(x1, x2)
                if self.use_relu:
                    tmp = self.relu(tmp)
                tmp1 = self.conv3(tmp)
                tmp2 = self.conv4(tmp)
                res = self.add_fn2(tmp1, tmp2)
                if self.use_relu:
                    res = self.relu2(res)
                return res

        for add_fn in quantization_add_fn_list + quantization_inplace_add_fn_list:
            mod = M(add_fn, use_relu).eval()
            v = torch.randn((1, 3, 8, 8), dtype=torch.float32, requires_grad=False).add(
                1
            )

            def matcher_check_fn():
                # 1. Dequant-Conv2D pattern matched in quantization weight prepack * 4
                self.assertEqual(
                    counters["inductor"]["qconv2d_weight_prepack_matcher_count"], 4
                )
                # 2. Qconv2d Binary Unary fusion in post-grad fusion pass * 2
                self.assertEqual(
                    counters["inductor"]["qconv2d_binary_matcher_count"],
                    0 if TEST_ACL else 2,
                )

            self._test_common(
                mod,
                (v,),
                matcher_check_fn,
                check_quantization=True,
                check_autocast=torch.bfloat16 if int8_mixed_bf16 else torch.float,
            )

    def _qconv2d_add_cpu_test_helper2(self, use_relu=False, int8_mixed_bf16=False):
        r"""
        This testcase will quantize two Conv2d->Add patterns as:

        Conv(X)   extra input
               \   /
                Add
                 |
           Optional(relu)
                 |
                 Y

        , and

        extra input   Conv(X)
               \   /
                Add
                 |
           Optional(relu)
                 |
                 Y
        """

        class M(torch.nn.Module):
            def __init__(
                self,
                add_fn,
                use_relu,
                swap_inputs,
                **kwargs,
            ):
                super().__init__()
                self.conv1 = torch.nn.Conv2d(3, 6, kernel_size=3, stride=1)
                self.add_fn = add_fn
                self.relu = torch.nn.ReLU()
                self.conv2 = torch.nn.Conv2d(6, 6, kernel_size=3, stride=1, bias=False)
                self.add_fn2 = add_fn
                self.relu2 = torch.nn.ReLU()
                self.use_relu = use_relu
                self.swap_inputs = swap_inputs

            def forward(self, x, x2, x3):
                x1 = self.conv1(x)
                if self.swap_inputs:
                    tmp = self.add_fn(x2, x1)
                else:
                    tmp = self.add_fn(x1, x2)
                if self.use_relu:
                    tmp = self.relu(tmp)
                tmp1 = self.conv2(tmp)
                if self.swap_inputs:
                    res = self.add_fn2(x3, tmp1)
                else:
                    res = self.add_fn2(tmp1, x3)
                if self.use_relu:
                    res = self.relu2(res)
                return res

        for add_fn, swap_inputs in itertools.product(
            quantization_add_fn_list + quantization_inplace_add_fn_list, [False, True]
        ):
            mod = M(add_fn, use_relu, swap_inputs).eval()
            x = torch.randn((1, 3, 8, 8), dtype=torch.float32, requires_grad=False)
            x2 = torch.randn((1, 6, 6, 6), dtype=torch.float32, requires_grad=False)
            x3 = torch.randn((1, 6, 4, 4), dtype=torch.float32, requires_grad=False)

            def matcher_check_fn():
                # 1. Dequant-Conv2D pattern matched in quantization weight prepack * 2
                self.assertEqual(
                    counters["inductor"]["qconv2d_weight_prepack_matcher_count"], 2
                )
                # 2. Qconv2d Binary Unary fusion in post-grad fusion pass * 2
                self.assertEqual(
                    counters["inductor"]["qconv2d_binary_matcher_count"],
                    0 if TEST_ACL else 2,
                )

            self._test_common(
                mod,
                (x, x2, x3),
                matcher_check_fn,
                check_quantization=True,
                check_autocast=torch.bfloat16 if int8_mixed_bf16 else torch.float,
            )

    @skipIfNoDynamoSupport
    @skipIfNoONEDNN
    def test_qconv2d_add_cpu(self):
        self._qconv2d_add_cpu_test_helper()
        self._qconv2d_add_cpu_test_helper2()

    @skipIfNoDynamoSupport
    @skipIfNoONEDNNBF16
    @skipIfNoONEDNN
    def test_qconv2d_add_int8_mixed_bf16(self):
        self._qconv2d_add_cpu_test_helper(int8_mixed_bf16=True)
        self._qconv2d_add_cpu_test_helper2(int8_mixed_bf16=True)

    @skipIfNoDynamoSupport
    @skipIfNoONEDNN
    def test_qconv2d_add_relu_cpu(self):
        self._qconv2d_add_cpu_test_helper(use_relu=True)
        self._qconv2d_add_cpu_test_helper2(use_relu=True)

    @skipIfNoDynamoSupport
    @skipIfNoONEDNNBF16
    @skipIfNoONEDNN
    def test_qconv2d_add_relu_int8_mixed_bf16(self):
        self._qconv2d_add_cpu_test_helper(use_relu=True, int8_mixed_bf16=True)
        self._qconv2d_add_cpu_test_helper2(use_relu=True, int8_mixed_bf16=True)

    @skipIfNoDynamoSupport
    @skipIfNoONEDNN
    def test_qconv2d_add_broadcast_shapes_cpu(self):
        r"""
        This testcase will quantize Conv2d->add pattern using broadcast shape inputs.
        Conv2d->Add fusion will fail for the broadcast shape inputs case.
        """

        class M(torch.nn.Module):
            def __init__(self, use_bias):
                super().__init__()
                self.conv = torch.nn.Conv2d(32, 32, kernel_size=3, stride=1)

            def forward(self, x1, x2):
                return torch.add(self.conv(x1), x2)

        bias_list = [True, False]
        for bias in bias_list:
            mod = M(bias).eval()
            x1 = torch.randn((2, 32, 9, 9))
            x2 = torch.randn((2, 32, 1, 1))

            def matcher_check_fn():
                # 1. Dequant-Conv2D pattern matched in quantization weight prepack * 1
                self.assertEqual(
                    counters["inductor"]["qconv2d_weight_prepack_matcher_count"], 1
                )
                # 2. Qconv2d Binary Unary fusion in post-grad fusion pass * 0
                self.assertEqual(
                    counters["inductor"]["qconv2d_binary_matcher_count"], 0
                )

            self._test_common(
                mod,
                (x1, x2),
                matcher_check_fn,
                check_quantization=True,
            )

    @skipIfNoDynamoSupport
    @skipIfNoONEDNN
    def test_qconv2d_with_concat_cpu(self):
        channel_1 = 32
        channel_2 = 16
        channel_3 = 8
        channel_4 = int(channel_2 * 2 + channel_3)

        class Model(torch.nn.Module):
            def __init__(
                self,
            ):
                super().__init__()
                self.conv1 = torch.nn.Conv2d(
                    channel_1, channel_2, 1, stride=1, dilation=1, padding=0
                )
                self.conv2 = torch.nn.Conv2d(
                    channel_1, channel_2, 1, stride=1, dilation=1, padding=0
                )
                self.conv3 = torch.nn.Conv2d(
                    channel_2, channel_3, 3, stride=1, dilation=1, padding=1
                )

                self.conv = torch.nn.Conv2d(
                    channel_4, channel_2, 1, stride=1, dilation=1, padding=0
                )

            def forward(self, x: torch.Tensor):
                x1 = self.conv1(x)
                x2 = self.conv2(x)
                x3 = self.conv3(x2)
                res = torch.cat([x1, x2, x3], dim=1)
                res = self.conv(res)
                return res

        mod = Model().eval()
        v = torch.randn(
            (8, channel_1, 40, 40), dtype=torch.float32, requires_grad=False
        )

        def matcher_check_fn():
            self.assertEqual(
                counters["inductor"]["qconv2d_weight_prepack_matcher_count"], 4
            )
            self.assertEqual(
                counters["inductor"]["qconv2d_unary_matcher_count"],
                0 if TEST_ACL else 3,
            )

        self._test_common(
            mod,
            (v,),
            matcher_check_fn,
            check_quantization=True,
        )

    @skipIfNoDynamoSupport
    @skipIfNoONEDNN
    def test_qconv2d_add_2(self):
        r"""
        This testcase prevents this pattern be matched as a conv_binary fusion by mistake.
                Conv(X)  3
                    \   /
                     Add
        We see this pattern in Mobilenet v3 large which add is decomposed from torch.nn.Hardswish or torch.nn.Hardsigmoid.
        """

        class M(torch.nn.Module):
            def __init__(
                self,
                post_op,
            ):
                super().__init__()
                self.conv = torch.nn.Conv2d(3, 6, kernel_size=3, stride=1)
                self.post_op = post_op

            def forward(self, x):
                return self.post_op(self.conv(x))

        for post_op in [
            torch.nn.Hardswish(inplace=True),
            torch.nn.Hardsigmoid(inplace=True),
        ]:
            mod = M(post_op).eval()
            v = torch.randn((1, 3, 8, 8), dtype=torch.float32, requires_grad=False).add(
                1
            )

            def matcher_check_fn():
                # Shouldn't hit conv binary fusion
                self.assertEqual(
                    counters["inductor"]["qconv2d_binary_matcher_count"], 0
                )

            self._test_common(
                mod,
                (v,),
                matcher_check_fn,
                check_quantization=True,
            )

    @skipIfNoDynamoSupport
    @skipIfNoONEDNN
    def test_qconv2d_add_3(self):
        r"""
        This testcase will test below model:
             x
           /   \
        conv1  maxpool
          \    /   \
           add    conv2
            \     /
              cat
        Based on default recipe of x86InductorQuantizer, we will see this pattern after convert:
        qconv1    maxpool
         \           |
          \         q1
           \       /   \
            \     dq1  qconv2
             \   /
              add
               |
               q2
        Since q1 has 2 users and qconv2 is not ancestor node of qconv1, we shouldn't fuse:
                int8
                 /
        qconv1 dq1
           \   /
            add
             |
             q2
             |
            int8
        Instead we can match and fuse this pattern into qconv_binary:
        qconv1  fp32
            \   /
             add
              |
             fp32
        """

        class M(torch.nn.Module):
            def __init__(
                self,
            ):
                super().__init__()
                self.conv1 = torch.nn.Conv2d(3, 3, kernel_size=3, stride=1)
                self.conv2 = torch.nn.Conv2d(3, 3, kernel_size=1, stride=1)
                self.maxpool = torch.nn.MaxPool2d(
                    kernel_size=3, stride=1, padding=0, dilation=1
                )

            def forward(self, x):
                tmp1 = self.conv1(x)
                tmp2 = self.maxpool(x)
                add = torch.add(tmp1, tmp2)
                tmp3 = self.conv2(tmp2)
                return torch.cat((add, tmp3), dim=1)

        mod = M().eval()
        v = torch.randn((1, 3, 8, 8), dtype=torch.float32, requires_grad=False).add(1)

        def matcher_check_fn():
            self.assertEqual(
                counters["inductor"]["qconv2d_binary_matcher_count"],
                0 if TEST_ACL else 1,
            )
            # The matched qconv binary pattern should have 2 nodes [qconv, add]
            # instead of 11 which has dequant in binary input and output quant
            self.assertEqual(
                counters["inductor"]["qconv2d_binary_matcher_nodes"],
                0 if TEST_ACL else 2,
            )

        self._test_common(
            mod,
            (v,),
            matcher_check_fn,
            check_quantization=True,
        )

    @skipIfNoDynamoSupport
    @skipIfNoONEDNN
    @skipIfRocm
    def test_qat_qconv2d(self):
        r"""
        This testcase will quantize a single Conv2d module with qat flow.
        """

        class M(torch.nn.Module):
            def __init__(
                self,
                **kwargs,
            ):
                super().__init__()
                self.conv = torch.nn.Conv2d(3, 128, kernel_size=3, stride=1)
                self.bn = torch.nn.BatchNorm2d(128)

            def forward(self, x):
                return self.bn(self.conv(x))

        mod = M().train()
        v = torch.randn((1, 3, 8, 8), dtype=torch.float32, requires_grad=True).add(1)

        def matcher_check_fn():
            # 1. Dequant-conv pattern matched in quantization weight prepack * 1
            #    [dequantize_per_tensor, dequantize_per_channel, clone, convolution]
            self.assertEqual(
                counters["inductor"]["qconv2d_weight_prepack_matcher_count"], 1
            )
            self.assertEqual(
                counters["inductor"]["qconv2d_weight_prepack_matcher_nodes"], 4
            )
            # 2. QConv2D Unary fusion in post-grad fusion pass * 1
            #    [qconv2d_pointwise_default, quantize_per_tensor]
            self.assertEqual(
                counters["inductor"]["qconv2d_unary_matcher_count"],
                0 if TEST_ACL else 1,
            )
            self.assertEqual(
                counters["inductor"]["qconv2d_unary_matcher_nodes"],
                0 if TEST_ACL else 2,
            )

        self._test_common(
            mod,
            (v,),
            matcher_check_fn,
            check_quantization=True,
            is_qat=True,
        )

    def _qat_qconv2d_unary_cpu_test_helper(
        self,
        unary_op=torch.nn.ReLU(),
    ):
        class M(torch.nn.Module):
            def __init__(
                self,
                **kwargs,
            ):
                super().__init__()
                self.conv = torch.nn.Conv2d(3, 3, kernel_size=3, stride=1)
                self.unary_fn = copy.deepcopy(unary_op)
                self.bn = torch.nn.BatchNorm2d(3)
                self.conv2 = torch.nn.Conv2d(3, 3, kernel_size=3, stride=1)
                self.unary_fn2 = copy.deepcopy(unary_op)
                self.bn2 = torch.nn.BatchNorm2d(3)

            def forward(self, x):
                tmp = self.unary_fn(self.bn(self.conv(x)))
                return self.unary_fn2(self.bn2(self.conv2(tmp)))

        mod = M()
        v = torch.randn((1, 3, 8, 8), dtype=torch.float32, requires_grad=True).add(1)

        def matcher_check_fn():
            # 1. Dequant-conv pattern matched in quantization weight prepack * 1
            #    [convert_element_type_1, sub, mul_1, dequantize_per_channel, clone, convolution]
            self.assertEqual(
                counters["inductor"]["qconv2d_weight_prepack_matcher_count"], 2
            )
            # 2. QConv2D Unary fusion in post-grad fusion pass * 1
            #    [qconv2d_pointwise_default, relu, div_1, round_2, add_1, clamp_min_1, clamp_max_1, convert_element_type_2]
            self.assertEqual(
                counters["inductor"]["qconv2d_unary_matcher_count"],
                0 if TEST_ACL else 2,
            )

        self._test_common(
            mod,
            (v,),
            matcher_check_fn,
            check_quantization=True,
            is_qat=True,
        )

    @skipIfNoDynamoSupport
    @skipIfNoONEDNN
    def test_qat_qconv2d_relu(self):
        r"""
        This testcase will quantize Conv2d->ReLU pattern with qat flow.
        """

        self._qat_qconv2d_unary_cpu_test_helper()

    @skipIfNoDynamoSupport
    @skipIfNoONEDNN
    def test_qat_qconv2d_relu6(self):
        r"""
        This testcase will quantize Conv2d->ReLU6 pattern with qat flow.
        """
        self._qat_qconv2d_unary_cpu_test_helper(unary_op=torch.nn.ReLU6())

    @skipIfNoDynamoSupport
    @skipIfNoONEDNN
    def test_qat_qconv2d_hardtanh(self):
        r"""
        This testcase will quantize Conv2d->Hardtanh pattern with qat flow.
        """
        self._qat_qconv2d_unary_cpu_test_helper(unary_op=torch.nn.Hardtanh())

    @skipIfNoDynamoSupport
    @skipIfNoONEDNN
    def test_qat_qconv2d_silu(self):
        r"""
        This testcase will quantize Conv2d->SiLU pattern with qat flow.
        """
        self._qat_qconv2d_unary_cpu_test_helper(unary_op=torch.nn.SiLU())

    @skipIfNoDynamoSupport
    @skipIfNoONEDNN
    def test_qat_qconv2d_hardswish(self):
        r"""
        This testcase will quantize Conv2d->Hardswish pattern with qat flow.
        """
        self._qat_qconv2d_unary_cpu_test_helper(unary_op=torch.nn.Hardswish())

    @skipIfNoDynamoSupport
    @skipIfNoONEDNN
    @skipIfRocm
    def test_qat_qconv2d_add(self):
        r"""
        This testcase will quantize a Conv2d->Add pattern as:
                 X
               /   \
        Conv1(X)   Conv2(X)
               \   /
                Add
                 |
                 Y
        """

        class M(torch.nn.Module):
            def __init__(
                self,
                **kwargs,
            ):
                super().__init__()
                self.conv1 = torch.nn.Conv2d(3, 6, kernel_size=3, stride=1)
                self.bn1 = torch.nn.BatchNorm2d(6)
                self.conv2 = torch.nn.Conv2d(3, 6, kernel_size=3, stride=1)
                self.bn2 = torch.nn.BatchNorm2d(6)

            def forward(self, x):
                x1 = self.bn1(self.conv1(x))
                x2 = self.bn2(self.conv2(x))
                return x1 + x2

        mod = M().train()
        v = torch.randn((1, 3, 8, 8), dtype=torch.float32, requires_grad=True).add(1)

        def matcher_check_fn():
            # 1. Dequant-conv pattern matched in quantization weight prepack * 2
            #    [dequantize_per_tensor, dequantize_per_channel, clone, convolution]
            self.assertEqual(
                counters["inductor"]["qconv2d_weight_prepack_matcher_count"], 2
            )
            self.assertEqual(
                counters["inductor"]["qconv2d_weight_prepack_matcher_nodes"], 8
            )
            # 2. Qconv2d Binary fusion in post-grad fusion pass * 1
            #    [qconv2d_pointwise_default_1, dequantize_per_tensor, add_3, quantize_per_tensor]
            self.assertEqual(
                counters["inductor"]["qconv2d_binary_matcher_count"],
                0 if TEST_ACL else 1,
            )
            self.assertEqual(
                counters["inductor"]["qconv2d_binary_matcher_nodes"],
                0 if TEST_ACL else 4,
            )

        self._test_common(
            mod,
            (v,),
            matcher_check_fn,
            check_quantization=True,
            is_qat=True,
        )

    @skipIfNoDynamoSupport
    @skipIfNoONEDNN
    @skipIfRocm
    def test_qat_qconv2d_add_relu(self):
        r"""
        This testcase will quantize a Conv2d->Add->ReLU pattern as:
                 X
               /   \
        Conv1(X)   Conv2(X)
               \   /
                Add
                 |
                ReLU
                 |
                 Y
        """

        class M(torch.nn.Module):
            def __init__(
                self,
                **kwargs,
            ):
                super().__init__()
                self.conv1 = torch.nn.Conv2d(3, 6, kernel_size=3, stride=1)
                self.bn1 = torch.nn.BatchNorm2d(6)
                self.conv2 = torch.nn.Conv2d(3, 6, kernel_size=3, stride=1)
                self.bn2 = torch.nn.BatchNorm2d(6)
                self.relu = torch.nn.ReLU()

            def forward(self, x):
                x1 = self.bn1(self.conv1(x))
                x2 = self.bn2(self.conv2(x))
                return self.relu(x1 + x2)

        mod = M().train()
        v = torch.randn((1, 3, 8, 8), dtype=torch.float32, requires_grad=True).add(1)

        def matcher_check_fn():
            # 1. Dequant-conv pattern matched in quantization weight prepack * 2
            #    [dequantize_per_tensor, dequantize_per_channel, clone, convolution]
            self.assertEqual(
                counters["inductor"]["qconv2d_weight_prepack_matcher_count"], 2
            )
            self.assertEqual(
                counters["inductor"]["qconv2d_weight_prepack_matcher_nodes"], 8
            )
            # 2. Qconv2d Binary fusion in post-grad fusion pass * 1
            #    [qconv2d_pointwise_default_1, dequantize_per_tensor, add_3, relu, quantize_per_tensor]
            self.assertEqual(
                counters["inductor"]["qconv2d_binary_matcher_count"],
                0 if TEST_ACL else 1,
            )
            self.assertEqual(
                counters["inductor"]["qconv2d_binary_matcher_nodes"],
                0 if TEST_ACL else 5,
            )

        self._test_common(
            mod,
            (v,),
            matcher_check_fn,
            check_quantization=True,
            is_qat=True,
        )

    @skipIfNoDynamoSupport
    @skipIfNoONEDNN
    @skipIfRocm
    def test_qconv2d_dequant_promotion_cpu(self):
        r"""
        This testcase tests if dequant node before conv2d is promoted correctly:
                 X
                 |
              Conv1(X)
               /   \
        Conv2(X)   Conv3(X)
               \   /
                Add
                 |
                 Y
        """

        class M(torch.nn.Module):
            def __init__(
                self,
                **kwargs,
            ):
                super().__init__()
                self.conv1 = torch.nn.Conv2d(3, 6, kernel_size=3, stride=1)
                self.conv2 = torch.nn.Conv2d(6, 6, kernel_size=3, stride=1)
                self.conv3 = torch.nn.Conv2d(6, 6, kernel_size=3, stride=1)

            def forward(self, x):
                temp = self.conv1(x)
                temp = self.conv2(temp) + self.conv3(temp)
                return temp

        mod = M().eval()
        v = torch.randn((1, 3, 8, 8), dtype=torch.float32, requires_grad=False).add(1)

        def matcher_check_fn():
            # 1. Dequant pattern matcher for dequant promotion * 1
            #    [dequantize_per_tensor]
            self.assertEqual(counters["inductor"]["dequant_promotion_matcher_count"], 1)
            self.assertEqual(counters["inductor"]["dequant_promotion_matcher_nodes"], 1)
            # 2. Dequant-conv pattern matched in quantization weight prepack * 3
            #    [dequantize_per_tensor, dequantize_per_channel, clone, convolution]
            self.assertEqual(
                counters["inductor"]["qconv2d_weight_prepack_matcher_count"], 3
            )
            self.assertEqual(
                counters["inductor"]["qconv2d_weight_prepack_matcher_nodes"], 12
            )
            # 3. Qconv2d Binary fusion in post-grad fusion pass * 1
            #    [qconv2d_pointwise_default_1, add_3]
            self.assertEqual(
                counters["inductor"]["qconv2d_binary_matcher_count"],
                0 if TEST_ACL else 1,
            )
            self.assertEqual(
                counters["inductor"]["qconv2d_binary_matcher_nodes"],
                0 if TEST_ACL else 2,
            )

        self._test_common(
            mod,
            (v,),
            matcher_check_fn,
            check_quantization=True,
        )

    def _qlinear_cpu_test_helper(
        self,
        inputs,
        int8_mixed_bf16=False,
        do_permute=False,
        matcher_check_fn=None,
        bias=True,
        is_dynamic=False,
        is_qat=False,
    ):
        class M(torch.nn.Module):
            def __init__(self, use_bias, do_permute=False):
                super().__init__()
                self.linear = torch.nn.Linear(4, 3, use_bias)
                self.linear2 = torch.nn.Linear(3, 4, use_bias)
                self.do_permute = do_permute

            def forward(self, x):
                if self.do_permute:
                    x = torch.reshape(torch.permute(x, (0, 2, 3, 1)), (2, 12, 4))
                return self.linear2(self.linear(x))

        mod = M(bias, do_permute=do_permute).eval()

        def _default_matcher_check_fn():
            self.assertEqual(
                counters["inductor"]["qlinear_weight_prepack_matcher_count"], 2
            )

        self._test_common(
            mod,
            inputs,
            matcher_check_fn=(
                matcher_check_fn
                if matcher_check_fn is not None
                else _default_matcher_check_fn
            ),
            check_autocast=torch.bfloat16 if int8_mixed_bf16 else torch.float,
            check_quantization=True,
            is_qat=is_qat,
            is_dynamic=is_dynamic,
        )

    @skipIfNoDynamoSupport
    @skipIfNoONEDNN
    def test_qlinear_cpu(self):
        r"""
        This testcase will quantize a single Linear Moduel.
        """
        for bias in [True, False]:
            self._qlinear_cpu_test_helper((torch.randn((2, 4)),), bias=bias)

    @skipIfNoDynamoSupport
    @skipIfNoONEDNN
    def test_dynamic_qlinear_cpu(self):
        r"""
        This testcase will quantize a single Linear Moduel.
        """
        for bias in [True, False]:
            self._qlinear_cpu_test_helper(
                (torch.randn((2, 4)),), bias=bias, is_dynamic=True
            )

    @skipIfNoDynamoSupport
    @skipIfNoONEDNN
    def test_dynamic_qlinear_qat_cpu(self):
        r"""
        This testcase will quantize a single Linear Moduel.
        """
        for bias in [True, False]:
            self._qlinear_cpu_test_helper(
                (torch.randn((2, 4)),), bias=bias, is_dynamic=True, is_qat=True
            )

    @skipIfNoDynamoSupport
    @skipIfNoONEDNN
    def test_dynamic_qlinear_input_dim_exceeds_2(self):
        r"""
        This testcase will quantize a single Linear Moduel.
        """
        for bias in [True, False]:
            self._qlinear_cpu_test_helper(
                (torch.randn((2, 3, 4)),), bias=bias, is_dynamic=True
            )

    @skipIfNoDynamoSupport
    @skipIfNoONEDNNBF16
    @skipIfNoONEDNN
    def test_qlinear_int8_mixed_bf16(self):
        r"""
        This testcase will quantize a single Linear Moduel with int8_mixed_bf16 quantization.
        """
        for bias in [True, False]:
            self._qlinear_cpu_test_helper(
                (torch.randn((2, 4)),), int8_mixed_bf16=True, bias=bias
            )

    @skipIfNoDynamoSupport
    @skipIfNoONEDNN
    def test_qlinear_input_dim_exceeds_2(self):
        r"""
        This testcase will quantize a single Linear Moduel.
        """
        for bias in [True, False]:
            self._qlinear_cpu_test_helper((torch.randn((2, 3, 4)),), bias=bias)

    @skipIfNoDynamoSupport
    @skipIfNoONEDNNBF16
    @skipIfNoONEDNN
    def test_qlinear_int8_mixed_bf16_input_dim_exceeds_2(self):
        r"""
        This testcase will quantize a single Linear Moduel with int8_mixed_bf16 quantization.
        """
        for bias in [True, False]:
            self._qlinear_cpu_test_helper(
                (torch.randn((2, 3, 4)),), int8_mixed_bf16=True, bias=bias
            )

    @skipIfNoDynamoSupport
    @skipIfNoONEDNN
    def test_qlinear_input_dim_exceeds_2_and_not_contiguous(self):
        r"""
        This testcase will quantize a single Linear Module.
        * Input dim exceeds 2
        * Input not contiguous
        """
        for bias in [True, False]:

            def matcher_check_fn():
                self.assertEqual(
                    counters["inductor"]["qlinear_weight_prepack_matcher_count"], 2
                )
                self.assertEqual(
                    counters["inductor"]["qlinear_weight_prepack_matcher_nodes"],
                    13 if bias else 12,
                )

            self._qlinear_cpu_test_helper(
                (torch.randn((2, 4, 3, 4)),),
                do_permute=True,
                matcher_check_fn=matcher_check_fn,
                bias=bias,
            )

    @skipIfNoDynamoSupport
    @skipIfNoONEDNNBF16
    @skipIfNoONEDNN
    def test_qlinear_int8_mixed_bf16_input_dim_exceeds_2_and_not_contiguous(self):
        r"""
        This testcase will quantize a single Linear Module for int8_bf16.
        * Input dim exceeds 2
        * Input not contiguous
        """
        for bias in [True, False]:

            def matcher_check_fn():
                self.assertEqual(
                    counters["inductor"]["qlinear_weight_prepack_matcher_count"], 2
                )
                self.assertEqual(
                    counters["inductor"]["qlinear_weight_prepack_matcher_nodes"],
                    17 if bias else 16,
                )

            self._qlinear_cpu_test_helper(
                (torch.randn((2, 4, 3, 4)),),
                int8_mixed_bf16=True,
                do_permute=True,
                matcher_check_fn=matcher_check_fn,
                bias=bias,
            )

    def _qlinear_unary_cpu_test_helper(
        self, inputs, unary_op=torch.nn.ReLU(), int8_mixed_bf16=False
    ):
        class M(torch.nn.Module):
            def __init__(self, use_bias):
                super().__init__()
                self.linear = torch.nn.Linear(4, 4, use_bias)
                self.unary_fn = copy.deepcopy(unary_op)
                self.linear2 = torch.nn.Linear(4, 4, use_bias)
                self.unary_fn2 = copy.deepcopy(unary_op)

            def forward(self, x):
                tmp = self.unary_fn(self.linear(x))
                return self.unary_fn2(self.linear2(tmp))

        bias_list = [True, False]
        for bias in bias_list:
            mod = M(bias).eval()

            def matcher_check_fn():
                # 1. dequant-linear pattern matched in quantization weight prepack
                self.assertEqual(
                    counters["inductor"]["qlinear_weight_prepack_matcher_count"], 2
                )
                # 2. QLinear Unary fusion in post-grad fusion pass
                self.assertEqual(
                    counters["inductor"]["qlinear_unary_matcher_count"],
                    0 if TEST_ACL else 2,
                )

            self._test_common(
                mod,
                inputs,
                matcher_check_fn,
                check_autocast=torch.bfloat16 if int8_mixed_bf16 else torch.float,
                check_quantization=True,
            )

    @skipIfNoDynamoSupport
    @skipIfNoONEDNN
    def test_qlinear_relu_cpu(self):
        r"""
        This testcase will quantize a Linear->ReLU pattern.
        """
        self._qlinear_unary_cpu_test_helper((torch.randn((2, 4)),))

    @skipIfNoDynamoSupport
    @skipIfNoONEDNNBF16
    @skipIfNoONEDNN
    def test_qlinear_relu_int8_mixed_bf16(self):
        r"""
        This testcase will quantize a Linear->ReLU pattern with int8_mixed_bf16 quantization.
        """
        self._qlinear_unary_cpu_test_helper(
            (torch.randn((2, 4)),), int8_mixed_bf16=True
        )

    @skipIfNoDynamoSupport
    @skipIfNoONEDNN
    def test_qlinear_relu_input_dim_exceeds_2(self):
        r"""
        This testcase will quantize a Linear->ReLU pattern.
        """
        self._qlinear_unary_cpu_test_helper((torch.randn((2, 3, 4)),))

    @skipIfNoDynamoSupport
    @skipIfNoONEDNNBF16
    @skipIfNoONEDNN
    def test_qlinear_relu_int8_mixed_bf16_input_dim_exceeds_2(self):
        r"""
        This testcase will quantize a Linear->ReLU pattern with int8_mixed_bf16 quantization.
        """
        self._qlinear_unary_cpu_test_helper(
            (torch.randn((2, 3, 4)),), int8_mixed_bf16=True
        )

    @skipIfNoDynamoSupport
    @skipIfNoONEDNN
    def test_qlinear_gelu_cpu(self):
        r"""
        This testcase will quantize a Linear->GELU pattern.
        """
        for gelu in [torch.nn.GELU("none"), torch.nn.GELU("tanh")]:
            self._qlinear_unary_cpu_test_helper((torch.randn((2, 4)),), gelu)

    @skipIfNoDynamoSupport
    @skipIfNoONEDNNBF16
    @skipIfNoONEDNN
    def test_qlinear_gelu_int8_mixed_bf16(self):
        r"""
        This testcase will quantize a Linear->GELU pattern with int8_mixed_bf16 quantization.
        """
        for gelu in [torch.nn.GELU("none"), torch.nn.GELU("tanh")]:
            self._qlinear_unary_cpu_test_helper(
                (torch.randn((2, 4)),), gelu, int8_mixed_bf16=True
            )

    def _qlinear_add_cpu_test_helper(
        self, use_relu=False, int8_mixed_bf16=False, is_qat=True, is_dynamic=True
    ):
        r"""
        This testcase will quantize two consecutive Linear->Add(->relu) patterns as:
                 X
               /   \
        linear(X)   linear(X)
               \   /
                Add
                 |
           Optional(relu)
               /   \
        linear(X)   linear(X)
               \   /
                Add
                 |
           Optional(relu)
                 |
                 Y
        """

        def fake_quant(x):
            # to produce a float32 result as extra input
            qlib = torch.ops.quantized_decomposed
            x = qlib.quantize_per_tensor.default(x, 0.0166785, 42, 0, 255, torch.uint8)
            x = qlib.dequantize_per_tensor.default(
                x, 0.0166785, 42, 0, 255, torch.uint8
            )
            return x

        class M(torch.nn.Module):
            def __init__(
                self,
                add_fn,
                use_relu,
                fake_quant_before_extra_input,
            ):
                super().__init__()
                self.linear1 = torch.nn.Linear(4, 4)
                self.linear2 = torch.nn.Linear(4, 4)
                self.add_fn = add_fn
                self.relu = torch.nn.ReLU()
                self.linear3 = torch.nn.Linear(4, 4)
                self.linear4 = torch.nn.Linear(4, 4)
                self.add_fn2 = add_fn
                self.relu2 = torch.nn.ReLU()
                self.use_relu = use_relu
                self.fake_quant_before_extra_input = fake_quant_before_extra_input

            def forward(self, x):
                x1 = self.linear1(x)
                x2 = self.linear2(x)
                if self.fake_quant_before_extra_input:
                    x2 = fake_quant(x2)
                tmp = self.add_fn(x1, x2)
                if self.use_relu:
                    tmp = self.relu(tmp)
                tmp1 = self.linear3(tmp)
                tmp2 = self.linear4(tmp)
                if self.fake_quant_before_extra_input:
                    tmp2 = fake_quant(tmp2)
                res = self.add_fn2(tmp1, tmp2)
                if self.use_relu:
                    res = self.relu2(res)
                return res

        add_fn_list = [
            lambda x, y: x + y,
            lambda x, y: y + x,
            lambda x, y: x.add_(y),
            lambda x, y: y.add_(x),
        ]
        fake_quant_x2_list = [False, True] if int8_mixed_bf16 else [False]
        cases = itertools.product(add_fn_list, fake_quant_x2_list)
        for add_fn, fq_x2 in cases:
            mod = M(add_fn, use_relu, fq_x2).eval()
            v = torch.randn((4, 4), dtype=torch.float32, requires_grad=False).add(1)

            def matcher_check_fn():
                # 1. Dequant-linear pattern matched in quantization weight prepack * 4
                self.assertEqual(
                    counters["inductor"]["qlinear_weight_prepack_matcher_count"], 4
                )
                # pattern = [dequant_per_tensor, (convert_dtype), dequant_per_channel, (convert_dtype), permute, addmm]
                nodes_per_match = 6 if int8_mixed_bf16 else 4
                self.assertEqual(
                    counters["inductor"]["qlinear_weight_prepack_matcher_nodes"],
                    4 * nodes_per_match,
                )
                # 2. Qlinear Binary Unary fusion in post-grad fusion pass * 2
                self.assertEqual(
                    counters["inductor"]["qlinear_binary_matcher_count"],
                    0 if TEST_ACL else 2,
                )
                # Two linear-binary patterns are matched
                # matched patter1 = [qlinear, add, (convert dtype), (relu), quantize_per_tensor]
                # matched patter2 = [qlinear, add, (convert dtype), (relu)]
                # If add_fn is x.add_(y), x is bf16 and y is fp32, there is a to_bf16 node after binary
                to_bf16_after_binary = 2 * (add_fn == add_fn_list[2] and fq_x2)
                expected_matcher_nodes = (
                    (4 if is_dynamic else 5) + 2 * use_relu + to_bf16_after_binary
                )
                self.assertEqual(
                    counters["inductor"]["qlinear_binary_matcher_nodes"],
                    0 if TEST_ACL else expected_matcher_nodes,
                )

            self._test_common(
                mod,
                (v,),
                matcher_check_fn,
                check_quantization=True,
                check_autocast=torch.bfloat16 if int8_mixed_bf16 else torch.float,
                is_qat=is_qat,
                is_dynamic=is_dynamic,
            )

            if TEST_ACL:
                continue

            if torch._inductor.config.cpp_wrapper:
                # For CPP wrapper
                self._test_code_common(
                    mod,
                    (v,),
                    [
                        "aoti_torch_cpu__qlinear_pointwise_tensor",
                        "aoti_torch_cpu__qlinear_pointwise_binary_tensor",
                    ],
                    [],
                    check_quantization=True,
                    num_include_ops=[2, 2],
                )
            else:
                # For python wrapper
                self._test_code_common(
                    mod,
                    (v,),
                    [
                        "torch.ops.onednn.qlinear_pointwise.tensor",
                        "torch.ops.onednn.qlinear_pointwise.binary",
                    ],
                    [],
                    check_quantization=True,
                    num_include_ops=[2, 2],
                )

    @skipIfNoDynamoSupport
    @skipIfNoONEDNN
    @parametrize("use_relu", [True, False])
    @parametrize("is_qat", [True, False])
    @parametrize("is_dynamic", [True, False])
    def test_qlinear_add_cpu(self, use_relu, is_qat, is_dynamic):
        self._qlinear_add_cpu_test_helper(
            use_relu=use_relu, is_qat=is_qat, is_dynamic=is_dynamic
        )

    @skipIfNoDynamoSupport
    @skipIfNoONEDNNBF16
    @skipIfNoONEDNN
    @parametrize("use_relu", [True, False])
    @parametrize("is_qat", [True, False])
    @parametrize("is_dynamic", [True, False])
    def test_qlinear_add_int8_mixed_bf16(self, use_relu, is_qat, is_dynamic):
        self._qlinear_add_cpu_test_helper(
            int8_mixed_bf16=True,
            use_relu=use_relu,
            is_qat=is_qat,
            is_dynamic=is_dynamic,
        )

    def _qlinear_dequant_promotion_cpu_test_helper(
        self,
        inputs,
        int8_mixed_bf16=False,
        is_dynamic=False,
        matcher_check_fn=None,
    ):
        class M(torch.nn.Module):
            def __init__(
                self,
                **kwargs,
            ):
                super().__init__()
                self.linear1 = torch.nn.Linear(4, 4)
                self.linear2 = torch.nn.Linear(4, 4)
                self.linear3 = torch.nn.Linear(4, 4)

            def forward(self, x):
                temp = self.linear1(x)
                temp = self.linear2(temp) + self.linear3(temp)
                return temp

        mod = M().eval()

        def default_matcher_check_fn():
            # 1. Dequant pattern matcher for dequant promotion * 1
            self.assertEqual(counters["inductor"]["dequant_promotion_matcher_count"], 1)
            # 2. dequant-linear pattern matched in quantization weight prepack * 3
            self.assertEqual(
                counters["inductor"]["qlinear_weight_prepack_matcher_count"], 3
            )
            # 3. QLinear Unary fusion in post-grad fusion pass * 1
            self.assertEqual(
                counters["inductor"]["qlinear_unary_matcher_count"],
                0 if TEST_ACL else 1,
            )

        self._test_common(
            mod,
            inputs,
            matcher_check_fn=(
                matcher_check_fn
                if matcher_check_fn is not None
                else default_matcher_check_fn
            ),
            check_autocast=torch.bfloat16 if int8_mixed_bf16 else torch.float,
            check_quantization=True,
            is_dynamic=is_dynamic,
        )

    @skipIfNoDynamoSupport
    @skipIfNoONEDNN
    def test_qlinear_dequant_promotion_cpu(self):
        r"""
        This testcase test if dequant node before linear is promoted correctly:
                  X
                  |
               Linear1(X)
                /   \
        Linear2(X)   Linear3(X)
                \   /
                 Add
                  |
                  Y
        """
        self._qlinear_dequant_promotion_cpu_test_helper((torch.randn((2, 4)),))

    @skipIfNoDynamoSupport
    @skipIfNoONEDNNBF16
    @skipIfNoONEDNN
    def test_qlinear_dequant_promotion_int8_mixed_bf16(self):
        r"""
        Test with int8_mixed_bf16 quantization.
        This testcase test if dequant node before linear is promoted correctly:
                  X
                  |
               Linear1(X)
                /   \
        Linear2(X)   Linear3(X)
                \   /
                 Add
                  |
                  Y
        """
        self._qlinear_dequant_promotion_cpu_test_helper(
            (torch.randn((2, 4)),), int8_mixed_bf16=True
        )

    @skipIfNoDynamoSupport
    @skipIfNoONEDNN
    def test_qlinear_dequant_promotion_cpu_input_dim_exceeds_2(self):
        r"""
        This testcase test if dequant node before linear is promoted correctly:
                  X
                  |
               Linear1(X)
                /   \
        Linear2(X)   Linear3(X)
                \   /
                 Add
                  |
                  Y
        """
        self._qlinear_dequant_promotion_cpu_test_helper((torch.randn((2, 3, 4)),))

    @skipIfNoDynamoSupport
    @skipIfNoONEDNNBF16
    @skipIfNoONEDNN
    def test_qlinear_dequant_promotion_int8_mixed_bf16_input_dim_exceeds_2(self):
        r"""
        Test with int8_mixed_bf16 quantization.
        This testcase test if dequant node before linear is promoted correctly:
                  X
                  |
               Linear1(X)
                /   \
        Linear2(X)   Linear3(X)
                \   /
                 Add
                  |
                  Y
        """
        self._qlinear_dequant_promotion_cpu_test_helper(
            (torch.randn((2, 3, 4)),), int8_mixed_bf16=True
        )

    @skipIfNoDynamoSupport
    @skipIfNoONEDNN
    def test_qlinear_dequant_promotion_dynamic_cpu(self):
        r"""
        This testcase test if dequant node before linear is promoted correctly:
                  X
                  |
               Linear1(X)
                /   \
        Linear2(X)   Linear3(X)
                \   /
                 Add
                  |
                  Y
        """

        def matcher_check_fn():
            # 1. Dequant pattern matcher for dequant promotion * 1
            self.assertEqual(counters["inductor"]["dequant_promotion_matcher_count"], 1)
            # 2. dequant-linear pattern matched in quantization weight prepack * 3
            self.assertEqual(
                counters["inductor"]["qlinear_weight_prepack_matcher_count"], 3
            )

        self._qlinear_dequant_promotion_cpu_test_helper(
            (torch.randn((2, 4)),),
            matcher_check_fn=matcher_check_fn,
            is_dynamic=True,
        )

    @skipIfNoDynamoSupport
    @skipIfNoONEDNN
    def test_qlinear_mul_cpu(self):
        r"""
        This testcase will quantize a Linear->Mul pattern.
        """

        class M(torch.nn.Module):
            def __init__(self, use_bias):
                super().__init__()
                self.linear = torch.nn.Linear(4, 5, use_bias)

            def forward(self, x1, x2):
                return torch.mul(self.linear(x1), x2)

        bias_list = [True, False]
        for bias in bias_list:
            mod = M(bias).eval()
            x1 = torch.randn((2, 4))
            x2 = torch.randn((2, 5))

            def matcher_check_fn():
                self.assertEqual(
                    counters["inductor"]["qlinear_weight_prepack_matcher_count"], 1
                )

            self._test_common(
                mod,
                (x1, x2),
                matcher_check_fn,
                check_quantization=True,
            )

    @skipIfNoDynamoSupport
    def test_qmaxpool2d(self):
        r"""
        This testcase will quantize Conv2d->ReLU->MaxPool2d pattern.
        """

        class M(torch.nn.Module):
            def __init__(
                self,
                kwargs,
            ):
                super().__init__()
                self.conv = torch.nn.Conv2d(
                    3, 64, 7, bias=True, stride=2, padding=3, dilation=1
                )
                self.relu = torch.nn.ReLU()
                self.maxpool = torch.nn.MaxPool2d(3, **kwargs)

            def forward(self, x):
                return self.maxpool(self.relu(self.conv(x)))

        kwargs_list = [
            {"stride": 2},
            {"stride": 2, "padding": 1},
            {"stride": 2, "padding": 1, "dilation": 1},
            {"stride": 2, "padding": 1, "dilation": 1, "ceil_mode": False},
        ]
        for kwargs in kwargs_list:
            mod = M(kwargs).eval()
            v = torch.randn((1, 3, 8, 8), dtype=torch.float32, requires_grad=False).add(
                1
            )

            def matcher_check_fn():
                self.assertEqual(
                    counters["inductor"]["qmaxpool2d_matcher_count"],
                    0 if TEST_ACL else 1,
                )
                self.assertEqual(
                    counters["inductor"]["qconv2d_weight_prepack_matcher_count"], 1
                )
                self.assertEqual(
                    counters["inductor"]["qconv2d_unary_matcher_count"],
                    0 if TEST_ACL else 1,
                )

            self._test_common(
                mod,
                (v,),
                matcher_check_fn,
                check_quantization=True,
            )

    @skipIfNoDynamoSupport
    def test_qflatten(self):
        r"""
        This testcase will quantize Conv2d->AdaptiveAvgPool2d->flatten->cat pattern.
        """

        class M(torch.nn.Module):
            def __init__(
                self,
            ):
                super().__init__()
                self.conv = torch.nn.Conv2d(
                    3, 64, 7, bias=True, stride=2, padding=3, dilation=1
                )
                self.relu = torch.nn.ReLU()
                self.adaptive_avg_pool2d = torch.nn.AdaptiveAvgPool2d((1, 1))

            def forward(self, x):
                return torch.cat(
                    [
                        torch.flatten(
                            self.adaptive_avg_pool2d(self.relu(self.conv(x))), 1
                        )
                    ]
                )

        mod = M().eval()
        v = torch.randn((1, 3, 8, 8), dtype=torch.float32, requires_grad=False).add(1)

        def matcher_check_fn():
            self.assertEqual(
                counters["inductor"]["qreshape_matcher_count"], 0 if TEST_ACL else 1
            )

        self._test_common(
            mod,
            (v,),
            matcher_check_fn,
            check_quantization=True,
        )

    @skipIfNoDynamoSupport
    def test_qcat(self):
        r"""
        This testcase will quantize cat based pattern:
                X
             /     \
        Conv1(X)  Pow(x)
            \        \
             \     Conv2(X)
              \    /
               Cat
                |
                Y
        """

        class M(torch.nn.Module):
            def __init__(
                self,
            ):
                super().__init__()
                self.conv = torch.nn.Conv2d(
                    3, 64, 7, bias=True, stride=2, padding=3, dilation=1
                )
                self.conv2 = torch.nn.Conv2d(
                    3, 64, 7, bias=True, stride=2, padding=3, dilation=1
                )

            def forward(self, x):
                temp1 = self.conv(x)
                temp2 = self.conv2(torch.pow(x, 2))
                return torch.cat((temp1, temp2), 1)

        mod = M().eval()
        v = torch.randn((1, 3, 8, 8), dtype=torch.float32, requires_grad=False).add(1)

        def matcher_check_fn():
            self.assertEqual(
                counters["inductor"]["qcat_matcher_count"], 0 if TEST_ACL else 1
            )
            self.assertEqual(
                counters["inductor"]["qconv2d_weight_prepack_matcher_count"], 2
            )
            self.assertEqual(
                counters["inductor"]["qconv2d_unary_matcher_count"],
                0 if TEST_ACL else 2,
            )

        self._test_common(
            mod,
            (v,),
            matcher_check_fn,
            check_quantization=True,
        )

    # https://github.com/pytorch/pytorch/issues/99841.
    def test_hardtanh_pattern_fallback(self):
        class Model(torch.nn.Module):
            def __init__(self) -> None:
                super().__init__()
                self.conv_transpose = torch.nn.ConvTranspose2d(
                    in_channels=3, out_channels=32, kernel_size=3, stride=1, padding=1
                )

            def forward(self, x, min_value, max_value):
                conv_transpose_output = self.conv_transpose(x)
                clamp_min_output = torch.clamp_min(conv_transpose_output, min_value)
                clamp_max_output = torch.clamp_max(clamp_min_output, max_value)
                return clamp_max_output

        # check works for min_value > max_value.
        min_values = [3, torch.randn(1, 32, 28, 28)]
        max_values = [0, torch.randn(1, 32, 28, 28)]
        v = torch.randn(1, 3, 28, 28)

        def matcher_check_fn():
            self.assertEqual(
                counters["inductor"]["mkldnn_unary_fusion_matcher_nodes"],
                0 if TEST_ACL else 3,
            )
            self.assertEqual(
                counters["inductor"]["mkldnn_conv_weight_pack_matcher_count"], 1
            )

        for min_value, max_value in zip(min_values, max_values):
            mod = Model().eval()
            self._test_common(mod, (v, min_value, max_value), matcher_check_fn)

    def test_leaky_relu_pattern_fallback(self):
        class Model(torch.nn.Module):
            def __init__(self) -> None:
                super().__init__()
                self.conv = torch.nn.Conv2d(
                    in_channels=3, out_channels=32, kernel_size=3, stride=1, padding=1
                )

            def forward(self, x, negative_slope):
                conv_out = self.conv(x)
                return torch.where(conv_out > 0, conv_out, conv_out * negative_slope)

        negative_slopes = [0.1, torch.randn(1, 32, 28, 28)]

        def matcher_check_fn():
            self.assertEqual(
                counters["inductor"]["mkldnn_unary_fusion_matcher_nodes"],
                0 if TEST_ACL else 4,
            )
            self.assertEqual(
                counters["inductor"]["mkldnn_conv_weight_pack_matcher_count"], 1
            )

        with torch.no_grad():
            v = torch.randn(1, 3, 28, 28)
            for negative_slope in negative_slopes:
                mod = Model().eval()
                self._test_common(mod, (v, negative_slope), matcher_check_fn)

    # https://github.com/pytorch/pytorch/issues/99838.
    def test_conv2d_add_scalar(self):
        class Model(torch.nn.Module):
            def __init__(self) -> None:
                super().__init__()
                self.conv = torch.nn.Conv2d(
                    in_channels=3, out_channels=32, kernel_size=3, stride=1, padding=1
                )

            def forward(self, x):
                out_conv = self.conv(x)
                out = torch.add(out_conv, 1.0)
                return out

        def matcher_check_fn():
            self.assertEqual(counters["inductor"]["binary_folding"], 1)
            self.assertEqual(
                counters["inductor"]["mkldnn_conv_weight_pack_matcher_count"], 1
            )

        with torch.no_grad():
            mod = Model().eval()
            v = torch.randn(1, 3, 28, 28)
            self._test_common(mod, (v,), matcher_check_fn)

    @xfailIfACL
    def test_conv2d_binary_inplace_fusion_pass_cpu(
        self, include_ops=None, exclude_ops=None
    ):
        class Model_v1(torch.nn.Module):
            def __init__(self) -> None:
                super().__init__()
                self.conv = torch.nn.Conv2d(
                    in_channels=3, out_channels=32, kernel_size=3, stride=1, padding=1
                )

            def forward(self, x, other):
                conv_out = self.conv(x)
                return torch.add(conv_out, other.relu())

        class Model_v2(torch.nn.Module):
            def __init__(self) -> None:
                super().__init__()
                self.conv = torch.nn.Conv2d(
                    in_channels=3, out_channels=32, kernel_size=3, stride=1, padding=1
                )
                self.conv2 = torch.nn.Conv2d(
                    in_channels=32, out_channels=32, kernel_size=3, stride=1, padding=1
                )
                self.conv3 = torch.nn.Conv2d(
                    in_channels=32, out_channels=32, kernel_size=3, stride=1, padding=1
                )

            def forward(self, x, _):
                conv_out1 = self.conv(x)
                pow_out = torch.pow(conv_out1, 2)
                conv_out2 = self.conv2(pow_out)
                conv_out3 = self.conv3(conv_out2)
                res = torch.add(conv_out3, pow_out)
                return res

        input = torch.randn(1, 3, 28, 28).to(memory_format=torch.channels_last)
        others = [
            torch.randn(1, 32, 28, 28).to(memory_format=torch.channels_last),
            torch.randn(1, 32, 28, 28).to(memory_format=torch.channels_last),
        ]
        mod_v1 = Model_v1().to(memory_format=torch.channels_last).eval()
        mod_v2 = Model_v2().to(memory_format=torch.channels_last).eval()

        if include_ops is None:
            include_ops = ["mkldnn._convolution_pointwise_.binary"]
        if exclude_ops is None:
            exclude_ops = ["mkldnn._convolution_pointwise.binary"]

        for other, mod in zip(others, [mod_v1, mod_v2]):
            self._test_code_common(mod, (input, other), include_ops, exclude_ops)

    @xfailIfACL
    def test_conv2d_binary_inplace_fusion_failed_cpu(
        self, include_ops=None, exclude_ops=None
    ):
        # Written buffer is graph input, we can't fuse inplace.
        class Model_v1(torch.nn.Module):
            def __init__(self) -> None:
                super().__init__()
                self.conv = torch.nn.Conv2d(
                    in_channels=3, out_channels=32, kernel_size=3, stride=1, padding=1
                )

            def forward(self, x, other):
                conv_out = self.conv(x)
                return torch.add(conv_out, other)

        # Written buffer is an alias tensor, we can't fuse inplace.
        class Model_v2(torch.nn.Module):
            def __init__(self) -> None:
                super().__init__()
                self.conv = torch.nn.Conv2d(
                    in_channels=3, out_channels=32, kernel_size=3, stride=1, padding=1
                )

            def forward(self, x, other):
                conv_out = self.conv(x)
                return torch.add(conv_out, other[1:2, :, :, :]), other

        class Model_v3(torch.nn.Module):
            def __init__(self) -> None:
                super().__init__()
                self.conv = torch.nn.Conv2d(
                    in_channels=3, out_channels=32, kernel_size=3, stride=1, padding=1
                )
                self.conv2 = torch.nn.Conv2d(
                    in_channels=32, out_channels=32, kernel_size=3, stride=1, padding=1
                )

            def forward(self, x, _):
                pow_out = torch.pow(self.conv(x), 2)
                other2 = F.relu(pow_out)
                conv_out2 = self.conv2(pow_out)
                res = torch.add(conv_out2, pow_out)
                res = res + other2
                return res

        # Written buffer is an ReinterpretView, we can't fuse inplace.
        class Model_v4(torch.nn.Module):
            def __init__(self) -> None:
                super().__init__()
                self.conv = torch.nn.Conv2d(3, 32, 3, padding=1, bias=True)
                self.linear = torch.nn.Linear(32 * 28, 32 * 28)
                self.relu = torch.nn.ReLU()

            def forward(self, x, y):
                x = self.conv(self.relu(x))
                y = self.linear(y)
                y = torch.cat((y, y + 1), 1)
                y = torch.ops.aten.permute.default(y, [0, 2, 1]).reshape(1, 32, 28, 28)
                return x + y

        class Model_v5(torch.nn.Module):
            def __init__(self) -> None:
                super().__init__()
                self.conv = torch.nn.Conv2d(32, 32, 3, padding=1, bias=True)
                self.relu = torch.nn.ReLU()

            def forward(self, _, x):
                x1 = self.relu(x)
                return self.conv(x1) + x1

        input = torch.randn(1, 3, 28, 28).to(memory_format=torch.channels_last)
        others = [
            torch.randn(1, 32, 28, 28).to(memory_format=torch.channels_last),
            torch.randn(2, 32, 28, 28).to(memory_format=torch.channels_last),
            torch.randn(1, 32, 28, 28).to(memory_format=torch.channels_last),
            torch.randn(1, 14, 32 * 28),
            torch.randn(1, 32, 28, 28).to(memory_format=torch.channels_last),
        ]
        mod_v1 = Model_v1().to(memory_format=torch.channels_last).eval()
        mod_v2 = Model_v2().to(memory_format=torch.channels_last).eval()
        mod_v3 = Model_v3().to(memory_format=torch.channels_last).eval()
        mod_v4 = Model_v4().to(memory_format=torch.channels_last).eval()
        mod_v5 = Model_v5().to(memory_format=torch.channels_last).eval()

        if include_ops is None:
            include_ops = ["mkldnn._convolution_pointwise.binary"]
        if exclude_ops is None:
            exclude_ops = ["mkldnn._convolution_pointwise_.binary"]

        for other, mod in zip(others, [mod_v1, mod_v2, mod_v3, mod_v4, mod_v5]):
            self._test_code_common(mod, (input, other), include_ops, exclude_ops)

    def test_conv2d_binary_fusion_failed(self):
        # we don't support alpha !=1 case or other has different size with conv's output.
        class Model(torch.nn.Module):
            def __init__(self) -> None:
                super().__init__()
                self.conv = torch.nn.Conv2d(
                    in_channels=3, out_channels=32, kernel_size=3, stride=1, padding=1
                )

            def forward(self, x, other, alpha):
                conv_out = self.conv(x)
                return torch.add(conv_out, other, alpha=alpha)

        # https://github.com/pytorch/pytorch/issues/100802.
        # we can't do the fusion when add's inputs are same tensor.
        class Model2(torch.nn.Module):
            def __init__(self) -> None:
                super().__init__()
                self.conv = torch.nn.Conv2d(
                    in_channels=3, out_channels=16, kernel_size=3, stride=1, padding=1
                )

            def forward(self, x):
                out = self.conv(x)
                out = torch.add(out, out)
                return out

        # https://github.com/pytorch/pytorch/issues/101374.
        # we can't do the fusion when add's inputs are mixed dtype.
        class Model3(torch.nn.Module):
            def __init__(self) -> None:
                super().__init__()
                self.conv = torch.nn.Conv2d(
                    in_channels=3, out_channels=16, kernel_size=3, stride=1, padding=1
                )

            def forward(self, x):
                temp = self.conv(x)
                other = torch.ones(temp.shape, dtype=torch.double)
                out = torch.add(temp, other)
                return out

        input = torch.randn(1, 3, 28, 28).to(memory_format=torch.channels_last)
        others = [
            torch.randn(1, 32, 28, 28).to(memory_format=torch.channels_last),
            torch.randn(32, 28, 28),
        ]
        include_ops = ["mkldnn._convolution_pointwise"]
        exclude_ops = [
            "mkldnn._convolution_pointwise.binary",
            "mkldnn._convolution_pointwise_.binary",
        ]

        # case1
        for other, alpha in zip(others, [0.1, 1.0]):
            mod = Model().to(memory_format=torch.channels_last).eval()
            self._test_code_common(mod, (input, other, alpha), include_ops, exclude_ops)
        # case2:
        mod = Model2().to(memory_format=torch.channels_last).eval()
        self._test_code_common(mod, (input,), include_ops, exclude_ops)
        # case3:
        mod = Model3().to(memory_format=torch.channels_last).eval()
        self._test_code_common(mod, (input,), include_ops, exclude_ops)

    @xfailIfACL
    def test_reproduce_99842_issue(self):
        class Model(torch.nn.Module):
            def __init__(self) -> None:
                super().__init__()
                self.conv = torch.nn.Conv2d(3, 64, kernel_size=3, stride=1, padding=1)

            def forward(self, input_tensor):
                x = self.conv(input_tensor)
                x = F.relu(x + torch.ones(x.size()))
                return x

        input = torch.randn(1, 3, 14, 14)
        mod = Model().eval()
        include_ops = ["mkldnn._convolution_pointwise_.binary"]
        self._test_code_common(mod, (input,), include_ops, [])

    def test_reproduce_113440_issue_1(self):
        class Mod(torch.nn.Module):
            def __init__(
                self,
                add_fn,
                **kwargs,
            ):
                super().__init__()
                self.conv1 = torch.nn.Conv2d(3, 6, kernel_size=3, stride=1)
                self.conv2 = torch.nn.Conv2d(3, 6, kernel_size=3, stride=1)
                self.add_fn = add_fn
                self.relu = torch.nn.ReLU(inplace=True)
                self.conv3 = torch.nn.Conv2d(6, 6, kernel_size=3, stride=1)
                self.conv4 = torch.nn.Conv2d(6, 6, kernel_size=3, stride=1)
                self.add_fn2 = add_fn
                self.relu2 = torch.nn.ReLU(inplace=True)
                self.use_relu = True

            def forward(self, x):
                x1 = self.conv1(x)
                x2 = self.conv2(x)
                tmp = self.add_fn(x1, x2)
                if self.use_relu:
                    tmp = self.relu(tmp)
                tmp1 = self.conv3(tmp)
                tmp2 = self.conv4(tmp)
                res = self.add_fn2(tmp1, tmp2)
                if self.use_relu:
                    res = self.relu2(res)
                return res

        with torch.no_grad():
            example_inputs = (
                torch.randn((1, 3, 8, 8), dtype=torch.float32, requires_grad=False).add(
                    1
                ),
            )
            example_inputs[0].get_device()
            m = Mod(
                lambda x, y: x.add_(y),
            ).eval()
            om = torch.compile(m)
            om(*example_inputs)
            om(*example_inputs)

    def test_reproduce_113440_issue_2(self):
        class Mod(torch.nn.Module):
            def __init__(
                self,
                add_fn,
                **kwargs,
            ):
                super().__init__()
                self.conv1 = torch.nn.Conv2d(3, 6, kernel_size=3, stride=1)
                self.conv2 = torch.nn.Conv2d(3, 6, kernel_size=3, stride=1)
                self.add_fn = add_fn
                self.relu = torch.nn.ReLU(inplace=True)
                self.conv3 = torch.nn.Conv2d(6, 6, kernel_size=3, stride=1)
                self.conv4 = torch.nn.Conv2d(6, 6, kernel_size=3, stride=1)
                self.add_fn2 = add_fn
                self.relu2 = torch.nn.ReLU(inplace=True)

                self.conv5 = torch.nn.Conv2d(6, 6, kernel_size=3, stride=1)
                self.conv6 = torch.nn.Conv2d(6, 6, kernel_size=3, stride=1)
                self.conv7 = torch.nn.Conv2d(6, 6, kernel_size=1, stride=1)
                self.add_fn3 = add_fn
                self.relu3 = torch.nn.ReLU(inplace=True)

                self.use_relu = True

            def forward(self, x):
                x1 = self.conv1(x)
                x2 = self.conv2(x)
                tmp = self.add_fn(x1, x2)
                if self.use_relu:
                    tmp = self.relu(tmp)

                tmp1 = self.conv3(tmp)
                res = self.relu2(tmp1)

                return res

        with torch.no_grad():
            example_inputs = (
                torch.randn((1, 3, 8, 8), dtype=torch.float32, requires_grad=False).add(
                    1
                ),
            )
            m = Mod(
                lambda x, y: x.add_(y),
            ).eval()
            om = torch.compile(m)
            om(*example_inputs)
            om(*example_inputs)

    @xfailIfACL
    @torch._dynamo.config.patch("inline_inbuilt_nn_modules", True)
    def test_reproduce_121253_issue_addmm_fusion_check(self):
        class Mod(torch.nn.Module):
            def __init__(self, weight, bias, beta, alpha):
                super().__init__()
                self.weight = weight
                self.bias = bias
                self.beta = beta
                self.alpha = alpha

            def forward(self, x):
                return torch.addmm(
                    self.bias, x, self.weight, beta=self.beta, alpha=self.alpha
                )

        dtypes = [torch.float32]
        if torch.ops.mkldnn._is_mkldnn_bf16_supported():
            dtypes.append(torch.bfloat16)
        for dtype in dtypes:
            linear_op = (
                "mkl._mkl_linear"
                if dtype == torch.float32
                else "mkldnn._linear_pointwise"
            )
            for beta, alpha in zip([1.0, 0.1, 0.0], [1.0, 0.1, 1.0]):
                weight = torch.nn.Parameter(torch.randn(64, 64, dtype=dtype))
                bias = torch.nn.Parameter(torch.randn(64, dtype=dtype))
                mod = Mod(weight, bias, beta, alpha).to(dtype).eval()
                with torch.no_grad():
                    x = torch.randn(1, 64, dtype=dtype)
                    include_ops = []
                    exclude_ops = []
                    if (beta != 1.0 and beta != 0.0) or alpha != 1.0:
                        exclude_ops = [linear_op]
                    else:
                        include_ops = [linear_op]
                    self._test_code_common(mod, (x,), include_ops, exclude_ops)

    @skipIfNoDynamoSupport
    def test_woq_int8(self):
        class M(torch.nn.Module):
            def __init__(self, is_permute):
                super().__init__()
                self.is_permute = is_permute

            def forward(self, x, weight, scales):
                if self.is_permute:
                    weight = weight.t()
                    m = torch.mm(
                        x.reshape(-1, x.shape[-1]),
                        weight.to(x.dtype),
                    )
                    y = m * scales.to(m.dtype)
                    y = y.reshape(*x.shape[:-1], y.shape[-1])
                    return y
                else:
                    return (
                        torch.nn.functional.linear(x, weight.to(dtype=x.dtype)) * scales
                    )

        x_shape = (1, 1, 256)
        s_shape = 12
        x_strides = [
            (256, 256, 1),  # linear dispatching to mm
            (256, 32, 1),  # linear dispatching to bmm
        ]
        is_permutes = [False, True]
        for x_stride, is_permute in itertools.product(x_strides, is_permutes):
            mod = M(is_permute=is_permute).eval()
            x = torch.randn(x_shape, dtype=torch.bfloat16).as_strided(x_shape, x_stride)
            w_shape = (12, 256)
            w = torch.randint(-128, 127, w_shape, dtype=torch.int8)
            s = torch.randn(s_shape, dtype=torch.bfloat16)

            def matcher_check_fn():
                self.assertEqual(
                    counters["inductor"]["woq_matcher_count"], 0 if TEST_ACL else 1
                )

            self._test_common(
                mod,
                (x, w, s),
                matcher_check_fn,
                check_quantization=False,
                atol=0.001,
                rtol=0.07,
            )

    def _test_linear_dynamic_fp16_helper(self, use_relu: bool):
        class M(torch.nn.Module):
            def __init__(self, bias: bool, use_relu: bool):
                super().__init__()
                self.linear = torch.nn.Linear(256, 256, bias=bias)
                self.relu = torch.nn.ReLU()
                self.use_relu = use_relu

            def forward(self, x):
                if self.use_relu:
                    return self.relu(self.linear(x))
                return self.linear(x)

        quantizer = X86InductorQuantizer().set_global(
            xiq.get_default_x86_inductor_quantization_config()
        )
        quantizer.set_module_type_qconfig(
            torch.nn.Linear, xiq.get_x86_inductor_linear_dynamic_fp16_config()
        )
        bias_list = [True, False]
        input_ndim_list = [2, 3]
        x_contig_list = [True, False]
        cases = itertools.product(bias_list, input_ndim_list, x_contig_list)
        for bias, input_ndim, x_contig in cases:
            x_shape = (4, 256) if input_ndim == 2 else (4, 1, 256)
            x = torch.randn(x_shape)
            if not x_contig:
                x = x[0::2, ...]
            mod = M(bias, use_relu).eval()

            def matcher_check_fn():
                self.assertEqual(
                    counters["inductor"]["qlinear_weight_prepack_matcher_count"], 1
                )
                # Matched nodes:
                # (1) w to fp16, (2) w to fp32, (3) permute w, (4) mm/addmm/bmm
                # If x.ndim == 3 and x is contiguous, two view nodes are added.
                # If x.ndim == 3 and x is not contiguous, two expand nodes and one add node are added.
                nodes_count = 4
                if input_ndim > 2:
                    if x_contig:
                        nodes_count += 2
                    else:
                        nodes_count += 3 if bias else 2
                if use_relu:
                    nodes_count += 1
                self.assertEqual(
                    counters["inductor"]["qlinear_weight_prepack_matcher_nodes"],
                    nodes_count,
                )

            self._test_common(
                mod,
                (x,),
                atol=1e-2,
                rtol=1e-2,
                matcher_check_fn=matcher_check_fn,
                check_quantization=True,
                quantizer=quantizer,
            )
            linear_op_str = (
                "torch.ops.onednn.linear_relu_dynamic_fp16.default"
                if use_relu
                else "torch.ops.onednn.linear_dynamic_fp16.default"
            )
            self._test_code_common(
                mod,
                (x,),
                [linear_op_str],
                ["torch.ops.aten.addmm.default", "torch.ops.aten.mm.default"],
                check_quantization=True,
                quantizer=quantizer,
            )

    @skipIfNoDynamoSupport
    @skipIfNoONEDNN
    def test_linear_dynamic_fp16(self):
        self._test_linear_dynamic_fp16_helper(use_relu=False)

    @skipIfNoDynamoSupport
    @skipIfNoONEDNN
    def test_linear_relu_dynamic_fp16(self):
        self._test_linear_dynamic_fp16_helper(use_relu=True)

    @skipIfNoDynamoSupport
    @skipIfNoONEDNN
    # TODO: investigate options of torch.compile in fbcode
    @unittest.skipIf(IS_FBCODE, "Failing in fbcode")
    @parametrize("has_bias", [True, False])
    @parametrize("dtype", [torch.float, torch.bfloat16])
    @parametrize("per_channel_quant", [True, False])
    @parametrize("dynamic", [True, False])
    def test_smooth_quant_with_int_mm(
        self, has_bias, dtype, per_channel_quant, dynamic
    ):
        r"""
        This testcase check if we can match the SmoothQuant int8 linear pattern from Torchao.
        The pattern is:
            (no bias) reshape -> _int_mm -> convert_element_type -> (expand -> mul) -> mul -> reshape
        or
            (with bias) pattern_no_bias -> add -> reshape -> reshape
        """
        if dtype == torch.bfloat16 and not torch.ops.mkldnn._is_mkldnn_bf16_supported():
            return
        M = 16
        in_feature = 32
        out_feature = 64
        q_min, q_max = -32, 31

        class Mod(torch.nn.Module):
            def __init__(
                self, dtype: torch.dtype, has_bias: bool, per_channel_quant: bool
            ):
                super().__init__()
                self.dtype = dtype
                self.has_bias = has_bias
                self.b = torch.randint(
                    q_min, q_max, [in_feature, out_feature], dtype=torch.int8
                )
                self.per_channel_quant = per_channel_quant
                a_scale_per_tensor = torch.rand([1], dtype=dtype) * 0.01 + 0.01
                a_scale_per_channel = torch.rand([M, 1], dtype=dtype) * 0.01 + 0.01
                self.a_scale = (
                    a_scale_per_channel
                    if self.per_channel_quant
                    else a_scale_per_tensor
                )
                self.b_scale = torch.rand([out_feature]) * 0.01 + 0.01
                self.b_scale = self.b_scale.to(dtype)
                self.bias = torch.rand([out_feature], dtype=dtype) if has_bias else None

            def forward(self, a):
                out_shape = a.shape[:-1] + (self.b.size(-1),)
                a_reshaped = a.reshape(-1, a.size(-1))
                c = torch._int_mm(a_reshaped, self.b)
                c = c.to(self.dtype)
                c_shape = c.shape
                a_scale = self.a_scale.expand(c.shape)
                c = c * a_scale
                c = c * self.b_scale
                if self.has_bias:
                    c = c.reshape([1, *list(c_shape)])
                    c = c + self.bias
                    c = c.reshape(c_shape)
                c = c.reshape(out_shape)
                return c

        mod = Mod(dtype, has_bias, per_channel_quant).eval()
        a = torch.randint(q_min, q_max, [1, M, in_feature], dtype=torch.int8)

        def matcher_check_fn():
            self.assertEqual(
                counters["inductor"]["qlinear_weight_prepack_matcher_count"], 1
            )
            if dynamic:
                nodes_count = 10 if has_bias else 7
            else:
                nodes_count = 7 if has_bias else 6
            self.assertEqual(
                counters["inductor"]["qlinear_weight_prepack_matcher_nodes"],
                nodes_count,
            )

        self._test_common(
            mod,
            (a,),
            matcher_check_fn=matcher_check_fn,
            check_autocast=dtype,
            compile_options={"dynamic": dynamic},
        )

    @skipIfNoDynamoSupport
    @skipIfNoONEDNN
    # TODO: investigate options of torch.compile in fbcode
    @unittest.skipIf(IS_FBCODE, "Failing in fbcode")
    @parametrize("has_bias", [True, False])
    @parametrize("dtype", [torch.float, torch.bfloat16])
    @parametrize("dynamic", [True, False])
    @parametrize("reshape_a", [True, False])
    def test_da8w8_sym_act_sym_wgt_with_int_mm(
        self, has_bias, dtype, dynamic, reshape_a
    ):
        r"""
        This testcase check if we can match the int8_dynamic_activation_int8_weight int8 linear pattern from torchao,
        when activation is symmetrically quantized dynamically & weights are symmetrically quantized (statically)
        The pattern is:
            (no bias) _int_mm -> convert_element_type -> ([expand_a] -> mul) -> mul
        or
            (with bias) pattern_no_bias -> add
        Expansion of the scale of activation is optional.
        The pattern depiction doesn't mean that convert_element_type output is fed into expand_a as input,
        but simply that activation scale may be applied after an expand operation on it.
        """
        if dtype == torch.bfloat16 and not torch.ops.mkldnn._is_mkldnn_bf16_supported():
            return
        M = 32
        in_feature = 32
        out_feature = 64
        q_min, q_max = -32, 31

        class Mod(torch.nn.Module):
            def __init__(self, dtype: torch.dtype, has_bias: bool):
                super().__init__()
                self.dtype = dtype
                self.has_bias = has_bias
                self.b = torch.randint(
                    q_min, q_max, [in_feature, out_feature], dtype=torch.int8
                )
                self.a_scale = torch.rand([M, 1], dtype=dtype) * 0.01 + 0.01
                self.b_scale = torch.rand([out_feature]) * 0.01 + 0.01
                self.b_scale = self.b_scale.to(dtype)
                self.bias = torch.rand([out_feature], dtype=dtype) if has_bias else None

            def forward(self, a):
                if reshape_a:
                    a_reshaped = a.reshape(-1, a.size(-1))
                else:
                    a_reshaped = a
                c = torch._int_mm(a_reshaped, self.b)
                c = c.to(self.dtype)
                a_scale = self.a_scale.expand(c.shape)
                c = c * a_scale
                c = c * self.b_scale
                if self.has_bias:
                    c = c + self.bias
                return c

        mod = Mod(dtype, has_bias).eval()
        a = torch.randint(q_min, q_max, [M, in_feature], dtype=torch.int8)

        def matcher_check_fn():
            self.assertEqual(
                counters["inductor"]["qlinear_weight_prepack_matcher_count"], 1
            )

        self._test_common(
            mod,
            (a,),
            matcher_check_fn=matcher_check_fn,
            check_autocast=dtype,
            compile_options={"dynamic": dynamic},
        )


@dynamo_config.patch({"dynamic_shapes": True, "assume_static_by_default": False})
class TestDynamicPatternMatcher(TestPatternMatcherBase):
    _test_conv_unary_cpu_base = TestPatternMatcher._test_conv_unary_cpu_base
    test_conv2d_unary_dynamic_shapes = TestPatternMatcher.test_conv2d_unary_cpu
    test_conv3d_unary_dynamic_shapes = TestPatternMatcher.test_conv3d_unary_cpu
    _test_conv_binary_base = TestPatternMatcher._test_conv_binary_base
    test_conv2d_binary_dynamic_shapes = TestPatternMatcher.test_conv2d_binary
    test_conv3d_binary_dynamic_shapes = TestPatternMatcher.test_conv3d_binary
    test_linear_unary_dynamic_shapes = TestPatternMatcher.test_linear_unary
    test_linear_input_non_contiguous_3D_wo_bias_dynamic_shapes = (
        TestPatternMatcher.test_linear_input_non_contiguous_3D_wo_bias
    )

    def test_conv_transpose2d_dynamic_shapes(self):
        # We don't support conv_transpose2d for now.
        class M(torch.nn.Module):
            def __init__(self) -> None:
                super().__init__()
                self.conv_transpose2d = torch.nn.ConvTranspose2d(
                    3, 16, 3, stride=2, padding=1
                )

            def forward(self, x):
                return self.conv_transpose2d(x)

        x_shape = (1, 3, 28, 28)
        mod = M().eval()
        v = torch.randn(x_shape, dtype=torch.float32)

        def matcher_check_fn():
            return

        self._test_common(mod, (v,), matcher_check_fn)

    def test_multi_linear_share_same_input_dynamic(self):
        # llama pattern.
        class M(torch.nn.Module):
            def __init__(
                self,
            ):
                super().__init__()
                self.w1 = torch.nn.Linear(16, 16, bias=False)
                self.w2 = torch.nn.Linear(16, 16, bias=False)

            def forward(self, x):
                return F.silu(self.w1(x)) * F.relu(self.w2(x))

        dtypes = []
        # TODO: Remove when https://github.com/pytorch/pytorch/issues/143146 is fixed
        if torch.ops.mkldnn._is_mkldnn_bf16_supported() and not TEST_ACL:
            dtypes.append(torch.bfloat16)
        if torch.ops.mkldnn._is_mkldnn_fp16_supported():
            dtypes.append(torch.float16)

        def matcher_check_fn():
            self.assertEqual(
                counters["inductor"]["mkldnn_unary_fusion_matcher_nodes"], 7
            )
            self.assertEqual(
                counters["inductor"]["mkldnn_unary_fusion_matcher_count"], 2
            )
            self.assertEqual(
                counters["inductor"]["mkldnn_reshape_linear_reshape_matcher_nodes"], 6
            )
            self.assertEqual(
                counters["inductor"]["mkldnn_reshape_linear_reshape_matcher_count"], 2
            )
            self.assertEqual(
                counters["inductor"]["mkldnn_linear_weight_pack_matcher_count"], 2
            )

        for dtype in dtypes:
            mod = M().to(dtype).eval()
            v = torch.randn(2, 4, 16).to(dtype)
            self._test_common(mod, (v,), matcher_check_fn, rtol=1e-2, atol=1e-2)

    @xfailIfACL
    def test_qconv2d_maxpool2d_linear_dynamic_cpu(self, include_ops=None):
        r"""
        This testcase will quantize a single Conv2d->Maxpool2d->Linear module
        with dynamic batch size input.
        """

        class M(torch.nn.Module):
            def __init__(
                self,
                **kwargs,
            ):
                super().__init__()
                self.conv = torch.nn.Conv2d(
                    3, 16, (2, 2), stride=(1, 1), padding=(1, 1)
                )
                self.relu = torch.nn.ReLU()
                self.maxpool2d = torch.nn.MaxPool2d(kernel_size=3, stride=2, padding=1)
                self.avgpool = torch.nn.AdaptiveAvgPool2d((1, 1))
                self.linear = torch.nn.Linear(16, 16)

            def forward(self, x):
                temp = self.relu(self.conv(x))
                temp = self.maxpool2d(temp)
                temp = self.avgpool(temp)
                temp = torch.flatten(temp, 1)
                return self.linear(temp)

        mod = M().eval()
        v = torch.randn((2, 3, 8, 8), dtype=torch.float32, requires_grad=False).add(1)
        if include_ops is None:
            include_ops = [
                "torch.ops.onednn.qconv2d_pointwise",
                "torch.ops.quantized.max_pool2d",
                "torch.ops.onednn.qlinear_pointwise",
            ]
        exclude_ops = []
        self._test_code_common(
            mod,
            (v,),
            include_ops,
            exclude_ops,
            check_quantization=True,
            check_dynamic=True,
        )

    @skipIfNoDynamoSupport
    @skipIfNoONEDNN
    def test_qat_bn_conv2d(self):
        r"""
        This testcase will quantize a single BN Conv2d module with qat flow.
        """

        class M(torch.nn.Module):
            def __init__(
                self,
            ):
                super().__init__()
                self.conv = torch.nn.Conv2d(3, 3, 3)
                self.bn1 = torch.nn.BatchNorm2d(3)
                self.bn2 = torch.nn.BatchNorm2d(3)

            def forward(self, x):
                x = self.conv(self.bn1(x))
                return self.bn2(x)

        mod = M().train()
        v = torch.randn((1, 3, 8, 8), dtype=torch.float32, requires_grad=True).add(1)

        def matcher_check_fn():
            self.assertEqual(
                counters["inductor"]["qconv2d_weight_prepack_matcher_count"], 1
            )

        self._test_common(
            mod,
            (v,),
            matcher_check_fn,
            check_quantization=True,
            is_qat=True,
        )

    @skipIfNoDynamoSupport
    @skipIfNoONEDNN
    def test_q_attention_block(self):
        class SelfAttnLikeModule(torch.nn.Module):
            def __init__(
                self,
                input_dim,
                transpose_for_score=False,
                num_attention_heads=None,
                attention_head_size=None,
            ) -> None:
                super().__init__()
                self.input_dim = input_dim
                self.q_proj = torch.nn.Linear(input_dim, input_dim, bias=False)
                self.k_proj = torch.nn.Linear(input_dim, input_dim, bias=False)
                self.v_proj = torch.nn.Linear(input_dim, input_dim, bias=False)
                self.softmax = torch.nn.Softmax(dim=-1)
                self.transpose_for_score = transpose_for_score
                if self.transpose_for_score:
                    assert num_attention_heads is not None
                    assert attention_head_size is not None
                    self.num_attention_heads = num_attention_heads
                    self.attention_head_size = attention_head_size

            def transpose_for_scores(self, x: torch.Tensor) -> torch.Tensor:
                new_x_shape = x.size()[:-1] + (
                    self.num_attention_heads,
                    self.attention_head_size,
                )
                x = x.view(new_x_shape)
                return x.permute(0, 2, 1, 3)

            def forward(self, x):
                q = self.q_proj(x)
                k = self.k_proj(x)
                v = self.v_proj(x)
                if self.transpose_for_score:
                    q = self.transpose_for_scores(q)
                    k = self.transpose_for_scores(k)
                    v = self.transpose_for_scores(v)
                scores = torch.matmul(q, k.transpose(-1, -2)) / (self.input_dim**0.5)
                attention = self.softmax(scores)
                weighted = torch.matmul(attention, v)
                return weighted

        for annotate_matmul in [False, True]:
            mod = SelfAttnLikeModule(
                input_dim=64 * 16,
                transpose_for_score=True,
                num_attention_heads=16,
                attention_head_size=64,
            ).eval()
            v = torch.randn(2, 384, 1024)

            def matcher_check_fn():
                self.assertEqual(
                    counters["inductor"]["qlinear_weight_prepack_matcher_count"], 3
                )
                self.assertEqual(
                    counters["inductor"]["qlinear_unary_matcher_count"],
                    3 if annotate_matmul and not TEST_ACL else 0,
                )

            quantizer = X86InductorQuantizer()
            quantizer.set_global(xiq.get_default_x86_inductor_quantization_config())
            if annotate_matmul:
                quantizer.set_function_type_qconfig(
                    torch.matmul, quantizer.get_global_quantization_config()
                )

            self._test_common(
                mod,
                (v,),
                matcher_check_fn,
                check_quantization=True,
                quantizer=quantizer,
            )


instantiate_parametrized_tests(TestPatternMatcher)

if __name__ == "__main__":
    if IS_LINUX and HAS_CPU and torch.backends.mkldnn.is_available():
        run_tests()<|MERGE_RESOLUTION|>--- conflicted
+++ resolved
@@ -379,15 +379,13 @@
                 )
 
             self._test_common(mod, (v,), matcher_check_fn, check_autocast=dtype)
-<<<<<<< HEAD
+            expected_kernel_count = 1
+            if acl_bf16:
+                expected_kernel_count = 2
+            elif dtype == torch.float32:
+                expected_kernel_count = 0
             # only generated 1 kernel for "to_dtype"
-            self.assertEqual(
-                metrics.generated_kernel_count, 0 if dtype == torch.float32 else 1
-            )
-=======
-            # only generated 1 kernel for "to"
-            self.assertEqual(metrics.generated_kernel_count, 1 if not acl_bf16 else 2)
->>>>>>> 01cb551f
+            self.assertEqual(metrics.generated_kernel_count, expected_kernel_count)
 
     @bf32_on_and_off()
     @unittest.skipIf(not TEST_MKL, "Test requires MKL")
@@ -954,13 +952,13 @@
                 matcher_check_fn,
                 check_autocast=dtype,
             )
-<<<<<<< HEAD
+            expected_kernel_count = 1
+            if acl_bf16:
+                expected_kernel_count = 2
+            elif dtype == torch.float32:
+                expected_kernel_count = 0
             # only generated 1 kernel for "to_dtype"
-            self.assertEqual(
-                metrics.generated_kernel_count, 0 if dtype == torch.float32 else 1
-            )
-=======
-            self.assertEqual(metrics.generated_kernel_count, 1 if not acl_bf16 else 2)
+            self.assertEqual(metrics.generated_kernel_count, expected_kernel_count)
 
     @skipIfNoDynamoSupport
     @skipIfNoONEDNN
@@ -992,7 +990,6 @@
             )
 
         self._test_common(mod, (x1, x2), matcher_check_fn)
->>>>>>> 01cb551f
 
     @bf32_on_and_off()
     def test_multi_linear_share_same_input(self):
