--- conflicted
+++ resolved
@@ -51,11 +51,8 @@
             # cpp_wrapper for the CUDA backend runs two passes
             self.assertEqual(counter, 2 * expected)
 
-<<<<<<< HEAD
-    @skipIfRocm
-=======
+    @skipIfRocm
     @expectedFailureDynamicWrapper
->>>>>>> 6d2887cc
     @patches
     def test_linear_relu(self):
         @torch.compile
@@ -200,11 +197,8 @@
         # Autotuning checks correctness of each version
         self.assertEqual(counters["inductor"]["select_algorithm_autotune"], 1)
 
-<<<<<<< HEAD
-    @skipIfRocm
-=======
+    @skipIfRocm
     @expectedFailureDynamicWrapper
->>>>>>> 6d2887cc
     @patches
     def test_convolution1(self):
         @torch.compile
