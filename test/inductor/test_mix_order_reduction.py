--- conflicted
+++ resolved
@@ -397,8 +397,6 @@
             metrics.codegen_mix_order_reduction,
         )
 
-<<<<<<< HEAD
-=======
     @parametrize("dynamic_dims", ([0], [1], [0, 1]))
     def test_rms_norm_bwd_with_dynamic_shape(self, dynamic_dims):
         if not inductor_config.triton.mix_order_reduction:
@@ -474,7 +472,6 @@
             metrics.codegen_mix_order_reduction,
         )
 
->>>>>>> 3cd98b42
     @parametrize("split_reductions", (False, True))
     @parametrize("shape", ((32768, 768), (32769, 768)))
     def test_layer_norm_bwd_no_bias(self, split_reductions, shape):
