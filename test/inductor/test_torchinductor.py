# Owner(s): ["module: inductor"]
import contextlib
import copy
import dataclasses
import functools
import gc
import itertools
import math
import operator
import os
import random
import re
import subprocess
import sys
import threading
import typing
import unittest
import weakref
from unittest.mock import patch

import numpy as np

import torch

import torch._dynamo.config as dynamo_config
import torch.nn as nn
from torch._dispatch.python import enable_python_dispatcher
from torch._dynamo.testing import (
    CompileCounterWithBackend,
    expectedFailureCodegenDynamic,
    rand_strided,
    same,
)

from torch._inductor import config, test_operators
from torch._inductor.codegen.common import DataTypePropagation, OptimizationContext

from torch._inductor.compile_fx import compile_fx, compile_fx_inner
from torch._inductor.utils import (
    add_scheduler_init_hook,
    has_torchvision_roi_align,
    run_and_get_code,
    run_and_get_triton_code,
)
from torch._inductor.virtualized import V
from torch.fx.experimental.proxy_tensor import make_fx
from torch.nn import functional as F
from torch.testing import FileCheck, make_tensor
from torch.testing._internal.common_cuda import (
    PLATFORM_SUPPORTS_FLASH_ATTENTION,
    SM80OrLater,
    TEST_CUDNN,
    with_tf32_off,
)

from torch.testing._internal.common_device_type import _has_sufficient_memory
from torch.testing._internal.common_dtype import all_types

from torch.testing._internal.common_utils import (
    DeterministicGuard,
    IS_FBCODE,
    IS_X86,
    skipIfRocm,
    slowTest,
    TEST_WITH_ASAN,
)
<<<<<<< HEAD
=======
from torch.utils import _pytree as pytree
from torch.utils._python_dispatch import TorchDispatchMode
from torch.utils.weak import WeakTensorKeyDictionary

if IS_WINDOWS and IS_CI:
    sys.stderr.write(
        "Windows CI does not have necessary dependencies for test_torchinductor yet\n"
    )
    sys.exit(0)

importlib.import_module("functorch")
importlib.import_module("filelock")

from torch._inductor import config, test_operators

from torch._inductor.compile_fx import compile_fx, compile_fx_inner
from torch._inductor.utils import has_torchvision_roi_align

from torch.testing._internal.common_utils import slowTest
>>>>>>> 9e044005
from torch.testing._internal.inductor_utils import (
    check_model,
    check_model_cuda,
    copy_tests,
    HAS_AVX2,
    HAS_CPU,
    HAS_CUDA,
    requires_cuda,
    requires_multigpu,
    run_and_get_cpp_code,
    skip_if_x86_mac,
    TestCase,
    ToTuple,
)
from torch.utils import _pytree as pytree
from torch.utils._python_dispatch import TorchDispatchMode
from torch.utils.weak import WeakTensorKeyDictionary


aten = torch.ops.aten


libfoo = None


def run_fw_bw_and_get_code(fn):
    def run_with_backward():
        result = fn()
        result.sum().backward()
        return result

    return run_and_get_code(run_with_backward)


@dataclasses.dataclass
class InputGen:
    n: int
    device: str

    def dense(self):
        return torch.randn((self.n, self.n), device=self.device)

    def transposed(self):
        return self.dense().transpose(0, 1)

    def strided(self):
        return torch.randn((self.n * 2, self.n * 3), device=self.device)[
            self.n :, self.n :: 2
        ]

    def broadcast1(self):
        return torch.randn((self.n,), device=self.device)

    def broadcast2(self):
        return torch.randn((1, self.n, 1), device=self.device)

    def broadcast3(self):
        return torch.randn((1,), device=self.device)

    def double(self):
        return torch.randn((self.n, self.n), device=self.device, dtype=torch.double)

    def int(self):
        return torch.arange(self.n, device=self.device, dtype=torch.int32)


def _run_and_assert_no_indirect_indexing(test_case, func, *args, **kwargs):
    result, source_codes = run_and_get_code(func, *args, **kwargs)

    for code in source_codes:
        for line in code.split("\n"):
            stmt = None
            # Find indexing expressions
            if ".load(" in line:
                stmt = line.split(".load")[-1]
            elif "tl.store" in line:
                stmt = line.split(".store")[-1]
                stmt = ",".join(stmt.split(",")[:-2])  # Remove store value and mask
            elif ".store" in line:
                stmt = line.split(".store")[-1]
            elif "[" in line:
                stmt = line.split("[")[-1].split("]")[0]

            if stmt is None:
                continue

            # indirect indexing involves a `tmp` variable
            test_case.assertTrue(
                "tmp" not in stmt,
                msg=f"Found indirect indexing in statement '{stmt}' from code:\n{code}",
            )

    return result


class SweepInputs2:
    input_gen_types1 = [
        "dense",
        "transposed",
        "strided",
        "broadcast1",
        "broadcast2",
        "broadcast3",
        "double",
        "int",
    ]
    input_gen_types2 = input_gen_types1
    gen = None

    @staticmethod
    def kernel(a, b):
        return (a + b,)

    @classmethod
    def gen_template(cls, name1, name2):
        def test(self):
            check_model(
                self,
                cls.kernel,
                (
                    getattr(cls.gen, name1)(),
                    getattr(cls.gen, name2)(),
                ),
            )

        test.__name__ = f"test_{cls.gen.device}_{name1}_{name2}"
        setattr(cls, test.__name__, test)

    @classmethod
    def populate(cls):
        for name1 in cls.input_gen_types1:
            for name2 in cls.input_gen_types2:
                cls.gen_template(name1, name2)


class CommonTemplate:
    def test_bool(self):
        def fn(a, b):
            return (
                a + b,
                a * b,
                a & b,
                a | b,
                a ^ b,
                torch.logical_and(a, b),
                torch.logical_or(a, b),
                torch.logical_not(a),
                torch.sign(b),
            )

        self.common(
            fn,
            (
                torch.tensor([True, False, True, False]),
                torch.tensor([False, False, True, True]),
            ),
        )

    def test_add_const_int(self):
        def fn(a):
            return (a + 1, torch.add(a, 1, alpha=2))

        self.common(fn, (torch.randn(32),))

    def test_add_const_float(self):
        def fn(a):
            return (a + 1.5,)

        self.common(fn, (torch.randn(32),))

    def test_add_inplace_permuted(self):
        def fn(x, y):
            return x.add_(y)

        x = torch.ones([2, 12, 13, 17]).transpose(1, 2)
        y = torch.randn([2, 13, 1, 17])

        self.common(fn, (x, y))

    def test_add_complex(self):
        def fn(a, b, alpha):
            return torch.add(a, b, alpha=alpha)

        x = torch.tensor([1 + 1j, -1 + 1j, -2 + 2j, 3 - 3j, 0, 1j, 1, -1])
        y = torch.tensor([1 + 1j, -1 + 1j, -2 + 2j, 3 - 3j, 0, 1j, 1, -1])

        self.common(fn, (x, y, 2))

    def test_add_complex2(self):
        @torch.compile
        def fn(a, b):
            c = a + b
            d = a + b
            return c + d

        x = torch.tensor([1 + 1j, -1 + 1j, -2 + 2j, 3 - 3j, 0, 1j, 1, -1])
        y = torch.tensor([1 + 1j, -1 + 1j, -2 + 2j, 3 - 3j, 0, 1j, 1, -1])

        _, code = run_and_get_code(fn, x, y)
        self.assertEqual(code[0].count("aten.view"), 3)

    def test_concat_add_inplace(self):
        def fn(x, y, z):
            return torch.cat([x, y], dim=1).add_(z)

        x = torch.randn([2, 12, 14, 14])
        y = torch.randn([2, 12, 14, 14])
        z = torch.randn([2, 24, 14, 14])

        self.common(fn, (x, y, z))

    def test_abs(self):
        def fn(a):
            return (a / (torch.abs(a) + 1),)

        self.common(fn, (torch.randn(17),))

    def test_angle(self):
        def fn(a, b, c):
            return torch.angle(a), torch.angle(b), torch.angle(c)

        complex_input = torch.tensor(
            [1 + 1j, -1 + 1j, -2 + 2j, 3 - 3j, 0, 1j, 1, -1, float("nan")]
        )
        real_input = torch.tensor([-1.0, 0.0, 1.0, float("nan")])
        interger_real_input = torch.tensor([-1, 0, 1])
        self.common(fn, (complex_input, real_input, interger_real_input))

    def test_sgn(self):
        def fn(a):
            return torch.sgn(a), torch.sgn(a + 1) - 1

        self.common(fn, [torch.linspace(-10, 10, 41)])

    def test_scatter_bf16(self):
        def fn(inp, src, index):
            return inp.scatter_add(0, index, src)

        for dtype in [torch.int64, torch.bool, torch.bfloat16]:
            self.common(
                fn,
                [
                    torch.zeros(3, 5, dtype=dtype),
                    torch.ones((2, 5), dtype=dtype),
                    torch.tensor([[0, 1, 2, 0, 0]]),
                ],
            )

    def test_randn_generator(self):
        def fn(a, generator):
            torch.randn([20, 20], generator=generator, device=a.device)

        self.common(fn, (torch.linspace(-10, 10, 41), None))

        # generator not yet supported in dynamo
        with self.assertRaisesRegex(torch._dynamo.exc.Unsupported, "Generator"):
            self.common(fn, (torch.linspace(-10, 10, 41), torch.Generator(self.device)))

    def test_sgn_extremal(self):
        def fn(a):
            return (torch.sgn(a),)

        self.common(fn, [torch.tensor([np.nan, np.inf, -np.inf, 0])])

    def test_max_min(self):
        def fn(a, b):
            return (torch.maximum(a, b), torch.minimum(a, b))

        self.common(fn, (torch.randn(8), torch.randn(8)))
        t1 = torch.randn(8)
        t1[0] = float("nan")
        t2 = torch.randn(8)
        t2[1] = float("nan")
        self.common(fn, (t1, t2))

    def test_neg_max_uint8(self):
        # https://github.com/pytorch/pytorch/issues/93380
        def fn(a, b):
            c = torch.neg(a)
            return torch.maximum(b, c)

        a = torch.randint(256, (1,), dtype=torch.uint8)
        b = torch.randint(256, (8390,), dtype=torch.uint8)
        self.common(fn, (a, b))

    def test_compar(self):
        def fn(x):
            return x.gt(3.5), x.ge(3.5), x.eq(3.5), x.le(2.5), x.lt(3.5), x.ne(3.5)

        a = torch.tensor([3])
        self.common(fn, (a,))

    def test_horizonal_fusion1(self):
        def fn(a, b, c):
            return (a + b, a - c, b * c)

        self.common(
            fn, (torch.randn(8, 16, 16), torch.randn(8, 16, 16), torch.randn(1, 16, 1))
        )

    def test_horizonal_fusion2(self):
        def fn(a, b, c):
            return a + 1, b + 2, c + 3

        self.common(fn, (torch.randn(8, 16, 8), torch.randn(8, 16), torch.randn(16, 8)))

    def test_vertical_fusion1(self):
        def fn(sa, ct, p):
            # From torchbench.pyhpc_equation_of_state
            v17 = -3.087032500374211e-7
            v18 = -1.988366587925593e-8
            v19 = -1.061519070296458e-11
            v20 = 1.550932729220080e-10
            t15 = v19 * ct
            t19 = v17 + ct * (v18 + t15) + v20 * sa
            t20 = 1.0 / t19
            t128 = t19 * p
            return t20 + t128

        self.common(
            fn,
            (
                torch.randn(204, 204, 26),
                torch.randn(204, 204, 26),
                torch.randn(26),
            ),
        )
        self.assertEqual(torch._inductor.metrics.generated_kernel_count, 1)

    def test_forced_buffer_realize(self):
        # Test torch._test_inductor_realize forces a buffer to be realized
        def fn(a):
            b = test_operators.realize(a * 2)
            return (b * 2,)

        self.common(fn, (torch.randn(10),))
        self.assertEqual(torch._inductor.metrics.ir_nodes_pre_fusion, 2)

    def test_scheduler_vertical_fusion1(self):
        realize = test_operators.realize

        def fn(sa, ct, p):
            # From torchbench.pyhpc_equation_of_state
            v17 = -3.087032500374211e-7
            v18 = -1.988366587925593e-8
            v19 = -1.061519070296458e-11
            v20 = 1.550932729220080e-10
            t15 = realize(v19 * ct)
            t19 = realize(v17 + ct * (v18 + t15) + v20 * sa)
            t20 = realize(1.0 / t19)
            t128 = realize(t19 * p)
            return t20 + t128

        self.common(
            fn,
            (
                torch.randn(204, 204, 26),
                torch.randn(204, 204, 26),
                torch.randn(26),
            ),
        )
        self.assertEqual(torch._inductor.metrics.ir_nodes_pre_fusion, 5)
        self.assertEqual(
            torch._inductor.metrics.generated_kernel_count,
            1 if self.device == "cuda" else 3,
        )

    def test_index_propagation(self):
        def flip(x):
            i = torch.arange(x.size(0) - 1, -1, -1, device=x.device)
            return x[i]

        x = torch.randn(8, device=self.device)
        flip_opt = torch._dynamo.optimize("inductor")(flip)

        expect = flip(x)
        actual = _run_and_assert_no_indirect_indexing(self, flip_opt, x)
        self.assertEqual(expect, actual)

    def test_index_propagation_floordiv(self):
        def repeat_interleave(x, n):
            # e.g. x=[1, 2, 3], n=2 => returns [1, 1, 2, 2, 3, 3]
            i = torch.arange(x.shape[0] * n, device=x.device)
            return x[i // n]

        x = torch.randn(8, device=self.device)
        repeat_interleave_opt = torch._dynamo.optimize("inductor")(repeat_interleave)
        # this should be collapsed to direct indexing
        actual = _run_and_assert_no_indirect_indexing(self, repeat_interleave_opt, x, 3)
        expect = torch.repeat_interleave(x, 3)
        self.assertEqual(expect, actual)
        self.assertEqual(actual, repeat_interleave(x, 3))

    def test_index_propagation_remainder(self):
        def repeat(x, n):
            # e.g. x=[1, 2, 3], n=2 => returns [1, 2, 3, 1, 2, 3]
            i = torch.arange(x.shape[0] * n, device=x.device)
            return x[i % x.shape[0]]

        x = torch.randn(8, device=self.device)
        repeat_opt = torch._dynamo.optimize("inductor")(repeat)

        # this should be collapsed to direct indexing
        actual = _run_and_assert_no_indirect_indexing(self, repeat_opt, x, 3)
        expect = x.repeat(3)
        self.assertEqual(expect, actual)
        self.assertEqual(actual, repeat(x, 3))

    @skipIfRocm
    @config.patch(debug_index_asserts=False)
    def test_neg_index(self):
        def test(fn, inps, has_assert: bool, has_wrapping: bool):
            for dynamic in (True, False):
                fn_opt = torch.compile(dynamic=dynamic)(fn)
                if self.device == "cpu":
                    _, code = run_and_get_cpp_code(fn_opt, *inps)
                    found = False
                    # match ternary operator
                    pattern = r"\?.*:"
                    if re.findall(pattern, code):
                        found = True
                    self.assertTrue(found is has_wrapping)
                    self.assertTrue(("TORCH_CHECK" in code) is has_assert)
                else:
                    code = run_and_get_triton_code(fn_opt, *inps)
                    self.assertTrue(("tl.where" in code) is has_wrapping)
                    self.assertTrue(("device_assert" in code) is has_assert)
                self.assertEqual(fn(*inps), fn_opt(*inps))

        def indirect(a, b):
            return a[b - 1]

        a = torch.rand(1024, device=self.device)
        b = torch.zeros(4, dtype=torch.long, device=self.device)
        test(indirect, (a, b), has_assert=True, has_wrapping=True)

        def direct(x):
            return x[:, -1]

        a = torch.rand(1, 64, 32, device=self.device)
        test(direct, (a,), has_assert=False, has_wrapping=False)

        def flip(a, b):
            return a[b]

        a = torch.rand(1024, device=self.device)
        b = torch.arange(start=-1, end=-a.numel() - 1, step=-1, device=self.device)
        test(flip, (a, b), has_assert=True, has_wrapping=True)

        # Constant propagate a constant that's negative
        def flip_with_index_constant(a):
            b = torch.arange(start=-1, end=-a.numel() - 1, step=-1, device=self.device)
            return a[b]

        # Wrapping is constant-folded
        test(flip_with_index_constant, (a,), has_assert=False, has_wrapping=False)

        # Operation where we can't prove that the index is always positive or negative
        def pos_and_neg(a):
            b = torch.arange(start=1, end=-a.numel() - 1, step=-1, device=self.device)
            return a[b]

        # It has wrapping but no assert
        test(pos_and_neg, (a,), has_assert=False, has_wrapping=True)

        # We currently don't do constant propagation with float constants
        def flip_with_index(a):
            b = 1.0 * torch.arange(
                start=-1, end=-a.numel() - 1, step=-1, device=self.device
            )
            b = b.int()
            return a[b]

        # Constant is propagated as we can prove that the result is always negative.
        test(flip_with_index_constant, (a,), has_assert=False, has_wrapping=False)

        def unsafe_index(a, b):
            return aten._unsafe_index(a, (b,))

        test(unsafe_index, (a, b), has_assert=False, has_wrapping=True)

    def test_computed_buffer_inlining(self):
        def flip(x):
            idx = torch.arange(x.size(0) - 1, -1, -1, device=x.device)
            return x[idx], idx

        flip_opt = torch._dynamo.optimize("inductor")(flip)
        x = torch.randn(8, device=self.device)

        expect = flip(x)
        actual = _run_and_assert_no_indirect_indexing(self, flip_opt, x)
        self.assertEqual(expect, actual)

    def test_sum1(self):
        def fn(a, b):
            return ((a + b).sum(-1),)

        self.common(fn, (torch.randn(8, 8), torch.randn(8, 8)))

    def test_sum2(self):
        def fn(a, b):
            return ((a + b).sum([1, 2]), (a + b).sum(-1))

        self.common(fn, (torch.randn(8, 9, 3, 21), torch.randn(8, 9, 3, 21)))

    def test_sum3(self):
        def fn(a, b):
            r1 = a + b
            r2 = r1.sum(-1)
            r3 = torch.squeeze(b) + 10
            return (r1, r2, r3)

        # Mismatched elements: 2 / 10 (20.0%)
        # Greatest absolute difference: 0.0029296875 at index (8,) (up to 1e-05 allowed)
        # Greatest relative difference: 0.0017482517482517483 at index (6,) (up to 0.001 allowed)
        self.common(fn, (torch.randn(10, 10), torch.randn(1, 10)), atol=1e-5, rtol=2e-3)

    def test_sum4(self):
        def fn(a):
            b = a + 1
            c = b.sum(-1)
            d = c + 3
            e = d.sum(-1)
            f = e + 5
            return (f, e, d, c, b)

        self.common(fn, (torch.randn(1, 16, 8, 8),))

    def test_sum5(self):
        def fn(a):
            b = a + 1
            c = b.sum(-1)
            d = c + 3
            e = d.sum(-1)
            f = e + 5
            return (f,)

        self.common(fn, (torch.randn(1, 17, 8, 9),))

    def test_reduction1(self):
        def fn(a):
            return (a.sum(), a.max(), a.min(), a.argmax(), a.argmin())

        self.common(fn, (torch.tensor([float("-inf"), 0.0, float("inf")]),))

    @skip_if_x86_mac()
    def test_reduction2(self):
        def fn(a):
            # FIXME: a.argmax
            return (a.sum(), a.max(), a.min(), a.argmin())

        self.common(fn, (torch.full((4,), float("inf")),))

    @skip_if_x86_mac()
    def test_reduction3(self):
        def fn(a):
            # FIXME: a.argmin
            return (a.sum(), a.max(), a.min(), a.argmax())

        self.common(fn, (torch.full((4,), float("-inf")),))

    def test_reduction4(self):
        if self.device == "cpu":
            raise unittest.SkipTest("Non-deterministic CPU results")

        def fn(a):
            return (a.argmax(-1), a.argmin(-1))

        inputs = (torch.ones(128), torch.ones(4, 4, 1))
        for i in inputs:
            self.common(fn, (i,))

    @config.patch(unroll_reductions_threshold=1)
    def test_reduction5(self):
        if self.device == "cpu":
            raise unittest.SkipTest("Non-deterministic CPU results")

        def fn(a):
            return (a.sum(), a.max(), a.min(), a.argmax())

        self.common(fn, (torch.full((4,), float("-inf")),))

    def test_prod(self):
        def fn(a):
            return a.prod(0), a.prod(1), a.prod()

        self.common(fn, (torch.rand((10, 10)),))
        self.common(fn, (torch.rand((1, 2050)),))

    def test_unroll_small_reduction(self):
        def fn(x):
            val1, index1 = x.min(-1)
            val2, index2 = x.max(-1)
            return (
                val1,
                index1,
                val2,
                index2,
                x.sum(-1),
                (x > 1).any(-1),
                (x > 0).all(-1),
                x.argmin(-1),
                x.argmax(-1),
                x.amin(-1),
                x.amax(-1),
                x.aminmax(),
            )

        with config.patch(unroll_reductions_threshold=8):
            # small sized reductions will get unrolled
            self.common(fn, (torch.randn(8, 3),))
        torch._dynamo.reset()
        with config.patch(unroll_reductions_threshold=1):
            # make sure things also work if they aren't unrolled
            self.common(fn, (torch.randn(8, 3),))

    def test_multilayer_low_prec(self):
        # fp16 nyi for cpu
        if self.device == "cpu":
            raise unittest.SkipTest("requires CUDA")

        def fn(a):
            return torch.mean(a)

        self.common(fn, ((torch.rand((10, 3, 352, 352), dtype=torch.float16),)))

    def test_multilayer_prime_size(self):
        def fn(a):
            return torch.max(a), torch.sum(a)

        # Requires masked loading for the intermediate reduction
        sample = torch.full((3999971,), 0, dtype=torch.int64)
        sample[-1] = 1
        self.common(fn, (sample,))

    def test_multilayer_var(self):
        def fn(a):
            return torch.var(a)

        self.common(fn, ((torch.rand((10, 3, 352, 352), dtype=torch.float32),)))
        self.common(fn, ((torch.rand((14923), dtype=torch.float32),)))

    def test_embedding_bag_byte_unpack(self):
        if self.device != "cpu":
            raise unittest.SkipTest("No CUDA implementation (it returns empty)")

        def fn(a):
            return torch.ops.quantized.embedding_bag_byte_unpack(a)

        M, N = 32, 64
        scales = torch.randn(M, 1).view(torch.uint8)
        offsets = torch.randn(M, 1).view(torch.uint8)
        data = torch.randint(0, 255, (M, N), dtype=torch.uint8)
        packed = torch.cat([data, scales, offsets], dim=-1)
        self.common(fn, [packed])

    def test_expanded_reduction(self):
        if self.device == "cpu":
            raise unittest.SkipTest(
                "https://github.com/pytorch/torchdynamo/issues/1697"
            )

        def fn(x, y):
            z = x * y
            return z.sum((0, 1))

        self.common(fn, (torch.randn(2, 197, 256), torch.randn(2, 1, 256)))

    def test_min_max_reduction(self):
        def fn(a, b):
            return (
                (a + b).max(),
                (a + b).min(),
                torch.amax(a + 1, keepdim=True),
                torch.amin(b + 1, keepdim=True),
            )

        dtypes = [torch.float, torch.float16]
        if not (self.device == "cuda" and not SM80OrLater):
            dtypes += [torch.bfloat16]
        for dtype in dtypes:
            self.common(fn, (torch.randn(8, 8).to(dtype), torch.randn(8, 8).to(dtype)))

    def test_min_max_reduction_nan(self):
        def fn(a):
            return (torch.max(a), torch.min(a))

        t1 = torch.randn(32)
        t1[16] = float("nan")
        self.common(fn, (t1,))

    def test_fmin_fmax(self):
        def fn(a, b):
            return (
                torch.fmin(a, b),
                torch.fmax(a, b),
                torch.fmax(a + 1, torch.tensor(0.0)),
            )

        self.common(
            fn,
            (
                torch.tensor(
                    [-10.0, 10.0, float("nan"), float("nan"), float("nan"), 3, 4]
                ),
                torch.tensor(
                    [float("nan"), float("nan"), -10.0, 10.0, float("nan"), 4, 3]
                ),
            ),
        )

    def test_sum_int(self):
        def fn(x):
            return 2 * x.sum(-1) + x.sum()

        dtypes = torch.bool, torch.uint8, torch.int
        inps = [torch.randint(2, (64,), dtype=dtype) for dtype in dtypes]
        for i in inps:
            self.common(fn, (i,), check_lowp=False)

    def test_sum_dtype(self):
        def fn(x):
            return x * x.sum(-1, dtype=torch.double) + x.sum(dtype=torch.double)

        self.common(fn, (torch.ones(32, 32) * 70,))

    def test_clamp(self):
        def fn(a, b):
            return (a.clamp(-0.1, 0.1), b.clamp(0), torch.clamp(a + b, max=0))

        self.common(fn, (torch.randn(8, 8), torch.randn(8, 8)))

    def test_clamp_type_promotion(self):
        def fn(a):
            b = torch.tensor(1.0, dtype=torch.double, device=self.device)
            c = torch.full((4,), 2, device=self.device)
            return a.clamp(min=b, max=c)

        self.common(fn, (torch.randint(4, (4,)),))

    def test_dist(self):
        def fn(a, b):
            return (
                torch.dist(a, b),
                torch.dist(a, b, p=1.2),
                torch.dist(a.to(torch.bfloat16), b.to(torch.bfloat16)),
            )

        self.common(fn, (torch.randn(4, 4), torch.randn(4, 4)))

    def test_arange1(self):
        def fn(x):
            rng1 = torch.arange(8 * 8, dtype=torch.float32, device=x.device).view(8, 8)
            rng2 = torch.arange(10, 18, device=x.device)
            tmp = x * rng1
            return tmp, tmp + rng2

        self.common(fn, (torch.randn(8, 8),))

    def test_arange2(self):
        def fn(x):
            rng1 = torch.arange(8, device=x.device)
            return (x + rng1,)

        self.common(fn, (torch.randint(4, (8, 8)),), check_lowp=False)

    def test_arange3(self):
        def fn(x):
            return x + torch.ops.aten.arange.start_step(
                0, 53, 4, dtype=torch.int64, device=x.device
            )

        self.common(fn, (torch.randn(14),))

    def test_arange4(self):
        def fn(x):
            return x - torch.arange(512, -512, -1.0, device=x.device)

        self.common(fn, (torch.randn(1024),))

    def test_arange5(self):
        def fn(step, device):
            return torch.arange(512, -512, step, device=device)

        compiled_fn = torch._dynamo.optimize()(fn)

        # NOTE: use assertEqual to check dtypes which self.common doesn't do
        for step in (-1, -1.0):
            expect = fn(step, self.device)
            actual = compiled_fn(step, self.device)
            self.assertEqual(expect, actual)
        self.assertEqual(expect, actual)

    def test_arange6(self):
        def fn(x):
            return torch.arange(0.1, 8.0001, 1, dtype=x.dtype, device=x.device)

        # Test that float arguments are truncated to int when dtype is set explicitly
        make_arg = functools.partial(make_tensor, device="cpu", requires_grad=False)
        self.common(fn, (make_arg(1, dtype=torch.float32),))
        self.common(fn, (make_arg(1, dtype=torch.int64),))

    def test_linspace1(self):
        def fn(x):
            return torch.linspace(0.125, 0.875, 7, device=x.device) + x

        self.common(fn, (torch.randn(1, 7),))

    def test_linspace2(self):
        def fn(x):
            return torch.linspace(0, 2, 1, device=x.device) + x

        self.common(fn, (torch.randn(1, 1),))

    def test_linspace3(self):
        def fn(x):
            return torch.linspace(0, 2, 0, device=x.device)

        self.common(fn, (torch.Tensor([]),))

    def test_tensor1(self):
        def fn(x):
            return torch.tensor([1], device=x.device) + x, torch.tensor(
                5, device=x.device
            )

        self.common(fn, (torch.randn(10),))

    def test_tensor2(self):
        def fn(x):
            return torch.tensor(list(range(2, 40, 2)), device=x.device) + x

        self.common(fn, (torch.randn(1),))

    def test_tensor3(self):
        def fn(x):
            return (
                torch.tensor([], device=x.device),
                torch.tensor([1, 2], device=x.device) + 1,
                torch.tensor([1, 2, 3], device=x.device) + 2,
                torch.tensor([1, 2, 3, 4], device=x.device) + x,
            )

        self.common(fn, [torch.randn(4)])

    def test_views1(self):
        def fn1(x, y):
            return (x.view(size2) + y,)

        def fn2(x, y):
            return ((x + 1).view(size2) + y,)

        views = [
            ([5 * 7], [5, 7]),
            ([2 * 3 * 4 * 5 * 6 * 7], [2, 3, 4, 5, 6, 7]),
            ([2 * 3, 4, 5, 6 * 7], [2, 3, 4, 5, 6, 7]),
            ([10 * 5, 20], [10, 5, 20]),
            ([1, 10, 1], [10]),
            ([10, 1, 10, 1, 10], [10, 100]),
            ([2, 2, 2, 2], [4, 4]),
        ]
        for size1, size2 in views:
            self.common(fn1, (torch.randn(size1), torch.randn(size2)))
            self.common(fn2, (torch.randn(size1), torch.randn(size2)))

        for size2, size1 in views:
            self.common(fn1, (torch.randn(size1), torch.randn(size2)))
            self.common(fn2, (torch.randn(size1), torch.randn(size2)))

    def test_views2(self):
        def fn1(x):
            return (x.view(size2) + 1,)

        def fn2(x):
            return ((x * 2).view(size2) + 1,)

        for size1, size2 in [
            ([2, 2, 2, 2], [4, -1]),
            ([10, 1, 10, 1, 10], [-1, 100]),
            ([10 * 5, 20], [10, -1, 20]),
        ]:
            self.common(fn1, (torch.randn(size1),))
            self.common(fn2, (torch.randn(size1),))

    def test_views3(self):
        # example taken from hf_BigBird
        def forward(arg1, arg2):
            index = torch.ops.aten.index(arg1, [arg2])
            view_1 = torch.ops.aten.view(index, [1, 2232, 64])
            view_2 = torch.ops.aten.view(view_1, [1, 12, 62, 192])
            return view_2

        self.common(
            forward,
            (
                rand_strided((64, 64), (64, 1), torch.float32),
                rand_strided((2232,), (1,), torch.int64),
            ),
        )

    def test_views4(self):
        # example taken from hf_BigBird
        def forward(arg1, arg2):
            arg1 = arg1.index_select(0, arg2)
            arg1 = torch.ops.aten.view(arg1, [2, 3, 4, 5, 5])
            arg1 = torch.ops.aten.view(arg1, [2, 3, 2, 10, -1])
            return arg1

        self.common(
            forward,
            (
                torch.randn(12, 5, 5),
                torch.randint(0, 11, (24,)),
            ),
        )

    def test_views5(self):
        # tensor with shape 0 in any dimension
        def forward(x):
            y = x[:, 4:]
            return y.view(len(y), -1, 4)

        self.common(
            forward,
            (torch.randn(4, 4, 4, 4),),
        )

    def test_views6(self):
        def forward(x):
            x = torch.ops.aten.relu(x)
            s = torch.ops.aten.slice(x, 0, 0, 9223372036854775807)
            s = torch.ops.aten.slice(s, 1, 0, 9223372036854775807)
            s = torch.ops.aten.slice(s, 3, 0, 0)
            y = torch.ops.aten.view(s, [4, 2, -1])
            return y

        self.common(
            forward,
            (torch.randn(4, 2, 4, 4),),
        )

    def test_views7(self):
        # x.view(dtype)
        def forward(x, y):
            x = (x + 1).to(torch.float32)
            y = (y + 1).to(torch.int32)
            return x.view(torch.int32), y.view(torch.float32)

        self.common(
            forward,
            (
                torch.rand(2, 3, dtype=torch.float32),
                torch.randint(10, (2, 3), dtype=torch.int32),
            ),
        )

    def test_relu(self):
        def fn(a, b):
            return (torch.relu(a), torch.relu(a + b) / 10)

        self.common(fn, (torch.randn(8, 8), torch.randn(8, 8)))

    def test_exp(self):
        def fn(a, b):
            return (torch.exp(a), torch.exp(a + b))

        self.common(fn, (torch.randn(8, 8), torch.randn(8, 8)))

    def test_exp2(self):
        def fn(a, b):
            return (torch.exp2(a), torch.exp2(a + b), torch.pow(2, -torch.abs(a - b)))

        self.common(fn, (torch.randn(8, 8), torch.randn(8, 8)))

    def test_sigmoid(self):
        def fn(a, b):
            return (torch.sigmoid(a), torch.sigmoid(a + b))

        self.common(fn, (torch.randn(8, 8), torch.randn(8, 8)))

    def test_round(self):
        def fn(a, b):
            return torch.round(a), torch.round(b + 1), torch.round(a, decimals=2)

        # without manual_seed, there is some chance this test fails due to:
        # https://github.com/openai/triton/issues/530
        torch.manual_seed(0)

        # with *100 we are always getting a number exactly at .5 which we don't do right in half
        self.common(fn, (torch.randn(8, 8) * 100, torch.randn(8, 8) * 10))

    def test_round_correctness(self):
        if self.device == "cuda":
            raise unittest.SkipTest("need to debug tl.libdevice on A100/V100")

        def fn(a):
            return torch.round(a)

        self.common(
            fn,
            [torch.arange(-10, 10, 0.1, dtype=torch.float64)],
            check_lowp=False,
        )

    def test_silu(self):
        def fn(a):
            return (torch.nn.functional.silu(a),)

        self.common(fn, (torch.randn(8, 8),))

    # TODO(voz): Re-enable this test ASAP https://github.com/pytorch/pytorch/issues/82763
    @unittest.skip("Skipping due to op bugs")
    def test_nan_to_num(self):
        def fn(a):
            return (
                torch.nan_to_num(a),
                torch.nan_to_num(a, nan=3.0),
                torch.nan_to_num(a, nan=None),
                torch.nan_to_num(a, posinf=4.0),
                torch.nan_to_num(a, neginf=5.0),
                torch.nan_to_num(a, nan=3.0, posinf=4.0, neginf=5.0),
            )

        self.common(
            fn,
            (torch.tensor((float("nan"), float("inf"), float("-inf"), 1.0)),),
            check_lowp=False,  # a much more elaborate test is required to match finfo max's for float and half
        )

    def test_div1(self):
        def fn(a, b):
            return (
                aten.div(a, b, rounding_mode=None),
                aten.div(a, b, rounding_mode="floor"),
                aten.div(a, b, rounding_mode="trunc"),
                a / b,
                a // b,
            )

        self.common(fn, (torch.randn(8, 8) * 100, torch.randn(8, 8) * 100))

    def test_div2(self):
        def fn(a, b):
            return (
                aten.div(a, b, rounding_mode=None),
                aten.div(a, b, rounding_mode="floor"),
                aten.div(a, b, rounding_mode="trunc"),
                a / b,
                a // b,
            )

        self.common(fn, (torch.randint(-100, 100, [8, 8]), 100 * torch.randn(8, 8)))

    def test_div3(self):
        def fn(a, b):
            return (
                aten.div(a, b, rounding_mode=None),
                aten.div(a, b, rounding_mode="floor"),
                aten.div(a, b, rounding_mode="trunc"),
                a / b,
                a // b,
            )

        a = torch.randint(1, 100, [8, 8])
        self.common(fn, (a * 2, a))

    def test_div4(self):
        def fn(a, b):
            return (
                aten.div(a, b, rounding_mode=None),
                aten.div(a, b, rounding_mode="floor"),
                aten.div(a, b, rounding_mode="trunc"),
                a / b,
                a // b,
            )

        self.common(
            fn,
            (torch.randint(-100, 0, [8, 8]), torch.randint(1, 10, [8, 8])),
        )

    def test_div5(self):
        def fn(a, b):
            return (
                aten.div(a, b, rounding_mode=None),
                aten.div(a, b, rounding_mode="floor"),
                aten.div(a, b, rounding_mode="trunc"),
                a / b,
                a // b,
            )

        # divide a scalar
        self.common(fn, (torch.randint(-100, 0, [8, 8]), 16))

    def test_div6(self):
        def fn(a, b):
            return (
                aten.div(a, b, rounding_mode=None),
                aten.div(a, b, rounding_mode="floor"),
                aten.div(a, b, rounding_mode="trunc"),
                a / b,
                a // b,
            )

        # treat boolean as integer
        self.common(
            fn,
            (torch.ones([8, 8], dtype=torch.bool), torch.randint(-100, -1, [8, 8])),
        )

    def test_div7(self):
        def fn(a, b):
            return (
                aten.div(a, b, rounding_mode=None),
                aten.div(a, b, rounding_mode="floor"),
                aten.div(a, b, rounding_mode="trunc"),
                a / b,
                a // b,
            )

        self.common(
            fn,
            (
                torch.randint(2**32, 2**40, [100, 100]),
                torch.randint(-10, -1, [100, 100]),
            ),
        )

    def test_div8(self):
        def fn(a, b):
            return (
                aten.div(a, b, rounding_mode=None),
                aten.div(a, b, rounding_mode="floor"),
                aten.div(a, b, rounding_mode="trunc"),
                a / b,
                a // b,
            )

        self.common(fn, (1024, 100))

    def test_div9(self):
        def fn(x):
            return (torch.div(42, x), aten.true_divide(42, x), aten.div.Tensor(42, x))

        self.common(fn, (torch.randn(8),))

    def test_div_zero_dim(self):
        def fn(a, b):
            return (
                aten.div(a, b, rounding_mode=None),
                aten.div(a, b, rounding_mode="floor"),
                aten.div(a, b, rounding_mode="trunc"),
                a / b,
                a // b,
            )

        for dtype in (torch.float32, torch.int64):
            self.common(
                fn,
                (
                    make_tensor(10, device="cpu", dtype=dtype),
                    make_tensor((), device="cpu", dtype=dtype, exclude_zero=True),
                ),
            )
            self.common(
                fn,
                (
                    make_tensor((), device="cpu", dtype=dtype),
                    make_tensor(10, device="cpu", dtype=dtype, exclude_zero=True),
                ),
            )

    def test_div_prim(self):
        def fn(a, b):
            return (torch.ops.prims.div(a, b),)

        for dtype in (torch.float32, torch.int64):
            self.common(
                fn,
                (
                    make_tensor(100, device="cpu", dtype=dtype),
                    make_tensor(100, device="cpu", dtype=dtype, exclude_zero=True),
                ),
            )

    def test_both_scalars(self):
        def fn(a, b):
            return (
                aten.add(a, b),
                aten.add(b, a),
                aten.sub(a, b),
                aten.sub(b, a),
                aten.mul(a, b),
                aten.mul(b, a),
            )

        self.common(fn, (4, 3.3), reference_in_float=False)

    def test_sum_keepdims(self):
        def fn(a, b):
            return (torch.sum(a + b, -1, keepdim=True),)

        self.common(fn, (torch.randn(8, 8), torch.randn(8, 8)))

    def test_large_tensor_reduction(self):
        if not _has_sufficient_memory(self.device, 4.5 * 1024**3):  # 4.5 GiB
            raise unittest.SkipTest("insufficient memory")

        if self.device == "cpu":
            raise unittest.SkipTest("Fails on CPU")

        # Test 64-bit indexing works correctly
        def fn(a):
            return torch.max(a)

        t = torch.ones(2**32, dtype=torch.int8, device=self.device)
        t[-1] = 2

        # self.common OOMs here because it copies inputs to check for mutations
        compiled_fn = torch._dynamo.optimize()(fn)
        actual = compiled_fn(t)
        expect = torch.tensor(2, dtype=torch.int8, device=self.device)
        self.assertEqual(actual, expect)

    def test_large_broadcast_reduction(self):
        if self.device == "cpu":
            raise unittest.SkipTest("Fails on CPU")

        # Test 64-bit indexing works correctly when inputs are less than 32-bit
        # but intermediate tensors require 64-bit indexing
        def fn(a, b):
            return torch.max(a + b)

        t1 = torch.ones(1, 2**16, dtype=torch.int8, device=self.device)
        t2 = torch.ones(2**16, 1, dtype=torch.int8, device=self.device)

        t1[-1, -1] = 2
        t2[-1, -1] = 2

        # self.common OOMs here because it copies inputs to check for mutations
        compiled_fn = torch._dynamo.optimize()(fn)
        actual = compiled_fn(t1, t2)
        expect = torch.tensor(4, dtype=torch.int8, device=self.device)
        self.assertEqual(actual, expect)

    def test_large_pointwise(self):
        if not _has_sufficient_memory(self.device, 2 * (2**31 + 1)):
            raise unittest.SkipTest("insufficient memory")

        def fn(a):
            return a + 1

        t = torch.ones(2**31 + 1, dtype=torch.int8, device=self.device)
        compiled_fn = torch._dynamo.optimize()(fn)
        actual = compiled_fn(t)

        # Can't use assertEqual as it expands broadcasted inputs
        del t
        if torch.device(self.device).type == "cuda":
            torch.cuda.empty_cache()
        self.assertTrue((actual == 2).all())

    def test_large_offset_pointwise(self):
        # Test 64-bit indexing is used when input views a tensor that can be
        # indexed with 32-bit strides but the storage offset pushes it over
        # INT_MAX
        if not _has_sufficient_memory(self.device, (2**31 + 1) + (2**30 + 1)):
            raise unittest.SkipTest("insufficient memory")

        def fn(a):
            return a + 4

        t = torch.ones(2**31 + 1, dtype=torch.int8, device=self.device)
        t[2**30 :] = 0
        compiled_fn = torch._dynamo.optimize()(fn)
        actual = compiled_fn(t[2**30 :])
        self.assertTrue((actual == 4).all())

    def test_large_strided_reduction(self):
        # Test 64-bit indexing is used when input numel is less than INT_MAX
        # but stride calculations go above INT_MAX
        if not _has_sufficient_memory(self.device, 2**31 + 2):
            raise unittest.SkipTest("insufficient memory")

        def fn(a):
            return torch.max(a)

        storage = torch.ones(2**31 + 1, dtype=torch.int8, device=self.device)
        view = storage[::32]
        view[-1] = 2

        compiled_fn = torch._dynamo.optimize()(fn)
        actual = compiled_fn(view)
        expect = torch.tensor(2, dtype=torch.int8, device=self.device)
        self.assertEqual(actual, expect)

    def test_softmax(self):
        def fn(a, b):
            return (torch.softmax(a + b, -1), torch.softmax(a, 0), torch.softmax(b, 1))

        self.common(fn, (torch.randn(8, 8), torch.randn(8, 8)))

    def test_log_softmax(self):
        def fn(a, b):
            return (F.log_softmax(a + b, -1), F.log_softmax(a, 0), F.log_softmax(b, 1))

        self.common(fn, (torch.randn(8, 8), torch.randn(8, 8)))

    def test_transpose(self):
        def fn(a, b):
            return (
                torch.t(a) + b,
                torch.transpose(b * 2, 0, 1) + 10,
            )

        self.common(fn, (torch.randn(8, 8), torch.randn(8, 8)))

    def test_permute1(self):
        def fn(a):
            return (
                torch.permute(a + 1, [2, 1, 4, 0, 3]) + 2,
                torch.permute(a, [2, 1, 4, 0, 3]) + 2,
            )

        self.common(fn, (torch.randn(2, 2, 2, 2, 2),))

    def test_permute2(self):
        def fn(a):
            a = a.unfold(0, 2, 1)
            a = torch.unsqueeze(a, 1)
            a = torch.permute(a, [0, 2, 3, -3])
            return (a,)

        self.common(fn, (torch.randn(4, 4),))

    def test_expand(self):
        def fn(a):
            return (
                (a + 1).expand(3, 4, 2, 3, 2) + 2,
                a.expand(2, 1, 2, 3, 2) + 2,
            ), a.expand(2, -1, 5, -1)

        self.common(fn, (torch.randn(2, 1, 2),))

    def test_squeeze1(self):
        def fn(a):
            return ((a + 1).squeeze() + 2, a.squeeze() + 2)

        self.common(fn, (torch.randn(1, 2, 1, 2, 2, 1, 1),))

    def test_squeeze2(self):
        def fn(a):
            return ((a + 1).squeeze(-1).squeeze(2) + 2, a.squeeze(0) + 2)

        self.common(fn, (torch.randn(1, 2, 1, 2, 2, 2, 1),))

    def test_squeeze_varargs(self):
        def fn(x):
            return x.squeeze(1, 2).clone()

        a = torch.randn(1024, 1, 1)
        self.common(fn, (a,))

    def test_simplify_loops(self):
        def fn(a, b):
            return a + b

        self.common(
            fn,
            (
                torch.randn(2, 3, 4, 5, 6),
                torch.randn(4, 2, 3, 5, 6).permute(1, 2, 0, 3, 4),
            ),
        )

    def test_unsqueeze(self):
        def fn(a):
            return (
                torch.unsqueeze(a + 1, -1) + 2,
                torch.unsqueeze(a, 2) + 2,
                torch.unsqueeze(a + 1, 0) + 2,
                torch.unsqueeze(a, -2) + 2,
            )

        self.common(
            fn,
            (
                torch.randn(
                    2,
                    2,
                    2,
                    2,
                ),
            ),
        )

    def test_unsqueeze_inplace(self):
        def fn(a):
            tmp1 = a + 1
            aten.unsqueeze_(tmp1, 2)
            tmp2 = aten.unsqueeze_(a + 1, 0) + 2
            return (tmp1, tmp2)

        self.common(
            fn,
            (
                torch.randn(
                    2,
                    2,
                    2,
                    2,
                ),
            ),
        )

    def test_addmm(self):
        def fn(a, b, c):
            return (torch.addmm(a + 1, b + 2, c + 3) + 4,)

        self.common(
            fn,
            (
                torch.randn(8, 8),
                torch.randn(8, 8),
                torch.randn(8, 8),
            ),
        )

    # https://github.com/pytorch/pytorch/issues/98979
    @unittest.skipIf(HAS_CUDA, "cuda failed for float64 linear")
    def test_linear_float64(self):
        mod = torch.nn.Sequential(torch.nn.Linear(8, 16).to(torch.float64)).eval()
        with torch.no_grad():
            self.common(mod, (torch.randn(2, 8).to(torch.float64),))

    def test_linear1(self):
        mod = torch.nn.Sequential(
            torch.nn.Linear(8, 16),
            torch.nn.Sigmoid(),
            ToTuple(),
        )
        self.common(mod, (torch.randn(2, 8),))

    def test_linear2(self):
        mod = torch.nn.Sequential(
            torch.nn.Linear(8, 8),
            torch.nn.ReLU(),
            torch.nn.Linear(8, 8),
            torch.nn.ReLU(),
            torch.nn.Linear(8, 8),
            torch.nn.ReLU(),
            torch.nn.Linear(8, 8),
            torch.nn.ReLU(),
        )
        self.common(
            mod,
            (torch.randn(2, 8),),
            atol=1e-3,
            rtol=0.01,
        )

    def test_bmm1(self):
        def fn(a, b):
            return (
                torch.bmm(a, b),
                torch.bmm(a + 1, b + 2) + 3,
            )

        self.common(
            fn,
            (
                torch.randn(2, 8, 8),
                torch.randn(2, 8, 8),
            ),
            check_lowp=False,
        )
        self.common(
            fn,
            (
                torch.randn(1, 16, 8),
                torch.randn(1, 8, 10),
            ),
            check_lowp=False,
        )

    def test_bmm2(self):
        def fn(a, b):
            return torch.bmm(a.permute(0, 2, 1), b)

        self.common(
            fn,
            (
                torch.randn(1, 8, 8),
                torch.randn(1, 8, 8),
            ),
            check_lowp=False,
        )

    @config.patch(force_mixed_mm=True)
    def test_mixed_mm(self):
        def fn(a, b):
            return torch.mm(a, b.to(a.dtype))
            self.common(
                fn,
                (
                    torch.randn(8, 8),
                    torch.randint(-128, 127, (8, 8), dtype=torch.int8),
                ),
                check_lowp=True,
            )

    @config.patch(force_mixed_mm=True)
    def test_mixed_mm2(self):
        def fn(a, b, scale, bias):
            return torch.mm(a, b.to(a.dtype)) * scale + bias
            self.common(
                fn,
                (
                    torch.randn(8, 8),
                    torch.randint(-128, 127, (8, 8), dtype=torch.int8),
                    torch.randn(8),
                    torch.randn(8),
                ),
                check_lowp=True,
            )

    @config.patch(use_mixed_mm=True)
    def test_uint4x2_mixed_mm(self):
        def fn(a, b):
            return torch.mm(
                a,
                torch.cat((b & 0xF, b >> 4), 1)
                .reshape(-1, b.shape[1])
                .to(a.dtype)
                .sub(8),
            )

            self.common(
                fn,
                (
                    torch.randn(8, 8),
                    torch.randint(0, 255, (4, 8), dtype=torch.uint8),
                ),
                check_lowp=True,
            )

    def test_scalar_input(self):
        def fn(x, y):
            a = torch.div(x, y, rounding_mode="floor")
            return a

        self.common(fn, [torch.randint(5, (1, 8)), 5400])

    def test_shape_prop_torch_ones(self):
        class Model(torch.nn.Module):
            def forward(self, attention_scores):
                extended_attention_mask = torch.ones(
                    8, 1, 1, 512, device=attention_scores.device
                )
                attention_scores = attention_scores + extended_attention_mask

                return attention_scores

        mod = Model().eval()
        with torch.no_grad():
            self.common(
                mod,
                (torch.randn(8, 12, 512, 512),),
            )

    @slowTest
    @expectedFailureCodegenDynamic
    @config.patch({"freezing": True})
    def test_conv_bn_fuse(self):
        # For gpu path, there is an accuracy issue
        if self.device == "cuda":
            raise unittest.SkipTest("only support cpu conv bn test")

        # fails dynamic check which bn is fused, and there will not have loops vars.
        input_shapes = {1: (112,), 2: (112, 112), 3: (55, 55, 55)}
        conv_modules = {1: torch.nn.Conv1d, 2: torch.nn.Conv2d, 3: torch.nn.Conv3d}
        bn_modules = {
            1: torch.nn.BatchNorm1d,
            2: torch.nn.BatchNorm2d,
            3: torch.nn.BatchNorm3d,
        }
        options = itertools.product(
            [1, 2, 3],
            [True, False],
            [1, 3],
            [1, 2],
            [1, 4],
        )

        for (
            dim,
            bias,
            kernel_size,
            dilation,
            groups,
        ) in options:
            oC = 32 * groups
            iC = 3 * groups
            x_shape = (1, iC) + input_shapes[dim]
            mod = torch.nn.Sequential(
                conv_modules[dim](
                    iC,
                    oC,
                    kernel_size=kernel_size,
                    dilation=dilation,
                    groups=groups,
                    bias=bias,
                ),
                bn_modules[dim](oC),
            ).eval()
            test_memory_format = [torch.contiguous_format]
            # TODO: GPU path doesn't support channels_last now.
            if not HAS_CUDA and dim > 1:
                channels_last = (
                    torch.channels_last if dim == 2 else torch.channels_last_3d
                )
                test_memory_format.append(channels_last)
            for memory_format in test_memory_format:
                v = torch.randn(x_shape, dtype=torch.float32).to(
                    memory_format=memory_format
                )
                with torch.no_grad():
                    self.common(
                        mod,
                        (v,),
                    )

    def test_conv_functional_bn_fuse(self):
        # For gpu path, there is an accuracy issue
        if self.device == "cuda":
            raise unittest.SkipTest("only support cpu conv bn test")

        # Define a BatchNorm using functional BN.
        class BatchNorm(torch.nn.BatchNorm2d):
            def __init__(
                self,
                num_features,
                eps=1e-5,
                momentum=0.1,
                affine=True,
                track_running_stats=True,
                device=None,
                dtype=None,
            ):
                factory_kwargs = {"device": device, "dtype": dtype}
                super().__init__(
                    num_features,
                    eps=eps,
                    momentum=momentum,
                    affine=affine,
                    track_running_stats=track_running_stats,
                    **factory_kwargs,
                )

            def forward(self, x):
                if self.momentum is None:
                    exponential_average_factor = 0.0
                else:
                    exponential_average_factor = self.momentum

                if self.training and self.track_running_stats:
                    # TODO: if statement only here to tell the jit to skip emitting this when it is None
                    if self.num_batches_tracked is not None:  # type: ignore[has-type]
                        self.num_batches_tracked = self.num_batches_tracked + 1  # type: ignore[has-type]
                        if self.momentum is None:  # use cumulative moving average
                            exponential_average_factor = 1.0 / float(
                                self.num_batches_tracked
                            )
                        else:  # use exponential moving average
                            exponential_average_factor = self.momentum
                if self.training:
                    bn_training = True
                else:
                    bn_training = (self.running_mean is None) and (
                        self.running_var is None
                    )
                x = F.batch_norm(
                    x,
                    # If buffers are not to be tracked, ensure that they won't be updated
                    self.running_mean
                    if not self.training or self.track_running_stats
                    else None,
                    self.running_var
                    if not self.training or self.track_running_stats
                    else None,
                    self.weight,
                    self.bias,
                    bn_training,
                    exponential_average_factor,
                    self.eps,
                )
                return x

        v = torch.randn(1, 3, 556, 56, dtype=torch.float32)
        mod = torch.nn.Sequential(
            torch.nn.Conv2d(
                3,
                64,
                kernel_size=3,
                dilation=1,
                groups=1,
                bias=True,
            ),
            BatchNorm(64),
        ).eval()
        with torch.no_grad():
            self.common(
                mod,
                (v,),
            )

    def test_upsample_cat_conv(self):
        if self.device == "cuda":
            raise unittest.SkipTest("only support cpu upsample_cat_conv test")

        class M(torch.nn.Module):
            def __init__(
                self,
                **kwargs,
            ):
                super().__init__()
                self.upsample = torch.nn.UpsamplingNearest2d(scale_factor=2)
                self.conv = torch.nn.Conv2d(
                    8,
                    5,
                    kernel_size=1,
                    padding=0,
                    stride=1,
                    dilation=1,
                    **kwargs,
                )

            def forward(self, x, y):
                x = self.upsample(x)
                z = torch.cat([x, y], dim=1)
                z = self.conv(z)
                return z

        v1 = torch.randn([8, 2, 12, 26])
        v2 = torch.randn([8, 6, 24, 52])

        with torch.no_grad():
            self.common(
                M().eval(),
                (v1, v2),
            )

    def test_aliased_buffer_reuse(self):
        def fn(x, y):
            x = 2 * x
            y = 2 * y
            c = torch.cat([x, y], dim=-1)
            d = 1 + c
            m = torch.mm(d, d)
            return m[:, :2] + x

        self.common(fn, (torch.randn(4, 2), torch.randn(4, 2)), check_lowp=False)

    def test_view_detach(self):
        def fn(a):
            return a[0].detach()

        self.common(
            fn,
            (torch.randn([4, 4], requires_grad=True),),
        )

    def test_gather1(self):
        def fn(a, b):
            return (
                torch.gather(a.expand([4, 5, 10, 6]), 3, b + 1),
                torch.gather(a.expand([4, 5, 10, 6]), -1, b + 1),
            )

        self.common(
            fn,
            (
                torch.randn([1, 1, 10, 6]),
                torch.randint(5, [4, 5, 10, 1], dtype=torch.int64),
            ),
        )

    def test_gather2(self):
        # 0d tensor
        def fn(a, b):
            return torch.gather(a, 0, b) + torch.gather(a, -1, b)

        x = torch.tensor(123)
        y = torch.tensor(0)
        self.assertEqual(fn(x, y), x + x)

    def test_gather3(self):
        def fn(a, b):
            return torch.gather(a, 1, b, sparse_grad=True)

        self.common(
            fn,
            (
                torch.randn([4, 5, 10, 6], requires_grad=True),
                torch.randint(5, [4, 5, 10, 1], dtype=torch.int64),
            ),
        )

    def test_slice1(self):
        def fn(a):
            return (
                a[:, :10, 0] + a[:, 10:, 0],
                (a + 1)[:, :10, 0] + (a + 1)[:, 10:, 0],
                a[:, -30:, 0],  # negative index out of range
                a[:, :-30, 0],  # negative index out of range
            )

        self.common(
            fn,
            (torch.randn([2, 20, 2]),),
        )

    def test_slice2(self):
        def fn(a):
            return (
                a[:-1, ::2, -1] + a[-1:, 1::2, -2],
                (a + 1)[:-1, ::2, -1] + (a + 2)[-1:, 1::2, -2],
            )

        self.common(
            fn,
            (torch.randn([2, 20, 2]),),
        )

    def test_split_with_sizes(self):
        def fn(a, sizes):
            return [t + 1.0 for t in torch.split(a * 2.0, sizes, -1)]

        self.common(fn, (torch.randn(2, 2, 10), [3, 3, 4]))
        self.common(fn, (torch.randn(2, 2, 10), [4, 3, 3]))
        self.common(fn, (torch.randn(2, 2, 10), [1, 2, 3, 4]))

    def test_split_with_sizes_failed(self):
        @torch._dynamo.optimize("inductor")
        def fn(a):
            return torch.split(a, [2, 1, 1], dim=1)

        with self.assertRaisesRegex(RuntimeError, ""):
            fn(torch.randn(1, 5))

    def test_inductor_assert(self):
        @torch._dynamo.optimize("inductor", dynamic=True)
        def fn(a):
            assert a.shape[0] >= 2 and a.shape[1] >= 4
            return a.cos()

        inp = torch.randn(2, 4, 6)
        torch._dynamo.mark_dynamic(inp, 0)
        torch._dynamo.mark_dynamic(inp, 1)
        self.assertEqual(fn(inp), inp.cos())

    def test_split(self):
        def fn(a):
            t = torch.split(a, 3, -1)
            return (t[0], t[1], t[2], t[3])

        def fn2(a):
            return fn(a + 1)

        self.common(
            fn,
            (torch.randn([2, 2, 10]),),
        )

        self.common(
            fn2,
            (torch.randn([2, 2, 10]),),
        )

    def test_to_dtype(self):
        def fn(a, b):
            return (
                aten._to_copy(a, dtype=6),
                aten._to_copy(b + 1, dtype=6),
                aten.to(b, torch.float64),
                aten.to(b, torch.bool),
            )

        self.common(
            fn,
            (
                torch.randn([2, 2, 10]),
                torch.randn([2, 2, 10], dtype=torch.float64),
            ),
        )

    @requires_cuda()
    def test_to_device(self):
        def fn(a):
            if a.device.type == "cpu":
                return aten._to_copy(a, device=torch.device("cuda"), dtype=6, layout=0)
            else:
                return aten._to_copy(a, device=torch.device("cpu"), dtype=6, layout=0)

        self.common(
            fn,
            (torch.randn([2, 2, 10]),),
        )

    def test_to_memory_format(self):
        def fn(a, memory_format):
            return a.to(memory_format=memory_format)

        self.common(
            fn,
            (torch.randn([2, 2, 10, 10]), torch.channels_last),
        )
        self.common(
            fn,
            (
                torch.randn([2, 2, 10, 10]).to(memory_format=torch.channels_last),
                torch.contiguous_format,
            ),
        )

    @requires_cuda()
    def test_to_device_constant(self):
        def fn(a):
            d1 = a.device.type
            if d1 == "cpu":
                d2 = "cuda"
            else:
                d2 = "cpu"

            const1 = torch.as_tensor(list(range(64)), device=d2)
            return (
                torch.arange(10, device=d2).to(d1) + a,
                const1.to(d1),
                (const1 + 1).to(d1),
            )

        self.common(
            fn,
            (torch.randn([10]),),
        )

    @requires_cuda()
    def test_multi_device(self):
        def fn(x):
            x = x + 1
            x = x + 2
            x = x.cuda()
            x = x + 3
            x = x + 4
            x = x.cpu()
            x = x + 5
            x = x + 6
            x = x.cuda()
            x = x + 7
            x = x + 8
            x = x.cpu()
            x = x + 9
            x = x + 10
            return x

        self.common(
            fn,
            (torch.randn([2, 2, 10]),),
            check_lowp=False,  # cpu doesn't understand fp16, and there are explicit .cpu() calls
        )

    @requires_multigpu()
    def test_multi_gpu_device(self):
        # TODO: https://github.com/pytorch/pytorch/issues/92627
        x = torch.rand([4], device="cuda")

        def fn(x, y):
            r = torch.ops.aten.div(x, y)
            r = r.to("cuda:1")
            return 2 * r

        self.common(fn, (torch.randn(4), torch.randn(4)), check_lowp=False)

    @requires_multigpu()
    def test_multi_gpu_recompile_on_index(self):
        torch.set_float32_matmul_precision("high")

        def gemm(x, y):
            return x @ y

        failed_guard = None

        def fail(guard):
            nonlocal failed_guard
            failed_guard = guard

        gemm_opt = torch._dynamo.optimize("inductor", guard_fail_fn=fail)(gemm)

        x0 = torch.randn(1024, 1024, device="cuda:0")
        y0 = torch.randn(1024, 1024, device="cuda:0")

        gemm_opt(x0, y0)

        x1 = torch.randn(1024, 1024, device="cuda:1")
        y1 = torch.randn(1024, 1024, device="cuda:1")

        gemm_opt(x1, y1)
        self.assertTrue(failed_guard is not None)
        self.assertTrue(
            "tensor 'L['x']' Tensor device index mismatch. Expected device index to be"
            in failed_guard.reason
        )

    def test_unbind(self):
        def fn(a):
            return torch.unbind(a), torch.unbind(a, -1)

        self.common(
            fn,
            (torch.randn([4, 4, 4]),),
        )

    @skipIfRocm
    def test_convolution1(self):
        m = torch.nn.Sequential(
            torch.nn.Conv2d(5, 6, [3, 3]),
            torch.nn.ReLU(),
            ToTuple(),
        )

        self.common(
            m,
            (torch.randn([2, 5, 16, 16]),),
            # Mismatched elements: 10 / 2352 (0.4%)
            # Greatest absolute difference: 5.7220458984375e-05 at index (0, 3, 12, 12) (up to 1e-05 allowed)
            # Greatest relative difference: 0.06512477175897748 at index (0, 4, 11, 9) (up to 0.001 allowed)
            atol=6e-5,
            rtol=0.001,
        )

    def test_convolution2(self):
        def fn(x, w, b):
            # transposed conv
            return (aten.convolution(x, w, b, [4], [0], [1], True, [0], 1),)

        self.common(
            fn,
            (
                torch.randn([2, 32, 90]),
                torch.randn([32, 16, 8]),
                torch.randn([16]),
            ),
            check_lowp=False,
        )

    @skipIfRocm
    def test_convolution3(self):
        # Test stride or padding or dilation is 1 element list.
        m = torch.nn.Sequential(
            torch.nn.Conv2d(5, 6, [3, 3], stride=[1], padding=[0], dilation=[1]),
            torch.nn.ReLU(),
            ToTuple(),
        )

        self.common(
            m,
            (torch.randn([2, 5, 16, 16]),),
            atol=6e-5,
            rtol=0.001,
        )

    def test_conv2d_channels_last(self):
        if self.device == "cuda":
            raise unittest.SkipTest("only support cpu conv2d channels_last")

        m = torch.nn.Sequential(
            torch.nn.Conv2d(3, 3, 1, 1),
            ToTuple(),
        )
        # only weight is channels_last
        self.common(
            m.to(memory_format=torch.channels_last),
            (torch.randn([2, 3, 16, 16]),),
            check_lowp=False,
        )
        # only activation is channels_last
        self.common(
            m,
            (torch.randn([2, 3, 16, 16]).to(memory_format=torch.channels_last),),
            check_lowp=False,
        )
        # activation and weight are all channels_last
        self.common(
            m.to(memory_format=torch.channels_last),
            (torch.randn([2, 3, 16, 16]).to(memory_format=torch.channels_last),),
            check_lowp=False,
        )

    def test_conv2d_backward_channels_last(self):
        def fn(grad_output, inp, weight):
            convolution_backward_8 = torch.ops.aten.convolution_backward.default(
                grad_output,
                inp,
                weight,
                [320],
                [1, 1],
                [0, 0],
                [1, 1],
                False,
                [0, 0],
                1,
                [True, True, True],
            )
            return convolution_backward_8

        # only weight is channels_last
        self.common(
            fn,
            (
                torch.randn([2, 320, 8, 8]),
                torch.randn([2, 2048, 8, 8]),
                torch.randn([320, 2048, 1, 1]).to(memory_format=torch.channels_last),
            ),
            check_lowp=False,
        )

    def test_conv3d_channels_last(self):
        if self.device == "cuda":
            raise unittest.SkipTest("only support cpu conv3d channels_last")

        m = torch.nn.Sequential(
            torch.nn.Conv3d(3, 3, 1, 1),
            ToTuple(),
        )
        # only weight is channels_last
        self.common(
            m.to(memory_format=torch.channels_last_3d),
            (torch.randn([2, 3, 16, 16, 16]),),
        )
        # only activation is channels_last
        self.common(
            m,
            (torch.randn([2, 3, 16, 16, 16]).to(memory_format=torch.channels_last_3d),),
        )
        # activation and weight are all channels_last
        self.common(
            m.to(memory_format=torch.channels_last_3d),
            (torch.randn([2, 3, 16, 16, 16]).to(memory_format=torch.channels_last_3d),),
        )

    def test_adaptive_avg_pool2d1(self):
        def fn(x):
            return aten._adaptive_avg_pool2d(x, (6, 6)), aten._adaptive_avg_pool2d(
                x + 1, (2, 5)
            )

        self.common(
            fn,
            (torch.randn(2, 4, 16, 16),),
            check_lowp=False,
        )

        # lowering to avg_pool2d case
        self.common(
            fn,
            (torch.randn(2, 4, 3, 3),),
        )

        # no-op case
        self.common(
            fn,
            (torch.randn(2, 4, 6, 6),),
        )

    def test_adaptive_avg_pool2d2(self):
        # Big kernel size, use fallback
        def fn(x):
            return aten._adaptive_avg_pool2d(x, (4, 4))

        torch._inductor.metrics.generated_kernel_count = 0
        self.common(
            fn,
            (torch.randn(2, 4, 21, 21),),
            check_lowp=False,
        )
        self.assertEqual(torch._inductor.metrics.generated_kernel_count, 0)

    def test_multi_threading(self):
        model = torch.nn.Linear(2, 3).eval()
        inp = torch.randn(4, 2)

        num_run = 3

        def run_weights_sharing_model(m, inp):
            with torch.no_grad():
                for i in range(num_run):
                    y = m(inp)

        numb_instance = 2
        threads = []
        compiled_m = torch.compile(model)
        for i in range(1, numb_instance + 1):
            thread = threading.Thread(
                target=run_weights_sharing_model, args=(compiled_m, inp)
            )
            threads.append(thread)
            thread.start()
        for thread in threads:
            thread.join()

    @unittest.skipIf(config.is_fbcode(), "fbcode triton error, needs debugging")
    def test_adaptive_avg_pool2d_low_prec(self):
        class Model(torch.nn.Module):
            def __init__(self):
                super().__init__()
                self.avgpool = torch.nn.AdaptiveAvgPool2d((1, 1))

            def forward(self, x):
                x = self.avgpool(x)
                return x

        mod = Model()
        for dtype in [torch.half, torch.bfloat16]:
            x = torch.randn(4, 3, 7, 7).to(dtype=dtype)
            opt_mod = torch.compile(mod)
            res = opt_mod(x)
            expected = mod(x)
            self.assertTrue(torch.allclose(res, expected))

    def test_buffer_copied_in_graph(self):
        class MyModel(torch.nn.Module):
            def __init__(self):
                super().__init__()
                self.register_buffer("buf", torch.zeros(1))
                self.w1 = torch.nn.Parameter(torch.zeros(1))
                self.w2 = torch.nn.Parameter(torch.zeros(1))

            def forward(self, x):
                self.buf.add_(1)
                return (self.w1 * x * self.w2).sum() + self.buf.sum()

        model_for_eager = MyModel()
        model_for_compile = copy.deepcopy(model_for_eager)

        eager_version_counters = [
            buffer._version for _, buffer in model_for_eager.named_buffers()
        ]
        compile_version_counters = [
            buffer._version for _, buffer in model_for_compile.named_buffers()
        ]

        compiled_f = torch.compile(model_for_compile, backend="inductor")

        inp_ref = torch.ones(1, requires_grad=True)
        inp_test = torch.ones(1, requires_grad=True)

        out_ref = model_for_eager(inp_ref.clone())
        out_test = compiled_f(inp_test.clone())

        eager_version_counters_after = [
            buffer._version for _, buffer in model_for_eager.named_buffers()
        ]
        compile_version_counters_after = [
            buffer._version for _, buffer in model_for_compile.named_buffers()
        ]

        eager_delta = list(
            map(operator.sub, eager_version_counters_after, eager_version_counters)
        )
        compile_delta = list(
            map(operator.sub, compile_version_counters_after, compile_version_counters)
        )

        self.assertEqual(eager_delta, compile_delta)

    def test_buffer_copied_in_graph_with_different_shapes(self):
        class MyModel(torch.nn.Module):
            def __init__(self):
                super().__init__()
                self.register_buffer("buf", torch.ones(4, 4))
                self.w = torch.nn.Parameter(
                    torch.Tensor([[4, 5], [1, 2], [6, 7], [8, 9]])
                )

            def forward(self, x):
                self.buf.add_(1)
                return (self.w @ x).sum() + self.buf.sum()

        model_for_eager = MyModel()
        model_for_compile = copy.deepcopy(model_for_eager)

        eager_version_counters = [
            buffer._version for _, buffer in model_for_eager.named_buffers()
        ]
        compile_version_counters = [
            buffer._version for _, buffer in model_for_compile.named_buffers()
        ]

        compiled_f = torch.compile(model_for_compile, backend="inductor")

        inp_ref = torch.ones(2, 4, requires_grad=True)
        inp_test = torch.ones(2, 4, requires_grad=True)

        out_ref = model_for_eager(inp_ref.clone())
        out_test = compiled_f(inp_test.clone())

        eager_version_counters_after = [
            buffer._version for _, buffer in model_for_eager.named_buffers()
        ]
        compile_version_counters_after = [
            buffer._version for _, buffer in model_for_compile.named_buffers()
        ]

        eager_delta = list(
            map(operator.sub, eager_version_counters_after, eager_version_counters)
        )
        compile_delta = list(
            map(operator.sub, compile_version_counters_after, compile_version_counters)
        )

        self.assertEqual(eager_delta, compile_delta)

    def test_buffer_batch_norm(self):
        class MyModel(torch.nn.Module):
            def __init__(self):
                super().__init__()
                self.m = torch.nn.BatchNorm1d(100)

            def forward(self, x):
                return self.m(x)

        model_for_eager = MyModel()
        model_for_compile = copy.deepcopy(model_for_eager)

        eager_version_counters = [
            buffer._version for _, buffer in model_for_eager.named_buffers()
        ]
        compile_version_counters = [
            buffer._version for _, buffer in model_for_compile.named_buffers()
        ]

        compiled_f = torch.compile(model_for_compile, backend="inductor")

        inp_ref = torch.ones(20, 100, requires_grad=True)
        inp_test = torch.ones(20, 100, requires_grad=True)

        out_ref = model_for_eager(inp_ref.clone())
        out_test = compiled_f(inp_test.clone())

        eager_version_counters_after = [
            buffer._version for _, buffer in model_for_eager.named_buffers()
        ]
        compile_version_counters_after = [
            buffer._version for _, buffer in model_for_compile.named_buffers()
        ]

        eager_delta = list(
            map(operator.sub, eager_version_counters_after, eager_version_counters)
        )
        compile_delta = list(
            map(operator.sub, compile_version_counters_after, compile_version_counters)
        )

        self.assertEqual(eager_delta, compile_delta)

    def test_adaptive_avg_pool_with_output_size_0(self):
        m1 = nn.AdaptiveAvgPool1d(0)
        self.common(m1, (torch.randn(1, 2),))
        m2 = nn.AdaptiveAvgPool2d(0)
        self.common(m2, (torch.randn(1, 2, 3),))

    def test_max_pool2d1(self):
        def fn(x):
            return aten.max_pool2d_with_indices(x, [3, 3], [2, 2])

        self.common(
            fn,
            (torch.randn(2, 4, 16, 16),),
        )

    def test_max_pool2d2(self):
        def fn(x):
            return aten.max_pool2d_with_indices(x, [3, 3], [2, 2])

        self.common(
            fn,
            (torch.randn([16, 64, 55, 55]),),
        )

    def test_max_pool2d3(self):
        def fn(x):
            # with padding
            return (
                aten.max_pool2d_with_indices(x, [3, 3], [2, 2], [1, 1]),
                aten.max_pool2d_with_indices(
                    x,
                    [
                        3,
                    ],
                    [
                        2,
                    ],
                    [
                        1,
                    ],
                ),
            )

        self.common(
            fn,
            (-torch.arange(1 * 8 * 8, dtype=torch.float32).view(1, 1, 8, 8),),
        )

    def test_max_pool2d4(self):
        def fn(x):
            # with padding
            return aten.max_pool2d_with_indices(x, [3, 3], [2, 2], [0, 0], [1, 1], True)

        self.common(
            fn,
            (torch.randn([2, 8, 111, 111]),),
        )

    def test_max_pool2d5(self):
        def fn(x):
            return aten.max_pool2d_with_indices(x, [3, 3], [])

        self.common(
            fn,
            (torch.randn([16, 64, 55, 55]),),
        )

    def test_max_pool2d6(self):
        # Too big kernel size, use fallback
        def fn(x):
            return aten.max_pool2d_with_indices(x, [13, 13], [])

        torch._inductor.metrics.generated_kernel_count = 0
        self.common(
            fn,
            (torch.randn([16, 64, 55, 55]),),
        )
        self.assertEqual(torch._inductor.metrics.generated_kernel_count, 0)

    # From https://github.com/pytorch/pytorch/issues/94775
    def test_max_pool2d7(self):
        # ceil mode turns on
        def fn(x):
            return torch.nn.functional.max_pool2d(
                x, 1, stride=(2, 2), padding=0, ceil_mode=True
            )

        self.common(
            fn,
            (torch.randn([1, 1, 6, 7]),),
        )

    # From https://github.com/pytorch/pytorch/issues/93384
    def test_max_pool2d8(self):
        # dialtion is not 1, use fallback
        def fn(x):
            return aten.max_pool2d_with_indices(x, [3, 2], [2, 1], [1, 1], [1, 2])

        torch._inductor.metrics.generated_kernel_count = 0
        self.common(
            fn,
            (torch.randn([2, 2, 3, 6]),),
        )
        self.assertEqual(torch._inductor.metrics.generated_kernel_count, 0)

    def test_avg_pool2d1(self):
        def fn(x):
            return aten.avg_pool2d(x, [3, 3], [2, 2])

        self.common(
            fn,
            (torch.randn(2, 4, 16, 16),),
        )

    def test_avg_pool2d2(self):
        def fn(x):
            return aten.avg_pool2d(x, [3, 3], [2, 2])

        self.common(
            fn,
            (torch.randn([16, 64, 55, 55]),),
        )

    def test_avg_pool2d3(self):
        def fn(x):
            return (
                aten.avg_pool2d(x, [3, 3], [2, 2], [1, 1]),
                aten.avg_pool2d(
                    x,
                    [
                        3,
                    ],
                    [
                        2,
                    ],
                    [
                        1,
                    ],
                ),
            )

        self.common(
            fn,
            (-torch.arange(1 * 8 * 8, dtype=torch.float32).view(1, 1, 8, 8),),
        )

    def test_avg_pool2d4(self):
        def fn(x):
            return aten.avg_pool2d(x, [3, 3], [2, 2], [0, 0], True)

        self.common(
            fn,
            (torch.randn([2, 8, 111, 111]),),
        )

    def test_avg_pool2d5(self):
        def fn(x):
            return aten.avg_pool2d(x, [3, 3], [2, 2], [1, 1], count_include_pad=False)

        self.common(
            fn,
            (-torch.arange(1 * 8 * 8, dtype=torch.float32).view(1, 1, 8, 8),),
        )

    def test_avg_pool2d6(self):
        def fn(x):
            return aten.avg_pool2d(x, [3, 3], [2, 2], [1, 1], divisor_override=3)

        self.common(
            fn,
            (-torch.arange(1 * 8 * 8, dtype=torch.float32).view(1, 1, 8, 8),),
        )

    def test_avg_pool2d7(self):
        # Large kernel size, use fallback
        def fn(x):
            return aten.avg_pool2d(x, [13, 13], [1, 1], [0, 0])

        torch._inductor.metrics.generated_kernel_count = 0
        self.common(
            fn,
            (-torch.arange(1 * 24 * 24, dtype=torch.float32).view(1, 1, 24, 24),),
        )
        self.assertEqual(torch._inductor.metrics.generated_kernel_count, 0)

    def test_avg_pool2d8(self):
        # https://github.com/pytorch/pytorch/issues/100987
        def fn(x):
            return aten.avg_pool2d(
                x, kernel_size=3, stride=2, padding=1, ceil_mode=True
            )

        self.common(
            fn,
            (torch.randn(1, 3, 6, 6),),
        )

    def test_alexnet_prefix(self):
        def forward(arg6, arg7, arg16):
            convolution = torch.ops.aten.convolution(
                arg16, arg7, arg6, [4, 4], [2, 2], [1, 1], False, [0, 0], 1
            )
            relu = torch.ops.aten.relu(convolution)
            max_pool2d_with_indices = torch.ops.aten.max_pool2d_with_indices(
                relu, [3, 3], [2, 2]
            )
            getitem = max_pool2d_with_indices[0]
            return (getitem,)

        self.common(
            forward,
            (
                rand_strided((64,), (1,), torch.float32, "cpu"),
                rand_strided((64, 3, 11, 11), (363, 121, 11, 1), torch.float32, "cpu"),
                rand_strided(
                    (16, 3, 224, 224), (150528, 50176, 224, 1), torch.float32, "cpu"
                ),
            ),
            # Mismatched elements: 127 / 746496 (0.0%)
            # Greatest absolute difference: 0.0009765625 at index (1, 62, 7, 16) (up to 1e-05 allowed)
            # Greatest relative difference: 0.05187467899332306 at index (14, 18, 11, 0) (up to 0.001 allowed)
            atol=1e-3,
            rtol=0.001,
        )

    def test_elu(self):
        def fn(x):
            return aten.elu(x, 1.6732632423543772, 1.0507009873554805) + 2, aten.elu(
                x + 1, 2, 3, 4
            )

        self.common(
            fn,
            (torch.randn([16, 16]),),
        )

    def test_tan(self):
        def fn(x):
            return aten.tan(x) + 2, aten.tan(x + 1)

        self.common(
            fn,
            (torch.randn([16, 16]),),
        )

    def test_tanh(self):
        def fn(x):
            return aten.tanh(x) + 2, aten.tanh(x + 1)

        self.common(
            fn,
            (torch.randn([16, 16]),),
        )

    def test_lgamma(self):
        def fn(x):
            return aten.lgamma(x) + 2, aten.cos(x + 1)

        self.common(
            fn,
            (torch.randn([16, 16]),),
        )

    def test_cos(self):
        def fn(x):
            return aten.cos(x) + 2, aten.cos(x + 1)

        self.common(
            fn,
            (torch.randn([16, 16]),),
        )

    def test_sin(self):
        def fn(x):
            return aten.sin(x) + 2, aten.sin(x + 1)

        self.common(
            fn,
            (torch.randn([16, 16]),),
        )

    def test_repeat(self):
        def fn(x):
            return (
                x.repeat(0, 1, 1, 1),
                x.repeat(2, 2, 3, 1),
                x.repeat(8, 1, 1, 1),
                x.repeat(2, 1, 1, 1, 1, 1),
            )

        self.common(
            fn,
            (torch.randn([1, 2, 4, 8]),),
        )

    def test_repeat_interleave(self):
        def fn(x):
            return (
                x.repeat_interleave(2),
                x.repeat_interleave(3, dim=0),
                x.repeat_interleave(x.size(1), dim=1),
            )

        self.common(
            fn,
            (torch.randn([1, 2, 4, 8]),),
        )

    @config.patch(implicit_fallbacks=True)
    def test_repeat_interleave_2(self):
        def fn(x):
            return torch.ops.aten.repeat_interleave.Tensor(x, output_size=12)

        self.common(
            fn,
            (torch.tensor([2, 4, 6]),),
        )

    @config.patch(fallback_random=True)
    def test_randn_with_dtype_and_device(self):
        if self.device == "cuda":
            raise unittest.SkipTest("only support cpu randn_with_dtype_and_device test")

        def fn(vectors):
            rotations_shape = (12, vectors.shape[-1], 1, 64)
            random_rotations = torch.randn(
                rotations_shape, device=vectors.device, dtype=vectors.dtype
            )
            random_rotations += 1
            return random_rotations

        self.common(
            fn,
            (torch.randn([4, 12, 2, 64]),),
        )

    def test_embedding(self):
        m = torch.nn.Sequential(
            torch.nn.Embedding(10, 4, padding_idx=0),
            torch.nn.ReLU(),
            ToTuple(),
        )

        self.common(
            m,
            (torch.randint(10, [2, 8]),),
        )

    def test_mean(self):
        def fn(x):
            return (
                x.mean(),
                x.mean(-1),
                torch.mean(x, -2, keepdim=True),
                x.mean([0, 1]),
            )

        self.common(
            fn,
            (torch.randn([1, 2, 4, 8]),),
        )

    def test_var_mean(self):
        def fn(x):
            return (
                *torch.var_mean(x, -1),
                *torch.var_mean(x, [1, 3]),
            )

        self.common(
            fn,
            (torch.randn([1, 2, 4, 8]),),
        )

    @config.patch(pick_loop_orders=True)
    def test_transposed_propagates(self):
        @torch._dynamo.optimize("inductor", nopython=True)
        def fn(x, y):
            return x + y

        a = torch.randn(1, 4, 4, 4, device=self.device).permute(0, 2, 3, 1)
        b = torch.randn(4, 4, 4, device=self.device).permute(1, 2, 0)
        c = fn(a, b)
        self.assertEqual(a.stride(), c.stride())
        self.assertEqual(c.stride()[2], 1)

    def test_std(self):
        def fn(x):
            return (
                torch.var(x, True),
                torch.var(x, False),
                torch.var(x, -1, True),
                torch.var(x, -1, False),
                torch.std(x, False),
                torch.std(x, [0, 1], True),
                torch.std(x, [0, 1], False),
                torch.std(x, -2, True, keepdim=True),
            )

        self.common(
            fn,
            (torch.randn([2, 4, 4, 8]),),
        )

    def test_embedding_bag(self):
        def fn(w, i, o):
            return aten._embedding_bag(w, i, o, False, 0, False, None)

        self.common(
            fn,
            (torch.randn([10, 4]), torch.randint(10, [8]), torch.tensor([0, 2, 6])),
        )

    def test_batch_norm_2d(self):
        m = torch.nn.Sequential(
            torch.nn.BatchNorm2d(10),
            torch.nn.ReLU(),
        )
        m.eval()
        self.common(m, (torch.randn([2, 10, 8, 8]),), check_lowp=False)
        self.common(
            m,
            (torch.randn([3, 10, 16, 16]),),
            check_lowp=False,  # too painful to match types of bn model
        )

    # From yolov3
    @with_tf32_off
    def test_batch_norm_2d_2(self):
        if self.device == "cpu":
            raise unittest.SkipTest("requires CUDA")

        class Repro(torch.nn.Module):
            def __init__(self):
                super().__init__()
                self.self_0 = torch.nn.Conv2d(
                    64,
                    128,
                    kernel_size=(3, 3),
                    stride=(2, 2),
                    padding=(1, 1),
                    bias=False,
                )
                self.self_1 = torch.nn.BatchNorm2d(
                    128,
                    eps=0.0001,
                    momentum=0.03,
                    affine=True,
                    track_running_stats=True,
                )
                self.self_2 = torch.nn.LeakyReLU(negative_slope=0.1, inplace=True)

            def forward(self, l_input_: torch.Tensor):
                self_0 = self.self_0(l_input_)
                self_1 = self.self_1(self_0)
                self_2 = self.self_2(self_1)
                return (self_2,)

        inp = torch.randn((4, 64, 192, 256), dtype=torch.float32, device="cuda")
        mod = Repro().cuda()
        o1 = mod(inp)
        o2 = torch.compile(mod)(inp)
        self.assertEqual(o1, o2)

    @patch.object(config.trace, "enabled", True)
    def test_layer_norm(self):
        m = torch.nn.Sequential(
            torch.nn.LayerNorm(32),
            torch.nn.ReLU(),
        )
        m.eval()
        with torch.no_grad():
            self.common(m, (torch.randn([16, 32]),), check_lowp=False)
        if self.device != "cpu":
            self.assertEqual(torch._inductor.metrics.generated_kernel_count, 1)

    def test_transpose_add(self):
        def fn(a, b):
            return a.t() + b

        self.common(
            fn, (torch.randn([16, 32]), torch.randn([32, 16])), check_lowp=False
        )
        if self.device != "cpu":
            self.assertEqual(torch._inductor.metrics.generated_kernel_count, 1)

    @patch.object(config.triton, "persistent_reductions", True)
    def test_softmax_one_kernel_persist(self):
        def fn(x):
            dim = 1
            x_max = torch.amax(x, dim, keepdim=True)
            unnormalized = torch.exp(x - x_max)
            result = unnormalized / torch.sum(unnormalized, dim, keepdim=True)
            return result

        self.common(fn, (torch.randn([16, 32]),), check_lowp=False)
        if self.device != "cpu":
            self.assertEqual(torch._inductor.metrics.generated_kernel_count, 1)

    @patch.object(config.triton, "persistent_reductions", False)
    def test_softmax_one_kernel_loop(self):
        def fn(x):
            x_max = torch.amax(x, 1, keepdim=True)
            unnormalized = torch.exp(x - x_max)
            result = unnormalized / torch.sum(unnormalized, 1, keepdim=True)
            return result

        self.common(fn, (torch.randn([16, 32]),), check_lowp=False)
        if self.device != "cpu":
            self.assertEqual(torch._inductor.metrics.generated_kernel_count, 1)

    def test_complex_fallback(self):
        def fn(x):
            return x * x + 10

        self.common(
            fn,
            (torch.randn([1, 2, 4, 8]).to(dtype=torch.complex64),),
        )
        self.assertEqual(torch._inductor.metrics.generated_kernel_count, 0)

        class ToComplex(nn.Module):
            def forward(self, x):
                return (x + x + 12).to(torch.complex64)

        self.common(ToComplex(), (torch.rand([1, 2, 4, 8]),), check_lowp=False)

        if self.device != "cpu":
            self.assertEqual(torch._inductor.metrics.generated_kernel_count, 1)

    def test_view_as_complex(self):
        class Repro(torch.nn.Module):
            def __init__(self):
                super().__init__()

            def forward(self, view_2):
                clone = torch.ops.aten.clone.default(
                    view_2, memory_format=torch.contiguous_format
                )
                view_2 = None
                view_as_complex = torch.ops.aten.view_as_complex.default(clone)
                clone = None
                return (view_as_complex,)

        inp = torch.empty_strided((128, 64, 12, 32, 2), (1, 98304, 8192, 256, 128)).to(
            self.device
        )
        mod = Repro()

        o1 = mod(inp)
        o2 = torch.compile(mod)(inp)

        self.assertEqual(o1, o2)

    def test_view_as_real(self):
        def fn(x):
            y = torch.view_as_real(x)
            return y + 1

        x = torch.randn(4, dtype=torch.complex64)

        self.common(fn, (x,))

    def test_cauchy(self):
        def fn(x, y):
            return torch.sum(1 / (torch.unsqueeze(x, -1) - y))

        self.common(
            fn,
            (
                torch.randn(32),
                torch.randn(32),
            ),
            # Absolute difference: 0.0003662109375 (up to 0.0001 allowed)
            # Relative difference: 1.8804297408767818e-05 (up to 1e-05 allowed)
            atol=5 * 1e-4,
            rtol=5 * 1e-5,
            check_lowp=False,
        )
        if self.device != "cpu":
            self.assertEqual(torch._inductor.metrics.generated_kernel_count, 1)

    def test_gather_scatter(self):
        def fn(node_feat, edge_index):
            src_node_feat = node_feat[edge_index[0]]
            dst_node_feat = node_feat[edge_index[1]]
            edge_feat = src_node_feat - dst_node_feat + 1
            new_node_feat = torch.zeros_like(node_feat)
            new_node_feat.scatter_add_(
                0, edge_index[1].unsqueeze(-1).expand_as(edge_feat), edge_feat
            )
            return new_node_feat

        num_nodes = 16
        num_features = 32
        node_feat = torch.randn(num_nodes, num_features)
        edge_index = torch.randint(0, num_nodes, size=(2, num_nodes * 5))
        self.common(
            fn,
            (
                node_feat,
                edge_index,
            ),
            check_lowp=False,
        )
        if self.device != "cpu":
            self.assertEqual(torch._inductor.metrics.generated_kernel_count, 2)

    @config.patch(max_fusion_size=1)
    def test_no_mega_fusion_during_lowering(self):
        n = 50

        def fn(*args):
            x = args[0]
            for i in range(n):
                x = torch.add(x, args[i])
            return x

        self.common(
            fn,
            [torch.randn(64) for _ in range(n)],
            check_lowp=False,
        )
        print("-->", torch._inductor.metrics.generated_kernel_count)
        if self.device != "cpu":
            self.assertTrue(torch._inductor.metrics.generated_kernel_count > 1)

    def test_move_arange(self):
        def fn(x):
            return torch.arange(len(x), device="cpu").to(x.device) + x

        self.common(fn, (torch.randn([32]),), check_lowp=False)
        # if we have a copy there will be more than 1 kernel
        self.assertEqual(torch._inductor.metrics.generated_kernel_count, 1)

    def test_leaky_relu(self):
        def fn(x):
            return aten.leaky_relu(x, 0.2) + 2, aten.leaky_relu(x + 1)

        self.common(
            fn,
            (torch.randn([16, 16]),),
        )

    def test_gelu(self):
        def fn(x):
            return aten.gelu(x) + 2, aten.gelu(x + 1)

        self.common(
            fn,
            (torch.randn([16, 16]),),
        )

    def test_clone(self):
        def fn(x):
            return aten.clone(x) + 2, aten.clone(x + 1)

        self.common(
            fn,
            (torch.randn([16, 16]),),
        )

    def test_masked_fill(self):
        def fn(mask, value):
            return aten.masked_fill(value, mask, -10000.0) + 2, aten.masked_fill(
                value / 2.0, torch.logical_not(mask), 667
            )

        self.common(
            fn,
            (
                torch.randint(0, 1, [1, 16], dtype=torch.bool),
                torch.randn([16, 16]),
            ),
        )

    def test_masked_fill_promotion(self):
        def fn(mask, value):
            return aten.masked_fill(value, mask, torch.tensor(3.5))

        opt_fn = torch._dynamo.optimize("inductor")(fn)
        for inp in (
            torch.randn(
                [16, 16],
                dtype=torch.float16 if self.device == "cuda" else torch.float32,
                device=self.device,
            ),
            torch.randint(16, (16, 16), device=self.device),
        ):
            inputs = (
                torch.randint(0, 1, [1, 16], dtype=torch.bool, device=self.device),
                inp,
            )
            self.assertEqual(fn(*inputs), opt_fn(*inputs))

    def test_masked_scatter(self):
        def fn(value, mask, source):
            return torch.masked_scatter(value, mask, source)

        value = make_tensor(10, 10, dtype=torch.float32, device="cpu")
        mask = make_tensor(10, 10, dtype=torch.bool, device="cpu")
        source = make_tensor(mask.count_nonzero(), dtype=torch.float32, device="cpu")

        self.common(fn, (value, mask, source))

    def test_fill1(self):
        def fn(x):
            tmp = torch.ones_like(x)
            return tmp, aten.fill.Scalar(tmp, 2)

        self.common(
            fn,
            (torch.randn([16, 16]),),
        )

    def test_fill2(self):
        def fn(x):
            tmp = torch.ones_like(x)
            return tmp, aten.fill.Tensor(tmp, torch.tensor(3.0))

        self.common(
            fn,
            (torch.randn([16, 16]),),
        )

    def test_pow1(self):
        def fn(x):
            return [aten.pow(x, e) for e in range(-8, 9)]

        self.common(
            fn,
            (torch.randn([16, 16]),),
        )

    def test_pow2(self):
        def fn(x):
            return aten.pow(1000, x), aten.pow(x, 1000)

        self.common(
            fn,
            # TODO: Remove dtype once https://github.com/pytorch/pytorch/issues/94010 is fixed
            (
                torch.randn(
                    [16, 16],
                    dtype=torch.float64 if self.device == "cpu" else torch.float32,
                ),
            ),
            # Mismatched elements: 9 / 256 (3.5%)
            # Greatest absolute difference: 2.491354329061828e+28 at index (6, 6) (up to 1e-05 allowed)
            # Greatest relative difference: 2.9793410720160818e-05 at index (4, 5) (up to 1.3e-06 allowed)
            atol=1e-5,
            rtol=3e-05,
        )

    def test_pow3(self):
        # power of 0.5 is special-cased, arbitrary power would still produce triton codegen error
        def fn(x):
            z = torch.tensor(0.123, device=self.device)
            w = z + x
            return torch.pow(w, 0.5)

        opt = torch._dynamo.optimize("inductor")(fn)
        input = torch.rand(())
        self.assertTrue(same(opt(input), fn(input)))

    def test_pow_int(self):
        def fn(x, y):
            return torch.pow(x, 0x57), torch.pow(x, y)

        for dtype in (torch.uint8, torch.int8, torch.int16, torch.int32, torch.int64):
            intmax = torch.iinfo(dtype).max
            make_arg = functools.partial(
                make_tensor, dtype=dtype, device="cpu", requires_grad=False
            )
            self.common(
                fn,
                (
                    make_arg(16, 16),
                    make_arg(16, 16, high=intmax),
                ),
            )

    def test_glu(self):
        def fn(x):
            return aten.glu(x, -1), aten.glu(x, 1), aten.glu(x, 2)

        self.common(
            fn,
            (torch.randn([8, 16, 8, 8]),),
        )

    def test_cat(self):
        def fn(a):
            tmp = a * 2
            return (
                torch.cat((a, a[:, :4] + 1, a + 2), -1),
                torch.cat((tmp, tmp), 0),
                torch.cat((tmp, tmp.double()), 0),
            )

        self.common(
            fn,
            (torch.randn([8, 16]),),
        )
        self.common(
            fn,
            (torch.randn([1, 3, 3, 16]).to(memory_format=torch.channels_last),),
        )

    def test_cat_uint8(self):
        def fn(x):
            batch_shape = x.shape[:1]
            out = torch.cat([x.new_zeros(1).expand(batch_shape + (1,)), x], dim=-1)
            return out

        self.common(
            fn,
            (torch.randint(0, 256, size=(3, 255), dtype=torch.uint8),),
        )

    def test_cat_empty(self):
        def fn_2(*tensors):
            return torch.cat(tensors)

        self.common(
            fn_2,
            (
                torch.randn([1, 3, 3, 16]),
                torch.ones([0]),
            ),
        )
        self.common(
            fn_2,
            (
                torch.randn([1, 3, 3, 16]),
                torch.ones([0]),
                torch.randn([1, 3, 3, 16]),
            ),
        )

    @expectedFailureCodegenDynamic
    def test_cat_single_empty(self):
        # fails dynamic check for 'has a dynamic dimension'
        def fn_2(*tensors):
            return torch.cat(tensors)

        self.common(
            fn_2,
            (torch.ones([0]),),
        )

    def test_cat_upcasting(self):
        def fn(arg4_1, slice_7):
            cat_1 = aten.cat.default([arg4_1, slice_7], 1)
            return (cat_1,)

        self.common(
            fn,
            (
                torch.randn([8, 16], dtype=torch.float32),
                torch.randn([8, 20], dtype=torch.float16),
            ),
        )

    def test_cat_extern_kernel(self):
        def fn(x1, x2, x3, x4):
            x = torch.mm(x2, x3)
            s = torch.narrow(x, 1, 0, 100)
            x = torch.mm(s, x4)
            c = torch.cat((x, x1), 1)
            return (c,)

        self.common(
            fn,
            (
                torch.randn(256, 256),
                torch.randn(256, 1024),
                torch.randn(1024, 1600),
                torch.randn(100, 256),
            ),
            check_lowp=False,  # accuracy issues with relatively large matmuls
        )

    @unittest.skipIf(not SM80OrLater, "uses bfloat16 which requires SM >= 80")
    def test_remove_no_ops(self):
        def matmul_with_op(x, y, fn):
            return fn(x @ y)

        # Constant folding was explicitly turned off due to issue #108388
        # Turn it back on for test
        torch._inductor.config.joint_graph_constant_folding = True

        foo_opt = torch.compile(matmul_with_op)

        # test no-op
        fns = (
            lambda x: x
            + torch.zeros(
                [256, 256], dtype=torch.float32, device=x.device
            ),  # noqa: E731
            lambda x: x
            - torch.zeros(
                [256, 256], dtype=torch.float32, device=x.device
            ),  # noqa: E731
            lambda x: x
            * torch.ones(
                [256, 256], dtype=torch.float32, device=x.device
            ),  # noqa: E731
            lambda x: x
            / torch.ones(
                [256, 256], dtype=torch.float32, device=x.device
            ),  # noqa: E731
        )

        inps = [torch.rand([256, 256], device=self.device) for _ in range(2)]

        for fn in fns:
            out, source_codes = run_and_get_code(foo_opt, inps[0], inps[1], fn)
            self.assertEqual(out, matmul_with_op(inps[0], inps[1], fn))

            if self.device == "cpu":
                FileCheck().check_not("cpp_fused").run(source_codes[0])
            else:
                FileCheck().check_not("triton.jit").run(source_codes[0])

        # test dtype conversion
        inps = [
            torch.rand([256, 256], device=self.device, dtype=torch.bfloat16)
            for _ in range(2)
        ]
        for fn in fns:
            out, source_codes = run_and_get_code(foo_opt, inps[0], inps[1], fn)
            self.assertEqual(out, matmul_with_op(inps[0], inps[1], fn))

        # test broadcasted shape bail
        fn = lambda x: x + torch.zeros(  # noqa: E731
            [256, 256, 256], dtype=torch.bfloat16, device=self.device
        )
        out, source_codes = run_and_get_code(foo_opt, inps[0], inps[1], fn)
        self.assertEqual(out, matmul_with_op(inps[0], inps[1], fn))

    def test_remove_noop_copy(self):
        def fn(x, y):
            x = x.cos()
            a = x.copy_(y)
            return a.sin()

        self.common(fn, (torch.randn(8, 8), torch.randn(8)))

        def fn2(a, b):
            abs_max = torch.abs(a).max()
            b[0] = abs_max.to(a.dtype)
            return b

        self.common(
            fn2,
            (
                torch.randn(8, 8, dtype=torch.float16),
                torch.randn(8, dtype=torch.float32),
            ),
        )

    def test_cat_of_loops_and_extern_kernel(self):
        class M(torch.nn.Module):
            def __init__(
                self,
                **kwargs,
            ):
                super().__init__()
                self.conv = torch.nn.Conv2d(
                    64,
                    5,
                    1,
                    **kwargs,
                )
                self.max_pool2d = torch.nn.MaxPool2d(2)

            def forward(self, x, y):
                x1 = self.conv(x)
                y1 = self.max_pool2d(y)
                return torch.cat([x1, y1], 1)

        mod = M()
        opt_mod = torch._dynamo.optimize("inductor")(mod)
        memory_format = torch.channels_last
        inputs = (
            torch.randn([1, 64, 16, 16]).to(memory_format=memory_format),
            torch.randn([1, 64, 32, 32]).to(memory_format=memory_format),
        )
        y = mod(*inputs)
        opt_y = opt_mod(*inputs)
        self.assertEqual(y, opt_y)
        self.assertEqual(y.stride(), opt_y.stride())

    def test_cat_inplace(self):
        def fn(x):
            rt = torch.cat([x])
            v = x.sin_()
            return rt

        # can't use self.common because input is modified inplace
        inp = torch.ones(2)
        opt_fn = torch.compile(fn)
        res = opt_fn(inp.clone())
        expected = fn(inp.clone())
        self.assertEqual(res, expected)

    def test_stack(self):
        def fn(a, b):
            return torch.stack(
                [
                    a.expand(12, 16),
                    b.expand(12, 16),
                ],
                2,
            )

        self.common(fn, (torch.randn([1, 16]), torch.randn([12, 1])))

    def test_hardtanh(self):
        def fn(x):
            return F.hardtanh(x), F.hardtanh(x + 1), F.hardtanh(x - 1)

        self.common(
            fn,
            (torch.randn([64]),),
        )

    def test_hardsigmoid(self):
        def fn(x):
            return F.hardsigmoid(x), F.hardsigmoid(x + 3), F.hardsigmoid(x - 3)

        self.common(
            fn,
            (torch.randn([64]),),
        )

    def test_hardswish(self):
        def fn(x):
            return F.hardswish(x), F.hardswish(x + 3), F.hardswish(x - 3)

        self.common(
            fn,
            (torch.randn([64]),),
        )

    def test_rsqrt(self):
        def fn(x):
            return torch.rsqrt(x), torch.rsqrt(x + 1) - 2

        self.common(
            fn,
            (torch.randn([64]),),
        )

    def test_expm1(self):
        def fn(x):
            return torch.expm1(x), torch.expm1(x) * 2

        for dtype in (torch.float16, torch.float, torch.double, torch.int, torch.int64):
            self.common(
                fn,
                (torch.randn([64]).to(dtype=dtype),),
            )
            self.common(
                fn,
                (torch.arange(-1e-5, 1e-5, 1e-7).to(dtype=dtype),),
            )

    def test_log1p(self):
        def fn(x):
            return torch.log1p(x), torch.log1p(x) * 2

        for dtype in (torch.float16, torch.float, torch.double, torch.int, torch.int64):
            self.common(
                fn,
                (torch.randn([64]).to(dtype=dtype),),
            )
            self.common(
                fn,
                (torch.arange(-1e-5, 1e-5, 1e-7).to(dtype=dtype),),
            )

    def test_flip(self):
        def fn(x):
            return torch.flip(x, (-1,)), torch.flip(x, (0, 2)) - 2

        self.common(
            fn,
            (torch.randn([1, 2, 6, 6]),),
        )

    def test_signbit(self):
        def fn(x):
            return torch.signbit(x), ~torch.signbit(-x) & 1

        self.common(
            fn,
            (torch.randn([1, 2, 6, 6]),),
        )

    def test_sign_dtype(self):
        def fn(x):
            y = torch.sign(x)
            return torch.tanh(y)

        self.common(fn, (torch.randn([1, 2, 6, 6]),))

    def test_fmod(self):
        def fn(a, b):
            return torch.fmod(a, b), torch.fmod(3.0 * a, b) - 2.0

        shape = [1, 2, 6, 6]
        self.common(fn, (torch.randn(shape), torch.randn(shape)))

    def test_fmod_zero_dim(self):
        def fn(a, b):
            return (torch.fmod(a, b),)

        self.common(
            fn,
            (
                make_tensor(10, device="cpu", dtype=torch.float32),
                make_tensor((), device="cpu", dtype=torch.float32),
            ),
        )
        self.common(
            fn,
            (
                make_tensor((), device="cpu", dtype=torch.float32),
                make_tensor(10, device="cpu", dtype=torch.float32),
            ),
        )

    def test_log2(self):
        def fn(x):
            return torch.log2(x), torch.log2(x + 1) - 2

        self.common(
            fn,
            (torch.randn([64]) + 10,),
        )

    def test_logsumexp(self):
        def fn(x):
            return torch.logsumexp(x, -1), torch.logsumexp(x, 0) - 2

        self.common(
            fn,
            (torch.randn([8, 8]) + 10,),
        )

    def test_log_fp64(self):
        def fn(x):
            return torch.log(x), torch.log2(x)

        self.common(
            fn,
            (torch.randn([1024], dtype=torch.float64) + 10,),
        )

    def test_bitwise(self):
        def fn(x, y):
            return (
                torch.bitwise_not(x),
                torch.bitwise_or(x, y),
                torch.bitwise_xor(x, y),
                torch.bitwise_and(x, y),
            )

        self.common(
            fn,
            (
                torch.randint(0, 2**30, [64], dtype=torch.int32),
                torch.randint(0, 2**30, [64], dtype=torch.int32),
            ),
        )

    def test_bitwise2(self):
        # again with bool types
        def fn(x, y):
            return (
                torch.bitwise_not(x),
                torch.bitwise_or(x, y),
                torch.bitwise_xor(x, y),
                torch.bitwise_and(x, y),
            )

        self.common(
            fn,
            (
                torch.randint(0, 2, (2, 20), dtype=torch.bool),
                torch.randint(0, 2, (2, 20), dtype=torch.bool),
            ),
        )

    def test_bitwise3(self):
        # Repro for https://github.com/pytorch/pytorch/issues/97968
        def fn(x, y):
            return (
                torch.max(torch.bitwise_and(x, y), y),
                torch.clamp_max(torch.bitwise_or(x, y), y),
                torch.clamp_min(torch.bitwise_xor(x, y), y),
            )

        self.common(
            fn,
            (
                torch.rand([5, 10, 1]).to(torch.int8),
                torch.rand([10, 1]).to(torch.int8),
            ),
        )

    def test_inf(self):
        def fn(a):
            return a + float("inf"), a + float("-inf"), a * -float("inf")

        self.common(fn, (torch.randn(8),))

    def test_remainder(self):
        def fn(a, b):
            return (
                torch.remainder(a, b),
                torch.remainder(a + 1, b - 1),
                torch.remainder(a - 1, b + 1),
            )

        self.common(fn, (torch.randn(64), torch.randn(64)))

    def test_zeros(self):
        def fn(a):
            return (
                a + 1,
                torch.zeros(
                    (1, 8, 64, 64),
                    dtype=torch.float32,
                    device=a.device,
                ),
                torch.zeros(
                    1,
                    8,
                    64,
                    64,
                    dtype=torch.float32,
                    device=a.device,
                ),
                torch.zeros(2, 3, names=None),
                a + torch.ones(8, device=a.device),
                torch.full((2, 3), 3.1416, device=a.device),
            )

        self.common(fn, (torch.randn(8),))

    def test_new_ones(self):
        def fn(a):
            return (
                aten.new_ones(
                    a, [], device=a.device, dtype=6, layout=0, pin_memory=False
                ),
                aten.new_zeros(
                    a, [], device=a.device, dtype=6, layout=0, pin_memory=False
                ),
            )

        self.common(fn, (torch.randn(8),))

    def test_full_like(self):
        def fn(a):
            return torch.full_like(a, 7.777) - 1

        self.common(fn, (torch.randn(8),))

    def test_full_truncation(self):
        def fn(a):
            return a + torch.full_like(a, 7.777)

        for dtype in all_types():
            self.common(fn, (make_tensor(8, dtype=dtype, device="cpu"),))

    def test_index1(self):
        def fn(a, b, c):
            return aten.index(a, [b, c])

        self.common(
            fn,
            (
                torch.randn(8, 8, 12),
                torch.tensor([0, 0, 2, 2], dtype=torch.int64),
                torch.tensor([3, 4, 4, 3], dtype=torch.int64),
            ),
        )
        self.common(
            fn,
            (
                torch.randn(8, 8, 12),
                torch.tensor([[0, 0, 2, 2]], dtype=torch.int64),
                torch.tensor([[3], [4], [4], [3]], dtype=torch.int64),
            ),
        )

    def test_index2(self):
        def fn(a, b):
            return (
                aten.index(a, [b]),
                aten.index(a, [None, b]),
            )

        self.common(
            fn,
            (
                torch.randn(8, 8, 8),
                torch.tensor([[0, 0, 2, 2]], dtype=torch.int64),
            ),
        )

    def test_index3(self):
        def fn(x, ia, ib):
            return (x[:, ia, None, ib, 0],)

        self.common(
            fn,
            (
                torch.randn(3, 4, 4, 4, 3),
                torch.tensor([0, 2, 1], dtype=torch.int64),
                torch.tensor([0, 2, 1], dtype=torch.int64),
            ),
        )

    def test_output_strides(self):
        def fn(x):
            y = x.permute(0, 2, 3, 1).contiguous()
            torch._dynamo.graph_break()
            return y.view(-1, 4)

        inp = torch.rand([4, 4, 4, 4], device=self.device)
        fn_opt = torch._dynamo.optimize("inductor")(fn)

        self.assertEqual(fn(inp), fn_opt(inp))
        self.assertEqual(fn(inp).stride(), fn_opt(inp).stride())

        # no redundant copy
        def foo(x):
            return x[0:2:2].T[3:].squeeze(0)

        foo_opt = torch._dynamo.optimize("inductor")(foo)
        out = foo_opt(inp)
        self.assertEqual(inp.storage(), out.storage())

    def test_index_select(self):
        def fn(a, b):
            return (
                torch.index_select(a, 0, b),
                torch.index_select(a, 1, b),
                torch.index_select(torch.index_select(a, 2, b), 1, b),
            )

        for ind_dtype in (torch.int32, torch.int64):
            self.common(
                fn,
                (
                    torch.randn(8, 8, 8),
                    torch.tensor([0, 0, 2, 1], dtype=ind_dtype),
                ),
            )

    @unittest.skipIf(not TEST_CUDNN, "CUDNN not available")
    @skipIfRocm
    def test_cudnn_rnn(self):
        if self.device == "cpu":
            raise unittest.SkipTest("requires CUDA")

        def fn(
            a0,
            b0,
            b1,
            b2,
            b3,
            b4,
            b5,
            b6,
            b7,
            b8,
            b9,
            b10,
            b11,
            b12,
            b13,
            b14,
            b15,
            a3,
            a4,
            a5,
        ):
            a1 = [
                b0,
                b1,
                b2,
                b3,
                b4,
                b5,
                b6,
                b7,
                b8,
                b9,
                b10,
                b11,
                b12,
                b13,
                b14,
                b15,
            ]
            return aten._cudnn_rnn(
                a0,
                a1,
                4,
                a3,
                a4,
                a5,
                2,
                2048,
                0,
                2,
                False,
                0.0,
                False,
                True,
                [],
                None,
            )

        self.common(
            fn,
            (
                torch.randn([92, 8, 2048]),
                torch.randn([8192, 2048]),
                torch.randn([8192, 2048]),
                torch.randn([8192]),
                torch.randn([8192]),
                torch.randn([8192, 2048]),
                torch.randn([8192, 2048]),
                torch.randn([8192]),
                torch.randn([8192]),
                torch.randn([8192, 4096]),
                torch.randn([8192, 2048]),
                torch.randn([8192]),
                torch.randn([8192]),
                torch.randn([8192, 4096]),
                torch.randn([8192, 2048]),
                torch.randn([8192]),
                torch.randn([8192]),
                torch.randn([167837696]),
                torch.randn([4, 8, 2048]),
                torch.randn([4, 8, 2048]),
            ),
            check_lowp=False,  # difference in rnn is too large between half and float inputs
        )

    def test_upsample_nearest1d(self):
        def fn(a):
            return (
                aten.upsample_nearest1d(a, [74], None),
                aten.upsample_nearest1d(a, [70], None),
                aten.upsample_nearest1d(a, [45], None),
                aten.upsample_nearest1d(a, [36], None),
                aten.upsample_nearest1d(a, None, [2.0]),
            )

        self.common(fn, (torch.randn([2, 4, 37]),))

    def test_upsample_nearest2d(self):
        def fn(a):
            return (
                aten.upsample_nearest2d(a, [74, 76]),
                aten.upsample_nearest2d(a, [70, 75]),
                aten.upsample_nearest2d(a, [45, 74]),
                aten.upsample_nearest2d(a, [36, 39]),
                aten.upsample_nearest2d(a, None, [2.0, 2.0]),
            )

        self.common(fn, (torch.randn([2, 4, 37, 38]),))

    def test_upsample_nearest3d(self):
        def fn(a):
            return (
                aten.upsample_nearest3d(a, [74, 76, 78], None),
                aten.upsample_nearest3d(a, [70, 75, 80], None),
                aten.upsample_nearest3d(a, [45, 74, 103], None),
                aten.upsample_nearest3d(a, [36, 39, 40], None),
                aten.upsample_nearest3d(a, None, [2.0, 2.0, 2.0]),
            )

        self.common(fn, (torch.randn([2, 4, 37, 38, 39]),))

    def test_upsample_nearest2d_backward(self):
        func = torch.ops.aten.upsample_nearest2d_backward

        def fn(a):
            return (
                func(a, output_size=[6, 12], input_size=[3, 3, 3, 6]),
                func(a, output_size=[6, 12], input_size=[3, 3, 4, 5]),
                func(a, output_size=[6, 12], input_size=[3, 3, 2, 8]),
                func(a, output_size=[6, 12], input_size=[3, 3, 2, 8]),
                func(a, output_size=[6, 12], input_size=[3, 3, 4, 7]),
            )

        self.common(fn, (torch.randn([3, 3, 6, 12]),))

    @skip_if_x86_mac()
    def test_upsample_bilinear2d_a(self):
        def fn(a):
            return (
                aten.upsample_bilinear2d(a, [45, 45], False, None),
                aten.upsample_bilinear2d(a, None, True, [2.0, 2.0]),
            )

        self.common(fn, (torch.randn([2, 4, 37, 38]),), atol=2.5e-5, rtol=1.3e-6)

    def test_upsample_bilinear2d_b(self):
        def fn(a):
            return aten.upsample_bilinear2d(a, None, True, [2.0, 2.0])

        self.common(
            fn,
            [
                torch.randn([1, 2, 40, 59]),
            ],
            atol=2.5e-5,
            rtol=1.3e-6,
        )

    def test_reflection_pad2d(self):
        def fn(a, pad):
            return (
                aten.reflection_pad2d(a, [1, 1, 1, 1]),
                aten.reflection_pad2d(a, pad),
            )

        self.common(
            fn,
            (
                torch.randint(0, 999, size=[1, 1, 8, 8], dtype=torch.float32),
                [5, 2, 3, 4],
            ),
        )

    def test_reflection_pad2d_backward(self):
        def template(size, padding):
            def fn(grad_output, x):
                return aten.reflection_pad2d_backward(grad_output, x, padding)

            x = torch.randint(0, 999, size=size, dtype=torch.float32)
            result = aten.reflection_pad2d(x, padding)
            grad_output = torch.randn_like(result)

            self.common(fn, (grad_output, x))

        template([1, 1, 8, 8], [0, 0, 0, 0])
        template([1, 1, 8, 8], [1, 1, 1, 1])
        template([1, 1, 8, 8], [1, 2, 3, 4])
        template([1, 1, 8, 8], [0, -1, 2, 2])
        template([1, 1, 8, 8], [-1, 0, 2, 2])
        template([1, 1, 8, 8], [2, 2, 0, -1])
        template([1, 1, 8, 8], [2, 2, -1, 0])

    def test_grid_sampler_2d(self):
        def fn(a, b):
            return (
                aten.grid_sampler_2d(a, b, 0, 0, True),
                aten.grid_sampler_2d(a, b, 0, 1, False),
            )

        self.common(
            fn,
            (
                torch.randn([4, 3, 352, 352], dtype=torch.float32),
                torch.rand([4, 352, 352, 2], dtype=torch.float32) * 2 - 1,
            ),
            check_lowp=False,
            # Mismatched elements: 154697 / 1486848 (10.4%)
            # Greatest absolute difference: 0.0001976490020751953 at index (0, 0, 101, 243) (up to 1e-05 allowed)
            # Greatest relative difference: 7.332530120481928 at index (1, 1, 258, 301) (up to 1.3e-06 allowed)
            atol=0.0002,
            rtol=1.3e-06,
        )

    def test_upsample_bicubic2d(self):
        def fn(a):
            return (
                aten.upsample_bicubic2d(a, (128, 128), True),
                aten.upsample_bicubic2d(a, (128, 256), False),
            )

        # Mismatched elements: 10 / 196608 (0.0%)
        # Greatest absolute difference: 1.3869255781173706e-05 at index (2, 1, 88, 65) (up to 1e-05 allowed)
        # Greatest relative difference: 0.0033082996811011046 at index (3, 1, 88, 91) (up to 1.3e-06 allowed)
        self.common(
            fn,
            (torch.randn([4, 3, 64, 32], dtype=torch.float32),),
            atol=2e-5,
            rtol=1e-3,
        )

    def test_float_index_expression(self):
        # Test that index propagation doesn't generate bad index_expr calls like
        # ops.index_expr(0.5*x, dtype) where the expression is not integral
        def fn(x):
            return aten.upsample_bicubic2d(x, (256, 256), False)

        x = torch.randn(1, 1, 128, 128, dtype=torch.float32, device=self.device)
        _, source_codes = run_and_get_code(fn, x)

        pattern = r"0\.50*\*[ix][\d]"
        for code in source_codes:
            self.assertIsNone(
                re.search(pattern, code), msg="Found bad index_expr in code:\n" + code
            )

    def test_sort(self):
        def fn(a):
            return torch.sort(a)

        self.common(
            fn, (torch.randint(0, 999, size=[1, 1, 8, 8], dtype=torch.float32),)
        )

    def test_topk(self):
        def fn(a):
            return torch.topk(a, 2, -1)

        self.common(
            fn, (torch.randint(0, 999, size=[1, 1, 8, 8], dtype=torch.float32),)
        )

    def test_long_tensor(self):
        def fn(a):
            return (
                torch.LongTensor([294]).to(a.device) - a,
                torch.as_tensor([295]).to(a.device) + a,
            )

        self.common(fn, (torch.randint(0, 999, size=[8, 8]),))

    def test_constant_pad_1d(self):
        def fn(a):
            return (
                aten.constant_pad_nd(a, [0, 1], 6.0),
                aten.constant_pad_nd(a, [2, 3], 99.0),
            )

        self.common(fn, (torch.randint(0, 999, size=[2, 16, 31], dtype=torch.float32),))

    def test_constant_pad_fill_dtype(self):
        def fn(a, b):
            return (
                aten.constant_pad_nd(a, (1, 1), 1.0) & b,
                aten.constant_pad_nd(a, (1, 1), 0.0) & b,
            )

        self.common(
            fn,
            (torch.randint(2, (4,), dtype=torch.bool), torch.ones(6, dtype=torch.bool)),
        )

    def test_constant_pad_2d(self):
        def fn(a):
            return (
                aten.constant_pad_nd(a, [1, 1, 1, 1], 6.0),
                aten.constant_pad_nd(a, [1, 2, 3, 4], 99.0),
            )

        self.common(
            fn, (torch.randint(0, 999, size=[1, 1, 8, 8], dtype=torch.float32),)
        )

    def test_constant_pad_3d(self):
        def fn(a):
            return (
                aten.constant_pad_nd(a, [1, 2, 3, 4, 5, 6], 6.0),
                aten.constant_pad_nd(a, [0, 0, 3, 4, 0, 0], 6.0),
            )

        self.common(
            fn, (torch.randint(0, 999, size=[2, 4, 4, 4], dtype=torch.float32),)
        )

    def test_constant_pad_float64(self):
        # Repro for https://github.com/pytorch/pytorch/issues/93351
        def fn(input):
            v1 = torch.nn.functional.pad(input, pad=(1, 0))
            return torch.gt(v1, input)

        x = torch.rand([1, 2, 2, 1], dtype=torch.float64)
        self.common(fn, (x,))

    def test_constant_pad_nd_inplace(self):
        def fn(a):
            return aten.constant_pad_nd(a, [0, 0])

        x = torch.randn([2], device=self.device)
        fn_compiled = torch.compile(fn)
        y = fn_compiled(x)
        self.assertTrue(y is not x)

    def test_l1_loss(self):
        def fn(a, b):
            return torch.nn.functional.l1_loss(a, b), torch.nn.functional.mse_loss(a, b)

        self.common(
            fn,
            (
                torch.randn([2, 3, 16, 16]),
                torch.randn([2, 3, 16, 16]),
            ),
            check_lowp=False,
        )

    def test_triu(self):
        def fn(a):
            return aten.triu(a, 1), aten.triu(a, 0), aten.triu(a, 2)

        self.common(fn, (torch.randn([2, 10, 10]),))

    def test_no_op_reduction(self):
        def fn(a):
            return a.sum(-1), torch.amax(a + 1, 1, keepdim=True)

        self.common(fn, (torch.randn([8, 1, 1]),))

    def test_inplace_add(self):
        @torch._dynamo.optimize("inductor")
        def fn(x, y):
            return x.add_(y)

        inputs = (
            rand_strided((4, 4), (4, 1), device=self.device),
            rand_strided((4, 4), (4, 1), device=self.device),
        )
        inp_clone = inputs[0].clone()
        out = fn(*inputs)
        self.assertTrue(same(out, inp_clone + inputs[1]))
        self.assertTrue(out is inputs[0])

    # The following 2 tests are meant to check the logic that drops
    # xmask from triton load/store if xnumel = 1
    @requires_cuda()
    def test_single_elem(self):
        def fn(a):
            b = a + 1
            return (b,)

        self.common(fn, (torch.randn(1),))

    @requires_cuda()
    def test_single_elem_indirect(self):
        def fn(a, b):
            c = a[b] + 1
            return (c,)

        a = torch.randn(1)
        b = (torch.tensor([0], dtype=torch.int64),)

        self.common(fn, (a, b))

    # This test is meant to check for issues from the logic
    # that drops xmask from trito load/store if XBLOCK divides xnumel

    @requires_cuda()
    def test_xblock_divides_xnumel(self):
        def fn(a):
            b = a + 1
            return (b,)

        # assumption is that XBLOCK is always a divisor of 1024
        # so xmask will be dropped iff xnumel is multiple of 1024
        self.common(fn, (torch.randn(1024),))
        self.common(fn, (torch.randn(1025),))

    def test_inplace_mixed_dtype_ops(self):
        @torch._dynamo.optimize("inductor")
        def fn(x, y):
            z = x + y.float()
            w = z.add_(y)
            return w.mul_(y)

        inputs = (
            rand_strided((4, 4), (4, 1), device=self.device, dtype=torch.float),
            rand_strided((4, 4), (4, 1), device=self.device, dtype=torch.double),
        )
        out = fn(*inputs)
        out_eager = (inputs[0] + inputs[1].float()).add_(inputs[1]).mul_(inputs[1])
        self.assertTrue(same(out, out_eager))

    @config.patch(
        {"triton.unique_kernel_names": True, "triton.descriptive_names": False}
    )
    def test_kernel_names(self):
        @torch._dynamo.optimize("inductor")
        def fn(x):
            return 2 * x

        inputs = (rand_strided((8,), (1,), device=self.device),)
        self.assertTrue(same(fn(*inputs), 2 * inputs[0]))

    @config.patch({"triton.cudagraphs": True})
    @dynamo_config.patch(automatic_dynamic_shapes=True)
    def test_strided_inputs(self):
        @torch._dynamo.optimize("inductor")
        def fn(x, y):
            return x + y

        inputs = (
            rand_strided((8, 16), (32, 2), device=self.device),
            rand_strided((8, 16), (16, 1), device=self.device),
        )
        self.assertTrue(same(fn(*inputs), inputs[0] + inputs[1]))

    @config.patch({"triton.cudagraphs": True})
    @dynamo_config.patch(automatic_dynamic_shapes=True)
    def test_input_mutation1(self):
        def fn(a):
            b = a + 1
            a.copy_(b)
            c = a + 2
            return a * b / c

        arg1 = torch.randn(64, device=self.device)
        arg2 = arg1.clone()
        arg3 = torch.randn(64, device=self.device)
        arg4 = arg3.clone()
        correct1 = fn(arg1)
        correct2 = fn(arg3)
        opt_fn = torch._dynamo.optimize_assert(compile_fx)(fn)
        actual1 = opt_fn(arg2)
        actual2 = opt_fn(arg4)

        self.assertTrue(same(actual1, correct1))
        self.assertTrue(same(actual2, correct2))
        self.assertTrue(same(arg1, arg2))
        self.assertTrue(same(arg3, arg4))

    def test_input_mutation2(self):
        def fn(a):
            b = a + 1
            a.view(64).copy_(torch.tensor([66.0], device=a.device))
            c = a + 2
            return b, c

        # NOTE: this test fails when none of the inputs require grad.
        # That seems like an inductor bug.
        arg1 = torch.randn([1, 64], device=self.device).requires_grad_(True).add(1)
        arg2 = arg1.clone()
        correct1 = fn(arg1)
        opt_fn = torch._dynamo.optimize_assert(compile_fx)(fn)
        actual1 = opt_fn(arg2)

        self.assertTrue(same(actual1, correct1))
        self.assertTrue(same(arg1, arg2))

    def test_input_mutation3(self):
        def fn(a):
            a += 1
            a *= 2
            aten.sigmoid_(a)
            a = a.view(64)
            a += 3
            a *= 4
            aten.relu_(a)
            return a

        arg1 = torch.randn([1, 64], device=self.device)
        arg2 = arg1.clone()
        correct1 = fn(arg1)
        opt_fn = torch._dynamo.optimize_assert(compile_fx)(fn)
        actual1 = opt_fn(arg2)

        self.assertTrue(same(actual1, correct1))
        self.assertTrue(same(arg1, arg2))

    def test_input_mutation4(self):
        def fn(a):
            torch.relu_(a)
            return a

        arg1 = torch.randn([1, 64], device=self.device)
        arg2 = arg1.clone()
        correct1 = fn(arg1)
        opt_fn = torch._dynamo.optimize_assert(compile_fx)(fn)
        actual1 = opt_fn(arg2)

        self.assertTrue(same(actual1, correct1))
        self.assertTrue(same(arg1, arg2))

    def test_input_mutation5(self):
        def fn(x):
            tmp = x.ceil()
            x.add_(10)
            return tmp

        opt_fn = torch._dynamo.optimize()(fn)

        a = torch.zeros((), dtype=torch.int64, device=self.device)
        a_expect = a.clone()
        expect = fn(a_expect)

        a_actual = a.clone()
        actual = opt_fn(a_actual)

        self.assertEqual(a_expect, a_actual)
        self.assertEqual(expect, actual)

    def test_slice_mutation1(self):
        def fn(a):
            x = torch.zeros_like(a)
            b = x + 1
            x[:, 3] = 3.0
            c = torch.clone(x)
            x[4, :] = 4.0
            d = x + 1
            return x, b, c, d

        self.common(fn, (torch.randn([8, 8]),))

    def test_slice_mutation2(self):
        def fn(a):
            a[:, 20:40] = a[:, 20:40] + 1
            a[:, 2:11] = a[:, 1:10] + 2

        arg1 = torch.randn([1, 64], device=self.device)
        arg2 = arg1.clone()
        fn(arg1)
        opt_fn = torch._dynamo.optimize_assert(compile_fx)(fn)
        opt_fn(arg2)

        # TODO, fix: See https://github.com/pytorch/pytorch/issues/94693
        if self.device != "cpu":
            self.assertTrue(same(arg1, arg2))

    def test_tensor_index_slice(self):
        def fn(a):
            x = torch.tensor([1, 2], device=self.device)
            y = torch.tensor([2, 3], device=self.device)
            xx = torch.tensor([1, 2], device=self.device).view(1, 2)
            yy = torch.tensor([1, 2, 3], device=self.device).view(3, 1)
            return [
                a[x, y],
                a[:, x, y],
                a[:, x, y, :],
                a[x, :, y],
                a[:, x, :, y, :],
                a[xx, yy],
                a[:, xx, yy],
                a[xx, :, yy],
                a[xx, yy, :],
                a[:, xx, :, yy],
            ]

        a = torch.arange(3 * 4 * 5 * 6 * 7, device=self.device).view(3, 4, 5, 6, 7)
        refs = fn(a)
        tests = torch.compile(fn)(a)
        for ref, test in zip(refs, tests):
            torch.testing.assert_close(ref, test)

    def test_tensor_index_put_slice(self):
        torch._dynamo.config.cache_size_limit = 10

        def fn(a, version):
            x = torch.tensor([1, 2], device=self.device, dtype=torch.int32)
            y = torch.tensor([2, 3], device=self.device, dtype=torch.int32)

            xx = torch.tensor([1, 2], device=self.device).view(1, 2)
            yy = torch.tensor([1, 2, 3], device=self.device).view(3, 1)

            if version == 0:
                a[x, y] = torch.zeros_like(a[x, y])
            elif version == 1:
                a[:, x, y] = torch.zeros_like(a[:, x, y])
            elif version == 2:
                a[:, x, y, :] = torch.zeros_like(a[:, x, y, :])
            elif version == 3:
                a[x, :, y] = torch.zeros_like(a[x, :, y])
            elif version == 4:
                a[:, x, :, y, :] = torch.zeros_like(a[:, x, :, y, :])
            elif version == 5:
                a[xx, yy] = torch.zeros_like(a[xx, yy])
            elif version == 6:
                a[:, xx, yy] = torch.zeros_like(a[:, xx, yy])
            elif version == 7:
                a[xx, :, yy] = torch.zeros_like(a[xx, :, yy])
            elif version == 8:
                a[xx, yy, :] = torch.zeros_like(a[xx, yy, :])
            elif version == 9:
                a[:, xx, :, yy] = torch.zeros_like(a[:, xx, :, yy])

            return a

        a = torch.arange(3 * 4 * 5 * 6 * 7, device=self.device, dtype=torch.int32).view(
            3, 4, 5, 6, 7
        )
        for i in range(10):
            ref = fn(torch.clone(a), i)
            test = torch.compile(fn)(torch.clone(a), i)
            torch.testing.assert_close(ref, test)

    def test_indirect_load_broadcast(self):
        def fn(in_ptr0, in_ptr1, in_ptr2):
            return torch.gather(in_ptr1, 0, in_ptr2) + in_ptr0

        arg190 = rand_strided((32, 21), (1, 32), device=self.device, dtype=torch.int64)
        arg190.fill_(0)
        arg111 = rand_strided(
            (9521, 512), (512, 1), device=self.device, dtype=torch.float32
        )
        self.common(
            fn,
            (
                torch.randn(32, 1),
                arg111,
                arg190,
            ),
        )

    @unittest.skipIf(not has_torchvision_roi_align(), "requires torchvision")
    def test_roi_align(self):
        def fn(a, b):
            return torch.ops.torchvision.roi_align(a, b, 0.25, 7, 7, 2, False)

        self.common(fn, (torch.zeros([4, 256, 296, 304]), torch.zeros([2292, 5])))

    def test_nll_loss_forward(self):
        def fn(a, b):
            return aten.nll_loss_forward(a, b, None, 1, -100)

        labels = (
            torch.zeros([5], dtype=torch.int64),
            torch.tensor([-100, -100, 3, -100, -100], dtype=torch.int64),
        )
        inps = (torch.randn(5, 5), torch.randn(5, 5))
        for a, b in zip(inps, labels):
            self.common(
                fn,
                (a, b),
            )

    def test_nll_loss_backward(self):
        def fn(a, b, c):
            return aten.nll_loss_backward(
                a, b, c, None, 1, -100, torch.tensor(1.0, device=self.device)
            )

        labels = (
            torch.zeros([5], dtype=torch.int64),
            torch.tensor([-100, -100, 3, -100, -100], dtype=torch.int64),
        )
        inps = (torch.randn(5, 5), torch.randn(5, 5))
        grad_outs = (torch.randn(()), torch.randn(()))
        for a, b, c in zip(grad_outs, inps, labels):
            self.common(
                fn,
                (a, b, c),
            )

    def test_isinf(self):
        def fn(x):
            return x.isinf(), x.isnan()

        self.common(
            fn, [torch.tensor([1, float("inf"), 2, float("-inf"), float("nan")])]
        )
        self.common(
            fn,
            [
                torch.tensor(
                    [1, float("inf"), 2, float("-inf"), float("nan")],
                    dtype=torch.float64,
                )
            ],
        )

    def test_isinf2(self):
        def fn(x):
            y = torch.tensor(
                [1, float("inf"), 2, float("-inf"), float("nan")], device=self.device
            )
            return x == y

        self.common(
            fn, (torch.tensor([1, float("inf"), 2, float("-inf"), float("nan")]),)
        )

    def test_any(self):
        def fn(x):
            return (
                x.any(-1),
                x.isinf().any(),
                torch.all(x.isinf(), dim=0),
                torch.all(torch.logical_not(x.isinf())),
            )

        self.common(fn, [-torch.rand(64)])
        tmp = torch.randn(16, 8)
        tmp[1, 1] = float("inf")
        self.common(fn, [tmp])

    def test_multilayer_any(self):
        def fn(x):
            return (x.isinf().any(), x.isfinite().all())

        sample = torch.rand(9, 3, 353, 353)
        self.common(fn, [sample])

        sample.view(-1)[-1] = float("inf")
        self.common(fn, [sample])

    def test_inplace_activations(self):
        def fn(x):
            a = aten.hardswish_(x + 1)
            b = aten.hardtanh_(x + 1)
            c = aten.leaky_relu_(x + 1)
            d = aten.silu_(x + 1)
            e = aten.log1p(x + 1)
            f = aten.masked_fill_(x + 1, torch.zeros_like(x, dtype=torch.bool), 99.0)
            h = aten.masked_fill_(x + 1, torch.ones_like(x, dtype=torch.bool), 99.0)
            return (a, b, c, d, e, f, h)

        self.common(fn, [torch.randn(64) * 10])

    def test_baddbmm(self):
        def fn(a, b, c, beta):
            return aten.baddbmm(a, b, c, beta=beta)

        b = torch.randn(6, 128, 64)
        c = torch.randn(6, 64, 100)
        options = itertools.product(
            [torch.randn(6, 1, 100), torch.randn(6, 1, 100).fill_(torch.nan)],
            [0.0, 1.0],
        )
        for a, beta in options:
            self.common(
                fn,
                [a, b, c, beta],
                # Mismatched elements: 1212 / 76800 (1.6%)
                # Greatest absolute difference: 0.001953125 at index (0, 0, 93) (up to 1e-05 allowed)
                # Greatest relative difference: 1.0 at index (3, 19, 4) (up to 0.001 allowed)
                atol=0.002,
                rtol=0.001,
            )

    @config.patch({"triton.max_tiles": 2})
    def test_fuse_tiled(self):
        def fn(a, b, c):
            return a + b, c + 1

        self.common(
            fn, [torch.randn(128, 1), torch.randn(1, 128), torch.randn(128, 128)]
        )

    def test_expand_as(self):
        def fn(a, b):
            return aten.expand_as(a, b), aten.expand_as(a + 1, b + 1) + 1

        self.common(
            fn,
            [
                torch.randn(6, 1, 100),
                torch.randn(6, 128, 100),
            ],
        )

    def test_index_put1(self):
        def fn(a, b, c):
            return (
                torch.index_put(a, [b], c),
                torch.index_put_(a + 1, [b + 1], c + 1) + 1,
            )

        self.common(
            fn,
            [
                torch.randn([800, 256, 7, 7]),
                torch.randperm(601),
                torch.randn([601, 256, 7, 7]),
            ],
        )
        self.common(
            fn, [torch.randn(1024, 4, 2), torch.arange(4), torch.randn(4, 1, 1)]
        )

    def test_index_put2(self):
        def fn(a, b, c):
            return torch.index_put(a, [b], c, True)

        self.common(
            fn,
            [
                torch.randn([100, 256, 7, 7]),
                torch.randint(0, 100, size=[600], dtype=torch.int64),
                torch.randn([600, 256, 7, 7]),
            ],
            # workaround for https://github.com/openai/triton/issues/558
            check_lowp=False,
        )

    def test_index_put3(self):
        def fn(a, b, c):
            torch.ops.aten.index_put_(a, (None, b, None), c)
            a1 = a + 1
            torch.ops.aten.index_put_(a1, (None, b + 1, None), c + 1)
            return (a, a1)

        self.common(
            fn,
            [
                torch.randn([1024, 4, 2]),
                torch.arange(3),
                torch.randn([1024, 1, 2]),
            ],
        )

    def test_index_put4(self):
        # a, b[0] are not broadcastable
        # https://github.com/pytorch/pytorch/issues/97104
        def fn(a, b, c):
            return torch.index_put(a, [b], c)

        self.common(
            fn,
            [
                torch.rand([8, 2]),
                torch.rand([8]) > 0.5,
                torch.rand([]),
            ],
        )

    def test_index_put_as_masked_fill(self):
        def fn(a, b, c, d):
            a = a.clone()
            torch.ops.aten.index_put_(a, [b], c, d)
            return a

        self.common(
            fn,
            (
                torch.randn([1024, 4, 2]),
                torch.randn([1024, 4, 2]) > 0,
                torch.randn([]),
                False,
            ),
        )

        self.common(
            fn,
            (
                torch.randn([1024, 4, 2]),
                torch.randn([1024, 4, 2]) > 0,
                torch.randn([]),
                True,
            ),
        )

    def test_index_put_fallback1(self):
        def fn(a, b, c, d):
            a = a.clone()
            torch.ops.aten.index_put_(a, [b], c, d)
            return a

        self.common(
            fn,
            (
                torch.randn([3]),
                torch.as_tensor([True, True, False]),
                torch.randn([2]),
                False,
            ),
        )

        self.common(
            fn,
            (
                torch.randn([3]),
                torch.as_tensor([True, True, False]),
                torch.randn([2]),
                True,
            ),
        )

    def test_index_put_fallback2(self):
        def fn(a, b, c, d, e):
            a = a.clone()
            torch.ops.aten.index_put_(a, [None, b, c], d, e)
            return a

        self.common(
            fn,
            (
                torch.randn([1, 2, 3]),
                torch.as_tensor([0, 1]),
                torch.as_tensor([True, True, False]),
                torch.randn([]),
                False,
            ),
        )
        self.common(
            fn,
            (
                torch.randn([1, 2, 3]),
                torch.as_tensor([0, 1]),
                torch.as_tensor([True, True, False]),
                torch.randn([]),
                True,
            ),
        )

    def test_index_put_deterministic_fallback(self):
        with DeterministicGuard(True):

            def fn(a, b, c):
                return torch.index_put(a, [b], c, True)

            self.common(
                fn,
                [
                    torch.randn([100, 32]),
                    torch.randint(0, 100, size=[600], dtype=torch.int64),
                    torch.randn([600, 32]),
                ],
                check_lowp=False,
            )

    def test_index_put_index(self):
        def fn(ind, x, src):
            y = torch.ops.aten.index_put.default(x, [ind], src)
            return torch.ops.aten.index.Tensor(y, [ind])

        args = [torch.tensor([1], dtype=torch.int64), torch.randn(8, 4), torch.randn(4)]
        self.common(fn, args)

    def test_adding_tensor_offsets(self):
        @torch.compile(fullgraph=True)
        def fn(x):
            return x[16:32]

        with torch.no_grad():
            x = torch.randn(1024, device=self.device)
            self.assertEqual(fn(x[0:]), x[16:][:16])
            self.assertEqual(fn(x[128:]), x[128 + 16 :][:16])

    # from GPT2ForSequenceClassification
    def test_index_tensor(self):
        def fn(x, y):
            ne = torch.ops.aten.ne.Scalar(x, 0)
            sum = torch.ops.aten.sum.dim_IntList(ne, [-1])
            sub = torch.ops.aten.sub.Tensor(sum, 1)
            iota = torch.ops.prims.iota.default(
                1,
                start=0,
                step=1,
                dtype=torch.int64,
                device=x.device,
                requires_grad=False,
            )
            return torch.ops.aten.index.Tensor(y, [iota, sub])

        self.common(fn, [torch.randn(1, 1024), torch.randn(1, 1024, 2)])

    @config.patch(fallback_random=True)
    def test_bernoulli1(self):
        def fn(a):
            b = torch.empty_like(a)
            return aten.bernoulli_(b), b

        self.common(
            fn,
            [
                torch.randn([100]),
            ],
        )

    def test_bernoulli2(self):
        def fn(a):
            return aten.bernoulli(a)

        self.common(
            fn,
            [torch.tensor([1.0, 1.0, 0.0, 0.0, 1.0, 0.0, 1.0, 1.0])],
        )

    def test_narrow(self):
        def fn(x):
            return (
                aten.narrow(x, 1, 10, 16),
                aten.narrow(x + 2, 0, 10, 16) + 1,
                aten.narrow_copy(x, 1, 10, 16),
            )

        self.common(fn, [torch.randn(64, 64)])

    def test_as_strided(self):
        def fn(x):
            return (
                aten.as_strided(x, (8, 8, 64), (8 * 64, 64, 1), 0),
                aten.as_strided(x + 1, (8, 8, 64), (8 * 64, 64, 1), 0) + 2,
            )

        def fn_channels_last(x):
            return (
                aten.as_strided(
                    x, (8, 384, 2, 20, 12), (153600, 1, 61440, 384, 7680), 0
                ),
                aten.as_strided(
                    x + 1, (8, 384, 2, 20, 12), (153600, 1, 61440, 384, 7680), 0
                )
                + 2,
            )

        self.common(fn, [torch.randn(64, 64)])
        self.common(
            fn_channels_last,
            [torch.randn(8, 384, 20, 20).to(memory_format=torch.channels_last)],
        )

    def test_like_channels_last(self):
        def foo():
            randn = torch.randn((4, 3, 8, 8), device=self.device, dtype=torch.float32)
            xc = randn.contiguous(memory_format=torch.channels_last)
            clone = torch.zeros_like(xc, memory_format=torch.preserve_format)
            rand_like = torch.rand_like(randn)
            return (xc, clone, rand_like)

        out = foo()
        out_comp = torch.compile()(foo)()

        for t, t_comp in zip(out, out_comp):
            self.assertEqual(t.stride(), t_comp.stride())

    def test_as_strided_scatter(self):
        def fn(a, b):
            return aten.as_strided_scatter(
                a * 8 + 10,
                b * 2 - 4,
                size=(a.shape[0], a.shape[1] // 2),
                stride=(a.shape[1], 2),
                storage_offset=0,
            )

        self.common(fn, [torch.randn(10, 1024), torch.randn(10, 512)])

    def test_select_scatter(self):
        def fn(x, a, b):
            return (
                aten.select_scatter(x, a, 1, 0),
                aten.select_scatter(x, b, 0, 1),
            )

        self.common(
            fn,
            [
                torch.randn(8, 197, 38),
                torch.randn(8, 38),
                torch.randn(197, 38),
            ],
        )

    def test_slice_scatter(self):
        def fn(x, a):
            return (
                aten.slice_scatter(x, a, 2, 10, -10),
                aten.slice_scatter(x, a[:, :, :40], 2, 10, -10, 2),
            )

        self.common(
            fn,
            [
                torch.randn(4, 8, 100),
                torch.randn(4, 8, 80),
            ],
        )

    def test_slice_scatter2(self):
        def fn(a, b):
            return aten.slice_scatter(a, b, 0, 0, 9223372036854775807)

        self.common(
            fn,
            [
                torch.randn([8, 197, 384]),
                torch.randn([8, 197, 384]),
            ],
        )

    def test_scatter1(self):
        def fn(a, dim, index, b):
            return aten.scatter(a, dim, index, b)

        self.common(
            fn,
            [
                torch.zeros(2, 3),
                -1,
                torch.tensor([[0]]),
                torch.ones(2, 3),
            ],
        )

    def test_scatter2(self):
        if self.device == "cuda":
            raise unittest.SkipTest("unstable on sm86")

        def fn(a, dim, index, b):
            return aten.scatter.reduce(a, dim, index, b, reduce="add")

        self.common(
            fn,
            [
                torch.zeros(64, 512),
                0,
                torch.zeros((64, 512), dtype=torch.int64),
                torch.ones(64, 512),
            ],
        )

    def test_scatter3(self):
        def fn(a, dim, index, b):
            return aten.scatter(a, dim, index, b, reduce="add")

        self.common(
            fn,
            [
                torch.randn(5, 29, 13),
                2,
                torch.tensor([[[3, 5, 7, 9]]]),
                0.8,  # src can be a scalar
            ],
            # Mismatched elements: 1 / 1885 (0.1%)
            # Greatest absolute difference: 0.00018310546875 at index (0, 0, 3) (up to 1e-05 allowed)
            # Greatest relative difference: 0.0022371364653243847 at index (0, 0, 3) (up to 0.001 allowed)
            atol=2e-4,
            rtol=1e-3,
        )

    def test_scatter4(self):
        def fn(x, ind, src):
            return torch.scatter(x, 0, ind, src)

        for deterministic in [False, True]:
            with DeterministicGuard(deterministic):
                self.common(
                    fn,
                    [
                        torch.randn(196, 992),
                        torch.randint(196, (1, 992)),
                        torch.randn(1, 992),
                    ],
                )

    def test_scatter5(self):
        def fn(a, dim, index, b, reduce):
            a = a.clone()
            a.scatter_(dim, index, b, reduce=reduce)
            a1 = a + 1.0
            a1.scatter_(dim, index, b, reduce=reduce)
            return (a, a1)

        for reduce in ["add", "multiply"]:
            self.common(
                fn,
                [
                    torch.ones((4, 5)),
                    0,
                    torch.tensor([[1], [2], [3]], dtype=torch.int64),
                    torch.randn(4, 5),
                    reduce,
                ],
            )

    def test_scatter6(self):
        def fn(a, dim, index, b):
            return aten.scatter(a, dim, index, b)

        for deterministic in [False, True]:
            with DeterministicGuard(deterministic):
                self.common(
                    fn,
                    [
                        torch.randn(5, 8, 13),
                        2,
                        torch.tensor([[[3, 5, 7, 9]]]),
                        0.8,  # src can be a scalar
                    ],
                )

    @unittest.skip("Flaky test, needs debugging")
    def test_scatter_add1(self):
        def fn(a, dim, index, b):
            return aten.scatter_add(a, dim, index, b)

        self.common(
            fn,
            [
                torch.randn(2, 3),
                0,
                torch.tensor([[0]]),
                torch.randn(2, 3),
            ],
        )

    def test_scatter_add2(self):
        def fn(a, dim, index, b):
            return aten.scatter_add(a, dim, index, b)

        self.common(
            fn,
            [
                torch.randn(2, 3),
                0,
                torch.tensor([[0, 0, 0], [1, 1, 1]]),
                torch.randn(2, 3),
            ],
        )

    def test_scatter_add3(self):
        def fn(a, dim, index, b):
            return aten.scatter_add(a, dim, index, b)

        for deterministic in [False, True]:
            with DeterministicGuard(deterministic):
                self.common(
                    fn,
                    [
                        torch.randn(5, 29, 13),
                        2,
                        torch.tensor([[[3, 5, 7, 9]]]),
                        torch.randn(1, 1, 10),
                    ],
                )

    def test_scatter_reduce1(self):
        def fn(a, dim, index, b):
            return aten.scatter_reduce(a, dim, index, b, "sum")

        self.common(
            fn,
            [
                torch.randn(5, 29, 13),
                2,
                torch.tensor([[[3, 5, 7, 9]]]),
                torch.randn(1, 1, 10),
            ],
        )

    def test_scatter_reduce2(self):
        def fn(a, dim, index, b, reduce):
            return aten.scatter_reduce(a, dim, index, b, reduce, include_self=False)

        for reduce in ["sum", "amax"]:
            self.common(
                fn,
                [
                    torch.randn(2, 3),
                    0,
                    torch.zeros((2, 3), dtype=torch.int64),
                    torch.randn(2, 3),
                    reduce,
                ],
            )

    def test_scatter_reduce3(self):
        def fn(a, dim, index, b, reduce):
            a = a.clone()
            a.scatter_reduce_(dim, index, b, reduce=reduce)
            a1 = a + 1.0
            a1.scatter_reduce_(dim, index, b, reduce=reduce)
            return (a, a1)

        for reduce in ["sum", "prod"]:
            self.common(
                fn,
                [
                    torch.ones((4, 5)),
                    0,
                    torch.tensor([[1], [2], [3]], dtype=torch.int64),
                    torch.randn(4, 5),
                    reduce,
                ],
            )

    # issue #1150
    def test_dense_mask_index(self):
        if self.device == "cpu":
            raise unittest.SkipTest(
                "https://github.com/pytorch/torchdynamo/issues/1697"
            )

        def fn(x, y):
            y = torch.ops.aten.select.int(y, 0, 2)
            z = x * y
            return z.sum()

        self.common(fn, [torch.randn(102400), torch.randn(3)])

    def test_empty1(self):
        def fn():
            return torch.empty((1, 128, 128))

        self.common(fn, [], assert_equal=False)

    def test_empty2(self):
        def fn():
            return aten.empty((1, 128, 128))

        self.common(fn, [], assert_equal=False)

    def test_new_empty(self):
        def fn(a):
            return aten.new_empty(a, [1, 128, 128])

        self.common(fn, [torch.randn(55)], assert_equal=False)

    def test_empty_strided(self):
        def fn():
            return aten.empty_strided([1, 128, 128], [16384, 128, 1])

        self.common(fn, [], assert_equal=False)

    def test_new_empty_strided(self):
        def fn(a):
            return aten.new_empty_strided(a, [1, 128, 128], [16384, 128, 1])

        self.common(fn, [torch.randn(55)], assert_equal=False)

    def test_dropout_trivial_0(self):
        def fn1(a):
            return torch.nn.functional.dropout(a, 0.0, True) + a

        self.common(fn1, [torch.randn(55)])

    def test_dropout_trivial_1(self):
        def fn2(a):
            return torch.nn.functional.dropout(a, 1.0, True) + a

        self.common(fn2, [torch.randn(55)])

    @config.patch({"triton.cudagraphs": True})
    @dynamo_config.patch(automatic_dynamic_shapes=True)
    def test_dropout(self):
        random.seed(1234)
        torch.manual_seed(1234)

        @torch._dynamo.optimize("inductor")
        def fn1(a):
            return torch.nn.functional.dropout(a)

        x = torch.ones(1000, device=self.device, dtype=torch.float32)
        result1 = fn1(x)
        self.assertTrue(400 < result1.nonzero().shape[0] < 600)
        self.assertTrue(0.9 < result1.mean().item() < 1.1)

        random.seed(1234)
        torch.manual_seed(1234)

        @torch._dynamo.optimize("inductor")
        def fn2(a):
            return torch.nn.functional.dropout(a, 0.5, True)

        result2 = fn2(x)
        self.assertTrue(400 < result2.nonzero().shape[0] < 600)
        self.assertTrue(0.9 < result2.mean().item() < 1.1)

    @dynamo_config.patch(automatic_dynamic_shapes=True)
    def test_dropout_deterministic(self):
        @torch._dynamo.optimize("inductor")
        def fn(a):
            return torch.nn.functional.dropout(a, 0.55, True)

        for cg in [False, True]:
            with patch.object(config.triton, "cudagraphs", cg):
                torch._dynamo.reset()

                x = torch.ones(1024, device=self.device, dtype=torch.float32)

                torch.manual_seed(1234)
                a0 = fn(x).clone()
                a1 = fn(x).clone()
                a2 = fn(x).clone()

                torch.manual_seed(1234)
                b0 = fn(x).clone()
                b1 = fn(x).clone()
                b2 = fn(x).clone()

                # same seed, same values
                self.assertTrue(torch.allclose(a0, b0))
                self.assertTrue(torch.allclose(a1, b1))
                self.assertTrue(torch.allclose(a2, b2))

                # different calls, different values
                self.assertFalse(torch.allclose(a0, a1))
                self.assertFalse(torch.allclose(a1, a2))

    def test_rand_like_deterministic(self):
        @torch._dynamo.optimize("inductor")
        def fn(a):
            return torch.rand_like(a), torch.rand_like(a)

        x = torch.ones(1024, device=self.device, dtype=torch.float32)

        torch.manual_seed(1234)
        a0 = fn(x)[0].clone()
        a1 = fn(x)[0].clone()
        a2 = fn(x)[0].clone()

        torch.manual_seed(1234)
        b0 = fn(x)[0].clone()
        b1 = fn(x)[0].clone()
        b2 = fn(x)[0].clone()

        # same seed, same values
        self.assertTrue(torch.allclose(a0, b0))
        self.assertTrue(torch.allclose(a1, b1))
        self.assertTrue(torch.allclose(a2, b2))

        # different calls, different values
        self.assertFalse(torch.allclose(a0, a1))
        self.assertFalse(torch.allclose(a1, a2))

        c, d = fn(x)
        self.assertFalse(torch.allclose(c, d))
        self.assertTrue((c >= 0).all())
        self.assertTrue((c < 1).all())
        self.assertTrue((d >= 0).all())
        self.assertTrue((d < 1).all())

    def test_functionalize_rng_wrappers(self):
        # Ideally, we would like to use torch.compile for these operators. But
        # currently the plan is to introduce these operators at the partitioner
        # level, obviating the need to support them fully through the
        # torch.compile stack. To ensure that we have good enough debugging with
        # minifiers, we have ensure that they work with make_fx. This test uses
        # make_fx to do the testing. In future, we can move on torch.compile.
        def fn():
            rng_state1, a1 = torch._prims.rng_prims.run_and_save_rng_state(
                torch.ops.aten.rand.default,
                [4, 4],
                dtype=torch.float32,
                device=self.device,
            )
            rng_state2, a2 = torch._prims.rng_prims.run_and_save_rng_state(
                torch.ops.aten.rand.default,
                [4, 4],
                dtype=torch.float32,
                device=self.device,
            )

            b1 = torch._prims.rng_prims.run_with_rng_state(
                rng_state1,
                torch.ops.aten.rand.default,
                [4, 4],
                dtype=torch.float32,
                device=self.device,
            )
            b2 = torch._prims.rng_prims.run_with_rng_state(
                rng_state2,
                torch.ops.aten.rand.default,
                [4, 4],
                dtype=torch.float32,
                device=self.device,
            )

            return (a1, a2, b1, b2)

        mod = make_fx(fn)()
        compiled_f = compile_fx_inner(mod, ())
        a1, a2, b1, b2 = compiled_f(())
        self.assertEqual(a1, b1)
        self.assertEqual(a2, b2)

    @patch.object(torch._functorch.config, "functionalize_rng_ops", True)
    def test_philox_rand(self):
        if self.device == "cpu":
            raise unittest.SkipTest(
                "functionalization of rng ops supported only on CUDA"
            )

        @torch._dynamo.optimize("inductor")
        def fn(x):
            a = torch.rand_like(x) * x
            a = torch.rand_like(x) * a
            return a

        def check(x):
            torch.manual_seed(123)
            a = fn(x)

            torch.manual_seed(1234)
            b = fn(x)

            torch.manual_seed(123)
            c = fn(x)

            # same seed, same values
            self.assertTrue(torch.allclose(a, c))

            # different calls, different values
            self.assertFalse(torch.allclose(a, b))

        check(torch.ones(1024, device=self.device, dtype=torch.float32))
        self.assertEqual(torch.cuda._get_rng_state_offset(), 2048)
        # Check non-multiple of 4 numel
        check(torch.ones(3, device=self.device, dtype=torch.float32))
        self.assertEqual(torch.cuda._get_rng_state_offset(), 8)

    def test_randn_like_empty(self):
        class Model(torch.nn.Module):
            def __init__(
                self,
            ):
                super().__init__()

            def forward(self, v1: torch.Tensor):
                vx = v1.min(dim=1).values
                v2 = torch.randn_like(vx)
                return v2

        model = Model()
        x = torch.rand(10, 3, 0)

        self.common(model, (x,))

    def test_randint(self):
        @torch.compile(fullgraph=True)
        def fn(x):
            return (
                torch.randint(10, [1024], device=x.device),
                torch.randint(-4, 7, [1024], dtype=torch.int32, device=x.device),
                torch.randint_like(x, 2**50),
            )

        torch.manual_seed(12345)
        a0, b0, c0 = fn(torch.zeros([40, 40], device=self.device))
        self.assertEqual(a0.shape, [1024])
        self.assertEqual(b0.shape, [1024])
        self.assertEqual(c0.shape, [40, 40])
        torch.manual_seed(12345)
        a1, b1, c1 = fn(torch.zeros([40, 40], device=self.device))
        self.assertEqual(a0, a1)
        self.assertEqual(b0, b1)
        self.assertEqual(c0, c1)

        self.assertEqual(a0.min(), 0)
        self.assertEqual(a0.max(), 9)

        self.assertEqual(b0.min(), -4)
        self.assertEqual(b0.max(), 6)

        self.assertGreaterEqual(c0.min(), 0)
        self.assertGreater(c0.max(), 2**40)
        self.assertLess(c0.max(), 2**50)

    @config.patch(fallback_random=True)
    def test_like_rands(self):
        def fn(x):
            return torch.rand_like(x), torch.randn_like(x)

        self.common(fn, [torch.zeros([20, 20])])

    def test_like_rands2(self):
        # rand_like with kwargs `device` of str type
        d = self.device
        assert isinstance(d, str)

        @torch.compile
        def fn(x):
            return torch.rand_like(x, device=d)

        x = torch.ones(10, device=self.device, dtype=torch.float32)
        a0 = fn(x).clone()
        a1 = fn(x).clone()
        self.assertFalse(torch.allclose(a0, a1))

    @requires_cuda()
    def test_like_rands3(self):
        # rand_like with `device` which is different from `x.device`
        def test_like_rands_on_different_device(device1, device2):
            @torch.compile
            def fn(x, device):
                return torch.rand_like(x, device=device)

            x = torch.ones(10, device=device1, dtype=torch.float32)
            return fn(x, device2).clone()

        a0 = test_like_rands_on_different_device("cpu", "cuda")
        a1 = test_like_rands_on_different_device("cuda", "cpu")
        self.assertTrue(a0.device.type == "cuda")
        self.assertTrue(a1.device.type == "cpu")

    def test_max_pool2d_with_indices_backward(self):
        def fn(a, b, c):
            return aten.max_pool2d_with_indices_backward(
                a, b, [2, 2], [2, 2], [0, 0], [1, 1], False, c
            )

        x = torch.randn([2, 4, 18, 14])
        result, indices = aten.max_pool2d_with_indices(
            x,
            [2, 2],
            [2, 2],
            [0, 0],
            [1, 1],
            False,
        )

        self.common(
            fn,
            [
                torch.randn_like(result),
                x,
                indices,
            ],
        )

    def test_max_pool2d_with_indices_backward2(self):
        def fn(a, b, c):
            return aten.max_pool2d_with_indices_backward(
                a, b, [3, 3], [2, 2], [1, 1], [1, 1], True, c
            )

        x = torch.randn([2, 4, 40, 56])
        result, indices = aten.max_pool2d_with_indices(
            x,
            [3, 3],
            [2, 2],
            [1, 1],
            [1, 1],
            True,
        )

        self.common(
            fn,
            [
                torch.randn_like(result),
                x,
                indices,
            ],
        )

    # From https://github.com/pytorch/torchdynamo/issues/1200
    def test_max_pool2d_with_indices_backward3(self):
        def fn(a, b, c):
            return aten.max_pool2d_with_indices_backward(
                a, b, [1, 1], [2, 2], [0, 0], [1, 1], False, c
            )

        x = torch.randn([32, 256, 37, 38])
        result, indices = aten.max_pool2d_with_indices(
            x,
            [1, 1],
            [2, 2],
            0,
            1,
            False,
        )
        self.common(
            fn,
            [
                torch.randn_like(result),
                x,
                indices,
            ],
        )

    # From https://github.com/pytorch/torchdynamo/issues/1352
    def test_max_pool2d_with_indices_backward4(self):
        def fn(a, b, c):
            return aten.max_pool2d_with_indices_backward(
                a, b, [5, 5], [1, 1], [2, 2], [1, 1], False, c
            )

        torch._inductor.metrics.generated_kernel_count = 0
        x = torch.randn([2, 64, 3, 4])
        result, indices = aten.max_pool2d_with_indices(
            x,
            [5, 5],
            [1, 1],
            2,
            1,
            False,
        )
        self.common(
            fn,
            [
                torch.randn_like(result),
                x,
                indices,
            ],
        )
        self.assertEqual(torch._inductor.metrics.generated_kernel_count, 1)

    def test_max_pool2d_with_indices_backward5(self):
        # Window size is too big. Should fallback
        def fn(a, b, c):
            return aten.max_pool2d_with_indices_backward(
                a, b, [13, 13], [1, 1], [2, 2], [1, 1], False, c
            )

        torch._inductor.metrics.generated_kernel_count = 0
        x = torch.randn([2, 64, 20, 20])
        result, indices = aten.max_pool2d_with_indices(
            x,
            [13, 13],
            [1, 1],
            2,
            1,
            False,
        )
        self.common(
            fn,
            [
                torch.randn_like(result),
                x,
                indices,
            ],
        )
        self.assertEqual(torch._inductor.metrics.generated_kernel_count, 0)

    # From https://github.com/pytorch/pytorch/issues/93384
    def test_max_pool2d_with_indices_backward6(self):
        # dilation is not 1. Should fallback
        def fn(a, b, c):
            return aten.max_pool2d_with_indices_backward(
                a, b, [3, 2], [2, 1], [1, 1], [1, 2], False, c
            )

        torch._inductor.metrics.generated_kernel_count = 0
        x = torch.randn([2, 2, 3, 6])
        result, indices = aten.max_pool2d_with_indices(
            x,
            [3, 2],
            [2, 1],
            [1, 1],
            [1, 2],
            False,
        )
        self.common(
            fn,
            [
                torch.randn_like(result),
                x,
                indices,
            ],
        )
        self.assertEqual(torch._inductor.metrics.generated_kernel_count, 0)

    def test_issue102546(self):
        def fn(x):
            return x.mean(0)

        self.common(fn, [torch.rand(())])

    def test_avg_pool2d_backward(self):
        def fn(a, b):
            return aten.avg_pool2d_backward(
                a,
                b,
                [2, 2],
                [2, 2],
                [0, 0],
                True,
                False,
                None,
            )

        self.common(
            fn,
            [
                torch.randn([2, 4, 7, 7]),
                torch.randn([2, 4, 14, 14]),
            ],
        )

    def test_avg_pool2d_backward2(self):
        def fn(a, b):
            return aten.avg_pool2d_backward(
                a,
                b,
                [3, 3],
                [1, 1],
                [1, 1],
                True,
                False,
                None,
            )

        self.common(
            fn,
            [
                torch.randn([1, 1, 20, 15]),
                torch.randn([1, 1, 20, 15]),
            ],
        )

    def test_avg_pool2d_backward3(self):
        def fn(a, b):
            return aten.avg_pool2d_backward(
                a,
                b,
                [1, 1],
                [2, 2],
                [0, 0],
                False,
                False,
                None,
            )

        torch._inductor.metrics.generated_kernel_count = 0
        self.common(
            fn,
            [
                torch.randn([1, 2016, 11, 11]),
                torch.randn([1, 2016, 21, 21]),
            ],
        )
        self.assertEqual(torch._inductor.metrics.generated_kernel_count, 1)

    def test_avg_pool2d_backward4(self):
        def fn(a, b):
            return aten.avg_pool2d_backward(
                a,
                b,
                [13, 13],
                [1, 1],
                [0, 0],
                True,
                False,
                None,
            )

        torch._inductor.metrics.generated_kernel_count = 0
        self.common(
            fn,
            [
                torch.randn([1, 16, 12, 12]),
                torch.randn([1, 16, 24, 24]),
            ],
            check_lowp=False,
        )
        self.assertEqual(torch._inductor.metrics.generated_kernel_count, 0)

    @config.patch(search_autotune_cache=False)
    def test_mm_views(self):
        def fn(a, b):
            return torch.mm(a.view(32, 32), b.view(32, 32))

        self.common(
            fn,
            (
                torch.randn([32, 32]).transpose(0, 1),
                torch.randn([1, 32, 32]).transpose(0, 1),
            ),
            check_lowp=False,
        )
        expected_kernel = 0
        # codegen mm kernel from template
        self.assertEqual(
            torch._inductor.metrics.generated_kernel_count, expected_kernel
        )

    @torch._dynamo.config.patch(assume_static_by_default=False)
    def test_dtype_sympy_expr(self):
        torch._inductor.metrics.disable_cpp_wrapper = 0

        @torch._dynamo.optimize_assert("inductor")
        def fn(a):
            y = a[..., :-1, :].contiguous()
            return y

        result = fn(torch.randn([1, 2, 16, 4]).requires_grad_())
        result.sum().backward()

        expected_disable_cpp_wrapper = 0
        self.assertEqual(
            torch._inductor.metrics.disable_cpp_wrapper, expected_disable_cpp_wrapper
        )

    def test_dropout2(self):
        n = 100000
        weight = torch.ones(
            n, device=self.device, dtype=torch.float32, requires_grad=True
        )
        ones = torch.ones(n, device=self.device, dtype=torch.float32)

        @torch._dynamo.optimize_assert("inductor")
        def run(x, train=True):
            return F.dropout(x * weight, 0.33, train)

        def check(r, g):
            rmean = r.mean().item()
            gmean = g.mean().item()
            rcount = len(r.nonzero())
            gcount = len(g.nonzero())

            # dropped elements should match
            self.assertTrue(same(r.nonzero(), g.nonzero()))
            self.assertEqual(rcount, gcount)

            # dropped should be close to 0.33
            self.assertGreater(rcount, 0.64 * n)
            self.assertGreater(0.68 * n, rcount)

            self.assertAlmostEqual(rmean, gmean)
            self.assertAlmostEqual(rmean, 1.0, places=2)

        r1 = run(ones, train=False)
        r1.sum().backward()
        g1 = weight.grad.clone()
        # eval mode should be all ones
        self.assertTrue(same(r1, torch.ones_like(r1)))
        self.assertTrue(same(g1, torch.ones_like(g1)))

        torch.manual_seed(1234)
        weight.grad.zero_()
        r2, (fw_code, bw_code) = run_fw_bw_and_get_code(lambda: run(ones))
        if self.device == "cuda":
            self.assertEqual(fw_code.count("tl.rand"), 1)
            self.assertEqual(bw_code.count("tl.rand"), 0)
        g2 = weight.grad.clone()
        check(r2, g2)

        torch.manual_seed(1234)
        weight.grad.zero_()
        r3 = run(ones)
        r3.sum().backward()
        g3 = weight.grad.clone()
        check(r3, g3)

        # second run is same result as first
        self.assertTrue(same(r2, r3))
        self.assertTrue(same(g2, g3))

    @config.patch(search_autotune_cache=False)
    def test_dropout3(self):
        m = torch.nn.Sequential(
            torch.nn.Linear(32, 32, bias=False),
            torch.nn.Dropout(),
            torch.nn.Linear(32, 32, bias=False),
            torch.nn.Dropout(),
        ).to(self.device)

        @torch._dynamo.optimize_assert("inductor")
        def run(x):
            return m(x)

        torch._inductor.metrics.generated_kernel_count = 0

        result, (fw_code, bw_code) = run_fw_bw_and_get_code(
            lambda: run(torch.randn([8, 32], device=self.device))
        )

        if self.device == "cuda":
            self.assertEqual(fw_code.count("tl.rand"), 1)
            self.assertEqual(bw_code.count("tl.rand"), 0)
        expected_kernel = 4

        self.assertEqual(
            torch._inductor.metrics.generated_kernel_count, expected_kernel
        )

    def test_randint_kernel_count(self):
        @torch._dynamo.optimize_assert("inductor")
        def fn1():
            random_tensor1 = torch.randint(10, [32], device=self.device)
            random_tensor2 = torch.randint(10, [32], device=self.device)
            random_tensor3 = torch.randint(10, [32], device=self.device)
            return random_tensor1, random_tensor2, random_tensor3

        _, source_codes = run_and_get_code(fn1)
        if self.device == "cuda":
            self.assertEqual(len(source_codes), 1)
            self.assertEqual(source_codes[0].count("async_compile.triton"), 1)

    def test_roll(self):
        def fn(a):
            return (
                aten.roll(a, [-3, 10], [1, 2]),
                aten.roll(a, [5]),
            )

        self.common(
            fn,
            [
                torch.randn([2, 56, 56, 16]),
            ],
        )

    def test_argmax_min_int32(self):
        # https://github.com/pytorch/pytorch/issues/94055
        def fn(a, b):
            c = a.argmax(3)
            return torch.min(b, c)

        a = torch.rand(3, 4, 2, 1).int()
        b = torch.rand(2, 2, 1, 4, 1).int()
        self.common(fn, (a, b))

    def test_argmax_argmin1(self):
        def fn(x):
            return (aten.argmax(x), aten.argmin(x))

        self.common(
            fn,
            [
                torch.randn([8, 256, 256]),
            ],
        )

    def test_argmax_argmin2(self):
        def fn(x):
            return (
                aten.argmax(x, 0),
                aten.argmin(x, 0),
                aten.argmax(x, 1),
                aten.argmin(x, 1),
            )

        self.common(fn, (torch.randn([144, 144]),))

    def test_argmax_argmin_with_duplicates(self):
        def fn(x):
            return (
                aten.argmax(x, 0),
                aten.argmin(x, 0),
                aten.argmax(x, 1),
                aten.argmin(x, 1),
            )

        # Unrolled reduction
        t1 = torch.randint(2, size=(6, 6))
        self.common(fn, (t1,))

        # Persistent reduction
        t1 = torch.randint(8, size=(32, 32))
        self.common(fn, (t1,))

        # Non-persistent reduction
        t1 = torch.randint(8, size=(1028, 1028))
        self.common(fn, (t1,))

    def test_argmax_argmin_with_nan(self):
        def fn(x):
            return (
                aten.argmax(x, 0),
                aten.argmin(x, 0),
                aten.argmax(x, 1),
                aten.argmin(x, 1),
            )

        if self.device == "cpu":
            raise unittest.SkipTest("broken on CPU")

        # Unrolled reduction
        t1 = torch.randn((6, 6))
        t1[:, 1] = float("nan")
        t1[:, 3] = float("nan")
        self.common(fn, (t1,))

        # Persistent reduction
        t1 = torch.randn((32, 32))
        t1[:, 4] = float("nan")
        t1[:, 8] = float("nan")
        self.common(fn, (t1,))

        # Non-persistent reduction
        t1 = torch.randn((1028, 1028))
        t1[:, 40] = float("nan")
        t1[:, 100] = float("nan")
        self.common(fn, (t1,))

    def test_conv_backward(self):
        def fn(rank4_inps, rank3_inps, rank5_inps):
            out1 = aten.convolution_backward(
                *rank4_inps,
                [C],
                [1, 1],
                [0, 0],
                [1, 1],
                False,
                [0, 0],
                1,
                [True, True, True],
            )
            out2 = aten.convolution_backward(
                *rank4_inps,
                [C],
                [1, 1],
                [0, 0],
                [1, 1],
                False,
                [0, 0],
                1,
                [True, False, False],
            )
            out3 = aten.convolution_backward(
                *rank3_inps,
                [C],
                [1],
                [0],
                [1],
                False,
                [0],
                1,
                [True, True, True],
            )
            out4 = aten.convolution_backward(
                *rank5_inps,
                [C],
                [1, 1, 1],
                [0, 0, 0],
                [1, 1, 1],
                False,
                [0, 0, 0],
                1,
                [True, True, True],
            )
            return (out1, out2, out3, out4)

        B = 3
        C = 4
        H = 5
        grad_out = torch.randn(B, C, H - 2, H - 2, H - 2)
        inp = torch.randn(B, C, H, H, H)
        weight = torch.randn(C, C, 3, 3, 3)

        def shrink_rank(x, rank):
            res = x
            while res.dim() > rank:
                res = torch.select(res, -1, 0)
            return res.contiguous()

        rank4_inps = [shrink_rank(x, 4) for x in [grad_out, inp, weight]]
        rank3_inps = [shrink_rank(x, 4) for x in [grad_out, inp, weight]]
        rank5_inps = [shrink_rank(x, 5) for x in [grad_out, inp, weight]]

        with torch.backends.cudnn.flags(enabled=True, allow_tf32=False):
            self.common(
                fn,
                [rank4_inps, rank3_inps, rank5_inps],
            )

    @unittest.skip(
        """
        FIXME: In the case of having equally max/min elements, our implementation returns
        the last index instead of the first one
        """
    )
    def test_argmax_argmin3(self):
        def fn(x):
            return (
                aten.argmax(x, 0),
                aten.argmin(x, 0),
                aten.argmax(x, -1),
                aten.argmin(x, -1),
            )

        self.common(
            fn,
            [torch.randint(0, 5, [10, 10])],
        )

    def test_vdd_clamp(self):
        def fn(x):
            return torch.clamp_min(x, 3)

        self.common(
            fn,
            [
                torch.randn([16], requires_grad=True) * 10,
            ],
        )

    def test_tmp_not_defined_issue1(self):
        def forward(
            primals_3,
            primals_4,
            add_tensor,
            convert_element_type_default,
            div_default,
            reciprocal_default,
        ):
            var_default = torch.ops.aten.var(
                convert_element_type_default, [2], correction=0
            )
            sub_tensor = torch.ops.aten.sub.Tensor(add_tensor, div_default)
            mul_tensor_1 = torch.ops.aten.mul.Tensor(sub_tensor, reciprocal_default)
            mul_tensor_2 = torch.ops.aten.mul.Tensor(mul_tensor_1, primals_3)
            add_tensor_2 = torch.ops.aten.add.Tensor(mul_tensor_2, primals_4)
            convert_element_type_default_1 = add_tensor_2.to(dtype=torch.float32)
            convert_element_type_default_2 = convert_element_type_default_1.to(
                dtype=torch.float32
            )
            var_default_1 = torch.ops.aten.var(
                convert_element_type_default_2, [2], correction=0
            )
            broadcast_in_dim_default_2 = var_default_1.reshape(1, 512, 1)
            sum_default_1 = convert_element_type_default_2.sum(2)
            add_tensor_3 = torch.ops.aten.add.Tensor(broadcast_in_dim_default_2, 1e-05)
            return (var_default, sum_default_1, add_tensor_3)

        inps = [
            (torch.Size([1024]), torch.float32),
            (torch.Size([1024]), torch.float32),
            (torch.Size([1, 512, 1024]), torch.float32),
            (torch.Size([1, 512, 1024]), torch.float32),
            (torch.Size([1, 512, 1]), torch.float32),
            (torch.Size([1, 512, 1]), torch.float32),
        ]
        inps = [torch.randn(shape, dtype=dtype) for (shape, dtype) in inps]
        self.common(forward, inps, atol=1e-05, rtol=2e-05)

    @unittest.skipIf(
        os.environ.get("BUILD_ENVIRONMENT", "").startswith("parallelnative"),
        "TODO: debug this with asan",
    )
    def test_tmp_not_defined_issue2(self):
        def forward(arg38_1, arg81_1, getitem_17, new_zeros_default_4):
            div_tensor_7 = torch.ops.aten.div.Tensor(getitem_17, arg81_1)
            mul_tensor_24 = torch.ops.aten.mul.Tensor(div_tensor_7, arg38_1)
            sum_default_7 = torch.ops.aten.sum.default(mul_tensor_24)
            return (new_zeros_default_4, sum_default_7)

        # TODO: Remove once https://github.com/pytorch/pytorch/issues/94017 is resolved
        dtype = torch.float64 if self.device == "cpu" else torch.float32
        args = [
            ((1, 88, 40, 40), (140800, 1600, 40, 1), dtype),
            ((), (), dtype),
            ((1, 88, 40, 40), (140800, 1600, 40, 1), dtype),
            ((3,), (1,), dtype),
        ]
        args = [
            rand_strided(shape, stride, dtype).requires_grad_(True).add(1)
            for shape, stride, dtype in args
        ]
        self.common(forward, args)

    def test_misaligned_address_issue1(self):
        def forward(sub_tensor_1, unsqueeze_default):
            gather_default = torch.ops.aten.gather.default(
                sub_tensor_1, 1, unsqueeze_default
            )
            return gather_default

        args = [
            ((1, 1000), (1000, 1), torch.float32),
            ((1, 1), (1, 1), torch.int64),
        ]
        args = [rand_strided(shape, stride, dtype) for shape, stride, dtype in args]
        self.common(forward, args)

    def test_invalid_operand_issue1(self):
        def forward(arg0_1, arg1_1, arg3_1, squeeze, view_1, slice_1):
            slice_scatter = torch.ops.aten.slice_scatter.default(
                slice_1, arg3_1, 1, 1, 9223372036854775807
            )
            slice_scatter_1 = torch.ops.aten.slice_scatter.default(
                arg1_1, slice_scatter, 0, 0, 9223372036854775807
            )
            slice_2 = torch.ops.aten.slice.Tensor(
                slice_scatter_1, 0, 0, 9223372036854775807
            )
            select_scatter = torch.ops.aten.select_scatter.default(
                slice_2, squeeze, 1, 0
            )
            slice_scatter_2 = torch.ops.aten.slice_scatter.default(
                slice_scatter_1, select_scatter, 0, 0, 9223372036854775807
            )
            view = torch.ops.aten.view.default(slice_scatter_2, [-1, 128])
            embedding = torch.ops.aten.embedding.default(arg0_1, view, 1)
            return [embedding, view_1]

        args = [
            ((50005, 768), (768, 1), torch.float32),
            ((8, 128), (128, 1), torch.int64),
            ((8, 127), (127, 1), torch.int64),
            ((8,), (1,), torch.int64),
            ((1024,), (1,), torch.int64),
            ((8, 128), (128, 1), torch.int64),
        ]
        args = [rand_strided(shape, stride, dtype) for shape, stride, dtype in args]
        self.common(forward, args)

    def test_sizehint_issue1(self):
        def forward(x):
            return torch.nn.functional.unfold(
                x, kernel_size=[4, 4], dilation=1, padding=0, stride=[4, 4]
            )

        args = [((2, 24, 56, 56), (75264, 3136, 56, 1), torch.float32, False)]
        args = [
            rand_strided(sh, st, dt).requires_grad_(rg) for (sh, st, dt, rg) in args
        ]
        self.common(forward, args)

    def test_zero_dim_reductions(self):
        for kd in [True, False]:
            inps0 = (torch.zeros(2, 0, device=self.device, dtype=torch.float16), 1, kd)
            failed_ops = [aten.argmin, aten.argmax, aten.max, aten.min]
            for fo in failed_ops:
                with self.assertRaisesRegex(
                    IndexError, "Expected reduction dim 1 to have non-zero size"
                ):
                    mod = make_fx(fo)(*inps0)
                    _ = compile_fx_inner(mod, inps0)

            pass_ops = [
                lambda *x: fn(*x) for fn in [aten.sum, aten.prod, aten.any, aten.all]
            ]
            for po in pass_ops:
                compiled = torch._dynamo.optimize("inductor")(po)
                expected = po(*inps0)
                actual = compiled(*inps0)

            self.assertTrue(torch.allclose(actual, expected, atol=1e-3, rtol=1e-3))

    def test_zero_element_mutation(self):
        class CustomModel(nn.Module):
            def __init__(self):
                super().__init__()
                self.layer1 = nn.LeakyReLU(negative_slope=5.2955089, inplace=True)

            def forward(self, inputs):
                return self.layer1(inputs)

        ip_size = [0]
        input_tensor = torch.randn(ip_size)

        mymodel = CustomModel()
        self.common(mymodel, (input_tensor,))

    def test_lerp(self):
        # non-contiguous inputs for lerp
        def fn0(i0, i1):
            x1 = i0.transpose(-2, -3)
            return torch.lerp(i1, x1, 70000)

        # contiguous inputs for lerp
        def fn1(i0, i1):
            return torch.lerp(i1, i0, 70000)

        self.common(fn0, [torch.rand(10, 3, 10), torch.rand(3, 10, 10)])
        self.common(fn1, [torch.rand(3, 10, 10), torch.rand(3, 10, 10)])

    def test_unspec_inputs(self):
        if self.device == "cpu":
            raise unittest.SkipTest("Testing mixed devices")

        def fn(x, y):
            return x + y, x * y, x / y

        opt = torch._dynamo.optimize("inductor")(fn)
        dtypes = [
            torch.float16,
            torch.bfloat16,
            torch.float32,
            torch.float64,
            torch.int32,
            torch.int64,
        ]

        for d in dtypes:
            inputs = (
                rand_strided((2, 3), (3, 1), dtype=torch.float32, device="cuda"),
                rand_strided((), (), dtype=d, device="cpu"),
            )
            self.assertTrue(same(opt(*inputs), fn(*inputs)))
            inputs = (inputs[1], inputs[0])
            self.assertTrue(same(opt(*inputs), fn(*inputs)))

    @dynamo_config.patch(automatic_dynamic_shapes=True)
    def test_list_clearing(self):
        if self.device == "cpu":
            contexts = [contextlib.nullcontext]
        else:
            contexts = [
                contextlib.nullcontext,
                lambda: config.patch({"triton.cudagraphs": True}),
            ]

        for context in contexts:
            with context():
                inps = [
                    torch.rand([5, 5]).to(self.device),
                    torch.rand([5, 5]).to(self.device),
                ]
                inp_refs = [weakref.ref(inp) for inp in inps]

                def fn(x, y):
                    a = x + y
                    return (a @ a,)

                fn_fx = make_fx(fn)(inps[0], inps[1])
                fn_compiled = compile_fx_inner(fn_fx, inps)

                test_self = self
                matmul_seen = False

                class TestRefMode(TorchDispatchMode):
                    def __torch_dispatch__(self, func, types, args=(), kwargs=None):
                        kwargs = kwargs if kwargs else {}

                        nonlocal inps
                        nonlocal inp_refs
                        nonlocal test_self
                        nonlocal matmul_seen

                        # by matmul, inputs should be deallocated
                        # TODO: should not be necessary, ref-cycle ?
                        gc.collect()
                        if func is aten.mm.out:
                            matmul_seen = True
                            test_self.assertEqual(len(inps), 0)
                            test_self.assertIsNone(inp_refs[0]())
                            test_self.assertIsNone(inp_refs[1]())

                        return func(*args, **kwargs)

                with TestRefMode():
                    fn_compiled(inps)

                # do an extra run to make sure we are deallocating on warmup and record
                if self.device == "cuda":
                    inps.extend(
                        [
                            torch.rand([5, 5]).to(self.device),
                            torch.rand([5, 5]).to(self.device),
                        ]
                    )
                    inp_refs.extend([weakref.ref(inp) for inp in inps])
                    matmul_seen = False

                    with TestRefMode():
                        fn_compiled(inps)

                # for some reason, TorchDispatch doesnt capture the
                # cuda mm call (even without cudagraphs)
                if self.device == "cpu":
                    self.assertTrue(matmul_seen)
                else:
                    self.assertEqual(len(inps), 0)

    def test_dtype_mismatch_issue(self):
        def fn(x):
            attn = torch.nn.functional.pad(x, [0, 1])
            return attn.softmax(dim=-1)

        x = torch.rand(128, 32, 63)
        self.common(fn, (x,))

    def test_kwargs(self):
        if self.device == "cuda":
            raise unittest.SkipTest("histogramdd only supports cpu")

        def fn(x, y):
            return torch.histogramdd(
                x,
                bins=[3, 3],
                weight=y,
            )

        self.common(
            fn,
            [torch.randn((4, 2)), torch.randn(4)],
        )

    # Shape padding causes the inputs to all get specialized, so the codegen
    # test fails
    @expectedFailureCodegenDynamic
    @requires_cuda()
    @torch._inductor.config.patch("shape_padding", True)
    def test_shape_padding(self):
        dtypes = [
            torch.float16,
            torch.float32,
        ]

        b, m, n, k = 7, 11, 13, 15

        def gen(*shape, dtype=torch.float32):
            return torch.randn(*shape, device="cuda", dtype=dtype) / k + 1.0

        for dtype in dtypes:
            x = gen(m, k, dtype=dtype)
            y = gen(k, n, dtype=dtype)
            z = gen(n, dtype=dtype)
            self.common(lambda x, y: torch.mm(x, y), (x, y))
            self.common(lambda x, y: torch.matmul(x, y), (x, y))
            self.common(lambda x, y, z: torch.addmm(z, x, y), (x, y, z))

        for dtype in dtypes:
            x = gen(b, m, k, dtype=dtype)
            y = gen(b, k, n, dtype=dtype)
            z = gen(n, dtype=dtype)
            self.common(lambda x, y: torch.bmm(x, y), (x, y))
            self.common(lambda x, y: torch.matmul(x, y), (x, y))
            self.common(lambda x, y, z: torch.baddbmm(z, x, y), (x, y, z))

    @requires_cuda()
    @torch._inductor.config.patch("layout_optimization", True)
    def test_inductor_layout_optimization_input_mutations(self):
        # channel dim must be > 64 for inductor to do layout optimization and use NHWC
        mod = nn.Conv2d(3, 128, 1, stride=1, bias=False).cuda()

        def f(x):
            x.mul_(2)
            out = mod(x)
            return out

        f_compiled = torch.compile(f)
        x_ref = torch.rand(2, 3, 128, 128, device="cuda")
        x_test = x_ref.clone().detach()
        with torch.no_grad():
            out_ref = f(x_ref)
            out_test = f_compiled(x_test)
            self.assertEqual(out_ref, out_test)
            self.assertEqual(out_ref.shape, out_test.shape)
            # Importantly, since inductor._config.keep_output_stride is True,
            # the outputs should have matching strides here.
            self.assertEqual(out_ref.stride(), out_test.stride())
            self.assertEqual(x_ref, x_test)

    def test_int_input_dynamic_shapes(self):
        @torch.compile(dynamic=True)
        def fn(x, i):
            y = x * i
            return y

        # Constant must not get matched as constant
        self.common(fn, [torch.randn(3, 1, 1, 1, 1), 9132])

    def test_sqrt_dynamic_shapes(self):
        # TIMM convit_base model: https://github.com/pytorch/pytorch/issues/97877.
        # TODO: support cuda path.
        if self.device == "cuda":
            raise unittest.SkipTest("sqrt dynamic shapes only supports cpu")

        class Model(torch.nn.Module):
            def __init__(self):
                super().__init__()

            def forward(self, x):
                B, N, C = x.shape
                return self.get_rel_indices(N)

            def get_rel_indices(self, num_patches: int) -> torch.Tensor:
                img_size = int(num_patches**0.5)
                ind = torch.arange(img_size)
                return ind

        self.common(
            Model(),
            [
                torch.randn(8, 4, 4),
            ],
        )

    def test_rsqrt_dynamic_shapes(self):
        # From HF hf_BigBird model.
        @torch.compile(dynamic=True)
        def fn(a, b):
            r = 1 / math.sqrt(a.size(1))
            return torch.bmm(a, b) / r
            return (r,)

        self.common(
            fn,
            [
                torch.randn(2, 4, 4),
                torch.randn(2, 4, 4),
            ],
        )

    def test_index_dynamic_shapes(self):
        # Repro from vision_maskrcnn
        def fn(arg0_1):
            unsqueeze = arg0_1.unsqueeze(0)
            sym_size = arg0_1.size(1)
            ceil = math.ceil(sym_size * 1.8735363483428955)
            iota = torch.ops.prims.iota.default(
                ceil,
                start=0,
                step=1,
                dtype=torch.int64,
                device=arg0_1.device,
                requires_grad=False,
            )
            convert_element_type_1 = iota.to(torch.float32)
            sym_size_1 = arg0_1.size(2)
            floor_1 = math.floor(sym_size_1 * 1.8735363483428955)
            ceil_1 = math.ceil(floor_1)
            iota_1 = torch.ops.prims.iota.default(
                ceil_1,
                start=0,
                step=1,
                dtype=torch.int64,
                device=arg0_1.device,
                requires_grad=False,
            )
            convert_element_type_3 = iota_1.to(torch.float32)
            sub_2 = (convert_element_type_1 + 0.5) * (sym_size / ceil) - 0.5
            clamp_min = sub_2.clamp_min(0.0)
            sub_3 = (convert_element_type_3 + 0.5) * (sym_size_1 / floor_1) - 0.5
            clamp_min_1 = sub_3.clamp_min(0.0)
            convert_element_type_4 = clamp_min.to(torch.int64)
            sub_4 = sym_size - 1
            clamp_max = clamp_min.ceil().clamp_max(sub_4)
            convert_element_type_5 = clamp_max.to(torch.int64)
            convert_element_type_6 = clamp_min_1.to(torch.int64)
            unsqueeze_2 = convert_element_type_4.unsqueeze(1)
            index = torch.ops.aten.index.Tensor(
                unsqueeze, [None, None, unsqueeze_2, convert_element_type_6]
            )
            index_1 = torch.ops.aten.index.Tensor(
                unsqueeze,
                [
                    None,
                    None,
                    convert_element_type_5.unsqueeze(1),
                    convert_element_type_6,
                ],
            )
            sub_6 = clamp_min.unsqueeze(1) - unsqueeze_2
            mul_10 = (index * (1.0 - sub_6) + index_1 * (sub_6)) * (
                1.0 - (clamp_min_1 - convert_element_type_6)
            )
            select = torch.ops.aten.select.int(mul_10, 0, 0)
            return (select,)

        x = torch.randn(15, 20, 3)
        self.common(
            fn,
            [x],
        )

    def test_setitem_with_int_parameter(self):
        x = torch.zeros(7)

        def fn(n, a):
            a[n] = -1
            return a

        cnts = CompileCounterWithBackend("inductor")
        opt_fn = torch._dynamo.optimize(cnts, nopython=True)(fn)

        for n in range(2, x.shape[0]):
            opt_fn(n, x)
            self.assertEqual(x[n], -1)

        # If assume_static_by_default is set, the calls above will trigger
        # 3 function compilation:
        #   1. assuming 'n' is static (equals 2)
        #   2. making 'n' dynamic, but with the guard 'end < x.shape[0]'
        #      (from: torch._inductor.ir.SliceView.create)
        #   3. when 'n' equals 6 (the above guard is violated)
        frame_count = 3 if torch._dynamo.config.assume_static_by_default else 2
        self.assertEqual(cnts.frame_count, frame_count)

        # Negative index triggers new compilation.
        opt_fn(-x.shape[0], x)
        self.assertEqual(x[0], -1)
        self.assertEqual(cnts.frame_count, frame_count + 1)

    @config.patch(profiler_mark_wrapper_call=True)
    def test_profiler_mark_wrapper_call(self):
        from torch.profiler import profile

        @torch._dynamo.optimize("inductor", nopython=True)
        def fn(a, b):
            return a + b

        a = torch.rand((100,))
        b = torch.rand((100,))
        with profile() as prof:
            fn(a, b)
        assert any(
            "inductor_wrapper_call" in e.name for e in prof.profiler.function_events
        )

    @unittest.skipIf(IS_X86 and not HAS_AVX2, "Requires AVX2")
    def test_pixel_shuffle_channels_last(self):
        def fn(x):
            x = torch.nn.functional.pixel_shuffle(x, 2)
            x = torch.nn.functional.relu(x)
            return x

        self.common(
            fn,
            (torch.randn(1, 16, 64, 72).to(memory_format=torch.channels_last),),
        )

    def test_where_broadcast(self):
        # https://github.com/pytorch/pytorch/issues/93374
        def fn(x, p1, p0):
            o = torch.where(x, p1, p0)
            return o

        # https://github.com/pytorch/pytorch/issues/94725
        class Repro(torch.nn.Module):
            def __init__(self):
                super().__init__()
                self.register_buffer(
                    "_tensor_constant0", torch.randn([], dtype=torch.float32)
                )

            def forward(self, arg0_1, arg1_1):
                convert_element_type = torch.ops.prims.convert_element_type.default(
                    arg1_1, torch.bool
                )
                bitwise_not = torch.ops.aten.bitwise_not.default(convert_element_type)
                _tensor_constant0 = self._tensor_constant0
                lift_fresh_copy = torch.ops.aten.lift_fresh_copy.default(
                    _tensor_constant0
                )
                where = torch.ops.aten.where.self(bitwise_not, lift_fresh_copy, arg0_1)
                return (where, bitwise_not)

        self.common(
            fn,
            (torch.tensor([[True]]), torch.rand(13, 7, 3), torch.rand(1, 1)),
        )

        args = [
            torch.randn(1, 4, 64, 64),
            torch.zeros(1, 1, 64, 64, dtype=torch.uint8),
        ]
        args[1][:, :, :32, :32] = 1
        eager_args = [x.clone() for x in args]
        eager_mod = Repro()
        mod = make_fx(eager_mod, tracing_mode="real")(*args)
        compiled = compile_fx_inner(mod, args)
        inductor_out = compiled(args)
        eager_out = eager_mod(*eager_args)
        self.assertEqual(inductor_out, eager_out)

    @skipIfRocm
    def test_require_stride_expanded(self):
        def forward(arg6, arg7, arg16):
            convolution = torch.ops.aten.convolution(
                arg16.unsqueeze(0), arg7, arg6, [4, 4], [2, 2], [1, 1], False, [0, 0], 1
            )
            return (convolution,)

        self.common(
            forward,
            (
                None,
                rand_strided(
                    (64, 3, 11, 11),
                    (363, 121, 11, 1),
                    torch.float32,
                    device=self.device,
                ).to(memory_format=torch.channels_last),
                rand_strided(
                    (1, 3, 224, 224),
                    (150528, 50176, 224, 1),
                    torch.float32,
                    device=self.device,
                )
                .to(memory_format=torch.channels_last)
                .squeeze(0),
            ),
            atol=1e-3,
            rtol=0.001,
        )

        # expanded dim should not cause copy in require_stride_order
        self.assertEqual(torch._inductor.metrics.generated_kernel_count, 0)

    @requires_cuda()
    @unittest.skipIf(
        not PLATFORM_SUPPORTS_FLASH_ATTENTION,
        "Does not support SDPA or pre-SM80 hardware",
    )
    @skipIfRocm
    def test_sdpa(self):
        def foo(arg0_1, arg1_1, arg2_1, arg3_1, arg4_1):
            view = torch.ops.aten.view.default(arg3_1, [23760, 128])
            arg3_1 = None
            mm = torch.ops.aten.mm.default(view, arg4_1)
            view = arg4_1 = None
            view_1 = torch.ops.aten.view.default(mm, [3, 99, 80, 8])
            mm = None
            view_2 = torch.ops.aten.view.default(view_1, [3, 99, 80, 8])
            view_1 = None
            permute = torch.ops.aten.permute.default(view_2, [0, 3, 1, 2])
            view_2 = None
            view_3 = torch.ops.aten.view.default(permute, [3, 8, 99, 80])
            permute = None

            clone = torch.ops.aten.clone.default(
                view_3, memory_format=torch.contiguous_format
            )
            view_3 = None

            expand = torch.ops.aten.expand.default(clone, [3, 8, 99, 80])
            clone = None
            _scaled_dot_product_efficient_attention = (
                torch.ops.aten._scaled_dot_product_efficient_attention.default(
                    arg0_1, arg1_1, arg2_1, expand, False
                )
            )
            arg0_1 = arg1_1 = arg2_1 = expand = None
            getitem = _scaled_dot_product_efficient_attention[0]
            _scaled_dot_product_efficient_attention = None
            return (getitem,)

        DEVICE = torch.device("cuda:0")
        DTYPE = torch.float16
        B = 3
        H = 8
        Q = 99
        K = 80
        D = 32
        C_bias = 128

        # inputs
        query = torch.randn((B, H, Q, D), device=DEVICE, dtype=DTYPE)
        key = torch.randn((B, H, K, D), device=DEVICE, dtype=DTYPE)
        value = torch.randn((B, H, K, D), device=DEVICE, dtype=DTYPE)
        bias = torch.randn((B, Q, K, C_bias), device=DEVICE, dtype=DTYPE)
        weights = torch.randn((C_bias, H), device=DEVICE, dtype=DTYPE)

        self.common(
            foo,
            (query, key, value, bias, weights),
            atol=0.02,
            rtol=1e4,
        )

    def test_where_with_logical_op(self):
        def fn_and(x, y):
            return torch.where(torch.logical_and(x, y), 1.0, 0.0)

        def fn_or(x, y):
            return torch.where(torch.logical_or(x, y), 1.0, 0.0)

        self.common(
            fn_and,
            (torch.randn(32), torch.randn(32)),
        )
        self.common(
            fn_or,
            (torch.randn(32), torch.randn(32)),
        )

    @skipIfRocm
    def test_conv_with_as_strided(self):
        class Model(nn.Module):
            def __init__(self):
                super().__init__()
                self.kv = torch.nn.Conv2d(
                    256, 384, kernel_size=(1, 1), stride=(1, 1), bias=False
                )

            def forward(self, x):
                convolution = self.kv(x)
                constant_pad_nd = torch.ops.aten.constant_pad_nd.default(
                    convolution, [2, 2, 2, 2], 0.0
                )
                # as_strided inputs are depend on input's size and stide.
                as_strided = torch.ops.aten.as_strided.default(
                    constant_pad_nd, [8, 384, 2, 20, 12], [153600, 400, 160, 1, 20]
                )
                as_strided_1 = torch.ops.aten.as_strided.default(
                    as_strided, [8, 384, 2, 2, 12, 12], [153600, 400, 160, 8, 20, 1]
                )
                clone = torch.ops.aten.clone.default(
                    as_strided_1, memory_format=torch.contiguous_format
                )
                return clone

        self.common(
            Model(),
            (torch.randn(8, 256, 16, 16),),
        )

    def test_inplace_where_pointwise(self):
        # https://github.com/pytorch/pytorch/issues/96446
        def fn(a, b):
            a[0] = 2
            return a * b

        self.common(fn, (torch.rand(1), torch.rand(2)))

    def test_view_on_aliased(self):
        # https://github.com/pytorch/pytorch/issues/96728
        def fn1(a, b):
            a = a.max(0).values
            c = torch.cat((a, b))
            c = c.round()
            b >= a[0]  # noqa: B015
            return c

        some_const = torch.tensor(6324)

        def fn2():
            a = torch.tensor([[0.6324]])
            ret = torch.cat((a, a), dim=0)
            some_const >= a[0]  # noqa: B015
            return ret

        self.common(fn1, (torch.tensor([[4.0]]), torch.tensor([5.0])))
        self.common(fn2, ())

    def test_argmax_to_float(self):
        # https://github.com/pytorch/pytorch/issues/97127
        def fn():
            a = torch.zeros([2, 2])
            b = a.argmax(0)
            return b.float().mean()

        self.common(fn, ())

    def test_const_int32_to_float(self):
        # https://github.com/pytorch/pytorch/issues/97124
        def fn():
            a = torch.zeros([1, 2], dtype=torch.int32)
            a = a + a
            b = a.to(dtype=torch.float32)
            return b * 0.8

        self.common(fn, ())

    def test_getitem(self):
        out_features = ["p3", "p4", "p5", "p6", "p7"]
        in_feature = "p5"

        def fn(a):
            return a[out_features.index(in_feature)]

        x = [
            torch.rand([1, 256, 100, 152], device=self.device),
            torch.rand([1, 256, 50, 76], device=self.device),
            torch.rand([1, 256, 25, 38], device=self.device),
        ]
        opt_fn = torch._dynamo.optimize("inductor")(fn)
        same(fn(x), opt_fn(x))

    def test_pad_view(self):
        def fn(a):
            y = torch.nn.functional.pad(a, (0, 0, 0, 1))
            y = y.view(*y.size()[:-2], y.size(-1), y.size(-2))
            return y

        x = torch.rand(48, 3, 512, 512)
        self.common(fn, (x,))

    @unittest.skipIf(not HAS_CPU, "requires C++ compiler")
    def test_data_type_propogation(self):
        from torch._dynamo.utils import detect_fake_mode
        from torch._inductor.codegen.common import boolean_ops
        from torch._inductor.compile_fx import _shape_env_from_inputs
        from torch._inductor.debug import DebugContext
        from torch._inductor.graph import GraphLowering
        from torch._inductor.virtualized import V
        from torch.fx.passes.fake_tensor_prop import FakeTensorProp

        def get_data_type(node: torch.fx.Node):
            if OptimizationContext.key in node.meta:
                return node.meta[OptimizationContext.key].dtype
            else:
                return None

        def func(arg0_1):
            max_pool2d_with_indices = torch.ops.aten.max_pool2d_with_indices.default(
                arg0_1, [3, 3], [2, 2], [1, 1]
            )
            arg0_1 = None
            getitem = max_pool2d_with_indices[0]
            max_pool2d_with_indices = None
            return (getitem,)

        example_inputs = [
            torch.randn(10, 32, 20, 20, dtype=torch.bfloat16).to(
                memory_format=torch.channels_last
            )
        ]

        gm = torch.fx.symbolic_trace(func)

        shape_env = _shape_env_from_inputs(example_inputs)

        fake_mode = detect_fake_mode(example_inputs)
        if not fake_mode:
            fake_mode = torch._subclasses.FakeTensorMode(allow_non_fake_inputs=True)
            FakeTensorProp(gm, mode=fake_mode).propagate(*example_inputs)
        else:
            FakeTensorProp(gm, mode=fake_mode).propagate_dont_convert_inputs(
                *example_inputs
            )
        with V.set_fake_mode(fake_mode):
            graph = GraphLowering(
                gm,
                shape_env=shape_env,
                num_static_inputs=0,
            )
            with V.set_graph_handler(graph), V.set_debug_handler(DebugContext()):
                graph.run(*example_inputs)
                graph.compile_to_module()
                scheduler_node = graph.scheduler.nodes[0]
                DataTypePropagation.propagate_scheduler_node(scheduler_node)
                root_graph = scheduler_node._body.root_block.graph
                for node in root_graph.nodes:
                    if node.op == "placeholder":
                        self.assertEqual(get_data_type(node), None)
                    elif node.target in boolean_ops():
                        self.assertEqual(get_data_type(node), torch.bool)
                    elif node.target in (
                        "constant",
                        "to_dtype",
                        "index_expr",
                    ):
                        self.assertEqual(get_data_type(node), node.args[-1])
                    elif node.target in (
                        "get_index",
                        "index_expr",
                    ):
                        self.assertEqual(get_data_type(node), torch.int64)
                    elif node.target in (
                        "load",
                        "store",
                    ):
                        self.assertEqual(
                            get_data_type(node), V.graph.get_dtype(node.args[1])
                        )
                    elif node.target == "reduction":
                        _, _, dtype, _, _, _, _ = node.args
                        self.assertEqual(get_data_type(node), dtype)
                    elif node.target.startswith("masked_subblock"):
                        """
                        masked_subblocks:
                        opcode       name       target     args                        kwargs
                        -----------  ---------  ---------  --------------------------  --------
                        placeholder  ops        ops        ()                          {}
                        call_module  get_index  get_index  ('index2',)                 {}
                        call_method  load       load       (ops, 'arg0_1', get_index)  {}
                        call_method  to_dtype   to_dtype   (ops, load, torch.float32)  {}
                        output       output     output     (to_dtype,)                 {}
                        """
                        self.assertEqual(get_data_type(node), torch.float)
                    elif node.target == "and_":
                        """
                        and_'s input is boolean_ops:
                        -----------  ---------  ---------  --------------------------  --------
                        call_method  and__22           and_              (ops, ge_15, lt_15)
                        -----------  ---------  ---------  --------------------------  --------
                        """
                        self.assertEqual(get_data_type(node), torch.bool)
                    elif node.target == "maximum":
                        """
                        maximum's input is maximum or masked_subblock:
                        -----------  ---------  ---------  --------------------------  --------
                        call_method  maximum_6         maximum           (ops, masked_subblock8, maximum_5)
                        -----------  ---------  ---------  --------------------------  --------
                        """
                        self.assertEqual(get_data_type(node), torch.float)
                    elif node.target == "output":
                        self.assertEqual(get_data_type(node), torch.bfloat16)

    # Calling div only torch.SymInt arguments is not yet supported.
    # To support this behavior, we need to allow const-propping tensors that store symint data.
    # For now, dynamo will explicitly graph break when it encounters user code with this behavior.
    @expectedFailureCodegenDynamic
    def test_AllenaiLongformerBase_repro(self):
        def fn(query, scores, window_overlap):
            batch_size, seq_len, num_heads, _ = query.size()
            chunks_count = torch.div(seq_len, window_overlap, rounding_mode="trunc") - 1
            diagonal_attention_scores = scores.new_zeros(
                (
                    batch_size * num_heads,
                    chunks_count + 1,
                    window_overlap,
                    window_overlap * 2 + 1,
                )
            )
            diagonal_attention_scores[:, :-1, :, window_overlap:] = scores[
                :, :, :window_overlap, : window_overlap + 1
            ]
            input_tensor = diagonal_attention_scores.view(
                batch_size, num_heads, seq_len, 2 * window_overlap + 1
            ).transpose(2, 1)
            beginning_input = input_tensor[:, :window_overlap, :, : window_overlap + 1]
            input_tensor[:, :window_overlap, :, : window_overlap + 1] = torch.full_like(
                beginning_input, -float("inf")
            )
            return input_tensor

        args = [
            ((4, 1024, 12, 64), (768, 3072, 64, 1)),
            ((48, 3, 512, 513), (787968, 262656, 513, 1)),
        ]
        args = [rand_strided(sh, st) for (sh, st) in args]
        args.append(256)
        self.common(fn, args)

    def test_cumsum_pattern_matcher_issue(self):
        def fn(input_ids) -> torch.Tensor:
            input_shape = input_ids.size()
            input_ids = input_ids.view(-1, input_shape[-1])
            batch_size, seq_length = input_shape
            past_key_values_length = 0
            mask_seq_length = past_key_values_length + seq_length
            attention_mask = torch.ones(
                batch_size, mask_seq_length, device=input_ids.device
            )
            attention_mask = attention_mask.long()
            return torch.cumsum(attention_mask, dim=1)

        x = torch.randn(2, 2)
        self.common(fn, (x,), atol=0, rtol=0)

    # It's a view so it doens't generate a kernel
    @expectedFailureCodegenDynamic
    def test_slice(self):
        def fn(a, b):
            return torch.ops.aten.slice.Tensor(a, 0, 0, -b)

        x = torch.rand(48, 3, 512, 512)
        self.common(fn, (x, 2))

    def test_inplace_resize_as(self):
        def fn(x, y):
            x.resize_as_(y)
            return x

        x = torch.randn(2, 3)
        y = torch.randn(200, 300)
        x_clone = x.clone()
        opt_fn = torch._dynamo.optimize("inductor")(fn)
        same(fn(x, y), opt_fn(x_clone, y))

    def test_erfc(self):
        def fn(x):
            return torch.erfc(x)

        self.common(fn, (torch.randn(8, 8),))

    def test_erfinv(self):
        def fn(x):
            return torch.erfinv(x)

        # domain for erfinv is (-1, 1)
        x = torch.empty(8, 8).uniform_(-1, 1)
        self.common(fn, (x,))

    def test_uint(self):
        def fn(z):
            x = torch.tensor(5, device=z.device, dtype=torch.uint8)
            y = torch.neg(x)
            return x < y

        self.common(fn, (torch.randn(26),))

    def test_scaled_dot_product_attention(self):
        if self.device == "cuda" and not PLATFORM_SUPPORTS_FLASH_ATTENTION:
            raise unittest.SkipTest("Can't run flash attention on this platform")

        def fn(q, k, v):
            return torch.nn.functional.scaled_dot_product_attention(
                q.transpose(1, 2).contiguous(),
                k.transpose(1, 2),
                v.transpose(1, 2),
                scale=0.125,
            )[:2]

        self.common(
            fn,
            (
                torch.randn(4, 2, 4, 2),
                torch.randn(4, 2, 4, 2),
                torch.randn(4, 2, 4, 2),
            ),
            atol=2e-4,  # to pass lowp check on GPU
            rtol=1e-2,  # to pass lowp check on GPU
        )

    @skipIfRocm
    def test_scaled_dot_product_efficient_attention(self):
        if self.device == "cpu":
            raise unittest.SkipTest("requires CUDA")

        # The first two values should be the same, attention output
        # and logsumexp since dropout is not being set
        def fn(q, k, v, attn_bias, compute_log_sumexp):
            return aten._scaled_dot_product_efficient_attention(
                q, k, v, attn_bias, compute_log_sumexp
            )[:2]

        self.common(
            fn,
            (
                torch.randn(4, 4, 36, 36),
                torch.randn(4, 4, 36, 36),
                torch.randn(4, 4, 36, 36),
                torch.randn(4, 4, 36, 36),
                False,
            ),
            check_lowp=False,
        )

    def test_fft_real_input(self):
        def fn(x):
            return torch.fft.fftn(x)

        self.common(fn, (torch.randn((16, 16, 16)),), check_lowp=False)

    def test_fft_real_input_real_output(self):
        def fn(x):
            return torch.fft.fftn(x).real

        self.common(fn, (torch.randn((16, 16, 16)),), check_lowp=False)

    def test_bucketize(self):
        def fn(input, boundaries, out_int32, right):
            return torch.bucketize(input, boundaries, out_int32=out_int32, right=right)

        input = torch.rand((64, 64)) * 2 - 1
        boundaries = torch.tensor([-0.9, -0.8, 0.1, 0.2, 0.5, 0.9])

        for out_int32 in [True, False]:
            for right in [True, False]:
                out_int32 = True
                right = False
                self.common(fn, (input, boundaries, out_int32, right), check_lowp=False)

    def test_bucketize_default_kwargs(self):
        def fn(input, offsets):
            return torch.bucketize(input, offsets)

        input = torch.tensor(
            [-1.0, -0.9, -0.8, -0.5, 0.0, 0.1, 0.2, 0.4, 0.5, 0.6, 0.9, 0.91]
        )
        offsets = torch.tensor([-0.9, -0.8, 0.1, 0.2, 0.5, 0.9])

        self.common(fn, (input, offsets), check_lowp=False)

    def test_bucketize_int(self):
        def fn(input, offsets, out_int32, right):
            return torch.bucketize(input, offsets, out_int32=out_int32, right=right)

        input = torch.randint(0, 102, (64, 64))
        offsets = torch.arange(10, dtype=torch.int32) ** 2 + 1

        for out_int32 in [True, False]:
            for right in [True, False]:
                self.common(fn, (input, offsets, out_int32, right), check_lowp=False)

    @patch.object(config.triton, "autotune_pointwise", True)
    def test_bucketize_add_autotune(self):
        # Causes a @pointwise(size_hints) where size_hints is 2D

        def fn(input, offsets, add_value):
            return torch.bucketize(input, offsets) + add_value

        input = torch.rand((16, 16, 64, 64))
        boundaries = torch.tensor([-0.9, -0.8, 0.1, 0.2, 0.5, 0.9])
        add_value = torch.randint(0, 1024, (16, 16, 64, 64)).to(
            memory_format=torch.channels_last
        )

        self.common(fn, (input, boundaries, add_value), check_lowp=False)

        self.assertEqual(torch._inductor.metrics.generated_kernel_count, 1)

    def test_bucketize_computed_offsets(self):
        def fn(inp, offsets):
            return torch.bucketize(inp, offsets + 0.01)

        inp = torch.tensor(
            [-1.0, -0.9, -0.8, -0.5, 0.0, 0.1, 0.2, 0.4, 0.5, 0.6, 0.9, 0.91]
        )
        offsets = torch.tensor([-0.9, -0.8, 0.1, 0.2, 0.5, 0.9]) - 0.01

        self.common(fn, (inp, offsets), check_lowp=False)

    @config.patch(implicit_fallbacks=True)
    def test_custom_op(self):
        import torch.library

        def foo_cpu(x):
            return 3 * x

        def foo_cuda(x):
            return 3 * x

        def foo_meta(x):
            return torch.empty_like(x)

        global libfoo
        if libfoo is None:
            libfoo = torch.library.Library("foo", "DEF")
            libfoo.define("custom(Tensor self) -> Tensor")
            libfoo.impl("custom", foo_cpu, "CPU")
            libfoo.impl("custom", foo_cuda, "CUDA")
            libfoo.impl("custom", foo_meta, "Meta")

        def fn(x):
            a = torch.nn.functional.relu(x)
            b = torch.ops.foo.custom(a)
            c = torch.cos(b)
            return c

        self.common(fn, (torch.randn((16, 32)),), check_lowp=False)

    def test_buffer_use_after_remove(self):
        # https://github.com/pytorch/pytorch/issues/102857

        def rotvec_to_rotmat(rotvec) -> torch.Tensor:
            """Simplified rotvec to rotmat code from RoMa
            (https://github.com/naver/roma/blob/06e4b0cdc1c802a60a012bb19c581d6600c63358/roma/mappings.py#L371)
            """
            theta = torch.norm(rotvec, dim=-1)
            axis = rotvec / theta[..., None]
            kx, ky, kz = axis[:, 0], axis[:, 1], axis[:, 2]
            sin_theta = torch.sin(theta)
            cos_theta = torch.cos(theta)
            one_minus_cos_theta = 1 - cos_theta
            xs = kx * sin_theta
            ys = ky * sin_theta
            zs = kz * sin_theta
            xyc = kx * ky * one_minus_cos_theta
            xzc = kx * kz * one_minus_cos_theta
            yzc = ky * kz * one_minus_cos_theta
            xxc = kx**2 * one_minus_cos_theta
            yyc = ky**2 * one_minus_cos_theta
            zzc = kz**2 * one_minus_cos_theta
            R_rodrigues = torch.stack(
                [
                    1 - yyc - zzc,
                    xyc - zs,
                    xzc + ys,
                    xyc + zs,
                    1 - xxc - zzc,
                    -xs + yzc,
                    xzc - ys,
                    xs + yzc,
                    1 - xxc - yyc,
                ],
                dim=-1,
            ).reshape(-1, 3, 3)
            R = R_rodrigues
            return R

        def f(coord, rot, trans):
            rot_mat = rotvec_to_rotmat(rot)
            coord = torch.einsum("...ij,...bj->...bi", rot_mat, coord) + trans
            return coord.sum()

        foo_c = torch.compile(f, dynamic=True)

        def run(fn):
            coord = torch.ones((2, 3), device=self.device)
            rot = nn.Parameter(torch.ones((2, 3), device=self.device))
            trans = nn.Parameter(torch.ones((2, 3), device=self.device))

            U = fn(coord, rot, trans)
            U.backward()

            return U, rot, trans

        U_e, rot_e, trans_e = run(f)
        U, rot, trans = run(foo_c)

        self.assertEqual(U, U_e)
        self.assertEqual(rot.grad, rot_e.grad)
        self.assertEqual(trans.grad, trans_e.grad)

    def test_inner_fn_str_and_stride(self):
        def f(x):
            x = x + 1
            x = test_operators.realize(x)
            x = x * 2
            x = test_operators.realize(x)
            return x

        x = torch.rand(3, 2, device=self.device).t()
        ref = f(x)
        called = False

        def hook_fn(scheduler, nodes):
            nonlocal called
            called = True

            if self.device != "cpu":
                self.assertEqual(len(nodes), 3)
                _, mul_buf, _ = nodes
                self.assertTrue(
                    all(
                        V.graph.sizevars.size_hints(buf.get_stride()) == (1, 2)
                        for buf in nodes
                    )
                )
                # before the fix, the wrong index expression
                # 'i1 + 3 * i0' is cached.
                self.assertTrue(
                    "i0 + 2 * i1" in mul_buf.data.inner_fn_str()
                    or "i0 + i1 * s0" in mul_buf.data.inner_fn_str()
                )

        with add_scheduler_init_hook(hook_fn):
            actual = torch.compile(f, fullgraph=True)(x)
        self.assertEqual(ref, actual)
        self.assertTrue(called)

    def test_mutations_loop_fusion(self):
        def fn(tensor, index, source):
            out = tensor.index_add(0, index, source, alpha=2.0) / 2
            return out

        device = "cpu"
        tensor = torch.rand((1,), dtype=torch.double, device=device)
        index = torch.tensor([0], dtype=torch.long, device=device)
        source = torch.rand((1,), dtype=torch.double, device=device)
        self.common(
            fn,
            (
                tensor,
                index,
                source,
            ),
        )

    @config.patch(
        "triton.autotune_pointwise", True
    )  # needed to introduce config that exceed max shared memory usage
    def test_large_block_sizes(self):
        """
        Inductor will try triton configs like x = 64 and y = 1024 which will
        result in out of shared memory if dtype is fp32.

        Currently inductor will skip such bad configs and pick the best one
        from the remaining configs.
        """
        if not _has_sufficient_memory(self.device, 3 * 2**24 * 65 * 4):
            raise unittest.SkipTest("insufficient memory")

        @torch.compile
        def fn(x, y):
            return x.t() + y

        # Use shape (2**24, 65) rather than (2**24, 128) potentially avoid OOM in
        # CI while still keep the same up-rounded size-hints.
        a = torch.randn(2**24, 65, device=self.device)
        b = torch.randn(65, 2**24, device=self.device)
        fn(a, b)

    def test_adaptive_avg_pool1d_argmax(self):
        # https://github.com/pytorch/pytorch/issues/113013
        def fn(x):
            x = torch.adaptive_avg_pool1d(input=x, output_size=2)
            x = torch.argmax(input=x)
            return x

        x = torch.rand([4, 4, 3], dtype=torch.float64)
        self.common(fn, (x,))


if HAS_CPU and not torch.backends.mps.is_available():

    class SweepInputsCpuTest(SweepInputs2, TestCase):
        gen = InputGen(10, "cpu")

    SweepInputsCpuTest.populate()

    class CpuTests(TestCase):
        common = check_model
        device = "cpu"

    copy_tests(CommonTemplate, CpuTests, "cpu")

if HAS_CUDA and not TEST_WITH_ASAN:

    class SweepInputsCudaTest(SweepInputs2, TestCase):
        gen = InputGen(10, "cuda")

    SweepInputsCudaTest.populate()

    class CudaTests(TestCase):
        common = check_model_cuda
        device = "cuda"

    copy_tests(CommonTemplate, CudaTests, "cuda")

    class TritonCodeGenTests(TestCase):
        from torch._inductor.triton_heuristics import CachingAutotuner

        class NoOpCompilerBackend:
            def __init__(self):
                self.example_args = None
                self.model = None

            def noop_backend(
                self,
                model_: torch.fx.GraphModule,
                example_inputs_: typing.List[torch.Tensor],
            ):
                """
                The Noop backend does not compile the fx graph it is given.
                Instead, it transforms the fx graph so that its functions are
                aten operations. It then saves this graph.
                """
                from torch._functorch.aot_autograd import Interpreter
                from torch._inductor.decomposition import select_decomp_table
                from torch._subclasses import FakeTensorMode

                fake_mode = FakeTensorMode()

                def interpret(*args, **kwargs):
                    return Interpreter(model_).run(*args[0:], **kwargs)

                fake_flat_tensor_args = [
                    fake_mode.from_tensor(x) for x in example_inputs_
                ]
                fw_module = make_fx(interpret, select_decomp_table())(
                    *fake_flat_tensor_args
                )
                self.model = fw_module
                self.example_args = fake_flat_tensor_args
                return lambda x: example_inputs_

        def get_kernels(self, fn, args) -> typing.List[CachingAutotuner]:
            from torch._inductor.debug import DebugContext
            from torch._inductor.graph import GraphLowering
            from torch._inductor.virtualized import V

            cxt = TritonCodeGenTests.NoOpCompilerBackend()
            torch._dynamo.optimize(backend=cxt.noop_backend)(fn)(*args)
            graph = GraphLowering(cxt.model)
            graph.num_static_inputs = 0
            kernels = []
            with V.set_graph_handler(graph), V.set_debug_handler(DebugContext()):
                graph.run(*(cxt.example_args))
                mod = graph.compile_to_module()

                for val in mod.__dict__.values():
                    if isinstance(
                        val, torch._inductor.triton_heuristics.CachingAutotuner
                    ):
                        kernels.append(val)

            return kernels

        def test_divisible_by_16_covers_numel_args(self):
            torch._dynamo.reset()

            def fn(a: torch.Tensor) -> torch.Tensor:
                return torch.sum(a)

            kernels = self.get_kernels(fn, [torch.randn([256, 256], device="cuda")])
            self.assertTrue(len(kernels) == 2, "SUM should result in two kernels")

            # kernel0 reduces from 256 to (xnumel=8, rnumel=8192), which means it reduces 256 by 256 into an array of
            # size 8 by accumulating 8192 elements at once note that rnumel is equal to 512 * 16, so rnumel which is
            # at slot 3 should be in the divisible by 16 descriptor
            arguments_that_are_divisible_by_16_in_kernel0 = (
                kernels[0].triton_meta["configs"][0].divisible_by_16
            )
            self.assertEqual(arguments_that_are_divisible_by_16_in_kernel0, (0, 1, 3))

            # kernel1 reduces from 8 elements to a single scalar.
            arguments_that_are_divisible_by_16_in_kernel1 = (
                kernels[1].triton_meta["configs"][0].divisible_by_16
            )
            self.assertEqual(arguments_that_are_divisible_by_16_in_kernel1, (0, 1))
            torch._dynamo.reset()

        def test_optimize_indexing_dtype(self):
            def fn(x: torch.Tensor) -> torch.Tensor:
                return aten.upsample_bilinear2d.vec(x, None, True, [2.0, 2.0])

            fn_opt = torch._dynamo.optimize("inductor")(fn)
            inps = [torch.randn(2, 4, 16, 16, device="cuda")]
            code = run_and_get_triton_code(fn_opt, *inps)
            self.assertTrue("to(tl.int32)" in code)
            self.assertFalse("to(tl.int64)" in code)

            self.assertEqual(fn_opt(*inps), fn(*inps))

        def test_optimize_indexing_dtype_with_constraint(self):
            def fn1(a: torch.Tensor, b: torch.Tensor) -> torch.Tensor:
                x = torch.arange(0, b.shape[0], device="cuda")
                y = ((x + x) / 3).int()
                return a[y.to(torch.int64)]

            def fn2(a: torch.Tensor, b: torch.Tensor) -> torch.Tensor:
                torch._constrain_as_size(b.shape[0], 2, 100)
                return fn1(a, b)

            fn1_opt = torch._dynamo.optimize("inductor")(fn1)
            fn2_opt = torch._dynamo.optimize("inductor")(fn2)

            a = torch.rand([100, 100], device="cuda")
            b = torch.rand([100], device="cuda")
            torch._dynamo.mark_dynamic(b, 0)
            inps = [a, b]

            code1 = run_and_get_triton_code(fn1_opt, *inps)
            code2 = run_and_get_triton_code(fn2_opt, *inps)

            # The function with the constrained tensor should be optimized, but
            # the other should not:
            self.assertTrue("to(tl.int64)" in code1)
            self.assertTrue("to(tl.int32)" in code2)
            self.assertFalse("to(tl.int64)" in code2)

            self.assertEqual(fn1_opt(*inps), fn1(*inps))
            self.assertEqual(fn2_opt(*inps), fn1(*inps))

        def test_constant_folding_deallocation(self):
            import torch._inductor

            def fn():
                li = []
                for i in range(10):
                    x = torch.full([100], i)
                    x = x + 1
                    li.append(x)

                return li

            mod = make_fx(fn)()

            live_tensors = WeakTensorKeyDictionary()
            max_live_tensors = 0

            class LiveTensors(TorchDispatchMode):
                def __torch_dispatch__(self, func, types, args=(), kwargs=None):
                    nonlocal live_tensors
                    nonlocal max_live_tensors

                    kwargs = kwargs if kwargs else {}
                    for arg in pytree.arg_tree_leaves(*args, **kwargs):
                        if isinstance(arg, torch.Tensor):
                            live_tensors[arg] = True

                    out = func(*args, **kwargs)
                    if not isinstance(out, torch.Tensor):
                        return out

                    live_tensors[out] = True
                    max_live_tensors = max(max_live_tensors, len(live_tensors))
                    return out

            mode = LiveTensors()
            from torch._inductor.fx_passes.joint_graph import UniformValueConstantFolder

            with mode:
                UniformValueConstantFolder(mod).run()

            # there are a couple extra tensors created in `insertable_tensor_check`
            self.assertTrue(max_live_tensors == 4)

        # See https://github.com/pytorch/pytorch/issues/100348
        def test_inductor_detach_view(self):
            def fn(x: torch.Tensor) -> torch.Tensor:
                a = x * 2
                return a, a.detach()

            fn_opt = torch._dynamo.optimize("inductor")(fn)
            inp = torch.ones(2, 2, requires_grad=True, device="cuda")
            inp_ref = inp.clone().detach().requires_grad_(True)
            out_ref = fn(inp_ref)
            out = fn_opt(inp)
            out_ref[0].sum().backward()
            out[0].sum().backward()
            self.assertEqual(inp.grad, inp_ref.grad)

        @skipIfRocm  # asserts not implemented in Rocm yet
        def test_optimize_indexing_assert(self):
            def has_indirect(code, tl_fn: str):
                self.assertTrue(
                    tl_fn in code,
                    msg=f"{tl_fn} not present:\n{code}",
                )
                for line in code.split("\n"):
                    if tl_fn in line:
                        stmt = line.split(tl_fn)[-1]
                        # indirect indexing involves a `tmp` variable
                        self.assertTrue(
                            "tmp" in stmt,
                            msg=f"Indirect indexing not present in code:\n{line}",
                        )

            def has_assert(code, lower: bool, upper: bool):
                self.assertIn(
                    "device_assert", code, msg=f"No device asert found:\n{code}"
                )
                for line in code.split("\n"):
                    if "device_assert" in line:
                        self.assertTrue(
                            ("0 <= " in line) is lower,
                            msg=f"Lower bound {'' if lower else 'not '}elided:{line}",
                        )
                        self.assertTrue(
                            (" < " in line) is upper,
                            msg=f"Upper bound {'' if upper else 'not '}elided:{line}",
                        )

            def fn(x: torch.Tensor) -> torch.Tensor:
                s = 1.0 * torch.arange(x.shape[0], device=x.device)
                return x[s.long()]

            # aten.index
            for dynamic in (False, True):
                fn_opt = torch.compile(fn, dynamic=dynamic)

                x = torch.randn(8, device="cuda")
                code = run_and_get_triton_code(fn_opt, x)
                self.assertEqual(fn_opt(x), fn(x), msg=f"{dynamic=}")

                # Check that there's indirect indexing...
                has_indirect(code, tl_fn="tl.load")
                if not dynamic:
                    # We elide the assert for static shapes
                    self.assertNotIn("device_assert", code)
                else:
                    # ...but we generate an upper bound for dynamic shapes
                    has_assert(code, lower=False, upper=True)

            def fn(a, z, b, idx0, idx1):
                idx2 = torch.arange(a.shape[-1], device=a.device)
                a.index_put_((z, idx0, idx1, idx2), b, accumulate=True)
                return a

            # aten.index_put
            for dynamic in (False, True):
                fn_opt = torch.compile(fn, dynamic=dynamic)
                a = torch.randn(1, 32, 32, 4, device="cuda")
                z = torch.zeros((), dtype=torch.int64, device="cuda")
                b = torch.randn(33, 1, device="cuda")
                idx0 = torch.randint(32, (33,), device="cuda").view(33, 1, 1)
                idx1 = torch.randint(32, (33,), device="cuda").view(33, 1)
                inps = (a.clone(), z, b, idx0, idx1)
                code = run_and_get_triton_code(fn_opt, *inps)

                # Correctness
                out_opt = fn_opt(a.clone(), z, b, idx0, idx1)
                out = fn(a.clone(), z, b, idx0, idx1)
                self.assertEqual(out_opt, out, msg=f"{dynamic=}")

                # We have an indirect store via atomic_add
                has_indirect(code, tl_fn="tl.atomic_add")
                # We cannot elide he assert in this case
                has_assert(code, lower=True, upper=True)

        def test_not_materialize_pointwise_reduction(self):
            def fn(a, b):
                return (a - b).sum(dim=-1).amax(dim=-1)

            N = 16
            K = 7
            fn_opt = torch._dynamo.optimize("inductor")(fn)
            inps = [
                torch.randn(N, 1, K, device="cuda"),
                torch.randn(1, N, K, device="cuda"),
            ]
            code = run_and_get_triton_code(fn_opt, *inps)
            self.assertEqual(code.count("tl.store"), 1)
            self.assertTrue("out_ptr1" in code)
            self.assertFalse("out_ptr0" in code)
            self.assertEqual(fn_opt(*inps), fn(*inps))

        def test_numpy_on_cuda(self):
            x = np.arange(10, dtype=np.float32)

            @torch.compile
            def fn(x):
                return np.sin(x)

            def fn_cuda(x):
                with torch.device("cuda"):
                    return fn(x)

            r = fn_cuda(x)
            code = run_and_get_triton_code(fn_cuda, x)
            self.assertIn("tl.sin", code)
            self.assertEqual(type(r), np.ndarray)
            self.assertEqual(r, np.sin(x))

        # Disable constant propagation, so we isolate value range analysis
        @patch.object(config, "constant_and_index_propagation", False)
        @patch.object(config, "joint_graph_constant_folding", False)
        def test_cant_optimize_compute(self):
            def ones():
                return torch.ones([4], device="cuda")

            def suffix(inp):
                return (inp.to(torch.int64) + 1).to(torch.float64)

            ten = torch.rand([4], device="cuda")

            for foo in (
                lambda x: x + 2147483657,
                lambda x: torch.where(x < 0, ones(), ones() - 2) * (-(2 ** (40))),
                lambda x: x + ten,
                lambda x: x + ten.sum(),
            ):

                def fn():
                    return suffix(foo(ones()))

                fn_opt = torch._dynamo.optimize("inductor")(fn)
                code = run_and_get_triton_code(fn_opt)

                # this cannot be optimized away, value too large
                self.assertTrue("to(tl.int64)" in code)
                self.assertEqual(fn_opt(), fn())

        # Disable constant propagation, so we isolate value range analysis
        @patch.object(config, "constant_and_index_propagation", False)
        @patch.object(config, "joint_graph_constant_folding", False)
        def test_optimize_compute(self):
            def ones():
                return torch.ones([4], device="cuda")

            def suffix(inp):
                return (inp.to(torch.int64) + 1).to(torch.float64)

            for foo in (
                lambda x: x + 500,
                lambda x: torch.where(x < 0, ones(), ones() - 2) * (-(2 ** (20))),
                lambda x: x / 30,
            ):

                def fn():
                    return suffix(foo(ones()))

                fn_opt = torch._dynamo.optimize("inductor")(fn)
                code = run_and_get_triton_code(fn_opt)

                # this can be optimized away, value too large
                self.assertTrue("to(tl.int64)" not in code)
                self.assertTrue("to(tl.int32)" in code)

                self.assertEqual(fn_opt(), fn())

        def test_evict_last_non_coalesced_loads(self):
            @torch.compile
            def f(a, b):
                return (a * b).sum(dim=-1)

            N = 512
            inps = (
                torch.randn(N, N, N, device="cuda").permute(2, 1, 0),
                torch.randn(N, N, N, device="cuda").permute(1, 2, 0),
            )
            code = run_and_get_triton_code(f, *inps)
            self.assertTrue(
                "tl.load(in_ptr0 + (x1 + (512*x0) + (262144*r2)), rmask, eviction_policy='evict_last'"
                in code
            )
            self.assertTrue(
                "tl.load(in_ptr1 + (x3 + (262144*r2)), rmask, eviction_policy='evict_first',"
                in code
            )

        # Disable index propagation, so the indirect indexing isn't optimized away
        @patch.object(config, "constant_and_index_propagation", False)
        def test_computed_indirect_mask(self):
            def fn(x, n):
                tmp = torch.arange(n, device=x.device)
                return x[tmp] + 1

            x = torch.randn(8, device="cuda")
            fn_opt = torch.compile(fn)
            code = run_and_get_triton_code(fn_opt, x, 8)
            # load should be masked
            self.assertTrue("tl.load(in_ptr0 + (tmp0), xmask" in code)
            self.assertEqual(fn(x, 8), fn_opt(x, 8))

        def test_kernel_names_descriptive(self):
            @torch._dynamo.optimize("inductor")
            def fn1(x):
                return x.cos().sin()

            @torch._dynamo.optimize("inductor")
            def fn2(x):
                x = torch.mm(x, x)
                x = torch.softmax(x, dim=1)
                return x

            mod = nn.Sequential(
                nn.Linear(4, 4),
                nn.LayerNorm(4),
                nn.ReLU(),
            ).cuda()

            @torch._dynamo.optimize("inductor")
            def fn3(x):
                return mod(x)

            func_and_kernel_aten = [
                (fn1, "triton_poi_fused_cos_sin", (torch.randn(8, device="cuda"),)),
                (fn2, "triton_poi_fused__softmax", (torch.randn(4, 4, device="cuda"),)),
                (
                    fn3,
                    "triton_poi_fused_native_layer_norm_relu",
                    (torch.randn(4, 4, device="cuda"),),
                ),
            ]
            func_and_kernel_torch = [
                (fn1, "triton_poi_fused_cos_sin", (torch.randn(8, device="cuda"),)),
                (fn2, "triton_poi_fused_softmax", (torch.randn(4, 4, device="cuda"),)),
                (
                    fn3,
                    "triton_poi_fused_LayerNorm_ReLU",
                    (torch.randn(4, 4, device="cuda"),),
                ),
            ]

            def test_funcs(func_and_kernel):
                with torch.no_grad():
                    for fn, kernel_name, inps in func_and_kernel:
                        code = run_and_get_triton_code(fn, *inps)
                        if kernel_name not in code:
                            print(code)
                        self.assertTrue(kernel_name in code)

            test_funcs(func_and_kernel_aten)
            patch.object(config.triton, "descriptive_names", "torch")(test_funcs)(
                func_and_kernel_torch
            )

        @patch.object(config, "profile_bandwidth", True)
        def test_bandwidth_profiler(self):
            @torch._dynamo.optimize("inductor")
            def fn(x):
                x = x.cos()
                x = x.cos()
                x = torch.mm(x, x)
                x = x.sin()
                x = x.relu()
                return x

            inp = torch.randn(4, 4, device="cuda")
            code = run_and_get_triton_code(fn, inp)
            fn(inp)
            self.assertTrue("start_graph" in code)
            self.assertTrue("end_graph" in code)

        def test_split_op_with_sym(self):
            def fn(x: torch.Tensor) -> torch.Tensor:
                # split(tensor, sympy.Integer), split(tensor, sympy.Expr)
                return torch.split(x, x.shape[0]), torch.split(x, x.shape[0] // 2)

            for dynamic_shapes in [True, False]:
                with torch._dynamo.config.patch(dynamic_shapes=dynamic_shapes):
                    torch._dynamo.reset()
                    fn_opt = torch._dynamo.optimize("inductor", dynamic=dynamic_shapes)(
                        fn
                    )
                    inps = torch.randn([5, 5])
                    fn_opt(inps)

        @skipIfRocm
        @unittest.skipIf(IS_FBCODE, "fbcode system python does not provide torch")
        def test_indirect_device_assert(self):
            dir_path = os.path.dirname(os.path.realpath(__file__))
            test_path = os.path.join(dir_path, "indirect_assert_helper.py")
            fns = ("first_arg", "store", "second_arg", "same_pm_one", "same_pp_one")

            for fn, ndims, dyn_shape in itertools.product(fns, (2, 3), (True, False)):
                proc = subprocess.Popen(
                    [
                        sys.executable,
                        test_path,
                        fn,
                        str(ndims),
                        str(dyn_shape),
                        "False",
                    ],
                    stdout=subprocess.PIPE,
                    stderr=subprocess.PIPE,
                    env={**os.environ, "MKL_THREADING_LAYER": "GNU"},
                )
                stderr = proc.communicate()[1]
                self.assertTrue(
                    any(
                        "index out of bounds" in err.decode("utf-8")
                        for err in stderr.splitlines()
                    ),
                    f"{fn}, {ndims}, {dyn_shape}, False",
                )
            proc = subprocess.Popen(
                [sys.executable, test_path, "first_arg", "2", "False", "True"],
                stdout=subprocess.PIPE,
                stderr=subprocess.PIPE,
                env={**os.environ, "MKL_THREADING_LAYER": "GNU"},
            )
            stderr = proc.communicate()[1]

            self.assertTrue(
                any(
                    "index out of bounds" in err.decode("utf-8")
                    for err in stderr.splitlines()
                ),
                "first_arg 2 False True",
            )

        @patch("torch._inductor.config.comment_origin", True)
        def test_inductor_sequence_nr(self):
            class Model(torch.nn.Module):
                def __init__(self):
                    super().__init__()
                    self.conv1 = torch.nn.Conv2d(
                        in_channels=16,
                        out_channels=16,
                        kernel_size=(1, 1),
                        stride=1,
                        padding="same",
                        bias=True,
                    )
                    self.bn1 = torch.nn.BatchNorm2d(num_features=16)
                    self.relu1 = torch.nn.ReLU()
                    self.loss_fn = torch.nn.L1Loss()

                def forward(self, x, target):
                    y = x
                    x = self.conv1(x)
                    x = self.bn1(x)
                    x = self.relu1(x)
                    x = x + y
                    x = torch.flatten(x)
                    output = self.loss_fn(x, target)
                    return (output,)

            def get_triton_codegen(optimized_module, args):
                def run_with_backward():
                    result = optimized_module(*args)
                    result[0].backward()
                    return result

                res, (fwd_code, bwd_code) = run_and_get_code(run_with_backward)
                return fwd_code, bwd_code

            x = torch.rand(100, 16, 32, 32, requires_grad=True, device="cuda")
            target = torch.rand(1, device="cuda")
            args = [x, target]
            model = Model().cuda()
            opt_model = torch.compile(model)
            fwd_code, bwd_code = get_triton_codegen(opt_model, args)

            bwd_seq_nr_set = set()
            fwd_seq_nr_set = set()
            for idx, code in enumerate([fwd_code, bwd_code]):
                seq_nr_set = bwd_seq_nr_set if idx > 0 else fwd_seq_nr_set
                prefix = "BWD" if idx > 0 else "FWD"
                for line in code.split("\n"):
                    if "seq_nr" in line:
                        res = re.search(r"seq_nr:(\d+)", line)
                        if res:
                            seq_nr_set.add(int(res.group(1)))

            self.assertTrue(bwd_seq_nr_set.issubset(fwd_seq_nr_set))

    class RNNTest(TestCase):
        class Model(torch.nn.Module):
            def __init__(self):
                super().__init__()
                self.gru = torch.nn.GRU(16, 16, batch_first=True)

            def forward(self, x):
                return self.gru(x)

        def test_rnn_compile_safe(self):
            device = torch.device("cuda")
            model = RNNTest.Model().to(device)
            model = torch._dynamo.optimize("inductor")(model)
            x = torch.rand(1024, 20, 16).to(device)
            model(x)

    class NanCheckerTest(TestCase):
        @config.patch("nan_asserts", True)
        def test_nan_checker_pass(self):
            def f(x):
                return torch.softmax(x, dim=-1)

            x = torch.randn(2, 1024, device="cuda")
            ref = f(x)
            actual, (code,) = run_and_get_code(torch.compile(f), x)
            self.assertTrue(torch.allclose(ref, actual))
            self.assertTrue(
                re.search(r"assert not .*\.isnan\(\)\.any\(\).item\(\)", code)
                is not None
            )
            self.assertTrue(
                re.search(r"assert not .*\.isinf\(\)\.any\(\).item\(\)", code)
                is not None
            )

        @config.patch("nan_asserts", True)
        def test_nan_checker_fail(self):
            def f(x):
                return torch.softmax(x, dim=-1)

            x = torch.randn(2, 1024, device="cuda")
            x[0, 0] = float("nan")
            with self.assertRaises(AssertionError):
                torch.compile(f)(x)


if HAS_CPU:

    class TestFull(TestCase):
        def test_full_dtype(self):
            pytypes = (
                bool,
                int,
                float,
                # TODO: Triton's JITFunction._type_of has no support for complex
                # complex,
            )

            dtypes = (
                torch.bool,
                torch.int32,
                torch.int64,
                torch.float32,
                torch.float64,
                None,
                # torch.complex64,
                # torch.complex128,
            )

            def fn(pytype, dtype):
                if pytype is bool:
                    fill_value = True
                elif pytype is int:
                    fill_value = 42
                elif pytype is float:
                    fill_value = 42.0
                else:
                    raise AssertionError(f"Unexpected Python type: {pytype}")

                return torch.full(
                    (4, 6), fill_value, dtype=dtype, device=torch.device("cpu")
                )

            fn_opt = torch._dynamo.optimize("inductor")(fn)

            for pytype, dtype in itertools.product(pytypes, dtypes):
                with enable_python_dispatcher():
                    with torch.no_grad():
                        ret_opt = fn_opt(pytype, dtype)

                self.assertEqual(ret_opt, fn(pytype, dtype))


if __name__ == "__main__":
    from torch.testing._internal.inductor_utils import run_inductor_tests

    run_inductor_tests()<|MERGE_RESOLUTION|>--- conflicted
+++ resolved
@@ -64,28 +64,6 @@
     slowTest,
     TEST_WITH_ASAN,
 )
-<<<<<<< HEAD
-=======
-from torch.utils import _pytree as pytree
-from torch.utils._python_dispatch import TorchDispatchMode
-from torch.utils.weak import WeakTensorKeyDictionary
-
-if IS_WINDOWS and IS_CI:
-    sys.stderr.write(
-        "Windows CI does not have necessary dependencies for test_torchinductor yet\n"
-    )
-    sys.exit(0)
-
-importlib.import_module("functorch")
-importlib.import_module("filelock")
-
-from torch._inductor import config, test_operators
-
-from torch._inductor.compile_fx import compile_fx, compile_fx_inner
-from torch._inductor.utils import has_torchvision_roi_align
-
-from torch.testing._internal.common_utils import slowTest
->>>>>>> 9e044005
 from torch.testing._internal.inductor_utils import (
     check_model,
     check_model_cuda,
@@ -96,6 +74,7 @@
     requires_cuda,
     requires_multigpu,
     run_and_get_cpp_code,
+    skip_if_mac,
     skip_if_x86_mac,
     TestCase,
     ToTuple,
@@ -769,6 +748,7 @@
         for dtype in dtypes:
             self.common(fn, (torch.randn(8, 8).to(dtype), torch.randn(8, 8).to(dtype)))
 
+    @skip_if_mac()
     def test_min_max_reduction_nan(self):
         def fn(a):
             return (torch.max(a), torch.min(a))
