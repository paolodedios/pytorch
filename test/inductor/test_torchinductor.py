# Owner(s): ["module: inductor"]
import contextlib
import copy
import dataclasses
import functools
import gc
import itertools
import math
import operator
import os
import random
import re
import subprocess
import sys
import threading
import typing
import unittest
import weakref
from unittest.mock import patch

import numpy as np

import torch

import torch._dynamo.config as dynamo_config
import torch.nn as nn
from torch._dispatch.python import enable_python_dispatcher
from torch._dynamo.testing import (
    CompileCounterWithBackend,
    expectedFailureCodegenDynamic,
    rand_strided,
    same,
)

from torch._inductor import config, test_operators
from torch._inductor.codegen.common import DataTypePropagation, OptimizationContext

from torch._inductor.compile_fx import compile_fx, compile_fx_inner
from torch._inductor.utils import (
    add_scheduler_init_hook,
    has_torchvision_roi_align,
    run_and_get_code,
    run_and_get_triton_code,
)
from torch._inductor.virtualized import V
from torch.fx.experimental.proxy_tensor import make_fx
from torch.nn import functional as F
from torch.testing import FileCheck, make_tensor
from torch.testing._internal.common_cuda import (
    PLATFORM_SUPPORTS_FLASH_ATTENTION,
    SM80OrLater,
    TEST_CUDNN,
    with_tf32_off,
)

from torch.testing._internal.common_device_type import _has_sufficient_memory
from torch.testing._internal.common_dtype import all_types

from torch.testing._internal.common_utils import (
    DeterministicGuard,
    IS_FBCODE,
    IS_X86,
    skipIfRocm,
    slowTest,
    TEST_WITH_ASAN,
)
from torch.testing._internal.inductor_utils import (
    check_model,
    check_model_cuda,
    copy_tests,
    HAS_AVX2,
    HAS_CPU,
    HAS_CUDA,
    requires_cuda,
    requires_multigpu,
    run_and_get_cpp_code,
    skip_if_mac,
    skip_if_x86_mac,
    skipCUDAIf,
    TestCase,
    ToTuple,
)
from torch.utils import _pytree as pytree
from torch.utils._python_dispatch import TorchDispatchMode
from torch.utils.weak import WeakTensorKeyDictionary

aten = torch.ops.aten


libfoo = None


def run_fw_bw_and_get_code(fn):
    def run_with_backward():
        result = fn()
        result.sum().backward()
        return result

    return run_and_get_code(run_with_backward)


@dataclasses.dataclass
class InputGen:
    n: int
    device: str

    def dense(self):
        return torch.randn((self.n, self.n), device=self.device)

    def transposed(self):
        return self.dense().transpose(0, 1)

    def strided(self):
        return torch.randn((self.n * 2, self.n * 3), device=self.device)[
            self.n :, self.n :: 2
        ]

    def broadcast1(self):
        return torch.randn((self.n,), device=self.device)

    def broadcast2(self):
        return torch.randn((1, self.n, 1), device=self.device)

    def broadcast3(self):
        return torch.randn((1,), device=self.device)

    def double(self):
        return torch.randn((self.n, self.n), device=self.device, dtype=torch.double)

    def int(self):
        return torch.arange(self.n, device=self.device, dtype=torch.int32)


<<<<<<< HEAD
def compute_grads(args, kwrags, results, grads):
    def gather_leaf_tensors(args, kwargs):
        args = pytree.arg_tree_leaves(*args, **kwargs)
        leaf_tensors = [
            arg for arg in args if isinstance(arg, torch.Tensor) and arg.requires_grad
        ]
        return leaf_tensors

    flat_results = pytree.tree_leaves(results)
    flat_diff_results = [r for r in flat_results if r.requires_grad]
    assert len(flat_diff_results) > 0

    leaf_tensors = gather_leaf_tensors(args, kwrags)
    assert len(leaf_tensors) > 0
    return torch.autograd.grad(
        flat_diff_results,
        leaf_tensors,
        grads,
        allow_unused=True,
        retain_graph=True,
    )


def clone_preserve_strides(x, device=None):
    if not isinstance(x, torch.Tensor):
        return x
    buffer = torch.as_strided(
        x, (x.untyped_storage().size() // x.element_size(),), (1,), 0
    )
    if not device:
        buffer = buffer.clone()
    else:
        buffer = buffer.to(device, copy=True)
    out = torch.as_strided(buffer, x.size(), x.stride(), x.storage_offset())
    return out


def run_and_get_cpp_code(fn, *args, **kwargs):
    # We use the patch context manager instead of using it as a decorator.
    # In this way, we can ensure that the attribute is patched and unpatched correctly
    # even if this run_and_get_cpp_code function is called multiple times.
    with patch.object(config, "debug", True):
        torch._dynamo.reset()
        import io
        import logging

        log_capture_string = io.StringIO()
        ch = logging.StreamHandler(log_capture_string)
        from torch._inductor.graph import output_code_log

        output_code_log.addHandler(ch)
        prev_level = output_code_log.level
        output_code_log.setLevel(logging.DEBUG)
        result = fn(*args, **kwargs)
        s = log_capture_string.getvalue()
        output_code_log.setLevel(prev_level)
        output_code_log.removeHandler(ch)
    return result, s


def check_model(
    self: TestCase,
    model,
    example_inputs,
    kwargs=None,
    *,
    atol=None,
    rtol=None,
    check_lowp=True,
    exact_dtype=True,
    nopython=True,
    copy_to_cuda=True,
    reference_in_float=True,
    assert_equal=True,
    check_gradient=False,
    check_has_compiled=True,
    output_process_fn_grad=lambda x: x,
):
    kwargs = kwargs or {}
    torch._dynamo.reset()

    ref_inputs = [clone_preserve_strides(x) for x in example_inputs]
    ref_kwargs = kwargs
    has_lowp_args = False
    original_lowp_dtype = torch.half

    if reference_in_float:
        # check_lowp is ignored here, it's kept just to be able to call `common` with extra arg
        def upcast_fn(x):
            nonlocal has_lowp_args
            if isinstance(x, torch.Tensor) and (
                x.dtype == torch.float16 or x.dtype == torch.bfloat16
            ):
                has_lowp_args = True
                return x.float()
            else:
                return x

        def get_original_lowp_dtype(example_inputs):
            dtypes = [x.dtype for x in example_inputs if isinstance(x, torch.Tensor)]
            dtype_set = set(dtypes)
            return dtype_set.pop() if len(dtype_set) == 1 else torch.half

        ref_inputs = list(map(upcast_fn, example_inputs))
        ref_kwargs = {k: upcast_fn(v) for k, v in kwargs.items()}
        if has_lowp_args:
            original_lowp_dtype = get_original_lowp_dtype(example_inputs)
            if hasattr(model, "to"):
                model = model.to(torch.float)

    torch.manual_seed(0)

    correct = model(*ref_inputs, **ref_kwargs)
    # downcast the model back if needed
    if reference_in_float and has_lowp_args:
        if hasattr(model, "to"):
            model = model.to(original_lowp_dtype)

    torch._inductor.metrics.reset()

    called = False

    def compile_fx_wrapper(model_, example_inputs_):
        nonlocal called
        called = True
        return compile_fx(model_, example_inputs_)

    def run(*ex, **kwargs):
        return model(*ex, **kwargs)

    run = torch._dynamo.optimize(compile_fx_wrapper, nopython=nopython)(run)

    torch.manual_seed(0)
    actual = run(*example_inputs, **kwargs)
    # if not called:
    #     exp = torch._dynamo.explain(run)(*example_inputs)
    #     print("Explain:", exp[0])
    #     for graph in exp[2]:
    #         print("Graph", graph)
    if check_has_compiled:
        assert called, "Ran graph without calling compile_fx"
    assert type(actual) == type(correct)

    correct_flat, correct_spec = tree_flatten(correct)
    actual_flat = pytree.tree_leaves(actual)

    def reference_to_expect(actual_flat, correct_flat):
        return tuple(
            y.to(x.dtype)
            if isinstance(y, torch.Tensor) and y.dtype.is_floating_point
            else y
            for x, y in zip(actual_flat, correct_flat)
        )

    if reference_in_float:
        correct_flat = reference_to_expect(actual_flat, correct_flat)
        correct = tree_unflatten(correct_flat, correct_spec)

    if assert_equal:
        self.assertEqual(
            actual,
            correct,
            atol=atol,
            rtol=rtol,
            equal_nan=True,
            exact_dtype=exact_dtype,
        )
        # In case of input mutations, check that inputs are the same
        self.assertEqual(
            ref_inputs,
            example_inputs,
            atol=atol,
            rtol=rtol,
            equal_nan=True,
            # our testing sometimes uses higher precision inputs for the reference
            exact_dtype=False,
        )
    else:
        for correct_val, actual_val in zip(correct_flat, actual_flat):
            if isinstance(correct_val, torch.Tensor):
                assert correct_val.device == actual_val.device
                assert correct_val.size() == actual_val.size()
                strides_equal, _ = torch._prims_common.check_significant_strides(
                    correct_val, actual_val
                )
                assert strides_equal
                assert correct_val.layout == actual_val.layout
                if exact_dtype:
                    assert correct_val.dtype == actual_val.dtype

    if check_gradient:
        actual = output_process_fn_grad(actual)
        correct = output_process_fn_grad(correct)
        actual_flat = pytree.tree_leaves(actual)
        correct_flat = pytree.tree_leaves(correct)

        # generate random unit norm gradients
        grads = [
            torch.rand(r.shape, device=r.device, dtype=r.dtype)
            for r in correct_flat
            if r.requires_grad
        ]
        for g in grads:
            g /= g.norm()

        correct_grad = compute_grads(ref_inputs, ref_kwargs, correct, grads)
        all_none_grads = all(x is None for x in correct_grad)
        if all_none_grads:
            # See Note [Detaching inputs that never need gradients]
            # There are a handful of ops that can return None gradients, into of zero gradients.
            # If all inputs to an AOTAutograd graph are supposed to get None gradients,
            # AOTAutograd will end up forcing all of the outputs of the forward to not require grad.
            # There's no easy fix to this (see the note above), although one option is to
            # force any derivative formulas in core to return tensors of zeros instead of None.
            flat_results = pytree.tree_leaves(actual)
            results_that_require_grad = [
                x
                for x in flat_results
                if isinstance(x, torch.Tensor) and x.requires_grad
            ]
            self.assertEqual(len(results_that_require_grad), 0)
        else:
            actual_grad = compute_grads(example_inputs, kwargs, actual, grads)

            if reference_in_float:
                expect_grad = reference_to_expect(actual_grad, correct_grad)
            else:
                expect_grad = correct_grad

            self.assertEqual(
                actual_grad,
                expect_grad,
                atol=atol,
                rtol=rtol,
                equal_nan=True,
                exact_dtype=exact_dtype,
            )

    torch._dynamo.reset()


@torch._inductor.config.patch("triton.cudagraphs", False)
def check_model_cuda(
    self: TestCase,
    model,
    example_inputs,
    kwargs=None,
    *,
    atol=None,
    rtol=None,
    check_lowp=True,
    exact_dtype=True,
    nopython=True,
    copy_to_cuda=True,
    reference_in_float=True,
    assert_equal=True,
    check_gradient=False,
    check_has_compiled=True,
    output_process_fn_grad=lambda x: x,
):
    kwargs = kwargs or {}
    if hasattr(model, "to"):
        model = model.to("cuda")

    if copy_to_cuda:
        example_inputs = tuple(
            clone_preserve_strides(x, device="cuda") for x in example_inputs
        )

    check_model(
        self,
        model,
        example_inputs,
        kwargs,
        atol=atol,
        rtol=rtol,
        exact_dtype=exact_dtype,
        nopython=nopython,
        reference_in_float=reference_in_float,
        assert_equal=assert_equal,
        check_gradient=check_gradient,
        check_has_compiled=check_has_compiled,
        output_process_fn_grad=output_process_fn_grad,
    )

    if check_lowp:

        def downcast_fn(x):
            if not isinstance(x, torch.Tensor) or not x.dtype == torch.float:
                return x
            return torch.empty_strided(
                x.size(), x.stride(), device="cuda", dtype=torch.half
            ).copy_(x)

        example_inputs = list(map(downcast_fn, example_inputs))
        if hasattr(model, "to"):
            model = model.to(torch.half)
        if rtol is not None:
            rtol = max(2e-3, rtol)
        check_model(
            self,
            model,
            example_inputs,
            kwargs,
            atol=atol,
            rtol=rtol,
            exact_dtype=exact_dtype,
            nopython=nopython,
            reference_in_float=reference_in_float,
            assert_equal=assert_equal,
            check_gradient=check_gradient,
            check_has_compiled=check_has_compiled,
            output_process_fn_grad=output_process_fn_grad,
        )


=======
>>>>>>> b2a5000f
def _run_and_assert_no_indirect_indexing(test_case, func, *args, **kwargs):
    result, source_codes = run_and_get_code(func, *args, **kwargs)

    for code in source_codes:
        for line in code.split("\n"):
            stmt = None
            # Find indexing expressions
            if ".load(" in line:
                stmt = line.split(".load")[-1]
            elif "tl.store" in line:
                stmt = line.split(".store")[-1]
                stmt = ",".join(stmt.split(",")[:-2])  # Remove store value and mask
            elif ".store" in line:
                stmt = line.split(".store")[-1]
            elif "[" in line:
                stmt = line.split("[")[-1].split("]")[0]

            if stmt is None:
                continue

            # indirect indexing involves a `tmp` variable
            test_case.assertTrue(
                "tmp" not in stmt,
                msg=f"Found indirect indexing in statement '{stmt}' from code:\n{code}",
            )

    return result


class SweepInputs2:
    input_gen_types1 = [
        "dense",
        "transposed",
        "strided",
        "broadcast1",
        "broadcast2",
        "broadcast3",
        "double",
        "int",
    ]
    input_gen_types2 = input_gen_types1
    gen = None

    @staticmethod
    def kernel(a, b):
        return (a + b,)

    @classmethod
    def gen_template(cls, name1, name2):
        def test(self):
            check_model(
                self,
                cls.kernel,
                (
                    getattr(cls.gen, name1)(),
                    getattr(cls.gen, name2)(),
                ),
            )

        test.__name__ = f"test_{cls.gen.device}_{name1}_{name2}"
        setattr(cls, test.__name__, test)

    @classmethod
    def populate(cls):
        for name1 in cls.input_gen_types1:
            for name2 in cls.input_gen_types2:
                cls.gen_template(name1, name2)


class CommonTemplate:
    def test_bool(self):
        def fn(a, b):
            return (
                a + b,
                a * b,
                a & b,
                a | b,
                a ^ b,
                torch.logical_and(a, b),
                torch.logical_or(a, b),
                torch.logical_not(a),
                torch.sign(b),
            )

        self.common(
            fn,
            (
                torch.tensor([True, False, True, False]),
                torch.tensor([False, False, True, True]),
            ),
        )

    def test_add_const_int(self):
        def fn(a):
            return (a + 1, torch.add(a, 1, alpha=2))

        self.common(fn, (torch.randn(32),))

    def test_add_const_float(self):
        def fn(a):
            return (a + 1.5,)

        self.common(fn, (torch.randn(32),))

    def test_add_inplace_permuted(self):
        def fn(x, y):
            return x.add_(y)

        x = torch.ones([2, 12, 13, 17]).transpose(1, 2)
        y = torch.randn([2, 13, 1, 17])

        self.common(fn, (x, y))

    def test_add_complex(self):
        def fn(a, b, alpha):
            return torch.add(a, b, alpha=alpha)

        x = torch.tensor([1 + 1j, -1 + 1j, -2 + 2j, 3 - 3j, 0, 1j, 1, -1])
        y = torch.tensor([1 + 1j, -1 + 1j, -2 + 2j, 3 - 3j, 0, 1j, 1, -1])

        self.common(fn, (x, y, 2))

    def test_add_complex2(self):
        @torch.compile
        def fn(a, b):
            c = a + b
            d = a + b
            return c + d

        x = torch.tensor([1 + 1j, -1 + 1j, -2 + 2j, 3 - 3j, 0, 1j, 1, -1])
        y = torch.tensor([1 + 1j, -1 + 1j, -2 + 2j, 3 - 3j, 0, 1j, 1, -1])

        _, code = run_and_get_code(fn, x, y)
        self.assertEqual(code[0].count("aten.view"), 3)

    def test_concat_add_inplace(self):
        def fn(x, y, z):
            return torch.cat([x, y], dim=1).add_(z)

        x = torch.randn([2, 12, 14, 14])
        y = torch.randn([2, 12, 14, 14])
        z = torch.randn([2, 24, 14, 14])

        self.common(fn, (x, y, z))

    def test_abs(self):
        def fn(a):
            return (a / (torch.abs(a) + 1),)

        self.common(fn, (torch.randn(17),))

    def test_angle(self):
        def fn(a, b, c):
            return torch.angle(a), torch.angle(b), torch.angle(c)

        complex_input = torch.tensor(
            [1 + 1j, -1 + 1j, -2 + 2j, 3 - 3j, 0, 1j, 1, -1, float("nan")]
        )
        real_input = torch.tensor([-1.0, 0.0, 1.0, float("nan")])
        interger_real_input = torch.tensor([-1, 0, 1])
        self.common(fn, (complex_input, real_input, interger_real_input))

    def test_sgn(self):
        def fn(a):
            return torch.sgn(a), torch.sgn(a + 1) - 1

        self.common(fn, [torch.linspace(-10, 10, 41)])

    def test_scatter_bf16(self):
        def fn(inp, src, index):
            return inp.scatter_add(0, index, src)

        for dtype in [torch.int64, torch.bool, torch.bfloat16]:
            self.common(
                fn,
                [
                    torch.zeros(3, 5, dtype=dtype),
                    torch.ones((2, 5), dtype=dtype),
                    torch.tensor([[0, 1, 2, 0, 0]]),
                ],
            )

    def test_randn_generator(self):
        def fn(a, generator):
            torch.randn([20, 20], generator=generator, device=a.device)

        self.common(fn, (torch.linspace(-10, 10, 41), None))

        # generator not yet supported in dynamo
        with self.assertRaisesRegex(torch._dynamo.exc.Unsupported, "Generator"):
            self.common(fn, (torch.linspace(-10, 10, 41), torch.Generator(self.device)))

    def test_sgn_extremal(self):
        def fn(a):
            return (torch.sgn(a),)

        self.common(fn, [torch.tensor([np.nan, np.inf, -np.inf, 0])])

    def test_max_min(self):
        def fn(a, b):
            return (torch.maximum(a, b), torch.minimum(a, b))

        self.common(fn, (torch.randn(8), torch.randn(8)))
        t1 = torch.randn(8)
        t1[0] = float("nan")
        t2 = torch.randn(8)
        t2[1] = float("nan")
        self.common(fn, (t1, t2))

    def test_neg_max_uint8(self):
        # https://github.com/pytorch/pytorch/issues/93380
        def fn(a, b):
            c = torch.neg(a)
            return torch.maximum(b, c)

        a = torch.randint(256, (1,), dtype=torch.uint8)
        b = torch.randint(256, (8390,), dtype=torch.uint8)
        self.common(fn, (a, b))

    def test_compar(self):
        def fn(x):
            return x.gt(3.5), x.ge(3.5), x.eq(3.5), x.le(2.5), x.lt(3.5), x.ne(3.5)

        a = torch.tensor([3])
        self.common(fn, (a,))

    def test_horizonal_fusion1(self):
        def fn(a, b, c):
            return (a + b, a - c, b * c)

        self.common(
            fn, (torch.randn(8, 16, 16), torch.randn(8, 16, 16), torch.randn(1, 16, 1))
        )

    def test_horizonal_fusion2(self):
        def fn(a, b, c):
            return a + 1, b + 2, c + 3

        self.common(fn, (torch.randn(8, 16, 8), torch.randn(8, 16), torch.randn(16, 8)))

    def test_vertical_fusion1(self):
        def fn(sa, ct, p):
            # From torchbench.pyhpc_equation_of_state
            v17 = -3.087032500374211e-7
            v18 = -1.988366587925593e-8
            v19 = -1.061519070296458e-11
            v20 = 1.550932729220080e-10
            t15 = v19 * ct
            t19 = v17 + ct * (v18 + t15) + v20 * sa
            t20 = 1.0 / t19
            t128 = t19 * p
            return t20 + t128

        self.common(
            fn,
            (
                torch.randn(204, 204, 26),
                torch.randn(204, 204, 26),
                torch.randn(26),
            ),
        )
        self.assertEqual(torch._inductor.metrics.generated_kernel_count, 1)

    def test_forced_buffer_realize(self):
        # Test torch._test_inductor_realize forces a buffer to be realized
        def fn(a):
            b = test_operators.realize(a * 2)
            return (b * 2,)

        self.common(fn, (torch.randn(10),))
        self.assertEqual(torch._inductor.metrics.ir_nodes_pre_fusion, 2)

    def test_scheduler_vertical_fusion1(self):
        realize = test_operators.realize

        def fn(sa, ct, p):
            # From torchbench.pyhpc_equation_of_state
            v17 = -3.087032500374211e-7
            v18 = -1.988366587925593e-8
            v19 = -1.061519070296458e-11
            v20 = 1.550932729220080e-10
            t15 = realize(v19 * ct)
            t19 = realize(v17 + ct * (v18 + t15) + v20 * sa)
            t20 = realize(1.0 / t19)
            t128 = realize(t19 * p)
            return t20 + t128

        self.common(
            fn,
            (
                torch.randn(204, 204, 26),
                torch.randn(204, 204, 26),
                torch.randn(26),
            ),
        )
        self.assertEqual(torch._inductor.metrics.ir_nodes_pre_fusion, 5)
        self.assertEqual(
            torch._inductor.metrics.generated_kernel_count,
            1 if self.device == "cuda" else 3,
        )

    def test_index_propagation(self):
        def flip(x):
            i = torch.arange(x.size(0) - 1, -1, -1, device=x.device)
            return x[i]

        x = torch.randn(8, device=self.device)
        flip_opt = torch._dynamo.optimize("inductor")(flip)

        expect = flip(x)
        actual = _run_and_assert_no_indirect_indexing(self, flip_opt, x)
        self.assertEqual(expect, actual)

    def test_index_propagation_floordiv(self):
        def repeat_interleave(x, n):
            # e.g. x=[1, 2, 3], n=2 => returns [1, 1, 2, 2, 3, 3]
            i = torch.arange(x.shape[0] * n, device=x.device)
            return x[i // n]

        x = torch.randn(8, device=self.device)
        repeat_interleave_opt = torch._dynamo.optimize("inductor")(repeat_interleave)
        # this should be collapsed to direct indexing
        actual = _run_and_assert_no_indirect_indexing(self, repeat_interleave_opt, x, 3)
        expect = torch.repeat_interleave(x, 3)
        self.assertEqual(expect, actual)
        self.assertEqual(actual, repeat_interleave(x, 3))

    def test_index_propagation_remainder(self):
        def repeat(x, n):
            # e.g. x=[1, 2, 3], n=2 => returns [1, 2, 3, 1, 2, 3]
            i = torch.arange(x.shape[0] * n, device=x.device)
            return x[i % x.shape[0]]

        x = torch.randn(8, device=self.device)
        repeat_opt = torch._dynamo.optimize("inductor")(repeat)

        # this should be collapsed to direct indexing
        actual = _run_and_assert_no_indirect_indexing(self, repeat_opt, x, 3)
        expect = x.repeat(3)
        self.assertEqual(expect, actual)
        self.assertEqual(actual, repeat(x, 3))

    @skipIfRocm
    @config.patch(debug_index_asserts=False)
    def test_neg_index(self):
        def test(fn, inps, has_assert: bool, has_wrapping: bool):
            for dynamic in (True, False):
                fn_opt = torch.compile(dynamic=dynamic)(fn)
                if self.device == "cpu":
                    _, code = run_and_get_cpp_code(fn_opt, *inps)
                    found = False
                    # match ternary operator
                    pattern = r"\?.*:"
                    if re.findall(pattern, code):
                        found = True
                    self.assertTrue(found is has_wrapping)
                    self.assertTrue(("TORCH_CHECK" in code) is has_assert)
                else:
                    code = run_and_get_triton_code(fn_opt, *inps)
                    self.assertTrue(("tl.where" in code) is has_wrapping)
                    self.assertTrue(("device_assert" in code) is has_assert)
                self.assertEqual(fn(*inps), fn_opt(*inps))

        def indirect(a, b):
            return a[b - 1]

        a = torch.rand(1024, device=self.device)
        b = torch.zeros(4, dtype=torch.long, device=self.device)
        test(indirect, (a, b), has_assert=True, has_wrapping=True)

        def direct(x):
            return x[:, -1]

        a = torch.rand(1, 64, 32, device=self.device)
        test(direct, (a,), has_assert=False, has_wrapping=False)

        def flip(a, b):
            return a[b]

        a = torch.rand(1024, device=self.device)
        b = torch.arange(start=-1, end=-a.numel() - 1, step=-1, device=self.device)
        test(flip, (a, b), has_assert=True, has_wrapping=True)

        # Constant propagate a constant that's negative
        def flip_with_index_constant(a):
            b = torch.arange(start=-1, end=-a.numel() - 1, step=-1, device=self.device)
            return a[b]

        # Wrapping is constant-folded
        test(flip_with_index_constant, (a,), has_assert=False, has_wrapping=False)

        # Operation where we can't prove that the index is always positive or negative
        def pos_and_neg(a):
            b = torch.arange(start=1, end=-a.numel() - 1, step=-1, device=self.device)
            return a[b]

        # It has wrapping but no assert
        test(pos_and_neg, (a,), has_assert=False, has_wrapping=True)

        # We currently don't do constant propagation with float constants
        def flip_with_index(a):
            b = 1.0 * torch.arange(
                start=-1, end=-a.numel() - 1, step=-1, device=self.device
            )
            b = b.int()
            return a[b]

        # Constant is propagated as we can prove that the result is always negative.
        test(flip_with_index_constant, (a,), has_assert=False, has_wrapping=False)

        def unsafe_index(a, b):
            return aten._unsafe_index(a, (b,))

        test(unsafe_index, (a, b), has_assert=False, has_wrapping=True)

    def test_computed_buffer_inlining(self):
        def flip(x):
            idx = torch.arange(x.size(0) - 1, -1, -1, device=x.device)
            return x[idx], idx

        flip_opt = torch._dynamo.optimize("inductor")(flip)
        x = torch.randn(8, device=self.device)

        expect = flip(x)
        actual = _run_and_assert_no_indirect_indexing(self, flip_opt, x)
        self.assertEqual(expect, actual)

    def test_sum1(self):
        def fn(a, b):
            return ((a + b).sum(-1),)

        self.common(fn, (torch.randn(8, 8), torch.randn(8, 8)))

    def test_sum2(self):
        def fn(a, b):
            return ((a + b).sum([1, 2]), (a + b).sum(-1))

        self.common(fn, (torch.randn(8, 9, 3, 21), torch.randn(8, 9, 3, 21)))

    def test_sum3(self):
        def fn(a, b):
            r1 = a + b
            r2 = r1.sum(-1)
            r3 = torch.squeeze(b) + 10
            return (r1, r2, r3)

        # Mismatched elements: 2 / 10 (20.0%)
        # Greatest absolute difference: 0.0029296875 at index (8,) (up to 1e-05 allowed)
        # Greatest relative difference: 0.0017482517482517483 at index (6,) (up to 0.001 allowed)
        self.common(fn, (torch.randn(10, 10), torch.randn(1, 10)), atol=1e-5, rtol=2e-3)

    def test_sum4(self):
        def fn(a):
            b = a + 1
            c = b.sum(-1)
            d = c + 3
            e = d.sum(-1)
            f = e + 5
            return (f, e, d, c, b)

        self.common(fn, (torch.randn(1, 16, 8, 8),))

    def test_sum5(self):
        def fn(a):
            b = a + 1
            c = b.sum(-1)
            d = c + 3
            e = d.sum(-1)
            f = e + 5
            return (f,)

        self.common(fn, (torch.randn(1, 17, 8, 9),))

    def test_reduction1(self):
        def fn(a):
            return (a.sum(), a.max(), a.min(), a.argmax(), a.argmin())

        self.common(fn, (torch.tensor([float("-inf"), 0.0, float("inf")]),))

    @skip_if_x86_mac()
    def test_reduction2(self):
        def fn(a):
            # FIXME: a.argmax
            return (a.sum(), a.max(), a.min(), a.argmin())

        self.common(fn, (torch.full((4,), float("inf")),))

    @skip_if_x86_mac()
    def test_reduction3(self):
        def fn(a):
            # FIXME: a.argmin
            return (a.sum(), a.max(), a.min(), a.argmax())

        self.common(fn, (torch.full((4,), float("-inf")),))

    def test_reduction4(self):
        if self.device == "cpu":
            raise unittest.SkipTest("Non-deterministic CPU results")

        def fn(a):
            return (a.argmax(-1), a.argmin(-1))

        inputs = (torch.ones(128), torch.ones(4, 4, 1))
        for i in inputs:
            self.common(fn, (i,))

    @config.patch(unroll_reductions_threshold=1)
    def test_reduction5(self):
        if self.device == "cpu":
            raise unittest.SkipTest("Non-deterministic CPU results")

        def fn(a):
            return (a.sum(), a.max(), a.min(), a.argmax())

        self.common(fn, (torch.full((4,), float("-inf")),))

    def test_prod(self):
        def fn(a):
            return a.prod(0), a.prod(1), a.prod()

        self.common(fn, (torch.rand((10, 10)),))
        self.common(fn, (torch.rand((1, 2050)),))

    def test_unroll_small_reduction(self):
        def fn(x):
            val1, index1 = x.min(-1)
            val2, index2 = x.max(-1)
            return (
                val1,
                index1,
                val2,
                index2,
                x.sum(-1),
                (x > 1).any(-1),
                (x > 0).all(-1),
                x.argmin(-1),
                x.argmax(-1),
                x.amin(-1),
                x.amax(-1),
                x.aminmax(),
            )

        with config.patch(unroll_reductions_threshold=8):
            # small sized reductions will get unrolled
            self.common(fn, (torch.randn(8, 3),))
        torch._dynamo.reset()
        with config.patch(unroll_reductions_threshold=1):
            # make sure things also work if they aren't unrolled
            self.common(fn, (torch.randn(8, 3),))

    def test_multilayer_low_prec(self):
        # fp16 nyi for cpu
        if self.device == "cpu":
            raise unittest.SkipTest("requires CUDA")

        def fn(a):
            return torch.mean(a)

        self.common(fn, ((torch.rand((10, 3, 352, 352), dtype=torch.float16),)))

    def test_multilayer_prime_size(self):
        def fn(a):
            return torch.max(a), torch.sum(a)

        # Requires masked loading for the intermediate reduction
        sample = torch.full((3999971,), 0, dtype=torch.int64)
        sample[-1] = 1
        self.common(fn, (sample,))

    def test_multilayer_var(self):
        def fn(a):
            return torch.var(a)

        self.common(fn, ((torch.rand((10, 3, 352, 352), dtype=torch.float32),)))
        self.common(fn, ((torch.rand((14923), dtype=torch.float32),)))

    def test_embedding_bag_byte_unpack(self):
        if self.device != "cpu":
            raise unittest.SkipTest("No CUDA implementation (it returns empty)")

        def fn(a):
            return torch.ops.quantized.embedding_bag_byte_unpack(a)

        M, N = 32, 64
        scales = torch.randn(M, 1).view(torch.uint8)
        offsets = torch.randn(M, 1).view(torch.uint8)
        data = torch.randint(0, 255, (M, N), dtype=torch.uint8)
        packed = torch.cat([data, scales, offsets], dim=-1)
        self.common(fn, [packed])

    def test_expanded_reduction(self):
        if self.device == "cpu":
            raise unittest.SkipTest(
                "https://github.com/pytorch/torchdynamo/issues/1697"
            )

        def fn(x, y):
            z = x * y
            return z.sum((0, 1))

        self.common(fn, (torch.randn(2, 197, 256), torch.randn(2, 1, 256)))

    def test_min_max_reduction(self):
        def fn(a, b):
            return (
                (a + b).max(),
                (a + b).min(),
                torch.amax(a + 1, keepdim=True),
                torch.amin(b + 1, keepdim=True),
            )

        dtypes = [torch.float, torch.float16]
        if not (self.device == "cuda" and not SM80OrLater):
            dtypes += [torch.bfloat16]
        for dtype in dtypes:
            self.common(fn, (torch.randn(8, 8).to(dtype), torch.randn(8, 8).to(dtype)))

    @skip_if_mac()
    def test_min_max_reduction_nan(self):
        def fn(a):
            return (torch.max(a), torch.min(a))

        t1 = torch.randn(32)
        t1[16] = float("nan")
        self.common(fn, (t1,))

    def test_fmin_fmax(self):
        def fn(a, b):
            return (
                torch.fmin(a, b),
                torch.fmax(a, b),
                torch.fmax(a + 1, torch.tensor(0.0)),
            )

        self.common(
            fn,
            (
                torch.tensor(
                    [-10.0, 10.0, float("nan"), float("nan"), float("nan"), 3, 4]
                ),
                torch.tensor(
                    [float("nan"), float("nan"), -10.0, 10.0, float("nan"), 4, 3]
                ),
            ),
        )

    def test_sum_int(self):
        def fn(x):
            return 2 * x.sum(-1) + x.sum()

        dtypes = torch.bool, torch.uint8, torch.int
        inps = [torch.randint(2, (64,), dtype=dtype) for dtype in dtypes]
        for i in inps:
            self.common(fn, (i,), check_lowp=False)

    def test_sum_dtype(self):
        def fn(x):
            return x * x.sum(-1, dtype=torch.double) + x.sum(dtype=torch.double)

        self.common(fn, (torch.ones(32, 32) * 70,))

    def test_clamp(self):
        def fn(a, b):
            return (a.clamp(-0.1, 0.1), b.clamp(0), torch.clamp(a + b, max=0))

        self.common(fn, (torch.randn(8, 8), torch.randn(8, 8)))

    def test_clamp_type_promotion(self):
        def fn(a):
            b = torch.tensor(1.0, dtype=torch.double, device=self.device)
            c = torch.full((4,), 2, device=self.device)
            return a.clamp(min=b, max=c)

        self.common(fn, (torch.randint(4, (4,)),))

    def test_dist(self):
        def fn(a, b):
            return (
                torch.dist(a, b),
                torch.dist(a, b, p=1.2),
            )

        self.common(fn, (torch.randn(4, 4), torch.randn(4, 4)))

    @skipCUDAIf(not SM80OrLater, "Requires sm80")
    def test_dist_bf16(self):
        def fn(a, b):
            return torch.dist(a.to(torch.bfloat16), b.to(torch.bfloat16))

        self.common(fn, (torch.randn(4, 4), torch.randn(4, 4)))

    def test_arange1(self):
        def fn(x):
            rng1 = torch.arange(8 * 8, dtype=torch.float32, device=x.device).view(8, 8)
            rng2 = torch.arange(10, 18, device=x.device)
            tmp = x * rng1
            return tmp, tmp + rng2

        self.common(fn, (torch.randn(8, 8),))

    def test_arange2(self):
        def fn(x):
            rng1 = torch.arange(8, device=x.device)
            return (x + rng1,)

        self.common(fn, (torch.randint(4, (8, 8)),), check_lowp=False)

    def test_arange3(self):
        def fn(x):
            return x + torch.ops.aten.arange.start_step(
                0, 53, 4, dtype=torch.int64, device=x.device
            )

        self.common(fn, (torch.randn(14),))

    def test_arange4(self):
        def fn(x):
            return x - torch.arange(512, -512, -1.0, device=x.device)

        self.common(fn, (torch.randn(1024),))

    def test_arange5(self):
        def fn(step, device):
            return torch.arange(512, -512, step, device=device)

        compiled_fn = torch._dynamo.optimize()(fn)

        # NOTE: use assertEqual to check dtypes which self.common doesn't do
        for step in (-1, -1.0):
            expect = fn(step, self.device)
            actual = compiled_fn(step, self.device)
            self.assertEqual(expect, actual)
        self.assertEqual(expect, actual)

    def test_arange6(self):
        def fn(x):
            return torch.arange(0.1, 8.0001, 1, dtype=x.dtype, device=x.device)

        # Test that float arguments are truncated to int when dtype is set explicitly
        make_arg = functools.partial(make_tensor, device="cpu", requires_grad=False)
        self.common(fn, (make_arg(1, dtype=torch.float32),))
        self.common(fn, (make_arg(1, dtype=torch.int64),))

    def test_linspace1(self):
        def fn(x):
            return torch.linspace(0.125, 0.875, 7, device=x.device) + x

        self.common(fn, (torch.randn(1, 7),))

    def test_linspace2(self):
        def fn(x):
            return torch.linspace(0, 2, 1, device=x.device) + x

        self.common(fn, (torch.randn(1, 1),))

    def test_linspace3(self):
        def fn(x):
            return torch.linspace(0, 2, 0, device=x.device)

        self.common(fn, (torch.Tensor([]),))

    def test_tensor1(self):
        def fn(x):
            return torch.tensor([1], device=x.device) + x, torch.tensor(
                5, device=x.device
            )

        self.common(fn, (torch.randn(10),))

    def test_tensor2(self):
        def fn(x):
            return torch.tensor(list(range(2, 40, 2)), device=x.device) + x

        self.common(fn, (torch.randn(1),))

    def test_tensor3(self):
        def fn(x):
            return (
                torch.tensor([], device=x.device),
                torch.tensor([1, 2], device=x.device) + 1,
                torch.tensor([1, 2, 3], device=x.device) + 2,
                torch.tensor([1, 2, 3, 4], device=x.device) + x,
            )

        self.common(fn, [torch.randn(4)])

    def test_views1(self):
        def fn1(x, y):
            return (x.view(size2) + y,)

        def fn2(x, y):
            return ((x + 1).view(size2) + y,)

        views = [
            ([5 * 7], [5, 7]),
            ([2 * 3 * 4 * 5 * 6 * 7], [2, 3, 4, 5, 6, 7]),
            ([2 * 3, 4, 5, 6 * 7], [2, 3, 4, 5, 6, 7]),
            ([10 * 5, 20], [10, 5, 20]),
            ([1, 10, 1], [10]),
            ([10, 1, 10, 1, 10], [10, 100]),
            ([2, 2, 2, 2], [4, 4]),
        ]
        for size1, size2 in views:
            self.common(fn1, (torch.randn(size1), torch.randn(size2)))
            self.common(fn2, (torch.randn(size1), torch.randn(size2)))

        for size2, size1 in views:
            self.common(fn1, (torch.randn(size1), torch.randn(size2)))
            self.common(fn2, (torch.randn(size1), torch.randn(size2)))

    def test_views2(self):
        def fn1(x):
            return (x.view(size2) + 1,)

        def fn2(x):
            return ((x * 2).view(size2) + 1,)

        for size1, size2 in [
            ([2, 2, 2, 2], [4, -1]),
            ([10, 1, 10, 1, 10], [-1, 100]),
            ([10 * 5, 20], [10, -1, 20]),
        ]:
            self.common(fn1, (torch.randn(size1),))
            self.common(fn2, (torch.randn(size1),))

    def test_views3(self):
        # example taken from hf_BigBird
        def forward(arg1, arg2):
            index = torch.ops.aten.index(arg1, [arg2])
            view_1 = torch.ops.aten.view(index, [1, 2232, 64])
            view_2 = torch.ops.aten.view(view_1, [1, 12, 62, 192])
            return view_2

        self.common(
            forward,
            (
                rand_strided((64, 64), (64, 1), torch.float32),
                rand_strided((2232,), (1,), torch.int64),
            ),
        )

    def test_views4(self):
        # example taken from hf_BigBird
        def forward(arg1, arg2):
            arg1 = arg1.index_select(0, arg2)
            arg1 = torch.ops.aten.view(arg1, [2, 3, 4, 5, 5])
            arg1 = torch.ops.aten.view(arg1, [2, 3, 2, 10, -1])
            return arg1

        self.common(
            forward,
            (
                torch.randn(12, 5, 5),
                torch.randint(0, 11, (24,)),
            ),
        )

    def test_views5(self):
        # tensor with shape 0 in any dimension
        def forward(x):
            y = x[:, 4:]
            return y.view(len(y), -1, 4)

        self.common(
            forward,
            (torch.randn(4, 4, 4, 4),),
        )

    def test_views6(self):
        def forward(x):
            x = torch.ops.aten.relu(x)
            s = torch.ops.aten.slice(x, 0, 0, 9223372036854775807)
            s = torch.ops.aten.slice(s, 1, 0, 9223372036854775807)
            s = torch.ops.aten.slice(s, 3, 0, 0)
            y = torch.ops.aten.view(s, [4, 2, -1])
            return y

        self.common(
            forward,
            (torch.randn(4, 2, 4, 4),),
        )

    def test_views7(self):
        # x.view(dtype)
        def forward(x, y):
            x = (x + 1).to(torch.float32)
            y = (y + 1).to(torch.int32)
            return x.view(torch.int32), y.view(torch.float32)

        self.common(
            forward,
            (
                torch.rand(2, 3, dtype=torch.float32),
                torch.randint(10, (2, 3), dtype=torch.int32),
            ),
        )

    def test_relu(self):
        def fn(a, b):
            return (torch.relu(a), torch.relu(a + b) / 10)

        self.common(fn, (torch.randn(8, 8), torch.randn(8, 8)))

    def test_exp(self):
        def fn(a, b):
            return (torch.exp(a), torch.exp(a + b))

        self.common(fn, (torch.randn(8, 8), torch.randn(8, 8)))

    def test_exp2(self):
        def fn(a, b):
            return (torch.exp2(a), torch.exp2(a + b), torch.pow(2, -torch.abs(a - b)))

        self.common(fn, (torch.randn(8, 8), torch.randn(8, 8)))

    def test_sigmoid(self):
        def fn(a, b):
            return (torch.sigmoid(a), torch.sigmoid(a + b))

        self.common(fn, (torch.randn(8, 8), torch.randn(8, 8)))

    def test_round(self):
        def fn(a, b):
            return torch.round(a), torch.round(b + 1), torch.round(a, decimals=2)

        # without manual_seed, there is some chance this test fails due to:
        # https://github.com/openai/triton/issues/530
        torch.manual_seed(0)

        # with *100 we are always getting a number exactly at .5 which we don't do right in half
        self.common(fn, (torch.randn(8, 8) * 100, torch.randn(8, 8) * 10))

    def test_round_correctness(self):
        if self.device == "cuda":
            raise unittest.SkipTest("need to debug tl.libdevice on A100/V100")

        def fn(a):
            return torch.round(a)

        self.common(
            fn,
            [torch.arange(-10, 10, 0.1, dtype=torch.float64)],
            check_lowp=False,
        )

    def test_silu(self):
        def fn(a):
            return (torch.nn.functional.silu(a),)

        self.common(fn, (torch.randn(8, 8),))

    # TODO(voz): Re-enable this test ASAP https://github.com/pytorch/pytorch/issues/82763
    @unittest.skip("Skipping due to op bugs")
    def test_nan_to_num(self):
        def fn(a):
            return (
                torch.nan_to_num(a),
                torch.nan_to_num(a, nan=3.0),
                torch.nan_to_num(a, nan=None),
                torch.nan_to_num(a, posinf=4.0),
                torch.nan_to_num(a, neginf=5.0),
                torch.nan_to_num(a, nan=3.0, posinf=4.0, neginf=5.0),
            )

        self.common(
            fn,
            (torch.tensor((float("nan"), float("inf"), float("-inf"), 1.0)),),
            check_lowp=False,  # a much more elaborate test is required to match finfo max's for float and half
        )

    def test_div1(self):
        def fn(a, b):
            return (
                aten.div(a, b, rounding_mode=None),
                aten.div(a, b, rounding_mode="floor"),
                aten.div(a, b, rounding_mode="trunc"),
                a / b,
                a // b,
            )

        self.common(fn, (torch.randn(8, 8) * 100, torch.randn(8, 8) * 100))

    def test_div2(self):
        def fn(a, b):
            return (
                aten.div(a, b, rounding_mode=None),
                aten.div(a, b, rounding_mode="floor"),
                aten.div(a, b, rounding_mode="trunc"),
                a / b,
                a // b,
            )

        self.common(fn, (torch.randint(-100, 100, [8, 8]), 100 * torch.randn(8, 8)))

    def test_div3(self):
        def fn(a, b):
            return (
                aten.div(a, b, rounding_mode=None),
                aten.div(a, b, rounding_mode="floor"),
                aten.div(a, b, rounding_mode="trunc"),
                a / b,
                a // b,
            )

        a = torch.randint(1, 100, [8, 8])
        self.common(fn, (a * 2, a))

    def test_div4(self):
        def fn(a, b):
            return (
                aten.div(a, b, rounding_mode=None),
                aten.div(a, b, rounding_mode="floor"),
                aten.div(a, b, rounding_mode="trunc"),
                a / b,
                a // b,
            )

        self.common(
            fn,
            (torch.randint(-100, 0, [8, 8]), torch.randint(1, 10, [8, 8])),
        )

    def test_div5(self):
        def fn(a, b):
            return (
                aten.div(a, b, rounding_mode=None),
                aten.div(a, b, rounding_mode="floor"),
                aten.div(a, b, rounding_mode="trunc"),
                a / b,
                a // b,
            )

        # divide a scalar
        self.common(fn, (torch.randint(-100, 0, [8, 8]), 16))

    def test_div6(self):
        def fn(a, b):
            return (
                aten.div(a, b, rounding_mode=None),
                aten.div(a, b, rounding_mode="floor"),
                aten.div(a, b, rounding_mode="trunc"),
                a / b,
                a // b,
            )

        # treat boolean as integer
        self.common(
            fn,
            (torch.ones([8, 8], dtype=torch.bool), torch.randint(-100, -1, [8, 8])),
        )

    def test_div7(self):
        def fn(a, b):
            return (
                aten.div(a, b, rounding_mode=None),
                aten.div(a, b, rounding_mode="floor"),
                aten.div(a, b, rounding_mode="trunc"),
                a / b,
                a // b,
            )

        self.common(
            fn,
            (
                torch.randint(2**32, 2**40, [100, 100]),
                torch.randint(-10, -1, [100, 100]),
            ),
        )

    def test_div8(self):
        def fn(a, b):
            return (
                aten.div(a, b, rounding_mode=None),
                aten.div(a, b, rounding_mode="floor"),
                aten.div(a, b, rounding_mode="trunc"),
                a / b,
                a // b,
            )

        self.common(fn, (1024, 100))

    def test_div9(self):
        def fn(x):
            return (torch.div(42, x), aten.true_divide(42, x), aten.div.Tensor(42, x))

        self.common(fn, (torch.randn(8),))

    def test_div_zero_dim(self):
        def fn(a, b):
            return (
                aten.div(a, b, rounding_mode=None),
                aten.div(a, b, rounding_mode="floor"),
                aten.div(a, b, rounding_mode="trunc"),
                a / b,
                a // b,
            )

        for dtype in (torch.float32, torch.int64):
            self.common(
                fn,
                (
                    make_tensor(10, device="cpu", dtype=dtype),
                    make_tensor((), device="cpu", dtype=dtype, exclude_zero=True),
                ),
            )
            self.common(
                fn,
                (
                    make_tensor((), device="cpu", dtype=dtype),
                    make_tensor(10, device="cpu", dtype=dtype, exclude_zero=True),
                ),
            )

    def test_div_prim(self):
        def fn(a, b):
            return (torch.ops.prims.div(a, b),)

        for dtype in (torch.float32, torch.int64):
            self.common(
                fn,
                (
                    make_tensor(100, device="cpu", dtype=dtype),
                    make_tensor(100, device="cpu", dtype=dtype, exclude_zero=True),
                ),
            )

    def test_both_scalars(self):
        def fn(a, b):
            return (
                aten.add(a, b),
                aten.add(b, a),
                aten.sub(a, b),
                aten.sub(b, a),
                aten.mul(a, b),
                aten.mul(b, a),
            )

        self.common(fn, (4, 3.3), reference_in_float=False)

    def test_sum_keepdims(self):
        def fn(a, b):
            return (torch.sum(a + b, -1, keepdim=True),)

        self.common(fn, (torch.randn(8, 8), torch.randn(8, 8)))

    def test_large_tensor_reduction(self):
        if not _has_sufficient_memory(self.device, 4.5 * 1024**3):  # 4.5 GiB
            raise unittest.SkipTest("insufficient memory")

        if self.device == "cpu":
            raise unittest.SkipTest("Fails on CPU")

        # Test 64-bit indexing works correctly
        def fn(a):
            return torch.max(a)

        t = torch.ones(2**32, dtype=torch.int8, device=self.device)
        t[-1] = 2

        # self.common OOMs here because it copies inputs to check for mutations
        compiled_fn = torch._dynamo.optimize()(fn)
        actual = compiled_fn(t)
        expect = torch.tensor(2, dtype=torch.int8, device=self.device)
        self.assertEqual(actual, expect)

    def test_large_broadcast_reduction(self):
        if self.device == "cpu":
            raise unittest.SkipTest("Fails on CPU")

        # Test 64-bit indexing works correctly when inputs are less than 32-bit
        # but intermediate tensors require 64-bit indexing
        def fn(a, b):
            return torch.max(a + b)

        t1 = torch.ones(1, 2**16, dtype=torch.int8, device=self.device)
        t2 = torch.ones(2**16, 1, dtype=torch.int8, device=self.device)

        t1[-1, -1] = 2
        t2[-1, -1] = 2

        # self.common OOMs here because it copies inputs to check for mutations
        compiled_fn = torch._dynamo.optimize()(fn)
        actual = compiled_fn(t1, t2)
        expect = torch.tensor(4, dtype=torch.int8, device=self.device)
        self.assertEqual(actual, expect)

    def test_large_pointwise(self):
        if not _has_sufficient_memory(self.device, 2 * (2**31 + 1)):
            raise unittest.SkipTest("insufficient memory")

        def fn(a):
            return a + 1

        t = torch.ones(2**31 + 1, dtype=torch.int8, device=self.device)
        compiled_fn = torch._dynamo.optimize()(fn)
        actual = compiled_fn(t)

        # Can't use assertEqual as it expands broadcasted inputs
        del t
        if torch.device(self.device).type == "cuda":
            torch.cuda.empty_cache()
        self.assertTrue((actual == 2).all())

    def test_large_offset_pointwise(self):
        # Test 64-bit indexing is used when input views a tensor that can be
        # indexed with 32-bit strides but the storage offset pushes it over
        # INT_MAX
        if not _has_sufficient_memory(self.device, (2**31 + 1) + (2**30 + 1)):
            raise unittest.SkipTest("insufficient memory")

        def fn(a):
            return a + 4

        t = torch.ones(2**31 + 1, dtype=torch.int8, device=self.device)
        t[2**30 :] = 0
        compiled_fn = torch._dynamo.optimize()(fn)
        actual = compiled_fn(t[2**30 :])
        self.assertTrue((actual == 4).all())

    def test_large_strided_reduction(self):
        # Test 64-bit indexing is used when input numel is less than INT_MAX
        # but stride calculations go above INT_MAX
        if not _has_sufficient_memory(self.device, 2**31 + 2):
            raise unittest.SkipTest("insufficient memory")

        def fn(a):
            return torch.max(a)

        storage = torch.ones(2**31 + 1, dtype=torch.int8, device=self.device)
        view = storage[::32]
        view[-1] = 2

        compiled_fn = torch._dynamo.optimize()(fn)
        actual = compiled_fn(view)
        expect = torch.tensor(2, dtype=torch.int8, device=self.device)
        self.assertEqual(actual, expect)

    def test_softmax(self):
        def fn(a, b):
            return (torch.softmax(a + b, -1), torch.softmax(a, 0), torch.softmax(b, 1))

        self.common(fn, (torch.randn(8, 8), torch.randn(8, 8)))

    def test_log_softmax(self):
        def fn(a, b):
            return (F.log_softmax(a + b, -1), F.log_softmax(a, 0), F.log_softmax(b, 1))

        self.common(fn, (torch.randn(8, 8), torch.randn(8, 8)))

    def test_transpose(self):
        def fn(a, b):
            return (
                torch.t(a) + b,
                torch.transpose(b * 2, 0, 1) + 10,
            )

        self.common(fn, (torch.randn(8, 8), torch.randn(8, 8)))

    def test_permute1(self):
        def fn(a):
            return (
                torch.permute(a + 1, [2, 1, 4, 0, 3]) + 2,
                torch.permute(a, [2, 1, 4, 0, 3]) + 2,
            )

        self.common(fn, (torch.randn(2, 2, 2, 2, 2),))

    def test_permute2(self):
        def fn(a):
            a = a.unfold(0, 2, 1)
            a = torch.unsqueeze(a, 1)
            a = torch.permute(a, [0, 2, 3, -3])
            return (a,)

        self.common(fn, (torch.randn(4, 4),))

    def test_expand(self):
        def fn(a):
            return (
                (a + 1).expand(3, 4, 2, 3, 2) + 2,
                a.expand(2, 1, 2, 3, 2) + 2,
            ), a.expand(2, -1, 5, -1)

        self.common(fn, (torch.randn(2, 1, 2),))

    def test_squeeze1(self):
        def fn(a):
            return ((a + 1).squeeze() + 2, a.squeeze() + 2)

        self.common(fn, (torch.randn(1, 2, 1, 2, 2, 1, 1),))

    def test_squeeze2(self):
        def fn(a):
            return ((a + 1).squeeze(-1).squeeze(2) + 2, a.squeeze(0) + 2)

        self.common(fn, (torch.randn(1, 2, 1, 2, 2, 2, 1),))

    def test_squeeze_varargs(self):
        def fn(x):
            return x.squeeze(1, 2).clone()

        a = torch.randn(1024, 1, 1)
        self.common(fn, (a,))

    def test_simplify_loops(self):
        def fn(a, b):
            return a + b

        self.common(
            fn,
            (
                torch.randn(2, 3, 4, 5, 6),
                torch.randn(4, 2, 3, 5, 6).permute(1, 2, 0, 3, 4),
            ),
        )

    def test_unsqueeze(self):
        def fn(a):
            return (
                torch.unsqueeze(a + 1, -1) + 2,
                torch.unsqueeze(a, 2) + 2,
                torch.unsqueeze(a + 1, 0) + 2,
                torch.unsqueeze(a, -2) + 2,
            )

        self.common(
            fn,
            (
                torch.randn(
                    2,
                    2,
                    2,
                    2,
                ),
            ),
        )

    def test_unsqueeze_inplace(self):
        def fn(a):
            tmp1 = a + 1
            aten.unsqueeze_(tmp1, 2)
            tmp2 = aten.unsqueeze_(a + 1, 0) + 2
            return (tmp1, tmp2)

        self.common(
            fn,
            (
                torch.randn(
                    2,
                    2,
                    2,
                    2,
                ),
            ),
        )

    def test_addmm(self):
        def fn(a, b, c):
            return (torch.addmm(a + 1, b + 2, c + 3) + 4,)

        self.common(
            fn,
            (
                torch.randn(8, 8),
                torch.randn(8, 8),
                torch.randn(8, 8),
            ),
        )

    # https://github.com/pytorch/pytorch/issues/98979
    @skipCUDAIf(True, "cuda failed for float64 linear")
    def test_linear_float64(self):
        mod = torch.nn.Sequential(torch.nn.Linear(8, 16).to(torch.float64)).eval()
        with torch.no_grad():
            self.common(mod, (torch.randn(2, 8).to(torch.float64),))

    def test_linear1(self):
        mod = torch.nn.Sequential(
            torch.nn.Linear(8, 16),
            torch.nn.Sigmoid(),
            ToTuple(),
        )
        self.common(mod, (torch.randn(2, 8),))

    def test_linear2(self):
        mod = torch.nn.Sequential(
            torch.nn.Linear(8, 8),
            torch.nn.ReLU(),
            torch.nn.Linear(8, 8),
            torch.nn.ReLU(),
            torch.nn.Linear(8, 8),
            torch.nn.ReLU(),
            torch.nn.Linear(8, 8),
            torch.nn.ReLU(),
        )
        self.common(
            mod,
            (torch.randn(2, 8),),
            atol=1e-3,
            rtol=0.01,
        )

    def test_bmm1(self):
        def fn(a, b):
            return (
                torch.bmm(a, b),
                torch.bmm(a + 1, b + 2) + 3,
            )

        self.common(
            fn,
            (
                torch.randn(2, 8, 8),
                torch.randn(2, 8, 8),
            ),
            check_lowp=False,
        )
        self.common(
            fn,
            (
                torch.randn(1, 16, 8),
                torch.randn(1, 8, 10),
            ),
            check_lowp=False,
        )

    def test_bmm2(self):
        def fn(a, b):
            return torch.bmm(a.permute(0, 2, 1), b)

        self.common(
            fn,
            (
                torch.randn(1, 8, 8),
                torch.randn(1, 8, 8),
            ),
            check_lowp=False,
        )

    @config.patch(force_mixed_mm=True)
    def test_mixed_mm(self):
        def fn(a, b):
            return torch.mm(a, b.to(a.dtype))
            self.common(
                fn,
                (
                    torch.randn(8, 8),
                    torch.randint(-128, 127, (8, 8), dtype=torch.int8),
                ),
                check_lowp=True,
            )

    @config.patch(force_mixed_mm=True)
    def test_mixed_mm2(self):
        def fn(a, b, scale, bias):
            return torch.mm(a, b.to(a.dtype)) * scale + bias
            self.common(
                fn,
                (
                    torch.randn(8, 8),
                    torch.randint(-128, 127, (8, 8), dtype=torch.int8),
                    torch.randn(8),
                    torch.randn(8),
                ),
                check_lowp=True,
            )

    @config.patch(use_mixed_mm=True)
    def test_uint4x2_mixed_mm(self):
        def fn(a, b):
            return torch.mm(
                a,
                torch.cat((b & 0xF, b >> 4), 1)
                .reshape(-1, b.shape[1])
                .to(a.dtype)
                .sub(8),
            )

            self.common(
                fn,
                (
                    torch.randn(8, 8),
                    torch.randint(0, 255, (4, 8), dtype=torch.uint8),
                ),
                check_lowp=True,
            )

    def test_scalar_input(self):
        def fn(x, y):
            a = torch.div(x, y, rounding_mode="floor")
            return a

        self.common(fn, [torch.randint(5, (1, 8)), 5400])

    def test_shape_prop_torch_ones(self):
        class Model(torch.nn.Module):
            def forward(self, attention_scores):
                extended_attention_mask = torch.ones(
                    8, 1, 1, 512, device=attention_scores.device
                )
                attention_scores = attention_scores + extended_attention_mask

                return attention_scores

        mod = Model().eval()
        with torch.no_grad():
            self.common(
                mod,
                (torch.randn(8, 12, 512, 512),),
            )

    @slowTest
    @expectedFailureCodegenDynamic
    @config.patch({"freezing": True})
    def test_conv_bn_fuse(self):
        # For gpu path, there is an accuracy issue
        if self.device == "cuda":
            raise unittest.SkipTest("only support cpu conv bn test")

        # fails dynamic check which bn is fused, and there will not have loops vars.
        input_shapes = {1: (112,), 2: (112, 112), 3: (55, 55, 55)}
        conv_modules = {1: torch.nn.Conv1d, 2: torch.nn.Conv2d, 3: torch.nn.Conv3d}
        bn_modules = {
            1: torch.nn.BatchNorm1d,
            2: torch.nn.BatchNorm2d,
            3: torch.nn.BatchNorm3d,
        }
        options = itertools.product(
            [1, 2, 3],
            [True, False],
            [1, 3],
            [1, 2],
            [1, 4],
        )

        for (
            dim,
            bias,
            kernel_size,
            dilation,
            groups,
        ) in options:
            oC = 32 * groups
            iC = 3 * groups
            x_shape = (1, iC) + input_shapes[dim]
            mod = torch.nn.Sequential(
                conv_modules[dim](
                    iC,
                    oC,
                    kernel_size=kernel_size,
                    dilation=dilation,
                    groups=groups,
                    bias=bias,
                ),
                bn_modules[dim](oC),
            ).eval()
            test_memory_format = [torch.contiguous_format]
            # TODO: GPU path doesn't support channels_last now.
            if not HAS_CUDA and dim > 1:
                channels_last = (
                    torch.channels_last if dim == 2 else torch.channels_last_3d
                )
                test_memory_format.append(channels_last)
            for memory_format in test_memory_format:
                v = torch.randn(x_shape, dtype=torch.float32).to(
                    memory_format=memory_format
                )
                with torch.no_grad():
                    self.common(
                        mod,
                        (v,),
                    )

    def test_conv_functional_bn_fuse(self):
        # For gpu path, there is an accuracy issue
        if self.device == "cuda":
            raise unittest.SkipTest("only support cpu conv bn test")

        # Define a BatchNorm using functional BN.
        class BatchNorm(torch.nn.BatchNorm2d):
            def __init__(
                self,
                num_features,
                eps=1e-5,
                momentum=0.1,
                affine=True,
                track_running_stats=True,
                device=None,
                dtype=None,
            ):
                factory_kwargs = {"device": device, "dtype": dtype}
                super().__init__(
                    num_features,
                    eps=eps,
                    momentum=momentum,
                    affine=affine,
                    track_running_stats=track_running_stats,
                    **factory_kwargs,
                )

            def forward(self, x):
                if self.momentum is None:
                    exponential_average_factor = 0.0
                else:
                    exponential_average_factor = self.momentum

                if self.training and self.track_running_stats:
                    # TODO: if statement only here to tell the jit to skip emitting this when it is None
                    if self.num_batches_tracked is not None:  # type: ignore[has-type]
                        self.num_batches_tracked = self.num_batches_tracked + 1  # type: ignore[has-type]
                        if self.momentum is None:  # use cumulative moving average
                            exponential_average_factor = 1.0 / float(
                                self.num_batches_tracked
                            )
                        else:  # use exponential moving average
                            exponential_average_factor = self.momentum
                if self.training:
                    bn_training = True
                else:
                    bn_training = (self.running_mean is None) and (
                        self.running_var is None
                    )
                x = F.batch_norm(
                    x,
                    # If buffers are not to be tracked, ensure that they won't be updated
                    self.running_mean
                    if not self.training or self.track_running_stats
                    else None,
                    self.running_var
                    if not self.training or self.track_running_stats
                    else None,
                    self.weight,
                    self.bias,
                    bn_training,
                    exponential_average_factor,
                    self.eps,
                )
                return x

        v = torch.randn(1, 3, 556, 56, dtype=torch.float32)
        mod = torch.nn.Sequential(
            torch.nn.Conv2d(
                3,
                64,
                kernel_size=3,
                dilation=1,
                groups=1,
                bias=True,
            ),
            BatchNorm(64),
        ).eval()
        with torch.no_grad():
            self.common(
                mod,
                (v,),
            )

    def test_upsample_cat_conv(self):
        if self.device == "cuda":
            raise unittest.SkipTest("only support cpu upsample_cat_conv test")

        class M(torch.nn.Module):
            def __init__(
                self,
                **kwargs,
            ):
                super().__init__()
                self.upsample = torch.nn.UpsamplingNearest2d(scale_factor=2)
                self.conv = torch.nn.Conv2d(
                    8,
                    5,
                    kernel_size=1,
                    padding=0,
                    stride=1,
                    dilation=1,
                    **kwargs,
                )

            def forward(self, x, y):
                x = self.upsample(x)
                z = torch.cat([x, y], dim=1)
                z = self.conv(z)
                return z

        v1 = torch.randn([8, 2, 12, 26])
        v2 = torch.randn([8, 6, 24, 52])

        with torch.no_grad():
            self.common(
                M().eval(),
                (v1, v2),
            )

    def test_aliased_buffer_reuse(self):
        def fn(x, y):
            x = 2 * x
            y = 2 * y
            c = torch.cat([x, y], dim=-1)
            d = 1 + c
            m = torch.mm(d, d)
            return m[:, :2] + x

        self.common(fn, (torch.randn(4, 2), torch.randn(4, 2)), check_lowp=False)

    def test_view_detach(self):
        def fn(a):
            return a[0].detach()

        self.common(
            fn,
            (torch.randn([4, 4], requires_grad=True),),
        )

    def test_gather1(self):
        def fn(a, b):
            return (
                torch.gather(a.expand([4, 5, 10, 6]), 3, b + 1),
                torch.gather(a.expand([4, 5, 10, 6]), -1, b + 1),
            )

        self.common(
            fn,
            (
                torch.randn([1, 1, 10, 6]),
                torch.randint(5, [4, 5, 10, 1], dtype=torch.int64),
            ),
        )

    def test_gather2(self):
        # 0d tensor
        def fn(a, b):
            return torch.gather(a, 0, b) + torch.gather(a, -1, b)

        x = torch.tensor(123)
        y = torch.tensor(0)
        self.assertEqual(fn(x, y), x + x)

    def test_gather3(self):
        def fn(a, b):
            return torch.gather(a, 1, b, sparse_grad=True)

        self.common(
            fn,
            (
                torch.randn([4, 5, 10, 6], requires_grad=True),
                torch.randint(5, [4, 5, 10, 1], dtype=torch.int64),
            ),
        )

    def test_slice1(self):
        def fn(a):
            return (
                a[:, :10, 0] + a[:, 10:, 0],
                (a + 1)[:, :10, 0] + (a + 1)[:, 10:, 0],
                a[:, -30:, 0],  # negative index out of range
                a[:, :-30, 0],  # negative index out of range
            )

        self.common(
            fn,
            (torch.randn([2, 20, 2]),),
        )

    def test_slice2(self):
        def fn(a):
            return (
                a[:-1, ::2, -1] + a[-1:, 1::2, -2],
                (a + 1)[:-1, ::2, -1] + (a + 2)[-1:, 1::2, -2],
            )

        self.common(
            fn,
            (torch.randn([2, 20, 2]),),
        )

    def test_split_with_sizes(self):
        def fn(a, sizes):
            return [t + 1.0 for t in torch.split(a * 2.0, sizes, -1)]

        self.common(fn, (torch.randn(2, 2, 10), [3, 3, 4]))
        self.common(fn, (torch.randn(2, 2, 10), [4, 3, 3]))
        self.common(fn, (torch.randn(2, 2, 10), [1, 2, 3, 4]))

    def test_split_with_sizes_failed(self):
        @torch._dynamo.optimize("inductor")
        def fn(a):
            return torch.split(a, [2, 1, 1], dim=1)

        with self.assertRaisesRegex(RuntimeError, ""):
            fn(torch.randn(1, 5))

    def test_inductor_assert(self):
        @torch._dynamo.optimize("inductor", dynamic=True)
        def fn(a):
            assert a.shape[0] >= 2 and a.shape[1] >= 4
            return a.cos()

        inp = torch.randn(2, 4, 6)
        torch._dynamo.mark_dynamic(inp, 0)
        torch._dynamo.mark_dynamic(inp, 1)
        self.assertEqual(fn(inp), inp.cos())

    def test_split(self):
        def fn(a):
            t = torch.split(a, 3, -1)
            return (t[0], t[1], t[2], t[3])

        def fn2(a):
            return fn(a + 1)

        self.common(
            fn,
            (torch.randn([2, 2, 10]),),
        )

        self.common(
            fn2,
            (torch.randn([2, 2, 10]),),
        )

    def test_to_dtype(self):
        def fn(a, b):
            return (
                aten._to_copy(a, dtype=6),
                aten._to_copy(b + 1, dtype=6),
                aten.to(b, torch.float64),
                aten.to(b, torch.bool),
            )

        self.common(
            fn,
            (
                torch.randn([2, 2, 10]),
                torch.randn([2, 2, 10], dtype=torch.float64),
            ),
        )

    @requires_cuda()
    def test_to_device(self):
        def fn(a):
            if a.device.type == "cpu":
                return aten._to_copy(a, device=torch.device("cuda"), dtype=6, layout=0)
            else:
                return aten._to_copy(a, device=torch.device("cpu"), dtype=6, layout=0)

        self.common(
            fn,
            (torch.randn([2, 2, 10]),),
        )

    def test_to_memory_format(self):
        def fn(a, memory_format):
            return a.to(memory_format=memory_format)

        self.common(
            fn,
            (torch.randn([2, 2, 10, 10]), torch.channels_last),
        )
        self.common(
            fn,
            (
                torch.randn([2, 2, 10, 10]).to(memory_format=torch.channels_last),
                torch.contiguous_format,
            ),
        )

    @requires_cuda()
    def test_to_device_constant(self):
        def fn(a):
            d1 = a.device.type
            if d1 == "cpu":
                d2 = "cuda"
            else:
                d2 = "cpu"

            const1 = torch.as_tensor(list(range(64)), device=d2)
            return (
                torch.arange(10, device=d2).to(d1) + a,
                const1.to(d1),
                (const1 + 1).to(d1),
            )

        self.common(
            fn,
            (torch.randn([10]),),
        )

    @requires_cuda()
    def test_multi_device(self):
        def fn(x):
            x = x + 1
            x = x + 2
            x = x.cuda()
            x = x + 3
            x = x + 4
            x = x.cpu()
            x = x + 5
            x = x + 6
            x = x.cuda()
            x = x + 7
            x = x + 8
            x = x.cpu()
            x = x + 9
            x = x + 10
            return x

        self.common(
            fn,
            (torch.randn([2, 2, 10]),),
            check_lowp=False,  # cpu doesn't understand fp16, and there are explicit .cpu() calls
        )

    @requires_multigpu()
    def test_multi_gpu_device(self):
        # TODO: https://github.com/pytorch/pytorch/issues/92627
        x = torch.rand([4], device="cuda")

        def fn(x, y):
            r = torch.ops.aten.div(x, y)
            r = r.to("cuda:1")
            return 2 * r

        self.common(fn, (torch.randn(4), torch.randn(4)), check_lowp=False)

    @requires_multigpu()
    def test_multi_gpu_recompile_on_index(self):
        torch.set_float32_matmul_precision("high")

        def gemm(x, y):
            return x @ y

        failed_guard = None

        def fail(guard):
            nonlocal failed_guard
            failed_guard = guard

        gemm_opt = torch._dynamo.optimize("inductor", guard_fail_fn=fail)(gemm)

        x0 = torch.randn(1024, 1024, device="cuda:0")
        y0 = torch.randn(1024, 1024, device="cuda:0")

        gemm_opt(x0, y0)

        x1 = torch.randn(1024, 1024, device="cuda:1")
        y1 = torch.randn(1024, 1024, device="cuda:1")

        gemm_opt(x1, y1)
        self.assertTrue(failed_guard is not None)
        self.assertTrue(
            "tensor 'L['x']' Tensor device index mismatch. Expected device index to be"
            in failed_guard.reason
        )

    def test_unbind(self):
        def fn(a):
            return torch.unbind(a), torch.unbind(a, -1)

        self.common(
            fn,
            (torch.randn([4, 4, 4]),),
        )

    @skipIfRocm
    def test_convolution1(self):
        m = torch.nn.Sequential(
            torch.nn.Conv2d(5, 6, [3, 3]),
            torch.nn.ReLU(),
            ToTuple(),
        )

        self.common(
            m,
            (torch.randn([2, 5, 16, 16]),),
            # Mismatched elements: 10 / 2352 (0.4%)
            # Greatest absolute difference: 5.7220458984375e-05 at index (0, 3, 12, 12) (up to 1e-05 allowed)
            # Greatest relative difference: 0.06512477175897748 at index (0, 4, 11, 9) (up to 0.001 allowed)
            atol=6e-5,
            rtol=0.001,
        )

    def test_convolution2(self):
        def fn(x, w, b):
            # transposed conv
            return (aten.convolution(x, w, b, [4], [0], [1], True, [0], 1),)

        self.common(
            fn,
            (
                torch.randn([2, 32, 90]),
                torch.randn([32, 16, 8]),
                torch.randn([16]),
            ),
            check_lowp=False,
        )

    @skipIfRocm
    def test_convolution3(self):
        # Test stride or padding or dilation is 1 element list.
        m = torch.nn.Sequential(
            torch.nn.Conv2d(5, 6, [3, 3], stride=[1], padding=[0], dilation=[1]),
            torch.nn.ReLU(),
            ToTuple(),
        )

        self.common(
            m,
            (torch.randn([2, 5, 16, 16]),),
            atol=6e-5,
            rtol=0.001,
        )

    def test_conv2d_channels_last(self):
        if self.device == "cuda":
            raise unittest.SkipTest("only support cpu conv2d channels_last")

        m = torch.nn.Sequential(
            torch.nn.Conv2d(3, 3, 1, 1),
            ToTuple(),
        )
        # only weight is channels_last
        self.common(
            m.to(memory_format=torch.channels_last),
            (torch.randn([2, 3, 16, 16]),),
            check_lowp=False,
        )
        # only activation is channels_last
        self.common(
            m,
            (torch.randn([2, 3, 16, 16]).to(memory_format=torch.channels_last),),
            check_lowp=False,
        )
        # activation and weight are all channels_last
        self.common(
            m.to(memory_format=torch.channels_last),
            (torch.randn([2, 3, 16, 16]).to(memory_format=torch.channels_last),),
            check_lowp=False,
        )

    def test_conv2d_backward_channels_last(self):
        def fn(grad_output, inp, weight):
            convolution_backward_8 = torch.ops.aten.convolution_backward.default(
                grad_output,
                inp,
                weight,
                [320],
                [1, 1],
                [0, 0],
                [1, 1],
                False,
                [0, 0],
                1,
                [True, True, True],
            )
            return convolution_backward_8

        # only weight is channels_last
        self.common(
            fn,
            (
                torch.randn([2, 320, 8, 8]),
                torch.randn([2, 2048, 8, 8]),
                torch.randn([320, 2048, 1, 1]).to(memory_format=torch.channels_last),
            ),
            check_lowp=False,
        )

    def test_conv3d_channels_last(self):
        if self.device == "cuda":
            raise unittest.SkipTest("only support cpu conv3d channels_last")

        m = torch.nn.Sequential(
            torch.nn.Conv3d(3, 3, 1, 1),
            ToTuple(),
        )
        # only weight is channels_last
        self.common(
            m.to(memory_format=torch.channels_last_3d),
            (torch.randn([2, 3, 16, 16, 16]),),
        )
        # only activation is channels_last
        self.common(
            m,
            (torch.randn([2, 3, 16, 16, 16]).to(memory_format=torch.channels_last_3d),),
        )
        # activation and weight are all channels_last
        self.common(
            m.to(memory_format=torch.channels_last_3d),
            (torch.randn([2, 3, 16, 16, 16]).to(memory_format=torch.channels_last_3d),),
        )

    def test_adaptive_avg_pool2d1(self):
        def fn(x):
            return aten._adaptive_avg_pool2d(x, (6, 6)), aten._adaptive_avg_pool2d(
                x + 1, (2, 5)
            )

        self.common(
            fn,
            (torch.randn(2, 4, 16, 16),),
            check_lowp=False,
        )

        # lowering to avg_pool2d case
        self.common(
            fn,
            (torch.randn(2, 4, 3, 3),),
        )

        # no-op case
        self.common(
            fn,
            (torch.randn(2, 4, 6, 6),),
        )

    def test_adaptive_avg_pool2d2(self):
        # Big kernel size, use fallback
        def fn(x):
            return aten._adaptive_avg_pool2d(x, (4, 4))

        torch._inductor.metrics.generated_kernel_count = 0
        self.common(
            fn,
            (torch.randn(2, 4, 21, 21),),
            check_lowp=False,
        )
        self.assertEqual(torch._inductor.metrics.generated_kernel_count, 0)

    def test_multi_threading(self):
        model = torch.nn.Linear(2, 3).eval()
        inp = torch.randn(4, 2)

        num_run = 3

        def run_weights_sharing_model(m, inp):
            with torch.no_grad():
                for i in range(num_run):
                    y = m(inp)

        numb_instance = 2
        threads = []
        compiled_m = torch.compile(model)
        for i in range(1, numb_instance + 1):
            thread = threading.Thread(
                target=run_weights_sharing_model, args=(compiled_m, inp)
            )
            threads.append(thread)
            thread.start()
        for thread in threads:
            thread.join()

    @unittest.skipIf(config.is_fbcode(), "fbcode triton error, needs debugging")
    def test_adaptive_avg_pool2d_low_prec(self):
        class Model(torch.nn.Module):
            def __init__(self):
                super().__init__()
                self.avgpool = torch.nn.AdaptiveAvgPool2d((1, 1))

            def forward(self, x):
                x = self.avgpool(x)
                return x

        mod = Model()
        for dtype in [torch.half, torch.bfloat16]:
            x = torch.randn(4, 3, 7, 7).to(dtype=dtype)
            opt_mod = torch.compile(mod)
            res = opt_mod(x)
            expected = mod(x)
            self.assertTrue(torch.allclose(res, expected))

    def test_buffer_copied_in_graph(self):
        class MyModel(torch.nn.Module):
            def __init__(self):
                super().__init__()
                self.register_buffer("buf", torch.zeros(1))
                self.w1 = torch.nn.Parameter(torch.zeros(1))
                self.w2 = torch.nn.Parameter(torch.zeros(1))

            def forward(self, x):
                self.buf.add_(1)
                return (self.w1 * x * self.w2).sum() + self.buf.sum()

        model_for_eager = MyModel()
        model_for_compile = copy.deepcopy(model_for_eager)

        eager_version_counters = [
            buffer._version for _, buffer in model_for_eager.named_buffers()
        ]
        compile_version_counters = [
            buffer._version for _, buffer in model_for_compile.named_buffers()
        ]

        compiled_f = torch.compile(model_for_compile, backend="inductor")

        inp_ref = torch.ones(1, requires_grad=True)
        inp_test = torch.ones(1, requires_grad=True)

        out_ref = model_for_eager(inp_ref.clone())
        out_test = compiled_f(inp_test.clone())

        eager_version_counters_after = [
            buffer._version for _, buffer in model_for_eager.named_buffers()
        ]
        compile_version_counters_after = [
            buffer._version for _, buffer in model_for_compile.named_buffers()
        ]

        eager_delta = list(
            map(operator.sub, eager_version_counters_after, eager_version_counters)
        )
        compile_delta = list(
            map(operator.sub, compile_version_counters_after, compile_version_counters)
        )

        self.assertEqual(eager_delta, compile_delta)

    def test_buffer_copied_in_graph_with_different_shapes(self):
        class MyModel(torch.nn.Module):
            def __init__(self):
                super().__init__()
                self.register_buffer("buf", torch.ones(4, 4))
                self.w = torch.nn.Parameter(
                    torch.Tensor([[4, 5], [1, 2], [6, 7], [8, 9]])
                )

            def forward(self, x):
                self.buf.add_(1)
                return (self.w @ x).sum() + self.buf.sum()

        model_for_eager = MyModel()
        model_for_compile = copy.deepcopy(model_for_eager)

        eager_version_counters = [
            buffer._version for _, buffer in model_for_eager.named_buffers()
        ]
        compile_version_counters = [
            buffer._version for _, buffer in model_for_compile.named_buffers()
        ]

        compiled_f = torch.compile(model_for_compile, backend="inductor")

        inp_ref = torch.ones(2, 4, requires_grad=True)
        inp_test = torch.ones(2, 4, requires_grad=True)

        out_ref = model_for_eager(inp_ref.clone())
        out_test = compiled_f(inp_test.clone())

        eager_version_counters_after = [
            buffer._version for _, buffer in model_for_eager.named_buffers()
        ]
        compile_version_counters_after = [
            buffer._version for _, buffer in model_for_compile.named_buffers()
        ]

        eager_delta = list(
            map(operator.sub, eager_version_counters_after, eager_version_counters)
        )
        compile_delta = list(
            map(operator.sub, compile_version_counters_after, compile_version_counters)
        )

        self.assertEqual(eager_delta, compile_delta)

    def test_buffer_batch_norm(self):
        class MyModel(torch.nn.Module):
            def __init__(self):
                super().__init__()
                self.m = torch.nn.BatchNorm1d(100)

            def forward(self, x):
                return self.m(x)

        model_for_eager = MyModel()
        model_for_compile = copy.deepcopy(model_for_eager)

        eager_version_counters = [
            buffer._version for _, buffer in model_for_eager.named_buffers()
        ]
        compile_version_counters = [
            buffer._version for _, buffer in model_for_compile.named_buffers()
        ]

        compiled_f = torch.compile(model_for_compile, backend="inductor")

        inp_ref = torch.ones(20, 100, requires_grad=True)
        inp_test = torch.ones(20, 100, requires_grad=True)

        out_ref = model_for_eager(inp_ref.clone())
        out_test = compiled_f(inp_test.clone())

        eager_version_counters_after = [
            buffer._version for _, buffer in model_for_eager.named_buffers()
        ]
        compile_version_counters_after = [
            buffer._version for _, buffer in model_for_compile.named_buffers()
        ]

        eager_delta = list(
            map(operator.sub, eager_version_counters_after, eager_version_counters)
        )
        compile_delta = list(
            map(operator.sub, compile_version_counters_after, compile_version_counters)
        )

        self.assertEqual(eager_delta, compile_delta)

    def test_adaptive_avg_pool_with_output_size_0(self):
        m1 = nn.AdaptiveAvgPool1d(0)
        self.common(m1, (torch.randn(1, 2),))
        m2 = nn.AdaptiveAvgPool2d(0)
        self.common(m2, (torch.randn(1, 2, 3),))

    def test_max_pool2d1(self):
        def fn(x):
            return aten.max_pool2d_with_indices(x, [3, 3], [2, 2])

        self.common(
            fn,
            (torch.randn(2, 4, 16, 16),),
        )

    def test_max_pool2d2(self):
        def fn(x):
            return aten.max_pool2d_with_indices(x, [3, 3], [2, 2])

        self.common(
            fn,
            (torch.randn([16, 64, 55, 55]),),
        )

    def test_max_pool2d3(self):
        def fn(x):
            # with padding
            return (
                aten.max_pool2d_with_indices(x, [3, 3], [2, 2], [1, 1]),
                aten.max_pool2d_with_indices(
                    x,
                    [
                        3,
                    ],
                    [
                        2,
                    ],
                    [
                        1,
                    ],
                ),
            )

        self.common(
            fn,
            (-torch.arange(1 * 8 * 8, dtype=torch.float32).view(1, 1, 8, 8),),
        )

    def test_max_pool2d4(self):
        def fn(x):
            # with padding
            return aten.max_pool2d_with_indices(x, [3, 3], [2, 2], [0, 0], [1, 1], True)

        self.common(
            fn,
            (torch.randn([2, 8, 111, 111]),),
        )

    def test_max_pool2d5(self):
        def fn(x):
            return aten.max_pool2d_with_indices(x, [3, 3], [])

        self.common(
            fn,
            (torch.randn([16, 64, 55, 55]),),
        )

    def test_max_pool2d6(self):
        # Too big kernel size, use fallback
        def fn(x):
            return aten.max_pool2d_with_indices(x, [13, 13], [])

        torch._inductor.metrics.generated_kernel_count = 0
        self.common(
            fn,
            (torch.randn([16, 64, 55, 55]),),
        )
        self.assertEqual(torch._inductor.metrics.generated_kernel_count, 0)

    # From https://github.com/pytorch/pytorch/issues/94775
    def test_max_pool2d7(self):
        # ceil mode turns on
        def fn(x):
            return torch.nn.functional.max_pool2d(
                x, 1, stride=(2, 2), padding=0, ceil_mode=True
            )

        self.common(
            fn,
            (torch.randn([1, 1, 6, 7]),),
        )

    # From https://github.com/pytorch/pytorch/issues/93384
    def test_max_pool2d8(self):
        # dialtion is not 1, use fallback
        def fn(x):
            return aten.max_pool2d_with_indices(x, [3, 2], [2, 1], [1, 1], [1, 2])

        torch._inductor.metrics.generated_kernel_count = 0
        self.common(
            fn,
            (torch.randn([2, 2, 3, 6]),),
        )
        self.assertEqual(torch._inductor.metrics.generated_kernel_count, 0)

    def test_avg_pool2d1(self):
        def fn(x):
            return aten.avg_pool2d(x, [3, 3], [2, 2])

        self.common(
            fn,
            (torch.randn(2, 4, 16, 16),),
        )

    def test_avg_pool2d2(self):
        def fn(x):
            return aten.avg_pool2d(x, [3, 3], [2, 2])

        self.common(
            fn,
            (torch.randn([16, 64, 55, 55]),),
        )

    def test_avg_pool2d3(self):
        def fn(x):
            return (
                aten.avg_pool2d(x, [3, 3], [2, 2], [1, 1]),
                aten.avg_pool2d(
                    x,
                    [
                        3,
                    ],
                    [
                        2,
                    ],
                    [
                        1,
                    ],
                ),
            )

        self.common(
            fn,
            (-torch.arange(1 * 8 * 8, dtype=torch.float32).view(1, 1, 8, 8),),
        )

    def test_avg_pool2d4(self):
        def fn(x):
            return aten.avg_pool2d(x, [3, 3], [2, 2], [0, 0], True)

        self.common(
            fn,
            (torch.randn([2, 8, 111, 111]),),
        )

    def test_avg_pool2d5(self):
        def fn(x):
            return aten.avg_pool2d(x, [3, 3], [2, 2], [1, 1], count_include_pad=False)

        self.common(
            fn,
            (-torch.arange(1 * 8 * 8, dtype=torch.float32).view(1, 1, 8, 8),),
        )

    def test_avg_pool2d6(self):
        def fn(x):
            return aten.avg_pool2d(x, [3, 3], [2, 2], [1, 1], divisor_override=3)

        self.common(
            fn,
            (-torch.arange(1 * 8 * 8, dtype=torch.float32).view(1, 1, 8, 8),),
        )

    def test_avg_pool2d7(self):
        # Large kernel size, use fallback
        def fn(x):
            return aten.avg_pool2d(x, [13, 13], [1, 1], [0, 0])

        torch._inductor.metrics.generated_kernel_count = 0
        self.common(
            fn,
            (-torch.arange(1 * 24 * 24, dtype=torch.float32).view(1, 1, 24, 24),),
        )
        self.assertEqual(torch._inductor.metrics.generated_kernel_count, 0)

    def test_avg_pool2d8(self):
        # https://github.com/pytorch/pytorch/issues/100987
        def fn(x):
            return aten.avg_pool2d(
                x, kernel_size=3, stride=2, padding=1, ceil_mode=True
            )

        self.common(
            fn,
            (torch.randn(1, 3, 6, 6),),
        )

    def test_alexnet_prefix(self):
        def forward(arg6, arg7, arg16):
            convolution = torch.ops.aten.convolution(
                arg16, arg7, arg6, [4, 4], [2, 2], [1, 1], False, [0, 0], 1
            )
            relu = torch.ops.aten.relu(convolution)
            max_pool2d_with_indices = torch.ops.aten.max_pool2d_with_indices(
                relu, [3, 3], [2, 2]
            )
            getitem = max_pool2d_with_indices[0]
            return (getitem,)

        self.common(
            forward,
            (
                rand_strided((64,), (1,), torch.float32, "cpu"),
                rand_strided((64, 3, 11, 11), (363, 121, 11, 1), torch.float32, "cpu"),
                rand_strided(
                    (16, 3, 224, 224), (150528, 50176, 224, 1), torch.float32, "cpu"
                ),
            ),
            # Mismatched elements: 127 / 746496 (0.0%)
            # Greatest absolute difference: 0.0009765625 at index (1, 62, 7, 16) (up to 1e-05 allowed)
            # Greatest relative difference: 0.05187467899332306 at index (14, 18, 11, 0) (up to 0.001 allowed)
            atol=1e-3,
            rtol=0.001,
        )

    def test_elu(self):
        def fn(x):
            return aten.elu(x, 1.6732632423543772, 1.0507009873554805) + 2, aten.elu(
                x + 1, 2, 3, 4
            )

        self.common(
            fn,
            (torch.randn([16, 16]),),
        )

    def test_tan(self):
        def fn(x):
            return aten.tan(x) + 2, aten.tan(x + 1)

        self.common(
            fn,
            (torch.randn([16, 16]),),
        )

    def test_tanh(self):
        def fn(x):
            return aten.tanh(x) + 2, aten.tanh(x + 1)

        self.common(
            fn,
            (torch.randn([16, 16]),),
        )

    def test_lgamma(self):
        def fn(x):
            return aten.lgamma(x) + 2, aten.cos(x + 1)

        self.common(
            fn,
            (torch.randn([16, 16]),),
        )

    def test_cos(self):
        def fn(x):
            return aten.cos(x) + 2, aten.cos(x + 1)

        self.common(
            fn,
            (torch.randn([16, 16]),),
        )

    def test_sin(self):
        def fn(x):
            return aten.sin(x) + 2, aten.sin(x + 1)

        self.common(
            fn,
            (torch.randn([16, 16]),),
        )

    def test_repeat(self):
        def fn(x):
            return (
                x.repeat(0, 1, 1, 1),
                x.repeat(2, 2, 3, 1),
                x.repeat(8, 1, 1, 1),
                x.repeat(2, 1, 1, 1, 1, 1),
            )

        self.common(
            fn,
            (torch.randn([1, 2, 4, 8]),),
        )

    def test_repeat_interleave(self):
        def fn(x):
            return (
                x.repeat_interleave(2),
                x.repeat_interleave(3, dim=0),
                x.repeat_interleave(x.size(1), dim=1),
            )

        self.common(
            fn,
            (torch.randn([1, 2, 4, 8]),),
        )

    @config.patch(implicit_fallbacks=True)
    def test_repeat_interleave_2(self):
        def fn(x):
            return torch.ops.aten.repeat_interleave.Tensor(x, output_size=12)

        self.common(
            fn,
            (torch.tensor([2, 4, 6]),),
        )

    @config.patch(fallback_random=True)
    def test_randn_with_dtype_and_device(self):
        if self.device == "cuda":
            raise unittest.SkipTest("only support cpu randn_with_dtype_and_device test")

        def fn(vectors):
            rotations_shape = (12, vectors.shape[-1], 1, 64)
            random_rotations = torch.randn(
                rotations_shape, device=vectors.device, dtype=vectors.dtype
            )
            random_rotations += 1
            return random_rotations

        self.common(
            fn,
            (torch.randn([4, 12, 2, 64]),),
        )

    def test_embedding(self):
        m = torch.nn.Sequential(
            torch.nn.Embedding(10, 4, padding_idx=0),
            torch.nn.ReLU(),
            ToTuple(),
        )

        self.common(
            m,
            (torch.randint(10, [2, 8]),),
        )

    def test_mean(self):
        def fn(x):
            return (
                x.mean(),
                x.mean(-1),
                torch.mean(x, -2, keepdim=True),
                x.mean([0, 1]),
            )

        self.common(
            fn,
            (torch.randn([1, 2, 4, 8]),),
        )

    def test_var_mean(self):
        def fn(x):
            return (
                *torch.var_mean(x, -1),
                *torch.var_mean(x, [1, 3]),
            )

        self.common(
            fn,
            (torch.randn([1, 2, 4, 8]),),
        )

    def test_var_correction(self):
        def fn(x):
            dim = -1
            return (
                torch.var(x, dim=dim, correction=1.3),
                torch.var(x, dim=dim, correction=3),
                torch.var(x, dim=dim, correction=10),
            )

        self.common(fn, (torch.randn([2, 8]),))
        # Unrolled reduction
        self.common(fn, (torch.randn([2, 4]),))

    @config.patch(pick_loop_orders=True)
    def test_transposed_propagates(self):
        @torch._dynamo.optimize("inductor", nopython=True)
        def fn(x, y):
            return x + y

        a = torch.randn(1, 4, 4, 4, device=self.device).permute(0, 2, 3, 1)
        b = torch.randn(4, 4, 4, device=self.device).permute(1, 2, 0)
        c = fn(a, b)
        self.assertEqual(a.stride(), c.stride())
        self.assertEqual(c.stride()[2], 1)

    def test_std(self):
        def fn(x):
            return (
                torch.var(x, True),
                torch.var(x, False),
                torch.var(x, -1, True),
                torch.var(x, -1, False),
                torch.std(x, False),
                torch.std(x, [0, 1], True),
                torch.std(x, [0, 1], False),
                torch.std(x, -2, True, keepdim=True),
            )

        self.common(
            fn,
            (torch.randn([2, 4, 4, 8]),),
        )

    def test_embedding_bag(self):
        def fn(w, i, o):
            return aten._embedding_bag(w, i, o, False, 0, False, None)

        self.common(
            fn,
            (torch.randn([10, 4]), torch.randint(10, [8]), torch.tensor([0, 2, 6])),
        )

    def test_batch_norm_2d(self):
        m = torch.nn.Sequential(
            torch.nn.BatchNorm2d(10),
            torch.nn.ReLU(),
        )
        m.eval()
        self.common(m, (torch.randn([2, 10, 8, 8]),), check_lowp=False)
        self.common(
            m,
            (torch.randn([3, 10, 16, 16]),),
            check_lowp=False,  # too painful to match types of bn model
        )

    # From yolov3
    @with_tf32_off
    def test_batch_norm_2d_2(self):
        if self.device == "cpu":
            raise unittest.SkipTest("requires CUDA")

        class Repro(torch.nn.Module):
            def __init__(self):
                super().__init__()
                self.self_0 = torch.nn.Conv2d(
                    64,
                    128,
                    kernel_size=(3, 3),
                    stride=(2, 2),
                    padding=(1, 1),
                    bias=False,
                )
                self.self_1 = torch.nn.BatchNorm2d(
                    128,
                    eps=0.0001,
                    momentum=0.03,
                    affine=True,
                    track_running_stats=True,
                )
                self.self_2 = torch.nn.LeakyReLU(negative_slope=0.1, inplace=True)

            def forward(self, l_input_: torch.Tensor):
                self_0 = self.self_0(l_input_)
                self_1 = self.self_1(self_0)
                self_2 = self.self_2(self_1)
                return (self_2,)

        inp = torch.randn((4, 64, 192, 256), dtype=torch.float32, device="cuda")
        mod = Repro().cuda()
        o1 = mod(inp)
        o2 = torch.compile(mod)(inp)
        self.assertEqual(o1, o2)

    @patch.object(config.trace, "enabled", True)
    def test_layer_norm(self):
        m = torch.nn.Sequential(
            torch.nn.LayerNorm(32),
            torch.nn.ReLU(),
        )
        m.eval()
        with torch.no_grad():
            self.common(m, (torch.randn([16, 32]),), check_lowp=False)
        if self.device != "cpu":
            self.assertEqual(torch._inductor.metrics.generated_kernel_count, 1)

    def test_transpose_add(self):
        def fn(a, b):
            return a.t() + b

        self.common(
            fn, (torch.randn([16, 32]), torch.randn([32, 16])), check_lowp=False
        )
        if self.device != "cpu":
            self.assertEqual(torch._inductor.metrics.generated_kernel_count, 1)

    @patch.object(config.triton, "persistent_reductions", True)
    def test_softmax_one_kernel_persist(self):
        def fn(x):
            dim = 1
            x_max = torch.amax(x, dim, keepdim=True)
            unnormalized = torch.exp(x - x_max)
            result = unnormalized / torch.sum(unnormalized, dim, keepdim=True)
            return result

        self.common(fn, (torch.randn([16, 32]),), check_lowp=False)
        if self.device != "cpu":
            self.assertEqual(torch._inductor.metrics.generated_kernel_count, 1)

    @patch.object(config.triton, "persistent_reductions", False)
    def test_softmax_one_kernel_loop(self):
        def fn(x):
            x_max = torch.amax(x, 1, keepdim=True)
            unnormalized = torch.exp(x - x_max)
            result = unnormalized / torch.sum(unnormalized, 1, keepdim=True)
            return result

        self.common(fn, (torch.randn([16, 32]),), check_lowp=False)
        if self.device != "cpu":
            self.assertEqual(torch._inductor.metrics.generated_kernel_count, 1)

    def test_complex_fallback(self):
        def fn(x):
            return x * x + 10

        self.common(
            fn,
            (torch.randn([1, 2, 4, 8]).to(dtype=torch.complex64),),
        )
        self.assertEqual(torch._inductor.metrics.generated_kernel_count, 0)

        class ToComplex(nn.Module):
            def forward(self, x):
                return (x + x + 12).to(torch.complex64)

        self.common(ToComplex(), (torch.rand([1, 2, 4, 8]),), check_lowp=False)

        if self.device != "cpu":
            self.assertEqual(torch._inductor.metrics.generated_kernel_count, 1)

    def test_view_as_complex(self):
        class Repro(torch.nn.Module):
            def __init__(self):
                super().__init__()

            def forward(self, view_2):
                clone = torch.ops.aten.clone.default(
                    view_2, memory_format=torch.contiguous_format
                )
                view_2 = None
                view_as_complex = torch.ops.aten.view_as_complex.default(clone)
                clone = None
                return (view_as_complex,)

        inp = torch.empty_strided((128, 64, 12, 32, 2), (1, 98304, 8192, 256, 128)).to(
            self.device
        )
        mod = Repro()

        o1 = mod(inp)
        o2 = torch.compile(mod)(inp)

        self.assertEqual(o1, o2)

    def test_view_as_real(self):
        def fn(x):
            y = torch.view_as_real(x)
            return y + 1

        x = torch.randn(4, dtype=torch.complex64)

        self.common(fn, (x,))

    def test_cauchy(self):
        def fn(x, y):
            return torch.sum(1 / (torch.unsqueeze(x, -1) - y))

        self.common(
            fn,
            (
                torch.randn(32),
                torch.randn(32),
            ),
            # Absolute difference: 0.0003662109375 (up to 0.0001 allowed)
            # Relative difference: 1.8804297408767818e-05 (up to 1e-05 allowed)
            atol=5 * 1e-4,
            rtol=5 * 1e-5,
            check_lowp=False,
        )
        if self.device != "cpu":
            self.assertEqual(torch._inductor.metrics.generated_kernel_count, 1)

    def test_gather_scatter(self):
        def fn(node_feat, edge_index):
            src_node_feat = node_feat[edge_index[0]]
            dst_node_feat = node_feat[edge_index[1]]
            edge_feat = src_node_feat - dst_node_feat + 1
            new_node_feat = torch.zeros_like(node_feat)
            new_node_feat.scatter_add_(
                0, edge_index[1].unsqueeze(-1).expand_as(edge_feat), edge_feat
            )
            return new_node_feat

        num_nodes = 16
        num_features = 32
        node_feat = torch.randn(num_nodes, num_features)
        edge_index = torch.randint(0, num_nodes, size=(2, num_nodes * 5))
        self.common(
            fn,
            (
                node_feat,
                edge_index,
            ),
            check_lowp=False,
        )
        if self.device != "cpu":
            self.assertEqual(torch._inductor.metrics.generated_kernel_count, 2)

    @config.patch(max_fusion_size=1)
    def test_no_mega_fusion_during_lowering(self):
        n = 50

        def fn(*args):
            x = args[0]
            for i in range(n):
                x = torch.add(x, args[i])
            return x

        self.common(
            fn,
            [torch.randn(64) for _ in range(n)],
            check_lowp=False,
        )
        print("-->", torch._inductor.metrics.generated_kernel_count)
        if self.device != "cpu":
            self.assertTrue(torch._inductor.metrics.generated_kernel_count > 1)

    def test_move_arange(self):
        def fn(x):
            return torch.arange(len(x), device="cpu").to(x.device) + x

        self.common(fn, (torch.randn([32]),), check_lowp=False)
        # if we have a copy there will be more than 1 kernel
        self.assertEqual(torch._inductor.metrics.generated_kernel_count, 1)

    def test_leaky_relu(self):
        def fn(x):
            return aten.leaky_relu(x, 0.2) + 2, aten.leaky_relu(x + 1)

        self.common(
            fn,
            (torch.randn([16, 16]),),
        )

    def test_gelu(self):
        def fn(x):
            return aten.gelu(x) + 2, aten.gelu(x + 1)

        self.common(
            fn,
            (torch.randn([16, 16]),),
        )

    def test_clone(self):
        def fn(x):
            return aten.clone(x) + 2, aten.clone(x + 1)

        self.common(
            fn,
            (torch.randn([16, 16]),),
        )

    def test_masked_fill(self):
        def fn(mask, value):
            return aten.masked_fill(value, mask, -10000.0) + 2, aten.masked_fill(
                value / 2.0, torch.logical_not(mask), 667
            )

        self.common(
            fn,
            (
                torch.randint(0, 1, [1, 16], dtype=torch.bool),
                torch.randn([16, 16]),
            ),
        )

    def test_masked_fill_promotion(self):
        def fn(mask, value):
            return aten.masked_fill(value, mask, torch.tensor(3.5))

        opt_fn = torch._dynamo.optimize("inductor")(fn)
        for inp in (
            torch.randn(
                [16, 16],
                dtype=torch.float16 if self.device == "cuda" else torch.float32,
                device=self.device,
            ),
            torch.randint(16, (16, 16), device=self.device),
        ):
            inputs = (
                torch.randint(0, 1, [1, 16], dtype=torch.bool, device=self.device),
                inp,
            )
            self.assertEqual(fn(*inputs), opt_fn(*inputs))

    def test_masked_scatter(self):
        def fn(value, mask, source):
            return torch.masked_scatter(value, mask, source)

        value = make_tensor(10, 10, dtype=torch.float32, device="cpu")
        mask = make_tensor(10, 10, dtype=torch.bool, device="cpu")
        source = make_tensor(mask.count_nonzero(), dtype=torch.float32, device="cpu")

        self.common(fn, (value, mask, source))

    def test_fill1(self):
        def fn(x):
            tmp = torch.ones_like(x)
            return tmp, aten.fill.Scalar(tmp, 2)

        self.common(
            fn,
            (torch.randn([16, 16]),),
        )

    def test_fill2(self):
        def fn(x):
            tmp = torch.ones_like(x)
            return tmp, aten.fill.Tensor(tmp, torch.tensor(3.0))

        self.common(
            fn,
            (torch.randn([16, 16]),),
        )

    def test_pow1(self):
        def fn(x):
            return [aten.pow(x, e) for e in range(-8, 9)]

        self.common(
            fn,
            (torch.randn([16, 16]),),
        )

    def test_pow2(self):
        def fn(x):
            return aten.pow(1000, x), aten.pow(x, 1000)

        self.common(
            fn,
            # TODO: Remove dtype once https://github.com/pytorch/pytorch/issues/94010 is fixed
            (
                torch.randn(
                    [16, 16],
                    dtype=torch.float64 if self.device == "cpu" else torch.float32,
                ),
            ),
            # Mismatched elements: 9 / 256 (3.5%)
            # Greatest absolute difference: 2.491354329061828e+28 at index (6, 6) (up to 1e-05 allowed)
            # Greatest relative difference: 2.9793410720160818e-05 at index (4, 5) (up to 1.3e-06 allowed)
            atol=1e-5,
            rtol=3e-05,
        )

    def test_pow3(self):
        # power of 0.5 is special-cased, arbitrary power would still produce triton codegen error
        def fn(x):
            z = torch.tensor(0.123, device=self.device)
            w = z + x
            return torch.pow(w, 0.5)

        opt = torch._dynamo.optimize("inductor")(fn)
        input = torch.rand(())
        self.assertTrue(same(opt(input), fn(input)))

    def test_pow_int(self):
        def fn(x, y):
            return torch.pow(x, 0x57), torch.pow(x, y)

        for dtype in (torch.uint8, torch.int8, torch.int16, torch.int32, torch.int64):
            intmax = torch.iinfo(dtype).max
            make_arg = functools.partial(
                make_tensor, dtype=dtype, device="cpu", requires_grad=False
            )
            self.common(
                fn,
                (
                    make_arg(16, 16),
                    make_arg(16, 16, high=intmax),
                ),
            )

    def test_glu(self):
        def fn(x):
            return aten.glu(x, -1), aten.glu(x, 1), aten.glu(x, 2)

        self.common(
            fn,
            (torch.randn([8, 16, 8, 8]),),
        )

    def test_cat(self):
        def fn(a):
            tmp = a * 2
            return (
                torch.cat((a, a[:, :4] + 1, a + 2), -1),
                torch.cat((tmp, tmp), 0),
                torch.cat((tmp, tmp.double()), 0),
            )

        self.common(
            fn,
            (torch.randn([8, 16]),),
        )
        self.common(
            fn,
            (torch.randn([1, 3, 3, 16]).to(memory_format=torch.channels_last),),
        )

    def test_cat_uint8(self):
        def fn(x):
            batch_shape = x.shape[:1]
            out = torch.cat([x.new_zeros(1).expand(batch_shape + (1,)), x], dim=-1)
            return out

        self.common(
            fn,
            (torch.randint(0, 256, size=(3, 255), dtype=torch.uint8),),
        )

    def test_cat_empty(self):
        def fn_2(*tensors):
            return torch.cat(tensors)

        self.common(
            fn_2,
            (
                torch.randn([1, 3, 3, 16]),
                torch.ones([0]),
            ),
        )
        self.common(
            fn_2,
            (
                torch.randn([1, 3, 3, 16]),
                torch.ones([0]),
                torch.randn([1, 3, 3, 16]),
            ),
        )
        self.common(
            fn_2,
            (
                torch.ones([0]),
                torch.randn([1, 3, 3, 16]),
            ),
        )

    @expectedFailureCodegenDynamic
    def test_cat_single_empty(self):
        # fails dynamic check for 'has a dynamic dimension'
        def fn_2(*tensors):
            return torch.cat(tensors)

        self.common(
            fn_2,
            (torch.ones([0]),),
        )

    def test_cat_upcasting(self):
        def fn(arg4_1, slice_7):
            cat_1 = aten.cat.default([arg4_1, slice_7], 1)
            return (cat_1,)

        self.common(
            fn,
            (
                torch.randn([8, 16], dtype=torch.float32),
                torch.randn([8, 20], dtype=torch.float16),
            ),
        )

    def test_cat_extern_kernel(self):
        def fn(x1, x2, x3, x4):
            x = torch.mm(x2, x3)
            s = torch.narrow(x, 1, 0, 100)
            x = torch.mm(s, x4)
            c = torch.cat((x, x1), 1)
            return (c,)

        self.common(
            fn,
            (
                torch.randn(256, 256),
                torch.randn(256, 1024),
                torch.randn(1024, 1600),
                torch.randn(100, 256),
            ),
            check_lowp=False,  # accuracy issues with relatively large matmuls
        )

    @skipCUDAIf(not SM80OrLater, "uses bfloat16 which requires SM >= 80")
    def test_remove_no_ops(self):
        def matmul_with_op(x, y, fn):
            return fn(x @ y)

        # Constant folding was explicitly turned off due to issue #108388
        # Turn it back on for test
        torch._inductor.config.joint_graph_constant_folding = True

        foo_opt = torch.compile(matmul_with_op)

        # test no-op
        fns = (
            lambda x: x
            + torch.zeros(
                [256, 256], dtype=torch.float32, device=x.device
            ),  # noqa: E731
            lambda x: x
            - torch.zeros(
                [256, 256], dtype=torch.float32, device=x.device
            ),  # noqa: E731
            lambda x: x
            * torch.ones(
                [256, 256], dtype=torch.float32, device=x.device
            ),  # noqa: E731
            lambda x: x
            / torch.ones(
                [256, 256], dtype=torch.float32, device=x.device
            ),  # noqa: E731
        )

        inps = [torch.rand([256, 256], device=self.device) for _ in range(2)]

        for fn in fns:
            out, source_codes = run_and_get_code(foo_opt, inps[0], inps[1], fn)
            self.assertEqual(out, matmul_with_op(inps[0], inps[1], fn))

            if self.device == "cpu":
                FileCheck().check_not("cpp_fused").run(source_codes[0])
            else:
                FileCheck().check_not("triton.jit").run(source_codes[0])

        # test dtype conversion
        inps = [
            torch.rand([256, 256], device=self.device, dtype=torch.bfloat16)
            for _ in range(2)
        ]
        for fn in fns:
            out, source_codes = run_and_get_code(foo_opt, inps[0], inps[1], fn)
            self.assertEqual(out, matmul_with_op(inps[0], inps[1], fn))

        # test broadcasted shape bail
        fn = lambda x: x + torch.zeros(  # noqa: E731
            [256, 256, 256], dtype=torch.bfloat16, device=self.device
        )
        out, source_codes = run_and_get_code(foo_opt, inps[0], inps[1], fn)
        self.assertEqual(out, matmul_with_op(inps[0], inps[1], fn))

    def test_remove_noop_copy(self):
        def fn(x, y):
            x = x.cos()
            a = x.copy_(y)
            return a.sin()

        self.common(fn, (torch.randn(8, 8), torch.randn(8)))

        def fn2(a, b):
            abs_max = torch.abs(a).max()
            b[0] = abs_max.to(a.dtype)
            return b

        self.common(
            fn2,
            (
                torch.randn(8, 8, dtype=torch.float16),
                torch.randn(8, dtype=torch.float32),
            ),
        )

    def test_cat_of_loops_and_extern_kernel(self):
        class M(torch.nn.Module):
            def __init__(
                self,
                **kwargs,
            ):
                super().__init__()
                self.conv = torch.nn.Conv2d(
                    64,
                    5,
                    1,
                    **kwargs,
                )
                self.max_pool2d = torch.nn.MaxPool2d(2)

            def forward(self, x, y):
                x1 = self.conv(x)
                y1 = self.max_pool2d(y)
                return torch.cat([x1, y1], 1)

        mod = M()
        opt_mod = torch._dynamo.optimize("inductor")(mod)
        memory_format = torch.channels_last
        inputs = (
            torch.randn([1, 64, 16, 16]).to(memory_format=memory_format),
            torch.randn([1, 64, 32, 32]).to(memory_format=memory_format),
        )
        y = mod(*inputs)
        opt_y = opt_mod(*inputs)
        self.assertEqual(y, opt_y)
        self.assertEqual(y.stride(), opt_y.stride())

    def test_cat_inplace(self):
        def fn(x):
            rt = torch.cat([x])
            v = x.sin_()
            return rt

        # can't use self.common because input is modified inplace
        inp = torch.ones(2)
        opt_fn = torch.compile(fn)
        res = opt_fn(inp.clone())
        expected = fn(inp.clone())
        self.assertEqual(res, expected)

    def test_stack(self):
        def fn(a, b):
            return torch.stack(
                [
                    a.expand(12, 16),
                    b.expand(12, 16),
                ],
                2,
            )

        self.common(fn, (torch.randn([1, 16]), torch.randn([12, 1])))

    def test_hardtanh(self):
        def fn(x):
            return F.hardtanh(x), F.hardtanh(x + 1), F.hardtanh(x - 1)

        self.common(
            fn,
            (torch.randn([64]),),
        )

    def test_hardsigmoid(self):
        def fn(x):
            return F.hardsigmoid(x), F.hardsigmoid(x + 3), F.hardsigmoid(x - 3)

        self.common(
            fn,
            (torch.randn([64]),),
        )

    def test_hardswish(self):
        def fn(x):
            return F.hardswish(x), F.hardswish(x + 3), F.hardswish(x - 3)

        self.common(
            fn,
            (torch.randn([64]),),
        )

    def test_rsqrt(self):
        def fn(x):
            return torch.rsqrt(x), torch.rsqrt(x + 1) - 2

        self.common(
            fn,
            (torch.randn([64]),),
        )

    def test_expm1(self):
        def fn(x):
            return torch.expm1(x), torch.expm1(x) * 2

        for dtype in (torch.float16, torch.float, torch.double, torch.int, torch.int64):
            self.common(
                fn,
                (torch.randn([64]).to(dtype=dtype),),
            )
            self.common(
                fn,
                (torch.arange(-1e-5, 1e-5, 1e-7).to(dtype=dtype),),
            )

    def test_log1p(self):
        def fn(x):
            return torch.log1p(x), torch.log1p(x) * 2

        for dtype in (torch.float16, torch.float, torch.double, torch.int, torch.int64):
            self.common(
                fn,
                (torch.randn([64]).to(dtype=dtype),),
            )
            self.common(
                fn,
                (torch.arange(-1e-5, 1e-5, 1e-7).to(dtype=dtype),),
            )

    def test_flip(self):
        def fn(x):
            return torch.flip(x, (-1,)), torch.flip(x, (0, 2)) - 2

        self.common(
            fn,
            (torch.randn([1, 2, 6, 6]),),
        )

    def test_signbit(self):
        def fn(x):
            return torch.signbit(x), ~torch.signbit(-x) & 1

        self.common(
            fn,
            (torch.randn([1, 2, 6, 6]),),
        )

    def test_sign_dtype(self):
        def fn(x):
            y = torch.sign(x)
            return torch.tanh(y)

        self.common(fn, (torch.randn([1, 2, 6, 6]),))

    def test_fmod(self):
        def fn(a, b):
            return torch.fmod(a, b), torch.fmod(3.0 * a, b) - 2.0

        shape = [1, 2, 6, 6]
        self.common(fn, (torch.randn(shape), torch.randn(shape)))

    def test_fmod_zero_dim(self):
        def fn(a, b):
            return (torch.fmod(a, b),)

        self.common(
            fn,
            (
                make_tensor(10, device="cpu", dtype=torch.float32),
                make_tensor((), device="cpu", dtype=torch.float32),
            ),
        )
        self.common(
            fn,
            (
                make_tensor((), device="cpu", dtype=torch.float32),
                make_tensor(10, device="cpu", dtype=torch.float32),
            ),
        )

    def test_log2(self):
        def fn(x):
            return torch.log2(x), torch.log2(x + 1) - 2

        self.common(
            fn,
            (torch.randn([64]) + 10,),
        )

    def test_logsumexp(self):
        def fn(x):
            return torch.logsumexp(x, -1), torch.logsumexp(x, 0) - 2

        self.common(
            fn,
            (torch.randn([8, 8]) + 10,),
        )

    def test_log_fp64(self):
        def fn(x):
            return torch.log(x), torch.log2(x)

        self.common(
            fn,
            (torch.randn([1024], dtype=torch.float64) + 10,),
        )

    def test_bitwise(self):
        def fn(x, y):
            return (
                torch.bitwise_not(x),
                torch.bitwise_or(x, y),
                torch.bitwise_xor(x, y),
                torch.bitwise_and(x, y),
            )

        self.common(
            fn,
            (
                torch.randint(0, 2**30, [64], dtype=torch.int32),
                torch.randint(0, 2**30, [64], dtype=torch.int32),
            ),
        )

    def test_bitwise2(self):
        # again with bool types
        def fn(x, y):
            return (
                torch.bitwise_not(x),
                torch.bitwise_or(x, y),
                torch.bitwise_xor(x, y),
                torch.bitwise_and(x, y),
            )

        self.common(
            fn,
            (
                torch.randint(0, 2, (2, 20), dtype=torch.bool),
                torch.randint(0, 2, (2, 20), dtype=torch.bool),
            ),
        )

    def test_bitwise3(self):
        # Repro for https://github.com/pytorch/pytorch/issues/97968
        def fn(x, y):
            return (
                torch.max(torch.bitwise_and(x, y), y),
                torch.clamp_max(torch.bitwise_or(x, y), y),
                torch.clamp_min(torch.bitwise_xor(x, y), y),
            )

        self.common(
            fn,
            (
                torch.rand([5, 10, 1]).to(torch.int8),
                torch.rand([10, 1]).to(torch.int8),
            ),
        )

    def test_inf(self):
        def fn(a):
            return a + float("inf"), a + float("-inf"), a * -float("inf")

        self.common(fn, (torch.randn(8),))

    def test_remainder(self):
        def fn(a, b):
            return (
                torch.remainder(a, b),
                torch.remainder(a + 1, b - 1),
                torch.remainder(a - 1, b + 1),
            )

        self.common(fn, (torch.randn(64), torch.randn(64)))

    def test_zeros(self):
        def fn(a):
            return (
                a + 1,
                torch.zeros(
                    (1, 8, 64, 64),
                    dtype=torch.float32,
                    device=a.device,
                ),
                torch.zeros(
                    1,
                    8,
                    64,
                    64,
                    dtype=torch.float32,
                    device=a.device,
                ),
                torch.zeros(2, 3, names=None),
                a + torch.ones(8, device=a.device),
                torch.full((2, 3), 3.1416, device=a.device),
            )

        self.common(fn, (torch.randn(8),))

    def test_new_ones(self):
        def fn(a):
            return (
                aten.new_ones(
                    a, [], device=a.device, dtype=6, layout=0, pin_memory=False
                ),
                aten.new_zeros(
                    a, [], device=a.device, dtype=6, layout=0, pin_memory=False
                ),
            )

        self.common(fn, (torch.randn(8),))

    def test_full_like(self):
        def fn(a):
            return torch.full_like(a, 7.777) - 1

        self.common(fn, (torch.randn(8),))

    def test_full_truncation(self):
        def fn(a):
            return a + torch.full_like(a, 7.777)

        for dtype in all_types():
            self.common(fn, (make_tensor(8, dtype=dtype, device="cpu"),))

    def test_index1(self):
        def fn(a, b, c):
            return aten.index(a, [b, c])

        self.common(
            fn,
            (
                torch.randn(8, 8, 12),
                torch.tensor([0, 0, 2, 2], dtype=torch.int64),
                torch.tensor([3, 4, 4, 3], dtype=torch.int64),
            ),
        )
        self.common(
            fn,
            (
                torch.randn(8, 8, 12),
                torch.tensor([[0, 0, 2, 2]], dtype=torch.int64),
                torch.tensor([[3], [4], [4], [3]], dtype=torch.int64),
            ),
        )

    def test_index2(self):
        def fn(a, b):
            return (
                aten.index(a, [b]),
                aten.index(a, [None, b]),
            )

        self.common(
            fn,
            (
                torch.randn(8, 8, 8),
                torch.tensor([[0, 0, 2, 2]], dtype=torch.int64),
            ),
        )

    def test_index3(self):
        def fn(x, ia, ib):
            return (x[:, ia, None, ib, 0],)

        self.common(
            fn,
            (
                torch.randn(3, 4, 4, 4, 3),
                torch.tensor([0, 2, 1], dtype=torch.int64),
                torch.tensor([0, 2, 1], dtype=torch.int64),
            ),
        )

    def test_output_strides(self):
        def fn(x):
            y = x.permute(0, 2, 3, 1).contiguous()
            torch._dynamo.graph_break()
            return y.view(-1, 4)

        inp = torch.rand([4, 4, 4, 4], device=self.device)
        fn_opt = torch._dynamo.optimize("inductor")(fn)

        self.assertEqual(fn(inp), fn_opt(inp))
        self.assertEqual(fn(inp).stride(), fn_opt(inp).stride())

        # no redundant copy
        def foo(x):
            return x[0:2:2].T[3:].squeeze(0)

        foo_opt = torch._dynamo.optimize("inductor")(foo)
        out = foo_opt(inp)
        self.assertEqual(inp.storage(), out.storage())

    def test_index_select(self):
        def fn(a, b):
            return (
                torch.index_select(a, 0, b),
                torch.index_select(a, 1, b),
                torch.index_select(torch.index_select(a, 2, b), 1, b),
            )

        for ind_dtype in (torch.int32, torch.int64):
            self.common(
                fn,
                (
                    torch.randn(8, 8, 8),
                    torch.tensor([0, 0, 2, 1], dtype=ind_dtype),
                ),
            )

    @skipCUDAIf(not TEST_CUDNN, "CUDNN not available")
    @skipIfRocm
    def test_cudnn_rnn(self):
        if self.device == "cpu":
            raise unittest.SkipTest("requires CUDA")

        def fn(
            a0,
            b0,
            b1,
            b2,
            b3,
            b4,
            b5,
            b6,
            b7,
            b8,
            b9,
            b10,
            b11,
            b12,
            b13,
            b14,
            b15,
            a3,
            a4,
            a5,
        ):
            a1 = [
                b0,
                b1,
                b2,
                b3,
                b4,
                b5,
                b6,
                b7,
                b8,
                b9,
                b10,
                b11,
                b12,
                b13,
                b14,
                b15,
            ]
            return aten._cudnn_rnn(
                a0,
                a1,
                4,
                a3,
                a4,
                a5,
                2,
                2048,
                0,
                2,
                False,
                0.0,
                False,
                True,
                [],
                None,
            )

        self.common(
            fn,
            (
                torch.randn([92, 8, 2048]),
                torch.randn([8192, 2048]),
                torch.randn([8192, 2048]),
                torch.randn([8192]),
                torch.randn([8192]),
                torch.randn([8192, 2048]),
                torch.randn([8192, 2048]),
                torch.randn([8192]),
                torch.randn([8192]),
                torch.randn([8192, 4096]),
                torch.randn([8192, 2048]),
                torch.randn([8192]),
                torch.randn([8192]),
                torch.randn([8192, 4096]),
                torch.randn([8192, 2048]),
                torch.randn([8192]),
                torch.randn([8192]),
                torch.randn([167837696]),
                torch.randn([4, 8, 2048]),
                torch.randn([4, 8, 2048]),
            ),
            check_lowp=False,  # difference in rnn is too large between half and float inputs
        )

    def test_upsample_nearest1d(self):
        def fn(a):
            return (
                aten.upsample_nearest1d(a, [74], None),
                aten.upsample_nearest1d(a, [70], None),
                aten.upsample_nearest1d(a, [45], None),
                aten.upsample_nearest1d(a, [36], None),
                aten.upsample_nearest1d(a, None, [2.0]),
            )

        self.common(fn, (torch.randn([2, 4, 37]),))

    def test_upsample_nearest2d(self):
        def fn(a):
            return (
                aten.upsample_nearest2d(a, [74, 76]),
                aten.upsample_nearest2d(a, [70, 75]),
                aten.upsample_nearest2d(a, [45, 74]),
                aten.upsample_nearest2d(a, [36, 39]),
                aten.upsample_nearest2d(a, None, [2.0, 2.0]),
            )

        self.common(fn, (torch.randn([2, 4, 37, 38]),))

    def test_upsample_nearest3d(self):
        def fn(a):
            return (
                aten.upsample_nearest3d(a, [74, 76, 78], None),
                aten.upsample_nearest3d(a, [70, 75, 80], None),
                aten.upsample_nearest3d(a, [45, 74, 103], None),
                aten.upsample_nearest3d(a, [36, 39, 40], None),
                aten.upsample_nearest3d(a, None, [2.0, 2.0, 2.0]),
            )

        self.common(fn, (torch.randn([2, 4, 37, 38, 39]),))

    def test_upsample_nearest2d_backward(self):
        func = torch.ops.aten.upsample_nearest2d_backward

        def fn(a):
            return (
                func(a, output_size=[6, 12], input_size=[3, 3, 3, 6]),
                func(a, output_size=[6, 12], input_size=[3, 3, 4, 5]),
                func(a, output_size=[6, 12], input_size=[3, 3, 2, 8]),
                func(a, output_size=[6, 12], input_size=[3, 3, 2, 8]),
                func(a, output_size=[6, 12], input_size=[3, 3, 4, 7]),
            )

        self.common(fn, (torch.randn([3, 3, 6, 12]),))

    @skip_if_x86_mac()
    def test_upsample_bilinear2d_a(self):
        def fn(a):
            return (
                aten.upsample_bilinear2d(a, [45, 45], False, None),
                aten.upsample_bilinear2d(a, None, True, [2.0, 2.0]),
            )

        self.common(fn, (torch.randn([2, 4, 37, 38]),), atol=2.5e-5, rtol=1.3e-6)

    def test_upsample_bilinear2d_b(self):
        def fn(a):
            return aten.upsample_bilinear2d(a, None, True, [2.0, 2.0])

        self.common(
            fn,
            [
                torch.randn([1, 2, 40, 59]),
            ],
            atol=2.5e-5,
            rtol=1.3e-6,
        )

    def test_reflection_pad2d(self):
        def fn(a, pad):
            return (
                aten.reflection_pad2d(a, [1, 1, 1, 1]),
                aten.reflection_pad2d(a, pad),
            )

        self.common(
            fn,
            (
                torch.randint(0, 999, size=[1, 1, 8, 8], dtype=torch.float32),
                [5, 2, 3, 4],
            ),
        )

    def test_reflection_pad2d_backward(self):
        def template(size, padding):
            def fn(grad_output, x):
                return aten.reflection_pad2d_backward(grad_output, x, padding)

            x = torch.randint(0, 999, size=size, dtype=torch.float32)
            result = aten.reflection_pad2d(x, padding)
            grad_output = torch.randn_like(result)

            self.common(fn, (grad_output, x))

        template([1, 1, 8, 8], [0, 0, 0, 0])
        template([1, 1, 8, 8], [1, 1, 1, 1])
        template([1, 1, 8, 8], [1, 2, 3, 4])
        template([1, 1, 8, 8], [0, -1, 2, 2])
        template([1, 1, 8, 8], [-1, 0, 2, 2])
        template([1, 1, 8, 8], [2, 2, 0, -1])
        template([1, 1, 8, 8], [2, 2, -1, 0])

    def test_grid_sampler_2d(self):
        def fn(a, b):
            return (
                aten.grid_sampler_2d(a, b, 0, 0, True),
                aten.grid_sampler_2d(a, b, 0, 1, False),
            )

        self.common(
            fn,
            (
                torch.randn([4, 3, 352, 352], dtype=torch.float32),
                torch.rand([4, 352, 352, 2], dtype=torch.float32) * 2 - 1,
            ),
            check_lowp=False,
            # Mismatched elements: 154697 / 1486848 (10.4%)
            # Greatest absolute difference: 0.0001976490020751953 at index (0, 0, 101, 243) (up to 1e-05 allowed)
            # Greatest relative difference: 7.332530120481928 at index (1, 1, 258, 301) (up to 1.3e-06 allowed)
            atol=0.0002,
            rtol=1.3e-06,
        )

    def test_upsample_bicubic2d(self):
        def fn(a):
            return (
                aten.upsample_bicubic2d(a, (128, 128), True),
                aten.upsample_bicubic2d(a, (128, 256), False),
            )

        # Mismatched elements: 10 / 196608 (0.0%)
        # Greatest absolute difference: 1.3869255781173706e-05 at index (2, 1, 88, 65) (up to 1e-05 allowed)
        # Greatest relative difference: 0.0033082996811011046 at index (3, 1, 88, 91) (up to 1.3e-06 allowed)
        self.common(
            fn,
            (torch.randn([4, 3, 64, 32], dtype=torch.float32),),
            atol=2e-5,
            rtol=1e-3,
        )

    def test_float_index_expression(self):
        # Test that index propagation doesn't generate bad index_expr calls like
        # ops.index_expr(0.5*x, dtype) where the expression is not integral
        def fn(x):
            return aten.upsample_bicubic2d(x, (256, 256), False)

        x = torch.randn(1, 1, 128, 128, dtype=torch.float32, device=self.device)
        _, source_codes = run_and_get_code(fn, x)

        pattern = r"0\.50*\*[ix][\d]"
        for code in source_codes:
            self.assertIsNone(
                re.search(pattern, code), msg="Found bad index_expr in code:\n" + code
            )

    def test_sort(self):
        def fn(a):
            return torch.sort(a)

        self.common(
            fn, (torch.randint(0, 999, size=[1, 1, 8, 8], dtype=torch.float32),)
        )

    def test_topk(self):
        def fn(a):
            return torch.topk(a, 2, -1)

        self.common(
            fn, (torch.randint(0, 999, size=[1, 1, 8, 8], dtype=torch.float32),)
        )

    def test_long_tensor(self):
        def fn(a):
            return (
                torch.LongTensor([294]).to(a.device) - a,
                torch.as_tensor([295]).to(a.device) + a,
            )

        self.common(fn, (torch.randint(0, 999, size=[8, 8]),))

    def test_constant_pad_1d(self):
        def fn(a):
            return (
                aten.constant_pad_nd(a, [0, 1], 6.0),
                aten.constant_pad_nd(a, [2, 3], 99.0),
            )

        self.common(fn, (torch.randint(0, 999, size=[2, 16, 31], dtype=torch.float32),))

    def test_constant_pad_fill_dtype(self):
        def fn(a, b):
            return (
                aten.constant_pad_nd(a, (1, 1), 1.0) & b,
                aten.constant_pad_nd(a, (1, 1), 0.0) & b,
            )

        self.common(
            fn,
            (torch.randint(2, (4,), dtype=torch.bool), torch.ones(6, dtype=torch.bool)),
        )

    def test_constant_pad_2d(self):
        def fn(a):
            return (
                aten.constant_pad_nd(a, [1, 1, 1, 1], 6.0),
                aten.constant_pad_nd(a, [1, 2, 3, 4], 99.0),
            )

        self.common(
            fn, (torch.randint(0, 999, size=[1, 1, 8, 8], dtype=torch.float32),)
        )

    def test_constant_pad_3d(self):
        def fn(a):
            return (
                aten.constant_pad_nd(a, [1, 2, 3, 4, 5, 6], 6.0),
                aten.constant_pad_nd(a, [0, 0, 3, 4, 0, 0], 6.0),
            )

        self.common(
            fn, (torch.randint(0, 999, size=[2, 4, 4, 4], dtype=torch.float32),)
        )

    def test_constant_pad_float64(self):
        # Repro for https://github.com/pytorch/pytorch/issues/93351
        def fn(input):
            v1 = torch.nn.functional.pad(input, pad=(1, 0))
            return torch.gt(v1, input)

        x = torch.rand([1, 2, 2, 1], dtype=torch.float64)
        self.common(fn, (x,))

    def test_constant_pad_nd_inplace(self):
        def fn(a):
            return aten.constant_pad_nd(a, [0, 0])

        x = torch.randn([2], device=self.device)
        fn_compiled = torch.compile(fn)
        y = fn_compiled(x)
        self.assertTrue(y is not x)

    def test_l1_loss(self):
        def fn(a, b):
            return torch.nn.functional.l1_loss(a, b), torch.nn.functional.mse_loss(a, b)

        self.common(
            fn,
            (
                torch.randn([2, 3, 16, 16]),
                torch.randn([2, 3, 16, 16]),
            ),
            check_lowp=False,
        )

    def test_triu(self):
        def fn(a):
            return aten.triu(a, 1), aten.triu(a, 0), aten.triu(a, 2)

        self.common(fn, (torch.randn([2, 10, 10]),))

    def test_no_op_reduction(self):
        def fn(a):
            return a.sum(-1), torch.amax(a + 1, 1, keepdim=True)

        self.common(fn, (torch.randn([8, 1, 1]),))

    def test_inplace_add(self):
        @torch._dynamo.optimize("inductor")
        def fn(x, y):
            return x.add_(y)

        inputs = (
            rand_strided((4, 4), (4, 1), device=self.device),
            rand_strided((4, 4), (4, 1), device=self.device),
        )
        inp_clone = inputs[0].clone()
        out = fn(*inputs)
        self.assertTrue(same(out, inp_clone + inputs[1]))
        self.assertTrue(out is inputs[0])

    # The following 2 tests are meant to check the logic that drops
    # xmask from triton load/store if xnumel = 1
    @requires_cuda()
    def test_single_elem(self):
        def fn(a):
            b = a + 1
            return (b,)

        self.common(fn, (torch.randn(1),))

    @requires_cuda()
    def test_single_elem_indirect(self):
        def fn(a, b):
            c = a[b] + 1
            return (c,)

        a = torch.randn(1)
        b = (torch.tensor([0], dtype=torch.int64),)

        self.common(fn, (a, b))

    # This test is meant to check for issues from the logic
    # that drops xmask from trito load/store if XBLOCK divides xnumel

    @requires_cuda()
    def test_xblock_divides_xnumel(self):
        def fn(a):
            b = a + 1
            return (b,)

        # assumption is that XBLOCK is always a divisor of 1024
        # so xmask will be dropped iff xnumel is multiple of 1024
        self.common(fn, (torch.randn(1024),))
        self.common(fn, (torch.randn(1025),))

    def test_inplace_mixed_dtype_ops(self):
        @torch._dynamo.optimize("inductor")
        def fn(x, y):
            z = x + y.float()
            w = z.add_(y)
            return w.mul_(y)

        inputs = (
            rand_strided((4, 4), (4, 1), device=self.device, dtype=torch.float),
            rand_strided((4, 4), (4, 1), device=self.device, dtype=torch.double),
        )
        out = fn(*inputs)
        out_eager = (inputs[0] + inputs[1].float()).add_(inputs[1]).mul_(inputs[1])
        self.assertTrue(same(out, out_eager))

    @config.patch(
        {"triton.unique_kernel_names": True, "triton.descriptive_names": False}
    )
    def test_kernel_names(self):
        @torch._dynamo.optimize("inductor")
        def fn(x):
            return 2 * x

        inputs = (rand_strided((8,), (1,), device=self.device),)
        self.assertTrue(same(fn(*inputs), 2 * inputs[0]))

    @config.patch({"triton.cudagraphs": True})
    @dynamo_config.patch(automatic_dynamic_shapes=True)
    def test_strided_inputs(self):
        @torch._dynamo.optimize("inductor")
        def fn(x, y):
            return x + y

        inputs = (
            rand_strided((8, 16), (32, 2), device=self.device),
            rand_strided((8, 16), (16, 1), device=self.device),
        )
        self.assertTrue(same(fn(*inputs), inputs[0] + inputs[1]))

    @config.patch({"triton.cudagraphs": True})
    @dynamo_config.patch(automatic_dynamic_shapes=True)
    def test_input_mutation1(self):
        def fn(a):
            b = a + 1
            a.copy_(b)
            c = a + 2
            return a * b / c

        arg1 = torch.randn(64, device=self.device)
        arg2 = arg1.clone()
        arg3 = torch.randn(64, device=self.device)
        arg4 = arg3.clone()
        correct1 = fn(arg1)
        correct2 = fn(arg3)
        opt_fn = torch._dynamo.optimize_assert(compile_fx)(fn)
        actual1 = opt_fn(arg2)
        actual2 = opt_fn(arg4)

        self.assertTrue(same(actual1, correct1))
        self.assertTrue(same(actual2, correct2))
        self.assertTrue(same(arg1, arg2))
        self.assertTrue(same(arg3, arg4))

    def test_input_mutation2(self):
        def fn(a):
            b = a + 1
            a.view(64).copy_(torch.tensor([66.0], device=a.device))
            c = a + 2
            return b, c

        # NOTE: this test fails when none of the inputs require grad.
        # That seems like an inductor bug.
        arg1 = torch.randn([1, 64], device=self.device).requires_grad_(True).add(1)
        arg2 = arg1.clone()
        correct1 = fn(arg1)
        opt_fn = torch._dynamo.optimize_assert(compile_fx)(fn)
        actual1 = opt_fn(arg2)

        self.assertTrue(same(actual1, correct1))
        self.assertTrue(same(arg1, arg2))

    def test_input_mutation3(self):
        def fn(a):
            a += 1
            a *= 2
            aten.sigmoid_(a)
            a = a.view(64)
            a += 3
            a *= 4
            aten.relu_(a)
            return a

        arg1 = torch.randn([1, 64], device=self.device)
        arg2 = arg1.clone()
        correct1 = fn(arg1)
        opt_fn = torch._dynamo.optimize_assert(compile_fx)(fn)
        actual1 = opt_fn(arg2)

        self.assertTrue(same(actual1, correct1))
        self.assertTrue(same(arg1, arg2))

    def test_input_mutation4(self):
        def fn(a):
            torch.relu_(a)
            return a

        arg1 = torch.randn([1, 64], device=self.device)
        arg2 = arg1.clone()
        correct1 = fn(arg1)
        opt_fn = torch._dynamo.optimize_assert(compile_fx)(fn)
        actual1 = opt_fn(arg2)

        self.assertTrue(same(actual1, correct1))
        self.assertTrue(same(arg1, arg2))

    def test_input_mutation5(self):
        def fn(x):
            tmp = x.ceil()
            x.add_(10)
            return tmp

        opt_fn = torch._dynamo.optimize()(fn)

        a = torch.zeros((), dtype=torch.int64, device=self.device)
        a_expect = a.clone()
        expect = fn(a_expect)

        a_actual = a.clone()
        actual = opt_fn(a_actual)

        self.assertEqual(a_expect, a_actual)
        self.assertEqual(expect, actual)

    def test_slice_mutation1(self):
        def fn(a):
            x = torch.zeros_like(a)
            b = x + 1
            x[:, 3] = 3.0
            c = torch.clone(x)
            x[4, :] = 4.0
            d = x + 1
            return x, b, c, d

        self.common(fn, (torch.randn([8, 8]),))

    def test_slice_mutation2(self):
        def fn(a):
            a[:, 20:40] = a[:, 20:40] + 1
            a[:, 2:11] = a[:, 1:10] + 2

        arg1 = torch.randn([1, 64], device=self.device)
        arg2 = arg1.clone()
        fn(arg1)
        opt_fn = torch._dynamo.optimize_assert(compile_fx)(fn)
        opt_fn(arg2)

        # TODO, fix: See https://github.com/pytorch/pytorch/issues/94693
        if self.device != "cpu":
            self.assertTrue(same(arg1, arg2))

    def test_tensor_index_slice(self):
        def fn(a):
            x = torch.tensor([1, 2], device=self.device)
            y = torch.tensor([2, 3], device=self.device)
            xx = torch.tensor([1, 2], device=self.device).view(1, 2)
            yy = torch.tensor([1, 2, 3], device=self.device).view(3, 1)
            return [
                a[x, y],
                a[:, x, y],
                a[:, x, y, :],
                a[x, :, y],
                a[:, x, :, y, :],
                a[xx, yy],
                a[:, xx, yy],
                a[xx, :, yy],
                a[xx, yy, :],
                a[:, xx, :, yy],
            ]

        a = torch.arange(3 * 4 * 5 * 6 * 7, device=self.device).view(3, 4, 5, 6, 7)
        refs = fn(a)
        tests = torch.compile(fn)(a)
        for ref, test in zip(refs, tests):
            torch.testing.assert_close(ref, test)

    def test_tensor_index_put_slice(self):
        torch._dynamo.config.cache_size_limit = 10

        def fn(a, version):
            x = torch.tensor([1, 2], device=self.device, dtype=torch.int32)
            y = torch.tensor([2, 3], device=self.device, dtype=torch.int32)

            xx = torch.tensor([1, 2], device=self.device).view(1, 2)
            yy = torch.tensor([1, 2, 3], device=self.device).view(3, 1)

            if version == 0:
                a[x, y] = torch.zeros_like(a[x, y])
            elif version == 1:
                a[:, x, y] = torch.zeros_like(a[:, x, y])
            elif version == 2:
                a[:, x, y, :] = torch.zeros_like(a[:, x, y, :])
            elif version == 3:
                a[x, :, y] = torch.zeros_like(a[x, :, y])
            elif version == 4:
                a[:, x, :, y, :] = torch.zeros_like(a[:, x, :, y, :])
            elif version == 5:
                a[xx, yy] = torch.zeros_like(a[xx, yy])
            elif version == 6:
                a[:, xx, yy] = torch.zeros_like(a[:, xx, yy])
            elif version == 7:
                a[xx, :, yy] = torch.zeros_like(a[xx, :, yy])
            elif version == 8:
                a[xx, yy, :] = torch.zeros_like(a[xx, yy, :])
            elif version == 9:
                a[:, xx, :, yy] = torch.zeros_like(a[:, xx, :, yy])

            return a

        a = torch.arange(3 * 4 * 5 * 6 * 7, device=self.device, dtype=torch.int32).view(
            3, 4, 5, 6, 7
        )
        for i in range(10):
            ref = fn(torch.clone(a), i)
            test = torch.compile(fn)(torch.clone(a), i)
            torch.testing.assert_close(ref, test)

    def test_indirect_load_broadcast(self):
        def fn(in_ptr0, in_ptr1, in_ptr2):
            return torch.gather(in_ptr1, 0, in_ptr2) + in_ptr0

        arg190 = rand_strided((32, 21), (1, 32), device=self.device, dtype=torch.int64)
        arg190.fill_(0)
        arg111 = rand_strided(
            (9521, 512), (512, 1), device=self.device, dtype=torch.float32
        )
        self.common(
            fn,
            (
                torch.randn(32, 1),
                arg111,
                arg190,
            ),
        )

    def test_roi_align(self):
        if not has_torchvision_roi_align():
            raise unittest.SkipTest("requires torchvision")

        def fn(a, b):
            return torch.ops.torchvision.roi_align(a, b, 0.25, 7, 7, 2, False)

        self.common(fn, (torch.zeros([4, 256, 296, 304]), torch.zeros([2292, 5])))

    def test_nll_loss_forward(self):
        def fn(a, b):
            return aten.nll_loss_forward(a, b, None, 1, -100)

        labels = (
            torch.zeros([5], dtype=torch.int64),
            torch.tensor([-100, -100, 3, -100, -100], dtype=torch.int64),
        )
        inps = (torch.randn(5, 5), torch.randn(5, 5))
        for a, b in zip(inps, labels):
            self.common(
                fn,
                (a, b),
            )

    def test_nll_loss_backward(self):
        def fn(a, b, c):
            return aten.nll_loss_backward(
                a, b, c, None, 1, -100, torch.tensor(1.0, device=self.device)
            )

        labels = (
            torch.zeros([5], dtype=torch.int64),
            torch.tensor([-100, -100, 3, -100, -100], dtype=torch.int64),
        )
        inps = (torch.randn(5, 5), torch.randn(5, 5))
        grad_outs = (torch.randn(()), torch.randn(()))
        for a, b, c in zip(grad_outs, inps, labels):
            self.common(
                fn,
                (a, b, c),
            )

    def test_isinf(self):
        def fn(x):
            return x.isinf(), x.isnan()

        self.common(
            fn, [torch.tensor([1, float("inf"), 2, float("-inf"), float("nan")])]
        )
        self.common(
            fn,
            [
                torch.tensor(
                    [1, float("inf"), 2, float("-inf"), float("nan")],
                    dtype=torch.float64,
                )
            ],
        )

    def test_isinf2(self):
        def fn(x):
            y = torch.tensor(
                [1, float("inf"), 2, float("-inf"), float("nan")], device=self.device
            )
            return x == y

        self.common(
            fn, (torch.tensor([1, float("inf"), 2, float("-inf"), float("nan")]),)
        )

    def test_any(self):
        def fn(x):
            return (
                x.any(-1),
                x.isinf().any(),
                torch.all(x.isinf(), dim=0),
                torch.all(torch.logical_not(x.isinf())),
            )

        self.common(fn, [-torch.rand(64)])
        tmp = torch.randn(16, 8)
        tmp[1, 1] = float("inf")
        self.common(fn, [tmp])

    def test_multilayer_any(self):
        def fn(x):
            return (x.isinf().any(), x.isfinite().all())

        sample = torch.rand(9, 3, 353, 353)
        self.common(fn, [sample])

        sample.view(-1)[-1] = float("inf")
        self.common(fn, [sample])

    def test_inplace_activations(self):
        def fn(x):
            a = aten.hardswish_(x + 1)
            b = aten.hardtanh_(x + 1)
            c = aten.leaky_relu_(x + 1)
            d = aten.silu_(x + 1)
            e = aten.log1p(x + 1)
            f = aten.masked_fill_(x + 1, torch.zeros_like(x, dtype=torch.bool), 99.0)
            h = aten.masked_fill_(x + 1, torch.ones_like(x, dtype=torch.bool), 99.0)
            return (a, b, c, d, e, f, h)

        self.common(fn, [torch.randn(64) * 10])

    def test_baddbmm(self):
        def fn(a, b, c, beta):
            return aten.baddbmm(a, b, c, beta=beta)

        b = torch.randn(6, 128, 64)
        c = torch.randn(6, 64, 100)
        options = itertools.product(
            [torch.randn(6, 1, 100), torch.randn(6, 1, 100).fill_(torch.nan)],
            [0.0, 1.0],
        )
        for a, beta in options:
            self.common(
                fn,
                [a, b, c, beta],
                # Mismatched elements: 1212 / 76800 (1.6%)
                # Greatest absolute difference: 0.001953125 at index (0, 0, 93) (up to 1e-05 allowed)
                # Greatest relative difference: 1.0 at index (3, 19, 4) (up to 0.001 allowed)
                atol=0.002,
                rtol=0.001,
            )

    @config.patch({"triton.max_tiles": 2})
    def test_fuse_tiled(self):
        def fn(a, b, c):
            return a + b, c + 1

        self.common(
            fn, [torch.randn(128, 1), torch.randn(1, 128), torch.randn(128, 128)]
        )

    def test_expand_as(self):
        def fn(a, b):
            return aten.expand_as(a, b), aten.expand_as(a + 1, b + 1) + 1

        self.common(
            fn,
            [
                torch.randn(6, 1, 100),
                torch.randn(6, 128, 100),
            ],
        )

    def test_index_put1(self):
        def fn(a, b, c):
            return (
                torch.index_put(a, [b], c),
                torch.index_put_(a + 1, [b + 1], c + 1) + 1,
            )

        self.common(
            fn,
            [
                torch.randn([800, 256, 7, 7]),
                torch.randperm(601),
                torch.randn([601, 256, 7, 7]),
            ],
        )
        self.common(
            fn, [torch.randn(1024, 4, 2), torch.arange(4), torch.randn(4, 1, 1)]
        )

    def test_index_put2(self):
        def fn(a, b, c):
            return torch.index_put(a, [b], c, True)

        self.common(
            fn,
            [
                torch.randn([100, 256, 7, 7]),
                torch.randint(0, 100, size=[600], dtype=torch.int64),
                torch.randn([600, 256, 7, 7]),
            ],
            # workaround for https://github.com/openai/triton/issues/558
            check_lowp=False,
        )

    def test_index_put3(self):
        def fn(a, b, c):
            torch.ops.aten.index_put_(a, (None, b, None), c)
            a1 = a + 1
            torch.ops.aten.index_put_(a1, (None, b + 1, None), c + 1)
            return (a, a1)

        self.common(
            fn,
            [
                torch.randn([1024, 4, 2]),
                torch.arange(3),
                torch.randn([1024, 1, 2]),
            ],
        )

    def test_index_put4(self):
        # a, b[0] are not broadcastable
        # https://github.com/pytorch/pytorch/issues/97104
        def fn(a, b, c):
            return torch.index_put(a, [b], c)

        self.common(
            fn,
            [
                torch.rand([8, 2]),
                torch.rand([8]) > 0.5,
                torch.rand([]),
            ],
        )

    def test_index_put_as_masked_fill(self):
        def fn(a, b, c, d):
            a = a.clone()
            torch.ops.aten.index_put_(a, [b], c, d)
            return a

        self.common(
            fn,
            (
                torch.randn([1024, 4, 2]),
                torch.randn([1024, 4, 2]) > 0,
                torch.randn([]),
                False,
            ),
        )

        self.common(
            fn,
            (
                torch.randn([1024, 4, 2]),
                torch.randn([1024, 4, 2]) > 0,
                torch.randn([]),
                True,
            ),
        )

    def test_index_put_fallback1(self):
        def fn(a, b, c, d):
            a = a.clone()
            torch.ops.aten.index_put_(a, [b], c, d)
            return a

        self.common(
            fn,
            (
                torch.randn([3]),
                torch.as_tensor([True, True, False]),
                torch.randn([2]),
                False,
            ),
        )

        self.common(
            fn,
            (
                torch.randn([3]),
                torch.as_tensor([True, True, False]),
                torch.randn([2]),
                True,
            ),
        )

    def test_index_put_fallback2(self):
        def fn(a, b, c, d, e):
            a = a.clone()
            torch.ops.aten.index_put_(a, [None, b, c], d, e)
            return a

        self.common(
            fn,
            (
                torch.randn([1, 2, 3]),
                torch.as_tensor([0, 1]),
                torch.as_tensor([True, True, False]),
                torch.randn([]),
                False,
            ),
        )
        self.common(
            fn,
            (
                torch.randn([1, 2, 3]),
                torch.as_tensor([0, 1]),
                torch.as_tensor([True, True, False]),
                torch.randn([]),
                True,
            ),
        )

    def test_index_put_deterministic_fallback(self):
        with DeterministicGuard(True):

            def fn(a, b, c):
                return torch.index_put(a, [b], c, True)

            self.common(
                fn,
                [
                    torch.randn([100, 32]),
                    torch.randint(0, 100, size=[600], dtype=torch.int64),
                    torch.randn([600, 32]),
                ],
                check_lowp=False,
            )

    def test_index_put_index(self):
        def fn(ind, x, src):
            y = torch.ops.aten.index_put.default(x, [ind], src)
            return torch.ops.aten.index.Tensor(y, [ind])

        args = [torch.tensor([1], dtype=torch.int64), torch.randn(8, 4), torch.randn(4)]
        self.common(fn, args)

    def test_adding_tensor_offsets(self):
        @torch.compile(fullgraph=True)
        def fn(x):
            return x[16:32]

        with torch.no_grad():
            x = torch.randn(1024, device=self.device)
            self.assertEqual(fn(x[0:]), x[16:][:16])
            self.assertEqual(fn(x[128:]), x[128 + 16 :][:16])

    # from GPT2ForSequenceClassification
    def test_index_tensor(self):
        def fn(x, y):
            ne = torch.ops.aten.ne.Scalar(x, 0)
            sum = torch.ops.aten.sum.dim_IntList(ne, [-1])
            sub = torch.ops.aten.sub.Tensor(sum, 1)
            iota = torch.ops.prims.iota.default(
                1,
                start=0,
                step=1,
                dtype=torch.int64,
                device=x.device,
                requires_grad=False,
            )
            return torch.ops.aten.index.Tensor(y, [iota, sub])

        self.common(fn, [torch.randn(1, 1024), torch.randn(1, 1024, 2)])

    @config.patch(fallback_random=True)
    def test_bernoulli1(self):
        def fn(a):
            b = torch.empty_like(a)
            return aten.bernoulli_(b), b

        self.common(
            fn,
            [
                torch.randn([100]),
            ],
        )

    def test_bernoulli2(self):
        def fn(a):
            return aten.bernoulli(a)

        self.common(
            fn,
            [torch.tensor([1.0, 1.0, 0.0, 0.0, 1.0, 0.0, 1.0, 1.0])],
        )

    def test_narrow(self):
        def fn(x):
            return (
                aten.narrow(x, 1, 10, 16),
                aten.narrow(x + 2, 0, 10, 16) + 1,
                aten.narrow_copy(x, 1, 10, 16),
            )

        self.common(fn, [torch.randn(64, 64)])

    def test_as_strided(self):
        def fn(x):
            return (
                aten.as_strided(x, (8, 8, 64), (8 * 64, 64, 1), 0),
                aten.as_strided(x + 1, (8, 8, 64), (8 * 64, 64, 1), 0) + 2,
            )

        def fn_channels_last(x):
            return (
                aten.as_strided(
                    x, (8, 384, 2, 20, 12), (153600, 1, 61440, 384, 7680), 0
                ),
                aten.as_strided(
                    x + 1, (8, 384, 2, 20, 12), (153600, 1, 61440, 384, 7680), 0
                )
                + 2,
            )

        self.common(fn, [torch.randn(64, 64)])
        self.common(
            fn_channels_last,
            [torch.randn(8, 384, 20, 20).to(memory_format=torch.channels_last)],
        )

    def test_like_channels_last(self):
        def foo():
            randn = torch.randn((4, 3, 8, 8), device=self.device, dtype=torch.float32)
            xc = randn.contiguous(memory_format=torch.channels_last)
            clone = torch.zeros_like(xc, memory_format=torch.preserve_format)
            rand_like = torch.rand_like(randn)
            return (xc, clone, rand_like)

        out = foo()
        out_comp = torch.compile()(foo)()

        for t, t_comp in zip(out, out_comp):
            self.assertEqual(t.stride(), t_comp.stride())

    def test_as_strided_scatter(self):
        def fn(a, b):
            return aten.as_strided_scatter(
                a * 8 + 10,
                b * 2 - 4,
                size=(a.shape[0], a.shape[1] // 2),
                stride=(a.shape[1], 2),
                storage_offset=0,
            )

        self.common(fn, [torch.randn(10, 1024), torch.randn(10, 512)])

    def test_select_scatter(self):
        def fn(x, a, b):
            return (
                aten.select_scatter(x, a, 1, 0),
                aten.select_scatter(x, b, 0, 1),
            )

        self.common(
            fn,
            [
                torch.randn(8, 197, 38),
                torch.randn(8, 38),
                torch.randn(197, 38),
            ],
        )

    def test_slice_scatter(self):
        def fn(x, a):
            return (
                aten.slice_scatter(x, a, 2, 10, -10),
                aten.slice_scatter(x, a[:, :, :40], 2, 10, -10, 2),
            )

        self.common(
            fn,
            [
                torch.randn(4, 8, 100),
                torch.randn(4, 8, 80),
            ],
        )

    def test_slice_scatter2(self):
        def fn(a, b):
            return aten.slice_scatter(a, b, 0, 0, 9223372036854775807)

        self.common(
            fn,
            [
                torch.randn([8, 197, 384]),
                torch.randn([8, 197, 384]),
            ],
        )

    def test_scatter1(self):
        def fn(a, dim, index, b):
            return aten.scatter(a, dim, index, b)

        self.common(
            fn,
            [
                torch.zeros(2, 3),
                -1,
                torch.tensor([[0]]),
                torch.ones(2, 3),
            ],
        )

    def test_scatter2(self):
        if self.device == "cuda":
            raise unittest.SkipTest("unstable on sm86")

        def fn(a, dim, index, b):
            return aten.scatter.reduce(a, dim, index, b, reduce="add")

        self.common(
            fn,
            [
                torch.zeros(64, 512),
                0,
                torch.zeros((64, 512), dtype=torch.int64),
                torch.ones(64, 512),
            ],
        )

    def test_scatter3(self):
        def fn(a, dim, index, b):
            return aten.scatter(a, dim, index, b, reduce="add")

        self.common(
            fn,
            [
                torch.randn(5, 29, 13),
                2,
                torch.tensor([[[3, 5, 7, 9]]]),
                0.8,  # src can be a scalar
            ],
            # Mismatched elements: 1 / 1885 (0.1%)
            # Greatest absolute difference: 0.00018310546875 at index (0, 0, 3) (up to 1e-05 allowed)
            # Greatest relative difference: 0.0022371364653243847 at index (0, 0, 3) (up to 0.001 allowed)
            atol=2e-4,
            rtol=1e-3,
        )

    def test_scatter4(self):
        def fn(x, ind, src):
            return torch.scatter(x, 0, ind, src)

        for deterministic in [False, True]:
            with DeterministicGuard(deterministic):
                self.common(
                    fn,
                    [
                        torch.randn(196, 992),
                        torch.randint(196, (1, 992)),
                        torch.randn(1, 992),
                    ],
                )

    def test_scatter5(self):
        def fn(a, dim, index, b, reduce):
            a = a.clone()
            a.scatter_(dim, index, b, reduce=reduce)
            a1 = a + 1.0
            a1.scatter_(dim, index, b, reduce=reduce)
            return (a, a1)

        for reduce in ["add", "multiply"]:
            self.common(
                fn,
                [
                    torch.ones((4, 5)),
                    0,
                    torch.tensor([[1], [2], [3]], dtype=torch.int64),
                    torch.randn(4, 5),
                    reduce,
                ],
            )

    def test_scatter6(self):
        def fn(a, dim, index, b):
            return aten.scatter(a, dim, index, b)

        for deterministic in [False, True]:
            with DeterministicGuard(deterministic):
                self.common(
                    fn,
                    [
                        torch.randn(5, 8, 13),
                        2,
                        torch.tensor([[[3, 5, 7, 9]]]),
                        0.8,  # src can be a scalar
                    ],
                )

    @unittest.skip("Flaky test, needs debugging")
    def test_scatter_add1(self):
        def fn(a, dim, index, b):
            return aten.scatter_add(a, dim, index, b)

        self.common(
            fn,
            [
                torch.randn(2, 3),
                0,
                torch.tensor([[0]]),
                torch.randn(2, 3),
            ],
        )

    def test_scatter_add2(self):
        def fn(a, dim, index, b):
            return aten.scatter_add(a, dim, index, b)

        self.common(
            fn,
            [
                torch.randn(2, 3),
                0,
                torch.tensor([[0, 0, 0], [1, 1, 1]]),
                torch.randn(2, 3),
            ],
        )

    def test_scatter_add3(self):
        def fn(a, dim, index, b):
            return aten.scatter_add(a, dim, index, b)

        for deterministic in [False, True]:
            with DeterministicGuard(deterministic):
                self.common(
                    fn,
                    [
                        torch.randn(5, 29, 13),
                        2,
                        torch.tensor([[[3, 5, 7, 9]]]),
                        torch.randn(1, 1, 10),
                    ],
                )

    def test_scatter_reduce1(self):
        def fn(a, dim, index, b):
            return aten.scatter_reduce(a, dim, index, b, "sum")

        self.common(
            fn,
            [
                torch.randn(5, 29, 13),
                2,
                torch.tensor([[[3, 5, 7, 9]]]),
                torch.randn(1, 1, 10),
            ],
        )

    def test_scatter_reduce2(self):
        def fn(a, dim, index, b, reduce):
            return aten.scatter_reduce(a, dim, index, b, reduce, include_self=False)

        for reduce in ["sum", "amax"]:
            self.common(
                fn,
                [
                    torch.randn(2, 3),
                    0,
                    torch.zeros((2, 3), dtype=torch.int64),
                    torch.randn(2, 3),
                    reduce,
                ],
            )

    def test_scatter_reduce3(self):
        def fn(a, dim, index, b, reduce):
            a = a.clone()
            a.scatter_reduce_(dim, index, b, reduce=reduce)
            a1 = a + 1.0
            a1.scatter_reduce_(dim, index, b, reduce=reduce)
            return (a, a1)

        for reduce in ["sum", "prod"]:
            self.common(
                fn,
                [
                    torch.ones((4, 5)),
                    0,
                    torch.tensor([[1], [2], [3]], dtype=torch.int64),
                    torch.randn(4, 5),
                    reduce,
                ],
            )

    # issue #1150
    def test_dense_mask_index(self):
        if self.device == "cpu":
            raise unittest.SkipTest(
                "https://github.com/pytorch/torchdynamo/issues/1697"
            )

        def fn(x, y):
            y = torch.ops.aten.select.int(y, 0, 2)
            z = x * y
            return z.sum()

        self.common(fn, [torch.randn(102400), torch.randn(3)])

    def test_empty1(self):
        def fn():
            return torch.empty((1, 128, 128))

        self.common(fn, [], assert_equal=False)

    def test_empty2(self):
        def fn():
            return aten.empty((1, 128, 128))

        self.common(fn, [], assert_equal=False)

    def test_new_empty(self):
        def fn(a):
            return aten.new_empty(a, [1, 128, 128])

        self.common(fn, [torch.randn(55)], assert_equal=False)

    def test_empty_strided(self):
        def fn():
            return aten.empty_strided([1, 128, 128], [16384, 128, 1])

        self.common(fn, [], assert_equal=False)

    def test_new_empty_strided(self):
        def fn(a):
            return aten.new_empty_strided(a, [1, 128, 128], [16384, 128, 1])

        self.common(fn, [torch.randn(55)], assert_equal=False)

    def test_dropout_trivial_0(self):
        def fn1(a):
            return torch.nn.functional.dropout(a, 0.0, True) + a

        self.common(fn1, [torch.randn(55)])

    def test_dropout_trivial_1(self):
        def fn2(a):
            return torch.nn.functional.dropout(a, 1.0, True) + a

        self.common(fn2, [torch.randn(55)])

    @config.patch({"triton.cudagraphs": True})
    @dynamo_config.patch(automatic_dynamic_shapes=True)
    def test_dropout(self):
        random.seed(1234)
        torch.manual_seed(1234)

        @torch._dynamo.optimize("inductor")
        def fn1(a):
            return torch.nn.functional.dropout(a)

        x = torch.ones(1000, device=self.device, dtype=torch.float32)
        result1 = fn1(x)
        self.assertTrue(400 < result1.nonzero().shape[0] < 600)
        self.assertTrue(0.9 < result1.mean().item() < 1.1)

        random.seed(1234)
        torch.manual_seed(1234)

        @torch._dynamo.optimize("inductor")
        def fn2(a):
            return torch.nn.functional.dropout(a, 0.5, True)

        result2 = fn2(x)
        self.assertTrue(400 < result2.nonzero().shape[0] < 600)
        self.assertTrue(0.9 < result2.mean().item() < 1.1)

    @dynamo_config.patch(automatic_dynamic_shapes=True)
    def test_dropout_deterministic(self):
        @torch._dynamo.optimize("inductor")
        def fn(a):
            return torch.nn.functional.dropout(a, 0.55, True)

        for cg in [False, True]:
            with patch.object(config.triton, "cudagraphs", cg):
                torch._dynamo.reset()

                x = torch.ones(1024, device=self.device, dtype=torch.float32)

                torch.manual_seed(1234)
                a0 = fn(x).clone()
                a1 = fn(x).clone()
                a2 = fn(x).clone()

                torch.manual_seed(1234)
                b0 = fn(x).clone()
                b1 = fn(x).clone()
                b2 = fn(x).clone()

                # same seed, same values
                self.assertTrue(torch.allclose(a0, b0))
                self.assertTrue(torch.allclose(a1, b1))
                self.assertTrue(torch.allclose(a2, b2))

                # different calls, different values
                self.assertFalse(torch.allclose(a0, a1))
                self.assertFalse(torch.allclose(a1, a2))

    def test_rand_like_deterministic(self):
        @torch._dynamo.optimize("inductor")
        def fn(a):
            return torch.rand_like(a), torch.rand_like(a)

        x = torch.ones(1024, device=self.device, dtype=torch.float32)

        torch.manual_seed(1234)
        a0 = fn(x)[0].clone()
        a1 = fn(x)[0].clone()
        a2 = fn(x)[0].clone()

        torch.manual_seed(1234)
        b0 = fn(x)[0].clone()
        b1 = fn(x)[0].clone()
        b2 = fn(x)[0].clone()

        # same seed, same values
        self.assertTrue(torch.allclose(a0, b0))
        self.assertTrue(torch.allclose(a1, b1))
        self.assertTrue(torch.allclose(a2, b2))

        # different calls, different values
        self.assertFalse(torch.allclose(a0, a1))
        self.assertFalse(torch.allclose(a1, a2))

        c, d = fn(x)
        self.assertFalse(torch.allclose(c, d))
        self.assertTrue((c >= 0).all())
        self.assertTrue((c < 1).all())
        self.assertTrue((d >= 0).all())
        self.assertTrue((d < 1).all())

    def test_functionalize_rng_wrappers(self):
        # Ideally, we would like to use torch.compile for these operators. But
        # currently the plan is to introduce these operators at the partitioner
        # level, obviating the need to support them fully through the
        # torch.compile stack. To ensure that we have good enough debugging with
        # minifiers, we have ensure that they work with make_fx. This test uses
        # make_fx to do the testing. In future, we can move on torch.compile.
        def fn():
            rng_state1, a1 = torch._prims.rng_prims.run_and_save_rng_state(
                torch.ops.aten.rand.default,
                [4, 4],
                dtype=torch.float32,
                device=self.device,
            )
            rng_state2, a2 = torch._prims.rng_prims.run_and_save_rng_state(
                torch.ops.aten.rand.default,
                [4, 4],
                dtype=torch.float32,
                device=self.device,
            )

            b1 = torch._prims.rng_prims.run_with_rng_state(
                rng_state1,
                torch.ops.aten.rand.default,
                [4, 4],
                dtype=torch.float32,
                device=self.device,
            )
            b2 = torch._prims.rng_prims.run_with_rng_state(
                rng_state2,
                torch.ops.aten.rand.default,
                [4, 4],
                dtype=torch.float32,
                device=self.device,
            )

            return (a1, a2, b1, b2)

        mod = make_fx(fn)()
        compiled_f = compile_fx_inner(mod, ())
        a1, a2, b1, b2 = compiled_f(())
        self.assertEqual(a1, b1)
        self.assertEqual(a2, b2)

    @patch.object(torch._functorch.config, "functionalize_rng_ops", True)
    def test_philox_rand(self):
        if self.device == "cpu":
            raise unittest.SkipTest(
                "functionalization of rng ops supported only on CUDA"
            )

        @torch._dynamo.optimize("inductor")
        def fn(x):
            a = torch.rand_like(x) * x
            a = torch.rand_like(x) * a
            return a

        def check(x):
            torch.manual_seed(123)
            a = fn(x)

            torch.manual_seed(1234)
            b = fn(x)

            torch.manual_seed(123)
            c = fn(x)

            # same seed, same values
            self.assertTrue(torch.allclose(a, c))

            # different calls, different values
            self.assertFalse(torch.allclose(a, b))

        check(torch.ones(1024, device=self.device, dtype=torch.float32))
        self.assertEqual(torch.cuda._get_rng_state_offset(), 2048)
        # Check non-multiple of 4 numel
        check(torch.ones(3, device=self.device, dtype=torch.float32))
        self.assertEqual(torch.cuda._get_rng_state_offset(), 8)

    def test_randn_like_empty(self):
        class Model(torch.nn.Module):
            def __init__(
                self,
            ):
                super().__init__()

            def forward(self, v1: torch.Tensor):
                vx = v1.min(dim=1).values
                v2 = torch.randn_like(vx)
                return v2

        model = Model()
        x = torch.rand(10, 3, 0)

        self.common(model, (x,))

    def test_randint(self):
        @torch.compile(fullgraph=True)
        def fn(x):
            return (
                torch.randint(10, [1024], device=x.device),
                torch.randint(-4, 7, [1024], dtype=torch.int32, device=x.device),
                torch.randint_like(x, 2**50),
            )

        torch.manual_seed(12345)
        a0, b0, c0 = fn(torch.zeros([40, 40], device=self.device))
        self.assertEqual(a0.shape, [1024])
        self.assertEqual(b0.shape, [1024])
        self.assertEqual(c0.shape, [40, 40])
        torch.manual_seed(12345)
        a1, b1, c1 = fn(torch.zeros([40, 40], device=self.device))
        self.assertEqual(a0, a1)
        self.assertEqual(b0, b1)
        self.assertEqual(c0, c1)

        self.assertEqual(a0.min(), 0)
        self.assertEqual(a0.max(), 9)

        self.assertEqual(b0.min(), -4)
        self.assertEqual(b0.max(), 6)

        self.assertGreaterEqual(c0.min(), 0)
        self.assertGreater(c0.max(), 2**40)
        self.assertLess(c0.max(), 2**50)

    @config.patch(fallback_random=True)
    def test_like_rands(self):
        def fn(x):
            return torch.rand_like(x), torch.randn_like(x)

        self.common(fn, [torch.zeros([20, 20])])

    def test_like_rands2(self):
        # rand_like with kwargs `device` of str type
        d = self.device
        assert isinstance(d, str)

        @torch.compile
        def fn(x):
            return torch.rand_like(x, device=d)

        x = torch.ones(10, device=self.device, dtype=torch.float32)
        a0 = fn(x).clone()
        a1 = fn(x).clone()
        self.assertFalse(torch.allclose(a0, a1))

    @requires_cuda()
    def test_like_rands3(self):
        # rand_like with `device` which is different from `x.device`
        def test_like_rands_on_different_device(device1, device2):
            @torch.compile
            def fn(x, device):
                return torch.rand_like(x, device=device)

            x = torch.ones(10, device=device1, dtype=torch.float32)
            return fn(x, device2).clone()

        a0 = test_like_rands_on_different_device("cpu", "cuda")
        a1 = test_like_rands_on_different_device("cuda", "cpu")
        self.assertTrue(a0.device.type == "cuda")
        self.assertTrue(a1.device.type == "cpu")

    def test_max_pool2d_with_indices_backward(self):
        def fn(a, b, c):
            return aten.max_pool2d_with_indices_backward(
                a, b, [2, 2], [2, 2], [0, 0], [1, 1], False, c
            )

        x = torch.randn([2, 4, 18, 14])
        result, indices = aten.max_pool2d_with_indices(
            x,
            [2, 2],
            [2, 2],
            [0, 0],
            [1, 1],
            False,
        )

        self.common(
            fn,
            [
                torch.randn_like(result),
                x,
                indices,
            ],
        )

    def test_max_pool2d_with_indices_backward2(self):
        def fn(a, b, c):
            return aten.max_pool2d_with_indices_backward(
                a, b, [3, 3], [2, 2], [1, 1], [1, 1], True, c
            )

        x = torch.randn([2, 4, 40, 56])
        result, indices = aten.max_pool2d_with_indices(
            x,
            [3, 3],
            [2, 2],
            [1, 1],
            [1, 1],
            True,
        )

        self.common(
            fn,
            [
                torch.randn_like(result),
                x,
                indices,
            ],
        )

    # From https://github.com/pytorch/torchdynamo/issues/1200
    def test_max_pool2d_with_indices_backward3(self):
        def fn(a, b, c):
            return aten.max_pool2d_with_indices_backward(
                a, b, [1, 1], [2, 2], [0, 0], [1, 1], False, c
            )

        x = torch.randn([32, 256, 37, 38])
        result, indices = aten.max_pool2d_with_indices(
            x,
            [1, 1],
            [2, 2],
            0,
            1,
            False,
        )
        self.common(
            fn,
            [
                torch.randn_like(result),
                x,
                indices,
            ],
        )

    # From https://github.com/pytorch/torchdynamo/issues/1352
    def test_max_pool2d_with_indices_backward4(self):
        def fn(a, b, c):
            return aten.max_pool2d_with_indices_backward(
                a, b, [5, 5], [1, 1], [2, 2], [1, 1], False, c
            )

        torch._inductor.metrics.generated_kernel_count = 0
        x = torch.randn([2, 64, 3, 4])
        result, indices = aten.max_pool2d_with_indices(
            x,
            [5, 5],
            [1, 1],
            2,
            1,
            False,
        )
        self.common(
            fn,
            [
                torch.randn_like(result),
                x,
                indices,
            ],
        )
        self.assertEqual(torch._inductor.metrics.generated_kernel_count, 1)

    def test_max_pool2d_with_indices_backward5(self):
        # Window size is too big. Should fallback
        def fn(a, b, c):
            return aten.max_pool2d_with_indices_backward(
                a, b, [13, 13], [1, 1], [2, 2], [1, 1], False, c
            )

        torch._inductor.metrics.generated_kernel_count = 0
        x = torch.randn([2, 64, 20, 20])
        result, indices = aten.max_pool2d_with_indices(
            x,
            [13, 13],
            [1, 1],
            2,
            1,
            False,
        )
        self.common(
            fn,
            [
                torch.randn_like(result),
                x,
                indices,
            ],
        )
        self.assertEqual(torch._inductor.metrics.generated_kernel_count, 0)

    # From https://github.com/pytorch/pytorch/issues/93384
    def test_max_pool2d_with_indices_backward6(self):
        # dilation is not 1. Should fallback
        def fn(a, b, c):
            return aten.max_pool2d_with_indices_backward(
                a, b, [3, 2], [2, 1], [1, 1], [1, 2], False, c
            )

        torch._inductor.metrics.generated_kernel_count = 0
        x = torch.randn([2, 2, 3, 6])
        result, indices = aten.max_pool2d_with_indices(
            x,
            [3, 2],
            [2, 1],
            [1, 1],
            [1, 2],
            False,
        )
        self.common(
            fn,
            [
                torch.randn_like(result),
                x,
                indices,
            ],
        )
        self.assertEqual(torch._inductor.metrics.generated_kernel_count, 0)

    def test_issue102546(self):
        def fn(x):
            return x.mean(0)

        self.common(fn, [torch.rand(())])

    def test_avg_pool2d_backward(self):
        def fn(a, b):
            return aten.avg_pool2d_backward(
                a,
                b,
                [2, 2],
                [2, 2],
                [0, 0],
                True,
                False,
                None,
            )

        self.common(
            fn,
            [
                torch.randn([2, 4, 7, 7]),
                torch.randn([2, 4, 14, 14]),
            ],
        )

    def test_avg_pool2d_backward2(self):
        def fn(a, b):
            return aten.avg_pool2d_backward(
                a,
                b,
                [3, 3],
                [1, 1],
                [1, 1],
                True,
                False,
                None,
            )

        self.common(
            fn,
            [
                torch.randn([1, 1, 20, 15]),
                torch.randn([1, 1, 20, 15]),
            ],
        )

    def test_avg_pool2d_backward3(self):
        def fn(a, b):
            return aten.avg_pool2d_backward(
                a,
                b,
                [1, 1],
                [2, 2],
                [0, 0],
                False,
                False,
                None,
            )

        torch._inductor.metrics.generated_kernel_count = 0
        self.common(
            fn,
            [
                torch.randn([1, 2016, 11, 11]),
                torch.randn([1, 2016, 21, 21]),
            ],
        )
        self.assertEqual(torch._inductor.metrics.generated_kernel_count, 1)

    def test_avg_pool2d_backward4(self):
        def fn(a, b):
            return aten.avg_pool2d_backward(
                a,
                b,
                [13, 13],
                [1, 1],
                [0, 0],
                True,
                False,
                None,
            )

        torch._inductor.metrics.generated_kernel_count = 0
        self.common(
            fn,
            [
                torch.randn([1, 16, 12, 12]),
                torch.randn([1, 16, 24, 24]),
            ],
            check_lowp=False,
        )
        self.assertEqual(torch._inductor.metrics.generated_kernel_count, 0)

    @config.patch(search_autotune_cache=False)
    def test_mm_views(self):
        def fn(a, b):
            return torch.mm(a.view(32, 32), b.view(32, 32))

        self.common(
            fn,
            (
                torch.randn([32, 32]).transpose(0, 1),
                torch.randn([1, 32, 32]).transpose(0, 1),
            ),
            check_lowp=False,
        )
        expected_kernel = 0
        # codegen mm kernel from template
        self.assertEqual(
            torch._inductor.metrics.generated_kernel_count, expected_kernel
        )

    @torch._dynamo.config.patch(assume_static_by_default=False)
    def test_dtype_sympy_expr(self):
        torch._inductor.metrics.disable_cpp_wrapper = 0

        @torch._dynamo.optimize_assert("inductor")
        def fn(a):
            y = a[..., :-1, :].contiguous()
            return y

        result = fn(torch.randn([1, 2, 16, 4]).requires_grad_())
        result.sum().backward()

        expected_disable_cpp_wrapper = 0
        self.assertEqual(
            torch._inductor.metrics.disable_cpp_wrapper, expected_disable_cpp_wrapper
        )

    def test_dropout2(self):
        n = 100000
        weight = torch.ones(
            n, device=self.device, dtype=torch.float32, requires_grad=True
        )
        ones = torch.ones(n, device=self.device, dtype=torch.float32)

        @torch._dynamo.optimize_assert("inductor")
        def run(x, train=True):
            return F.dropout(x * weight, 0.33, train)

        def check(r, g):
            rmean = r.mean().item()
            gmean = g.mean().item()
            rcount = len(r.nonzero())
            gcount = len(g.nonzero())

            # dropped elements should match
            self.assertTrue(same(r.nonzero(), g.nonzero()))
            self.assertEqual(rcount, gcount)

            # dropped should be close to 0.33
            self.assertGreater(rcount, 0.64 * n)
            self.assertGreater(0.68 * n, rcount)

            self.assertAlmostEqual(rmean, gmean)
            self.assertAlmostEqual(rmean, 1.0, places=2)

        r1 = run(ones, train=False)
        r1.sum().backward()
        g1 = weight.grad.clone()
        # eval mode should be all ones
        self.assertTrue(same(r1, torch.ones_like(r1)))
        self.assertTrue(same(g1, torch.ones_like(g1)))

        torch.manual_seed(1234)
        weight.grad.zero_()
        r2, (fw_code, bw_code) = run_fw_bw_and_get_code(lambda: run(ones))
        if self.device == "cuda":
            self.assertEqual(fw_code.count("tl.rand"), 1)
            self.assertEqual(bw_code.count("tl.rand"), 0)
        g2 = weight.grad.clone()
        check(r2, g2)

        torch.manual_seed(1234)
        weight.grad.zero_()
        r3 = run(ones)
        r3.sum().backward()
        g3 = weight.grad.clone()
        check(r3, g3)

        # second run is same result as first
        self.assertTrue(same(r2, r3))
        self.assertTrue(same(g2, g3))

    @config.patch(search_autotune_cache=False)
    def test_dropout3(self):
        m = torch.nn.Sequential(
            torch.nn.Linear(32, 32, bias=False),
            torch.nn.Dropout(),
            torch.nn.Linear(32, 32, bias=False),
            torch.nn.Dropout(),
        ).to(self.device)

        @torch._dynamo.optimize_assert("inductor")
        def run(x):
            return m(x)

        torch._inductor.metrics.generated_kernel_count = 0

        result, (fw_code, bw_code) = run_fw_bw_and_get_code(
            lambda: run(torch.randn([8, 32], device=self.device))
        )

        if self.device == "cuda":
            self.assertEqual(fw_code.count("tl.rand"), 1)
            self.assertEqual(bw_code.count("tl.rand"), 0)
        expected_kernel = 4

        self.assertEqual(
            torch._inductor.metrics.generated_kernel_count, expected_kernel
        )

    def test_randint_kernel_count(self):
        @torch._dynamo.optimize_assert("inductor")
        def fn1():
            random_tensor1 = torch.randint(10, [32], device=self.device)
            random_tensor2 = torch.randint(10, [32], device=self.device)
            random_tensor3 = torch.randint(10, [32], device=self.device)
            return random_tensor1, random_tensor2, random_tensor3

        _, source_codes = run_and_get_code(fn1)
        if self.device == "cuda":
            self.assertEqual(len(source_codes), 1)
            self.assertEqual(source_codes[0].count("async_compile.triton"), 1)

    def test_roll(self):
        def fn(a):
            return (
                aten.roll(a, [-3, 10], [1, 2]),
                aten.roll(a, [5]),
            )

        self.common(
            fn,
            [
                torch.randn([2, 56, 56, 16]),
            ],
        )

    def test_argmax_min_int32(self):
        # https://github.com/pytorch/pytorch/issues/94055
        def fn(a, b):
            c = a.argmax(3)
            return torch.min(b, c)

        a = torch.rand(3, 4, 2, 1).int()
        b = torch.rand(2, 2, 1, 4, 1).int()
        self.common(fn, (a, b))

    def test_argmax_argmin1(self):
        def fn(x):
            return (aten.argmax(x), aten.argmin(x))

        self.common(
            fn,
            [
                torch.randn([8, 256, 256]),
            ],
        )

    def test_argmax_argmin2(self):
        def fn(x):
            return (
                aten.argmax(x, 0),
                aten.argmin(x, 0),
                aten.argmax(x, 1),
                aten.argmin(x, 1),
            )

        self.common(fn, (torch.randn([144, 144]),))

    def test_argmax_argmin_with_duplicates(self):
        def fn(x):
            return (
                aten.argmax(x, 0),
                aten.argmin(x, 0),
                aten.argmax(x, 1),
                aten.argmin(x, 1),
            )

        # Unrolled reduction
        t1 = torch.randint(2, size=(6, 6))
        self.common(fn, (t1,))

        # Persistent reduction
        t1 = torch.randint(8, size=(32, 32))
        self.common(fn, (t1,))

        # Non-persistent reduction
        t1 = torch.randint(8, size=(1028, 1028))
        self.common(fn, (t1,))

    def test_argmax_argmin_with_nan(self):
        def fn(x):
            return (
                aten.argmax(x, 0),
                aten.argmin(x, 0),
                aten.argmax(x, 1),
                aten.argmin(x, 1),
            )

        if self.device == "cpu":
            raise unittest.SkipTest("broken on CPU")

        # Unrolled reduction
        t1 = torch.randn((6, 6))
        t1[:, 1] = float("nan")
        t1[:, 3] = float("nan")
        self.common(fn, (t1,))

        # Persistent reduction
        t1 = torch.randn((32, 32))
        t1[:, 4] = float("nan")
        t1[:, 8] = float("nan")
        self.common(fn, (t1,))

        # Non-persistent reduction
        t1 = torch.randn((1028, 1028))
        t1[:, 40] = float("nan")
        t1[:, 100] = float("nan")
        self.common(fn, (t1,))

    def test_conv_backward(self):
        def fn(rank4_inps, rank3_inps, rank5_inps):
            out1 = aten.convolution_backward(
                *rank4_inps,
                [C],
                [1, 1],
                [0, 0],
                [1, 1],
                False,
                [0, 0],
                1,
                [True, True, True],
            )
            out2 = aten.convolution_backward(
                *rank4_inps,
                [C],
                [1, 1],
                [0, 0],
                [1, 1],
                False,
                [0, 0],
                1,
                [True, False, False],
            )
            out3 = aten.convolution_backward(
                *rank3_inps,
                [C],
                [1],
                [0],
                [1],
                False,
                [0],
                1,
                [True, True, True],
            )
            out4 = aten.convolution_backward(
                *rank5_inps,
                [C],
                [1, 1, 1],
                [0, 0, 0],
                [1, 1, 1],
                False,
                [0, 0, 0],
                1,
                [True, True, True],
            )
            return (out1, out2, out3, out4)

        B = 3
        C = 4
        H = 5
        grad_out = torch.randn(B, C, H - 2, H - 2, H - 2)
        inp = torch.randn(B, C, H, H, H)
        weight = torch.randn(C, C, 3, 3, 3)

        def shrink_rank(x, rank):
            res = x
            while res.dim() > rank:
                res = torch.select(res, -1, 0)
            return res.contiguous()

        rank4_inps = [shrink_rank(x, 4) for x in [grad_out, inp, weight]]
        rank3_inps = [shrink_rank(x, 4) for x in [grad_out, inp, weight]]
        rank5_inps = [shrink_rank(x, 5) for x in [grad_out, inp, weight]]

        with torch.backends.cudnn.flags(enabled=True, allow_tf32=False):
            self.common(
                fn,
                [rank4_inps, rank3_inps, rank5_inps],
            )

    @unittest.skip(
        """
        FIXME: In the case of having equally max/min elements, our implementation returns
        the last index instead of the first one
        """
    )
    def test_argmax_argmin3(self):
        def fn(x):
            return (
                aten.argmax(x, 0),
                aten.argmin(x, 0),
                aten.argmax(x, -1),
                aten.argmin(x, -1),
            )

        self.common(
            fn,
            [torch.randint(0, 5, [10, 10])],
        )

    def test_vdd_clamp(self):
        def fn(x):
            return torch.clamp_min(x, 3)

        self.common(
            fn,
            [
                torch.randn([16], requires_grad=True) * 10,
            ],
        )

    def test_tmp_not_defined_issue1(self):
        def forward(
            primals_3,
            primals_4,
            add_tensor,
            convert_element_type_default,
            div_default,
            reciprocal_default,
        ):
            var_default = torch.ops.aten.var(
                convert_element_type_default, [2], correction=0
            )
            sub_tensor = torch.ops.aten.sub.Tensor(add_tensor, div_default)
            mul_tensor_1 = torch.ops.aten.mul.Tensor(sub_tensor, reciprocal_default)
            mul_tensor_2 = torch.ops.aten.mul.Tensor(mul_tensor_1, primals_3)
            add_tensor_2 = torch.ops.aten.add.Tensor(mul_tensor_2, primals_4)
            convert_element_type_default_1 = add_tensor_2.to(dtype=torch.float32)
            convert_element_type_default_2 = convert_element_type_default_1.to(
                dtype=torch.float32
            )
            var_default_1 = torch.ops.aten.var(
                convert_element_type_default_2, [2], correction=0
            )
            broadcast_in_dim_default_2 = var_default_1.reshape(1, 512, 1)
            sum_default_1 = convert_element_type_default_2.sum(2)
            add_tensor_3 = torch.ops.aten.add.Tensor(broadcast_in_dim_default_2, 1e-05)
            return (var_default, sum_default_1, add_tensor_3)

        inps = [
            (torch.Size([1024]), torch.float32),
            (torch.Size([1024]), torch.float32),
            (torch.Size([1, 512, 1024]), torch.float32),
            (torch.Size([1, 512, 1024]), torch.float32),
            (torch.Size([1, 512, 1]), torch.float32),
            (torch.Size([1, 512, 1]), torch.float32),
        ]
        inps = [torch.randn(shape, dtype=dtype) for (shape, dtype) in inps]
        self.common(forward, inps, atol=1e-05, rtol=2e-05)

    @unittest.skipIf(
        os.environ.get("BUILD_ENVIRONMENT", "").startswith("parallelnative"),
        "TODO: debug this with asan",
    )
    def test_tmp_not_defined_issue2(self):
        def forward(arg38_1, arg81_1, getitem_17, new_zeros_default_4):
            div_tensor_7 = torch.ops.aten.div.Tensor(getitem_17, arg81_1)
            mul_tensor_24 = torch.ops.aten.mul.Tensor(div_tensor_7, arg38_1)
            sum_default_7 = torch.ops.aten.sum.default(mul_tensor_24)
            return (new_zeros_default_4, sum_default_7)

        # TODO: Remove once https://github.com/pytorch/pytorch/issues/94017 is resolved
        dtype = torch.float64 if self.device == "cpu" else torch.float32
        args = [
            ((1, 88, 40, 40), (140800, 1600, 40, 1), dtype),
            ((), (), dtype),
            ((1, 88, 40, 40), (140800, 1600, 40, 1), dtype),
            ((3,), (1,), dtype),
        ]
        args = [
            rand_strided(shape, stride, dtype).requires_grad_(True).add(1)
            for shape, stride, dtype in args
        ]
        self.common(forward, args)

    def test_misaligned_address_issue1(self):
        def forward(sub_tensor_1, unsqueeze_default):
            gather_default = torch.ops.aten.gather.default(
                sub_tensor_1, 1, unsqueeze_default
            )
            return gather_default

        args = [
            ((1, 1000), (1000, 1), torch.float32),
            ((1, 1), (1, 1), torch.int64),
        ]
        args = [rand_strided(shape, stride, dtype) for shape, stride, dtype in args]
        self.common(forward, args)

    def test_invalid_operand_issue1(self):
        def forward(arg0_1, arg1_1, arg3_1, squeeze, view_1, slice_1):
            slice_scatter = torch.ops.aten.slice_scatter.default(
                slice_1, arg3_1, 1, 1, 9223372036854775807
            )
            slice_scatter_1 = torch.ops.aten.slice_scatter.default(
                arg1_1, slice_scatter, 0, 0, 9223372036854775807
            )
            slice_2 = torch.ops.aten.slice.Tensor(
                slice_scatter_1, 0, 0, 9223372036854775807
            )
            select_scatter = torch.ops.aten.select_scatter.default(
                slice_2, squeeze, 1, 0
            )
            slice_scatter_2 = torch.ops.aten.slice_scatter.default(
                slice_scatter_1, select_scatter, 0, 0, 9223372036854775807
            )
            view = torch.ops.aten.view.default(slice_scatter_2, [-1, 128])
            embedding = torch.ops.aten.embedding.default(arg0_1, view, 1)
            return [embedding, view_1]

        args = [
            ((50005, 768), (768, 1), torch.float32),
            ((8, 128), (128, 1), torch.int64),
            ((8, 127), (127, 1), torch.int64),
            ((8,), (1,), torch.int64),
            ((1024,), (1,), torch.int64),
            ((8, 128), (128, 1), torch.int64),
        ]
        args = [rand_strided(shape, stride, dtype) for shape, stride, dtype in args]
        self.common(forward, args)

    def test_sizehint_issue1(self):
        def forward(x):
            return torch.nn.functional.unfold(
                x, kernel_size=[4, 4], dilation=1, padding=0, stride=[4, 4]
            )

        args = [((2, 24, 56, 56), (75264, 3136, 56, 1), torch.float32, False)]
        args = [
            rand_strided(sh, st, dt).requires_grad_(rg) for (sh, st, dt, rg) in args
        ]
        self.common(forward, args)

    def test_zero_dim_reductions(self):
        for kd in [True, False]:
            inps0 = (torch.zeros(2, 0, device=self.device, dtype=torch.float16), 1, kd)
            failed_ops = [aten.argmin, aten.argmax, aten.max, aten.min]
            for fo in failed_ops:
                with self.assertRaisesRegex(
                    IndexError, "Expected reduction dim 1 to have non-zero size"
                ):
                    mod = make_fx(fo)(*inps0)
                    _ = compile_fx_inner(mod, inps0)

            pass_ops = [
                lambda *x: fn(*x) for fn in [aten.sum, aten.prod, aten.any, aten.all]
            ]
            for po in pass_ops:
                compiled = torch._dynamo.optimize("inductor")(po)
                expected = po(*inps0)
                actual = compiled(*inps0)

            self.assertTrue(torch.allclose(actual, expected, atol=1e-3, rtol=1e-3))

    def test_unfold_zero_dimension_tensor(self):
        def forward(x):
            return torch.unfold_copy(dimension=1, input=x, size=0, step=7)

        x = torch.rand([1, 0], dtype=torch.float32)

        y = forward(x)
        compiled_y = torch.compile(forward, fullgraph=True)(x)

        self.assertEqual(y, compiled_y)

    def test_zero_element_mutation(self):
        class CustomModel(nn.Module):
            def __init__(self):
                super().__init__()
                self.layer1 = nn.LeakyReLU(negative_slope=5.2955089, inplace=True)

            def forward(self, inputs):
                return self.layer1(inputs)

        ip_size = [0]
        input_tensor = torch.randn(ip_size)

        mymodel = CustomModel()
        self.common(mymodel, (input_tensor,))

    def test_lerp(self):
        # non-contiguous inputs for lerp
        def fn0(i0, i1):
            x1 = i0.transpose(-2, -3)
            return torch.lerp(i1, x1, 70000)

        # contiguous inputs for lerp
        def fn1(i0, i1):
            return torch.lerp(i1, i0, 70000)

        self.common(fn0, [torch.rand(10, 3, 10), torch.rand(3, 10, 10)])
        self.common(fn1, [torch.rand(3, 10, 10), torch.rand(3, 10, 10)])

    def test_unspec_inputs(self):
        if self.device == "cpu":
            raise unittest.SkipTest("Testing mixed devices")

        def fn(x, y):
            return x + y, x * y, x / y

        opt = torch._dynamo.optimize("inductor")(fn)
        dtypes = [
            torch.float16,
            torch.bfloat16,
            torch.float32,
            torch.float64,
            torch.int32,
            torch.int64,
        ]

        for d in dtypes:
            inputs = (
                rand_strided((2, 3), (3, 1), dtype=torch.float32, device="cuda"),
                rand_strided((), (), dtype=d, device="cpu"),
            )
            self.assertTrue(same(opt(*inputs), fn(*inputs)))
            inputs = (inputs[1], inputs[0])
            self.assertTrue(same(opt(*inputs), fn(*inputs)))

    @dynamo_config.patch(automatic_dynamic_shapes=True)
    def test_list_clearing(self):
        if self.device == "cpu":
            contexts = [contextlib.nullcontext]
        else:
            contexts = [
                contextlib.nullcontext,
                lambda: config.patch({"triton.cudagraphs": True}),
            ]

        for context in contexts:
            with context():
                inps = [
                    torch.rand([5, 5]).to(self.device),
                    torch.rand([5, 5]).to(self.device),
                ]
                inp_refs = [weakref.ref(inp) for inp in inps]

                def fn(x, y):
                    a = x + y
                    return (a @ a,)

                fn_fx = make_fx(fn)(inps[0], inps[1])
                fn_compiled = compile_fx_inner(fn_fx, inps)

                test_self = self
                matmul_seen = False

                class TestRefMode(TorchDispatchMode):
                    def __torch_dispatch__(self, func, types, args=(), kwargs=None):
                        kwargs = kwargs if kwargs else {}

                        nonlocal inps
                        nonlocal inp_refs
                        nonlocal test_self
                        nonlocal matmul_seen

                        # by matmul, inputs should be deallocated
                        # TODO: should not be necessary, ref-cycle ?
                        gc.collect()
                        if func is aten.mm.out:
                            matmul_seen = True
                            test_self.assertEqual(len(inps), 0)
                            test_self.assertIsNone(inp_refs[0]())
                            test_self.assertIsNone(inp_refs[1]())

                        return func(*args, **kwargs)

                with TestRefMode():
                    fn_compiled(inps)

                # do an extra run to make sure we are deallocating on warmup and record
                if self.device == "cuda":
                    inps.extend(
                        [
                            torch.rand([5, 5]).to(self.device),
                            torch.rand([5, 5]).to(self.device),
                        ]
                    )
                    inp_refs.extend([weakref.ref(inp) for inp in inps])
                    matmul_seen = False

                    with TestRefMode():
                        fn_compiled(inps)

                # for some reason, TorchDispatch doesnt capture the
                # cuda mm call (even without cudagraphs)
                if self.device == "cpu":
                    self.assertTrue(matmul_seen)
                else:
                    self.assertEqual(len(inps), 0)

    def test_dtype_mismatch_issue(self):
        def fn(x):
            attn = torch.nn.functional.pad(x, [0, 1])
            return attn.softmax(dim=-1)

        x = torch.rand(128, 32, 63)
        self.common(fn, (x,))

    def test_kwargs(self):
        if self.device == "cuda":
            raise unittest.SkipTest("histogramdd only supports cpu")

        def fn(x, y):
            return torch.histogramdd(
                x,
                bins=[3, 3],
                weight=y,
            )

        self.common(
            fn,
            [torch.randn((4, 2)), torch.randn(4)],
        )

    # Shape padding causes the inputs to all get specialized, so the codegen
    # test fails
    @expectedFailureCodegenDynamic
    @requires_cuda()
    @torch._inductor.config.patch("shape_padding", True)
    def test_shape_padding(self):
        dtypes = [
            torch.float16,
            torch.float32,
        ]

        b, m, n, k = 7, 11, 13, 15

        def gen(*shape, dtype=torch.float32):
            return torch.randn(*shape, device="cuda", dtype=dtype) / k + 1.0

        for dtype in dtypes:
            x = gen(m, k, dtype=dtype)
            y = gen(k, n, dtype=dtype)
            z = gen(n, dtype=dtype)
            self.common(lambda x, y: torch.mm(x, y), (x, y))
            self.common(lambda x, y: torch.matmul(x, y), (x, y))
            self.common(lambda x, y, z: torch.addmm(z, x, y), (x, y, z))

        for dtype in dtypes:
            x = gen(b, m, k, dtype=dtype)
            y = gen(b, k, n, dtype=dtype)
            z = gen(n, dtype=dtype)
            self.common(lambda x, y: torch.bmm(x, y), (x, y))
            self.common(lambda x, y: torch.matmul(x, y), (x, y))
            self.common(lambda x, y, z: torch.baddbmm(z, x, y), (x, y, z))

    @requires_cuda()
    @torch._inductor.config.patch("layout_optimization", True)
    def test_inductor_layout_optimization_input_mutations(self):
        # channel dim must be > 64 for inductor to do layout optimization and use NHWC
        mod = nn.Conv2d(3, 128, 1, stride=1, bias=False).cuda()

        def f(x):
            x.mul_(2)
            out = mod(x)
            return out

        f_compiled = torch.compile(f)
        x_ref = torch.rand(2, 3, 128, 128, device="cuda")
        x_test = x_ref.clone().detach()
        with torch.no_grad():
            out_ref = f(x_ref)
            out_test = f_compiled(x_test)
            self.assertEqual(out_ref, out_test)
            self.assertEqual(out_ref.shape, out_test.shape)
            # Importantly, since inductor._config.keep_output_stride is True,
            # the outputs should have matching strides here.
            self.assertEqual(out_ref.stride(), out_test.stride())
            self.assertEqual(x_ref, x_test)

    def test_int_input_dynamic_shapes(self):
        @torch.compile(dynamic=True)
        def fn(x, i):
            y = x * i
            return y

        # Constant must not get matched as constant
        self.common(fn, [torch.randn(3, 1, 1, 1, 1), 9132])

    def test_sqrt_dynamic_shapes(self):
        # TIMM convit_base model: https://github.com/pytorch/pytorch/issues/97877.
        # TODO: support cuda path.
        if self.device == "cuda":
            raise unittest.SkipTest("sqrt dynamic shapes only supports cpu")

        class Model(torch.nn.Module):
            def __init__(self):
                super().__init__()

            def forward(self, x):
                B, N, C = x.shape
                return self.get_rel_indices(N)

            def get_rel_indices(self, num_patches: int) -> torch.Tensor:
                img_size = int(num_patches**0.5)
                ind = torch.arange(img_size)
                return ind

        self.common(
            Model(),
            [
                torch.randn(8, 4, 4),
            ],
        )

    def test_rsqrt_dynamic_shapes(self):
        # From HF hf_BigBird model.
        @torch.compile(dynamic=True)
        def fn(a, b):
            r = 1 / math.sqrt(a.size(1))
            return torch.bmm(a, b) / r
            return (r,)

        self.common(
            fn,
            [
                torch.randn(2, 4, 4),
                torch.randn(2, 4, 4),
            ],
        )

    def test_index_dynamic_shapes(self):
        # Repro from vision_maskrcnn
        def fn(arg0_1):
            unsqueeze = arg0_1.unsqueeze(0)
            sym_size = arg0_1.size(1)
            ceil = math.ceil(sym_size * 1.8735363483428955)
            iota = torch.ops.prims.iota.default(
                ceil,
                start=0,
                step=1,
                dtype=torch.int64,
                device=arg0_1.device,
                requires_grad=False,
            )
            convert_element_type_1 = iota.to(torch.float32)
            sym_size_1 = arg0_1.size(2)
            floor_1 = math.floor(sym_size_1 * 1.8735363483428955)
            ceil_1 = math.ceil(floor_1)
            iota_1 = torch.ops.prims.iota.default(
                ceil_1,
                start=0,
                step=1,
                dtype=torch.int64,
                device=arg0_1.device,
                requires_grad=False,
            )
            convert_element_type_3 = iota_1.to(torch.float32)
            sub_2 = (convert_element_type_1 + 0.5) * (sym_size / ceil) - 0.5
            clamp_min = sub_2.clamp_min(0.0)
            sub_3 = (convert_element_type_3 + 0.5) * (sym_size_1 / floor_1) - 0.5
            clamp_min_1 = sub_3.clamp_min(0.0)
            convert_element_type_4 = clamp_min.to(torch.int64)
            sub_4 = sym_size - 1
            clamp_max = clamp_min.ceil().clamp_max(sub_4)
            convert_element_type_5 = clamp_max.to(torch.int64)
            convert_element_type_6 = clamp_min_1.to(torch.int64)
            unsqueeze_2 = convert_element_type_4.unsqueeze(1)
            index = torch.ops.aten.index.Tensor(
                unsqueeze, [None, None, unsqueeze_2, convert_element_type_6]
            )
            index_1 = torch.ops.aten.index.Tensor(
                unsqueeze,
                [
                    None,
                    None,
                    convert_element_type_5.unsqueeze(1),
                    convert_element_type_6,
                ],
            )
            sub_6 = clamp_min.unsqueeze(1) - unsqueeze_2
            mul_10 = (index * (1.0 - sub_6) + index_1 * (sub_6)) * (
                1.0 - (clamp_min_1 - convert_element_type_6)
            )
            select = torch.ops.aten.select.int(mul_10, 0, 0)
            return (select,)

        x = torch.randn(15, 20, 3)
        self.common(
            fn,
            [x],
        )

    def test_setitem_with_int_parameter(self):
        x = torch.zeros(7)

        def fn(n, a):
            a[n] = -1
            return a

        cnts = CompileCounterWithBackend("inductor")
        opt_fn = torch._dynamo.optimize(cnts, nopython=True)(fn)

        for n in range(2, x.shape[0]):
            opt_fn(n, x)
            self.assertEqual(x[n], -1)

        # If assume_static_by_default is set, the calls above will trigger
        # 3 function compilation:
        #   1. assuming 'n' is static (equals 2)
        #   2. making 'n' dynamic, but with the guard 'end < x.shape[0]'
        #      (from: torch._inductor.ir.SliceView.create)
        #   3. when 'n' equals 6 (the above guard is violated)
        frame_count = 3 if torch._dynamo.config.assume_static_by_default else 2
        self.assertEqual(cnts.frame_count, frame_count)

        # Negative index triggers new compilation.
        opt_fn(-x.shape[0], x)
        self.assertEqual(x[0], -1)
        self.assertEqual(cnts.frame_count, frame_count + 1)

    @config.patch(profiler_mark_wrapper_call=True)
    def test_profiler_mark_wrapper_call(self):
        from torch.profiler import profile

        @torch._dynamo.optimize("inductor", nopython=True)
        def fn(a, b):
            return a + b

        a = torch.rand((100,))
        b = torch.rand((100,))
        with profile() as prof:
            fn(a, b)
        assert any(
            "inductor_wrapper_call" in e.name for e in prof.profiler.function_events
        )

    @unittest.skipIf(IS_X86 and not HAS_AVX2, "Requires AVX2")
    def test_pixel_shuffle_channels_last(self):
        def fn(x):
            x = torch.nn.functional.pixel_shuffle(x, 2)
            x = torch.nn.functional.relu(x)
            return x

        self.common(
            fn,
            (torch.randn(1, 16, 64, 72).to(memory_format=torch.channels_last),),
        )

    def test_where_broadcast(self):
        # https://github.com/pytorch/pytorch/issues/93374
        def fn(x, p1, p0):
            o = torch.where(x, p1, p0)
            return o

        # https://github.com/pytorch/pytorch/issues/94725
        class Repro(torch.nn.Module):
            def __init__(self):
                super().__init__()
                self.register_buffer(
                    "_tensor_constant0", torch.randn([], dtype=torch.float32)
                )

            def forward(self, arg0_1, arg1_1):
                convert_element_type = torch.ops.prims.convert_element_type.default(
                    arg1_1, torch.bool
                )
                bitwise_not = torch.ops.aten.bitwise_not.default(convert_element_type)
                _tensor_constant0 = self._tensor_constant0
                lift_fresh_copy = torch.ops.aten.lift_fresh_copy.default(
                    _tensor_constant0
                )
                where = torch.ops.aten.where.self(bitwise_not, lift_fresh_copy, arg0_1)
                return (where, bitwise_not)

        self.common(
            fn,
            (torch.tensor([[True]]), torch.rand(13, 7, 3), torch.rand(1, 1)),
        )

        args = [
            torch.randn(1, 4, 64, 64),
            torch.zeros(1, 1, 64, 64, dtype=torch.uint8),
        ]
        args[1][:, :, :32, :32] = 1
        eager_args = [x.clone() for x in args]
        eager_mod = Repro()
        mod = make_fx(eager_mod, tracing_mode="real")(*args)
        compiled = compile_fx_inner(mod, args)
        inductor_out = compiled(args)
        eager_out = eager_mod(*eager_args)
        self.assertEqual(inductor_out, eager_out)

    @skipIfRocm
    def test_require_stride_expanded(self):
        def forward(arg6, arg7, arg16):
            convolution = torch.ops.aten.convolution(
                arg16.unsqueeze(0), arg7, arg6, [4, 4], [2, 2], [1, 1], False, [0, 0], 1
            )
            return (convolution,)

        self.common(
            forward,
            (
                None,
                rand_strided(
                    (64, 3, 11, 11),
                    (363, 121, 11, 1),
                    torch.float32,
                    device=self.device,
                ).to(memory_format=torch.channels_last),
                rand_strided(
                    (1, 3, 224, 224),
                    (150528, 50176, 224, 1),
                    torch.float32,
                    device=self.device,
                )
                .to(memory_format=torch.channels_last)
                .squeeze(0),
            ),
            atol=1e-3,
            rtol=0.001,
        )

        # expanded dim should not cause copy in require_stride_order
        self.assertEqual(torch._inductor.metrics.generated_kernel_count, 0)

    @requires_cuda()
    @unittest.skipIf(
        not PLATFORM_SUPPORTS_FLASH_ATTENTION,
        "Does not support SDPA or pre-SM80 hardware",
    )
    @skipIfRocm
    def test_sdpa(self):
        def foo(arg0_1, arg1_1, arg2_1, arg3_1, arg4_1):
            view = torch.ops.aten.view.default(arg3_1, [23760, 128])
            arg3_1 = None
            mm = torch.ops.aten.mm.default(view, arg4_1)
            view = arg4_1 = None
            view_1 = torch.ops.aten.view.default(mm, [3, 99, 80, 8])
            mm = None
            view_2 = torch.ops.aten.view.default(view_1, [3, 99, 80, 8])
            view_1 = None
            permute = torch.ops.aten.permute.default(view_2, [0, 3, 1, 2])
            view_2 = None
            view_3 = torch.ops.aten.view.default(permute, [3, 8, 99, 80])
            permute = None

            clone = torch.ops.aten.clone.default(
                view_3, memory_format=torch.contiguous_format
            )
            view_3 = None

            expand = torch.ops.aten.expand.default(clone, [3, 8, 99, 80])
            clone = None
            _scaled_dot_product_efficient_attention = (
                torch.ops.aten._scaled_dot_product_efficient_attention.default(
                    arg0_1, arg1_1, arg2_1, expand, False
                )
            )
            arg0_1 = arg1_1 = arg2_1 = expand = None
            getitem = _scaled_dot_product_efficient_attention[0]
            _scaled_dot_product_efficient_attention = None
            return (getitem,)

        DEVICE = torch.device("cuda:0")
        DTYPE = torch.float16
        B = 3
        H = 8
        Q = 99
        K = 80
        D = 32
        C_bias = 128

        # inputs
        query = torch.randn((B, H, Q, D), device=DEVICE, dtype=DTYPE)
        key = torch.randn((B, H, K, D), device=DEVICE, dtype=DTYPE)
        value = torch.randn((B, H, K, D), device=DEVICE, dtype=DTYPE)
        bias = torch.randn((B, Q, K, C_bias), device=DEVICE, dtype=DTYPE)
        weights = torch.randn((C_bias, H), device=DEVICE, dtype=DTYPE)

        self.common(
            foo,
            (query, key, value, bias, weights),
            atol=0.02,
            rtol=1e4,
        )

    def test_where_with_logical_op(self):
        def fn_and(x, y):
            return torch.where(torch.logical_and(x, y), 1.0, 0.0)

        def fn_or(x, y):
            return torch.where(torch.logical_or(x, y), 1.0, 0.0)

        self.common(
            fn_and,
            (torch.randn(32), torch.randn(32)),
        )
        self.common(
            fn_or,
            (torch.randn(32), torch.randn(32)),
        )

    @skipIfRocm
    def test_conv_with_as_strided(self):
        class Model(nn.Module):
            def __init__(self):
                super().__init__()
                self.kv = torch.nn.Conv2d(
                    256, 384, kernel_size=(1, 1), stride=(1, 1), bias=False
                )

            def forward(self, x):
                convolution = self.kv(x)
                constant_pad_nd = torch.ops.aten.constant_pad_nd.default(
                    convolution, [2, 2, 2, 2], 0.0
                )
                # as_strided inputs are depend on input's size and stide.
                as_strided = torch.ops.aten.as_strided.default(
                    constant_pad_nd, [8, 384, 2, 20, 12], [153600, 400, 160, 1, 20]
                )
                as_strided_1 = torch.ops.aten.as_strided.default(
                    as_strided, [8, 384, 2, 2, 12, 12], [153600, 400, 160, 8, 20, 1]
                )
                clone = torch.ops.aten.clone.default(
                    as_strided_1, memory_format=torch.contiguous_format
                )
                return clone

        self.common(
            Model(),
            (torch.randn(8, 256, 16, 16),),
        )

    def test_inplace_where_pointwise(self):
        # https://github.com/pytorch/pytorch/issues/96446
        def fn(a, b):
            a[0] = 2
            return a * b

        self.common(fn, (torch.rand(1), torch.rand(2)))

    def test_view_on_aliased(self):
        # https://github.com/pytorch/pytorch/issues/96728
        def fn1(a, b):
            a = a.max(0).values
            c = torch.cat((a, b))
            c = c.round()
            b >= a[0]  # noqa: B015
            return c

        some_const = torch.tensor(6324)

        def fn2():
            a = torch.tensor([[0.6324]])
            ret = torch.cat((a, a), dim=0)
            some_const >= a[0]  # noqa: B015
            return ret

        self.common(fn1, (torch.tensor([[4.0]]), torch.tensor([5.0])))
        self.common(fn2, ())

    def test_argmax_to_float(self):
        # https://github.com/pytorch/pytorch/issues/97127
        def fn():
            a = torch.zeros([2, 2])
            b = a.argmax(0)
            return b.float().mean()

        self.common(fn, ())

    def test_const_int32_to_float(self):
        # https://github.com/pytorch/pytorch/issues/97124
        def fn():
            a = torch.zeros([1, 2], dtype=torch.int32)
            a = a + a
            b = a.to(dtype=torch.float32)
            return b * 0.8

        self.common(fn, ())

    def test_getitem(self):
        out_features = ["p3", "p4", "p5", "p6", "p7"]
        in_feature = "p5"

        def fn(a):
            return a[out_features.index(in_feature)]

        x = [
            torch.rand([1, 256, 100, 152], device=self.device),
            torch.rand([1, 256, 50, 76], device=self.device),
            torch.rand([1, 256, 25, 38], device=self.device),
        ]
        opt_fn = torch._dynamo.optimize("inductor")(fn)
        same(fn(x), opt_fn(x))

    def test_pad_view(self):
        def fn(a):
            y = torch.nn.functional.pad(a, (0, 0, 0, 1))
            y = y.view(*y.size()[:-2], y.size(-1), y.size(-2))
            return y

        x = torch.rand(48, 3, 512, 512)
        self.common(fn, (x,))

    @unittest.skipIf(not HAS_CPU, "requires C++ compiler")
    def test_data_type_propogation(self):
        from torch._dynamo.utils import detect_fake_mode
        from torch._inductor.codegen.common import boolean_ops
        from torch._inductor.compile_fx import _shape_env_from_inputs
        from torch._inductor.debug import DebugContext
        from torch._inductor.graph import GraphLowering
        from torch._inductor.virtualized import V
        from torch.fx.passes.fake_tensor_prop import FakeTensorProp

        def get_data_type(node: torch.fx.Node):
            if OptimizationContext.key in node.meta:
                return node.meta[OptimizationContext.key].dtype
            else:
                return None

        def func(arg0_1):
            max_pool2d_with_indices = torch.ops.aten.max_pool2d_with_indices.default(
                arg0_1, [3, 3], [2, 2], [1, 1]
            )
            arg0_1 = None
            getitem = max_pool2d_with_indices[0]
            max_pool2d_with_indices = None
            return (getitem,)

        example_inputs = [
            torch.randn(10, 32, 20, 20, dtype=torch.bfloat16).to(
                memory_format=torch.channels_last
            )
        ]

        gm = torch.fx.symbolic_trace(func)

        shape_env = _shape_env_from_inputs(example_inputs)

        fake_mode = detect_fake_mode(example_inputs)
        if not fake_mode:
            fake_mode = torch._subclasses.FakeTensorMode(allow_non_fake_inputs=True)
            FakeTensorProp(gm, mode=fake_mode).propagate(*example_inputs)
        else:
            FakeTensorProp(gm, mode=fake_mode).propagate_dont_convert_inputs(
                *example_inputs
            )
        with V.set_fake_mode(fake_mode):
            graph = GraphLowering(
                gm,
                shape_env=shape_env,
                num_static_inputs=0,
            )
            with V.set_graph_handler(graph), V.set_debug_handler(DebugContext()):
                graph.run(*example_inputs)
                graph.compile_to_module()
                scheduler_node = graph.scheduler.nodes[0]
                DataTypePropagation.propagate_scheduler_node(scheduler_node)
                root_graph = scheduler_node._body.root_block.graph
                for node in root_graph.nodes:
                    if node.op == "placeholder":
                        self.assertEqual(get_data_type(node), None)
                    elif node.target in boolean_ops():
                        self.assertEqual(get_data_type(node), torch.bool)
                    elif node.target in (
                        "constant",
                        "to_dtype",
                        "index_expr",
                    ):
                        self.assertEqual(get_data_type(node), node.args[-1])
                    elif node.target in (
                        "get_index",
                        "index_expr",
                    ):
                        self.assertEqual(get_data_type(node), torch.int64)
                    elif node.target in (
                        "load",
                        "store",
                    ):
                        self.assertEqual(
                            get_data_type(node), V.graph.get_dtype(node.args[1])
                        )
                    elif node.target == "reduction":
                        _, _, dtype, _, _, _, _ = node.args
                        self.assertEqual(get_data_type(node), dtype)
                    elif node.target.startswith("masked_subblock"):
                        """
                        masked_subblocks:
                        opcode       name       target     args                        kwargs
                        -----------  ---------  ---------  --------------------------  --------
                        placeholder  ops        ops        ()                          {}
                        call_module  get_index  get_index  ('index2',)                 {}
                        call_method  load       load       (ops, 'arg0_1', get_index)  {}
                        call_method  to_dtype   to_dtype   (ops, load, torch.float32)  {}
                        output       output     output     (to_dtype,)                 {}
                        """
                        self.assertEqual(get_data_type(node), torch.float)
                    elif node.target == "and_":
                        """
                        and_'s input is boolean_ops:
                        -----------  ---------  ---------  --------------------------  --------
                        call_method  and__22           and_              (ops, ge_15, lt_15)
                        -----------  ---------  ---------  --------------------------  --------
                        """
                        self.assertEqual(get_data_type(node), torch.bool)
                    elif node.target == "maximum":
                        """
                        maximum's input is maximum or masked_subblock:
                        -----------  ---------  ---------  --------------------------  --------
                        call_method  maximum_6         maximum           (ops, masked_subblock8, maximum_5)
                        -----------  ---------  ---------  --------------------------  --------
                        """
                        self.assertEqual(get_data_type(node), torch.float)
                    elif node.target == "output":
                        self.assertEqual(get_data_type(node), torch.bfloat16)

    # Calling div only torch.SymInt arguments is not yet supported.
    # To support this behavior, we need to allow const-propping tensors that store symint data.
    # For now, dynamo will explicitly graph break when it encounters user code with this behavior.
    @expectedFailureCodegenDynamic
    def test_AllenaiLongformerBase_repro(self):
        def fn(query, scores, window_overlap):
            batch_size, seq_len, num_heads, _ = query.size()
            chunks_count = torch.div(seq_len, window_overlap, rounding_mode="trunc") - 1
            diagonal_attention_scores = scores.new_zeros(
                (
                    batch_size * num_heads,
                    chunks_count + 1,
                    window_overlap,
                    window_overlap * 2 + 1,
                )
            )
            diagonal_attention_scores[:, :-1, :, window_overlap:] = scores[
                :, :, :window_overlap, : window_overlap + 1
            ]
            input_tensor = diagonal_attention_scores.view(
                batch_size, num_heads, seq_len, 2 * window_overlap + 1
            ).transpose(2, 1)
            beginning_input = input_tensor[:, :window_overlap, :, : window_overlap + 1]
            input_tensor[:, :window_overlap, :, : window_overlap + 1] = torch.full_like(
                beginning_input, -float("inf")
            )
            return input_tensor

        args = [
            ((4, 1024, 12, 64), (768, 3072, 64, 1)),
            ((48, 3, 512, 513), (787968, 262656, 513, 1)),
        ]
        args = [rand_strided(sh, st) for (sh, st) in args]
        args.append(256)
        self.common(fn, args)

    def test_cumsum_pattern_matcher_issue(self):
        def fn(input_ids) -> torch.Tensor:
            input_shape = input_ids.size()
            input_ids = input_ids.view(-1, input_shape[-1])
            batch_size, seq_length = input_shape
            past_key_values_length = 0
            mask_seq_length = past_key_values_length + seq_length
            attention_mask = torch.ones(
                batch_size, mask_seq_length, device=input_ids.device
            )
            attention_mask = attention_mask.long()
            return torch.cumsum(attention_mask, dim=1)

        x = torch.randn(2, 2)
        self.common(fn, (x,), atol=0, rtol=0)

    # It's a view so it doens't generate a kernel
    @expectedFailureCodegenDynamic
    def test_slice(self):
        def fn(a, b):
            return torch.ops.aten.slice.Tensor(a, 0, 0, -b)

        x = torch.rand(48, 3, 512, 512)
        self.common(fn, (x, 2))

    def test_inplace_resize_as(self):
        def fn(x, y):
            x.resize_as_(y)
            return x

        x = torch.randn(2, 3)
        y = torch.randn(200, 300)
        x_clone = x.clone()
        opt_fn = torch._dynamo.optimize("inductor")(fn)
        same(fn(x, y), opt_fn(x_clone, y))

    def test_erfc(self):
        def fn(x):
            return torch.erfc(x)

        self.common(fn, (torch.randn(8, 8),))

    def test_erfinv(self):
        def fn(x):
            return torch.erfinv(x)

        # domain for erfinv is (-1, 1)
        x = torch.empty(8, 8).uniform_(-1, 1)
        self.common(fn, (x,))

    def test_uint(self):
        def fn(z):
            x = torch.tensor(5, device=z.device, dtype=torch.uint8)
            y = torch.neg(x)
            return x < y

        self.common(fn, (torch.randn(26),))

    def test_scaled_dot_product_attention(self):
        if self.device == "cuda" and not PLATFORM_SUPPORTS_FLASH_ATTENTION:
            raise unittest.SkipTest("Can't run flash attention on this platform")

        def fn(q, k, v):
            return torch.nn.functional.scaled_dot_product_attention(
                q.transpose(1, 2).contiguous(),
                k.transpose(1, 2),
                v.transpose(1, 2),
                scale=0.125,
            )[:2]

        self.common(
            fn,
            (
                torch.randn(4, 2, 4, 2),
                torch.randn(4, 2, 4, 2),
                torch.randn(4, 2, 4, 2),
            ),
            atol=2e-4,  # to pass lowp check on GPU
            rtol=1e-2,  # to pass lowp check on GPU
        )

    @skipIfRocm
    def test_scaled_dot_product_efficient_attention(self):
        if self.device == "cpu":
            raise unittest.SkipTest("requires CUDA")

        # The first two values should be the same, attention output
        # and logsumexp since dropout is not being set
        def fn(q, k, v, attn_bias, compute_log_sumexp):
            return aten._scaled_dot_product_efficient_attention(
                q, k, v, attn_bias, compute_log_sumexp
            )[:2]

        self.common(
            fn,
            (
                torch.randn(4, 4, 36, 36),
                torch.randn(4, 4, 36, 36),
                torch.randn(4, 4, 36, 36),
                torch.randn(4, 4, 36, 36),
                False,
            ),
            check_lowp=False,
        )

    def test_fft_real_input(self):
        def fn(x):
            return torch.fft.fftn(x)

        self.common(fn, (torch.randn((16, 16, 16)),), check_lowp=False)

    def test_fft_real_input_real_output(self):
        def fn(x):
            return torch.fft.fftn(x).real

        self.common(fn, (torch.randn((16, 16, 16)),), check_lowp=False)

    def test_bucketize(self):
        def fn(input, boundaries, out_int32, right):
            return torch.bucketize(input, boundaries, out_int32=out_int32, right=right)

        input = torch.rand((64, 64)) * 2 - 1
        boundaries = torch.tensor([-0.9, -0.8, 0.1, 0.2, 0.5, 0.9])

        for out_int32 in [True, False]:
            for right in [True, False]:
                out_int32 = True
                right = False
                self.common(fn, (input, boundaries, out_int32, right), check_lowp=False)

    def test_bucketize_default_kwargs(self):
        def fn(input, offsets):
            return torch.bucketize(input, offsets)

        input = torch.tensor(
            [-1.0, -0.9, -0.8, -0.5, 0.0, 0.1, 0.2, 0.4, 0.5, 0.6, 0.9, 0.91]
        )
        offsets = torch.tensor([-0.9, -0.8, 0.1, 0.2, 0.5, 0.9])

        self.common(fn, (input, offsets), check_lowp=False)

    def test_bucketize_int(self):
        def fn(input, offsets, out_int32, right):
            return torch.bucketize(input, offsets, out_int32=out_int32, right=right)

        input = torch.randint(0, 102, (64, 64))
        offsets = torch.arange(10, dtype=torch.int32) ** 2 + 1

        for out_int32 in [True, False]:
            for right in [True, False]:
                self.common(fn, (input, offsets, out_int32, right), check_lowp=False)

    @patch.object(config.triton, "autotune_pointwise", True)
    def test_bucketize_add_autotune(self):
        # Causes a @pointwise(size_hints) where size_hints is 2D

        def fn(input, offsets, add_value):
            return torch.bucketize(input, offsets) + add_value

        input = torch.rand((16, 16, 64, 64))
        boundaries = torch.tensor([-0.9, -0.8, 0.1, 0.2, 0.5, 0.9])
        add_value = torch.randint(0, 1024, (16, 16, 64, 64)).to(
            memory_format=torch.channels_last
        )

        self.common(fn, (input, boundaries, add_value), check_lowp=False)

        self.assertEqual(torch._inductor.metrics.generated_kernel_count, 1)

    def test_bucketize_computed_offsets(self):
        def fn(inp, offsets):
            return torch.bucketize(inp, offsets + 0.01)

        inp = torch.tensor(
            [-1.0, -0.9, -0.8, -0.5, 0.0, 0.1, 0.2, 0.4, 0.5, 0.6, 0.9, 0.91]
        )
        offsets = torch.tensor([-0.9, -0.8, 0.1, 0.2, 0.5, 0.9]) - 0.01

        self.common(fn, (inp, offsets), check_lowp=False)

    @config.patch(implicit_fallbacks=True)
    def test_custom_op(self):
        import torch.library

        def foo_cpu(x):
            return 3 * x

        def foo_cuda(x):
            return 3 * x

        def foo_meta(x):
            return torch.empty_like(x)

        global libfoo
        if libfoo is None:
            libfoo = torch.library.Library("foo", "DEF")
            libfoo.define("custom(Tensor self) -> Tensor")
            libfoo.impl("custom", foo_cpu, "CPU")
            libfoo.impl("custom", foo_cuda, "CUDA")
            libfoo.impl("custom", foo_meta, "Meta")

        def fn(x):
            a = torch.nn.functional.relu(x)
            b = torch.ops.foo.custom(a)
            c = torch.cos(b)
            return c

        self.common(fn, (torch.randn((16, 32)),), check_lowp=False)

    def test_buffer_use_after_remove(self):
        # https://github.com/pytorch/pytorch/issues/102857

        def rotvec_to_rotmat(rotvec) -> torch.Tensor:
            """Simplified rotvec to rotmat code from RoMa
            (https://github.com/naver/roma/blob/06e4b0cdc1c802a60a012bb19c581d6600c63358/roma/mappings.py#L371)
            """
            theta = torch.norm(rotvec, dim=-1)
            axis = rotvec / theta[..., None]
            kx, ky, kz = axis[:, 0], axis[:, 1], axis[:, 2]
            sin_theta = torch.sin(theta)
            cos_theta = torch.cos(theta)
            one_minus_cos_theta = 1 - cos_theta
            xs = kx * sin_theta
            ys = ky * sin_theta
            zs = kz * sin_theta
            xyc = kx * ky * one_minus_cos_theta
            xzc = kx * kz * one_minus_cos_theta
            yzc = ky * kz * one_minus_cos_theta
            xxc = kx**2 * one_minus_cos_theta
            yyc = ky**2 * one_minus_cos_theta
            zzc = kz**2 * one_minus_cos_theta
            R_rodrigues = torch.stack(
                [
                    1 - yyc - zzc,
                    xyc - zs,
                    xzc + ys,
                    xyc + zs,
                    1 - xxc - zzc,
                    -xs + yzc,
                    xzc - ys,
                    xs + yzc,
                    1 - xxc - yyc,
                ],
                dim=-1,
            ).reshape(-1, 3, 3)
            R = R_rodrigues
            return R

        def f(coord, rot, trans):
            rot_mat = rotvec_to_rotmat(rot)
            coord = torch.einsum("...ij,...bj->...bi", rot_mat, coord) + trans
            return coord.sum()

        foo_c = torch.compile(f, dynamic=True)

        def run(fn):
            coord = torch.ones((2, 3), device=self.device)
            rot = nn.Parameter(torch.ones((2, 3), device=self.device))
            trans = nn.Parameter(torch.ones((2, 3), device=self.device))

            U = fn(coord, rot, trans)
            U.backward()

            return U, rot, trans

        U_e, rot_e, trans_e = run(f)
        U, rot, trans = run(foo_c)

        self.assertEqual(U, U_e)
        self.assertEqual(rot.grad, rot_e.grad)
        self.assertEqual(trans.grad, trans_e.grad)

    def test_inner_fn_str_and_stride(self):
        def f(x):
            x = x + 1
            x = test_operators.realize(x)
            x = x * 2
            x = test_operators.realize(x)
            return x

        x = torch.rand(3, 2, device=self.device).t()
        ref = f(x)
        called = False

        def hook_fn(scheduler, nodes):
            nonlocal called
            called = True

            if self.device != "cpu":
                self.assertEqual(len(nodes), 3)
                _, mul_buf, _ = nodes
                self.assertTrue(
                    all(
                        V.graph.sizevars.size_hints(buf.get_stride()) == (1, 2)
                        for buf in nodes
                    )
                )
                # before the fix, the wrong index expression
                # 'i1 + 3 * i0' is cached.
                self.assertTrue(
                    "i0 + 2 * i1" in mul_buf.data.inner_fn_str()
                    or "i0 + i1 * s0" in mul_buf.data.inner_fn_str()
                )

        with add_scheduler_init_hook(hook_fn):
            actual = torch.compile(f, fullgraph=True)(x)
        self.assertEqual(ref, actual)
        self.assertTrue(called)

    def test_mutations_loop_fusion(self):
        def fn(tensor, index, source):
            out = tensor.index_add(0, index, source, alpha=2.0) / 2
            return out

        device = "cpu"
        tensor = torch.rand((1,), dtype=torch.double, device=device)
        index = torch.tensor([0], dtype=torch.long, device=device)
        source = torch.rand((1,), dtype=torch.double, device=device)
        self.common(
            fn,
            (
                tensor,
                index,
                source,
            ),
        )

    @config.patch(
        "triton.autotune_pointwise", True
    )  # needed to introduce config that exceed max shared memory usage
    def test_large_block_sizes(self):
        """
        Inductor will try triton configs like x = 64 and y = 1024 which will
        result in out of shared memory if dtype is fp32.

        Currently inductor will skip such bad configs and pick the best one
        from the remaining configs.
        """
        if not _has_sufficient_memory(self.device, 3 * 2**24 * 65 * 4):
            raise unittest.SkipTest("insufficient memory")

        @torch.compile
        def fn(x, y):
            return x.t() + y

        # Use shape (2**24, 65) rather than (2**24, 128) potentially avoid OOM in
        # CI while still keep the same up-rounded size-hints.
        a = torch.randn(2**24, 65, device=self.device)
        b = torch.randn(65, 2**24, device=self.device)
        fn(a, b)

    def test_adaptive_avg_pool1d_argmax(self):
        # https://github.com/pytorch/pytorch/issues/113013
        def fn(x):
            x = torch.adaptive_avg_pool1d(input=x, output_size=2)
            x = torch.argmax(input=x)
            return x

        x = torch.rand([4, 4, 3], dtype=torch.float64)
        self.common(fn, (x,))


if HAS_CPU and not torch.backends.mps.is_available():

    class SweepInputsCpuTest(SweepInputs2, TestCase):
        gen = InputGen(10, "cpu")

    SweepInputsCpuTest.populate()

    class CpuTests(TestCase):
        common = check_model
        device = "cpu"

    copy_tests(CommonTemplate, CpuTests, "cpu")

if HAS_CUDA and not TEST_WITH_ASAN:

    class SweepInputsCudaTest(SweepInputs2, TestCase):
        gen = InputGen(10, "cuda")

    SweepInputsCudaTest.populate()

    class CudaTests(TestCase):
        common = check_model_cuda
        device = "cuda"

    copy_tests(CommonTemplate, CudaTests, "cuda")

    class TritonCodeGenTests(TestCase):
        from torch._inductor.triton_heuristics import CachingAutotuner

        class NoOpCompilerBackend:
            def __init__(self):
                self.example_args = None
                self.model = None

            def noop_backend(
                self,
                model_: torch.fx.GraphModule,
                example_inputs_: typing.List[torch.Tensor],
            ):
                """
                The Noop backend does not compile the fx graph it is given.
                Instead, it transforms the fx graph so that its functions are
                aten operations. It then saves this graph.
                """
                from torch._functorch.aot_autograd import Interpreter
                from torch._inductor.decomposition import select_decomp_table
                from torch._subclasses import FakeTensorMode

                fake_mode = FakeTensorMode()

                def interpret(*args, **kwargs):
                    return Interpreter(model_).run(*args[0:], **kwargs)

                fake_flat_tensor_args = [
                    fake_mode.from_tensor(x) for x in example_inputs_
                ]
                fw_module = make_fx(interpret, select_decomp_table())(
                    *fake_flat_tensor_args
                )
                self.model = fw_module
                self.example_args = fake_flat_tensor_args
                return lambda x: example_inputs_

        def get_kernels(self, fn, args) -> typing.List[CachingAutotuner]:
            from torch._inductor.debug import DebugContext
            from torch._inductor.graph import GraphLowering
            from torch._inductor.virtualized import V

            cxt = TritonCodeGenTests.NoOpCompilerBackend()
            torch._dynamo.optimize(backend=cxt.noop_backend)(fn)(*args)
            graph = GraphLowering(cxt.model)
            graph.num_static_inputs = 0
            kernels = []
            with V.set_graph_handler(graph), V.set_debug_handler(DebugContext()):
                graph.run(*(cxt.example_args))
                mod = graph.compile_to_module()

                for val in mod.__dict__.values():
                    if isinstance(
                        val, torch._inductor.triton_heuristics.CachingAutotuner
                    ):
                        kernels.append(val)

            return kernels

        def test_divisible_by_16_covers_numel_args(self):
            torch._dynamo.reset()

            def fn(a: torch.Tensor) -> torch.Tensor:
                return torch.sum(a)

            kernels = self.get_kernels(fn, [torch.randn([256, 256], device="cuda")])
            self.assertTrue(len(kernels) == 2, "SUM should result in two kernels")

            # kernel0 reduces from 256 to (xnumel=8, rnumel=8192), which means it reduces 256 by 256 into an array of
            # size 8 by accumulating 8192 elements at once note that rnumel is equal to 512 * 16, so rnumel which is
            # at slot 3 should be in the divisible by 16 descriptor
            arguments_that_are_divisible_by_16_in_kernel0 = (
                kernels[0].triton_meta["configs"][0].divisible_by_16
            )
            self.assertEqual(arguments_that_are_divisible_by_16_in_kernel0, (0, 1, 3))

            # kernel1 reduces from 8 elements to a single scalar.
            arguments_that_are_divisible_by_16_in_kernel1 = (
                kernels[1].triton_meta["configs"][0].divisible_by_16
            )
            self.assertEqual(arguments_that_are_divisible_by_16_in_kernel1, (0, 1))
            torch._dynamo.reset()

        def test_optimize_indexing_dtype(self):
            def fn(x: torch.Tensor) -> torch.Tensor:
                return aten.upsample_bilinear2d.vec(x, None, True, [2.0, 2.0])

            fn_opt = torch._dynamo.optimize("inductor")(fn)
            inps = [torch.randn(2, 4, 16, 16, device="cuda")]
            code = run_and_get_triton_code(fn_opt, *inps)
            self.assertTrue("to(tl.int32)" in code)
            self.assertFalse("to(tl.int64)" in code)

            self.assertEqual(fn_opt(*inps), fn(*inps))

        def test_optimize_indexing_dtype_with_constraint(self):
            def fn1(a: torch.Tensor, b: torch.Tensor) -> torch.Tensor:
                x = torch.arange(0, b.shape[0], device="cuda")
                y = ((x + x) / 3).int()
                return a[y.to(torch.int64)]

            def fn2(a: torch.Tensor, b: torch.Tensor) -> torch.Tensor:
                torch._constrain_as_size(b.shape[0], 2, 100)
                return fn1(a, b)

            fn1_opt = torch._dynamo.optimize("inductor")(fn1)
            fn2_opt = torch._dynamo.optimize("inductor")(fn2)

            a = torch.rand([100, 100], device="cuda")
            b = torch.rand([100], device="cuda")
            torch._dynamo.mark_dynamic(b, 0)
            inps = [a, b]

            code1 = run_and_get_triton_code(fn1_opt, *inps)
            code2 = run_and_get_triton_code(fn2_opt, *inps)

            # The function with the constrained tensor should be optimized, but
            # the other should not:
            self.assertTrue("to(tl.int64)" in code1)
            self.assertTrue("to(tl.int32)" in code2)
            self.assertFalse("to(tl.int64)" in code2)

            self.assertEqual(fn1_opt(*inps), fn1(*inps))
            self.assertEqual(fn2_opt(*inps), fn1(*inps))

        def test_constant_folding_deallocation(self):
            import torch._inductor

            def fn():
                li = []
                for i in range(10):
                    x = torch.full([100], i)
                    x = x + 1
                    li.append(x)

                return li

            mod = make_fx(fn)()

            live_tensors = WeakTensorKeyDictionary()
            max_live_tensors = 0

            class LiveTensors(TorchDispatchMode):
                def __torch_dispatch__(self, func, types, args=(), kwargs=None):
                    nonlocal live_tensors
                    nonlocal max_live_tensors

                    kwargs = kwargs if kwargs else {}
                    for arg in pytree.arg_tree_leaves(*args, **kwargs):
                        if isinstance(arg, torch.Tensor):
                            live_tensors[arg] = True

                    out = func(*args, **kwargs)
                    if not isinstance(out, torch.Tensor):
                        return out

                    live_tensors[out] = True
                    max_live_tensors = max(max_live_tensors, len(live_tensors))
                    return out

            mode = LiveTensors()
            from torch._inductor.fx_passes.joint_graph import UniformValueConstantFolder

            with mode:
                UniformValueConstantFolder(mod).run()

            # there are a couple extra tensors created in `insertable_tensor_check`
            self.assertTrue(max_live_tensors == 4)

        # See https://github.com/pytorch/pytorch/issues/100348
        def test_inductor_detach_view(self):
            def fn(x: torch.Tensor) -> torch.Tensor:
                a = x * 2
                return a, a.detach()

            fn_opt = torch._dynamo.optimize("inductor")(fn)
            inp = torch.ones(2, 2, requires_grad=True, device="cuda")
            inp_ref = inp.clone().detach().requires_grad_(True)
            out_ref = fn(inp_ref)
            out = fn_opt(inp)
            out_ref[0].sum().backward()
            out[0].sum().backward()
            self.assertEqual(inp.grad, inp_ref.grad)

        @skipIfRocm  # asserts not implemented in Rocm yet
        def test_optimize_indexing_assert(self):
            def has_indirect(code, tl_fn: str):
                self.assertTrue(
                    tl_fn in code,
                    msg=f"{tl_fn} not present:\n{code}",
                )
                for line in code.split("\n"):
                    if tl_fn in line:
                        stmt = line.split(tl_fn)[-1]
                        # indirect indexing involves a `tmp` variable
                        self.assertTrue(
                            "tmp" in stmt,
                            msg=f"Indirect indexing not present in code:\n{line}",
                        )

            def has_assert(code, lower: bool, upper: bool):
                self.assertIn(
                    "device_assert", code, msg=f"No device asert found:\n{code}"
                )
                for line in code.split("\n"):
                    if "device_assert" in line:
                        self.assertTrue(
                            ("0 <= " in line) is lower,
                            msg=f"Lower bound {'' if lower else 'not '}elided:{line}",
                        )
                        self.assertTrue(
                            (" < " in line) is upper,
                            msg=f"Upper bound {'' if upper else 'not '}elided:{line}",
                        )

            def fn(x: torch.Tensor) -> torch.Tensor:
                s = 1.0 * torch.arange(x.shape[0], device=x.device)
                return x[s.long()]

            # aten.index
            for dynamic in (False, True):
                fn_opt = torch.compile(fn, dynamic=dynamic)

                x = torch.randn(8, device="cuda")
                code = run_and_get_triton_code(fn_opt, x)
                self.assertEqual(fn_opt(x), fn(x), msg=f"{dynamic=}")

                # Check that there's indirect indexing...
                has_indirect(code, tl_fn="tl.load")
                if not dynamic:
                    # We elide the assert for static shapes
                    self.assertNotIn("device_assert", code)
                else:
                    # ...but we generate an upper bound for dynamic shapes
                    has_assert(code, lower=False, upper=True)

            def fn(a, z, b, idx0, idx1):
                idx2 = torch.arange(a.shape[-1], device=a.device)
                a.index_put_((z, idx0, idx1, idx2), b, accumulate=True)
                return a

            # aten.index_put
            for dynamic in (False, True):
                fn_opt = torch.compile(fn, dynamic=dynamic)
                a = torch.randn(1, 32, 32, 4, device="cuda")
                z = torch.zeros((), dtype=torch.int64, device="cuda")
                b = torch.randn(33, 1, device="cuda")
                idx0 = torch.randint(32, (33,), device="cuda").view(33, 1, 1)
                idx1 = torch.randint(32, (33,), device="cuda").view(33, 1)
                inps = (a.clone(), z, b, idx0, idx1)
                code = run_and_get_triton_code(fn_opt, *inps)

                # Correctness
                out_opt = fn_opt(a.clone(), z, b, idx0, idx1)
                out = fn(a.clone(), z, b, idx0, idx1)
                self.assertEqual(out_opt, out, msg=f"{dynamic=}")

                # We have an indirect store via atomic_add
                has_indirect(code, tl_fn="tl.atomic_add")
                # We cannot elide he assert in this case
                has_assert(code, lower=True, upper=True)

        def test_not_materialize_pointwise_reduction(self):
            def fn(a, b):
                return (a - b).sum(dim=-1).amax(dim=-1)

            N = 16
            K = 7
            fn_opt = torch._dynamo.optimize("inductor")(fn)
            inps = [
                torch.randn(N, 1, K, device="cuda"),
                torch.randn(1, N, K, device="cuda"),
            ]
            code = run_and_get_triton_code(fn_opt, *inps)
            self.assertEqual(code.count("tl.store"), 1)
            self.assertTrue("out_ptr1" in code)
            self.assertFalse("out_ptr0" in code)
            self.assertEqual(fn_opt(*inps), fn(*inps))

        def test_numpy_on_cuda(self):
            x = np.arange(10, dtype=np.float32)

            @torch.compile
            def fn(x):
                return np.sin(x)

            def fn_cuda(x):
                with torch.device("cuda"):
                    return fn(x)

            r = fn_cuda(x)
            code = run_and_get_triton_code(fn_cuda, x)
            self.assertIn("tl.sin", code)
            self.assertEqual(type(r), np.ndarray)
            self.assertEqual(r, np.sin(x))

        # Disable constant propagation, so we isolate value range analysis
        @patch.object(config, "constant_and_index_propagation", False)
        @patch.object(config, "joint_graph_constant_folding", False)
        def test_cant_optimize_compute(self):
            def ones():
                return torch.ones([4], device="cuda")

            def suffix(inp):
                return (inp.to(torch.int64) + 1).to(torch.float64)

            ten = torch.rand([4], device="cuda")

            for foo in (
                lambda x: x + 2147483657,
                lambda x: torch.where(x < 0, ones(), ones() - 2) * (-(2 ** (40))),
                lambda x: x + ten,
                lambda x: x + ten.sum(),
            ):

                def fn():
                    return suffix(foo(ones()))

                fn_opt = torch._dynamo.optimize("inductor")(fn)
                code = run_and_get_triton_code(fn_opt)

                # this cannot be optimized away, value too large
                self.assertTrue("to(tl.int64)" in code)
                self.assertEqual(fn_opt(), fn())

        # Disable constant propagation, so we isolate value range analysis
        @patch.object(config, "constant_and_index_propagation", False)
        @patch.object(config, "joint_graph_constant_folding", False)
        def test_optimize_compute(self):
            def ones():
                return torch.ones([4], device="cuda")

            def suffix(inp):
                return (inp.to(torch.int64) + 1).to(torch.float64)

            for foo in (
                lambda x: x + 500,
                lambda x: torch.where(x < 0, ones(), ones() - 2) * (-(2 ** (20))),
                lambda x: x / 30,
            ):

                def fn():
                    return suffix(foo(ones()))

                fn_opt = torch._dynamo.optimize("inductor")(fn)
                code = run_and_get_triton_code(fn_opt)

                # this can be optimized away, value too large
                self.assertTrue("to(tl.int64)" not in code)
                self.assertTrue("to(tl.int32)" in code)

                self.assertEqual(fn_opt(), fn())

        def test_evict_last_non_coalesced_loads(self):
            @torch.compile
            def f(a, b):
                return (a * b).sum(dim=-1)

            N = 512
            inps = (
                torch.randn(N, N, N, device="cuda").permute(2, 1, 0),
                torch.randn(N, N, N, device="cuda").permute(1, 2, 0),
            )
            code = run_and_get_triton_code(f, *inps)
            self.assertTrue(
                "tl.load(in_ptr0 + (x1 + (512*x0) + (262144*r2)), rmask, eviction_policy='evict_last'"
                in code
            )
            self.assertTrue(
                "tl.load(in_ptr1 + (x3 + (262144*r2)), rmask, eviction_policy='evict_first',"
                in code
            )

        # Disable index propagation, so the indirect indexing isn't optimized away
        @patch.object(config, "constant_and_index_propagation", False)
        def test_computed_indirect_mask(self):
            def fn(x, n):
                tmp = torch.arange(n, device=x.device)
                return x[tmp] + 1

            x = torch.randn(8, device="cuda")
            fn_opt = torch.compile(fn)
            code = run_and_get_triton_code(fn_opt, x, 8)
            # load should be masked
            self.assertTrue("tl.load(in_ptr0 + (tmp0), xmask" in code)
            self.assertEqual(fn(x, 8), fn_opt(x, 8))

        def test_kernel_names_descriptive(self):
            @torch._dynamo.optimize("inductor")
            def fn1(x):
                return x.cos().sin()

            @torch._dynamo.optimize("inductor")
            def fn2(x):
                x = torch.mm(x, x)
                x = torch.softmax(x, dim=1)
                return x

            mod = nn.Sequential(
                nn.Linear(4, 4),
                nn.LayerNorm(4),
                nn.ReLU(),
            ).cuda()

            @torch._dynamo.optimize("inductor")
            def fn3(x):
                return mod(x)

            func_and_kernel_aten = [
                (fn1, "triton_poi_fused_cos_sin", (torch.randn(8, device="cuda"),)),
                (fn2, "triton_poi_fused__softmax", (torch.randn(4, 4, device="cuda"),)),
                (
                    fn3,
                    "triton_poi_fused_native_layer_norm_relu",
                    (torch.randn(4, 4, device="cuda"),),
                ),
            ]
            func_and_kernel_torch = [
                (fn1, "triton_poi_fused_cos_sin", (torch.randn(8, device="cuda"),)),
                (fn2, "triton_poi_fused_softmax", (torch.randn(4, 4, device="cuda"),)),
                (
                    fn3,
                    "triton_poi_fused_LayerNorm_ReLU",
                    (torch.randn(4, 4, device="cuda"),),
                ),
            ]

            def test_funcs(func_and_kernel):
                with torch.no_grad():
                    for fn, kernel_name, inps in func_and_kernel:
                        code = run_and_get_triton_code(fn, *inps)
                        if kernel_name not in code:
                            print(code)
                        self.assertTrue(kernel_name in code)

            test_funcs(func_and_kernel_aten)
            patch.object(config.triton, "descriptive_names", "torch")(test_funcs)(
                func_and_kernel_torch
            )

        @patch.object(config, "profile_bandwidth", True)
        def test_bandwidth_profiler(self):
            @torch._dynamo.optimize("inductor")
            def fn(x):
                x = x.cos()
                x = x.cos()
                x = torch.mm(x, x)
                x = x.sin()
                x = x.relu()
                return x

            inp = torch.randn(4, 4, device="cuda")
            code = run_and_get_triton_code(fn, inp)
            fn(inp)
            self.assertTrue("start_graph" in code)
            self.assertTrue("end_graph" in code)

        def test_split_op_with_sym(self):
            def fn(x: torch.Tensor) -> torch.Tensor:
                # split(tensor, sympy.Integer), split(tensor, sympy.Expr)
                return torch.split(x, x.shape[0]), torch.split(x, x.shape[0] // 2)

            for dynamic_shapes in [True, False]:
                with torch._dynamo.config.patch(dynamic_shapes=dynamic_shapes):
                    torch._dynamo.reset()
                    fn_opt = torch._dynamo.optimize("inductor", dynamic=dynamic_shapes)(
                        fn
                    )
                    inps = torch.randn([5, 5])
                    fn_opt(inps)

        @skipIfRocm
        @unittest.skipIf(IS_FBCODE, "fbcode system python does not provide torch")
        def test_indirect_device_assert(self):
            dir_path = os.path.dirname(os.path.realpath(__file__))
            test_path = os.path.join(dir_path, "indirect_assert_helper.py")
            fns = ("first_arg", "store", "second_arg", "same_pm_one", "same_pp_one")

            for fn, ndims, dyn_shape in itertools.product(fns, (2, 3), (True, False)):
                proc = subprocess.Popen(
                    [
                        sys.executable,
                        test_path,
                        fn,
                        str(ndims),
                        str(dyn_shape),
                        "False",
                    ],
                    stdout=subprocess.PIPE,
                    stderr=subprocess.PIPE,
                    env={**os.environ, "MKL_THREADING_LAYER": "GNU"},
                )
                stderr = proc.communicate()[1]
                self.assertTrue(
                    any(
                        "index out of bounds" in err.decode("utf-8")
                        for err in stderr.splitlines()
                    ),
                    f"{fn}, {ndims}, {dyn_shape}, False",
                )
            proc = subprocess.Popen(
                [sys.executable, test_path, "first_arg", "2", "False", "True"],
                stdout=subprocess.PIPE,
                stderr=subprocess.PIPE,
                env={**os.environ, "MKL_THREADING_LAYER": "GNU"},
            )
            stderr = proc.communicate()[1]

            self.assertTrue(
                any(
                    "index out of bounds" in err.decode("utf-8")
                    for err in stderr.splitlines()
                ),
                "first_arg 2 False True",
            )

        @patch("torch._inductor.config.comment_origin", True)
        def test_inductor_sequence_nr(self):
            class Model(torch.nn.Module):
                def __init__(self):
                    super().__init__()
                    self.conv1 = torch.nn.Conv2d(
                        in_channels=16,
                        out_channels=16,
                        kernel_size=(1, 1),
                        stride=1,
                        padding="same",
                        bias=True,
                    )
                    self.bn1 = torch.nn.BatchNorm2d(num_features=16)
                    self.relu1 = torch.nn.ReLU()
                    self.loss_fn = torch.nn.L1Loss()

                def forward(self, x, target):
                    y = x
                    x = self.conv1(x)
                    x = self.bn1(x)
                    x = self.relu1(x)
                    x = x + y
                    x = torch.flatten(x)
                    output = self.loss_fn(x, target)
                    return (output,)

            def get_triton_codegen(optimized_module, args):
                def run_with_backward():
                    result = optimized_module(*args)
                    result[0].backward()
                    return result

                res, (fwd_code, bwd_code) = run_and_get_code(run_with_backward)
                return fwd_code, bwd_code

            x = torch.rand(100, 16, 32, 32, requires_grad=True, device="cuda")
            target = torch.rand(1, device="cuda")
            args = [x, target]
            model = Model().cuda()
            opt_model = torch.compile(model)
            fwd_code, bwd_code = get_triton_codegen(opt_model, args)

            bwd_seq_nr_set = set()
            fwd_seq_nr_set = set()
            for idx, code in enumerate([fwd_code, bwd_code]):
                seq_nr_set = bwd_seq_nr_set if idx > 0 else fwd_seq_nr_set
                prefix = "BWD" if idx > 0 else "FWD"
                for line in code.split("\n"):
                    if "seq_nr" in line:
                        res = re.search(r"seq_nr:(\d+)", line)
                        if res:
                            seq_nr_set.add(int(res.group(1)))

            self.assertTrue(bwd_seq_nr_set.issubset(fwd_seq_nr_set))

    class RNNTest(TestCase):
        class Model(torch.nn.Module):
            def __init__(self):
                super().__init__()
                self.gru = torch.nn.GRU(16, 16, batch_first=True)

            def forward(self, x):
                return self.gru(x)

        def test_rnn_compile_safe(self):
            device = torch.device("cuda")
            model = RNNTest.Model().to(device)
            model = torch._dynamo.optimize("inductor")(model)
            x = torch.rand(1024, 20, 16).to(device)
            model(x)

    class NanCheckerTest(TestCase):
        @config.patch("nan_asserts", True)
        def test_nan_checker_pass(self):
            def f(x):
                return torch.softmax(x, dim=-1)

            x = torch.randn(2, 1024, device="cuda")
            ref = f(x)
            actual, (code,) = run_and_get_code(torch.compile(f), x)
            self.assertTrue(torch.allclose(ref, actual))
            self.assertTrue(
                re.search(r"assert not .*\.isnan\(\)\.any\(\).item\(\)", code)
                is not None
            )
            self.assertTrue(
                re.search(r"assert not .*\.isinf\(\)\.any\(\).item\(\)", code)
                is not None
            )

        @config.patch("nan_asserts", True)
        def test_nan_checker_fail(self):
            def f(x):
                return torch.softmax(x, dim=-1)

            x = torch.randn(2, 1024, device="cuda")
            x[0, 0] = float("nan")
            with self.assertRaises(AssertionError):
                torch.compile(f)(x)


if HAS_CPU:

    class TestFull(TestCase):
        def test_full_dtype(self):
            pytypes = (
                bool,
                int,
                float,
                # TODO: Triton's JITFunction._type_of has no support for complex
                # complex,
            )

            dtypes = (
                torch.bool,
                torch.int32,
                torch.int64,
                torch.float32,
                torch.float64,
                None,
                # torch.complex64,
                # torch.complex128,
            )

            def fn(pytype, dtype):
                if pytype is bool:
                    fill_value = True
                elif pytype is int:
                    fill_value = 42
                elif pytype is float:
                    fill_value = 42.0
                else:
                    raise AssertionError(f"Unexpected Python type: {pytype}")

                return torch.full(
                    (4, 6), fill_value, dtype=dtype, device=torch.device("cpu")
                )

            fn_opt = torch._dynamo.optimize("inductor")(fn)

            for pytype, dtype in itertools.product(pytypes, dtypes):
                with enable_python_dispatcher():
                    with torch.no_grad():
                        ret_opt = fn_opt(pytype, dtype)

                self.assertEqual(ret_opt, fn(pytype, dtype))


if __name__ == "__main__":
    from torch.testing._internal.inductor_utils import run_inductor_tests

    run_inductor_tests()<|MERGE_RESOLUTION|>--- conflicted
+++ resolved
@@ -131,325 +131,6 @@
         return torch.arange(self.n, device=self.device, dtype=torch.int32)
 
 
-<<<<<<< HEAD
-def compute_grads(args, kwrags, results, grads):
-    def gather_leaf_tensors(args, kwargs):
-        args = pytree.arg_tree_leaves(*args, **kwargs)
-        leaf_tensors = [
-            arg for arg in args if isinstance(arg, torch.Tensor) and arg.requires_grad
-        ]
-        return leaf_tensors
-
-    flat_results = pytree.tree_leaves(results)
-    flat_diff_results = [r for r in flat_results if r.requires_grad]
-    assert len(flat_diff_results) > 0
-
-    leaf_tensors = gather_leaf_tensors(args, kwrags)
-    assert len(leaf_tensors) > 0
-    return torch.autograd.grad(
-        flat_diff_results,
-        leaf_tensors,
-        grads,
-        allow_unused=True,
-        retain_graph=True,
-    )
-
-
-def clone_preserve_strides(x, device=None):
-    if not isinstance(x, torch.Tensor):
-        return x
-    buffer = torch.as_strided(
-        x, (x.untyped_storage().size() // x.element_size(),), (1,), 0
-    )
-    if not device:
-        buffer = buffer.clone()
-    else:
-        buffer = buffer.to(device, copy=True)
-    out = torch.as_strided(buffer, x.size(), x.stride(), x.storage_offset())
-    return out
-
-
-def run_and_get_cpp_code(fn, *args, **kwargs):
-    # We use the patch context manager instead of using it as a decorator.
-    # In this way, we can ensure that the attribute is patched and unpatched correctly
-    # even if this run_and_get_cpp_code function is called multiple times.
-    with patch.object(config, "debug", True):
-        torch._dynamo.reset()
-        import io
-        import logging
-
-        log_capture_string = io.StringIO()
-        ch = logging.StreamHandler(log_capture_string)
-        from torch._inductor.graph import output_code_log
-
-        output_code_log.addHandler(ch)
-        prev_level = output_code_log.level
-        output_code_log.setLevel(logging.DEBUG)
-        result = fn(*args, **kwargs)
-        s = log_capture_string.getvalue()
-        output_code_log.setLevel(prev_level)
-        output_code_log.removeHandler(ch)
-    return result, s
-
-
-def check_model(
-    self: TestCase,
-    model,
-    example_inputs,
-    kwargs=None,
-    *,
-    atol=None,
-    rtol=None,
-    check_lowp=True,
-    exact_dtype=True,
-    nopython=True,
-    copy_to_cuda=True,
-    reference_in_float=True,
-    assert_equal=True,
-    check_gradient=False,
-    check_has_compiled=True,
-    output_process_fn_grad=lambda x: x,
-):
-    kwargs = kwargs or {}
-    torch._dynamo.reset()
-
-    ref_inputs = [clone_preserve_strides(x) for x in example_inputs]
-    ref_kwargs = kwargs
-    has_lowp_args = False
-    original_lowp_dtype = torch.half
-
-    if reference_in_float:
-        # check_lowp is ignored here, it's kept just to be able to call `common` with extra arg
-        def upcast_fn(x):
-            nonlocal has_lowp_args
-            if isinstance(x, torch.Tensor) and (
-                x.dtype == torch.float16 or x.dtype == torch.bfloat16
-            ):
-                has_lowp_args = True
-                return x.float()
-            else:
-                return x
-
-        def get_original_lowp_dtype(example_inputs):
-            dtypes = [x.dtype for x in example_inputs if isinstance(x, torch.Tensor)]
-            dtype_set = set(dtypes)
-            return dtype_set.pop() if len(dtype_set) == 1 else torch.half
-
-        ref_inputs = list(map(upcast_fn, example_inputs))
-        ref_kwargs = {k: upcast_fn(v) for k, v in kwargs.items()}
-        if has_lowp_args:
-            original_lowp_dtype = get_original_lowp_dtype(example_inputs)
-            if hasattr(model, "to"):
-                model = model.to(torch.float)
-
-    torch.manual_seed(0)
-
-    correct = model(*ref_inputs, **ref_kwargs)
-    # downcast the model back if needed
-    if reference_in_float and has_lowp_args:
-        if hasattr(model, "to"):
-            model = model.to(original_lowp_dtype)
-
-    torch._inductor.metrics.reset()
-
-    called = False
-
-    def compile_fx_wrapper(model_, example_inputs_):
-        nonlocal called
-        called = True
-        return compile_fx(model_, example_inputs_)
-
-    def run(*ex, **kwargs):
-        return model(*ex, **kwargs)
-
-    run = torch._dynamo.optimize(compile_fx_wrapper, nopython=nopython)(run)
-
-    torch.manual_seed(0)
-    actual = run(*example_inputs, **kwargs)
-    # if not called:
-    #     exp = torch._dynamo.explain(run)(*example_inputs)
-    #     print("Explain:", exp[0])
-    #     for graph in exp[2]:
-    #         print("Graph", graph)
-    if check_has_compiled:
-        assert called, "Ran graph without calling compile_fx"
-    assert type(actual) == type(correct)
-
-    correct_flat, correct_spec = tree_flatten(correct)
-    actual_flat = pytree.tree_leaves(actual)
-
-    def reference_to_expect(actual_flat, correct_flat):
-        return tuple(
-            y.to(x.dtype)
-            if isinstance(y, torch.Tensor) and y.dtype.is_floating_point
-            else y
-            for x, y in zip(actual_flat, correct_flat)
-        )
-
-    if reference_in_float:
-        correct_flat = reference_to_expect(actual_flat, correct_flat)
-        correct = tree_unflatten(correct_flat, correct_spec)
-
-    if assert_equal:
-        self.assertEqual(
-            actual,
-            correct,
-            atol=atol,
-            rtol=rtol,
-            equal_nan=True,
-            exact_dtype=exact_dtype,
-        )
-        # In case of input mutations, check that inputs are the same
-        self.assertEqual(
-            ref_inputs,
-            example_inputs,
-            atol=atol,
-            rtol=rtol,
-            equal_nan=True,
-            # our testing sometimes uses higher precision inputs for the reference
-            exact_dtype=False,
-        )
-    else:
-        for correct_val, actual_val in zip(correct_flat, actual_flat):
-            if isinstance(correct_val, torch.Tensor):
-                assert correct_val.device == actual_val.device
-                assert correct_val.size() == actual_val.size()
-                strides_equal, _ = torch._prims_common.check_significant_strides(
-                    correct_val, actual_val
-                )
-                assert strides_equal
-                assert correct_val.layout == actual_val.layout
-                if exact_dtype:
-                    assert correct_val.dtype == actual_val.dtype
-
-    if check_gradient:
-        actual = output_process_fn_grad(actual)
-        correct = output_process_fn_grad(correct)
-        actual_flat = pytree.tree_leaves(actual)
-        correct_flat = pytree.tree_leaves(correct)
-
-        # generate random unit norm gradients
-        grads = [
-            torch.rand(r.shape, device=r.device, dtype=r.dtype)
-            for r in correct_flat
-            if r.requires_grad
-        ]
-        for g in grads:
-            g /= g.norm()
-
-        correct_grad = compute_grads(ref_inputs, ref_kwargs, correct, grads)
-        all_none_grads = all(x is None for x in correct_grad)
-        if all_none_grads:
-            # See Note [Detaching inputs that never need gradients]
-            # There are a handful of ops that can return None gradients, into of zero gradients.
-            # If all inputs to an AOTAutograd graph are supposed to get None gradients,
-            # AOTAutograd will end up forcing all of the outputs of the forward to not require grad.
-            # There's no easy fix to this (see the note above), although one option is to
-            # force any derivative formulas in core to return tensors of zeros instead of None.
-            flat_results = pytree.tree_leaves(actual)
-            results_that_require_grad = [
-                x
-                for x in flat_results
-                if isinstance(x, torch.Tensor) and x.requires_grad
-            ]
-            self.assertEqual(len(results_that_require_grad), 0)
-        else:
-            actual_grad = compute_grads(example_inputs, kwargs, actual, grads)
-
-            if reference_in_float:
-                expect_grad = reference_to_expect(actual_grad, correct_grad)
-            else:
-                expect_grad = correct_grad
-
-            self.assertEqual(
-                actual_grad,
-                expect_grad,
-                atol=atol,
-                rtol=rtol,
-                equal_nan=True,
-                exact_dtype=exact_dtype,
-            )
-
-    torch._dynamo.reset()
-
-
-@torch._inductor.config.patch("triton.cudagraphs", False)
-def check_model_cuda(
-    self: TestCase,
-    model,
-    example_inputs,
-    kwargs=None,
-    *,
-    atol=None,
-    rtol=None,
-    check_lowp=True,
-    exact_dtype=True,
-    nopython=True,
-    copy_to_cuda=True,
-    reference_in_float=True,
-    assert_equal=True,
-    check_gradient=False,
-    check_has_compiled=True,
-    output_process_fn_grad=lambda x: x,
-):
-    kwargs = kwargs or {}
-    if hasattr(model, "to"):
-        model = model.to("cuda")
-
-    if copy_to_cuda:
-        example_inputs = tuple(
-            clone_preserve_strides(x, device="cuda") for x in example_inputs
-        )
-
-    check_model(
-        self,
-        model,
-        example_inputs,
-        kwargs,
-        atol=atol,
-        rtol=rtol,
-        exact_dtype=exact_dtype,
-        nopython=nopython,
-        reference_in_float=reference_in_float,
-        assert_equal=assert_equal,
-        check_gradient=check_gradient,
-        check_has_compiled=check_has_compiled,
-        output_process_fn_grad=output_process_fn_grad,
-    )
-
-    if check_lowp:
-
-        def downcast_fn(x):
-            if not isinstance(x, torch.Tensor) or not x.dtype == torch.float:
-                return x
-            return torch.empty_strided(
-                x.size(), x.stride(), device="cuda", dtype=torch.half
-            ).copy_(x)
-
-        example_inputs = list(map(downcast_fn, example_inputs))
-        if hasattr(model, "to"):
-            model = model.to(torch.half)
-        if rtol is not None:
-            rtol = max(2e-3, rtol)
-        check_model(
-            self,
-            model,
-            example_inputs,
-            kwargs,
-            atol=atol,
-            rtol=rtol,
-            exact_dtype=exact_dtype,
-            nopython=nopython,
-            reference_in_float=reference_in_float,
-            assert_equal=assert_equal,
-            check_gradient=check_gradient,
-            check_has_compiled=check_has_compiled,
-            output_process_fn_grad=output_process_fn_grad,
-        )
-
-
-=======
->>>>>>> b2a5000f
 def _run_and_assert_no_indirect_indexing(test_case, func, *args, **kwargs):
     result, source_codes = run_and_get_code(func, *args, **kwargs)
 
