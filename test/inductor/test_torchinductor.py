# Owner(s): ["module: inductor"]
import contextlib
import copy
import dataclasses
import functools
import gc
import importlib
import itertools
import math
import operator
import os
import random
import re
import subprocess
import sys
import threading
import time
import typing
import unittest
import unittest.mock
import weakref
from pathlib import Path
from typing import Tuple
from unittest.mock import patch

import numpy as np

import torch
import torch._dynamo.config as dynamo_config
import torch._inductor.aoti_eager
import torch.nn as nn
from torch._dispatch.python import enable_python_dispatcher
from torch._dynamo.debug_utils import aot_graph_input_parser
from torch._dynamo.testing import (
    CompileCounterWithBackend,
    expectedFailureCodegenDynamic,
    rand_strided,
    same,
    skipIfPy312,
)
from torch._dynamo.utils import ifdynstaticdefault
from torch._inductor.aoti_eager import (
    aoti_compile_with_persistent_cache,
    aoti_eager_cache_dir,
    load_aoti_eager_cache,
)
from torch._inductor.codegen.common import DataTypePropagation, OptimizationContext
from torch._inductor.fx_passes import pad_mm
from torch._inductor.test_case import TestCase as InductorTestCase
from torch._inductor.utils import (
    add_scheduler_init_hook,
    run_and_get_code,
    run_and_get_cpp_code,
    run_and_get_triton_code,
    run_fw_bw_and_get_code,
)
from torch._inductor.virtualized import V
from torch._prims_common import is_integer_dtype
from torch.fx.experimental.proxy_tensor import make_fx
from torch.library import _scoped_library
from torch.nn import functional as F
from torch.testing import FileCheck, make_tensor
from torch.testing._internal.common_cuda import (
    PLATFORM_SUPPORTS_FLASH_ATTENTION,
    PLATFORM_SUPPORTS_MEM_EFF_ATTENTION,
    SM80OrLater,
    TEST_CUDNN,
    with_tf32_off,
)
from torch.testing._internal.common_device_type import (
    _has_sufficient_memory,
    expectedFailureXPU,
)
from torch.testing._internal.common_dtype import all_types, get_all_dtypes
from torch.testing._internal.common_utils import (
    DeterministicGuard,
    instantiate_parametrized_tests,
    IS_FBCODE,
    IS_MACOS,
    IS_X86,
    parametrize,
    serialTest,
    skipIfNNModuleInlined,
    skipIfRocm,
    skipIfWindows,
    skipIfXpu,
    subtest,
    TEST_WITH_ASAN,
    TEST_WITH_ROCM,
)
from torch.utils import _pytree as pytree
from torch.utils._python_dispatch import TorchDispatchMode
from torch.utils._pytree import tree_flatten, tree_unflatten
from torch.utils.weak import WeakTensorKeyDictionary


DO_PERF_TEST = os.environ.get("DO_PERF_TEST") == "1"

importlib.import_module("functorch")
importlib.import_module("filelock")

from torch._inductor import config, test_operators
from torch._inductor.compile_fx import (
    compile_fx,
    compile_fx_inner,
    complex_memory_overlap,
)
from torch._inductor.utils import has_torchvision_roi_align
from torch.testing._internal.common_utils import slowTest
from torch.testing._internal.inductor_utils import (
    GPU_TYPE,
    HAS_CPU,
    HAS_GPU,
    HAS_MULTIGPU,
    requires_gpu,
    skipCPUIf,
    skipCUDAIf,
)


HAS_AVX2 = "fbgemm" in torch.backends.quantized.supported_engines

aten = torch.ops.aten

requires_multigpu = functools.partial(
    unittest.skipIf, not HAS_MULTIGPU, f"requires multiple {GPU_TYPE} devices"
)
skip_if_x86_mac = functools.partial(
    unittest.skipIf, IS_MACOS and IS_X86, "Does not work on x86 Mac"
)
vec_dtypes = [torch.float, torch.bfloat16, torch.float16]

libtest = torch.library.Library("test", "FRAGMENT")  # noqa: TOR901
ids = set()

f32 = torch.float32
i64 = torch.int64
i32 = torch.int32


def _large_cumprod_input(shape, dim, dtype, device):
    # Construct a cumprod input which guaruntees not to overflow or underflow
    if is_integer_dtype(dtype):
        # Large products don't fit in integers, the best we can do
        # is random +/-1 values to test the sign of the result
        x = torch.randint(0, 1, shape, dtype=dtype, device=device)
        return x * 2 - 1

    comp_dtype = torch._prims_common.get_computation_dtype(dtype)
    batch_size = 256
    if comp_dtype != dtype:
        batch_size = math.floor(math.log2(torch.finfo(dtype).max) / 3)

    # Create random values with a uniform magnitude and uniform exponent
    num_batches = (shape[dim] + 2 * batch_size - 1) // (2 * batch_size)
    batch_shape = (
        shape[:dim]
        + (
            num_batches,
            batch_size,
        )
        + shape[dim + 1 :]
    )
    magnitude = 1 + torch.rand(batch_shape, dtype=comp_dtype, device=device)
    exponent = torch.randint(-1, 1, batch_shape, device=device).to(comp_dtype)
    batch = magnitude * exponent.exp2()

    # Alternate each batch of values with their reciprocals so the product
    # never gets too far away from 1
    t = torch.cat((batch, batch.reciprocal()), dim=dim + 1)
    t = t.flatten(dim, dim + 1)
    t = aten.slice(t, dim=dim, start=0, end=shape[dim])

    # Randomize sign
    sign = torch.randint(0, 1, shape, device=device) * 2 - 1
    return (t * sign).to(dtype)


def define_custom_op_for_test(id_, fn_cpu, fn_cuda, fn_xpu, fn_meta, tags=()):
    global libtest
    global ids
    if id_ not in ids:
        libtest.define(f"{id_}(Tensor self) -> Tensor", tags=tags)
        libtest.impl(id_, fn_cpu, "CPU")
        libtest.impl(id_, fn_cuda, "CUDA")
        libtest.impl(id_, fn_xpu, "XPU")
        libtest.impl(id_, fn_meta, "Meta")
        ids.add(id_)


def define_custom_op_2_for_test(id_, fn_cpu, fn_cuda, fn_xpu, fn_meta, tags=()):
    global libtest
    global ids
    if id_ not in ids:
        libtest.define(
            f"{id_}(Tensor self, float scale) -> (Tensor, Tensor)", tags=tags
        )
        libtest.impl(id_, fn_cpu, "CPU")
        libtest.impl(id_, fn_cuda, "CUDA")
        libtest.impl(id_, fn_xpu, "XPU")
        libtest.impl(id_, fn_meta, "Meta")
        ids.add(id_)


def define_custom_op_3_for_test(id_, fn_cpu, fn_cuda, fn_xpu, fn_meta, tags=()):
    global libtest
    global ids
    if id_ not in ids:
        libtest.define(f"{id_}(Tensor[] x) -> Tensor", tags=tags)
        libtest.impl(id_, fn_cpu, "CPU")
        libtest.impl(id_, fn_cuda, "CUDA")
        libtest.impl(id_, fn_xpu, "XPU")
        libtest.impl(id_, fn_meta, "Meta")
        ids.add(id_)


f32 = torch.float32


def register_ops_with_aoti_compile(ns, op_set, dispatch_key, torch_compile_op_lib_impl):
    for _op_name in op_set:
        qualified_op_name = f"{ns}::{_op_name}"
        _, overload_names = torch._C._jit_get_operation(qualified_op_name)
        for overload_name in overload_names:
            try:
                reg_op_name = qualified_op_name
                schema = torch._C._get_schema(qualified_op_name, overload_name)
                if schema.overload_name:
                    reg_op_name = f"{qualified_op_name}.{schema.overload_name}"
                torch_compile_op_lib_impl._impl_with_aoti_compile(  # noqa: F821
                    reg_op_name, dispatch_key
                )
            except Exception as e:
                continue


class TestCase(InductorTestCase):
    @classmethod
    def setUpClass(cls):
        super().setUpClass()
        cls._stack = contextlib.ExitStack()
        cls._stack.enter_context(
            config.patch(
                {
                    "debug": True,
                    "debug_index_asserts": True,
                    "cpp.min_chunk_size": 1,
                    "triton.autotune_pointwise": False,  # too slow
                    "implicit_fallbacks": False,
                    "generate_intermediate_hooks": True,
                }
            )
        )

    @classmethod
    def tearDownClass(cls):
        cls._stack.close()
        super().tearDownClass()

    def setUp(self):
        torch._dynamo.reset()
        torch._inductor.metrics.reset()
        super().setUp()
        self._start = time.perf_counter()

    def tearDown(self):
        super().tearDown()
        torch._dynamo.reset()
        if os.environ.get("ERROR_ON_SLOW") == "1":
            elapsed = time.perf_counter() - self._start
            assert elapsed < 120


class ToTuple(torch.nn.Module):
    def forward(self, x):
        return (x,)


@dataclasses.dataclass
class InputGen:
    n: int
    device: str

    def dense(self):
        return torch.randn((self.n, self.n), device=self.device)

    def transposed(self):
        return self.dense().transpose(0, 1)

    def strided(self):
        return torch.randn((self.n * 2, self.n * 3), device=self.device)[
            self.n :, self.n :: 2
        ]

    def broadcast1(self):
        return torch.randn((self.n,), device=self.device)

    def broadcast2(self):
        return torch.randn((1, self.n, 1), device=self.device)

    def broadcast3(self):
        return torch.randn((1,), device=self.device)

    def double(self):
        return torch.randn((self.n, self.n), device=self.device, dtype=torch.double)

    def int(self):
        return torch.arange(self.n, device=self.device, dtype=torch.int32)


def compute_grads(args, kwrags, results, grads):
    def gather_leaf_tensors(args, kwargs):
        args = pytree.arg_tree_leaves(*args, **kwargs)
        leaf_tensors = [
            arg for arg in args if isinstance(arg, torch.Tensor) and arg.requires_grad
        ]
        return leaf_tensors

    flat_results = pytree.tree_leaves(results)
    flat_diff_results = [
        r for r in flat_results if isinstance(r, torch.Tensor) and r.requires_grad
    ]
    assert len(flat_diff_results) > 0

    leaf_tensors = gather_leaf_tensors(args, kwrags)
    assert len(leaf_tensors) > 0
    return torch.autograd.grad(
        flat_diff_results,
        leaf_tensors,
        grads,
        allow_unused=True,
        retain_graph=True,
    )


def clone_preserve_strides(x, device=None):
    if not isinstance(x, torch.Tensor):
        return x
    buffer = torch.as_strided(
        x, (x.untyped_storage().size() // x.element_size(),), (1,), 0
    )
    if not device:
        buffer = buffer.clone()
    else:
        buffer = buffer.to(device, copy=True)
    out = torch.as_strided(buffer, x.size(), x.stride(), x.storage_offset())
    return out


def check_model(
    self: TestCase,
    model,
    example_inputs,
    kwargs=None,
    *,
    atol=None,
    rtol=None,
    grad_atol=None,
    grad_rtol=None,
    check_lowp=True,
    exact_dtype=True,
    nopython=True,
    copy_to_gpu=True,
    reference_in_float=True,
    assert_equal=True,
    check_gradient=False,
    check_has_compiled=True,
    output_process_fn_grad=lambda x: x,
):
    kwargs = kwargs or {}
    torch._dynamo.reset()

    ref_inputs = [clone_preserve_strides(x) for x in example_inputs]
    ref_kwargs = kwargs
    has_lowp_args = False

    if reference_in_float and exact_dtype:
        # Store expected dtypes so we can check actual result gives the correct types
        torch.manual_seed(0)
        try:
            eager_result = model(*ref_inputs, **ref_kwargs)
        except RuntimeError:
            # Eager model may fail if the dtype is not supported
            eager_result = None

        ref_inputs = [clone_preserve_strides(x) for x in example_inputs]
        expect_dtypes = [
            x.dtype if isinstance(x, torch.Tensor) else None
            for x in pytree.tree_leaves(eager_result)
        ]
        del eager_result

    ref_model = model
    if reference_in_float:
        # check_lowp is ignored here, it's kept just to be able to call `common` with extra arg
        def upcast_fn(x):
            nonlocal has_lowp_args
            if isinstance(x, torch.Tensor) and (
                x.dtype == torch.float16 or x.dtype == torch.bfloat16
            ):
                has_lowp_args = True
                return x.float()
            else:
                return x

        ref_inputs = list(map(upcast_fn, example_inputs))
        ref_kwargs = {k: upcast_fn(v) for k, v in kwargs.items()}
        if has_lowp_args and hasattr(model, "to"):
            ref_model = copy.deepcopy(model).to(torch.float)

    torch.manual_seed(0)

    correct = ref_model(*ref_inputs, **ref_kwargs)

    torch._inductor.metrics.reset()

    called = False

    def compile_fx_wrapper(model_, example_inputs_):
        nonlocal called
        called = True
        return compile_fx(model_, example_inputs_)

    def run(*ex, **kwargs):
        return model(*ex, **kwargs)

    run = torch._dynamo.optimize(compile_fx_wrapper, nopython=nopython)(run)

    torch.manual_seed(0)
    actual = run(*example_inputs, **kwargs)
    # if not called:
    #     exp = torch._dynamo.explain(run)(*example_inputs)
    #     print("Explain:", exp[0])
    #     for graph in exp[2]:
    #         print("Graph", graph)
    if check_has_compiled:
        assert called, "Ran graph without calling compile_fx"
    assert type(actual) == type(correct)
    if isinstance(actual, (tuple, list)):
        assert len(actual) == len(correct)
        assert all(
            type(actual_item) == type(correct_item)
            for actual_item, correct_item in zip(actual, correct)
        )

    correct_flat, correct_spec = tree_flatten(correct)
    actual_flat = pytree.tree_leaves(actual)

    def reference_to_expect(actual_flat, correct_flat):
        return tuple(
            (
                y.to(x.dtype)
                if isinstance(y, torch.Tensor) and y.dtype.is_floating_point
                else y
            )
            for x, y in zip(actual_flat, correct_flat)
        )

    if reference_in_float and exact_dtype:
        for expect_dtype, actual_result in zip(expect_dtypes, actual_flat):
            if expect_dtype is not None:
                assert (
                    actual_result.dtype == expect_dtype
                ), f"dtype mismatch, expected {expect_dtype} but got {actual_result.dtype}"

    if reference_in_float:
        correct_flat = reference_to_expect(actual_flat, correct_flat)
        correct = tree_unflatten(correct_flat, correct_spec)

    if assert_equal:
        self.assertEqual(
            actual,
            correct,
            atol=atol,
            rtol=rtol,
            equal_nan=True,
            exact_dtype=exact_dtype,
        )
        # In case of input mutations, check that inputs are the same
        self.assertEqual(
            ref_inputs,
            example_inputs,
            atol=atol,
            rtol=rtol,
            equal_nan=True,
            # our testing sometimes uses higher precision inputs for the reference
            exact_dtype=False,
        )
    else:
        for correct_val, actual_val in zip(correct_flat, actual_flat):
            if isinstance(correct_val, torch.Tensor):
                assert correct_val.device == actual_val.device
                assert correct_val.size() == actual_val.size()
                strides_equal, _ = torch._prims_common.check_significant_strides(
                    correct_val, actual_val
                )
                assert strides_equal
                assert correct_val.layout == actual_val.layout
                if exact_dtype:
                    assert correct_val.dtype == actual_val.dtype

    if check_gradient:
        actual = output_process_fn_grad(actual)
        correct = output_process_fn_grad(correct)
        actual_flat = pytree.tree_leaves(actual)
        correct_flat = pytree.tree_leaves(correct)

        # generate random unit norm gradients
        grads = [
            torch.rand(r.shape, device=r.device, dtype=r.dtype)
            for r in correct_flat
            if isinstance(r, torch.Tensor) and r.requires_grad
        ]
        for g in grads:
            g /= g.norm()

        correct_grad = compute_grads(ref_inputs, ref_kwargs, correct, grads)
        all_none_grads = all(x is None for x in correct_grad)
        if all_none_grads:
            # See Note [Detaching inputs that never need gradients]
            # There are a handful of ops that can return None gradients, into of zero gradients.
            # If all inputs to an AOTAutograd graph are supposed to get None gradients,
            # AOTAutograd will end up forcing all of the outputs of the forward to not require grad.
            # There's no easy fix to this (see the note above), although one option is to
            # force any derivative formulas in core to return tensors of zeros instead of None.
            flat_results = pytree.tree_leaves(actual)
            results_that_require_grad = [
                x
                for x in flat_results
                if isinstance(x, torch.Tensor) and x.requires_grad
            ]
            self.assertEqual(len(results_that_require_grad), 0)
        else:
            actual_grad = compute_grads(example_inputs, kwargs, actual, grads)

            if reference_in_float:
                expect_grad = reference_to_expect(actual_grad, correct_grad)
            else:
                expect_grad = correct_grad

            self.assertEqual(
                actual_grad,
                expect_grad,
                atol=grad_atol or atol,
                rtol=grad_rtol or rtol,
                equal_nan=True,
                exact_dtype=exact_dtype,
            )

    torch._dynamo.reset()


@torch._inductor.config.patch("triton.cudagraphs", False)
def check_model_gpu(
    self: TestCase,
    model,
    example_inputs,
    kwargs=None,
    *,
    atol=None,
    rtol=None,
    grad_atol=None,
    grad_rtol=None,
    check_lowp=True,
    exact_dtype=True,
    nopython=True,
    copy_to_gpu=True,
    reference_in_float=True,
    assert_equal=True,
    check_gradient=False,
    check_has_compiled=True,
    output_process_fn_grad=lambda x: x,
):
    kwargs = kwargs or {}
    if hasattr(model, "to"):
        model = model.to(device=GPU_TYPE)

    if copy_to_gpu:
        example_inputs = tuple(
            clone_preserve_strides(x, device=GPU_TYPE) for x in example_inputs
        )

    check_model(
        self,
        model,
        example_inputs,
        kwargs,
        atol=atol,
        rtol=rtol,
        grad_atol=grad_atol,
        grad_rtol=grad_rtol,
        exact_dtype=exact_dtype,
        nopython=nopython,
        reference_in_float=reference_in_float,
        assert_equal=assert_equal,
        check_gradient=check_gradient,
        check_has_compiled=check_has_compiled,
        output_process_fn_grad=output_process_fn_grad,
    )

    if check_lowp:

        def downcast_fn(x):
            if not isinstance(x, torch.Tensor) or not x.dtype == torch.float:
                return x
            return torch.empty_strided(
                x.size(), x.stride(), device=GPU_TYPE, dtype=torch.half
            ).copy_(x)

        example_inputs = list(map(downcast_fn, example_inputs))
        if hasattr(model, "to"):
            model = model.to(torch.half)
        if rtol is not None:
            rtol = max(2e-3, rtol)
        check_model(
            self,
            model,
            example_inputs,
            kwargs,
            atol=atol,
            rtol=rtol,
            grad_atol=grad_atol,
            grad_rtol=grad_rtol,
            exact_dtype=exact_dtype,
            nopython=nopython,
            reference_in_float=reference_in_float,
            assert_equal=assert_equal,
            check_gradient=check_gradient,
            check_has_compiled=check_has_compiled,
            output_process_fn_grad=output_process_fn_grad,
        )


check_model_cuda = check_model_gpu


def _run_and_assert_no_indirect_indexing(
    test_case, func, *args, has_wrapping=None, has_assert=False, **kwargs
):
    result, source_codes = run_and_get_code(func, *args, **kwargs)

    for code in source_codes:
        for line in code.split("\n"):
            stmt = None
            # Find indexing expressions
            if ".load(" in line:
                stmt = line.split(".load")[-1]
            elif "tl.store" in line:
                stmt = line.split(".store")[-1]
                stmt = ",".join(stmt.split(",")[:-2])  # Remove store value and mask
            elif ".store" in line:
                stmt = line.split(".store")[-1]
            elif "[" in line:
                stmt = line.split("[")[-1].split("]")[0]
            if "tl.make_block_ptr(" in line:
                continue

            if stmt is None:
                continue

            # indirect indexing involves a `tmp` variable
            test_case.assertTrue(
                "tmp" not in stmt,
                msg=f"Found indirect indexing in statement '{stmt}' from code:\n{code}",
            )
        if has_wrapping is not None:
            test_case.assertTrue(
                ("where" in code or "?" in code) is has_wrapping,
                msg=f"Wanted {has_wrapping=} but got\n{code}",
            )
    test_case.assertTrue(
        any(
            ("device_assert" in code or "TORCH_CHECK" in code) is has_assert
            for code in source_codes
        )
    )
    return result


def assertGeneratedKernelCountEqual(self: TestCase, expected: int):
    if config.triton.multi_kernel:
        # when multi_kernel is enabled, we generated both persistent reduction
        # and non-persistent reduction kernels for the same node schedule.
        # That will mess up with the kernel count. Just don't check it.
        return
    if config.cpp_wrapper:
        expected *= 2
    self.assertEqual(torch._inductor.metrics.generated_kernel_count, expected)


class SweepInputs2:
    input_gen_types1 = [
        "dense",
        "transposed",
        "strided",
        "broadcast1",
        "broadcast2",
        "broadcast3",
        "double",
        "int",
    ]
    input_gen_types2 = input_gen_types1
    gen = None

    @staticmethod
    def kernel(a, b):
        return (a + b,)

    @classmethod
    def gen_template(cls, name1, name2):
        def test(self):
            check_model(
                self,
                cls.kernel,
                (
                    getattr(cls.gen, name1)(),
                    getattr(cls.gen, name2)(),
                ),
            )

        test.__name__ = f"test_{cls.gen.device}_{name1}_{name2}"
        setattr(cls, test.__name__, test)

    @classmethod
    def populate(cls):
        for name1 in cls.input_gen_types1:
            for name2 in cls.input_gen_types2:
                cls.gen_template(name1, name2)


def is_cpp_backend(device):
    return getattr(device, "type", device) == "cpu" and config.cpu_backend == "cpp"


def is_halide_backend(device):
    if getattr(device, "type", device) == "cpu":
        return config.cpu_backend == "halide"
    return config.cuda_backend == "halide"


def skip_if_halide(fn):
    @functools.wraps(fn)
    def wrapper(self):
        if is_halide_backend(self.device):
            raise unittest.SkipTest("halide not supported")
        return fn(self)

    return wrapper


def skip_if_gpu_halide(fn):
    @functools.wraps(fn)
    def wrapper(self):
        if (
            is_halide_backend(self.device)
            and getattr(self.device, "type", self.device) == "cuda"
        ):
            raise unittest.SkipTest("halide not supported")
        return fn(self)

    return wrapper


@instantiate_parametrized_tests
class CommonTemplate:
    def test_bool(self):
        def fn(a, b):
            return (
                a + b,
                a * b,
                a & b,
                a | b,
                a ^ b,
                torch.logical_and(a, b),
                torch.logical_or(a, b),
                torch.logical_not(a),
                torch.sign(b),
            )

        self.common(
            fn,
            (
                torch.tensor([True, False, True, False]),
                torch.tensor([False, False, True, True]),
            ),
        )

    @skipCUDAIf(not SM80OrLater, "Requires sm80")
    @skip_if_halide  # aoti
    @skipIfWindows(msg="aoti not support on Windows")
    def test_aoti_eager_dtype_device_layout(self):
        ns = "aten"
        op_name = "tril_indices"
        dispatch_key = "CPU"
        device = "cpu"
        if self.device.lower() == "cuda":
            dispatch_key = "CUDA"
            device = "cuda"

        with _scoped_library("aten", "IMPL") as torch_compile_op_lib_impl:
            row = 128
            col = 256
            offset = 1
            dtype = torch.int32
            layout = torch.strided
            pin_memory = False
            ref = torch.tril_indices(
                row=row,
                col=col,
                offset=offset,
                dtype=dtype,
                layout=layout,
                pin_memory=pin_memory,
                device=device,
            )
            register_ops_with_aoti_compile(
                ns, [op_name], dispatch_key, torch_compile_op_lib_impl
            )
            res = torch.tril_indices(
                row=row,
                col=col,
                offset=offset,
                dtype=dtype,
                layout=layout,
                pin_memory=pin_memory,
                device=device,
            )
            self.assertEqual(ref, res)

    @skipCUDAIf(not SM80OrLater, "Requires sm80")
    @skip_if_halide  # aoti
    @skipIfWindows(msg="aoti not support on Windows")
    def test_aoti_eager_support_out(self):
        ns = "aten"
        op_name = "clamp"
        dispatch_key = "CPU"
        device = "cpu"
        if self.device.lower() == "cuda":
            dispatch_key = "CUDA"
            device = "cuda"

        inp_tensor = torch.randn(128, dtype=torch.float, device=device).fill_(1.0)
        min_tensor = inp_tensor - 0.05
        max_tensor = inp_tensor + 0.05
        with _scoped_library("aten", "IMPL") as torch_compile_op_lib_impl:
            ref_out_tensor = torch.randn(128, dtype=torch.float, device=device).fill_(
                -1
            )
            ref_tensor = torch.clamp(
                max=max_tensor, min=min_tensor, input=inp_tensor, out=ref_out_tensor
            )

            ref_out_tensor1 = torch.randn(128, dtype=torch.float, device=device).fill_(
                -1
            )
            ref_tensor1 = torch.clamp(
                max=max_tensor, out=ref_out_tensor1, min=min_tensor, input=inp_tensor
            )

            register_ops_with_aoti_compile(
                ns, [op_name], dispatch_key, torch_compile_op_lib_impl
            )

            res_out_tensor = torch.randn(128, dtype=torch.float, device=device).fill_(
                -1
            )
            res_tensor = torch.clamp(
                max=max_tensor, min=min_tensor, input=inp_tensor, out=res_out_tensor
            )

            self.assertEqual(ref_tensor, res_tensor)
            self.assertEqual(ref_out_tensor, res_out_tensor)

            res_out_tensor1 = torch.randn(128, dtype=torch.float, device=device).fill_(
                -1
            )
            res_tensor1 = torch.clamp(
                max=max_tensor, out=res_out_tensor1, min=min_tensor, input=inp_tensor
            )

            self.assertEqual(ref_tensor1, res_tensor1)
            self.assertEqual(ref_out_tensor1, res_out_tensor1)

    @skipCUDAIf(not SM80OrLater, "Requires sm80")
    @skip_if_halide  # aoti
    @skipIfWindows(msg="aoti not support on Windows")
    def test_aoti_eager_support_str(self):
        ns = "aten"
        op_name = "div"
        dispatch_key = "CPU"
        device = "cpu"
        if self.device.lower() == "cuda":
            dispatch_key = "CUDA"
            device = "cuda"

        a = torch.randn(128, dtype=torch.float, device=device)
        b = torch.randn(128, dtype=torch.float, device=device)
        rounding_mode_list = ["trunc", "floor"]
        with _scoped_library("aten", "IMPL") as torch_compile_op_lib_impl:
            # Get ref result from eager
            ref_value_list = []
            for rounding_mode in rounding_mode_list:
                ref_value = getattr(torch.ops.aten, op_name)(
                    a, b, rounding_mode=rounding_mode
                )
                ref_value_list.append(ref_value)

            register_ops_with_aoti_compile(
                ns, [op_name], dispatch_key, torch_compile_op_lib_impl
            )

            # Invoke the pre-compiled kernel and get result.
            res_value_list = []
            for rounding_mode in rounding_mode_list:
                res_value = getattr(torch.ops.aten, op_name)(
                    a, b, rounding_mode=rounding_mode
                )
                res_value_list.append(res_value)

            for ref_value, res_value in zip(ref_value_list, res_value_list):
                self.assertEqual(ref_value, res_value)

    @skipCUDAIf(not SM80OrLater, "Requires sm80")
    @skip_if_halide  # aoti
    @skipIfWindows(msg="aoti not support on Windows")
    def test_aoti_eager_cache_hit(self):
        ns = "aten"
        op_name = "abs"
        dispatch_key = "CPU"
        device = "cpu"
        if self.device.lower() == "cuda":
            dispatch_key = "CUDA"
            device = "cuda"

        input_tensor = torch.randn(128, dtype=torch.float, device=device)
        kernel_lib_path = aoti_compile_with_persistent_cache(
            ns,
            op_name,
            device,
            False,
            getattr(torch.ops.aten, op_name),
            (input_tensor,),
            {},
        )
        self.assertTrue(Path(kernel_lib_path).exists())

        from unittest import mock

        # Patch the aoti_compile_with_persistent_cache as None to ensure no new kernel is generated
        with mock.patch(
            "torch._inductor.aoti_eager.aoti_compile_with_persistent_cache", None
        ):
            with _scoped_library("aten", "IMPL") as torch_compile_op_lib_impl:
                # Get ref result from eager
                ref_value = getattr(torch.ops.aten, op_name)(input_tensor)

                register_ops_with_aoti_compile(
                    ns, [op_name], dispatch_key, torch_compile_op_lib_impl
                )

                # Invoke the pre-compiled kernel and get result.
                res_value = getattr(torch.ops.aten, op_name)(input_tensor)

                self.assertEqual(ref_value, res_value)

    @skipCUDAIf(not SM80OrLater, "Requires sm80")
    @skip_if_halide  # aoti
    @skipIfWindows(msg="aoti not support on Windows")
    def test_aoti_eager_with_persistent_cache(self):
        def fn(a):
            return torch.abs(a)

        ns = "aten"
        op_name = "abs"

        device = "cpu"
        if self.device.lower() == "cuda":
            device = "cuda"

        input_tensor = torch.randn(128, dtype=torch.float, device=device)
        kernel_lib_path = aoti_compile_with_persistent_cache(
            ns,
            op_name,
            input_tensor.device.type,
            False,
            fn,
            args=(input_tensor,),
            kwargs={},
        )
        self.assertTrue(len(kernel_lib_path) > 0)

        device_kernel_cache = aoti_eager_cache_dir(ns, device)
        kernel_conf = device_kernel_cache / f"{op_name}.json"
        self.assertTrue(kernel_conf.exists())

        json_data = load_aoti_eager_cache("aten", "abs", input_tensor.device.type)
        self.assertTrue(json_data is not None)
        self.assertTrue(isinstance(json_data, list))
        self.assertTrue(len(json_data) > 0)

        op_info = json_data[0]
        self.assertTrue(isinstance(op_info, dict))
        self.assertTrue("meta_info" in op_info)
        self.assertTrue("kernel_path" in op_info)
        kernel_libs_abs_path = []
        for item in json_data:
            kernel_path = device_kernel_cache / item["kernel_path"]
            kernel_libs_abs_path.append(kernel_path.as_posix())

        self.assertTrue(kernel_lib_path in kernel_libs_abs_path)

    @skipCUDAIf(not SM80OrLater, "Requires sm80")
    @skip_if_halide  # aoti
    @skipIfWindows(msg="aoti not support on Windows")
    def test_aoti_eager_with_scalar(self):
        namespace_name = "aten"
        op_name = "add"
        op_overload_name = "Tensor"
        op_name_with_overload = f"{op_name}.{op_overload_name}"

        dispatch_key = "CPU"
        device = torch.device("cpu")
        if self.device.lower() == "cuda":
            dispatch_key = "CUDA"
            device = torch.device("cuda")

        # Test the difference between scalar tensor and scalar
        a = torch.scalar_tensor(1.0, device=device)
        b = torch.scalar_tensor(2.0, device=device)

        kernel_lib_path = aoti_compile_with_persistent_cache(
            namespace_name,
            op_name_with_overload,
            a.device.type,
            False,
            torch.ops.aten.add,
            args=(a, b),
            kwargs={"alpha": 3.0},
        )
        self.assertTrue(Path(kernel_lib_path).exists())
        device_kernel_cache = aoti_eager_cache_dir(namespace_name, device.type)
        kernel_conf = device_kernel_cache / f"{op_name_with_overload}.json"
        self.assertTrue(kernel_conf.exists())
        json_data = load_aoti_eager_cache(
            namespace_name, op_name_with_overload, a.device.type
        )
        op_info = json_data[0]
        self.assertTrue(isinstance(op_info, dict))
        self.assertTrue("meta_info" in op_info)
        self.assertTrue(len(op_info["meta_info"]) == 3)
        # Scalar Tensor
        self.assertTrue("scalar_value" not in op_info["meta_info"][0])
        self.assertTrue(op_info["meta_info"][0]["sizes"] == [])
        self.assertTrue(op_info["meta_info"][0]["strides"] == [])
        # Scalar Tensor
        self.assertTrue("scalar_value" not in op_info["meta_info"][1])
        self.assertTrue(op_info["meta_info"][1]["sizes"] == [])
        self.assertTrue(op_info["meta_info"][1]["strides"] == [])
        # Scalar
        self.assertTrue("scalar_value" in op_info["meta_info"][2])
        self.assertTrue("sizes" not in op_info["meta_info"][2])
        self.assertTrue("strides" not in op_info["meta_info"][2])

        with _scoped_library("aten", "IMPL") as torch_compile_op_lib_impl:
            a = torch.randn(128, device=device)
            b = torch.randn(128, device=device)

            scalar_values = [1.0, 2.0, 3.0]
            ref_values = []
            for scalar_value in scalar_values:
                ref_values.append(torch.add(a, b, alpha=scalar_value))

            register_ops_with_aoti_compile(
                namespace_name, [op_name], dispatch_key, torch_compile_op_lib_impl
            )

            res_values = []
            for scalar_value in scalar_values:
                res_values.append(torch.add(a, b, alpha=scalar_value))

            self.assertEqual(len(ref_values), len(res_values))
            self.assertEqual(ref_values, res_values)

    @skipCUDAIf(not SM80OrLater, "Requires sm80")
    @skip_if_halide  # aoti
    @skipIfWindows(msg="aoti not support on Windows")
    def test_aoti_eager_override_registration(self):
        namespace_name = "aten"
        dispatch_key = "CPU"
        device = torch.device("cpu")
        if self.device.lower() == "cuda":
            dispatch_key = "CUDA"
            device = torch.device("cuda")

        unary_op_set = ["abs", "acos"]

        def fn(x, op_name=""):
            return getattr(torch, op_name)(x)

        # Invoke torch.compile directly to get referent results
        x = torch.randn(3, 4, device=device)

        ref_array = []
        for unary_op_name in unary_op_set:
            opt_fn = torch.compile(functools.partial(fn, op_name=unary_op_name))
            ref = opt_fn(x)
            ref_array.append(ref)

        with _scoped_library("aten", "IMPL") as torch_compile_op_lib_impl:
            register_ops_with_aoti_compile(
                namespace_name, unary_op_set, dispatch_key, torch_compile_op_lib_impl
            )

            res_array = []
            for unary_op_name in unary_op_set:
                res_array.append(getattr(torch, unary_op_name)(x))

            for ref, res in zip(ref_array, res_array):
                self.assertEqual(ref, res)

        a = torch.randn(128, device=device)
        min_tensor = torch.randn(128, device=device)
        max_tensor = min_tensor + 0.5

        ref_with_min = torch.ops.aten.clamp(a, min_tensor)
        ref_with_min_max = torch.ops.aten.clamp(a, min_tensor, max_tensor)

        with _scoped_library("aten", "IMPL") as torch_compile_op_lib_impl:
            register_ops_with_aoti_compile(
                namespace_name, ["clamp"], dispatch_key, torch_compile_op_lib_impl
            )
            res_with_min = torch.ops.aten.clamp(a, min_tensor)
            res_with_min_max = torch.ops.aten.clamp(a, min_tensor, max_tensor)
            self.assertEqual(ref_with_min, res_with_min)
            self.assertEqual(ref_with_min_max, res_with_min_max)

    def test_add_const_int(self):
        def fn(a):
            return (a + 1, torch.add(a, 1, alpha=2))

        for dtype in [torch.float32, torch.int32, torch.int64]:
            self.common(fn, (torch.arange(32, dtype=dtype),))

    def test_add_const_float(self):
        def fn(a):
            return (a + 1.5,)

        self.common(fn, (torch.randn(32),))

    def test_add_inplace_permuted(self):
        def fn(x, y):
            return x.add_(y)

        x = torch.ones([2, 12, 13, 17]).transpose(1, 2)
        y = torch.randn([2, 13, 1, 17])

        self.common(fn, (x, y))

    def test_add_complex(self):
        def fn(a, b, alpha):
            return torch.add(a, b, alpha=alpha)

        x = torch.tensor([1 + 1j, -1 + 1j, -2 + 2j, 3 - 3j, 0, 1j, 1, -1])
        y = torch.tensor([1 + 1j, -1 + 1j, -2 + 2j, 3 - 3j, 0, 1j, 1, -1])

        self.common(fn, (x, y, 2))

    def test_add_complex3(self):
        # fix https://github.com/pytorch/pytorch/issues/115071
        @torch.compile
        def fn(*args):
            a = torch.neg(args[0])
            b = torch.add(args[0], args[0])
            return (a, b)

        x = torch.randn(41, dtype=torch.complex64)
        y = x.clone()
        # should not inplace write to the input
        fn(x)
        self.assertEqual(x, y)

    def test_add_complex4(self):
        @torch.compile
        def fn(a, b):
            c = a + b
            d = a + b
            return c + d

        for dtype in [torch.complex32, torch.complex64, torch.complex128]:
            x = torch.tensor(
                [1 + 1j, -1 + 1j, -2 + 2j, 3 - 3j, 0, 1j, 1, -1],
                dtype=dtype,
                device=self.device,
            )
            y = torch.tensor(
                [1 + 1j, -1 + 1j, -2 + 2j, 3 - 3j, 0, 1j, 1, -1],
                dtype=dtype,
                device=self.device,
            )
            _, code = run_and_get_code(fn, x, y)
            self.assertEqual(
                " ".join(code).count(
                    "view_dtype" if config.cpp_wrapper else "aten.view"
                ),
                3,
            )

    def test_add_complex5(self):
        def fn(a, b, alpha):
            return torch.add(a, b, alpha=alpha)

        x = torch.tensor([[1 + 1j, -1 + 1j], [-2 + 2j, 3 - 3j]])
        y = torch.tensor([[1 + 1j, -1 + 1j], [-2 + 2j, 3 - 3j]])

        self.common(fn, (x, y, 2))

    def test_add_complex6(self):
        # Fix https://github.com/pytorch/pytorch/issues/125745.
        # Add complex tensors with broadcasting.
        def fn(a, b, alpha):
            return torch.add(a, b, alpha=alpha)

        x = torch.tensor([[1 + 1j, -1 + 1j, -2 + 2j, 3 - 3j]])
        y = torch.tensor([[1 + 1j]])

        self.common(fn, (x, y, 2))

    def test_concat_add_inplace(self):
        def fn(x, y, z):
            return torch.cat([x, y], dim=1).add_(z)

        x = torch.randn([2, 12, 14, 14])
        y = torch.randn([2, 12, 14, 14])
        z = torch.randn([2, 24, 14, 14])

        self.common(fn, (x, y, z))

    def test_abs(self):
        def fn(a):
            return (a / (torch.abs(a) + 1),)

        self.common(fn, (torch.randn(17),))

    def test_angle(self):
        def fn(a, b, c):
            return torch.angle(a), torch.angle(b), torch.angle(c)

        complex_input = torch.tensor(
            [1 + 1j, -1 + 1j, -2 + 2j, 3 - 3j, 0, 1j, 1, -1, float("nan")]
        )
        real_input = torch.tensor([-1.0, 0.0, 1.0, float("nan")])
        interger_real_input = torch.tensor([-1, 0, 1])
        self.common(fn, (complex_input, real_input, interger_real_input))

    def test_sgn(self):
        def fn(a):
            return torch.sgn(a), torch.sgn(a + 1) - 1

        self.common(fn, [torch.linspace(-10, 10, 41)])

    @skipCUDAIf(not SM80OrLater, "uses bfloat16 which requires SM >= 80")
    def test_scatter_bf16(self):
        def fn(inp, src, index):
            return inp.scatter_add(0, index, src)

        for dtype in [torch.int64, torch.bool, torch.bfloat16]:
            self.common(
                fn,
                [
                    torch.zeros(3, 5, dtype=dtype),
                    torch.ones((2, 5), dtype=dtype),
                    torch.tensor([[0, 1, 2, 0, 0]]),
                ],
            )

    def test_randn_generator(self):
        def fn(a, generator):
            return torch.randn([20, 20], generator=generator, device=a.device)

        self.common(fn, (torch.linspace(-10, 10, 41), None), assert_equal=False)

        # generator not yet supported in dynamo
        with self.assertRaisesRegex(torch._dynamo.exc.Unsupported, "Generator"):
            self.common(fn, (torch.linspace(-10, 10, 41), torch.Generator(self.device)))

    def test_sgn_extremal(self):
        def fn(a):
            return (torch.sgn(a),)

        self.common(fn, [torch.tensor([np.nan, np.inf, -np.inf, 0])])

    def test_max_min(self):
        def fn(a, b):
            return (torch.maximum(a, b), torch.minimum(a, b))

        self.common(fn, (torch.randn(8), torch.randn(8)))
        t1 = torch.randn(8)
        t1[0] = float("nan")
        t2 = torch.randn(8)
        t2[1] = float("nan")
        self.common(fn, (t1, t2))

    def test_neg_max_uint8(self):
        # https://github.com/pytorch/pytorch/issues/93380
        def fn(a, b):
            c = torch.neg(a)
            return torch.maximum(b, c)

        a = torch.randint(256, (1,), dtype=torch.uint8)
        b = torch.randint(256, (8390,), dtype=torch.uint8)
        self.common(fn, (a, b))

    def test_compar(self):
        def fn(x):
            return x.gt(3.5), x.ge(3.5), x.eq(3.5), x.le(2.5), x.lt(3.5), x.ne(3.5)

        a = torch.tensor([3])
        self.common(fn, (a,))

    def test_horizonal_fusion1(self):
        def fn(a, b, c):
            return (a + b, a - c, b * c)

        self.common(
            fn, (torch.randn(8, 16, 16), torch.randn(8, 16, 16), torch.randn(1, 16, 1))
        )

    def test_horizonal_fusion2(self):
        def fn(a, b, c):
            return a + 1, b + 2, c + 3

        self.common(fn, (torch.randn(8, 16, 8), torch.randn(8, 16), torch.randn(16, 8)))

    def test_vertical_fusion1(self):
        def fn(sa, ct, p):
            # From torchbench.pyhpc_equation_of_state
            v17 = -3.087032500374211e-7
            v18 = -1.988366587925593e-8
            v19 = -1.061519070296458e-11
            v20 = 1.550932729220080e-10
            t15 = v19 * ct
            t19 = v17 + ct * (v18 + t15) + v20 * sa
            t20 = 1.0 / t19
            t128 = t19 * p
            return t20 + t128

        self.common(
            fn,
            (
                torch.randn(204, 204, 26),
                torch.randn(204, 204, 26),
                torch.randn(26),
            ),
        )
        assertGeneratedKernelCountEqual(self, 1)

    @config.patch({"fx_graph_cache": False})
    @skipIfWindows(msg="torch._dynamo.exc.Unsupported")
    def test_forced_buffer_realize(self):
        # Test torch._test_inductor_realize forces a buffer to be realized
        def fn(a):
            b = test_operators.realize(a * 2)
            return (b * 2,)

        self.common(fn, (torch.randn(10),))
        self.assertEqual(torch._inductor.metrics.ir_nodes_pre_fusion, 2)

    @config.patch({"fx_graph_cache": False})
    @skipIfWindows(msg="torch._dynamo.exc.Unsupported")
    def test_scheduler_vertical_fusion1(self):
        realize = test_operators.realize

        def fn(sa, ct, p):
            # From torchbench.pyhpc_equation_of_state
            v17 = -3.087032500374211e-7
            v18 = -1.988366587925593e-8
            v19 = -1.061519070296458e-11
            v20 = 1.550932729220080e-10
            t15 = realize(v19 * ct)
            t19 = realize(v17 + ct * (v18 + t15) + v20 * sa)
            t20 = realize(1.0 / t19)
            t128 = realize(t19 * p)
            return t20 + t128

        self.common(
            fn,
            (
                torch.randn(204, 204, 26),
                torch.randn(204, 204, 26),
                torch.randn(26),
            ),
        )
        self.assertEqual(torch._inductor.metrics.ir_nodes_pre_fusion, 5)
        assertGeneratedKernelCountEqual(
            self, 1 if not is_cpp_backend(self.device) else 2
        )

    def test_index_propagation(self):
        def copy(x):
            i = torch.arange(x.size(0), device=x.device)
            return x[i]

        x = torch.randn(8, device=self.device)
        copy_opt = torch._dynamo.optimize("inductor")(copy)

        expect = copy(x)
        actual = _run_and_assert_no_indirect_indexing(self, copy_opt, x)
        self.assertEqual(expect, actual)

    @dynamo_config.patch("capture_dynamic_output_shape_ops", True)
    # https://github.com/halide/Halide/issues/8308
    @config.patch("halide.scheduler_cpu", "Mullapudi2016")
    @config.patch("halide.scheduler_cuda", "Li2018")
    @config.patch(implicit_fallbacks=True)
    def test_index_propagation_nested_indirect_indexing(self):
        def nested(x, repeats):
            rank = torch.arange(repeats.numel(), device=x.device)
            index = rank.repeat_interleave(repeats, dim=0)
            return torch.index_select(x, index=index, dim=0)

        example_inputs = (
            torch.randn((32, 64), device=self.device),
            repeats := torch.tensor([5, 10, 15], device=self.device),
        )
        torch._dynamo.mark_dynamic(repeats, 0)  # create backed symint

        nested_opt = torch._dynamo.optimize("inductor")(nested)

        expect = nested(*example_inputs)
        actual = nested_opt(*example_inputs)
        self.assertEqual(expect, actual)

    def test_index_propagation_flip(self):
        def flip(x):
            i = torch.arange(x.size(0) - 1, -1, -1, device=x.device)
            return x[i]

        x = torch.randn(8, device=self.device)
        flip_opt = torch._dynamo.optimize("inductor")(flip)

        expect = flip(x)
        actual = _run_and_assert_no_indirect_indexing(self, flip_opt, x)
        self.assertEqual(expect, actual)

    def test_index_propagation_floordiv(self):
        def repeat_interleave(x, n):
            # e.g. x=[1, 2, 3], n=2 => returns [1, 1, 2, 2, 3, 3]
            i = torch.arange(x.shape[0] * n, device=x.device)
            return x[i // n]

        x = torch.randn(8, 16, device=self.device)
        repeat_interleave_opt = torch._dynamo.optimize("inductor")(repeat_interleave)
        # With static shapes we can prove the bound, our dynamic shapes reasoning is not good enough
        has_assert = ifdynstaticdefault(False, True)
        # this should be collapsed to direct indexing
        actual = _run_and_assert_no_indirect_indexing(
            self, repeat_interleave_opt, x, 3, has_assert=has_assert
        )
        expect = torch.repeat_interleave(x, 3, dim=0)
        self.assertEqual(expect, actual)
        self.assertEqual(actual, repeat_interleave(x, 3))

    def test_index_propagation_remainder(self):
        def repeat(x, n):
            # e.g. x=[1, 2, 3], n=2 => returns [1, 2, 3, 1, 2, 3]
            i = torch.arange(x.shape[0] * n, device=x.device)
            return x[i % x.shape[0]]

        x = torch.randn(8, 16, device=self.device)
        repeat_opt = torch._dynamo.optimize("inductor")(repeat)

        # With static shapes we can prove the bound, our dynamic shapes reasoning is not good enough
        has_assert = ifdynstaticdefault(False, True)
        # this should be collapsed to direct indexing
        actual = _run_and_assert_no_indirect_indexing(
            self, repeat_opt, x, 3, has_wrapping=False, has_assert=has_assert
        )
        expect = x.repeat(3, 1)
        self.assertEqual(expect, actual)
        self.assertEqual(actual, repeat(x, 3))

    def test_index_propagation_abs(self):
        def reflection_pad_left(x, n):
            # e.g. x=[1, 2, 3], n=2 => returns [3, 2, 1, 2, 3]
            i = torch.arange(x.shape[0] + n, device=x.device)
            return x[(i - n).abs()]

        x = torch.randn(8, device=self.device)
        opt_fn = torch._dynamo.optimize("inductor")(reflection_pad_left)

        # With static shapes we can prove the bound, our dynamic shapes reasoning is not good enough
        has_assert = ifdynstaticdefault(False, True)
        # this should be collapsed to direct indexing
        actual = _run_and_assert_no_indirect_indexing(
            self, opt_fn, x, 3, has_wrapping=False, has_assert=has_assert
        )
        expect = reflection_pad_left(x, 3)
        self.assertEqual(expect, actual)

    def test_index_propagation_device_assert_masked(self):
        def fn(a):
            idx = torch.arange(a.size(0), device=a.device)
            padded_idx = torch.constant_pad_nd(idx, (1050, 0))
            padded_idx = torch.where(padded_idx >= 0, padded_idx, padded_idx)
            return a[padded_idx]

        self.common(fn, (torch.randn(1024),))

    @config.patch(debug_index_asserts=False)
    @config.patch("cpp.enable_tiling_heuristics", False)
    def test_neg_index(self):
        def test(
            fn, inps, has_assert: bool, has_wrapping: bool, vectorize: bool = True
        ):
            fn_opt = torch.compile(fn)
            if is_halide_backend(self.device):
                pass  # no device asserts in halide
            elif self.device == "cpu":
                _, code = run_and_get_cpp_code(fn_opt, *inps)
                self.assertTrue(("?" in code or "blendv" in code) is has_wrapping)
                self.assertTrue(("TORCH_CHECK" in code) is has_assert)
                # Assert that we always vectorize the kernel regardless of wrapping / checks
                self.assertTrue(("loadu" in code) is vectorize)
            else:
                code = run_and_get_triton_code(fn_opt, *inps)
                self.assertTrue(("tl.where" in code) is has_wrapping)
                self.assertTrue(("device_assert" in code) is has_assert)

        def indirect(a, b):
            return a[b - 1]

        a = torch.rand(1024, device=self.device)
        b = torch.zeros(256, dtype=torch.long, device=self.device)
        test(indirect, (a, b), has_assert=True, has_wrapping=True)

        def direct(x):
            return x[:, -1]

        a = torch.rand(1, 64, 32, device=self.device)
        # Does not even generate a kernel as it's a view
        test(direct, (a,), has_assert=False, has_wrapping=False, vectorize=False)

        def flip(a, b):
            return a[b]

        a = torch.rand(1024, device=self.device)
        b = torch.arange(start=-1, end=-a.numel() - 1, step=-1, device=self.device)
        test(flip, (a, b), has_assert=True, has_wrapping=True)

        # Constant propagate a constant that's negative
        def flip_with_index_constant(a):
            b = torch.arange(start=-1, end=-a.numel() - 1, step=-1, device=a.device)
            return a[b]

        # Wrapping is constant-folded
        test(flip_with_index_constant, (a,), has_assert=False, has_wrapping=False)

        # Operation where we can't prove that the index is always positive or negative
        def pos_and_neg(a):
            b = torch.arange(start=1, end=-a.numel() - 1, step=-1, device=a.device)
            return a[b]

        # It has wrapping but no assert
        test(pos_and_neg, (a,), has_assert=False, has_wrapping=True)

        # We currently don't do constant propagation with float constants
        # We cannot prove this kind of asserts just with bounds. We would need
        # to lift IndexPropagation.shape_env to be accessible in all of Inductor
        def flip_with_index(a):
            b = 1.0 * torch.arange(
                start=-1, end=-a.numel() - 1, step=-1, device=a.device
            )
            b = b.int()
            return a[b]

        test(
            flip_with_index,
            (a,),
            has_assert=ifdynstaticdefault(False, True),
            has_wrapping=False,
            vectorize=True,
        )

        def unsafe_index(a, b):
            return aten._unsafe_index(a, (b,))

        test(unsafe_index, (a, b), has_assert=False, has_wrapping=True)

        def constant_propagation(a):
            b = torch.tensor([2], device=a.device)
            return a[b]

        test(
            constant_propagation,
            (a,),
            has_assert=ifdynstaticdefault(False, True),
            has_wrapping=False,
            vectorize=False,  # There's no loop to vectorize!
        )

        def constant_propagation_neg(a):
            b = torch.tensor([-2], device=a.device)
            return a[b]

        # In symbolic shapes, we know that we can access -2, so no assert is necessary!
        test(
            constant_propagation_neg,
            (a,),
            has_assert=False,
            has_wrapping=False,
            vectorize=False,  # There's no loop to vectorize!
        )

    def test_computed_buffer_inlining(self):
        def flip(x):
            idx = torch.arange(x.size(0) - 1, -1, -1, device=x.device)
            return x[idx], idx

        flip_opt = torch._dynamo.optimize("inductor")(flip)
        x = torch.randn(8, device=self.device)

        expect = flip(x)
        actual = _run_and_assert_no_indirect_indexing(self, flip_opt, x)
        self.assertEqual(expect, actual)

    def test__unsafe_masked_index(self):
        def fn(a, mask, idx):
            return aten._unsafe_masked_index(a, mask, idx, 1)

        self.common(
            fn,
            (
                torch.randn(8, device=self.device),
                torch.tensor([True, False, True], device=self.device),
                [torch.tensor([3, 9, -2], device=self.device)],
            ),
        )

    def test__unsafe_masked_index_put_accumulate(self):
        def fn(a, mask, idx, values):
            return aten._unsafe_masked_index_put_accumulate(a, mask, idx, values)

        self.common(
            fn,
            (
                torch.randn(8, device=self.device),
                torch.tensor([True, False, True], device=self.device),
                [torch.tensor([3, 9, -2], device=self.device)],
                torch.randn(3, device=self.device),
            ),
        )

    def test_sum1(self):
        def fn(a, b):
            return ((a + b).sum(-1),)

        self.common(fn, (torch.randn(8, 8), torch.randn(8, 8)))

    def test_sum2(self):
        def fn(a, b):
            return ((a + b).sum([1, 2]), (a + b).sum(-1))

        self.common(fn, (torch.randn(8, 9, 3, 21), torch.randn(8, 9, 3, 21)))

    def test_sum3(self):
        def fn(a, b):
            r1 = a + b
            r2 = r1.sum(-1)
            r3 = torch.squeeze(b) + 10
            return (r1, r2, r3)

        # Mismatched elements: 2 / 10 (20.0%)
        # Greatest absolute difference: 0.0029296875 at index (8,) (up to 1e-05 allowed)
        # Greatest relative difference: 0.0017482517482517483 at index (6,) (up to 0.001 allowed)
        self.common(fn, (torch.randn(10, 10), torch.randn(1, 10)), atol=1e-5, rtol=2e-3)

    def test_sum4(self):
        def fn(a):
            b = a + 1
            c = b.sum(-1)
            d = c + 3
            e = d.sum(-1)
            f = e + 5
            return (f, e, d, c, b)

        self.common(fn, (torch.randn(1, 16, 8, 8),))

    def test_sum5(self):
        def fn(a):
            b = a + 1
            c = b.sum(-1)
            d = c + 3
            e = d.sum(-1)
            f = e + 5
            return (f,)

        self.common(fn, (torch.randn(1, 17, 8, 9),))

    def test_reduction1(self):
        def fn(a):
            return (a.sum(), a.max(), a.min(), a.argmax(), a.argmin())

        self.common(fn, (torch.tensor([float("-inf"), 0.0, float("inf")]),))

    @skip_if_x86_mac()
    def test_reduction2(self):
        def fn(a):
            # FIXME: a.argmax
            return (a.sum(), a.max(), a.min(), a.argmin())

        self.common(fn, (torch.full((4,), float("inf")),))

    @skip_if_x86_mac()
    def test_reduction3(self):
        def fn(a):
            # FIXME: a.argmin
            return (a.sum(), a.max(), a.min(), a.argmax())

        self.common(fn, (torch.full((4,), float("-inf")),))

    def test_reduction4(self):
        if self.device == "cpu":
            raise unittest.SkipTest("Non-deterministic CPU results")

        def fn(a):
            return (a.argmax(-1), a.argmin(-1))

        inputs = (torch.ones(128), torch.ones(4, 4, 1))
        for i in inputs:
            self.common(fn, (i,), check_lowp=not is_halide_backend(self.device))

    @config.patch(unroll_reductions_threshold=1)
    def test_reduction5(self):
        if self.device == "cpu":
            raise unittest.SkipTest("Non-deterministic CPU results")

        def fn(a):
            return (a.sum(), a.max(), a.min(), a.argmax())

        self.common(fn, (torch.full((4,), float("-inf")),))

    @requires_gpu()
    def test_reduction_config_limit(self):
        """
        This unit-test tests whether we exceed cudaDeviceProperties.maxGridSize in
        triton reduction configs for large size hints. #128826 introduced a scaling XBLOCK
        feature to resolve the issue in reduction configs which may exceed the maxGridSize
        """
        from torch._inductor.runtime.runtime_utils import next_power_of_2
        from torch._inductor.runtime.triton_heuristics import triton_config_reduction

        size_hints = [67108864, 8192]
        for i in range(4):
            size_hints[0] = next_power_of_2(size_hints[0])
            triton_config_reduction(size_hints, 1, 2048, 1, 8)

    def test_prod(self):
        def fn(a):
            return a.prod(0), a.prod(1), a.prod()

        self.common(fn, (torch.rand((10, 10)),))
        self.common(fn, (torch.rand((1, 2050)),))

    def test_unroll_small_reduction(self):
        def fn(x):
            val1, index1 = x.min(-1)
            val2, index2 = x.max(-1)
            return (
                val1,
                index1,
                val2,
                index2,
                x.sum(-1),
                (x > 1).any(-1),
                (x > 0).all(-1),
                x.argmin(-1),
                x.argmax(-1),
                x.amin(-1),
                x.amax(-1),
                x.aminmax(),
            )

        with config.patch(unroll_reductions_threshold=8):
            # small sized reductions will get unrolled
            self.common(fn, (torch.randn(8, 3),))
        torch._dynamo.reset()
        with config.patch(unroll_reductions_threshold=1):
            # make sure things also work if they aren't unrolled
            self.common(fn, (torch.randn(8, 3),))

    def test_multilayer_sum_low_prec(self):
        # fp16 nyi for cpu
        if self.device == "cpu":
            raise unittest.SkipTest(f"requires {GPU_TYPE}")

        def fn(a):
            return torch.mean(a)

        self.common(fn, ((torch.rand((10, 3, 352, 352), dtype=torch.float16),)))

    def test_multilayer_prime_size(self):
        def fn(a):
            return torch.max(a), torch.sum(a)

        # Requires masked loading for the intermediate reduction
        sample = torch.full((3999971,), 0, dtype=torch.int64)
        sample[-1] = 1
        self.common(fn, (sample,))

    @skip_if_gpu_halide
    @skipCPUIf(IS_MACOS, "fails on macos")
    def test_multilayer_var(self):
        def fn(a):
            return torch.var(a)

        self.common(
            fn,
            ((torch.rand((10, 3, 352, 352), dtype=torch.float32),)),
            atol=1e-3,
            rtol=1e-3,
        )
        self.common(
            fn,
            ((torch.rand((14923), dtype=torch.float32),)),
            atol=1e-3,
            rtol=1e-3,
        )

    @skipCPUIf(IS_MACOS, "fails on macos")
    @skip_if_halide  # accuracy 4.7% off
    def test_multilayer_var_lowp(self):
        def fn(a):
            return torch.var(a)

        self.common(fn, (torch.rand((16, 16, 352, 352), dtype=torch.float16),))
        self.common(fn, (torch.rand((14923), dtype=torch.float16),))

    def test_split_cumsum(self):
        def fn(a):
            return torch.cumsum(a, -1)

        for dtype in get_all_dtypes(
            include_bfloat16=False,
            include_bool=True,
            include_complex=False,
            include_half=False,
        ):
            # Use low=0 since when the mean value is 0, cumsum at all points
            # tends towards zero which makes the relative error term blow up
            inp = make_tensor(10, 3, 352, 352, low=0, dtype=dtype, device=self.device)
            self.common(fn, (inp.view(-1),), rtol=1e-4, atol=1e-5, check_lowp=False)
            self.common(fn, (inp.view(10, -1),), rtol=1e-4, atol=1e-5, check_lowp=False)

    @skipCUDAIf(not SM80OrLater, "Requires sm80")
    @skipCUDAIf(TEST_WITH_ROCM, "Computation not done in float on ROCm")
    @skip_if_gpu_halide  # accuracy issue
    def test_split_cumsum_low_prec(self):
        if is_cpp_backend(self.device):
            raise unittest.SkipTest("ir.Scan nyi on CPU")

        def fn(a):
            return torch.cumsum(a.view(-1), 0)

        self.common(
            fn,
            (torch.rand((10, 3, 352, 352), dtype=torch.float16),),
            reference_in_float=True,
            check_lowp=False,
        )

    def test_consecutive_split_cumsum(self):
        def fn(a, b):
            a = a.view(-1)
            b = b.view(-1)
            return torch.cumsum(a, 0) + torch.cumsum(b, 0)

        a = make_tensor(10, 3, 352, 352, low=0, dtype=torch.float32, device=self.device)
        b = make_tensor(10, 3, 352, 352, low=0, dtype=torch.float64, device=self.device)
        self.common(fn, (a, b), rtol=1e-4, atol=1e-5, check_lowp=False)

    def test_split_cumprod(self):
        def fn(a):
            return torch.cumprod(a, -1)

        for dtype in [torch.float32, torch.float64, torch.int32, torch.int64]:
            inp = _large_cumprod_input(
                (10, 10000), dim=1, dtype=dtype, device=self.device
            )
            self.common(fn, (inp,), atol=1e-5, rtol=1e-4, check_lowp=False)

    @skipCUDAIf(not SM80OrLater, "Requires sm80")
    @skipCUDAIf(TEST_WITH_ROCM, "Computation not done in float on ROCm")
    @skip_if_gpu_halide  # accuracy issue
    def test_split_cumprod_low_prec(self):
        if is_cpp_backend(self.device):
            raise unittest.SkipTest("ir.Scan nyi on CPU")

        def fn(a):
            return torch.cumprod(a.view(-1), 0)

        for dtype in [torch.float16, torch.bfloat16]:
            inp = _large_cumprod_input(
                (10, 10000), dim=1, dtype=dtype, device=self.device
            )
            self.common(
                fn,
                (inp,),
                reference_in_float=True,
                check_lowp=False,
            )

    def test_consecutive_split_cumprod(self):
        def fn(a, b):
            return torch.cumprod(a, 0) + torch.cumprod(b, 0)

        a = _large_cumprod_input(
            (10000,), dim=0, dtype=torch.float32, device=self.device
        )
        b = _large_cumprod_input(
            (10000,), dim=0, dtype=torch.float64, device=self.device
        )
        self.common(fn, (a, b), atol=1e-5, rtol=1e-5, check_lowp=False)

    @skipCUDAIf(TEST_WITH_ROCM, "associative_scan is not supported on ROCm")
    @skip_if_halide  # scan ops
    def test_custom_scan_op(self):
        if self.device != "cuda":
            raise unittest.SkipTest("associative_scan only supported on GPU")

        def sum_combine(a, b):
            return a + b

        from torch._higher_order_ops.associative_scan import associative_scan

        a = torch.randn(100, 100, device=self.device)
        expect = torch.cumsum(a, 0)
        actual = associative_scan(sum_combine, a, 0)
        self.assertEqual(expect, actual)

        def logcumsum_combine(a, b):
            min_v = torch.minimum(a, b)
            max_v = torch.maximum(a, b)
            mask = (min_v != max_v) | ~min_v.isinf()
            return torch.where(mask, max_v + (min_v - max_v).exp().log1p(), a)

        expect = torch.logcumsumexp(a, 0)
        actual = associative_scan(logcumsum_combine, a, 0)
        self.assertEqual(expect, actual)

    @skip_if_halide  # scan ops
    def test_custom_scan_op_compiled(self):
        if self.device != "cuda":
            raise unittest.SkipTest("associative_scan only supported on GPU")

        from torch._higher_order_ops.associative_scan import associative_scan

        def sum_combine(a, b):
            return a + b

        def fn(a, b, dim):
            diff = (a - b).abs()
            sad = associative_scan(sum_combine, diff, dim)
            return sad.sum(dim)

        a = torch.randn(100, 100, device=self.device)
        b = torch.randn(100, 100, device=self.device)
        self.common(fn, (a, b, 0))
        cfn = torch.compile(fn)
        _, code = run_and_get_code(cfn, a, b, 0)

        # Check everything is fused into a single kernel
        FileCheck().check_not("run(").check_regex(
            r"triton_.*\.run\(arg[01]_1, arg[12]_1, buf1,"
        ).check_not("run(").run(code[0])

    @skipCUDAIf(TEST_WITH_ROCM, "associative_scan is not supported on ROCm")
    @skip_if_halide  # scan ops
    def test_custom_scan_op_multi_input(self):
        if self.device != "cuda":
            raise unittest.SkipTest("associative_scan only supported on GPU")

        def argmax_combine(a, b):
            a_value, a_index = a
            b_value, b_index = b
            mask = (a_value > b_value) | ((a_value == b_value) & (a_index > b_index))
            return (
                torch.where(mask, a_value, b_value),
                torch.where(mask, a_index, b_index),
            )

        from torch._higher_order_ops.associative_scan import associative_scan

        a = torch.randn(100, 100, device=self.device)
        expect = torch.cummax(a, 0)

        idx = torch.arange(100, device=self.device).view(100, 1).expand(100, 100)
        actual = associative_scan(argmax_combine, (a, idx), 0)
        self.assertEqual(expect, actual)

    @skipCUDAIf(TEST_WITH_ROCM, "associative_scan is not supported on ROCm")
    @skip_if_halide  # scan ops
    def test_custom_scan_would_split(self):
        if self.device != "cuda":
            raise unittest.SkipTest("associative_scan only supported on GPU")

        def combine_linear_recurrence(left, right):
            xl, fl = left
            xr, fr = right
            x = xl * fr + xr
            f = fl * fr
            return x, f

        def eager_scan(x, g):
            x, g = x.to(torch.float64), g.to(torch.float64)
            x_out = torch.empty_like(x)
            g_out = torch.empty_like(g)
            x_out[:, 0] = x[:, 0]
            g_out[:, 0] = g[:, 0]
            for i in range(1, x.shape[1]):
                x_out[:, i], g_out[:, i] = combine_linear_recurrence(
                    (x_out[:, i - 1], g_out[:, i - 1]),
                    (x[:, i], g[:, i]),
                )
            return x_out.float(), g_out.float()

        @torch.compile
        def compiled_scan(x, f):
            from torch._higher_order_ops.associative_scan import associative_scan

            x, f = associative_scan(combine_linear_recurrence, (x, f), dim=1)
            return x, f

        x = torch.randn(1, 129, 2, device=self.device)
        f = torch.randn(1, 129, 2, device=self.device)
        expect = eager_scan(x, f)
        actual = compiled_scan(x, f)
        self.assertEqual(expect, actual)

    def test_embedding_bag_byte_unpack(self):
        if self.device != "cpu":
            raise unittest.SkipTest(f"No {GPU_TYPE} implementation (it returns empty)")

        def fn(a):
            return torch.ops.quantized.embedding_bag_byte_unpack(a)

        M, N = 32, 64
        scales = torch.randn(M, 1).view(torch.uint8)
        offsets = torch.randn(M, 1).view(torch.uint8)
        data = torch.randint(0, 255, (M, N), dtype=torch.uint8)
        packed = torch.cat([data, scales, offsets], dim=-1)
        self.common(fn, [packed])

    def test_expanded_reduction(self):
        def fn(x, y):
            z = x * y
            return z.sum((0, 1))

        atol = None
        rtol = None

        # By default, inductor generate non-persistent reduction kernels in this
        # case. But when multi-kernel is enabled, inductor will pick the faster
        # of persistent reduction and non-persistent-reduction kernel.
        # In this case, inductor picked the persistent-reduction kernel.
        # The persistent reduction kernel happens to need looser tolerance.
        if config.triton.multi_kernel:
            atol = 1e-5
            rtol = 1e-5
        self.common(
            fn, (torch.randn(2, 197, 256), torch.randn(2, 1, 256)), atol=atol, rtol=rtol
        )

    @skip_if_gpu_halide
    def test_min_max_reduction(self):
        def fn(a, b):
            return (
                (a + b).max(),
                (a + b).min(),
                torch.amax(a + 1, keepdim=True),
                torch.amin(b + 1, keepdim=True),
            )

        dtypes = [torch.float, torch.float16]
        if not (self.device == "cuda" and not SM80OrLater):
            dtypes += [torch.bfloat16]
        for dtype in dtypes:
            self.common(fn, (torch.randn(8, 8).to(dtype), torch.randn(8, 8).to(dtype)))

    @skip_if_halide  # bug in nan handling
    def test_min_max_reduction_nan(self):
        def fn(a):
            return (torch.max(a), torch.min(a))

        t1 = torch.randn(32)
        t1[16] = float("nan")
        self.common(fn, (t1,))

    @skip_if_halide  # bug in nan handling
    def test_fmin_fmax(self):
        def fn(a, b):
            return (
                torch.fmin(a, b),
                torch.fmax(a, b),
                torch.fmax(a + 1, torch.tensor(0.0)),
            )

        self.common(
            fn,
            (
                torch.tensor(
                    [-10.0, 10.0, float("nan"), float("nan"), float("nan"), 3, 4]
                ),
                torch.tensor(
                    [float("nan"), float("nan"), -10.0, 10.0, float("nan"), 4, 3]
                ),
            ),
        )

    def test_sum_int(self):
        def fn(x):
            return 2 * x.sum(-1) + x.sum()

        dtypes = torch.bool, torch.uint8, torch.int
        inps = [torch.randint(2, (64,), dtype=dtype) for dtype in dtypes]
        for i in inps:
            self.common(fn, (i,), check_lowp=False)

    def test_sum_dtype(self):
        def fn(x):
            return x * x.sum(-1, dtype=torch.double) + x.sum(dtype=torch.double)

        self.common(fn, (torch.ones(32, 32) * 70,))

    def test_cumsum(self):
        def fn(x):
            return x.cumsum(0), x.cumsum(1)

        # Persistent reductions
        self.common(
            fn, (torch.rand(16, 32),), check_lowp=not is_halide_backend(self.device)
        )
        self.common(
            fn, (torch.rand(20, 30),), check_lowp=not is_halide_backend(self.device)
        )

        # Non-persistent reduction
        self.common(
            fn,
            (torch.rand(100, 4000),),
            check_lowp=not is_halide_backend(self.device),
            atol=1e-5,
            rtol=1e-5,
        )

    def test_cumsum_zero_dim(self):
        def fn(x):
            return x.cumsum(0), x.cumsum(-1)

        a = torch.rand(())
        self.common(fn, (a,))

    def test_cumsum_no_mask(self):
        def fn(x):
            return x.cumsum(-1)

        # Persistent reduction
        a = torch.rand((1, 1024))
        self.common(
            fn, (a,), check_lowp=not (TEST_WITH_ROCM or is_halide_backend(self.device))
        )

        # Non-persistent reduction
        b = torch.rand((1, 8192))
        self.common(
            fn,
            (b,),
            check_lowp=not (TEST_WITH_ROCM or is_halide_backend(self.device)),
            atol=1e-5,
            rtol=1e-5,
        )

    def test_cumprod_zero_dim(self):
        def fn(x):
            return x.cumprod(0), x.cumprod(-1)

        a = torch.rand(())
        self.common(fn, (a,))

    def test_cumsum_inf(self):
        def fn(x):
            return x.cumsum(-1)

        def make_tensor(shape):
            return torch.full(
                shape, float("inf"), device=self.device, dtype=torch.float64
            )

        cfn = torch.compile(fn)

        for n in [100, 10, 100]:
            inp = torch.full(
                (2, n), float("inf"), device=self.device, dtype=torch.float64
            )
            self.assertEqual(cfn(inp), fn(inp))

    def test_logcumsumexp(self):
        def fn(x):
            return x.logcumsumexp(0), x.logcumsumexp(1)

        # Persistent reductions
        self.common(
            fn,
            (torch.rand(16, 32),),
            check_lowp=not (TEST_WITH_ROCM or is_halide_backend(self.device)),
        )
        self.common(
            fn,
            (torch.rand(20, 30),),
            check_lowp=not (TEST_WITH_ROCM or is_halide_backend(self.device)),
        )

        # Non-persistent reduction
        self.common(
            fn,
            (torch.rand(100, 4000),),
            check_lowp=not (TEST_WITH_ROCM or is_halide_backend(self.device)),
            atol=1e-5,
            rtol=1e-5,
        )

    def test_logcumsumexp_zero_dim(self):
        def fn(x):
            return x.logcumsumexp(0), x.logcumsumexp(-1)

        a = torch.rand(())
        self.common(fn, (a,))

    def test_clamp(self):
        def fn(a, b):
            return (a.clamp(-0.1, 0.1), b.clamp(0), torch.clamp(a + b, max=0))

        self.common(fn, (torch.randn(8, 8), torch.randn(8, 8)))

    def test_clamp_type_promotion(self):
        def fn(a):
            b = torch.tensor(1.0, dtype=torch.double, device=self.device)
            c = torch.full((4,), 2, device=self.device)
            return a.clamp(min=b, max=c)

        self.common(fn, (torch.randint(4, (4,)),))

    @skip_if_gpu_halide
    def test_dist(self):
        def fn(a, b):
            return (
                torch.dist(a, b),
                torch.dist(a, b, p=1.2),
            )

        self.common(fn, (torch.randn(4, 4), torch.randn(4, 4)))

    @skipCUDAIf(not SM80OrLater, "Requires sm80")
    @skip_if_gpu_halide  # https://github.com/halide/Halide/issues/8311
    def test_dist_bf16(self):
        def fn(a, b):
            return torch.dist(a.to(torch.bfloat16), b.to(torch.bfloat16))

        self.common(fn, (torch.randn(4, 4), torch.randn(4, 4)))

    def test_arange1(self):
        def fn(x):
            rng1 = torch.arange(8 * 8, dtype=torch.float32, device=x.device).view(8, 8)
            rng2 = torch.arange(10, 18, device=x.device)
            tmp = x * rng1
            return tmp, tmp + rng2

        self.common(fn, (torch.randn(8, 8),))

    def test_arange2(self):
        def fn(x):
            rng1 = torch.arange(8, device=x.device)
            return (x + rng1,)

        self.common(fn, (torch.randint(4, (8, 8)),), check_lowp=False)

    def test_arange3(self):
        def fn(x):
            return x + torch.ops.aten.arange.start_step(
                0, 53, 4, dtype=torch.int64, device=x.device
            )

        self.common(fn, (torch.randn(14),))

    def test_arange4(self):
        def fn(x):
            return x - torch.arange(512, -512, -1.0, device=x.device)

        self.common(fn, (torch.randn(1024),))

    def test_arange5(self):
        def fn(step, device):
            return torch.arange(512, -512, step, device=device)

        compiled_fn = torch._dynamo.optimize()(fn)

        # NOTE: use assertEqual to check dtypes which self.common doesn't do
        for step in (-1, -1.0):
            expect = fn(step, self.device)
            actual = compiled_fn(step, self.device)
            self.assertEqual(expect, actual)
        self.assertEqual(expect, actual)

    def test_arange6(self):
        def fn(x):
            return torch.arange(0.1, 8.0001, 1, dtype=x.dtype, device=x.device)

        # Test that float arguments are truncated to int when dtype is set explicitly
        make_arg = functools.partial(
            make_tensor, device=self.device, requires_grad=False
        )
        self.common(fn, (make_arg(1, dtype=torch.float32),))
        self.common(fn, (make_arg(1, dtype=torch.int64),))

    def test_linspace1(self):
        def fn(x):
            return torch.linspace(0.125, 0.875, 7, device=x.device) + x

        self.common(fn, (torch.randn(1, 7),))

    def test_linspace2(self):
        def fn(x):
            return torch.linspace(0, 2, 1, device=x.device) + x

        self.common(fn, (torch.randn(1, 1),))

    def test_linspace3(self):
        def fn(x):
            return torch.linspace(0, 2, 0, device=x.device)

        self.common(fn, (torch.Tensor([]),))

    def test_tensor1(self):
        def fn(x):
            return torch.tensor([1], device=x.device) + x, torch.tensor(
                5, device=x.device
            )

        self.common(fn, (torch.randn(10),))

    def test_tensor2(self):
        def fn(x):
            return torch.tensor(list(range(2, 40, 2)), device=x.device) + x

        self.common(fn, (torch.randn(1),))

    def test_tensor3(self):
        def fn(x):
            return (
                torch.tensor([], device=x.device),
                torch.tensor([1, 2], device=x.device) + 1,
                torch.tensor([1, 2, 3], device=x.device) + 2,
                torch.tensor([1, 2, 3, 4], device=x.device) + x,
            )

        self.common(fn, [torch.randn(4)])

    def test_views1(self):
        def fn1(x, y):
            return (x.view(size2) + y,)

        def fn2(x, y):
            return ((x + 1).view(size2) + y,)

        views = [
            ([5 * 7], [5, 7]),
            ([2 * 3 * 4 * 5 * 6 * 7], [2, 3, 4, 5, 6, 7]),
            ([2 * 3, 4, 5, 6 * 7], [2, 3, 4, 5, 6, 7]),
            ([10 * 5, 20], [10, 5, 20]),
            ([1, 10, 1], [10]),
            ([10, 1, 10, 1, 10], [10, 100]),
            ([2, 2, 2, 2], [4, 4]),
        ]
        for size1, size2 in views:
            self.common(fn1, (torch.randn(size1), torch.randn(size2)))
            self.common(fn2, (torch.randn(size1), torch.randn(size2)))

        for size2, size1 in views:
            self.common(fn1, (torch.randn(size1), torch.randn(size2)))
            self.common(fn2, (torch.randn(size1), torch.randn(size2)))

    def test_views2(self):
        def fn1(x):
            return (x.view(size2) + 1,)

        def fn2(x):
            return ((x * 2).view(size2) + 1,)

        for size1, size2 in [
            ([2, 2, 2, 2], [4, -1]),
            ([10, 1, 10, 1, 10], [-1, 100]),
            ([10 * 5, 20], [10, -1, 20]),
        ]:
            self.common(fn1, (torch.randn(size1),))
            self.common(fn2, (torch.randn(size1),))

    def test_views3(self):
        # example taken from hf_BigBird
        def forward(arg1, arg2):
            index = torch.ops.aten.index(arg1, [arg2])
            view_1 = torch.ops.aten.view(index, [1, 2232, 64])
            view_2 = torch.ops.aten.view(view_1, [1, 12, 62, 192])
            return view_2

        self.common(
            forward,
            (
                rand_strided((64, 64), (64, 1), torch.float32),
                rand_strided((2232,), (1,), torch.int64),
            ),
        )

    def test_views4(self):
        # example taken from hf_BigBird
        def forward(arg1, arg2):
            arg1 = arg1.index_select(0, arg2)
            arg1 = torch.ops.aten.view(arg1, [2, 3, 4, 5, 5])
            arg1 = torch.ops.aten.view(arg1, [2, 3, 2, 10, -1])
            return arg1

        self.common(
            forward,
            (
                torch.randn(12, 5, 5),
                torch.randint(0, 11, (24,)),
            ),
        )

    def test_views5(self):
        # tensor with shape 0 in any dimension
        def forward(x):
            y = x[:, 4:]
            return y.view(len(y), -1, 4)

        self.common(
            forward,
            (torch.randn(4, 4, 4, 4),),
        )

    def test_views6(self):
        def forward(x):
            x = torch.ops.aten.relu(x)
            s = torch.ops.aten.slice(x, 0, 0, 9223372036854775807)
            s = torch.ops.aten.slice(s, 1, 0, 9223372036854775807)
            s = torch.ops.aten.slice(s, 3, 0, 0)
            y = torch.ops.aten.view(s, [4, 2, -1])
            return y

        self.common(
            forward,
            (torch.randn(4, 2, 4, 4),),
        )

    def test_views7(self):
        # x.view(dtype)
        def forward(x, y):
            x = (x + 1).to(torch.float32)
            y = (y + 1).to(torch.int32)
            return x.view(torch.int32), y.view(torch.float32)

        self.common(
            forward,
            (
                torch.rand(2, 3, dtype=torch.float32),
                torch.randint(10, (2, 3), dtype=torch.int32),
            ),
        )

    def test_relu(self):
        def fn(a, b):
            return (torch.relu(a), torch.relu(a + b) / 10)

        self.common(fn, (torch.randn(8, 8), torch.randn(8, 8)))

    def test_exp(self):
        def fn(a, b):
            return (torch.exp(a), torch.exp(a + b))

        self.common(fn, (torch.randn(8, 8), torch.randn(8, 8)))

    def test_exp2(self):
        def fn(a, b):
            return (torch.exp2(a), torch.exp2(a + b), torch.pow(2, -torch.abs(a - b)))

        self.common(fn, (torch.randn(8, 8), torch.randn(8, 8)))

    def test_sigmoid(self):
        def fn(a, b):
            return (torch.sigmoid(a), torch.sigmoid(a + b))

        self.common(fn, (torch.randn(8, 8), torch.randn(8, 8)))

    def test_round(self):
        def fn(a, b):
            return torch.round(a), torch.round(b + 1), torch.round(a, decimals=2)

        # without manual_seed, there is some chance this test fails due to:
        # https://github.com/openai/triton/issues/530
        torch.manual_seed(0)

        # with *100 we are always getting a number exactly at .5 which we don't do right in half
        self.common(fn, (torch.randn(8, 8) * 100, torch.randn(8, 8) * 10))

    def test_round_correctness(self):
        if self.device == "cuda":
            raise unittest.SkipTest("need to debug tl.libdevice on A100/V100")

        def fn(a):
            return torch.round(a)

        self.common(
            fn,
            [torch.arange(-10, 10, 0.1, dtype=torch.float64)],
            check_lowp=False,
        )

    def test_builtins_round(self):
        def fn(x, i):
            return x[: round(i / 2 + 1)] + round(i / 2)

        cfn = torch.compile(fullgraph=True, dynamic=True)(fn)

        x = torch.zeros(5, dtype=torch.int, device=self.device)
        with torch.no_grad():
            for i in range(1, 6):
                self.assertEqual(cfn(x, i), fn(x, i))

    def test_builtins_round_float_ndigits_pos(self):
        def fn(x, i):
            return x + round(i / 2 * 123.4567, 1)

        cfn = torch.compile(fullgraph=True, dynamic=True)(fn)

        x = torch.zeros(2, device=self.device)
        i = 2

        with torch.no_grad():
            self.assertEqual(cfn(x, i), fn(x, i))

    def test_builtins_round_float_ndigits_zero(self):
        def fn(x, i):
            return x + round(i / 2 * 123.4567, 0)

        cfn = torch.compile(fullgraph=True, dynamic=True)(fn)

        x = torch.zeros(2, device=self.device)
        i = 2

        with torch.no_grad():
            self.assertEqual(cfn(x, i), fn(x, i))

    def test_builtins_round_float_ndigits_neg(self):
        def fn(x, i):
            return x + round(i / 2 * 123.4567, -1)

        cfn = torch.compile(fullgraph=True, dynamic=True)(fn)

        x = torch.zeros(2, device=self.device)
        i = 2

        with torch.no_grad():
            self.assertEqual(cfn(x, i), fn(x, i))

    def test_builtins_round_int_ndigits_pos(self):
        def fn(x, i):
            return x + round(i, 1)

        cfn = torch.compile(fullgraph=True, dynamic=True)(fn)

        x = torch.zeros(2, device=self.device)
        i = 123

        with torch.no_grad():
            self.assertEqual(cfn(x, i), fn(x, i))

    def test_builtins_round_int_ndigits_zero(self):
        def fn(x, i):
            return x + round(i, 0)

        cfn = torch.compile(fullgraph=True, dynamic=True)(fn)

        x = torch.zeros(2, device=self.device)
        i = 123

        with torch.no_grad():
            self.assertEqual(cfn(x, i), fn(x, i))

    def test_silu(self):
        def fn(a):
            return (torch.nn.functional.silu(a),)

        self.common(fn, (torch.randn(8, 8),))

    @skip_if_halide  # halide has buggy nan handling
    def test_nan_to_num(self):
        def fn(a):
            return (
                torch.nan_to_num(a),
                torch.nan_to_num(a, nan=3.0),
                torch.nan_to_num(a, nan=None),
                torch.nan_to_num(a, posinf=4.0),
                torch.nan_to_num(a, neginf=5.0),
                torch.nan_to_num(a, nan=3.0, posinf=4.0, neginf=5.0),
            )

        self.common(
            fn,
            (torch.tensor((float("nan"), float("inf"), float("-inf"), 1.0)),),
            check_lowp=False,  # a much more elaborate test is required to match finfo max's for float and half
        )

    def test_one_hot(self):
        def fn(a):
            return torch.nn.functional.one_hot(a, 8) + 1

        self.common(
            fn,
            (torch.arange(100).view(4, 5, 5) % 8,),
            check_lowp=False,
        )

    def test_div1(self):
        def fn(a, b):
            return (
                aten.div(a, b, rounding_mode=None),
                aten.div(a, b, rounding_mode="floor"),
                aten.div(a, b, rounding_mode="trunc"),
                a / b,
                a // b,
            )

        self.common(fn, (torch.randn(8, 8) * 100, torch.randn(8, 8) * 100))

    def test_div2(self):
        def fn(a, b):
            return (
                aten.div(a, b, rounding_mode=None),
                aten.div(a, b, rounding_mode="floor"),
                aten.div(a, b, rounding_mode="trunc"),
                a / b,
                a // b,
            )

        self.common(fn, (torch.randint(-100, 100, [8, 8]), 100 * torch.randn(8, 8)))

    def test_div3(self):
        def fn(a, b):
            return (
                aten.div(a, b, rounding_mode=None),
                aten.div(a, b, rounding_mode="floor"),
                aten.div(a, b, rounding_mode="trunc"),
                a / b,
                a // b,
            )

        a = torch.randint(1, 100, [8, 8])
        self.common(fn, (a * 2, a))

    def test_div4(self):
        def fn(a, b):
            return (
                aten.div(a, b, rounding_mode=None),
                aten.div(a, b, rounding_mode="floor"),
                aten.div(a, b, rounding_mode="trunc"),
                a / b,
                a // b,
            )

        self.common(
            fn,
            (torch.randint(-100, 0, [8, 8]), torch.randint(1, 10, [8, 8])),
        )

    def test_div5(self):
        def fn(a, b):
            return (
                aten.div(a, b, rounding_mode=None),
                aten.div(a, b, rounding_mode="floor"),
                aten.div(a, b, rounding_mode="trunc"),
                a / b,
                a // b,
            )

        # divide a scalar
        self.common(fn, (torch.randint(-100, 0, [8, 8]), 16))

    def test_div6(self):
        def fn(a, b):
            return (
                aten.div(a, b, rounding_mode=None),
                aten.div(a, b, rounding_mode="floor"),
                aten.div(a, b, rounding_mode="trunc"),
                a / b,
                a // b,
            )

        # treat boolean as integer
        self.common(
            fn,
            (torch.ones([8, 8], dtype=torch.bool), torch.randint(-100, -1, [8, 8])),
        )

    def test_div7(self):
        def fn(a, b):
            return (
                aten.div(a, b, rounding_mode=None),
                aten.div(a, b, rounding_mode="floor"),
                aten.div(a, b, rounding_mode="trunc"),
                a / b,
                a // b,
            )

        self.common(
            fn,
            (
                torch.randint(2**32, 2**40, [100, 100]),
                torch.randint(-10, -1, [100, 100]),
            ),
        )

    def test_div8(self):
        def fn(a, b):
            return (
                aten.div(a, b, rounding_mode=None),
                aten.div(a * 0.5, b, rounding_mode=None),
                aten.div(a, b * 1.0, rounding_mode=None),
                aten.div(a, b, rounding_mode="floor"),
                aten.div(a, b, rounding_mode="trunc"),
                a / b,
                a // b,
            )

        self.common(fn, (1024, 100))

    def test_div9(self):
        def fn(x):
            return (torch.div(42, x), aten.true_divide(42, x), aten.div.Tensor(42, x))

        self.common(fn, (torch.randn(8),))

    def test_div_zero_dim(self):
        def fn(a, b):
            return (
                aten.div(a, b, rounding_mode=None),
                aten.div(a, b, rounding_mode="floor"),
                aten.div(a, b, rounding_mode="trunc"),
                a / b,
                a // b,
            )

        for dtype in (torch.float32, torch.int64):
            self.common(
                fn,
                (
                    make_tensor(10, device=self.device, dtype=dtype),
                    make_tensor((), device=self.device, dtype=dtype, exclude_zero=True),
                ),
            )
            self.common(
                fn,
                (
                    make_tensor((), device=self.device, dtype=dtype),
                    make_tensor(10, device=self.device, dtype=dtype, exclude_zero=True),
                ),
            )

    def test_div_prim(self):
        def fn(a, b):
            return (torch.ops.prims.div(a, b),)

        for dtype in (torch.float32, torch.int64):
            self.common(
                fn,
                (
                    make_tensor(100, device=self.device, dtype=dtype),
                    make_tensor(
                        100, device=self.device, dtype=dtype, exclude_zero=True
                    ),
                ),
            )

    def test_floordiv(self):
        def fn_floor_input(a, i):
            n = (i * 1.234) // 8.234
            return a + n

        self.common(
            fn_floor_input,
            (make_tensor(10, device=self.device, dtype=torch.float32), 33),
        )

        def fn_int_input(a, i):
            n = i // 8
            return a + n

        self.common(
            fn_int_input, (make_tensor(10, device=self.device, dtype=torch.float32), 33)
        )

    def test_div_precision(self):
        # Reproducer for https://github.com/pytorch/pytorch/issues/101039

        def forward(x, y):
            z = x.div(y)
            return F.softmax(z, dim=-1)

        query = torch.randn(1, 10, 40)
        key = torch.randn(1, 2, 40)
        x = torch.matmul(query, key.transpose(-2, -1))
        self.common(forward, (x, 1e-6))

        x = torch.tensor(
            [
                [
                    [
                        [-16.1649, 5.6846, -5.1022, -9.1134],
                        [-11.5552, -2.2615, -12.8913, 10.6538],
                        [-7.1666, -5.3333, 2.0776, -9.7984],
                        [7.4469, -2.3948, 2.7371, 0.9201],
                    ],
                    [
                        [-8.0361, -16.3771, 22.7741, 4.4685],
                        [20.8047, -0.7771, -2.4355, -2.2299],
                        [3.8343, -2.0914, -2.4077, 2.2740],
                        [-15.8663, -2.7015, -12.5241, -3.0040],
                    ],
                    [
                        [-2.5139, 14.4393, -3.7186, 1.2255],
                        [5.6742, 14.1842, -8.5976, 16.8366],
                        [-9.7358, -3.0279, 11.8164, -4.0787],
                        [-9.0621, 8.2580, 29.9486, -2.4107],
                    ],
                    [
                        [7.3622, 12.5640, -20.5592, 13.6237],
                        [-11.5640, 0.8832, 16.7275, -2.5009],
                        [-2.0953, -12.2276, -26.2633, 4.5268],
                        [15.3329, -11.7492, 6.5650, -9.2483],
                    ],
                ],
                [
                    [
                        [7.9980, -4.9369, 3.1508, 5.2994],
                        [3.8052, 3.9514, 8.4987, -10.5045],
                        [-2.6827, -4.0010, -4.0611, 6.4091],
                        [-19.0318, 6.4073, 2.8923, 8.0250],
                    ],
                    [
                        [7.1650, -3.4585, 5.7720, -5.0305],
                        [-0.9765, -3.0086, 11.7114, 8.0555],
                        [-3.1027, -3.5514, 9.6182, -8.8526],
                        [-9.2348, -6.0239, 6.2528, -6.7221],
                    ],
                    [
                        [11.5936, 22.4139, -0.4089, -4.9889],
                        [14.8217, -2.3426, -17.6189, 3.7427],
                        [1.9546, -13.0902, 8.6293, -7.2457],
                        [-7.6900, -4.5796, 9.6332, -10.2631],
                    ],
                    [
                        [0.8027, -1.0955, 14.8404, -0.2673],
                        [3.2143, -1.8640, -2.9678, 6.5165],
                        [-3.9865, 6.5230, 6.3019, -0.4247],
                        [8.3185, -13.5076, 27.0986, -1.6792],
                    ],
                ],
            ]
        )
        x = torch.matmul(x, x)
        y = torch.tensor([[[0.6331]], [[1.6358]], [[-0.3459]], [[1.0196]]])
        self.common(forward, (x, y))

    def test_div_softmax_symfloat(self):
        def forward(x, y):
            z = x.div(y * x.shape[-1])
            return F.softmax(z, dim=-1)

        query = torch.randn(1, 10, 40)
        key = torch.randn(1, 2, 40)
        x = torch.matmul(query, key.transpose(-2, -1))

        cf = torch.compile(forward, dynamic=True)
        cf(x, 1e-5)
        cf(x, 1e-6)

    def test_mul_softmax_symfloat(self):
        def forward(x, y):
            z = x.mul(y * x.shape[-1])
            return F.softmax(z, dim=-1)

        query = torch.randn(1, 10, 40)
        key = torch.randn(1, 2, 40)
        x = torch.matmul(query, key.transpose(-2, -1))

        cf = torch.compile(forward, dynamic=True)
        cf(x, 1e-5)
        cf(x, 1e-6)

    def test_div_by_zero(self):
        def fn(x, runtime_zero, runtime_neg_zero):
            zero = torch.zeros_like(x)
            return (
                x / 0.0,
                x / -0.0,
                zero / 0.0,
                x / zero,
                x / -zero,
                zero / zero,
                x / runtime_zero,
                # NOTE: -runtime_zero doesn't work as -(0.0) is broken in triton
                x / runtime_neg_zero,
                runtime_zero / runtime_neg_zero,
            )

        a = torch.randn(10)
        zero = torch.zeros(10)
        neg_zero = -zero
        self.common(fn, (a, zero, neg_zero))

    def test_both_scalars(self):
        def fn(a, b):
            return (
                aten.add(a, b),
                aten.add(b, a),
                aten.sub(a, b),
                aten.sub(b, a),
                aten.mul(a, b),
                aten.mul(b, a),
            )

        self.common(fn, (4, 3.3), reference_in_float=False)

    def test_sum_keepdims(self):
        def fn(a, b):
            return (torch.sum(a + b, -1, keepdim=True),)

        self.common(fn, (torch.randn(8, 8), torch.randn(8, 8)))

    @skip_if_halide  # only 32-bit indexing
    def test_large_tensor_reduction(self):
        if not _has_sufficient_memory(self.device, 4.5 * 1024**3):  # 4.5 GiB
            raise unittest.SkipTest("insufficient memory")

        if self.device == "cpu":
            raise unittest.SkipTest("Fails on CPU")

        # Test 64-bit indexing works correctly
        def fn(a):
            return torch.max(a)

        t = torch.ones(2**32, dtype=torch.int8, device=self.device)
        t[-1] = 2

        # self.common OOMs here because it copies inputs to check for mutations
        compiled_fn = torch._dynamo.optimize()(fn)
        actual = compiled_fn(t)
        expect = torch.tensor(2, dtype=torch.int8, device=self.device)
        self.assertEqual(actual, expect)

    @skip_if_gpu_halide  # only 32-bit indexing
    def test_large_broadcast_reduction(self):
        if self.device == "cpu":
            raise unittest.SkipTest("Fails on CPU")

        # Test 64-bit indexing works correctly when inputs are less than 32-bit
        # but intermediate tensors require 64-bit indexing
        def fn(a, b):
            return torch.max(a + b)

        t1 = torch.ones(1, 2**16, dtype=torch.int8, device=self.device)
        t2 = torch.ones(2**16, 1, dtype=torch.int8, device=self.device)

        t1[-1, -1] = 2
        t2[-1, -1] = 2

        # self.common OOMs here because it copies inputs to check for mutations
        compiled_fn = torch._dynamo.optimize()(fn)
        actual = compiled_fn(t1, t2)
        expect = torch.tensor(4, dtype=torch.int8, device=self.device)
        self.assertEqual(actual, expect)

    @skip_if_halide  # only 32-bit indexing
    def test_large_pointwise(self):
        if not _has_sufficient_memory(self.device, 2 * (2**31 + 1)):
            raise unittest.SkipTest("insufficient memory")

        def fn(a):
            return a + 1

        t = torch.ones(2**31 + 1, dtype=torch.int8, device=self.device)
        compiled_fn = torch._dynamo.optimize()(fn)
        actual = compiled_fn(t)

        # Can't use assertEqual as it expands broadcasted inputs
        del t
        if torch.device(self.device).type == GPU_TYPE:
            getattr(torch, GPU_TYPE).empty_cache()

        self.assertTrue((actual == 2).all())

    @skip_if_halide  # only 32-bit indexing
    def test_large_offset_pointwise(self):
        # Test 64-bit indexing is used when input views a tensor that can be
        # indexed with 32-bit strides but the storage offset pushes it over
        # INT_MAX
        if not _has_sufficient_memory(self.device, (2**31 + 1) + (2**30 + 1)):
            raise unittest.SkipTest("insufficient memory")

        def fn(a):
            return a + 4

        t = torch.ones(2**31 + 1, dtype=torch.int8, device=self.device)
        t[2**30 :] = 0
        compiled_fn = torch._dynamo.optimize()(fn)
        actual = compiled_fn(t[2**30 :])
        self.assertTrue((actual == 4).all())

    @skip_if_halide  # only 32-bit indexing
    def test_large_strided_reduction(self):
        # Test 64-bit indexing is used when input numel is less than INT_MAX
        # but stride calculations go above INT_MAX
        if not _has_sufficient_memory(self.device, 2**31 + 2):
            raise unittest.SkipTest("insufficient memory")

        def fn(a):
            return torch.max(a)

        storage = torch.ones(2**31 + 1, dtype=torch.int8, device=self.device)
        view = storage[::32]
        view[-1] = 2

        compiled_fn = torch._dynamo.optimize()(fn)
        actual = compiled_fn(view)
        expect = torch.tensor(2, dtype=torch.int8, device=self.device)
        self.assertEqual(actual, expect)

    def test_softmax(self):
        def fn(a, b):
            return (torch.softmax(a + b, -1), torch.softmax(a, 0), torch.softmax(b, 1))

        self.common(fn, (torch.randn(8, 8), torch.randn(8, 8)))

    def test_log_softmax(self):
        def fn(a, b):
            return (F.log_softmax(a + b, -1), F.log_softmax(a, 0), F.log_softmax(b, 1))

        self.common(fn, (torch.randn(8, 8), torch.randn(8, 8)))

    def test_transpose(self):
        def fn(a, b):
            return (
                torch.t(a) + b,
                torch.transpose(b * 2, 0, 1) + 10,
            )

        self.common(fn, (torch.randn(8, 8), torch.randn(8, 8)))

    def test_permute1(self):
        def fn(a):
            return (
                torch.permute(a + 1, [2, 1, 4, 0, 3]) + 2,
                torch.permute(a, [2, 1, 4, 0, 3]) + 2,
            )

        self.common(fn, (torch.randn(2, 2, 2, 2, 2),))

    def test_permute2(self):
        def fn(a):
            a = a.unfold(0, 2, 1)
            a = torch.unsqueeze(a, 1)
            a = torch.permute(a, [0, 2, 3, -3])
            return (a,)

        self.common(fn, (torch.randn(4, 4),))

    def test_expand(self):
        def fn(a):
            return (
                (a + 1).expand(3, 4, 2, 3, 2) + 2,
                a.expand(2, 1, 2, 3, 2) + 2,
            ), a.expand(2, -1, 5, -1)

        self.common(fn, (torch.randn(2, 1, 2),))

    def test_squeeze1(self):
        def fn(a):
            return ((a + 1).squeeze() + 2, a.squeeze() + 2)

        self.common(fn, (torch.randn(1, 2, 1, 2, 2, 1, 1),))

    def test_squeeze2(self):
        def fn(a):
            return ((a + 1).squeeze(-1).squeeze(2) + 2, a.squeeze(0) + 2)

        self.common(fn, (torch.randn(1, 2, 1, 2, 2, 2, 1),))

    def test_squeeze_varargs(self):
        def fn(x):
            return x.squeeze(1, 2).clone()

        a = torch.randn(1024, 1, 1)
        self.common(fn, (a,))

    def test_simplify_loops(self):
        def fn(a, b):
            return a + b

        self.common(
            fn,
            (
                torch.randn(2, 3, 4, 5, 6),
                torch.randn(4, 2, 3, 5, 6).permute(1, 2, 0, 3, 4),
            ),
        )

    def test_unsqueeze(self):
        def fn(a):
            return (
                torch.unsqueeze(a + 1, -1) + 2,
                torch.unsqueeze(a, 2) + 2,
                torch.unsqueeze(a + 1, 0) + 2,
                torch.unsqueeze(a, -2) + 2,
            )

        self.common(
            fn,
            (
                torch.randn(
                    2,
                    2,
                    2,
                    2,
                ),
            ),
        )

    def test_unsqueeze_inplace(self):
        def fn(a):
            tmp1 = a + 1
            aten.unsqueeze_(tmp1, 2)
            tmp2 = aten.unsqueeze_(a + 1, 0) + 2
            return (tmp1, tmp2)

        self.common(
            fn,
            (
                torch.randn(
                    2,
                    2,
                    2,
                    2,
                ),
            ),
        )

    def test_addmm(self):
        def fn(a, b, c):
            return (torch.addmm(a + 1, b + 2, c + 3) + 4,)

        self.common(
            fn,
            (
                torch.randn(8, 8),
                torch.randn(8, 8),
                torch.randn(8, 8),
            ),
        )

    # https://github.com/pytorch/pytorch/issues/98979
    @skipCUDAIf(True, "cuda failed for float64 linear")
    @skipIfXpu(msg="Double and complex datatype matmul is not supported in oneDNN")
    def test_linear_float64(self):
        mod = torch.nn.Sequential(torch.nn.Linear(8, 16).to(torch.float64)).eval()
        with torch.no_grad():
            self.common(mod, (torch.randn(2, 8).to(torch.float64),))

    def test_linear1(self):
        mod = torch.nn.Sequential(
            torch.nn.Linear(8, 16),
            torch.nn.Sigmoid(),
            ToTuple(),
        )
        self.common(mod, (torch.randn(2, 8),))

    def test_linear2(self):
        mod = torch.nn.Sequential(
            torch.nn.Linear(8, 8),
            torch.nn.ReLU(),
            torch.nn.Linear(8, 8),
            torch.nn.ReLU(),
            torch.nn.Linear(8, 8),
            torch.nn.ReLU(),
            torch.nn.Linear(8, 8),
            torch.nn.ReLU(),
        )
        self.common(
            mod,
            (torch.randn(2, 8),),
            atol=1e-3,
            rtol=0.01,
        )

    def test_bmm1(self):
        def fn(a, b):
            return (
                torch.bmm(a, b),
                torch.bmm(a + 1, b + 2) + 3,
            )

        self.common(
            fn,
            (
                torch.randn(2, 8, 8),
                torch.randn(2, 8, 8),
            ),
            check_lowp=False,
        )
        self.common(
            fn,
            (
                torch.randn(1, 16, 8),
                torch.randn(1, 8, 10),
            ),
            check_lowp=False,
        )

    def test_bmm2(self):
        def fn(a, b):
            return torch.bmm(a.permute(0, 2, 1), b)

        self.common(
            fn,
            (
                torch.randn(1, 8, 8),
                torch.randn(1, 8, 8),
            ),
            check_lowp=False,
        )

    @skipIfPy312  # segfaults
    @config.patch(mixed_mm_choice="triton")
    def test_mixed_mm(self):
        def fn(a, b):
            return torch.mm(a, b.to(a.dtype))

        self.common(
            fn,
            (
                torch.randn(8, 8),
                torch.randint(-128, 127, (8, 8), dtype=torch.int8),
            ),
            check_lowp=True,
        )

    @skipIfPy312  # segfaults
    @config.patch(mixed_mm_choice="triton")
    def test_mixed_mm2(self):
        def fn(a, b, scale, bias):
            return torch.mm(a, b.to(a.dtype)) * scale + bias

        self.common(
            fn,
            (
                torch.randn(8, 8),
                torch.randint(-128, 127, (8, 8), dtype=torch.int8),
                torch.randn(8),
                torch.randn(8),
            ),
            check_lowp=True,
        )

    @skipIfPy312  # segfaults
    @config.patch(mixed_mm_choice="triton")
    def test_mixed_mm3(self):
        def fn(a, b):
            return torch.mm(a, b.to(a.dtype))

        # (256, 256) @ (256, 256) so different block sizes are tried out during autotuning
        self.common(
            fn,
            (
                torch.randn(256, 256),
                torch.randint(-128, 127, (256, 256), dtype=torch.int8),
            ),
            check_lowp=True,
            rtol=0.01,
            atol=0.1,
        )

    @with_tf32_off
    @config.patch(use_mixed_mm=True)
    def test_uint4x2_mixed_mm(self):
        def fn(a, b):
            return torch.mm(
                a,
                torch.cat((b & 0xF, b >> 4), 1)
                .reshape(-1, b.shape[1])
                .to(a.dtype)
                .sub(8),
            )

        self.common(
            fn,
            (
                torch.randn(8, 8),
                torch.randint(0, 255, (4, 8), dtype=torch.uint8),
            ),
            check_lowp=True,
        )

    @skipIfXpu
    def test_mm_mixed_dtype(self):
        def fn(a, b):
            return torch.mm(a, b)

        t1 = torch.arange(6, dtype=torch.float, device=self.device).view(2, 3)
        t2 = torch.arange(9, dtype=torch.int64, device=self.device).view(3, 3)

        msg = "expected .* and .* to have the same dtype, but got: .* != .*"
        with self.assertRaisesRegex(RuntimeError, msg):
            torch.compile(fn)(t1, t2)
        with self.assertRaisesRegex(RuntimeError, msg):
            fn(t1, t2)

    @skipIfXpu
    def test_linear_mixed_dtype(self):
        class Net(nn.Module):
            def __init__(self) -> None:
                super(Net, self).__init__()  # noqa: UP008
                self.fc1 = nn.Linear(3, 3)

            def forward(self, x):
                x = self.fc1(x.permute(1, 2, 0))
                return x

        fn = Net().to(self.device)
        t = torch.arange(27, device=self.device).view(3, 3, 3)

        msg = "expected .* and .* to have the same dtype, but got: .* != .*"
        with self.assertRaisesRegex(RuntimeError, msg):
            fn(t)
        with self.assertRaisesRegex(RuntimeError, msg):
            with torch.no_grad():
                torch.compile(fn)(t)
        # TODO: Autograd internal assertion
        msg = r".*isDifferentiableType\(variable.scalar_type\(\)\) INTERNAL ASSERT FAILED.*"
        with self.assertRaisesRegex(RuntimeError, msg):
            torch.compile(fn)(t)

    def test_scalar_input(self):
        def fn(x, y):
            a = torch.div(x, y, rounding_mode="floor")
            return a

        self.common(fn, [torch.randint(5, (1, 8)), 5400])

    @torch._dynamo.config.patch(dynamic_shapes=True)
    @torch._dynamo.config.patch(assume_static_by_default=False)
    def test_scalar_output(self):
        def fn(arg0_1, arg2_1):
            arg1_1 = arg2_1.size(1)
            view = torch.ops.aten.view.default(arg2_1, [-1, arg1_1])
            embedding = torch.ops.aten.embedding.default(arg0_1, view)
            full = torch.ops.aten.full.default([1, arg1_1], 1, dtype=torch.float32)
            return (full, arg1_1, embedding)

        arg0_1 = rand_strided((32128, 768), (768, 1), device="cpu", dtype=torch.float32)
        arg2_1 = rand_strided((1, 22), (22, 1), device="cpu", dtype=torch.int64)
        self.common(fn, [arg0_1, arg2_1])

    def test_shape_prop_torch_ones(self):
        class Model(torch.nn.Module):
            def forward(self, attention_scores):
                extended_attention_mask = torch.ones(
                    8, 1, 1, 512, device=attention_scores.device
                )
                attention_scores = attention_scores + extended_attention_mask

                return attention_scores

        mod = Model().eval()
        with torch.no_grad():
            self.common(
                mod,
                (torch.randn(8, 12, 512, 512),),
            )

    @slowTest
    @expectedFailureCodegenDynamic
    @config.patch({"freezing": True})
    def test_conv_bn_fuse(self):
        # For gpu path, there is an accuracy issue
        if self.device == GPU_TYPE:
            raise unittest.SkipTest("only support cpu conv bn test")

        # fails dynamic check which bn is fused, and there will not have loops vars.
        input_shapes = {1: (112,), 2: (112, 112), 3: (55, 55, 55)}
        conv_modules = {1: torch.nn.Conv1d, 2: torch.nn.Conv2d, 3: torch.nn.Conv3d}
        bn_modules = {
            1: torch.nn.BatchNorm1d,
            2: torch.nn.BatchNorm2d,
            3: torch.nn.BatchNorm3d,
        }
        options = itertools.product(
            [1, 2, 3],
            [True, False],
            [1, 3],
            [1, 2],
            [1, 4],
        )

        for (
            dim,
            bias,
            kernel_size,
            dilation,
            groups,
        ) in options:
            oC = 32 * groups
            iC = 3 * groups
            x_shape = (1, iC) + input_shapes[dim]
            mod = torch.nn.Sequential(
                conv_modules[dim](
                    iC,
                    oC,
                    kernel_size=kernel_size,
                    dilation=dilation,
                    groups=groups,
                    bias=bias,
                ),
                bn_modules[dim](oC),
            ).eval()
            test_memory_format = [torch.contiguous_format]
            # TODO: GPU path doesn't support channels_last now.
            if not HAS_GPU and dim > 1:
                channels_last = (
                    torch.channels_last if dim == 2 else torch.channels_last_3d
                )
                test_memory_format.append(channels_last)
            for memory_format in test_memory_format:
                v = torch.randn(x_shape, dtype=torch.float32).to(
                    memory_format=memory_format
                )
                with torch.no_grad():
                    self.common(
                        mod,
                        (v,),
                    )

    def test_conv_functional_bn_fuse(self):
        # For gpu path, there is an accuracy issue
        if self.device == GPU_TYPE:
            raise unittest.SkipTest("only support cpu conv bn test")

        # Define a BatchNorm using functional BN.
        class BatchNorm(torch.nn.BatchNorm2d):
            def __init__(
                self,
                num_features,
                eps=1e-5,
                momentum=0.1,
                affine=True,
                track_running_stats=True,
                device=None,
                dtype=None,
            ):
                factory_kwargs = {"device": device, "dtype": dtype}
                super().__init__(
                    num_features,
                    eps=eps,
                    momentum=momentum,
                    affine=affine,
                    track_running_stats=track_running_stats,
                    **factory_kwargs,
                )

            def forward(self, x):
                if self.momentum is None:
                    exponential_average_factor = 0.0
                else:
                    exponential_average_factor = self.momentum

                if self.training and self.track_running_stats:
                    # TODO: if statement only here to tell the jit to skip emitting this when it is None
                    if self.num_batches_tracked is not None:  # type: ignore[has-type]
                        self.num_batches_tracked = self.num_batches_tracked + 1  # type: ignore[has-type]
                        if self.momentum is None:  # use cumulative moving average
                            exponential_average_factor = 1.0 / float(
                                self.num_batches_tracked
                            )
                        else:  # use exponential moving average
                            exponential_average_factor = self.momentum
                if self.training:
                    bn_training = True
                else:
                    bn_training = (self.running_mean is None) and (
                        self.running_var is None
                    )
                x = F.batch_norm(
                    x,
                    # If buffers are not to be tracked, ensure that they won't be updated
                    (
                        self.running_mean
                        if not self.training or self.track_running_stats
                        else None
                    ),
                    (
                        self.running_var
                        if not self.training or self.track_running_stats
                        else None
                    ),
                    self.weight,
                    self.bias,
                    bn_training,
                    exponential_average_factor,
                    self.eps,
                )
                return x

        v = torch.randn(1, 3, 556, 56, dtype=torch.float32)
        mod = torch.nn.Sequential(
            torch.nn.Conv2d(
                3,
                64,
                kernel_size=3,
                dilation=1,
                groups=1,
                bias=True,
            ),
            BatchNorm(64),
        ).eval()
        with torch.no_grad():
            self.common(
                mod,
                (v,),
            )

    @skipIfRocm
    def test_conv_inference_heuristics(self):
        if self.device != GPU_TYPE:
            raise unittest.SkipTest(f"{GPU_TYPE} only test")

        in_channels = 6
        out_channels = 6
        kernel_size = 3
        groups = 3

        grouped_conv = nn.Conv2d(
            in_channels, out_channels, kernel_size, groups=groups
        ).to(self.device)

        input_tensor = torch.randn(1, in_channels, 10, 10).to(self.device)

        # Perform the forward pass
        @torch.compile()
        def foo(m, inp):
            return m(inp)

        with torch.no_grad():
            _, code = run_and_get_code(foo, grouped_conv, input_tensor)
            # no to channels last permuting before kernel
            FileCheck().check_not(".run(").check(".convolution(").run(code[0])

        # in out should do channels last in inference
        in_channels = 8
        out_channels = 4
        kernel_size = 3

        # Create the convolution layer
        conv_layer = nn.Conv2d(in_channels, out_channels, kernel_size).to(self.device)

        input_tensor = torch.randn(1, in_channels, 10, 10).to(self.device)

        with torch.no_grad():
            _, code = run_and_get_code(foo, conv_layer, input_tensor)
            # should be channels last permuting before kernel
            if is_halide_backend(self.device):
                FileCheck().check("halide_kernel_0(").check(".convolution(").run(
                    code[0]
                )
            else:
                FileCheck().check(".run(").check(".convolution(").run(code[0])

    def test_upsample_cat_conv(self):
        if self.device == GPU_TYPE:
            raise unittest.SkipTest("only support cpu upsample_cat_conv test")

        class M(torch.nn.Module):
            def __init__(
                self,
                **kwargs,
            ):
                super().__init__()
                self.upsample = torch.nn.UpsamplingNearest2d(scale_factor=2)
                self.conv = torch.nn.Conv2d(
                    8,
                    5,
                    kernel_size=1,
                    padding=0,
                    stride=1,
                    dilation=1,
                    **kwargs,
                )

            def forward(self, x, y):
                x = self.upsample(x)
                z = torch.cat([x, y], dim=1)
                z = self.conv(z)
                return z

        v1 = torch.randn([8, 2, 12, 26])
        v2 = torch.randn([8, 6, 24, 52])

        with torch.no_grad():
            self.common(
                M().eval(),
                (v1, v2),
            )

    def test_aliased_buffer_reuse(self):
        def fn(x, y):
            x = 2 * x
            y = 2 * y
            c = torch.cat([x, y], dim=-1)
            d = 1 + c
            m = torch.mm(d, d)
            return m[:, :2] + x

        self.common(fn, (torch.randn(4, 2), torch.randn(4, 2)), check_lowp=False)

    def test_slice_view_with_graph_break(self):
        def fn():
            a = torch.tensor([1], device=self.device)
            a = a[0:1]
            b = a.squeeze()
            a[0] = 0
            if a[0] < 1e5:
                pass
            a[0] = 2
            return b

        expect = fn()
        opt_fn = torch.compile(fn)
        actual = opt_fn()
        self.assertEqual(expect, actual)

    def test_view_detach(self):
        def fn(a):
            return a[0].detach()

        self.common(
            fn,
            (torch.randn([4, 4], requires_grad=True),),
        )

    def test_gather1(self):
        def fn(a, b):
            return (
                torch.gather(a.expand([4, 5, 10, 6]), 3, b + 1),
                torch.gather(a.expand([4, 5, 10, 6]), -1, b + 1),
            )

        self.common(
            fn,
            (
                torch.randn([1, 1, 10, 6]),
                torch.randint(5, [4, 5, 10, 1], dtype=torch.int64),
            ),
        )

    def test_gather2(self):
        # 0d tensor
        def fn(a, b):
            return torch.gather(a, 0, b) + torch.gather(a, -1, b)

        x = torch.tensor(123)
        y = torch.tensor(0)
        self.assertEqual(fn(x, y), x + x)

    def test_gather3(self):
        def fn(a, b):
            return torch.gather(a, 1, b, sparse_grad=True)

        self.common(
            fn,
            (
                torch.randn([4, 5, 10, 6], requires_grad=True),
                torch.randint(5, [4, 5, 10, 1], dtype=torch.int64),
            ),
        )

    def test_device_assert(self):
        def fn(x, y):
            x = torch.sum(x.view(int(x.shape[0] / 6), 6), dim=1)
            return torch.gather(x, 0, torch.trunc(y).to(torch.int64))

        x1 = torch.randn(30)
        x2 = torch.randn(36)
        y = torch.ones(1, dtype=torch.float64)

        self.assertEqual(torch.compile(fn)(x1, y), fn(x1, y))
        self.assertEqual(torch.compile(fn)(x2, y), fn(x2, y))

    def test_slice1(self):
        def fn(a):
            return (
                a[:, :10, 0] + a[:, 10:, 0],
                (a + 1)[:, :10, 0] + (a + 1)[:, 10:, 0],
                a[:, -30:, 0],  # negative index out of range
                a[:, :-30, 0],  # negative index out of range
            )

        self.common(
            fn,
            (torch.randn([2, 20, 2]),),
        )

    def test_slice2(self):
        def fn(a):
            return (
                a[:-1, ::2, -1] + a[-1:, 1::2, -2],
                (a + 1)[:-1, ::2, -1] + (a + 2)[-1:, 1::2, -2],
            )

        self.common(
            fn,
            (torch.randn([2, 20, 2]),),
        )

    # It's a view so it doens't generate a kernel
    @expectedFailureCodegenDynamic
    def test_slice3(self):
        def fn(a, b):
            return torch.ops.aten.slice.Tensor(a, 0, 0, -b)

        x = torch.rand(48, 3, 512, 512)
        self.common(fn, (x, 2))

    @expectedFailureCodegenDynamic
    def test_slice4(self):
        # empty slices that require clamping the start or end
        def fn(a):
            return (
                aten.slice.Tensor(a, 0, 2, 0, 1),
                aten.slice.Tensor(a, 0, a.shape[0], a.shape[0] + 10, 1),
                aten.slice.Tensor(a, 0, -20, 0, 1),
                aten.slice.Tensor(a, 0, -20, -16, 1),
            )

        x = torch.rand(10)
        self.common(fn, (x,))

    def test_split_with_list(self):
        def fn(a, sizes):
            return [t + 1.0 for t in torch.split(a * 2.0, sizes, -1)]

        self.common(fn, (torch.randn(2, 2, 10), [3, 3, 4]))
        self.common(fn, (torch.randn(2, 2, 10), [4, 3, 3]))
        self.common(fn, (torch.randn(2, 2, 10), [1, 2, 3, 4]))

    def test_split_with_integer(self):
        # argument `split_size_or_sections` is integer
        @torch.compile(dynamic=True)
        def f(x, sizes):
            return torch.split(x, sizes, -1)

        # split into equally sized chunks, 10 = 5 + 5
        r1, r2 = f(torch.randn(2, 10), 5)
        self.assertTrue(r1.size() == (2, 5))
        self.assertTrue(r2.size() == (2, 5))

        # split into equally sized chunks, 12 = 4 + 4 + 4
        r1, r2, r3 = f(torch.randn(2, 12), 4)
        self.assertTrue(r1.size() == (2, 4))
        self.assertTrue(r2.size() == (2, 4))
        self.assertTrue(r3.size() == (2, 4))

        # split unevenly, 10 = 3 + 3 + 3 + 1
        r1, r2, r3, r4 = f(torch.randn(2, 10), 3)
        self.assertTrue(r1.size() == (2, 3))
        self.assertTrue(r2.size() == (2, 3))
        self.assertTrue(r3.size() == (2, 3))
        self.assertTrue(r4.size() == (2, 1))

    def test_split_failed(self):
        @torch._dynamo.optimize("inductor")
        def fn(a):
            return torch.split(a, [2, 1, 1], dim=1)

        with self.assertRaisesRegex(RuntimeError, ""):
            fn(torch.randn(1, 5))

    def test_inductor_assert(self):
        @torch._dynamo.optimize("inductor", dynamic=True)
        def fn(a):
            assert a.shape[0] >= 2 and a.shape[1] >= 4
            return a.cos()

        inp = torch.randn(2, 4, 6)
        torch._dynamo.mark_dynamic(inp, 0)
        torch._dynamo.mark_dynamic(inp, 1)
        self.assertEqual(fn(inp), inp.cos())

    def test_split(self):
        def fn(a):
            t = torch.split(a, 3, -1)
            return (t[0], t[1], t[2], t[3])

        def fn2(a):
            return fn(a + 1)

        self.common(
            fn,
            (torch.randn([2, 2, 10]),),
        )

        self.common(
            fn2,
            (torch.randn([2, 2, 10]),),
        )

    def test_low_memory_max_pool(self):
        prims = torch.ops.prims

        def fn(x):
            kernel_size = [3, 3]
            stride = [2, 2]
            padding = [1, 1]
            dilation = [1, 1]
            ceil_mode = False

            vals, offsets = prims._low_memory_max_pool2d_with_offsets(
                x,
                kernel_size,
                stride,
                padding,
                dilation,
                ceil_mode,
            )
            indices = prims._low_memory_max_pool2d_offsets_to_indices(
                offsets,
                kernel_size[1],
                x.size(-1),
                stride,
                padding,
            )
            return vals, indices, offsets

        self.common(fn, (torch.randn(1, 3, 10, 10),))

    def test_to_dtype(self):
        def fn(a, b):
            return (
                aten._to_copy(a, dtype=6),
                aten._to_copy(b + 1, dtype=6),
                aten.to(b, torch.float64),
                aten.to(b, torch.bool),
            )

        self.common(
            fn,
            (
                torch.randn([2, 2, 10]),
                torch.randn([2, 2, 10], dtype=torch.float64),
            ),
        )

    @requires_gpu()
    def test_to_device(self):
        def fn(a):
            if a.device.type == "cpu":
                return aten._to_copy(
                    a, device=torch.device(GPU_TYPE), dtype=6, layout=0
                )
            else:
                return aten._to_copy(a, device=torch.device("cpu"), dtype=6, layout=0)

        self.common(
            fn,
            (torch.randn([2, 2, 10]),),
        )

    def test_to_memory_format(self):
        def fn(a, memory_format):
            return a.to(memory_format=memory_format)

        self.common(
            fn,
            (torch.randn([2, 2, 10, 10]), torch.channels_last),
        )
        self.common(
            fn,
            (
                torch.randn([2, 2, 10, 10]).to(memory_format=torch.channels_last),
                torch.contiguous_format,
            ),
        )

    @requires_gpu()
    def test_to_device_constant(self):
        def fn(a):
            d1 = a.device.type
            if d1 == "cpu":
                d2 = GPU_TYPE
            else:
                d2 = "cpu"

            const1 = torch.as_tensor(list(range(64)), device=d2)
            return (
                torch.arange(10, device=d2).to(d1) + a,
                const1.to(d1),
                (const1 + 1).to(d1),
            )

        self.common(
            fn,
            (torch.randn([10]),),
        )

    @requires_gpu()
    def test_multi_device(self):
        def fn(x):
            x = x + 1
            x = x + 2
            x = x.to(device=GPU_TYPE)
            x = x + 3
            x = x + 4
            x = x.cpu()
            x = x + 5
            x = x + 6
            x = x.to(device=GPU_TYPE)
            x = x + 7
            x = x + 8
            x = x.cpu()
            x = x + 9
            x = x + 10
            return x

        self.common(
            fn,
            (torch.randn([2, 2, 10]),),
            check_lowp=False,  # cpu doesn't understand fp16, and there are explicit .cpu() calls
        )

    @skipIfRocm
    @requires_multigpu()
    def test_multi_gpu_device(self):
        # TODO: https://github.com/pytorch/pytorch/issues/92627
        x = torch.rand([4], device=GPU_TYPE)

        def fn(x, y):
            r = torch.ops.aten.div(x, y)
            r = r.to(f"{GPU_TYPE}:1")
            return 2 * r

        self.common(fn, (torch.randn(4), torch.randn(4)), check_lowp=False)

    @requires_multigpu()
    def test_multi_gpu_recompile_on_index(self):
        torch.set_float32_matmul_precision("high")

        def gemm(x, y):
            return x @ y

        failed_guard = None

        def fail(guard):
            nonlocal failed_guard
            failed_guard = guard

        gemm_opt = torch._dynamo.optimize("inductor", guard_fail_fn=fail)(gemm)

        x0 = torch.randn(1024, 1024, device=f"{GPU_TYPE}:0")
        y0 = torch.randn(1024, 1024, device=f"{GPU_TYPE}:0")

        gemm_opt(x0, y0)

        x1 = torch.randn(1024, 1024, device=f"{GPU_TYPE}:1")
        y1 = torch.randn(1024, 1024, device=f"{GPU_TYPE}:1")

        gemm_opt(x1, y1)
        self.assertTrue(failed_guard is not None)
        self.assertTrue(
            "tensor 'L['x']' Tensor device index mismatch. Expected device index to be"
            in failed_guard.reason
        )

    def test_unbind(self):
        def fn(a):
            return torch.unbind(a), torch.unbind(a, -1)

        self.common(
            fn,
            (torch.randn([4, 4, 4]),),
        )

    def test_convolution1(self):
        m = torch.nn.Sequential(
            torch.nn.Conv2d(5, 6, [3, 3]),
            torch.nn.ReLU(),
            ToTuple(),
        )

        self.common(
            m,
            (torch.randn([2, 5, 16, 16]),),
            # Mismatched elements: 10 / 2352 (0.4%)
            # Greatest absolute difference: 5.7220458984375e-05 at index (0, 3, 12, 12) (up to 1e-05 allowed)
            # Greatest relative difference: 0.06512477175897748 at index (0, 4, 11, 9) (up to 0.001 allowed)
            atol=6e-5,
            rtol=0.001,
        )

    def test_convolution2(self):
        def fn(x, w, b):
            # transposed conv
            return (aten.convolution(x, w, b, [4], [0], [1], True, [0], 1),)

        self.common(
            fn,
            (
                torch.randn([2, 32, 90]),
                torch.randn([32, 16, 8]),
                torch.randn([16]),
            ),
            check_lowp=False,
        )

    def test_convolution3(self):
        # Test stride or padding or dilation is 1 element list.
        m = torch.nn.Sequential(
            torch.nn.Conv2d(5, 6, [3, 3], stride=[1], padding=[0], dilation=[1]),
            torch.nn.ReLU(),
            ToTuple(),
        )

        self.common(
            m,
            (torch.randn([2, 5, 16, 16]),),
            atol=6e-5,
            rtol=0.001,
        )

    @skip_if_gpu_halide
    def test_convolution4(self):
        def fn(x, w):
            x = F.conv2d(x, w, groups=w.shape[0])
            return x.sum()

        self.common(
            fn,
            (
                torch.randn([2, 3, 16, 20]),
                torch.randn([3, 1, 5, 5]),
            ),
        )

    def test_convolution5(self):
        def fn(x, w):
            x = F.conv2d(x, w, dilation=[x.size(0)])
            return x.sum()

        x = torch.randn([2, 1, 16, 20])
        w = torch.randn([1, 1, 5, 5])

        torch._dynamo.mark_dynamic(x, 0)

        atol = None
        rtol = None
        if self.device == "xpu":
            # set to float32 default tolerance,
            # check_model_gpu with update rotl to 2e-3 for fp16.
            # fix issue #129974
            atol = 1e-05
            rtol = 1.3e-06
        self.common(fn, (x, w), atol=atol, rtol=rtol)

    def test_conv3d(self):
        m = torch.nn.Sequential(
            torch.nn.Conv3d(3, 3, kernel_size=7),
            ToTuple(),
        )

        self.common(
            m,
            (torch.randn([1, 3, 8, 16, 32]),),
            atol=6e-5,
            rtol=0.001,
            # Make sure we compute also with fp16 in the reference. Otherwise,
            # the reference will compute with fp32 and cast back to fp16, which
            # causes numeric differences beyond tolerance.
            reference_in_float=False if torch.version.hip else True,
        )

    def test_conv2d_channels_last(self):
        if self.device == GPU_TYPE:
            raise unittest.SkipTest("only support cpu conv2d channels_last")

        m = torch.nn.Sequential(
            torch.nn.Conv2d(3, 3, 1, 1),
            ToTuple(),
        )
        # only weight is channels_last
        self.common(
            m.to(memory_format=torch.channels_last),
            (torch.randn([2, 3, 16, 16]),),
            check_lowp=False,
        )
        # only activation is channels_last
        self.common(
            m,
            (torch.randn([2, 3, 16, 16]).to(memory_format=torch.channels_last),),
            check_lowp=False,
        )
        # activation and weight are all channels_last
        self.common(
            m.to(memory_format=torch.channels_last),
            (torch.randn([2, 3, 16, 16]).to(memory_format=torch.channels_last),),
            check_lowp=False,
        )

    def test_conv2d_backward_channels_last(self):
        def fn(grad_output, inp, weight):
            convolution_backward_8 = torch.ops.aten.convolution_backward.default(
                grad_output,
                inp,
                weight,
                [320],
                [1, 1],
                [0, 0],
                [1, 1],
                False,
                [0, 0],
                1,
                [True, True, True],
            )
            return convolution_backward_8

        # only weight is channels_last
        self.common(
            fn,
            (
                torch.randn([2, 320, 8, 8]),
                torch.randn([2, 2048, 8, 8]),
                torch.randn([320, 2048, 1, 1]).to(memory_format=torch.channels_last),
            ),
            check_lowp=False,
        )

    def test_conv3d_channels_last(self):
        if self.device == GPU_TYPE:
            raise unittest.SkipTest("only support cpu conv3d channels_last")

        m = torch.nn.Sequential(
            torch.nn.Conv3d(3, 3, 1, 1),
            ToTuple(),
        )
        # only weight is channels_last
        self.common(
            m.to(memory_format=torch.channels_last_3d),
            (torch.randn([2, 3, 16, 16, 16]),),
        )
        # only activation is channels_last
        self.common(
            m,
            (torch.randn([2, 3, 16, 16, 16]).to(memory_format=torch.channels_last_3d),),
        )
        # activation and weight are all channels_last
        self.common(
            m.to(memory_format=torch.channels_last_3d),
            (torch.randn([2, 3, 16, 16, 16]).to(memory_format=torch.channels_last_3d),),
        )

    @skip_if_gpu_halide  # slow
    def test_adaptive_avg_pool2d1(self):
        def fn(x):
            return aten._adaptive_avg_pool2d(x, (6, 6)), aten._adaptive_avg_pool2d(
                x + 1, (2, 5)
            )

        self.common(
            fn,
            (torch.randn(2, 4, 16, 16),),
            check_lowp=False,
        )

        # lowering to avg_pool2d case
        self.common(
            fn,
            (torch.randn(2, 4, 3, 3),),
        )

        # no-op case
        self.common(
            fn,
            (torch.randn(2, 4, 6, 6),),
        )

    def test_adaptive_avg_pool2d2(self):
        # Big kernel size, use fallback
        def fn(x):
            return aten._adaptive_avg_pool2d(x, (4, 4))

        torch._inductor.metrics.generated_kernel_count = 0
        self.common(
            fn,
            (torch.randn(2, 4, 21, 21),),
            check_lowp=False,
        )
        assertGeneratedKernelCountEqual(self, 0)

    @skip_if_gpu_halide  # slow
    def test_adaptive_max_pool2d1(self):
        def fn(x):
            return aten.adaptive_max_pool2d(x, (6, 6))

        self.common(
            fn,
            (torch.randn(2, 4, 16, 16),),
            check_lowp=False,
        )

        # lowering to max_pool2d case
        self.common(
            fn,
            (torch.randn(2, 4, 3, 3),),
        )

        # no-op case
        self.common(
            fn,
            (torch.randn(2, 4, 6, 6),),
        )

    @skip_if_gpu_halide  # slow
    def test_adaptive_max_pool2d2(self):
        # Big kernel size, use fallback
        def fn(x):
            return aten.adaptive_max_pool2d(x, (4, 4))

        torch._inductor.metrics.generated_kernel_count = 0
        self.common(
            fn,
            (torch.randn(2, 4, 21, 21),),
            check_lowp=False,
        )
        assertGeneratedKernelCountEqual(self, 0)

    def test_fractional_max_pool2d1(self):
        def fn(x, samples):
            return aten.fractional_max_pool2d(x, (3, 3), (2, 2), samples)

        self.common(
            fn, (torch.randn(1, 4, 16, 16), torch.rand(1, 4, 2)), check_lowp=False
        )

    def test_fractional_max_pool2d2(self):
        # fallback for larger kernel size

        def fn(x, samples):
            return aten.fractional_max_pool2d(x, (6, 5), (3, 3), samples)

        torch._inductor.metrics.generated_kernel_count = 0
        self.common(
            fn,
            (torch.randn(2, 4, 36, 36), torch.rand(2, 4, 2)),
            check_lowp=False,
        )
        assertGeneratedKernelCountEqual(self, 0)

    def test_fractional_max_pool2d3(self):
        def fn(x, samples):
            return aten.fractional_max_pool2d(x, (1, 1), (16, 16), samples)

        self.common(
            fn, (torch.randn(2, 4, 16, 16), torch.rand(2, 4, 2)), check_lowp=False
        )

    @config.patch(fallback_random=True)
    @skip_if_halide  # Can only unroll for loops over a constant extent
    def test_fractional_max_pool2d4(self):
        random.seed(1234)
        torch.manual_seed(1234)

        # check rectangular kernel/output size

        def fn(x):
            return torch.nn.functional.fractional_max_pool2d_with_indices(
                x, (4, 3), (3, 2)
            )

        self.common(fn, (torch.randn(1, 4, 16, 16),), check_lowp=False)

    def test_multi_threading(self):
        model = torch.nn.Linear(2, 3).eval()
        inp = torch.randn(4, 2)

        num_run = 3

        def run_weights_sharing_model(m, inp):
            with torch.no_grad():
                for i in range(num_run):
                    y = m(inp)

        numb_instance = 2
        threads = []
        compiled_m = torch.compile(model)
        for i in range(1, numb_instance + 1):
            thread = threading.Thread(
                target=run_weights_sharing_model, args=(compiled_m, inp)
            )
            threads.append(thread)
            thread.start()
        for thread in threads:
            thread.join()

    @unittest.skipIf(config.is_fbcode(), "fbcode triton error, needs debugging")
    @skip_if_gpu_halide  # https://github.com/halide/Halide/issues/8311
    def test_adaptive_avg_pool2d_low_prec(self):
        class Model(torch.nn.Module):
            def __init__(self) -> None:
                super().__init__()
                self.avgpool = torch.nn.AdaptiveAvgPool2d((1, 1))

            def forward(self, x):
                x = self.avgpool(x)
                return x

        mod = Model().to(self.device)
        for dtype in [torch.half, torch.bfloat16]:
            x = torch.randn(4, 3, 7, 7, device=self.device).to(dtype=dtype)
            opt_mod = torch.compile(mod)
            res = opt_mod(x)
            expected = mod(x)
            self.assertTrue(torch.allclose(res, expected))

    def test_buffer_copied_in_graph(self):
        class MyModel(torch.nn.Module):
            def __init__(self) -> None:
                super().__init__()
                self.buf = torch.nn.Buffer(torch.zeros(1))
                self.w1 = torch.nn.Parameter(torch.zeros(1))
                self.w2 = torch.nn.Parameter(torch.zeros(1))

            def forward(self, x):
                self.buf.add_(1)
                return (self.w1 * x * self.w2).sum() + self.buf.sum()

        model_for_eager = MyModel().to(self.device)
        model_for_compile = copy.deepcopy(model_for_eager)

        eager_version_counters = [
            buffer._version for _, buffer in model_for_eager.named_buffers()
        ]
        compile_version_counters = [
            buffer._version for _, buffer in model_for_compile.named_buffers()
        ]

        compiled_f = torch.compile(model_for_compile, backend="inductor")

        inp_ref = torch.ones(1, requires_grad=True, device=self.device)
        inp_test = torch.ones(1, requires_grad=True, device=self.device)

        out_ref = model_for_eager(inp_ref.clone())
        out_test = compiled_f(inp_test.clone())

        eager_version_counters_after = [
            buffer._version for _, buffer in model_for_eager.named_buffers()
        ]
        compile_version_counters_after = [
            buffer._version for _, buffer in model_for_compile.named_buffers()
        ]

        eager_delta = list(
            map(operator.sub, eager_version_counters_after, eager_version_counters)
        )
        compile_delta = list(
            map(operator.sub, compile_version_counters_after, compile_version_counters)
        )

        self.assertEqual(eager_delta, compile_delta)

    @skip_if_gpu_halide
    def test_buffer_copied_in_graph_with_different_shapes(self):
        class MyModel(torch.nn.Module):
            def __init__(self) -> None:
                super().__init__()
                self.buf = torch.nn.Buffer(torch.ones(4, 4))
                self.w = torch.nn.Parameter(
                    torch.Tensor([[4, 5], [1, 2], [6, 7], [8, 9]])
                )

            def forward(self, x):
                self.buf.add_(1)
                return (self.w @ x).sum() + self.buf.sum()

        model_for_eager = MyModel().to(self.device)
        model_for_compile = copy.deepcopy(model_for_eager)

        eager_version_counters = [
            buffer._version for _, buffer in model_for_eager.named_buffers()
        ]
        compile_version_counters = [
            buffer._version for _, buffer in model_for_compile.named_buffers()
        ]

        compiled_f = torch.compile(model_for_compile, backend="inductor")

        inp_ref = torch.ones(2, 4, requires_grad=True, device=self.device)
        inp_test = torch.ones(2, 4, requires_grad=True, device=self.device)

        out_ref = model_for_eager(inp_ref.clone())
        out_test = compiled_f(inp_test.clone())

        eager_version_counters_after = [
            buffer._version for _, buffer in model_for_eager.named_buffers()
        ]
        compile_version_counters_after = [
            buffer._version for _, buffer in model_for_compile.named_buffers()
        ]

        eager_delta = list(
            map(operator.sub, eager_version_counters_after, eager_version_counters)
        )
        compile_delta = list(
            map(operator.sub, compile_version_counters_after, compile_version_counters)
        )

        self.assertEqual(eager_delta, compile_delta)

    @skipIfNNModuleInlined("https://github.com/pytorch/pytorch/issues/128198")
    def test_buffer_batch_norm(self):
        class MyModel(torch.nn.Module):
            def __init__(self) -> None:
                super().__init__()
                self.m = torch.nn.BatchNorm1d(100)

            def forward(self, x):
                return self.m(x)

        model_for_eager = MyModel().to(self.device)
        model_for_compile = copy.deepcopy(model_for_eager)

        eager_version_counters = [
            buffer._version for _, buffer in model_for_eager.named_buffers()
        ]
        compile_version_counters = [
            buffer._version for _, buffer in model_for_compile.named_buffers()
        ]

        compiled_f = torch.compile(model_for_compile, backend="inductor")

        inp_ref = torch.ones(20, 100, requires_grad=True, device=self.device)
        inp_test = torch.ones(20, 100, requires_grad=True, device=self.device)

        out_ref = model_for_eager(inp_ref.clone())
        out_test = compiled_f(inp_test.clone())

        eager_version_counters_after = [
            # TODO: remove the + 1 after https://github.com/pytorch/pytorch/issues/120622 is fixed
            buffer._version + 1
            if k in ["m.running_mean", "m.running_var"]
            else buffer._version
            for k, buffer in model_for_eager.named_buffers()
        ]

        compile_version_counters_after = [
            buffer._version for _, buffer in model_for_compile.named_buffers()
        ]

        eager_delta = list(
            map(operator.sub, eager_version_counters_after, eager_version_counters)
        )
        compile_delta = list(
            map(operator.sub, compile_version_counters_after, compile_version_counters)
        )

        self.assertEqual(eager_delta, compile_delta)

    def test_adaptive_avg_pool_with_output_size_0(self):
        m1 = nn.AdaptiveAvgPool1d(0)
        self.common(m1, (torch.randn(1, 2),))
        m2 = nn.AdaptiveAvgPool2d(0)
        self.common(m2, (torch.randn(1, 2, 3),))

    def test_max_pool2d1(self):
        def fn(x):
            return aten.max_pool2d_with_indices(x, [3, 3], [2, 2])

        self.common(
            fn,
            (torch.randn(2, 4, 16, 16),),
        )

    @skip_if_gpu_halide  # slow
    def test_max_pool2d2(self):
        def fn(x):
            return aten.max_pool2d_with_indices(x, [3, 3], [2, 2])

        self.common(
            fn,
            (torch.randn([16, 64, 55, 55]),),
        )

    @skip_if_gpu_halide  # slow
    def test_max_pool2d3(self):
        def fn(x):
            # with padding
            return (
                aten.max_pool2d_with_indices(x, [3, 3], [2, 2], [1, 1]),
                aten.max_pool2d_with_indices(
                    x,
                    [
                        3,
                    ],
                    [
                        2,
                    ],
                    [
                        1,
                    ],
                ),
            )

        self.common(
            fn,
            (-torch.arange(1 * 8 * 8, dtype=torch.float32).view(1, 1, 8, 8),),
        )

    @skip_if_halide  # Can only unroll for loops over a constant extent
    def test_max_pool2d4(self):
        def fn(x):
            # with padding
            return aten.max_pool2d_with_indices(x, [3, 3], [2, 2], [0, 0], [1, 1], True)

        self.common(
            fn,
            (torch.randn([2, 8, 111, 111]),),
        )

    @skip_if_gpu_halide  # slow
    def test_max_pool2d5(self):
        def fn(x):
            return aten.max_pool2d_with_indices(x, [3, 3], [])

        self.common(
            fn,
            (torch.randn([16, 64, 55, 55]),),
        )

    @skip_if_gpu_halide  # slow
    def test_max_pool2d6(self):
        # Too big kernel size, use fallback
        def fn(x):
            return aten.max_pool2d_with_indices(x, [13, 13], [])

        torch._inductor.metrics.generated_kernel_count = 0
        self.common(
            fn,
            (torch.randn([16, 64, 55, 55]),),
        )
        assertGeneratedKernelCountEqual(self, 0)

    # From https://github.com/pytorch/pytorch/issues/94775
    def test_max_pool2d7(self):
        # ceil mode turns on
        def fn(x):
            return torch.nn.functional.max_pool2d(
                x, 1, stride=(2, 2), padding=0, ceil_mode=True
            )

        self.common(
            fn,
            (torch.randn([1, 1, 6, 7]),),
        )

    # From https://github.com/pytorch/pytorch/issues/93384
    def test_max_pool2d8(self):
        # dialtion is not 1, use fallback
        def fn(x):
            return aten.max_pool2d_with_indices(x, [3, 2], [2, 1], [1, 1], [1, 2])

        torch._inductor.metrics.generated_kernel_count = 0
        self.common(
            fn,
            (torch.randn([2, 2, 3, 6]),),
        )
        assertGeneratedKernelCountEqual(self, 0)

    def test_avg_pool2d1(self):
        def fn(x):
            return aten.avg_pool2d(x, [3, 3], [2, 2])

        self.common(
            fn,
            (torch.randn(2, 4, 16, 16),),
        )

    def test_avg_pool2d2(self):
        def fn(x):
            return aten.avg_pool2d(x, [3, 3], [2, 2])

        self.common(
            fn,
            (torch.randn([16, 64, 55, 55]),),
        )

    def test_avg_pool2d3(self):
        def fn(x):
            return (
                aten.avg_pool2d(x, [3, 3], [2, 2], [1, 1]),
                aten.avg_pool2d(
                    x,
                    [
                        3,
                    ],
                    [
                        2,
                    ],
                    [
                        1,
                    ],
                ),
            )

        self.common(
            fn,
            (-torch.arange(1 * 8 * 8, dtype=torch.float32).view(1, 1, 8, 8),),
            check_lowp=not is_halide_backend(self.device),  # misaligned addr fp16
        )

    def test_avg_pool2d4(self):
        def fn(x):
            return aten.avg_pool2d(x, [3, 3], [2, 2], [0, 0], True)

        self.common(
            fn,
            (torch.randn([2, 8, 111, 111]),),
        )

    def test_avg_pool2d5(self):
        def fn(x):
            return aten.avg_pool2d(x, [3, 3], [2, 2], [1, 1], count_include_pad=False)

        self.common(
            fn,
            (-torch.arange(1 * 8 * 8, dtype=torch.float32).view(1, 1, 8, 8),),
            check_lowp=not is_halide_backend(self.device),  # misaligned addr fp16
        )

    def test_avg_pool2d6(self):
        def fn(x):
            return aten.avg_pool2d(x, [3, 3], [2, 2], [1, 1], divisor_override=3)

        self.common(
            fn,
            (-torch.arange(1 * 8 * 8, dtype=torch.float32).view(1, 1, 8, 8),),
            check_lowp=not is_halide_backend(self.device),  # misaligned addr fp16
        )

    def test_avg_pool2d7(self):
        # Large kernel size, use fallback
        def fn(x):
            return aten.avg_pool2d(x, [13, 13], [1, 1], [0, 0])

        torch._inductor.metrics.generated_kernel_count = 0
        self.common(
            fn,
            (-torch.arange(1 * 24 * 24, dtype=torch.float32).view(1, 1, 24, 24),),
        )
        assertGeneratedKernelCountEqual(self, 0)

    def test_avg_pool2d8(self):
        # https://github.com/pytorch/pytorch/issues/100987
        def fn(x):
            return aten.avg_pool2d(
                x, kernel_size=3, stride=2, padding=1, ceil_mode=True
            )

        self.common(
            fn,
            (torch.randn(1, 3, 6, 6),),
            check_lowp=not is_halide_backend(self.device),  # misaligned addr fp16
        )

    @skip_if_gpu_halide  # slow
    def test_alexnet_prefix(self):
        def forward(arg6, arg7, arg16):
            convolution = torch.ops.aten.convolution(
                arg16, arg7, arg6, [4, 4], [2, 2], [1, 1], False, [0, 0], 1
            )
            relu = torch.ops.aten.relu(convolution)
            max_pool2d_with_indices = torch.ops.aten.max_pool2d_with_indices(
                relu, [3, 3], [2, 2]
            )
            getitem = max_pool2d_with_indices[0]
            return (getitem,)

        self.common(
            forward,
            (
                rand_strided((64,), (1,), torch.float32, "cpu"),
                rand_strided((64, 3, 11, 11), (363, 121, 11, 1), torch.float32, "cpu"),
                rand_strided(
                    (16, 3, 224, 224), (150528, 50176, 224, 1), torch.float32, "cpu"
                ),
            ),
            # Mismatched elements: 127 / 746496 (0.0%)
            # Greatest absolute difference: 0.0009765625 at index (1, 62, 7, 16) (up to 1e-05 allowed)
            # Greatest relative difference: 0.05187467899332306 at index (14, 18, 11, 0) (up to 0.001 allowed)
            atol=3e-3,
            rtol=2,
        )

    def test_elu(self):
        def fn(x):
            return aten.elu(x, 1.6732632423543772, 1.0507009873554805) + 2, aten.elu(
                x + 1, 2, 3, 4
            )

        self.common(
            fn,
            (torch.randn([16, 16]),),
            rtol=1e-4,
            atol=1e-4,
        )

    def test_tan(self):
        def fn(x):
            return aten.tan(x) + 2, aten.tan(x + 1)

        self.common(
            fn,
            (torch.randn([16, 16]),),
        )

    def test_tanh(self):
        def fn(x):
            return aten.tanh(x) + 2, aten.tanh(x + 1)

        self.common(
            fn,
            (torch.randn([16, 16]),),
        )

    @skip_if_halide  # lgamma not implemented
    def test_lgamma(self):
        def fn(x):
            return aten.lgamma(x) + 2, aten.cos(x + 1)

        self.common(
            fn,
            (torch.randn([16, 16]),),
        )

    def test_cos(self):
        def fn(x):
            return aten.cos(x) + 2, aten.cos(x + 1)

        self.common(
            fn,
            (torch.randn([16, 16]),),
        )

    def test_sin(self):
        def fn(x):
            return aten.sin(x) + 2, aten.sin(x + 1)

        self.common(
            fn,
            (torch.randn([16, 16]),),
        )

    def test_repeat(self):
        def fn(x):
            return (
                x.repeat(0, 1, 1, 1),
                x.repeat(2, 2, 3, 1),
                x.repeat(8, 1, 1, 1),
                x.repeat(2, 1, 1, 1, 1, 1),
            )

        self.common(
            fn,
            (torch.randn([1, 2, 4, 8]),),
        )

    def test_repeat_as_strided(self):
        # Reproducer for #127474

        def fn(x):
            view_size = (3, 2)
            full = x.repeat((3, 2))
            view = torch.as_strided(full, view_size, full.stride())
            result = view + view

            return result

        self.common(fn, (torch.randn(1, 1),))

    def test_repeat_interleave(self):
        def fn(x):
            return (
                x.repeat_interleave(2),
                x.repeat_interleave(3, dim=0),
                x.repeat_interleave(x.size(1), dim=1),
            )

        self.common(
            fn,
            (torch.randn([1, 2, 4, 8]),),
        )

    @config.patch(implicit_fallbacks=True)
    def test_repeat_interleave_2(self):
        def fn(x):
            return torch.ops.aten.repeat_interleave.Tensor(x, output_size=12)

        self.common(
            fn,
            (torch.tensor([2, 4, 6]),),
        )

    @config.patch(fallback_random=True)
    def test_randn_with_dtype_and_device(self):
        if self.device == GPU_TYPE:
            raise unittest.SkipTest("only support cpu randn_with_dtype_and_device test")

        def fn(vectors):
            rotations_shape = (12, vectors.shape[-1], 1, 64)
            random_rotations = torch.randn(
                rotations_shape, device=vectors.device, dtype=vectors.dtype
            )
            random_rotations += 1
            return random_rotations

        self.common(
            fn,
            (torch.randn([4, 12, 2, 64]),),
        )

    def test_embedding(self):
        m = torch.nn.Sequential(
            torch.nn.Embedding(10, 4, padding_idx=0),
            torch.nn.ReLU(),
            ToTuple(),
        )

        self.common(
            m,
            (torch.randint(10, [2, 8]),),
        )

    def test_mean(self):
        def fn(x):
            return (
                x.mean(),
                x.mean(-1),
                torch.mean(x, -2, keepdim=True),
                x.mean([0, 1]),
            )

        self.common(
            fn,
            (torch.randn([1, 2, 4, 8]),),
        )

    def test_var_mean(self):
        def fn(x):
            return (
                *torch.var_mean(x, -1),
                *torch.var_mean(x, [1, 3]),
            )

        self.common(
            fn,
            (torch.randn([1, 2, 4, 8]),),
        )

    def test_var_correction(self):
        def fn(x):
            dim = -1
            return (
                torch.var(x, dim=dim, correction=1.3),
                torch.var(x, dim=dim, correction=3),
                torch.var(x, dim=dim, correction=10),
            )

        self.common(fn, (torch.randn([2, 8]),))
        # Unrolled reduction
        self.common(fn, (torch.randn([2, 4]),))

    @config.patch(pick_loop_orders=True)
    def test_transposed_propagates(self):
        @torch._dynamo.optimize("inductor", nopython=True)
        def fn(x, y):
            return x + y

        a = torch.randn(1, 4, 4, 4, device=self.device).permute(0, 2, 3, 1)
        b = torch.randn(4, 4, 4, device=self.device).permute(1, 2, 0)
        c = fn(a, b)
        self.assertEqual(a.stride(), c.stride())
        self.assertEqual(c.stride()[2], 1)

    @skip_if_gpu_halide
    def test_std(self):
        def fn(x):
            return (
                torch.var(x, True),
                torch.var(x, False),
                torch.var(x, -1, True),
                torch.var(x, -1, False),
                torch.std(x, False),
                torch.std(x, [0, 1], True),
                torch.std(x, [0, 1], False),
                torch.std(x, -2, True, keepdim=True),
            )

        self.common(
            fn,
            (torch.randn([2, 4, 4, 8]),),
        )

    def test_embedding_bag(self):
        def fn(w, i, o):
            return aten._embedding_bag(w, i, o, False, 0, False, None)

        self.common(
            fn,
            (torch.randn([10, 4]), torch.randint(10, [8]), torch.tensor([0, 2, 6])),
        )

    def test_batch_norm_2d(self):
        m = torch.nn.Sequential(
            torch.nn.BatchNorm2d(10),
            torch.nn.ReLU(),
        )
        m.eval()
        self.common(m, (torch.randn([2, 10, 8, 8]),), check_lowp=False)
        self.common(
            m,
            (torch.randn([3, 10, 16, 16]),),
            check_lowp=False,  # too painful to match types of bn model
        )

    # From yolov3
    @with_tf32_off
    def test_batch_norm_2d_2(self):
        if self.device == "cpu":
            raise unittest.SkipTest(f"requires {GPU_TYPE}")

        class Repro(torch.nn.Module):
            def __init__(self) -> None:
                super().__init__()
                self.self_0 = torch.nn.Conv2d(
                    64,
                    128,
                    kernel_size=(3, 3),
                    stride=(2, 2),
                    padding=(1, 1),
                    bias=False,
                )
                self.self_1 = torch.nn.BatchNorm2d(
                    128,
                    eps=0.0001,
                    momentum=0.03,
                    affine=True,
                    track_running_stats=True,
                )
                self.self_2 = torch.nn.LeakyReLU(negative_slope=0.1, inplace=True)

            def forward(self, l_input_: torch.Tensor):
                self_0 = self.self_0(l_input_)
                self_1 = self.self_1(self_0)
                self_2 = self.self_2(self_1)
                return (self_2,)

        inp = torch.randn((4, 64, 192, 256), dtype=torch.float32, device=GPU_TYPE)
        mod = Repro().to(device=GPU_TYPE)
        o1 = mod(inp)
        o2 = torch.compile(mod)(inp)
        self.assertEqual(o1, o2, rtol=1e-3, atol=1e-3)

    @patch.object(config.trace, "enabled", True)
    def test_layer_norm(self):
        m = torch.nn.Sequential(
            torch.nn.LayerNorm(32),
            torch.nn.ReLU(),
        )
        m.eval()
        with torch.no_grad():
            self.common(m, (torch.randn([16, 32]),), check_lowp=False)
        if self.device != "cpu":
            assertGeneratedKernelCountEqual(self, 1)

    def test_transpose_add(self):
        def fn(a, b):
            return a.t() + b

        self.common(
            fn, (torch.randn([16, 32]), torch.randn([32, 16])), check_lowp=False
        )
        if self.device != "cpu":
            assertGeneratedKernelCountEqual(self, 1)

    @patch.object(config.triton, "persistent_reductions", True)
    def test_softmax_one_kernel_persist(self):
        def fn(x):
            dim = 1
            x_max = torch.amax(x, dim, keepdim=True)
            unnormalized = torch.exp(x - x_max)
            result = unnormalized / torch.sum(unnormalized, dim, keepdim=True)
            return result

        self.common(fn, (torch.randn([16, 32]),), check_lowp=False)
        if self.device != "cpu":
            assertGeneratedKernelCountEqual(self, 1)

    @patch.object(config.triton, "persistent_reductions", False)
    def test_softmax_one_kernel_loop(self):
        def fn(x):
            x_max = torch.amax(x, 1, keepdim=True)
            unnormalized = torch.exp(x - x_max)
            result = unnormalized / torch.sum(unnormalized, 1, keepdim=True)
            return result

        self.common(fn, (torch.randn([16, 32]),), check_lowp=False)
        if self.device != "cpu":
            assertGeneratedKernelCountEqual(self, 1)

    def test_complex_fallback(self):
        def fn(x):
            return x * x + 10

        self.common(
            fn,
            (torch.randn([1, 2, 4, 8]).to(dtype=torch.complex64),),
        )
        assertGeneratedKernelCountEqual(self, 0)

        class ToComplex(nn.Module):
            def forward(self, x):
                return (x + x + 12).to(torch.complex64)

        self.common(ToComplex(), (torch.rand([1, 2, 4, 8]),), check_lowp=False)

        if self.device != "cpu":
            assertGeneratedKernelCountEqual(self, 1)

    def test_view_as_complex(self):
        class Repro(torch.nn.Module):
            def __init__(self) -> None:
                super().__init__()

            def forward(self, view_2):
                clone = torch.ops.aten.clone.default(
                    view_2, memory_format=torch.contiguous_format
                )
                view_2 = None
                view_as_complex = torch.ops.aten.view_as_complex.default(clone)
                clone = None
                return (view_as_complex,)

        inp = torch.empty_strided((128, 64, 12, 32, 2), (1, 98304, 8192, 256, 128)).to(
            self.device
        )
        mod = Repro()

        o1 = mod(inp)
        o2 = torch.compile(mod)(inp)

        self.assertEqual(o1, o2)

    def test_view_as_real(self):
        def fn(x):
            y = torch.view_as_real(x)
            return y + 1

        x = torch.randn(4, dtype=torch.complex64)

        self.common(fn, (x,))

    def test_polar(self):
        def fn(dist, angle):
            return torch.polar(dist, angle)

        inp = (
            torch.tensor([1, 2], dtype=torch.float64),
            torch.tensor([np.pi / 2, 5 * np.pi / 4], dtype=torch.float64),
        )
        self.common(fn, (*inp,))

    @skip_if_gpu_halide  # incorrect result on CUDA
    def test_cauchy(self):
        def fn(x, y):
            return torch.sum(1 / (torch.unsqueeze(x, -1) - y))

        self.common(
            fn,
            (
                torch.randn(32),
                torch.randn(32),
            ),
            # Absolute difference: 0.0003662109375 (up to 0.0001 allowed)
            # Relative difference: 1.8804297408767818e-05 (up to 1e-05 allowed)
            atol=5 * 1e-4,
            rtol=5 * 1e-5,
            check_lowp=False,
        )
        if self.device != "cpu":
            assertGeneratedKernelCountEqual(self, 1)

    @skip_if_gpu_halide  # misaligned address error
    def test_fusing_write_into_disjoint_read(self):
        def test_flip(a):
            return a.copy_(torch.flip(a, (0,)))

        self.common(test_flip, (torch.rand([20]),))

        assertGeneratedKernelCountEqual(self, 2)

        # issue only manifests on cuda with large tensors
        if self.device != "cpu":

            def f(a):
                a[:, 20:40] = a[:, 20:40] + 1
                a[:, 2:900025] = a[:, 1:900024] + 2

            a = torch.rand((1, 1000000), device=self.device)
            self.common(f, (a,))

    def test_gather_scatter(self):
        def fn(node_feat, edge_index):
            src_node_feat = node_feat[edge_index[0]]
            dst_node_feat = node_feat[edge_index[1]]
            edge_feat = src_node_feat - dst_node_feat + 1
            new_node_feat = torch.zeros_like(node_feat)
            new_node_feat.scatter_add_(
                0, edge_index[1].unsqueeze(-1).expand_as(edge_feat), edge_feat
            )
            return new_node_feat

        num_nodes = 16
        num_features = 32
        node_feat = torch.randn(num_nodes, num_features)
        edge_index = torch.randint(0, num_nodes, size=(2, num_nodes * 5))
        self.common(
            fn,
            (
                node_feat,
                edge_index,
            ),
            check_lowp=False,
        )
        if self.device != "cpu":
            assertGeneratedKernelCountEqual(self, 2)

    @config.patch(max_fusion_size=1)
    def test_no_mega_fusion_during_lowering(self):
        n = 50

        def fn(*args):
            x = args[0]
            for i in range(n):
                x = torch.add(x, args[i])
            return x

        self.common(
            fn,
            [torch.randn(64) for _ in range(n)],
            check_lowp=False,
        )
        print("-->", torch._inductor.metrics.generated_kernel_count)
        if self.device != "cpu":
            self.assertTrue(torch._inductor.metrics.generated_kernel_count > 1)

    def test_move_arange(self):
        def fn(x):
            return torch.arange(len(x), device="cpu").to(x.device) + x

        self.common(fn, (torch.randn([32]),), check_lowp=False)
        # if we have a copy there will be more than 1 kernel
        assertGeneratedKernelCountEqual(self, 1)

    def test_leaky_relu(self):
        def fn(x):
            return aten.leaky_relu(x, 0.2) + 2, aten.leaky_relu(x + 1)

        self.common(
            fn,
            (torch.randn([16, 16]),),
        )

    def test_gelu(self):
        def fn(x):
            return aten.gelu(x) + 2, aten.gelu(x + 1)

        self.common(
            fn,
            (torch.randn([16, 16]),),
        )

    def test_clone(self):
        def fn(x):
            return aten.clone(x) + 2, aten.clone(x + 1)

        self.common(
            fn,
            (torch.randn([16, 16]),),
        )

    def test_masked_fill(self):
        def fn(mask, value):
            return aten.masked_fill(value, mask, -10000.0) + 2, aten.masked_fill(
                value / 2.0, torch.logical_not(mask), 667
            )

        self.common(
            fn,
            (
                torch.randint(0, 1, [1, 16], dtype=torch.bool),
                torch.randn([16, 16]),
            ),
        )

    def test_masked_fill_promotion(self):
        def fn(mask, value):
            return aten.masked_fill(value, mask, torch.tensor(3.5))

        opt_fn = torch._dynamo.optimize("inductor")(fn)
        for inp in (
            torch.randn(
                [16, 16],
                dtype=torch.float16 if self.device == GPU_TYPE else torch.float32,
                device=self.device,
            ),
            torch.randint(16, (16, 16), device=self.device),
        ):
            inputs = (
                torch.randint(0, 1, [1, 16], dtype=torch.bool, device=self.device),
                inp,
            )
            self.assertEqual(fn(*inputs), opt_fn(*inputs))

    def test_masked_scatter(self):
        def fn(value, mask, source):
            return torch.masked_scatter(value, mask, source)

        value = make_tensor(10, 10, dtype=torch.float32, device=self.device)
        mask = make_tensor(10, 10, dtype=torch.bool, device=self.device)
        source = make_tensor(
            mask.count_nonzero(), dtype=torch.float32, device=self.device
        )

        self.common(fn, (value, mask, source))

    def test_fill1(self):
        def fn(x):
            tmp = torch.ones_like(x)
            return tmp, aten.fill.Scalar(tmp, 2)

        self.common(
            fn,
            (torch.randn([16, 16]),),
        )

    def test_fill2(self):
        def fn(x):
            tmp = torch.ones_like(x)
            return tmp, aten.fill.Tensor(tmp, torch.tensor(3.0))

        self.common(
            fn,
            (torch.randn([16, 16]),),
        )

    def test_pow1(self):
        def fn(x):
            return [aten.pow(x, e) for e in range(-8, 9)]

        self.common(
            fn,
            (torch.randn([16, 16]),),
        )

    def test_pow2(self):
        def fn(x):
            return aten.pow(1000, x), aten.pow(x, 1000)

        self.common(
            fn,
            (
                torch.randn(
                    [16, 16],
                    dtype=torch.float32,
                ),
            ),
            # Mismatched elements: 9 / 256 (3.5%)
            # Greatest absolute difference: 2.491354329061828e+28 at index (6, 6) (up to 1e-05 allowed)
            # Greatest relative difference: 2.9793410720160818e-05 at index (4, 5) (up to 1.3e-06 allowed)
            atol=1e-5,
            rtol=3e-05,
        )

    @skip_if_gpu_halide  # https://github.com/halide/Halide/issues/8318
    @config.patch("halide.scheduler_cuda", "Li2018")
    def test_pow3(self):
        # power of 0.5 is special-cased, arbitrary power would still produce triton codegen error
        def fn(x):
            z = torch.tensor(0.123, device=self.device)
            w = z + x
            return torch.pow(w, 0.5)

        opt = torch._dynamo.optimize("inductor")(fn)
        input = torch.rand((), device=self.device)
        self.assertTrue(same(opt(input), fn(input)))

    def test_pow_int(self):
        def fn(x, y):
            return torch.pow(x, 0x57), torch.pow(x, y)

        for dtype in (torch.uint8, torch.int8, torch.int16, torch.int32, torch.int64):
            intmax = torch.iinfo(dtype).max
            make_arg = functools.partial(
                make_tensor, dtype=dtype, device=self.device, requires_grad=False
            )
            self.common(
                fn,
                (
                    make_arg(16, 16),
                    make_arg(16, 16, high=intmax),
                ),
            )

    def test_pow_symfloat(self):
        def fn(x):
            r = math.sqrt(x.size(0))
            r = r**10
            return x * r

        cfn = torch.compile(fullgraph=True, dynamic=True)(fn)
        x = torch.randn([16, 16], device=self.device)
        self.assertEqual(cfn(x), fn(x))

    def test_glu(self):
        def fn(x):
            return aten.glu(x, -1), aten.glu(x, 1), aten.glu(x, 2)

        self.common(
            fn,
            (torch.randn([8, 16, 8, 8]),),
        )

    @torch._dynamo.config.patch(capture_dynamic_output_shape_ops=True)
    def test_nonzero_unbacked_refinement(self):
        def fn(x):
            z = x.nonzero()
            torch._check(z.size(0) == 4)
            return z + 3

        self.common(
            fn,
            (torch.tensor([0, 1, 3, 4, 2, 0, 0]),),
        )

        with self.assertRaises(RuntimeError):
            torch.compile(fn)(torch.tensor([0, 0, 0, 0]))

    @torch._dynamo.config.patch(capture_scalar_outputs=True)
    def test_unbacked_floordiv_simplify(self):
        def fn(x, y):
            z = y.item()
            torch._check(z // 2 == 3)
            return x + x.new_ones(z)

        self.common(
            fn,
            (
                torch.randn(6),
                torch.tensor([6]),
            ),
        )

        self.common(
            fn,
            (
                torch.randn(7),
                torch.tensor([7]),
            ),
        )

    @torch._dynamo.config.patch(capture_scalar_outputs=True)
    def test_unbacked_floordiv_simplify_errors(self):
        def fn(x, y):
            z = y.item()
            torch._check(z // 2 == 3)
            return x + x.new_zeros(z)

        # This is a little suboptimal: we actually fail /in the compiler/ but
        # not in a way that causes Dynamo to graph break
        with self.assertRaises(RuntimeError):
            torch.compile(fn)(torch.randn(8), torch.tensor(8))

    def test_cat(self):
        def fn(a):
            tmp = a * 2
            return (
                torch.cat((a, a[:, :4] + 1, a + 2), -1),
                torch.cat((tmp, tmp), 0),
                torch.cat((tmp, tmp.double()), 0),
            )

        self.common(
            fn,
            (torch.randn([8, 16]),),
        )
        self.common(
            fn,
            (torch.randn([1, 3, 3, 16]).to(memory_format=torch.channels_last),),
        )

    def test_cat_uint8(self):
        def fn(x):
            batch_shape = x.shape[:1]
            out = torch.cat([x.new_zeros(1).expand(batch_shape + (1,)), x], dim=-1)
            return out

        self.common(
            fn,
            (torch.randint(0, 256, size=(3, 255), dtype=torch.uint8),),
        )

    def test_cat_empty(self):
        def fn_2(*tensors):
            return torch.cat(tensors)

        self.common(
            fn_2,
            (
                torch.randn([1, 3, 3, 16]),
                torch.ones([0]),
            ),
        )
        self.common(
            fn_2,
            (
                torch.randn([1, 3, 3, 16]),
                torch.ones([0]),
                torch.randn([1, 3, 3, 16]),
            ),
        )
        self.common(
            fn_2,
            (
                torch.ones([0]),
                torch.randn([1, 3, 3, 16]),
            ),
        )

    def test_cat_empty_index(self):
        def fn(out, x):
            return torch.cat([out[0], x], dim=0)

        self.common(fn, (torch.randn(1, 0, 64), torch.randn(128, 64)))

    @torch._dynamo.config.patch(capture_scalar_outputs=True)
    def test_cat_unbacked_legacy_empty(self):
        def fn(x, y):
            z = y.item()
            return torch.cat([x, x.new_ones(z)])

        with self.assertRaisesRegex(
            RuntimeError,
            "Expected 2-D tensors, but got 1-D for tensor number 1 in the list",
        ):
            self.common(
                fn,
                (
                    torch.randn([2, 3]),
                    torch.tensor([0]),
                ),
            )

    @torch._dynamo.config.patch(capture_scalar_outputs=True)
    def test_cat_unbacked_empty_1d(self):
        def fn(x, y):
            z = y.item()
            return torch.cat([x, x.new_ones(z)])

        self.common(
            fn,
            (
                torch.randn([2]),
                torch.tensor([0]),
            ),
        )

        self.common(
            fn,
            (
                torch.randn([2]),
                torch.tensor([3]),
            ),
        )

    @torch._dynamo.config.patch(capture_scalar_outputs=True)
    def test_cat_unbacked_2d(self):
        def fn(x, y):
            z = y.item()
            return torch.cat([x, x.new_ones(z, x.shape[1])])

        self.common(
            fn,
            (
                torch.randn([2, 3]),
                torch.tensor([0]),
            ),
        )

        self.common(
            fn,
            (
                torch.randn([2, 3]),
                torch.tensor([4]),
            ),
        )

    def test_cat_negative_dim(self):
        def fn(*tensors):
            return torch.cat(tensors, dim=-1)

        self.common(
            fn,
            (
                torch.randn([2, 3]),
                torch.randn([2, 4]),
            ),
        )

        self.common(
            fn,
            (
                torch.randn([2, 3]),
                torch.randn([0]),
                torch.randn([2, 4]),
            ),
        )

        self.common(
            fn,
            (
                torch.randn([0]),
                torch.randn([2, 3]),
                torch.randn([2, 4]),
            ),
        )

    @expectedFailureCodegenDynamic
    def test_cat_single_empty(self):
        # fails dynamic check for 'has a dynamic dimension'
        def fn_2(*tensors):
            return torch.cat(tensors)

        self.common(
            fn_2,
            (torch.ones([0]),),
        )

    def test_cat_upcasting(self):
        def fn(arg4_1, slice_7):
            cat_1 = aten.cat.default([arg4_1, slice_7], 1)
            return (cat_1,)

        self.common(
            fn,
            (
                torch.randn([8, 16], dtype=torch.float32),
                torch.randn([8, 20], dtype=torch.float16),
            ),
        )

    def test_cat_extern_kernel(self):
        def fn(x1, x2, x3, x4):
            x = torch.mm(x2, x3)
            s = torch.narrow(x, 1, 0, 100)
            x = torch.mm(s, x4)
            c = torch.cat((x, x1), 1)
            return (c,)

        if self.device == "xpu":
            atol = 3e-4
            rtol = 1e-4
        else:
            # use default
            atol = None
            rtol = None
        self.common(
            fn,
            (
                torch.randn(256, 256),
                torch.randn(256, 1024),
                torch.randn(1024, 1600),
                torch.randn(100, 256),
            ),
            atol=atol,
            rtol=rtol,
            check_lowp=False,  # accuracy issues with relatively large matmuls
        )

    @skip_if_gpu_halide
    @skipCUDAIf(not SM80OrLater, "uses bfloat16 which requires SM >= 80")
    # Constant folding was explicitly turned off due to issue #108388
    # Turn it back on for test
    @torch._inductor.config.patch(joint_graph_constant_folding=True)
    def test_remove_no_ops(self):
        def matmul_with_op(x, y, fn):
            return fn(x @ y)

        foo_opt = torch.compile(matmul_with_op)

        # test no-op
        fns = (
            lambda x: x
            + torch.zeros(
                [256, 256], dtype=torch.float32, device=x.device
            ),  # noqa: E731
            lambda x: x
            - torch.zeros(
                [256, 256], dtype=torch.float32, device=x.device
            ),  # noqa: E731
            lambda x: x
            * torch.ones(
                [256, 256], dtype=torch.float32, device=x.device
            ),  # noqa: E731
            lambda x: x
            / torch.ones(
                [256, 256], dtype=torch.float32, device=x.device
            ),  # noqa: E731
        )

        inps = [torch.rand([256, 256], device=self.device) for _ in range(2)]

        for fn in fns:
            out, source_codes = run_and_get_code(foo_opt, inps[0], inps[1], fn)
            self.assertEqual(out, matmul_with_op(inps[0], inps[1], fn))

            if self.device == "cpu":
                FileCheck().check_not("cpp_fused").run(source_codes[0])
            else:
                FileCheck().check_not("triton.jit").run(source_codes[0])

        # test dtype conversion
        inps = [
            torch.rand([256, 256], device=self.device, dtype=torch.bfloat16)
            for _ in range(2)
        ]
        for fn in fns:
            out, source_codes = run_and_get_code(foo_opt, inps[0], inps[1], fn)
            self.assertEqual(out, matmul_with_op(inps[0], inps[1], fn))

        # test broadcasted shape bail
        fn = lambda x: x + torch.zeros(  # noqa: E731
            [256, 256, 256], dtype=torch.bfloat16, device=self.device
        )
        out, source_codes = run_and_get_code(foo_opt, inps[0], inps[1], fn)
        self.assertEqual(out, matmul_with_op(inps[0], inps[1], fn))

    def test_remove_noop_copy(self):
        def fn(x, y):
            x = x.cos()
            a = x.copy_(y)
            return a.sin()

        self.common(fn, (torch.randn(8, 8), torch.randn(8)))

        def fn2(a, b):
            abs_max = torch.abs(a).max()
            b[0] = abs_max.to(a.dtype)
            return b

        self.common(
            fn2,
            (
                torch.randn(8, 8, dtype=torch.float16),
                torch.randn(8, dtype=torch.float32),
            ),
        )

    def test_remove_noop_clone(self):
        def fn(x):
            y = x.clone().reshape(-1, 4)
            y[:, [2, 0]] = y[:, [0, 2]]
            return y + x

        self.common(fn, (torch.randn(2, 4),))

    def test_cat_of_loops_and_extern_kernel(self):
        class M(torch.nn.Module):
            def __init__(
                self,
                **kwargs,
            ):
                super().__init__()
                self.conv = torch.nn.Conv2d(
                    64,
                    5,
                    1,
                    **kwargs,
                )
                self.max_pool2d = torch.nn.MaxPool2d(2)

            def forward(self, x, y):
                x1 = self.conv(x)
                y1 = self.max_pool2d(y)
                return torch.cat([x1, y1], 1)

        mod = M()
        opt_mod = torch._dynamo.optimize("inductor")(mod)
        memory_format = torch.channels_last
        inputs = (
            torch.randn([1, 64, 16, 16]).to(memory_format=memory_format),
            torch.randn([1, 64, 32, 32]).to(memory_format=memory_format),
        )
        y = mod(*inputs)
        opt_y = opt_mod(*inputs)
        self.assertEqual(y, opt_y)
        self.assertEqual(y.stride(), opt_y.stride())

    def test_cat_inplace(self):
        def fn(x):
            rt = torch.cat([x])
            v = x.sin_()
            return rt

        # can't use self.common because input is modified inplace
        inp = torch.ones(2)
        opt_fn = torch.compile(fn)
        res = opt_fn(inp.clone())
        expected = fn(inp.clone())
        self.assertEqual(res, expected)

    def test_stack(self):
        def fn(a, b):
            return torch.stack(
                [
                    a.expand(12, 16),
                    b.expand(12, 16),
                ],
                2,
            )

        self.common(fn, (torch.randn([1, 16]), torch.randn([12, 1])))

    def test_hardtanh(self):
        def fn(x):
            return F.hardtanh(x), F.hardtanh(x + 1), F.hardtanh(x - 1)

        self.common(
            fn,
            (torch.randn([64]),),
        )

    def test_hardsigmoid(self):
        def fn(x):
            return F.hardsigmoid(x), F.hardsigmoid(x + 3), F.hardsigmoid(x - 3)

        self.common(
            fn,
            (torch.randn([64]),),
        )

    def test_hardswish(self):
        def fn(x):
            return F.hardswish(x), F.hardswish(x + 3), F.hardswish(x - 3)

        self.common(
            fn,
            (torch.randn([64]),),
        )

    def test_rsqrt(self):
        def fn(x):
            return torch.rsqrt(x), torch.rsqrt(x + 1) - 2

        self.common(
            fn,
            (torch.randn([64]),),
        )

    def test_expm1(self):
        def fn(x):
            return torch.expm1(x), torch.expm1(x) * 2

        for dtype in (torch.float16, torch.float, torch.double, torch.int, torch.int64):
            self.common(
                fn,
                (torch.randn([64]).to(dtype=dtype),),
            )
            self.common(
                fn,
                (torch.arange(-1e-5, 1e-5, 1e-7).to(dtype=dtype),),
            )

    def test_log1p(self):
        def fn(x):
            return torch.log1p(x), torch.log1p(x) * 2

        for dtype in (torch.float16, torch.float, torch.double, torch.int, torch.int64):
            self.common(
                fn,
                (torch.randn([64]).to(dtype=dtype),),
            )
            self.common(
                fn,
                (torch.arange(-1e-5, 1e-5, 1e-7).to(dtype=dtype),),
            )

    def test_flip(self):
        def fn(x):
            return torch.flip(x, (-1,)), torch.flip(x, (0, 2)) - 2

        self.common(
            fn,
            (torch.randn([1, 2, 6, 6]),),
        )

    def test_signbit(self):
        def fn(x):
            return torch.signbit(x), ~torch.signbit(-x) & 1

        self.common(
            fn,
            (torch.randn([1, 2, 6, 6]),),
        )

    def test_sign_dtype(self):
        def fn(x):
            y = torch.sign(x)
            return torch.tanh(y)

        self.common(fn, (torch.randn([1, 2, 6, 6]),))

    def test_fmod(self):
        def fn(a, b):
            return torch.fmod(a, b), torch.fmod(3.0 * a, b) - 2.0

        shape = [1, 2, 6, 6]
        self.common(fn, (torch.randn(shape), torch.randn(shape)))

    def test_fmod_zero_dim(self):
        def fn(a, b):
            return (torch.fmod(a, b),)

        self.common(
            fn,
            (
                make_tensor(10, device=self.device, dtype=torch.float32),
                make_tensor((), device=self.device, dtype=torch.float32),
            ),
        )
        self.common(
            fn,
            (
                make_tensor((), device=self.device, dtype=torch.float32),
                make_tensor(10, device=self.device, dtype=torch.float32),
            ),
        )

    def test_log2(self):
        def fn(x):
            return torch.log2(x), torch.log2(x + 1) - 2

        self.common(
            fn,
            (torch.randn([64]) + 10,),
        )

    def test_logsumexp(self):
        def fn(x):
            return torch.logsumexp(x, -1), torch.logsumexp(x, 0) - 2

        self.common(
            fn,
            (torch.randn([8, 8]) + 10,),
        )

    def test_log_fp64(self):
        def fn(x):
            return torch.log(x), torch.log2(x)

        self.common(
            fn,
            (torch.randn([1024], dtype=torch.float64) + 10,),
        )

    def test_bitwise(self):
        def fn(x, y):
            return (
                torch.bitwise_not(x),
                torch.bitwise_or(x, y),
                torch.bitwise_xor(x, y),
                torch.bitwise_and(x, y),
            )

        self.common(
            fn,
            (
                torch.randint(0, 2**30, [64], dtype=torch.int32),
                torch.randint(0, 2**30, [64], dtype=torch.int32),
            ),
        )

    def test_bitwise2(self):
        # again with bool types
        def fn(x, y):
            return (
                torch.bitwise_not(x),
                torch.bitwise_or(x, y),
                torch.bitwise_xor(x, y),
                torch.bitwise_and(x, y),
            )

        self.common(
            fn,
            (
                torch.randint(0, 2, (2, 20), dtype=torch.bool),
                torch.randint(0, 2, (2, 20), dtype=torch.bool),
            ),
        )

    def test_bitwise3(self):
        # Repro for https://github.com/pytorch/pytorch/issues/97968
        def fn(x, y):
            return (
                torch.max(torch.bitwise_and(x, y), y),
                torch.clamp_max(torch.bitwise_or(x, y), y),
                torch.clamp_min(torch.bitwise_xor(x, y), y),
            )

        self.common(
            fn,
            (
                torch.rand([5, 10, 1]).to(torch.int8),
                torch.rand([10, 1]).to(torch.int8),
            ),
        )

    def test_inf(self):
        def fn(a):
            return a + float("inf"), a + float("-inf"), a * -float("inf")

        self.common(fn, (torch.randn(8),))

    def test_remainder(self):
        def fn(a, b):
            return (
                torch.remainder(a, b),
                torch.remainder(a + 1, b - 1),
                torch.remainder(a - 1, b + 1),
            )

        self.common(fn, (torch.randn(64), torch.randn(64)))

    def test_zeros(self):
        def fn(a):
            return (
                a + 1,
                torch.zeros(
                    (1, 8, 64, 64),
                    dtype=torch.float32,
                    device=a.device,
                ),
                torch.zeros(
                    1,
                    8,
                    64,
                    64,
                    dtype=torch.float32,
                    device=a.device,
                ),
                torch.zeros(2, 3),
                a + torch.ones(8, device=a.device),
                torch.full((2, 3), 3.1416, device=a.device),
            )

        self.common(fn, (torch.randn(8),))

    def test_new_ones(self):
        def fn(a):
            return (
                aten.new_ones(
                    a, [], device=a.device, dtype=6, layout=0, pin_memory=False
                ),
                aten.new_zeros(
                    a, [], device=a.device, dtype=6, layout=0, pin_memory=False
                ),
            )

        self.common(fn, (torch.randn(8),))

    def test_full_like(self):
        def fn(a):
            return torch.full_like(a, 7.777) - 1

        self.common(fn, (torch.randn(8),))

    def test_full_truncation(self):
        def fn(a):
            return a + torch.full_like(a, 7.777)

        for dtype in all_types():
            self.common(fn, (make_tensor(8, dtype=dtype, device=self.device),))

    def test_full_boolean(self):
        def fn(n):
            x = torch.full((1,), n >= 1024, device=self.device)
            return x, x + 1

        self.common(fn, (1024,))
        self.common(fn, (1023,))

    def test_index1(self):
        def fn(a, b, c):
            return aten.index(a, [b, c])

        self.common(
            fn,
            (
                torch.randn(8, 8, 12),
                torch.tensor([0, 0, 2, 2], dtype=torch.int64),
                torch.tensor([3, 4, 4, 3], dtype=torch.int64),
            ),
        )
        self.common(
            fn,
            (
                torch.randn(8, 8, 12),
                torch.tensor([[0, 0, 2, 2]], dtype=torch.int64),
                torch.tensor([[3], [4], [4], [3]], dtype=torch.int64),
            ),
        )

    def test_index2(self):
        def fn(a, b):
            return (
                aten.index(a, [b]),
                aten.index(a, [None, b]),
            )

        self.common(
            fn,
            (
                torch.randn(8, 8, 8),
                torch.tensor([[0, 0, 2, 2]], dtype=torch.int64),
            ),
        )

    def test_index3(self):
        def fn(x, ia, ib):
            return (x[:, ia, None, ib, 0],)

        self.common(
            fn,
            (
                torch.randn(3, 4, 4, 4, 3),
                torch.tensor([0, 2, 1], dtype=torch.int64),
                torch.tensor([0, 2, 1], dtype=torch.int64),
            ),
        )

    def test_output_strides(self):
        def fn(x):
            y = x.permute(0, 2, 3, 1).contiguous()
            torch._dynamo.graph_break()
            return y.view(-1, 4)

        inp = torch.rand([4, 4, 4, 4], device=self.device)
        fn_opt = torch._dynamo.optimize("inductor")(fn)

        self.assertEqual(fn(inp), fn_opt(inp))
        self.assertEqual(fn(inp).stride(), fn_opt(inp).stride())

        # no redundant copy
        def foo(x):
            return x[0:2:2].T[3:].squeeze(0)

        foo_opt = torch._dynamo.optimize("inductor")(foo)
        out = foo_opt(inp)
        self.assertEqual(inp.storage(), out.storage())

    def test_index_select(self):
        def fn(a, b):
            return (
                torch.index_select(a, 0, b),
                torch.index_select(a, 1, b),
                torch.index_select(torch.index_select(a, 2, b), 1, b),
            )

        for ind_dtype in (torch.int32, torch.int64):
            self.common(
                fn,
                (
                    torch.randn(8, 8, 8),
                    torch.tensor([0, 0, 2, 1], dtype=ind_dtype),
                ),
            )

    @skipCUDAIf(not TEST_CUDNN, "CUDNN not available")
    @skipIfXpu
    @skipIfRocm
    def test_cudnn_rnn(self):
        if self.device == "cpu":
            raise unittest.SkipTest(f"requires {GPU_TYPE}")

        def fn(
            a0,
            b0,
            b1,
            b2,
            b3,
            b4,
            b5,
            b6,
            b7,
            b8,
            b9,
            b10,
            b11,
            b12,
            b13,
            b14,
            b15,
            a3,
            a4,
            a5,
        ):
            a1 = [
                b0,
                b1,
                b2,
                b3,
                b4,
                b5,
                b6,
                b7,
                b8,
                b9,
                b10,
                b11,
                b12,
                b13,
                b14,
                b15,
            ]
            return aten._cudnn_rnn(
                a0,
                a1,
                4,
                a3,
                a4,
                a5,
                2,
                2048,
                0,
                2,
                False,
                0.0,
                False,
                True,
                [],
                None,
            )

        self.common(
            fn,
            (
                torch.randn([92, 8, 2048]),
                torch.randn([8192, 2048]),
                torch.randn([8192, 2048]),
                torch.randn([8192]),
                torch.randn([8192]),
                torch.randn([8192, 2048]),
                torch.randn([8192, 2048]),
                torch.randn([8192]),
                torch.randn([8192]),
                torch.randn([8192, 4096]),
                torch.randn([8192, 2048]),
                torch.randn([8192]),
                torch.randn([8192]),
                torch.randn([8192, 4096]),
                torch.randn([8192, 2048]),
                torch.randn([8192]),
                torch.randn([8192]),
                torch.randn([167837696]),
                torch.randn([4, 8, 2048]),
                torch.randn([4, 8, 2048]),
            ),
            check_lowp=False,  # difference in rnn is too large between half and float inputs
        )

    def test_upsample_nearest1d(self):
        def fn(a):
            return (
                aten.upsample_nearest1d(a, [74], None),
                aten.upsample_nearest1d(a, [70], None),
                aten.upsample_nearest1d(a, [45], None),
                aten.upsample_nearest1d(a, [36], None),
                aten.upsample_nearest1d(a, None, [2.0]),
            )

        self.common(fn, (torch.randn([2, 4, 37]),))

    def test_upsample_nearest2d(self):
        def fn(a):
            return (
                aten.upsample_nearest2d(a, [74, 76]),
                aten.upsample_nearest2d(a, [70, 75]),
                aten.upsample_nearest2d(a, [45, 74]),
                aten.upsample_nearest2d(a, [36, 39]),
                aten.upsample_nearest2d(a, None, [2.0, 2.0]),
            )

        self.common(fn, (torch.randn([2, 4, 37, 38]),))

    def test_upsample_nearest3d(self):
        def fn(a):
            return (
                aten.upsample_nearest3d(a, [74, 76, 78], None),
                aten.upsample_nearest3d(a, [70, 75, 80], None),
                aten.upsample_nearest3d(a, [45, 74, 103], None),
                aten.upsample_nearest3d(a, [36, 39, 40], None),
                aten.upsample_nearest3d(a, None, [2.0, 2.0, 2.0]),
            )

        self.common(fn, (torch.randn([2, 4, 37, 38, 39]),))

    def test_upsample_nearest2d_backward(self):
        func = torch.ops.aten.upsample_nearest2d_backward

        def fn(a):
            return (
                func(a, output_size=[6, 12], input_size=[3, 3, 3, 6]),
                func(a, output_size=[6, 12], input_size=[3, 3, 4, 5]),
                func(a, output_size=[6, 12], input_size=[3, 3, 2, 8]),
                func(a, output_size=[6, 12], input_size=[3, 3, 2, 8]),
                func(a, output_size=[6, 12], input_size=[3, 3, 4, 7]),
            )

        self.common(fn, (torch.randn([3, 3, 6, 12]),))

    @skip_if_x86_mac()
    def test_upsample_bilinear2d_a(self):
        def fn(a):
            return (
                aten.upsample_bilinear2d(a, [45, 45], False, None),
                aten.upsample_bilinear2d(a, None, True, [2.0, 2.0]),
            )

        self.common(fn, (torch.randn([2, 4, 37, 38]),), atol=2.5e-5, rtol=1.3e-6)

    def test_upsample_bilinear2d_b(self):
        def fn(a):
            return aten.upsample_bilinear2d(a, None, True, [2.0, 2.0])

        self.common(
            fn,
            [
                torch.randn([1, 2, 40, 59]),
            ],
            atol=2.5e-5,
            rtol=1.3e-6,
        )

    @skip_if_gpu_halide  # accuracy issue
    def test_reflection_pad2d(self):
        def fn(a, pad):
            return (
                aten.reflection_pad2d(a, [1, 1, 1, 1]),
                aten.reflection_pad2d(a, pad),
            )

        self.common(
            fn,
            (
                torch.randint(0, 999, size=[1, 1, 8, 8], dtype=torch.float32),
                [5, 2, 3, 4],
            ),
        )

    def test_reflection_pad2d_backward(self):
        def template(size, padding):
            def fn(grad_output, x):
                return aten.reflection_pad2d_backward(grad_output, x, padding)

            x = torch.randint(0, 999, size=size, dtype=torch.float32)
            result = aten.reflection_pad2d(x, padding)
            grad_output = torch.randn_like(result)

            self.common(
                fn, (grad_output, x), check_lowp=not is_halide_backend(self.device)
            )

        template([1, 1, 8, 8], [0, 0, 0, 0])
        template([1, 1, 8, 8], [1, 1, 1, 1])
        template([1, 1, 8, 8], [1, 2, 3, 4])
        template([1, 1, 8, 8], [0, -1, 2, 2])
        template([1, 1, 8, 8], [-1, 0, 2, 2])
        template([1, 1, 8, 8], [2, 2, 0, -1])
        template([1, 1, 8, 8], [2, 2, -1, 0])

    def test_grid_sampler_2d(self):
        def fn(a, b):
            return (
                aten.grid_sampler_2d(a, b, 0, 0, True),
                aten.grid_sampler_2d(a, b, 0, 1, False),
            )

        self.common(
            fn,
            (
                torch.randn([4, 3, 352, 352], dtype=torch.float32),
                torch.rand([4, 352, 352, 2], dtype=torch.float32) * 2 - 1,
            ),
            check_lowp=False,
            # Mismatched elements: 154697 / 1486848 (10.4%)
            # Greatest absolute difference: 0.0001976490020751953 at index (0, 0, 101, 243) (up to 1e-05 allowed)
            # Greatest relative difference: 7.332530120481928 at index (1, 1, 258, 301) (up to 1.3e-06 allowed)
            atol=0.0002,
            rtol=1.3e-06,
        )

    def test_upsample_bicubic2d(self):
        def fn(a):
            return (
                aten.upsample_bicubic2d(a, (128, 128), True),
                aten.upsample_bicubic2d(a, (128, 256), False),
            )

        # Mismatched elements: 10 / 196608 (0.0%)
        # Greatest absolute difference: 1.3869255781173706e-05 at index (2, 1, 88, 65) (up to 1e-05 allowed)
        # Greatest relative difference: 0.0033082996811011046 at index (3, 1, 88, 91) (up to 1.3e-06 allowed)
        self.common(
            fn,
            (torch.randn([4, 3, 64, 32], dtype=torch.float32),),
            atol=2e-5,
            rtol=1e-3,
        )

    def test_float_index_expression(self):
        # Test that index propagation doesn't generate bad index_expr calls like
        # ops.index_expr(0.5*x, dtype) where the expression is not integral
        def fn(x):
            return aten.upsample_bicubic2d(x, (256, 256), False)

        x = torch.randn(1, 1, 128, 128, dtype=torch.float32, device=self.device)
        _, source_codes = run_and_get_code(fn, x)

        pattern = r"0\.50*\*[ix][\d]"
        for code in source_codes:
            self.assertIsNone(
                re.search(pattern, code), msg="Found bad index_expr in code:\n" + code
            )

    def test_float_index_expression_type_promotion(self):
        # Test that float indexing expressions participate in type promotion
        def fn(x):
            return x + 1.0 / x.size(0)

        x = torch.arange(10)
        self.common(fn, (x,))

    def test_sort(self):
        def fn(a, descending):
            return torch.sort(a)

        inp = torch.randint(0, 999, size=[1, 1, 8, 8], dtype=torch.float32)
        self.common(fn, (inp, False))
        self.common(fn, (inp, True))

    def test_sort_stable(self):
        def fn(a, descending):
            return a.sort(dim=-1, stable=True, descending=descending)

        # Duplicates give deterministic indices when stable sorting
        inp = torch.rand(10, 128, dtype=torch.float32)
        inp[:, 10:20] = 1.0
        inp[:, 30:40] = 1.0
        self.common(fn, (inp, False))
        self.common(fn, (inp, True))

        # Non-power of two
        inp = inp[:, :120]
        self.common(fn, (inp, False))
        self.common(fn, (inp, True))

    def test_sort_bool(self):
        def fn(a, descending):
            return torch.sort(a.to(torch.int8), stable=True, descending=descending)

        inp = torch.randint(0, 2, size=[10, 128], dtype=torch.bool)
        self.common(fn, (inp, False))
        self.common(fn, (inp, True))

    @skipIfWindows(msg="Crash UT")
    def test_sort_transpose(self):
        def fn(a, descending):
            return torch.sort(a, stable=True, descending=descending)

        inp = torch.randn(128, 10).transpose(0, 1)
        self.common(fn, (inp, False))
        self.common(fn, (inp, True))

    def test_topk(self):
        def fn(a):
            return torch.topk(a, 2, -1)

        self.common(
            fn, (torch.randint(0, 999, size=[1, 1, 8, 8], dtype=torch.float32),)
        )

    def test_long_tensor(self):
        def fn(a):
            return (
                torch.LongTensor([294]).to(a.device) - a,
                torch.as_tensor([295]).to(a.device) + a,
            )

        self.common(fn, (torch.randint(0, 999, size=[8, 8]),))

    @skip_if_gpu_halide  # correctness issue
    def test_constant_pad_1d(self):
        def fn(a):
            return (
                aten.constant_pad_nd(a, [0, 1], 6.0),
                aten.constant_pad_nd(a, [2, 3], 99.0),
            )

        self.common(fn, (torch.randint(0, 999, size=[2, 16, 31], dtype=torch.float32),))

    def test_constant_pad_fill_dtype(self):
        def fn(a, b):
            return (
                aten.constant_pad_nd(a, (1, 1), 1.0) & b,
                aten.constant_pad_nd(a, (1, 1), 0.0) & b,
            )

        self.common(
            fn,
            (torch.randint(2, (4,), dtype=torch.bool), torch.ones(6, dtype=torch.bool)),
        )

    @skip_if_gpu_halide  # misaligned address
    def test_constant_pad_2d(self):
        def fn(a):
            return (
                aten.constant_pad_nd(a, [1, 1, 1, 1], 6.0),
                aten.constant_pad_nd(a, [1, 2, 3, 4], 99.0),
            )

        self.common(
            fn, (torch.randint(0, 999, size=[1, 1, 8, 8], dtype=torch.float32),)
        )

    @skip_if_gpu_halide  # misaligned address
    def test_constant_pad_3d(self):
        def fn(a):
            return (
                aten.constant_pad_nd(a, [1, 2, 3, 4, 5, 6], 6.0),
                aten.constant_pad_nd(a, [0, 0, 3, 4, 0, 0], 6.0),
            )

        self.common(
            fn, (torch.randint(0, 999, size=[2, 4, 4, 4], dtype=torch.float32),)
        )

    def test_constant_pad_float64(self):
        # Repro for https://github.com/pytorch/pytorch/issues/93351
        def fn(input):
            v1 = torch.nn.functional.pad(input, pad=(1, 0))
            return torch.gt(v1, input)

        x = torch.rand([1, 2, 2, 1], dtype=torch.float64)
        self.common(fn, (x,))

    def test_constant_pad_nd_inplace(self):
        def fn(a):
            return aten.constant_pad_nd(a, [0, 0])

        x = torch.randn([2], device=self.device)
        fn_compiled = torch.compile(fn)
        y = fn_compiled(x)
        self.assertTrue(y is not x)

    def test_l1_loss(self):
        def fn(a, b):
            return torch.nn.functional.l1_loss(a, b), torch.nn.functional.mse_loss(a, b)

        self.common(
            fn,
            (
                torch.randn([2, 3, 16, 16]),
                torch.randn([2, 3, 16, 16]),
            ),
            check_lowp=False,
        )

    def test_triu(self):
        def fn(a):
            return aten.triu(a, 1), aten.triu(a, 0), aten.triu(a, 2)

        self.common(fn, (torch.randn([2, 10, 10]),))

    def test_no_op_reduction(self):
        def fn(a):
            return a.sum(-1), torch.amax(a + 1, 1, keepdim=True)

        self.common(fn, (torch.randn([8, 1, 1]),))

    def test_inplace_add(self):
        @torch._dynamo.optimize("inductor")
        def fn(x, y):
            return x.add_(y)

        inputs = (
            rand_strided((4, 4), (4, 1), device=self.device),
            rand_strided((4, 4), (4, 1), device=self.device),
        )
        inp_clone = inputs[0].clone()
        out = fn(*inputs)
        self.assertTrue(same(out, inp_clone + inputs[1]))
        self.assertTrue(out is inputs[0])

    # The following 2 tests are meant to check the logic that drops
    # xmask from triton load/store if xnumel = 1
    @requires_gpu()
    def test_single_elem(self):
        def fn(a):
            b = a + 1
            return (b,)

        self.common(fn, (torch.randn(1),))

    @requires_gpu()
    def test_single_elem_indirect(self):
        def fn(a, b):
            c = a[b] + 1
            return (c,)

        a = torch.randn(1)
        b = (torch.tensor([0], dtype=torch.int64),)

        self.common(fn, (a, b))

    # This test is meant to check for issues from the logic
    # that drops xmask from trito load/store if XBLOCK divides xnumel

    @requires_gpu()
    def test_xblock_divides_xnumel(self):
        def fn(a):
            b = a + 1
            return (b,)

        # assumption is that XBLOCK is always a divisor of 1024
        # so xmask will be dropped iff xnumel is multiple of 1024
        self.common(fn, (torch.randn(1024),))
        self.common(fn, (torch.randn(1025),))

    def test_inplace_mixed_dtype_ops(self):
        @torch._dynamo.optimize("inductor")
        def fn(x, y):
            z = x + y.float()
            w = z.add_(y)
            return w.mul_(y)

        inputs = (
            rand_strided((4, 4), (4, 1), device=self.device, dtype=torch.float),
            rand_strided((4, 4), (4, 1), device=self.device, dtype=torch.double),
        )
        out = fn(*inputs)
        out_eager = (inputs[0] + inputs[1].float()).add_(inputs[1]).mul_(inputs[1])
        self.assertTrue(same(out, out_eager))

    @config.patch(
        {"triton.unique_kernel_names": True, "triton.descriptive_names": False}
    )
    def test_kernel_names(self):
        @torch._dynamo.optimize("inductor")
        def fn(x):
            return 2 * x

        inputs = (rand_strided((8,), (1,), device=self.device),)
        self.assertTrue(same(fn(*inputs), 2 * inputs[0]))

    @config.patch({"triton.cudagraphs": True})
    @dynamo_config.patch(automatic_dynamic_shapes=True)
    def test_strided_inputs(self):
        @torch._dynamo.optimize("inductor")
        def fn(x, y):
            return x + y

        inputs = (
            rand_strided((8, 16), (32, 2), device=self.device),
            rand_strided((8, 16), (16, 1), device=self.device),
        )
        self.assertTrue(same(fn(*inputs), inputs[0] + inputs[1]))

    @config.patch({"triton.cudagraphs": True})
    @dynamo_config.patch(automatic_dynamic_shapes=True)
    def test_input_mutation1(self):
        def fn(a):
            b = a + 1
            a.copy_(b)
            c = a + 2
            return a * b / c

        arg1 = torch.randn(64, device=self.device)
        arg2 = arg1.clone()
        arg3 = torch.randn(64, device=self.device)
        arg4 = arg3.clone()
        correct1 = fn(arg1)
        correct2 = fn(arg3)
        opt_fn = torch._dynamo.optimize_assert(compile_fx)(fn)
        actual1 = opt_fn(arg2)
        actual2 = opt_fn(arg4)

        self.assertTrue(same(actual1, correct1))
        self.assertTrue(same(actual2, correct2))
        self.assertTrue(same(arg1, arg2))
        self.assertTrue(same(arg3, arg4))

    def test_input_mutation2(self):
        def fn(a):
            b = a + 1
            a.view(64).copy_(torch.tensor([66.0], device=a.device))
            c = a + 2
            return b, c

        # NOTE: this test fails when none of the inputs require grad.
        # That seems like an inductor bug.
        arg1 = torch.randn([1, 64], device=self.device).requires_grad_(True).add(1)
        arg2 = arg1.clone()
        correct1 = fn(arg1)
        opt_fn = torch._dynamo.optimize_assert(compile_fx)(fn)
        actual1 = opt_fn(arg2)

        self.assertTrue(same(actual1, correct1))
        self.assertTrue(same(arg1, arg2))

    def test_input_mutation3(self):
        def fn(a):
            a += 1
            a *= 2
            aten.sigmoid_(a)
            a = a.view(64)
            a += 3
            a *= 4
            aten.relu_(a)
            return a

        arg1 = torch.randn([1, 64], device=self.device)
        arg2 = arg1.clone()
        correct1 = fn(arg1)
        opt_fn = torch._dynamo.optimize_assert(compile_fx)(fn)
        actual1 = opt_fn(arg2)

        self.assertTrue(same(actual1, correct1))
        self.assertTrue(same(arg1, arg2))

    def test_input_mutation4(self):
        def fn(a):
            torch.relu_(a)
            return a

        arg1 = torch.randn([1, 64], device=self.device)
        arg2 = arg1.clone()
        correct1 = fn(arg1)
        opt_fn = torch._dynamo.optimize_assert(compile_fx)(fn)
        actual1 = opt_fn(arg2)

        self.assertTrue(same(actual1, correct1))
        self.assertTrue(same(arg1, arg2))

    def test_input_mutation5(self):
        def fn(x):
            tmp = x.ceil()
            x.add_(10)
            return tmp

        opt_fn = torch._dynamo.optimize()(fn)

        a = torch.zeros((), dtype=torch.int64, device=self.device)
        a_expect = a.clone()
        expect = fn(a_expect)

        a_actual = a.clone()
        actual = opt_fn(a_actual)

        self.assertEqual(a_expect, a_actual)
        self.assertEqual(expect, actual)

    def test_slice_mutation1(self):
        def fn(a):
            x = torch.zeros_like(a)
            b = x + 1
            x[:, 3] = 3.0
            c = torch.clone(x)
            x[4, :] = 4.0
            d = x + 1
            return x, b, c, d

        self.common(fn, (torch.randn([8, 8]),))

    @skip_if_gpu_halide  # accuracy issue
    def test_slice_mutation2(self):
        def fn(a):
            a[:, 20:40] = a[:, 20:40] + 1
            a[:, 2:11] = a[:, 1:10] + 2

        arg1 = torch.randn([1, 64], device=self.device)
        arg2 = arg1.clone()
        fn(arg1)
        opt_fn = torch._dynamo.optimize_assert(compile_fx)(fn)
        opt_fn(arg2)
        self.assertTrue(same(arg1, arg2))

    def test_slice_mutation3(self):
        def fn(a):
            a[:2, :2].fill_(10)

        opt_fn = torch._dynamo.optimize_assert(compile_fx)(fn)

        x1 = torch.randn(8, 8, device=self.device)
        x2 = x1.clone()
        fn(x1)
        opt_fn(x2)
        self.assertEqual(x1, x2)

    def test_tensor_index_slice(self):
        def fn(a):
            x = torch.tensor([1, 2], device=self.device)
            y = torch.tensor([2, 3], device=self.device)
            xx = torch.tensor([1, 2], device=self.device).view(1, 2)
            yy = torch.tensor([1, 2, 3], device=self.device).view(3, 1)
            return [
                a[x, y],
                a[:, x, y],
                a[:, x, y, :],
                a[x, :, y],
                a[:, x, :, y, :],
                a[xx, yy],
                a[:, xx, yy],
                a[xx, :, yy],
                a[xx, yy, :],
                a[:, xx, :, yy],
            ]

        a = torch.arange(3 * 4 * 5 * 6 * 7, device=self.device).view(3, 4, 5, 6, 7)
        refs = fn(a)
        tests = torch.compile(fn)(a)
        for ref, test in zip(refs, tests):
            torch.testing.assert_close(ref, test)

    @torch._dynamo.config.patch(cache_size_limit=10)
    def test_tensor_index_put_slice(self):
        def fn(a, version):
            x = torch.tensor([1, 2], device=self.device, dtype=torch.int32)
            y = torch.tensor([2, 3], device=self.device, dtype=torch.int32)

            xx = torch.tensor([1, 2], device=self.device).view(1, 2)
            yy = torch.tensor([1, 2, 3], device=self.device).view(3, 1)

            if version == 0:
                a[x, y] = torch.zeros_like(a[x, y])
            elif version == 1:
                a[:, x, y] = torch.zeros_like(a[:, x, y])
            elif version == 2:
                a[:, x, y, :] = torch.zeros_like(a[:, x, y, :])
            elif version == 3:
                a[x, :, y] = torch.zeros_like(a[x, :, y])
            elif version == 4:
                a[:, x, :, y, :] = torch.zeros_like(a[:, x, :, y, :])
            elif version == 5:
                a[xx, yy] = torch.zeros_like(a[xx, yy])
            elif version == 6:
                a[:, xx, yy] = torch.zeros_like(a[:, xx, yy])
            elif version == 7:
                a[xx, :, yy] = torch.zeros_like(a[xx, :, yy])
            elif version == 8:
                a[xx, yy, :] = torch.zeros_like(a[xx, yy, :])
            elif version == 9:
                a[:, xx, :, yy] = torch.zeros_like(a[:, xx, :, yy])

            return a

        a = torch.arange(3 * 4 * 5 * 6 * 7, device=self.device, dtype=torch.int32).view(
            3, 4, 5, 6, 7
        )
        for i in range(10):
            ref = fn(torch.clone(a), i)
            test = torch.compile(fn)(torch.clone(a), i)
            torch.testing.assert_close(ref, test)

    def test_indirect_load_broadcast(self):
        def fn(in_ptr0, in_ptr1, in_ptr2):
            return torch.gather(in_ptr1, 0, in_ptr2) + in_ptr0

        arg190 = rand_strided((32, 21), (1, 32), device=self.device, dtype=torch.int64)
        arg190.fill_(0)
        arg111 = rand_strided(
            (9521, 512), (512, 1), device=self.device, dtype=torch.float32
        )
        self.common(
            fn,
            (
                torch.randn(32, 1),
                arg111,
                arg190,
            ),
        )

    def test_roi_align(self):
        if not has_torchvision_roi_align():
            raise unittest.SkipTest("requires torchvision")

        def fn(a, b):
            return torch.ops.torchvision.roi_align(a, b, 0.25, 7, 7, 2, False)

        self.common(fn, (torch.zeros([4, 256, 296, 304]), torch.zeros([2292, 5])))

    # https://github.com/halide/Halide/issues/8256
    @config.patch("halide.scheduler_cuda", "Li2018")
    def test_nll_loss_forward(self):
        def fn(a, b):
            return aten.nll_loss_forward(a, b, None, 1, -100)

        labels = (
            torch.zeros([5], dtype=torch.int64),
            torch.tensor([-100, -100, 3, -100, -100], dtype=torch.int64),
        )
        inps = (torch.randn(5, 5), torch.randn(5, 5))
        for a, b in zip(inps, labels):
            self.common(
                fn,
                (a, b),
            )

    def test_nll_loss_backward(self):
        def fn(a, b, c):
            return aten.nll_loss_backward(
                a, b, c, None, 1, -100, torch.tensor(1.0, device=self.device)
            )

        labels = (
            torch.zeros([5], dtype=torch.int64),
            torch.tensor([-100, -100, 3, -100, -100], dtype=torch.int64),
        )
        inps = (torch.randn(5, 5), torch.randn(5, 5))
        grad_outs = (torch.randn(()), torch.randn(()))
        for a, b, c in zip(grad_outs, inps, labels):
            self.common(
                fn,
                (a, b, c),
            )

    def test_isinf(self):
        def fn(x):
            return x.isinf(), x.isnan()

        self.common(
            fn, [torch.tensor([1, float("inf"), 2, float("-inf"), float("nan")])]
        )
        self.common(
            fn,
            [
                torch.tensor(
                    [1, float("inf"), 2, float("-inf"), float("nan")],
                    dtype=torch.float64,
                )
            ],
        )

    @skip_if_halide  # different nan behavior in ==
    def test_isinf2(self):
        def fn(x):
            y = torch.tensor(
                [1, float("inf"), 2, float("-inf"), float("nan")], device=self.device
            )
            return x == y

        self.common(
            fn, (torch.tensor([1, float("inf"), 2, float("-inf"), float("nan")]),)
        )

    def test_any(self):
        def fn(x):
            return (
                x.any(-1),
                x.isinf().any(),
                torch.all(x.isinf(), dim=0),
                torch.all(torch.logical_not(x.isinf())),
            )

        self.common(fn, [-torch.rand(64)])
        tmp = torch.randn(16, 8)
        tmp[1, 1] = float("inf")
        self.common(fn, [tmp])

    @skip_if_gpu_halide
    def test_multilayer_any(self):
        def fn(x):
            return (x.isinf().any(), x.isfinite().all())

        sample = torch.rand(9, 3, 353, 353)
        self.common(fn, [sample])

        sample.view(-1)[-1] = float("inf")
        self.common(fn, [sample])

    def test_inplace_activations(self):
        def fn(x):
            a = aten.hardswish_(x + 1)
            b = aten.hardtanh_(x + 1)
            c = aten.leaky_relu_(x + 1)
            d = aten.silu_(x + 1)
            e = aten.log1p(x + 1)
            f = aten.masked_fill_(x + 1, torch.zeros_like(x, dtype=torch.bool), 99.0)
            h = aten.masked_fill_(x + 1, torch.ones_like(x, dtype=torch.bool), 99.0)
            return (a, b, c, d, e, f, h)

        self.common(fn, [torch.randn(64) * 10])

    def test_baddbmm(self):
        def fn(a, b, c, beta):
            return aten.baddbmm(a, b, c, beta=beta)

        b = torch.randn(6, 128, 64)
        c = torch.randn(6, 64, 100)
        options = itertools.product(
            [torch.randn(6, 1, 100), torch.randn(6, 1, 100).fill_(torch.nan)],
            [0.0, 1.0],
        )
        for a, beta in options:
            self.common(
                fn,
                [a, b, c, beta],
                # Mismatched elements: 1212 / 76800 (1.6%)
                # Greatest absolute difference: 0.001953125 at index (0, 0, 93) (up to 1e-05 allowed)
                # Greatest relative difference: 1.0 at index (3, 19, 4) (up to 0.001 allowed)
                atol=0.002,
                rtol=0.001,
            )

    @config.patch({"triton.max_tiles": 2})
    def test_fuse_tiled(self):
        def fn(a, b, c):
            return a + b, c + 1

        self.common(
            fn, [torch.randn(128, 1), torch.randn(1, 128), torch.randn(128, 128)]
        )

    def test_expand_as(self):
        def fn(a, b):
            return aten.expand_as(a, b), aten.expand_as(a + 1, b + 1) + 1

        self.common(
            fn,
            [
                torch.randn(6, 1, 100),
                torch.randn(6, 128, 100),
            ],
        )

    def test_index_put1(self):
        def fn(a, b, c):
            return (
                torch.index_put(a, [b], c),
                torch.index_put_(a + 1, [b + 1], c + 1) + 1,
            )

        self.common(
            fn,
            [
                torch.randn([800, 256, 7, 7]),
                torch.randperm(601),
                torch.randn([601, 256, 7, 7]),
            ],
        )
        self.common(
            fn, [torch.randn(1024, 4, 2), torch.arange(4), torch.randn(4, 1, 1)]
        )

    def test_index_put2(self):
        def fn(a, b, c):
            return torch.index_put(a, [b], c, True)

        self.common(
            fn,
            [
                torch.randn([100, 256, 7, 7]),
                torch.randint(0, 100, size=[600], dtype=torch.int64),
                torch.randn([600, 256, 7, 7]),
            ],
            # workaround for https://github.com/openai/triton/issues/558
            check_lowp=False,
        )

    def test_index_put3(self):
        def fn(a, b, c):
            torch.ops.aten.index_put_(a, (None, b, None), c)
            a1 = a + 1
            torch.ops.aten.index_put_(a1, (None, b + 1, None), c + 1)
            return (a, a1)

        self.common(
            fn,
            [
                torch.randn([1024, 4, 2]),
                torch.arange(3),
                torch.randn([1024, 1, 2]),
            ],
        )

    def test_index_put4(self):
        # a, b[0] are not broadcastable
        # https://github.com/pytorch/pytorch/issues/97104
        def fn(a, b, c):
            return torch.index_put(a, [b], c)

        self.common(
            fn,
            [
                torch.rand([8, 2]),
                torch.rand([8]) > 0.5,
                torch.rand([]),
            ],
        )

    def test_index_put_as_masked_fill(self):
        def fn(a, b, c, d):
            a = a.clone()
            torch.ops.aten.index_put_(a, [b], c, d)
            return a

        self.common(
            fn,
            (
                torch.randn([1024, 4, 2]),
                torch.randn([1024, 4, 2]) > 0,
                torch.randn([]),
                False,
            ),
        )

        self.common(
            fn,
            (
                torch.randn([1024, 4, 2]),
                torch.randn([1024, 4, 2]) > 0,
                torch.randn([]),
                True,
            ),
        )

    def test_index_put_fallback1(self):
        def fn(a, b, c, d):
            a = a.clone()
            torch.ops.aten.index_put_(a, [b], c, d)
            return a

        self.common(
            fn,
            (
                torch.randn([3]),
                torch.as_tensor([True, True, False]),
                torch.randn([2]),
                False,
            ),
        )

        self.common(
            fn,
            (
                torch.randn([3]),
                torch.as_tensor([True, True, False]),
                torch.randn([2]),
                True,
            ),
        )

    def test_index_put_fallback2(self):
        def fn(a, b, c, d, e):
            a = a.clone()
            torch.ops.aten.index_put_(a, [None, b, c], d, e)
            return a

        self.common(
            fn,
            (
                torch.randn([1, 2, 3]),
                torch.as_tensor([0, 1]),
                torch.as_tensor([True, True, False]),
                torch.randn([]),
                False,
            ),
        )
        self.common(
            fn,
            (
                torch.randn([1, 2, 3]),
                torch.as_tensor([0, 1]),
                torch.as_tensor([True, True, False]),
                torch.randn([]),
                True,
            ),
        )

    def test_index_put_deterministic_fallback(self):
        with DeterministicGuard(True):

            def fn(a, b, c):
                return torch.index_put(a, [b], c, True)

            self.common(
                fn,
                [
                    torch.randn([100, 32]),
                    torch.randint(0, 100, size=[600], dtype=torch.int64),
                    torch.randn([600, 32]),
                ],
                check_lowp=False,
            )

    @skip_if_gpu_halide  # https://github.com/halide/Halide/issues/8312
    def test_index_put_index(self):
        def fn(ind, x, src):
            y = torch.ops.aten.index_put.default(x, [ind], src)
            return torch.ops.aten.index.Tensor(y, [ind])

        args = [torch.tensor([1], dtype=torch.int64), torch.randn(8, 4), torch.randn(4)]
        self.common(fn, args)

    def test_index_put_reinplace(self):
        def fn(x, idx):
            src = torch.ones(idx.size(0), device=x.device)
            x.index_put_((idx,), src)
            return x.expand((2, x.shape[0]))

        a = torch.randn(1024)
        idx = torch.arange(10)
        torch._inductor.metrics.generated_kernel_count = 0
        self.common(fn, (a, idx))
        assertGeneratedKernelCountEqual(self, 1)

    def test_index_put_failed_reinplace(self):
        def fn(x, idx):
            src = torch.ones(idx.size(0), device=x.device)
            y = x.index_put((idx,), src)
            return x, y

        a = torch.randn(1024)
        idx = torch.arange(10)
        torch._inductor.metrics.generated_kernel_count = 0
        self.common(fn, (a, idx))
        assertGeneratedKernelCountEqual(self, 2)

    def test_adding_tensor_offsets(self):
        @torch.compile(fullgraph=True)
        def fn(x):
            return x[16:32]

        with torch.no_grad():
            x = torch.randn(1024, device=self.device)
            self.assertEqual(fn(x[0:]), x[16:][:16])
            self.assertEqual(fn(x[128:]), x[128 + 16 :][:16])

    # from GPT2ForSequenceClassification
    @skip_if_gpu_halide
    def test_index_tensor(self):
        def fn(x, y):
            ne = torch.ops.aten.ne.Scalar(x, 0)
            sum = torch.ops.aten.sum.dim_IntList(ne, [-1])
            sub = torch.ops.aten.sub.Tensor(sum, 1)
            iota = torch.ops.prims.iota.default(
                1,
                start=0,
                step=1,
                dtype=torch.int64,
                device=x.device,
                requires_grad=False,
            )
            return torch.ops.aten.index.Tensor(y, [iota, sub])

        self.common(fn, [torch.randn(1, 1024), torch.randn(1, 1024, 2)])

    @config.patch(fallback_random=True)
    def test_bernoulli1(self):
        def fn(a):
            b = torch.empty_like(a)
            return aten.bernoulli_(b), b

        self.common(
            fn,
            [
                torch.randn([100]),
            ],
        )

    def test_bernoulli2(self):
        def fn(a):
            return aten.bernoulli(a)

        self.common(
            fn,
            [torch.tensor([1.0, 1.0, 0.0, 0.0, 1.0, 0.0, 1.0, 1.0])],
        )

    def test_narrow(self):
        def fn(x):
            return (
                aten.narrow(x, 1, 10, 16),
                aten.narrow(x + 2, 0, 10, 16) + 1,
                aten.narrow_copy(x, 1, 10, 16),
            )

        self.common(fn, [torch.randn(64, 64)])

    def test_as_strided(self):
        def fn(x):
            return (
                aten.as_strided(x, (8, 8, 64), (8 * 64, 64, 1), 0),
                aten.as_strided(x + 1, (8, 8, 64), (8 * 64, 64, 1), 0) + 2,
            )

        def fn_channels_last(x):
            return (
                aten.as_strided(
                    x, (8, 384, 2, 20, 12), (153600, 1, 61440, 384, 7680), 0
                ),
                aten.as_strided(
                    x + 1, (8, 384, 2, 20, 12), (153600, 1, 61440, 384, 7680), 0
                )
                + 2,
            )

        self.common(fn, [torch.randn(64, 64)])
        self.common(
            fn_channels_last,
            [torch.randn(8, 384, 20, 20).to(memory_format=torch.channels_last)],
        )

    def test_like_channels_last(self):
        def foo():
            randn = torch.randn((4, 3, 8, 8), device=self.device, dtype=torch.float32)
            xc = randn.contiguous(memory_format=torch.channels_last)
            clone = torch.zeros_like(xc, memory_format=torch.preserve_format)
            rand_like = torch.rand_like(randn)
            return (xc, clone, rand_like)

        out = foo()
        out_comp = torch.compile()(foo)()

        for t, t_comp in zip(out, out_comp):
            self.assertEqual(t.stride(), t_comp.stride())

    def test_as_strided_scatter(self):
        def fn(a, b):
            return aten.as_strided_scatter(
                a * 8 + 10,
                b * 2 - 4,
                size=(a.shape[0], a.shape[1] // 2),
                stride=(a.shape[1], 2),
                storage_offset=0,
            )

        self.common(fn, [torch.randn(10, 1024), torch.randn(10, 512)])

    def test_select_scatter(self):
        def fn(x, a, b):
            return (
                aten.select_scatter(x, a, 1, 0),
                aten.select_scatter(x, b, 0, 1),
            )

        self.common(
            fn,
            [
                torch.randn(8, 197, 38),
                torch.randn(8, 38),
                torch.randn(197, 38),
            ],
        )

    @skip_if_gpu_halide  # accuracy issue
    def test_slice_scatter(self):
        def fn(x, a):
            return (
                aten.slice_scatter(x, a, 2, 10, -10),
                aten.slice_scatter(x, a[:, :, :40], 2, 10, -10, 2),
            )

        self.common(
            fn,
            [
                torch.randn(4, 8, 100),
                torch.randn(4, 8, 80),
            ],
        )

    def test_slice_scatter2(self):
        def fn(a, b):
            return aten.slice_scatter(a, b, 0, 0, 9223372036854775807)

        self.common(
            fn,
            [
                torch.randn([8, 197, 384]),
                torch.randn([8, 197, 384]),
            ],
        )

    def test_slice_scatter3(self):
        def fn(a, b):
            return aten.slice_scatter.default(a, b, 1, 1, 9223372036854775807, 2)

        self.common(
            fn,
            [
                torch.randn([1, 4]),
                torch.randn([1, 2]),
            ],
        )

    def test_slice_scatter4(self):
        def fn(a, b):
            return aten.slice_scatter.default(a, b, 1, 2, 9223372036854775807, 3)

        self.common(
            fn,
            [
                torch.randn([1, 9]),
                torch.randn([1, 3]),
            ],
        )

    def test_slice_scatter5(self):
        # empty slices that require clamping the start or end
        def fn(a, b):
            return (
                aten.slice_scatter.default(a, b, 0, 2, 0, 1),
                aten.slice_scatter.default(a, b, 0, a.shape[0], a.shape[0] + 10, 1),
                aten.slice_scatter.default(a, b, 0, -20, 0, 1),
                aten.slice_scatter.default(a, b, 0, -20, -16, 1),
            )

        a = torch.arange(10, dtype=torch.float)
        b = torch.empty(0)
        self.common(fn, [a, b])

    def test_slice_scatter_reinplace(self):
        class M(nn.Module):
            def __init__(self, device):
                super().__init__()
                self.linear1 = nn.Linear(64, 64, bias=False)
                self.cache_k = torch.zeros((56, 384, 8, 64), device=device)

            def forward(self, x, start_pos):
                bsz, seqlen, _, _ = x.shape
                xk = self.linear1(x)
                with torch.no_grad():
                    self.cache_k[:bsz, start_pos : start_pos + seqlen] = xk
                keys = self.cache_k[:bsz, : start_pos + seqlen]
                scores = torch.matmul(
                    xk.transpose(1, 2), keys.transpose(1, 2).transpose(2, 3)
                )
                return scores

        kv_cache_module = M(self.device)
        inp = torch.randn(1, 32, 8, 64)

        # Test that the cache update is reinplaced such that the cache is updated inplace
        # rather than copy-scatter-copy-back.

        torch._inductor.metrics.generated_kernel_count = 0
        with torch.no_grad():
            self.common(kv_cache_module, (inp, 1), check_lowp=False)
        assertGeneratedKernelCountEqual(self, 1)

    @skip_if_gpu_halide  # compile error on gpu
    def test_scatter1(self):
        def fn(a, dim, index, b):
            return aten.scatter(a, dim, index, b)

        self.common(
            fn,
            [
                torch.zeros(2, 3),
                -1,
                torch.tensor([[0]]),
                torch.ones(2, 3),
            ],
        )

    def test_scatter2(self):
        if self.device == "cuda":
            raise unittest.SkipTest("unstable on sm86")

        check_lowp = True
        if self.device == "xpu":
            check_lowp = False

        def fn(a, dim, index, b):
            return aten.scatter.reduce(a, dim, index, b, reduce="add")

        self.common(
            fn,
            [
                torch.zeros(64, 512),
                0,
                torch.zeros((64, 512), dtype=torch.int64),
                torch.ones(64, 512),
            ],
            check_lowp=check_lowp,
        )

    def test_scatter3(self):
        def fn(a, dim, index, b):
            return aten.scatter(a, dim, index, b, reduce="add")

        check_lowp = True
        if self.device == "xpu":
            check_lowp = False

        self.common(
            fn,
            [
                torch.randn(5, 29, 13),
                2,
                torch.tensor([[[3, 5, 7, 9]]]),
                0.8,  # src can be a scalar
            ],
            # Mismatched elements: 1 / 1885 (0.1%)
            # Greatest absolute difference: 0.00018310546875 at index (0, 0, 3) (up to 1e-05 allowed)
            # Greatest relative difference: 0.0022371364653243847 at index (0, 0, 3) (up to 0.001 allowed)
            atol=2e-4,
            rtol=1e-3,
            check_lowp=check_lowp,
        )

    def test_scatter4(self):
        def fn(x, ind, src):
            return torch.scatter(x, 0, ind, src)

        check_lowp = True
        if self.device == "xpu":
            check_lowp = False

        for deterministic in [False, True]:
            with DeterministicGuard(deterministic):
                self.common(
                    fn,
                    [
                        torch.randn(196, 992),
                        torch.randint(196, (1, 992)),
                        torch.randn(1, 992),
                    ],
                    check_lowp=check_lowp,
                )

    def test_scatter5(self):
        def fn(a, dim, index, b, reduce):
            a = a.clone()
            a.scatter_(dim, index, b, reduce=reduce)
            a1 = a + 1.0
            a1.scatter_(dim, index, b, reduce=reduce)
            return (a, a1)

        check_lowp = True
        if self.device == "xpu":
            check_lowp = False

        for reduce in ["add", "multiply"]:
            self.common(
                fn,
                [
                    torch.ones((4, 5)),
                    0,
                    torch.tensor([[1], [2], [3]], dtype=torch.int64),
                    torch.randn(4, 5),
                    reduce,
                ],
                check_lowp=check_lowp,
            )

    def test_scatter6(self):
        def fn(a, dim, index, b):
            return aten.scatter(a, dim, index, b)

        check_lowp = True
        if self.device == "xpu":
            check_lowp = False

        for deterministic in [False, True]:
            with DeterministicGuard(deterministic):
                self.common(
                    fn,
                    [
                        torch.randn(5, 8, 13),
                        2,
                        torch.tensor([[[3, 5, 7, 9]]]),
                        0.8,  # src can be a scalar
                    ],
                    check_lowp=check_lowp,
                )

    @unittest.skip("Flaky test, needs debugging")
    def test_scatter_add1(self):
        def fn(a, dim, index, b):
            return aten.scatter_add(a, dim, index, b)

        check_lowp = True
        if self.device == "xpu":
            check_lowp = False

        self.common(
            fn,
            [
                torch.randn(2, 3),
                0,
                torch.tensor([[0]]),
                torch.randn(2, 3),
            ],
            check_lowp=check_lowp,
        )

    def test_scatter_add2(self):
        def fn(a, dim, index, b):
            return aten.scatter_add(a, dim, index, b)

        check_lowp = True
        if self.device == "xpu":
            check_lowp = False

        self.common(
            fn,
            [
                torch.randn(2, 3),
                0,
                torch.tensor([[0, 0, 0], [1, 1, 1]]),
                torch.randn(2, 3),
            ],
            check_lowp=check_lowp,
        )

    def test_scatter_add3(self):
        def fn(a, dim, index, b):
            return aten.scatter_add(a, dim, index, b)

        check_lowp = True
        if self.device == "xpu":
            check_lowp = False

        for deterministic in [False, True]:
            with DeterministicGuard(deterministic):
                self.common(
                    fn,
                    [
                        torch.randn(5, 29, 13),
                        2,
                        torch.tensor([[[3, 5, 7, 9]]]),
                        torch.randn(1, 1, 10),
                    ],
                    check_lowp=check_lowp,
                )

    def test_scatter_reduce1(self):
        def fn(a, dim, index, b):
            return aten.scatter_reduce(a, dim, index, b, "sum")

        check_lowp = True
        if self.device == "xpu":
            check_lowp = False

        self.common(
            fn,
            [
                torch.randn(5, 29, 13),
                2,
                torch.tensor([[[3, 5, 7, 9]]]),
                torch.randn(1, 1, 10),
            ],
            check_lowp=check_lowp,
        )

    def test_scatter_reduce2(self):
        def fn(a, dim, index, b, reduce):
            return aten.scatter_reduce(a, dim, index, b, reduce, include_self=False)

        check_lowp = True
        if self.device == "xpu":
            check_lowp = False

        for reduce in ["sum", "amax"]:
            self.common(
                fn,
                [
                    torch.randn(2, 3),
                    0,
                    torch.zeros((2, 3), dtype=torch.int64),
                    torch.randn(2, 3),
                    reduce,
                ],
                check_lowp=check_lowp,
            )

    def test_scatter_reduce3(self):
        def fn(a, dim, index, b, reduce):
            a = a.clone()
            a.scatter_reduce_(dim, index, b, reduce=reduce)
            a1 = a + 1.0
            a1.scatter_reduce_(dim, index, b, reduce=reduce)
            return (a, a1)

        check_lowp = True
        if self.device == "xpu":
            check_lowp = False

        for reduce in ["sum", "prod"]:
            self.common(
                fn,
                [
                    torch.ones((4, 5)),
                    0,
                    torch.tensor([[1], [2], [3]], dtype=torch.int64),
                    torch.randn(4, 5),
                    reduce,
                ],
                check_lowp=check_lowp,
            )

    @skip_if_gpu_halide
    def test_dense_mask_index(self):
        r"""
        There will be a little difference for reduce order between aten and inductor
        https://github.com/pytorch/pytorch/pull/122289
        Absolute difference: 0.00067138671875 (up to 1e-05 allowed)
        Relative difference: 3.1747371732500974e-06 (up to 1.3e-06 allowed)
        """
        kwargs = {}
        if self.device == "cpu":
            kwargs["atol"] = 1e-4
            kwargs["rtol"] = 1.3e-5

        def fn(x, y):
            y = torch.ops.aten.select.int(y, 0, 2)
            z = x * y
            return z.sum()

        self.common(fn, [torch.randn(102400), torch.randn(3)], **kwargs)

    def test_empty1(self):
        def fn():
            return torch.empty((1, 128, 128))

        self.common(fn, [], assert_equal=False)

    def test_empty2(self):
        def fn():
            return aten.empty((1, 128, 128))

        self.common(fn, [], assert_equal=False)

    def test_new_empty(self):
        def fn(a):
            return aten.new_empty(a, [1, 128, 128])

        self.common(fn, [torch.randn(55)], assert_equal=False)

    def test_empty_strided(self):
        def fn():
            return aten.empty_strided([1, 128, 128], [16384, 128, 1])

        self.common(fn, [], assert_equal=False)

    def test_new_empty_strided(self):
        def fn(a):
            return aten.new_empty_strided(a, [1, 128, 128], [16384, 128, 1])

        self.common(fn, [torch.randn(55)], assert_equal=False)

    def test_dropout_trivial_0(self):
        def fn1(a):
            return torch.nn.functional.dropout(a, 0.0, True) + a

        self.common(fn1, [torch.randn(55)])

    def test_dropout_trivial_1(self):
        def fn2(a):
            return torch.nn.functional.dropout(a, 1.0, True) + a

        self.common(fn2, [torch.randn(55)])

    @config.patch({"triton.cudagraphs": True})
    @dynamo_config.patch(automatic_dynamic_shapes=True)
    def test_dropout(self):
        random.seed(1234)
        torch.manual_seed(1234)

        @torch._dynamo.optimize("inductor")
        def fn1(a):
            return torch.nn.functional.dropout(a)

        x = torch.ones(1000, device=self.device, dtype=torch.float32)
        result1 = fn1(x)
        self.assertTrue(400 < result1.nonzero().shape[0] < 600)
        self.assertTrue(0.9 < result1.mean().item() < 1.1)

        random.seed(1234)
        torch.manual_seed(1234)

        @torch._dynamo.optimize("inductor")
        def fn2(a):
            return torch.nn.functional.dropout(a, 0.5, True)

        result2 = fn2(x)
        self.assertTrue(400 < result2.nonzero().shape[0] < 600)
        self.assertTrue(0.9 < result2.mean().item() < 1.1)

    @dynamo_config.patch(automatic_dynamic_shapes=True)
    def test_dropout_deterministic(self):
        @torch._dynamo.optimize("inductor")
        def fn(a):
            return torch.nn.functional.dropout(a, 0.55, True)

        for cg in [False, True]:
            with patch.object(config.triton, "cudagraphs", cg):
                torch._dynamo.reset()

                x = torch.ones(1024, device=self.device, dtype=torch.float32)

                torch.manual_seed(1234)
                a0 = fn(x).clone()
                a1 = fn(x).clone()
                a2 = fn(x).clone()

                torch.manual_seed(1234)
                b0 = fn(x).clone()
                b1 = fn(x).clone()
                b2 = fn(x).clone()

                # same seed, same values
                self.assertTrue(torch.allclose(a0, b0))
                self.assertTrue(torch.allclose(a1, b1))
                self.assertTrue(torch.allclose(a2, b2))

                # different calls, different values
                self.assertFalse(torch.allclose(a0, a1))
                self.assertFalse(torch.allclose(a1, a2))

    def test_rand_like_deterministic(self):
        @torch._dynamo.optimize("inductor")
        def fn(a):
            return torch.rand_like(a), torch.rand_like(a)

        x = torch.ones(1024, device=self.device, dtype=torch.float32)

        torch.manual_seed(1234)
        a0 = fn(x)[0].clone()
        a1 = fn(x)[0].clone()
        a2 = fn(x)[0].clone()

        torch.manual_seed(1234)
        b0 = fn(x)[0].clone()
        b1 = fn(x)[0].clone()
        b2 = fn(x)[0].clone()

        # same seed, same values
        self.assertTrue(torch.allclose(a0, b0))
        self.assertTrue(torch.allclose(a1, b1))
        self.assertTrue(torch.allclose(a2, b2))

        # different calls, different values
        self.assertFalse(torch.allclose(a0, a1))
        self.assertFalse(torch.allclose(a1, a2))

        c, d = fn(x)
        self.assertFalse(torch.allclose(c, d))
        self.assertTrue((c >= 0).all())
        self.assertTrue((c < 1).all())
        self.assertTrue((d >= 0).all())
        self.assertTrue((d < 1).all())

    @config.patch(implicit_fallbacks=True)
    def test_fallback_mutable_op_basic(self):
        with torch.library._scoped_library("mylib", "FRAGMENT") as m:

            def impl(a, b, c, d, e=2):
                a.add_(b[0] * c * e),
                if d is not None:
                    d.add_(b[1])

            m.define(
                "inplace_(Tensor(a!) a, Tensor[] b, SymInt c, *, Tensor(b!)? d, SymInt e=2) -> ()"
            )
            m.impl("inplace_", impl, "CompositeExplicitAutograd")

            # We do some clones and copy_ to test that Inductor doesn't reorder
            # the copy_ w.r.t. inplace_.
            def f(a, b1, b2, c, d):
                a_ = a.clone()
                d_ = d if d is None else d.clone()
                torch.ops.mylib.inplace_(a_, (b1, b2), c, d=d_)
                a.copy_(a_)
                if d is not None:
                    d.copy_(d_)
                return ()

            a = torch.tensor([0.0, 1.0, 2])
            b = [torch.tensor([2.0, 3.0, 5.0]), torch.tensor([1.0, 4.0, 6.0])]
            c = 4
            d = torch.tensor([2.0, 1, 0])
            args = (a, b[0], b[1], c, d)
            cloned_args = pytree.tree_map_only(torch.Tensor, torch.clone, args)
            mod = make_fx(f)(*cloned_args)
            cloned_args = pytree.tree_map_only(torch.Tensor, torch.clone, args)
            compiled_f = compile_fx_inner(mod, cloned_args)

            cloned_args = pytree.tree_map_only(torch.Tensor, torch.clone, args)
            compiled_f(list(cloned_args))
            f(*args)
            self.assertEqual(cloned_args, args)

    @config.patch(implicit_fallbacks=True)
    def test_fallback_mutable_op_with_return(self):
        with torch.library._scoped_library("mylib", "FRAGMENT") as m:

            def impl(a, b, c, d, e=2):
                a.add_(b[0] * c * e),
                if d is not None:
                    d.add_(b[1])
                return b[0] + b[1]

            m.define(
                "inplace_(Tensor(a!) a, Tensor[] b, SymInt c, *, Tensor(b!)? d, SymInt e=2) -> Tensor"
            )
            m.impl("inplace_", impl, "CompositeExplicitAutograd")

            # We do some clones and copy_ to test that Inductor doesn't reorder
            # the copy_ w.r.t. inplace_.
            def f(a, b0, b1, c, d):
                a_ = a.clone()
                d_ = d if d is None else d.clone()
                res = torch.ops.mylib.inplace_(a_, (b0, b1), c, d=d_)
                a.copy_(a_)
                if d is not None:
                    d.copy_(d_)
                return (res,)

            a = torch.tensor([0.0, 1.0, 2])
            b = [torch.tensor([2.0, 3.0, 5.0]), torch.tensor([1.0, 4.0, 6.0])]
            c = 4
            d = torch.tensor([2.0, 1, 0])
            args = (a, b[0], b[1], c, d)

            cloned_args = pytree.tree_map_only(torch.Tensor, torch.clone, args)
            mod = make_fx(f)(*cloned_args)
            cloned_args = pytree.tree_map_only(torch.Tensor, torch.clone, args)
            compiled_f = compile_fx_inner(mod, cloned_args)

            cloned_args = pytree.tree_map_only(torch.Tensor, torch.clone, args)
            compiled_out = compiled_f(list(cloned_args))
            out = f(*args)
            self.assertEqual(cloned_args, args)
            self.assertEqual(compiled_out, out)

    @config.patch(implicit_fallbacks=True)
    def test_fallback_mutable_op_no_mutated_tensors(self):
        with torch.library._scoped_library("mylib", "FRAGMENT") as m:

            def impl(a, b):
                if b is not None:
                    b.add_(1)

            m.define("inplace_(Tensor a, Tensor(b!)? b) -> ()")
            m.impl("inplace_", impl, "CompositeExplicitAutograd")

            def f(a):
                torch.ops.mylib.inplace_(a, None)
                return ()

            a = torch.tensor([0.0, 1.0, 2])
            args = (a,)
            cloned_args = pytree.tree_map_only(torch.Tensor, torch.clone, args)
            mod = make_fx(f)(*cloned_args)
            cloned_args = pytree.tree_map_only(torch.Tensor, torch.clone, args)
            compiled_f = compile_fx_inner(mod, cloned_args)

            cloned_args = pytree.tree_map_only(torch.Tensor, torch.clone, args)
            compiled_f(list(cloned_args))
            f(*args)
            self.assertEqual(cloned_args, args)

    @config.patch(implicit_fallbacks=True)
    def test_fallback_mutable_op_list(self):
        with torch.library._scoped_library("mylib", "FRAGMENT") as m:

            def impl(a, b):
                for bi in b:
                    bi.add_(a)

            m.define("inplace_(Tensor a, Tensor(a!)[] b) -> ()")
            m.impl("inplace_", impl, "CompositeExplicitAutograd")

            def f(a, b):
                torch.ops.mylib.inplace_(a, b)
                return None

            a = torch.tensor([0.0, 1.0, 2])
            b = [torch.tensor([2.0, 3.0, 5.0]), torch.tensor([1.0, 4.0, 6.0])]
            args = (a, b)
            cloned_args = pytree.tree_map_only(torch.Tensor, torch.clone, args)
            mod = make_fx(f)(*cloned_args)
            cloned_args = pytree.tree_map_only(torch.Tensor, torch.clone, args)

            compiled_f = compile_fx_inner(mod, cloned_args)

        @torch.library.custom_op("mylib::sin_out", mutates_args={"outs"})
        def sin_out(x: torch.Tensor, outs: typing.List[torch.Tensor]) -> None:
            x_np = x.numpy()
            assert len(outs) == 2
            out_np0 = out[0].numpy()
            out_np1 = out[1].numpy()
            np.sin(x_np, out=out_np0)
            np.sin(x_np, out=out_np1)

        @torch.compile
        def g(x):
            outs = [torch.empty_like(x) for _ in range(2)]
            sin_out(x, outs)
            return outs

        x = torch.randn(3)
        out = [torch.empty_like(x) for _ in range(2)]
        y = g(x)

    @expectedFailureXPU
    def test_functionalize_rng_wrappers(self):
        # Ideally, we would like to use torch.compile for these operators. But
        # currently the plan is to introduce these operators at the partitioner
        # level, obviating the need to support them fully through the
        # torch.compile stack. To ensure that we have good enough debugging with
        # minifiers, we have ensure that they work with make_fx. This test uses
        # make_fx to do the testing. In future, we can move on torch.compile.
        def fn():
            rng_state1, a1 = torch._prims.rng_prims.run_and_save_rng_state(
                torch.ops.aten.rand.default,
                [4, 4],
                dtype=torch.float32,
                device=self.device,
            )
            rng_state2, a2 = torch._prims.rng_prims.run_and_save_rng_state(
                torch.ops.aten.rand.default,
                [4, 4],
                dtype=torch.float32,
                device=self.device,
            )

            b1 = torch._prims.rng_prims.run_with_rng_state(
                rng_state1,
                torch.ops.aten.rand.default,
                [4, 4],
                dtype=torch.float32,
                device=self.device,
            )
            b2 = torch._prims.rng_prims.run_with_rng_state(
                rng_state2,
                torch.ops.aten.rand.default,
                [4, 4],
                dtype=torch.float32,
                device=self.device,
            )

            return (a1, a2, b1, b2)

        mod = make_fx(fn)()
        compiled_f = compile_fx_inner(mod, ())
        a1, a2, b1, b2 = compiled_f(())
        self.assertEqual(a1, b1)
        self.assertEqual(a2, b2)

    @patch.object(torch._functorch.config, "functionalize_rng_ops", True)
    @expectedFailureXPU
    @skip_if_gpu_halide  # rand
    def test_philox_rand(self):
        if self.device == "cpu":
            raise unittest.SkipTest(
                f"functionalization of rng ops supported only on {GPU_TYPE}"
            )

        @torch._dynamo.optimize("inductor")
        def fn(x):
            a = torch.rand_like(x) * x
            a = torch.rand_like(x) * a
            return a

        def check(x):
            torch.manual_seed(123)
            a = fn(x)

            torch.manual_seed(1234)
            b = fn(x)

            torch.manual_seed(123)
            c = fn(x)

            # same seed, same values
            self.assertTrue(torch.allclose(a, c))

            # different calls, different values
            self.assertFalse(torch.allclose(a, b))

        check(torch.ones(1024, device=self.device, dtype=torch.float32))
        # Need comment: should we add "_get_rng_state_offset" to common device interface?
        self.assertEqual(getattr(torch, self.device)._get_rng_state_offset(), 2048)
        # Check non-multiple of 4 numel
        check(torch.ones(3, device=self.device, dtype=torch.float32))
        self.assertEqual(getattr(torch, self.device)._get_rng_state_offset(), 8)

    # Already on by default, just want to make sure
    @patch.object(torch._inductor.config, "allow_buffer_reuse", True)
    def test_reuse_buffers_with_aliasing(self):
        def f(x):
            z = x + 1
            z = torch.view_as_complex(z)
            a = torch.view_as_real(z)
            out = a + 1
            return out, torch.view_as_real(z + 1)

        self.common(f, (torch.zeros((4, 2)),))

        code = run_and_get_triton_code(torch.compile(f), torch.zeros((4, 2)))
        # Make sure that we haven't added complex support and made this test
        # invalid. If we've added complex support please update the test to use
        # a different set of view ops we don't lower
        self.assertTrue("aten.view_as_real" in code)

        def f2(x):
            z = x + 1
            z = torch.view_as_complex(z)
            z = torch.view_as_real(z)
            z = torch.view_as_complex(z)
            a = torch.view_as_real(z)
            out = a + 1
            return out, torch.view_as_real(z + 1)

        self.common(f, (torch.zeros((4, 2)),))

    def test_randn_like_empty(self):
        class Model(torch.nn.Module):
            def __init__(
                self,
            ):
                super().__init__()

            def forward(self, v1: torch.Tensor):
                vx = v1.min(dim=1).values
                v2 = torch.randn_like(vx)
                return v2

        model = Model()
        x = torch.rand(10, 3, 0)

        self.common(model, (x,))

    def test_randint(self):
        @torch.compile(fullgraph=True)
        def fn(x):
            return (
                torch.randint(10, [1024], device=x.device),
                torch.randint(-4, 7, [1024], dtype=torch.int32, device=x.device),
                torch.randint_like(x, 2**50),
            )

        torch.manual_seed(12345)
        a0, b0, c0 = fn(torch.zeros([40, 40], device=self.device))
        self.assertEqual(a0.shape, [1024])
        self.assertEqual(b0.shape, [1024])
        self.assertEqual(c0.shape, [40, 40])
        torch.manual_seed(12345)
        a1, b1, c1 = fn(torch.zeros([40, 40], device=self.device))
        self.assertEqual(a0, a1)
        self.assertEqual(b0, b1)
        self.assertEqual(c0, c1)

        self.assertEqual(a0.min(), 0)
        self.assertEqual(a0.max(), 9)

        self.assertEqual(b0.min(), -4)
        self.assertEqual(b0.max(), 6)

        self.assertGreaterEqual(c0.min(), 0)
        self.assertGreater(c0.max(), 2**40)
        self.assertLess(c0.max(), 2**50)

    @config.patch(fallback_random=True)
    def test_like_rands(self):
        def fn(x):
            return torch.rand_like(x), torch.randn_like(x)

        self.common(fn, [torch.zeros([20, 20])])

    def test_like_rands2(self):
        # rand_like with kwargs `device` of str type
        d = self.device
        assert isinstance(d, str)

        @torch.compile
        def fn(x):
            return torch.rand_like(x, device=d)

        x = torch.ones(10, device=self.device, dtype=torch.float32)
        a0 = fn(x).clone()
        a1 = fn(x).clone()
        self.assertFalse(torch.allclose(a0, a1))

    @requires_gpu()
    def test_like_rands3(self):
        # rand_like with `device` which is different from `x.device`
        def test_like_rands_on_different_device(device1, device2):
            @torch.compile
            def fn(x, device):
                return torch.rand_like(x, device=device)

            x = torch.ones(10, device=device1, dtype=torch.float32)
            return fn(x, device2).clone()

        a0 = test_like_rands_on_different_device("cpu", GPU_TYPE)
        a1 = test_like_rands_on_different_device(GPU_TYPE, "cpu")
        self.assertTrue(a0.device.type == GPU_TYPE)
        self.assertTrue(a1.device.type == "cpu")

    def test_max_pool2d_with_indices_backward(self):
        def fn(a, b, c):
            return aten.max_pool2d_with_indices_backward(
                a, b, [2, 2], [2, 2], [0, 0], [1, 1], False, c
            )

        x = torch.randn([2, 4, 18, 14])
        result, indices = aten.max_pool2d_with_indices(
            x,
            [2, 2],
            [2, 2],
            [0, 0],
            [1, 1],
            False,
        )

        self.common(
            fn,
            [
                torch.randn_like(result),
                x,
                indices,
            ],
        )

    @skip_if_gpu_halide  # slow
    def test_max_pool2d_with_indices_backward2(self):
        def fn(a, b, c):
            return aten.max_pool2d_with_indices_backward(
                a, b, [3, 3], [2, 2], [1, 1], [1, 1], True, c
            )

        x = torch.randn([2, 4, 40, 56])
        result, indices = aten.max_pool2d_with_indices(
            x,
            [3, 3],
            [2, 2],
            [1, 1],
            [1, 1],
            True,
        )

        self.common(
            fn,
            [
                torch.randn_like(result),
                x,
                indices,
            ],
        )

    # From https://github.com/pytorch/torchdynamo/issues/1200
    def test_max_pool2d_with_indices_backward3(self):
        def fn(a, b, c):
            return aten.max_pool2d_with_indices_backward(
                a, b, [1, 1], [2, 2], [0, 0], [1, 1], False, c
            )

        x = torch.randn([32, 256, 37, 38])
        result, indices = aten.max_pool2d_with_indices(
            x,
            [1, 1],
            [2, 2],
            0,
            1,
            False,
        )
        self.common(
            fn,
            [
                torch.randn_like(result),
                x,
                indices,
            ],
        )

    # From https://github.com/pytorch/torchdynamo/issues/1352
    @skip_if_halide  # hangs forever
    def test_max_pool2d_with_indices_backward4(self):
        def fn(a, b, c):
            return aten.max_pool2d_with_indices_backward(
                a, b, [5, 5], [1, 1], [2, 2], [1, 1], False, c
            )

        torch._inductor.metrics.generated_kernel_count = 0
        x = torch.randn([2, 64, 3, 4])
        result, indices = aten.max_pool2d_with_indices(
            x,
            [5, 5],
            [1, 1],
            2,
            1,
            False,
        )
        self.common(
            fn,
            [
                torch.randn_like(result),
                x,
                indices,
            ],
        )
        assertGeneratedKernelCountEqual(self, 1)

    @expectedFailureXPU
    def test_max_pool2d_with_indices_backward5(self):
        # Window size is too big. Should fallback
        def fn(a, b, c):
            return aten.max_pool2d_with_indices_backward(
                a, b, [13, 13], [1, 1], [2, 2], [1, 1], False, c
            )

        torch._inductor.metrics.generated_kernel_count = 0
        x = torch.randn([2, 64, 20, 20])
        result, indices = aten.max_pool2d_with_indices(
            x,
            [13, 13],
            [1, 1],
            2,
            1,
            False,
        )
        self.common(
            fn,
            [
                torch.randn_like(result),
                x,
                indices,
            ],
        )
        assertGeneratedKernelCountEqual(self, 0)

    # From https://github.com/pytorch/pytorch/issues/93384
    def test_max_pool2d_with_indices_backward6(self):
        # dilation is not 1. Should fallback
        def fn(a, b, c):
            return aten.max_pool2d_with_indices_backward(
                a, b, [3, 2], [2, 1], [1, 1], [1, 2], False, c
            )

        torch._inductor.metrics.generated_kernel_count = 0
        x = torch.randn([2, 2, 3, 6])
        result, indices = aten.max_pool2d_with_indices(
            x,
            [3, 2],
            [2, 1],
            [1, 1],
            [1, 2],
            False,
        )
        self.common(
            fn,
            [
                torch.randn_like(result),
                x,
                indices,
            ],
        )
        assertGeneratedKernelCountEqual(self, 0)

    def test_issue102546(self):
        def fn(x):
            return x.mean(0)

        self.common(fn, [torch.rand(())])

    def test_avg_pool2d_backward(self):
        def fn(a, b):
            return aten.avg_pool2d_backward(
                a,
                b,
                [2, 2],
                [2, 2],
                [0, 0],
                True,
                False,
                None,
            )

        self.common(
            fn,
            [
                torch.randn([2, 4, 7, 7]),
                torch.randn([2, 4, 14, 14]),
            ],
        )

    @skip_if_gpu_halide  # slow
    def test_avg_pool2d_backward2(self):
        def fn(a, b):
            return aten.avg_pool2d_backward(
                a,
                b,
                [3, 3],
                [1, 1],
                [1, 1],
                True,
                False,
                None,
            )

        self.common(
            fn,
            [
                torch.randn([1, 1, 20, 15]),
                torch.randn([1, 1, 20, 15]),
            ],
        )

    def test_avg_pool2d_backward3(self):
        def fn(a, b):
            return aten.avg_pool2d_backward(
                a,
                b,
                [1, 1],
                [2, 2],
                [0, 0],
                False,
                False,
                None,
            )

        torch._inductor.metrics.generated_kernel_count = 0
        self.common(
            fn,
            [
                torch.randn([1, 2016, 11, 11]),
                torch.randn([1, 2016, 21, 21]),
            ],
        )
        assertGeneratedKernelCountEqual(self, 1)

    def test_avg_pool2d_backward4(self):
        def fn(a, b):
            return aten.avg_pool2d_backward(
                a,
                b,
                [13, 13],
                [1, 1],
                [0, 0],
                True,
                False,
                None,
            )

        torch._inductor.metrics.generated_kernel_count = 0
        self.common(
            fn,
            [
                torch.randn([1, 16, 12, 12]),
                torch.randn([1, 16, 24, 24]),
            ],
            check_lowp=False,
        )
        assertGeneratedKernelCountEqual(self, 0)

    def test_avg_pool3d_backward(self):
        def fn(a, b):
            return aten.avg_pool3d_backward(
                a,
                b,
                [2, 2, 2],
                [2, 2, 2],
                [0, 0, 0],
                True,
                False,
                None,
            )

        self.common(
            fn,
            [
                torch.randn([2, 4, 7, 7, 7]),
                torch.randn([2, 4, 14, 14, 14]),
            ],
        )

    @skip_if_halide  # compiles for 5+ minutes
    def test_avg_pool3d_backward2(self):
        def fn(a, b):
            return aten.avg_pool3d_backward(
                a,
                b,
                [3, 3, 3],
                [1, 1, 1],
                [1, 1, 1],
                True,
                False,
                None,
            )

        self.common(
            fn,
            [
                torch.randn([1, 1, 20, 20, 15]),
                torch.randn([1, 1, 20, 20, 15]),
            ],
        )

    def test_avg_pool3d_backward3(self):
        def fn(a, b):
            return aten.avg_pool3d_backward(
                a,
                b,
                [1, 1, 1],
                [2, 2, 2],
                [0, 0, 0],
                False,
                False,
                None,
            )

        torch._inductor.metrics.generated_kernel_count = 0
        self.common(
            fn,
            [
                torch.randn([1, 2016, 11, 11, 11]),
                torch.randn([1, 2016, 21, 21, 21]),
            ],
        )
        assertGeneratedKernelCountEqual(self, 1)

    def test_avg_pool3d_backward4(self):
        def fn(a, b):
            return aten.avg_pool3d_backward(
                a,
                b,
                [13, 13, 13],
                [1, 1, 1],
                [0, 0, 0],
                True,
                False,
                None,
            )

        torch._inductor.metrics.generated_kernel_count = 0
        self.common(
            fn,
            [
                torch.randn([1, 16, 12, 12, 12]),
                torch.randn([1, 16, 24, 24, 24]),
            ],
            check_lowp=False,
        )
        assertGeneratedKernelCountEqual(self, 0)

    @config.patch(search_autotune_cache=False)
    def test_mm_views(self):
        def fn(a, b):
            return torch.mm(a.view(32, 32), b.view(32, 32))

        self.common(
            fn,
            (
                torch.randn([32, 32]).transpose(0, 1),
                torch.randn([1, 32, 32]).transpose(0, 1),
            ),
            check_lowp=False,
        )
        expected_kernel = 0
        # codegen mm kernel from template
        self.assertEqual(
            torch._inductor.metrics.generated_kernel_count, expected_kernel
        )

    @torch._dynamo.config.patch(assume_static_by_default=False)
    def test_dtype_sympy_expr(self):
        @torch._dynamo.optimize_assert("inductor")
        def fn(a):
            y = a[..., :-1, :].contiguous()
            return y

        result = fn(torch.randn([1, 2, 16, 4]).requires_grad_())
        result.sum().backward()

    def test_dropout2(self):
        n = 100000
        weight = torch.ones(
            n, device=self.device, dtype=torch.float32, requires_grad=True
        )
        ones = torch.ones(n, device=self.device, dtype=torch.float32)

        @torch._dynamo.optimize_assert("inductor")
        def run(x, train=True):
            return F.dropout(x * weight, 0.33, train)

        def check(r, g):
            rmean = r.mean().item()
            gmean = g.mean().item()
            rcount = len(r.nonzero())
            gcount = len(g.nonzero())

            # dropped elements should match
            self.assertTrue(same(r.nonzero(), g.nonzero()))
            self.assertEqual(rcount, gcount)

            # dropped should be close to 0.33
            self.assertGreater(rcount, 0.64 * n)
            self.assertGreater(0.68 * n, rcount)

            self.assertAlmostEqual(rmean, gmean)
            self.assertAlmostEqual(rmean, 1.0, places=2)

        r1 = run(ones, train=False)
        r1.sum().backward()
        g1 = weight.grad.clone()
        # eval mode should be all ones
        self.assertTrue(same(r1, torch.ones_like(r1)))
        self.assertTrue(same(g1, torch.ones_like(g1)))

        torch.manual_seed(1234)
        weight.grad.zero_()
        r2, (fw_code, bw_code) = run_fw_bw_and_get_code(lambda: run(ones))
        if is_halide_backend(self.device):
            self.assertEqual(fw_code.count("halide_helpers.rand"), 1)
            self.assertEqual(bw_code.count("halide_helpers.rand"), 0)
        elif self.device == GPU_TYPE:
            self.assertEqual(fw_code.count("tl.rand"), 1)
            self.assertEqual(bw_code.count("tl.rand"), 0)
        g2 = weight.grad.clone()
        check(r2, g2)

        torch.manual_seed(1234)
        weight.grad.zero_()
        r3 = run(ones)
        r3.sum().backward()
        g3 = weight.grad.clone()
        check(r3, g3)

        # second run is same result as first
        self.assertTrue(same(r2, r3))
        self.assertTrue(same(g2, g3))

    @config.patch(search_autotune_cache=False)
    def test_dropout3(self):
        m = torch.nn.Sequential(
            torch.nn.Linear(32, 32, bias=False),
            torch.nn.Dropout(),
            torch.nn.Linear(32, 32, bias=False),
            torch.nn.Dropout(),
        ).to(self.device)

        @torch._dynamo.optimize_assert("inductor")
        def run(x):
            return m(x)

        torch._inductor.metrics.generated_kernel_count = 0

        result, (fw_code, bw_code) = run_fw_bw_and_get_code(
            lambda: run(torch.randn([8, 32], device=self.device))
        )

        if is_halide_backend(self.device):
            self.assertEqual(fw_code.count("halide_helpers.rand"), 2)
            self.assertEqual(bw_code.count("halide_helpers.rand"), 0)
        elif self.device == GPU_TYPE:
            self.assertEqual(fw_code.count("tl.rand"), 2)
            self.assertEqual(bw_code.count("tl.rand"), 0)
        self.assertEqual(torch._inductor.metrics.generated_kernel_count, 4)

    def test_randint_kernel_count(self):
        @torch._dynamo.optimize_assert("inductor")
        def fn1():
            random_tensor1 = torch.randint(10, [32], device=self.device)
            random_tensor2 = torch.randint(10, [32], device=self.device)
            random_tensor3 = torch.randint(10, [32], device=self.device)
            return random_tensor1, random_tensor2, random_tensor3

        _, source_codes = run_and_get_code(fn1)
        if self.device == GPU_TYPE:
            self.assertEqual(len(source_codes), 1)
            self.assertEqual(source_codes[0].count("async_compile.triton"), 2)

    def test_roll(self):
        def fn(a):
            return (
                aten.roll(a, [-3, 10], [1, 2]),
                aten.roll(a, [5]),
            )

        self.common(
            fn,
            [
                torch.randn([2, 56, 56, 16]),
            ],
        )

    def test_argmax_min_int32(self):
        # https://github.com/pytorch/pytorch/issues/94055
        def fn(a, b):
            c = a.argmax(3)
            return torch.min(b, c)

        a = torch.rand(3, 4, 2, 1).int()
        b = torch.rand(2, 2, 1, 4, 1).int()
        self.common(fn, (a, b))

    def test_argmax_argmin1(self):
        def fn(x):
            return (aten.argmax(x), aten.argmin(x))

        self.common(
            fn,
            [
                torch.randn([8, 256, 256]),
            ],
        )

    def test_argmax_argmin2(self):
        def fn(x):
            return (
                aten.argmax(x, 0),
                aten.argmin(x, 0),
                aten.argmax(x, 1),
                aten.argmin(x, 1),
            )

        self.common(fn, (torch.randn([144, 144]),))

    def test_argmax_argmin_with_duplicates(self):
        def fn(x):
            return (
                aten.argmax(x, 0),
                aten.argmin(x, 0),
                aten.argmax(x, 1),
                aten.argmin(x, 1),
            )

        # Unrolled reduction
        t1 = torch.randint(2, size=(6, 6))
        self.common(fn, (t1,))

        # Persistent reduction
        t1 = torch.randint(8, size=(32, 32))
        self.common(fn, (t1,))

        # Non-persistent reduction
        t1 = torch.randint(8, size=(1028, 1028))
        self.common(fn, (t1,))

    @skip_if_halide  # nan behavior
    def test_argmax_argmin_with_nan(self):
        def fn(x):
            return (
                aten.argmax(x, 0),
                aten.argmin(x, 0),
                aten.argmax(x, 1),
                aten.argmin(x, 1),
            )

        # Unrolled reduction
        t1 = torch.randn((6, 6))
        t1[:, 1] = float("nan")
        t1[:, 3] = float("nan")
        self.common(fn, (t1,))

        # Persistent reduction
        t1 = torch.randn((32, 32))
        t1[:, 4] = float("nan")
        t1[:, 8] = float("nan")
        self.common(fn, (t1,))

        # Non-persistent reduction
        t1 = torch.randn((1028, 1028))
        t1[:, 40] = float("nan")
        t1[:, 100] = float("nan")
        self.common(fn, (t1,))

    def test_conv_backward(self):
        def fn(rank4_inps, rank3_inps, rank5_inps):
            out1 = aten.convolution_backward(
                *rank4_inps,
                [C],
                [1, 1],
                [0, 0],
                [1, 1],
                False,
                [0, 0],
                1,
                [True, True, True],
            )
            out2 = aten.convolution_backward(
                *rank4_inps,
                [C],
                [1, 1],
                [0, 0],
                [1, 1],
                False,
                [0, 0],
                1,
                [True, False, False],
            )
            out3 = aten.convolution_backward(
                *rank3_inps,
                [C],
                [1],
                [0],
                [1],
                False,
                [0],
                1,
                [True, True, True],
            )
            out4 = aten.convolution_backward(
                *rank5_inps,
                [C],
                [1, 1, 1],
                [0, 0, 0],
                [1, 1, 1],
                False,
                [0, 0, 0],
                1,
                [True, True, True],
            )
            return (out1, out2, out3, out4)

        B = 3
        C = 4
        H = 5
        grad_out = torch.randn(B, C, H - 2, H - 2, H - 2)
        inp = torch.randn(B, C, H, H, H)
        weight = torch.randn(C, C, 3, 3, 3)

        def shrink_rank(x, rank):
            res = x
            while res.dim() > rank:
                res = torch.select(res, -1, 0)
            return res.contiguous()

        rank4_inps = [shrink_rank(x, 4) for x in [grad_out, inp, weight]]
        rank3_inps = [shrink_rank(x, 4) for x in [grad_out, inp, weight]]
        rank5_inps = [shrink_rank(x, 5) for x in [grad_out, inp, weight]]

        with torch.backends.cudnn.flags(enabled=True, allow_tf32=False):
            self.common(
                fn,
                [rank4_inps, rank3_inps, rank5_inps],
            )

    def test_argmax_argmin3(self):
        def fn(x):
            return (
                aten.argmax(x, 0),
                aten.argmin(x, 0),
                aten.argmax(x, -1),
                aten.argmin(x, -1),
            )

        self.common(
            fn,
            [torch.randint(0, 5, [64, 64])],
        )

    def test_vdd_clamp(self):
        def fn(x):
            return torch.clamp_min(x, 3)

        self.common(
            fn,
            [
                torch.randn([16], requires_grad=True) * 10,
            ],
        )

    def test_tmp_not_defined_issue1(self):
        def forward(
            primals_3,
            primals_4,
            add_tensor,
            convert_element_type_default,
            div_default,
            reciprocal_default,
        ):
            var_default = torch.ops.aten.var(
                convert_element_type_default, [2], correction=0
            )
            sub_tensor = torch.ops.aten.sub.Tensor(add_tensor, div_default)
            mul_tensor_1 = torch.ops.aten.mul.Tensor(sub_tensor, reciprocal_default)
            mul_tensor_2 = torch.ops.aten.mul.Tensor(mul_tensor_1, primals_3)
            add_tensor_2 = torch.ops.aten.add.Tensor(mul_tensor_2, primals_4)
            convert_element_type_default_1 = add_tensor_2.to(dtype=torch.float32)
            convert_element_type_default_2 = convert_element_type_default_1.to(
                dtype=torch.float32
            )
            var_default_1 = torch.ops.aten.var(
                convert_element_type_default_2, [2], correction=0
            )
            broadcast_in_dim_default_2 = var_default_1.reshape(1, 512, 1)
            sum_default_1 = convert_element_type_default_2.sum(2)
            add_tensor_3 = torch.ops.aten.add.Tensor(broadcast_in_dim_default_2, 1e-05)
            return (var_default, sum_default_1, add_tensor_3)

        inps = [
            (torch.Size([1024]), torch.float32),
            (torch.Size([1024]), torch.float32),
            (torch.Size([1, 512, 1024]), torch.float32),
            (torch.Size([1, 512, 1024]), torch.float32),
            (torch.Size([1, 512, 1]), torch.float32),
            (torch.Size([1, 512, 1]), torch.float32),
        ]
        inps = [torch.randn(shape, dtype=dtype) for (shape, dtype) in inps]
        self.common(forward, inps, atol=1e-05, rtol=2e-05)

    @unittest.skipIf(
        os.environ.get("BUILD_ENVIRONMENT", "").startswith("parallelnative"),
        "TODO: debug this with asan",
    )
    @skip_if_gpu_halide
    def test_tmp_not_defined_issue2(self):
        def forward(arg38_1, arg81_1, getitem_17, new_zeros_default_4):
            div_tensor_7 = torch.ops.aten.div.Tensor(getitem_17, arg81_1)
            mul_tensor_24 = torch.ops.aten.mul.Tensor(div_tensor_7, arg38_1)
            sum_default_7 = torch.ops.aten.sum.default(mul_tensor_24)
            return (new_zeros_default_4, sum_default_7)

        dtype = torch.float32
        args = [
            ((1, 88, 40, 40), (140800, 1600, 40, 1), dtype),
            ((), (), dtype),
            ((1, 88, 40, 40), (140800, 1600, 40, 1), dtype),
            ((3,), (1,), dtype),
        ]
        args = [
            rand_strided(shape, stride, dtype).requires_grad_(True).add(1)
            for shape, stride, dtype in args
        ]
        self.common(forward, args, atol=1e-5, rtol=1e-5)

    @requires_gpu()
    @skip_if_halide  # cascading accuracy issues due rsqrt fallback
    def test_tmp_not_defined_issue3(self):
        from torch import device

        def forward(
            self,
            primals_1: "f32[1001, 6]",
            primals_2: "f32[1001]",
            primals_3: "f32[1001, 64]",
            primals_4: "f32[4190]",
            primals_5: "f32[4190]",
            primals_6: "f32[1739, 4190]",
            primals_48: "f32[6144, 4191]",
        ):
            _tensor_constant0: "i64[4190]" = self._tensor_constant0
            lift_fresh_copy: "i64[4190]" = torch.ops.aten.lift_fresh_copy.default(
                _tensor_constant0
            )

            index: "f32[6144, 4190]" = torch.ops.aten.index.Tensor(
                primals_48, [None, lift_fresh_copy]
            )

            _tensor_constant1: "i64[6]" = self._tensor_constant1
            lift_fresh_copy_1: "i64[6]" = torch.ops.aten.lift_fresh_copy.default(
                _tensor_constant1
            )
            index_1: "f32[6144, 6]" = torch.ops.aten.index.Tensor(
                primals_48, [None, lift_fresh_copy_1]
            )
            primals_48 = lift_fresh_copy_1 = None
            permute: "f32[6, 1001]" = torch.ops.aten.permute.default(primals_1, [1, 0])
            addmm: "f32[6144, 1001]" = torch.ops.aten.addmm.default(
                primals_2, index_1, permute
            )
            amax: "f32[6144, 1]" = torch.ops.aten.amax.default(addmm, [-1], True)
            sub: "f32[6144, 1001]" = torch.ops.aten.sub.Tensor(addmm, amax)
            exp: "f32[6144, 1001]" = torch.ops.aten.exp.default(sub)
            sum_1: "f32[6144, 1]" = torch.ops.aten.sum.dim_IntList(exp, [-1], True)
            div: "f32[6144, 1001]" = torch.ops.aten.div.Tensor(exp, sum_1)

            full_default: "i32[6144, 1001]" = torch.ops.aten.full.default(
                [6144, 1001],
                1,
                dtype=torch.int32,
                layout=torch.strided,
                device=device(type=GPU_TYPE, index=0),
                pin_memory=False,
            )

            iota: "i32[1001]" = torch.ops.prims.iota.default(
                1001,
                start=0,
                step=1,
                dtype=torch.int32,
                device=device(type=GPU_TYPE),
                requires_grad=False,
            )

            mul: "i32[6144, 1001]" = torch.ops.aten.mul.Tensor(full_default, iota)
            iota_1: "i32[6144]" = torch.ops.prims.iota.default(
                6144,
                start=0,
                step=1001,
                dtype=torch.int32,
                device=device(type=GPU_TYPE, index=0),
                requires_grad=False,
            )
            view: "i32[6150144]" = torch.ops.aten.reshape.default(mul, [-1])
            view_1: "f32[6150144]" = torch.ops.aten.reshape.default(div, [-1])
            _embedding_bag = torch.ops.aten._embedding_bag.default(
                primals_3, view, iota_1, False, 0, False, view_1
            )
            getitem: "f32[6144, 64]" = _embedding_bag[0]
            getitem_1: "i32[6150144]" = _embedding_bag[1]
            getitem_2: "i32[6144]" = _embedding_bag[2]
            getitem_3: "i32[0]" = _embedding_bag[3]
            unsqueeze: "f32[6144, 1, 64]" = torch.ops.aten.unsqueeze.default(getitem, 1)
            var_mean = torch.ops.aten.var_mean.correction(
                index, [1], correction=0, keepdim=True
            )
            getitem_4: "f32[6144, 1]" = var_mean[0]
            getitem_5: "f32[6144, 1]" = var_mean[1]
            add: "f32[6144, 1]" = torch.ops.aten.add.Tensor(getitem_4, 1e-05)
            rsqrt: "f32[6144, 1]" = torch.ops.aten.rsqrt.default(add)
            sub_1: "f32[6144, 4190]" = torch.ops.aten.sub.Tensor(index, getitem_5)
            mul_1: "f32[6144, 4190]" = torch.ops.aten.mul.Tensor(sub_1, rsqrt)
            mul_2: "f32[6144, 4190]" = torch.ops.aten.mul.Tensor(mul_1, primals_4)
            add_1: "f32[6144, 4190]" = torch.ops.aten.add.Tensor(mul_2, primals_5)
            permute_1: "f32[4190, 1739]" = torch.ops.aten.permute.default(
                primals_6, [1, 0]
            )

            return [
                index,
                index_1,
                addmm,
                amax,
                sum_1,
                iota_1,
                view,
                view_1,
                getitem_1,
                getitem_2,
                getitem_3,
                unsqueeze,
                getitem_5,
                rsqrt,
                add_1,
                permute_1,
            ]

        kwargs = aot_graph_input_parser(forward, device=GPU_TYPE)
        self.common(forward, [], kwargs=kwargs)

    @skip_if_gpu_halide
    @config.patch("halide.scheduler_cpu", "Mullapudi2016")
    def test_misaligned_address_issue1(self):
        def forward(sub_tensor_1, unsqueeze_default):
            gather_default = torch.ops.aten.gather.default(
                sub_tensor_1, 1, unsqueeze_default
            )
            return gather_default

        args = [
            ((1, 1000), (1000, 1), torch.float32),
            ((1, 1), (1, 1), torch.int64),
        ]
        args = [rand_strided(shape, stride, dtype) for shape, stride, dtype in args]
        self.common(forward, args)

    def test_invalid_operand_issue1(self):
        def forward(arg0_1, arg1_1, arg3_1, squeeze, view_1, slice_1):
            slice_scatter = torch.ops.aten.slice_scatter.default(
                slice_1, arg3_1, 1, 1, 9223372036854775807
            )
            slice_scatter_1 = torch.ops.aten.slice_scatter.default(
                arg1_1, slice_scatter, 0, 0, 9223372036854775807
            )
            slice_2 = torch.ops.aten.slice.Tensor(
                slice_scatter_1, 0, 0, 9223372036854775807
            )
            select_scatter = torch.ops.aten.select_scatter.default(
                slice_2, squeeze, 1, 0
            )
            slice_scatter_2 = torch.ops.aten.slice_scatter.default(
                slice_scatter_1, select_scatter, 0, 0, 9223372036854775807
            )
            view = torch.ops.aten.view.default(slice_scatter_2, [-1, 128])
            embedding = torch.ops.aten.embedding.default(arg0_1, view, 1)
            return [embedding, view_1]

        args = [
            ((50005, 768), (768, 1), torch.float32),
            ((8, 128), (128, 1), torch.int64),
            ((8, 127), (127, 1), torch.int64),
            ((8,), (1,), torch.int64),
            ((1024,), (1,), torch.int64),
            ((8, 128), (128, 1), torch.int64),
        ]
        args = [rand_strided(shape, stride, dtype) for shape, stride, dtype in args]
        self.common(forward, args)

    def test_sizehint_issue1(self):
        def forward(x):
            return torch.nn.functional.unfold(
                x, kernel_size=[4, 4], dilation=1, padding=0, stride=[4, 4]
            )

        args = [((2, 24, 56, 56), (75264, 3136, 56, 1), torch.float32, False)]
        args = [
            rand_strided(sh, st, dt).requires_grad_(rg) for (sh, st, dt, rg) in args
        ]
        self.common(forward, args)

    def test_zero_dim_reductions(self):
        for kd in [True, False]:
            inps0 = (torch.zeros(2, 0, device=self.device, dtype=torch.float16), 1, kd)
            failed_ops = [aten.argmin, aten.argmax, aten.max, aten.min]
            for fo in failed_ops:
                with self.assertRaisesRegex(
                    IndexError, "Expected reduction dim 1 to have non-zero size"
                ):
                    mod = make_fx(fo)(*inps0)
                    _ = compile_fx_inner(mod, inps0)

            pass_ops = [
                lambda *x: fn(*x) for fn in [aten.sum, aten.prod, aten.any, aten.all]
            ]
            for po in pass_ops:
                compiled = torch._dynamo.optimize("inductor")(po)
                expected = po(*inps0)
                actual = compiled(*inps0)

            self.assertTrue(torch.allclose(actual, expected, atol=1e-3, rtol=1e-3))

    def test_unfold_zero_dimension_tensor(self):
        def forward(x):
            return torch.unfold_copy(dimension=1, input=x, size=0, step=7)

        x = torch.rand([1, 0], dtype=torch.float32)

        y = forward(x)
        compiled_y = torch.compile(forward, fullgraph=True)(x)

        self.assertEqual(y, compiled_y)

    def test_zero_element_mutation(self):
        class CustomModel(nn.Module):
            def __init__(self) -> None:
                super().__init__()
                self.layer1 = nn.LeakyReLU(negative_slope=5.2955089, inplace=True)

            def forward(self, inputs):
                return self.layer1(inputs)

        ip_size = [0]
        input_tensor = torch.randn(ip_size)

        mymodel = CustomModel()
        self.common(mymodel, (input_tensor,))

    def test_lerp(self):
        # non-contiguous inputs for lerp
        def fn0(i0, i1):
            x1 = i0.transpose(-2, -3)
            return torch.lerp(i1, x1, 70000)

        # contiguous inputs for lerp
        def fn1(i0, i1):
            return torch.lerp(i1, i0, 70000)

        self.common(fn0, [torch.rand(10, 3, 10), torch.rand(3, 10, 10)])
        self.common(fn1, [torch.rand(3, 10, 10), torch.rand(3, 10, 10)])

    @skip_if_gpu_halide  # https://github.com/halide/Halide/issues/8318
    def test_unspec_inputs(self):
        if self.device == "cpu":
            raise unittest.SkipTest("Testing mixed devices")

        def fn(x, y):
            return x + y, x * y, x / y

        opt = torch._dynamo.optimize("inductor")(fn)
        dtypes = [
            torch.float16,
            torch.bfloat16,
            torch.float32,
            torch.float64,
            torch.int32,
            torch.int64,
        ]

        for d in dtypes:
            inputs = (
                rand_strided((2, 3), (3, 1), dtype=torch.float32, device=GPU_TYPE),
                rand_strided((), (), dtype=d, device="cpu"),
            )
            self.assertTrue(same(opt(*inputs), fn(*inputs)))
            inputs = (inputs[1], inputs[0])
            self.assertTrue(same(opt(*inputs), fn(*inputs)))

    @dynamo_config.patch(automatic_dynamic_shapes=True)
    def test_list_clearing(self):
        if self.device == "cpu":
            contexts = [contextlib.nullcontext]
        else:
            contexts = [
                contextlib.nullcontext,
                lambda: config.patch({"triton.cudagraphs": True}),
            ]

        for context in contexts:
            with context():
                inps = [
                    torch.rand([5, 5]).to(self.device),
                    torch.rand([5, 5]).to(self.device),
                ]
                inp_refs = [weakref.ref(inp) for inp in inps]

                def fn(x, y):
                    a = x + y
                    return (a @ a,)

                fn_fx = make_fx(fn)(inps[0], inps[1])
                fn_compiled = compile_fx_inner(fn_fx, inps)

                test_self = self
                matmul_seen = False

                class TestRefMode(TorchDispatchMode):
                    def __torch_dispatch__(self, func, types, args=(), kwargs=None):
                        kwargs = kwargs if kwargs else {}

                        nonlocal inps
                        nonlocal inp_refs
                        nonlocal test_self
                        nonlocal matmul_seen

                        # by matmul, inputs should be deallocated
                        # TODO: should not be necessary, ref-cycle ?
                        gc.collect()
                        if func is aten.mm.out:
                            matmul_seen = True
                            test_self.assertEqual(len(inps), 0)
                            test_self.assertIsNone(inp_refs[0]())
                            test_self.assertIsNone(inp_refs[1]())

                        return func(*args, **kwargs)

                with TestRefMode():
                    fn_compiled(inps)

                # do an extra run to make sure we are deallocating on warmup and record
                if self.device == GPU_TYPE:
                    inps.extend(
                        [
                            torch.rand([5, 5]).to(self.device),
                            torch.rand([5, 5]).to(self.device),
                        ]
                    )
                    inp_refs.extend([weakref.ref(inp) for inp in inps])
                    matmul_seen = False

                    with TestRefMode():
                        fn_compiled(inps)

                # for some reason, TorchDispatch doesnt capture the
                # cuda mm call (even without cudagraphs)
                if self.device == "cpu":
                    self.assertTrue(matmul_seen)
                else:
                    self.assertEqual(len(inps), 0)

    def test_dtype_mismatch_issue(self):
        def fn(x):
            attn = torch.nn.functional.pad(x, [0, 1])
            return attn.softmax(dim=-1)

        x = torch.rand(128, 32, 63)
        self.common(fn, (x,))

    def test_vectorized_ops_masked(self):
        def fn(x):
            index = torch.arange(64, device=x.device)
            mask = index.view(1, 1, 64) < 63
            indices = [None, None, index]
            return torch.ops.aten._unsafe_masked_index(x, mask, indices, 7)

        x = torch.rand(128, 32, 63)
        self.common(fn, (x,))

    def test_vectorized_ops_masked_var_novec(self):
        def fn(x):
            index = torch.arange(10, device=x.device)
            mask = (index < 5).view(1, 1, 1, 10)
            indices = [None, None, None, index]
            return torch.ops.aten._unsafe_masked_index(x, mask, indices, 7)

        x = torch.rand(1, 1, 8, 8)
        self.common(fn, (x,))

    def test_diagonal_copy(self):
        def fn(x):
            return torch.diagonal_copy(x)

        for x in (torch.randn(2, 3), torch.randn(2, 2), torch.randn(3, 2)):
            self.common(fn, (x,))

    def test_kwargs(self):
        if self.device == GPU_TYPE:
            raise unittest.SkipTest("histogramdd only supports cpu")

        def fn(x, y):
            return torch.histogramdd(
                x,
                bins=[3, 3],
                weight=y,
            )

        self.common(
            fn,
            [torch.randn((4, 2)), torch.randn(4)],
        )

    # Shape padding causes the inputs to all get specialized, so the codegen
    # test fails
    @expectedFailureCodegenDynamic
    @requires_gpu()
    @torch._inductor.config.patch("shape_padding", True)
    def test_shape_padding(self):
        dtypes = [
            torch.float16,
            torch.float32,
        ]

        b, m, n, k = 7, 11, 13, 15

        def gen(*shape, dtype=torch.float32):
            return torch.randn(*shape, device=GPU_TYPE, dtype=dtype) / k + 1.0

        for dtype in dtypes:
            x = gen(m, k, dtype=dtype)
            y = gen(k, n, dtype=dtype)
            z = gen(n, dtype=dtype)
            self.common(lambda x, y: torch.mm(x, y), (x, y))
            self.common(lambda x, y: torch.matmul(x, y), (x, y))
            self.common(lambda x, y, z: torch.addmm(z, x, y), (x, y, z))

        for dtype in dtypes:
            x = gen(b, m, k, dtype=dtype)
            y = gen(b, k, n, dtype=dtype)
            z = gen(n, dtype=dtype)
            self.common(lambda x, y: torch.bmm(x, y), (x, y))
            self.common(lambda x, y: torch.matmul(x, y), (x, y))
            self.common(lambda x, y, z: torch.baddbmm(z, x, y), (x, y, z))

    @requires_gpu()
    @torch._inductor.config.patch("layout_optimization", True)
    def test_inductor_layout_optimization_input_mutations(self):
        # channel dim must be > 64 for inductor to do layout optimization and use NHWC
        mod = nn.Conv2d(3, 128, 1, stride=1, bias=False).to(GPU_TYPE)

        def f(x):
            x.mul_(2)
            out = mod(x)
            return out

        f_compiled = torch.compile(f)
        x_ref = torch.rand(2, 3, 128, 128, device=GPU_TYPE)
        x_test = x_ref.clone().detach()
        with torch.no_grad():
            out_ref = f(x_ref)
            out_test = f_compiled(x_test)
            self.assertEqual(out_ref, out_test)
            self.assertEqual(out_ref.shape, out_test.shape)
            # Importantly, since inductor._config.keep_output_stride is True,
            # the outputs should have matching strides here.
            self.assertEqual(out_ref.stride(), out_test.stride())
            self.assertEqual(x_ref, x_test)

    def test_int_input_dynamic_shapes(self):
        @torch.compile(dynamic=True)
        def fn(x, i):
            y = x * i
            return y

        # Constant must not get matched as constant
        self.common(fn, [torch.randn(3, 1, 1, 1, 1), 9132])

    def test_sqrt_dynamic_shapes(self):
        # TIMM convit_base model: https://github.com/pytorch/pytorch/issues/97877.
        # TODO: support cuda path.
        if self.device == GPU_TYPE:
            raise unittest.SkipTest("sqrt dynamic shapes only supports cpu")

        class Model(torch.nn.Module):
            def __init__(self) -> None:
                super().__init__()

            def forward(self, x):
                B, N, C = x.shape
                return self.get_rel_indices(N)

            def get_rel_indices(self, num_patches: int) -> torch.Tensor:
                img_size = int(num_patches**0.5)
                ind = torch.arange(img_size)
                return ind

        self.common(
            Model(),
            [
                torch.randn(8, 4, 4),
            ],
        )

    def test_rsqrt_dynamic_shapes(self):
        # From HF hf_BigBird model.
        @torch.compile(dynamic=True)
        def fn(a, b):
            r = 1 / math.sqrt(a.size(1))
            return torch.bmm(a, b) / r

        self.common(
            fn,
            [
                torch.randn(2, 4, 4),
                torch.randn(2, 4, 4),
            ],
        )

    def test_index_dynamic_shapes(self):
        # Repro from vision_maskrcnn
        def fn(arg0_1):
            unsqueeze = arg0_1.unsqueeze(0)
            sym_size = arg0_1.size(1)
            ceil = math.ceil(sym_size * 1.8735363483428955)
            iota = torch.ops.prims.iota.default(
                ceil,
                start=0,
                step=1,
                dtype=torch.int64,
                device=arg0_1.device,
                requires_grad=False,
            )
            convert_element_type_1 = iota.to(torch.float32)
            sym_size_1 = arg0_1.size(2)
            floor_1 = math.floor(sym_size_1 * 1.8735363483428955)
            ceil_1 = math.ceil(floor_1)
            iota_1 = torch.ops.prims.iota.default(
                ceil_1,
                start=0,
                step=1,
                dtype=torch.int64,
                device=arg0_1.device,
                requires_grad=False,
            )
            convert_element_type_3 = iota_1.to(torch.float32)
            sub_2 = (convert_element_type_1 + 0.5) * (sym_size / ceil) - 0.5
            clamp_min = sub_2.clamp_min(0.0)
            sub_3 = (convert_element_type_3 + 0.5) * (sym_size_1 / floor_1) - 0.5
            clamp_min_1 = sub_3.clamp_min(0.0)
            convert_element_type_4 = clamp_min.to(torch.int64)
            sub_4 = sym_size - 1
            clamp_max = clamp_min.ceil().clamp_max(sub_4)
            convert_element_type_5 = clamp_max.to(torch.int64)
            convert_element_type_6 = clamp_min_1.to(torch.int64)
            unsqueeze_2 = convert_element_type_4.unsqueeze(1)
            index = torch.ops.aten.index.Tensor(
                unsqueeze, [None, None, unsqueeze_2, convert_element_type_6]
            )
            index_1 = torch.ops.aten.index.Tensor(
                unsqueeze,
                [
                    None,
                    None,
                    convert_element_type_5.unsqueeze(1),
                    convert_element_type_6,
                ],
            )
            sub_6 = clamp_min.unsqueeze(1) - unsqueeze_2
            mul_10 = (index * (1.0 - sub_6) + index_1 * (sub_6)) * (
                1.0 - (clamp_min_1 - convert_element_type_6)
            )
            select = torch.ops.aten.select.int(mul_10, 0, 0)
            return (select,)

        x = torch.randn(15, 20, 3)
        self.common(
            fn,
            [x],
        )

    def test_setitem_with_int_parameter(self):
        x = torch.zeros(7, device=self.device)

        def fn(n, a):
            a[n] = -1
            return a

        cnts = CompileCounterWithBackend("inductor")
        opt_fn = torch._dynamo.optimize(cnts, nopython=True)(fn)

        for n in range(2, x.shape[0]):
            opt_fn(n, x)
            self.assertEqual(x[n], -1)

        # If assume_static_by_default is set, the calls above will trigger
        # 3 function compilation:
        #   1. assuming 'n' is static (equals 2)
        #   2. making 'n' dynamic, but with the guard 'end <= x.shape[0]'
        #      (from: torch._inductor.ir.SliceView.create)
        frame_count = 2 if torch._dynamo.config.assume_static_by_default else 1
        self.assertEqual(cnts.frame_count, frame_count)

        # Negative index triggers new compilation.
        opt_fn(-x.shape[0], x)
        self.assertEqual(x[0], -1)
        self.assertEqual(cnts.frame_count, frame_count + 1)

    @config.patch(profiler_mark_wrapper_call=True)
    def test_profiler_mark_wrapper_call(self):
        from torch.profiler import profile

        @torch._dynamo.optimize("inductor", nopython=True)
        def fn(a, b):
            return a + b

        a = torch.rand((100,), device=self.device)
        b = torch.rand((100,), device=self.device)
        with profile() as prof:
            fn(a, b)
        assert any(
            "inductor_wrapper_call" in e.name for e in prof.profiler.function_events
        )

    def test_insignificant_strides(self):
        def f(x):
            tmp = x + 1
            return tmp.view(-1, 1, 2)

        x = torch.arange(8, device=self.device, dtype=torch.float32)
        out = f(x)
        compiled_out = torch.compile(f)(x)

        self.assertEqual(out.stride(), compiled_out.stride())
        self.assertEqual(out, compiled_out)

    @unittest.skipIf(IS_X86 and not HAS_AVX2, "Requires AVX2")
    def test_pixel_shuffle_channels_last(self):
        def fn(x):
            x = torch.nn.functional.pixel_shuffle(x, 2)
            x = torch.nn.functional.relu(x)
            return x

        self.common(
            fn,
            (torch.randn(1, 16, 64, 72).to(memory_format=torch.channels_last),),
        )

    def test_where_broadcast(self):
        # https://github.com/pytorch/pytorch/issues/93374
        def fn(x, p1, p0):
            o = torch.where(x, p1, p0)
            return o

        # https://github.com/pytorch/pytorch/issues/94725
        class Repro(torch.nn.Module):
            def __init__(self) -> None:
                super().__init__()
                self._tensor_constant0 = nn.Buffer(torch.randn([], dtype=torch.float32))

            def forward(self, arg0_1, arg1_1):
                convert_element_type = torch.ops.prims.convert_element_type.default(
                    arg1_1, torch.bool
                )
                bitwise_not = torch.ops.aten.bitwise_not.default(convert_element_type)
                _tensor_constant0 = self._tensor_constant0
                lift_fresh_copy = torch.ops.aten.lift_fresh_copy.default(
                    _tensor_constant0
                )
                where = torch.ops.aten.where.self(bitwise_not, lift_fresh_copy, arg0_1)
                return (where, bitwise_not)

        self.common(
            fn,
            (torch.tensor([[True]]), torch.rand(13, 7, 3), torch.rand(1, 1)),
        )

        args = [
            torch.randn(1, 4, 64, 64),
            torch.zeros(1, 1, 64, 64, dtype=torch.uint8),
        ]
        args[1][:, :, :32, :32] = 1
        eager_args = [x.clone() for x in args]
        eager_mod = Repro()
        mod = make_fx(eager_mod, tracing_mode="real")(*args)
        compiled = compile_fx_inner(mod, args)
        inductor_out = compiled(args)
        eager_out = eager_mod(*eager_args)
        self.assertEqual(inductor_out, eager_out)

    @skipIfRocm
    def test_require_stride_expanded(self):
        def forward(arg6, arg7, arg16):
            convolution = torch.ops.aten.convolution(
                arg16.unsqueeze(0), arg7, arg6, [4, 4], [2, 2], [1, 1], False, [0, 0], 1
            )
            return (convolution,)

        self.common(
            forward,
            (
                None,
                rand_strided(
                    (64, 3, 11, 11),
                    (363, 121, 11, 1),
                    torch.float32,
                    device=self.device,
                ).to(memory_format=torch.channels_last),
                rand_strided(
                    (1, 3, 224, 224),
                    (150528, 50176, 224, 1),
                    torch.float32,
                    device=self.device,
                )
                .to(memory_format=torch.channels_last)
                .squeeze(0),
            ),
            atol=1e-3,
            rtol=0.001,
        )

        # expanded dim should not cause copy in require_stride_order
        assertGeneratedKernelCountEqual(self, 0)

    @requires_gpu()
    @parametrize("prefer_nd_tiling", (False, True))
    @parametrize("use_block_ptr", (False, True))
    @unittest.skipIf(
        not PLATFORM_SUPPORTS_FLASH_ATTENTION,
        "Does not support SDPA or pre-SM80 hardware",
    )
    @skipIfRocm
    def test_sdpa(self, use_block_ptr: bool, prefer_nd_tiling: bool):
        def foo(arg0_1, arg1_1, arg2_1, arg3_1, arg4_1):
            view = torch.ops.aten.view.default(arg3_1, [23760, 128])
            arg3_1 = None
            mm = torch.ops.aten.mm.default(view, arg4_1)
            view = arg4_1 = None
            view_1 = torch.ops.aten.view.default(mm, [3, 99, 80, 8])
            mm = None
            view_2 = torch.ops.aten.view.default(view_1, [3, 99, 80, 8])
            view_1 = None
            permute = torch.ops.aten.permute.default(view_2, [0, 3, 1, 2])
            view_2 = None
            view_3 = torch.ops.aten.view.default(permute, [3, 8, 99, 80])
            permute = None

            clone = torch.ops.aten.clone.default(
                view_3, memory_format=torch.contiguous_format
            )
            view_3 = None

            expand = torch.ops.aten.expand.default(clone, [3, 8, 99, 80])
            clone = None
            _scaled_dot_product_efficient_attention = (
                torch.ops.aten._scaled_dot_product_efficient_attention.default(
                    arg0_1, arg1_1, arg2_1, expand, False
                )
            )
            arg0_1 = arg1_1 = arg2_1 = expand = None
            getitem = _scaled_dot_product_efficient_attention[0]
            _scaled_dot_product_efficient_attention = None
            return (getitem,)

        if self.device == "cpu":
            raise unittest.SkipTest(f"requires {GPU_TYPE}")

        DEVICE = torch.device(f"{GPU_TYPE}:0")
        DTYPE = torch.float16
        B = 3
        H = 8
        Q = 99
        K = 80
        D = 32
        C_bias = 128

        # inputs
        query = torch.randn((B, H, Q, D), device=DEVICE, dtype=DTYPE)
        key = torch.randn((B, H, K, D), device=DEVICE, dtype=DTYPE)
        value = torch.randn((B, H, K, D), device=DEVICE, dtype=DTYPE)
        bias = torch.randn((B, Q, K, C_bias), device=DEVICE, dtype=DTYPE)
        weights = torch.randn((C_bias, H), device=DEVICE, dtype=DTYPE)
        inps = (query, key, value, bias, weights)

        with config.patch(
            {
                "triton.prefer_nd_tiling": prefer_nd_tiling,
                "triton.use_block_ptr": use_block_ptr,
            }
        ):
            # Check accuracy
            self.common(
                foo,
                inps,
                atol=0.02,
                rtol=1e4,
            )

            # Check code for block pointers
            foo_opt = torch._dynamo.optimize("inductor")(foo)
            code = run_and_get_triton_code(foo_opt, *inps)
            have_block_ptr = code.count("tl.make_block_ptr") > 0
            if not is_halide_backend(self.device):
                self.assertEqual(have_block_ptr, use_block_ptr)

    @requires_gpu()
    @unittest.skipIf(
        not PLATFORM_SUPPORTS_MEM_EFF_ATTENTION,
        "Does not support mem_eff_attention",
    )
    def test_sdpa_unaligned_mask(self):
        def foo(
            arg0_1: "f32[8, 8, 16, 16]",
            arg1_1: "f32[8, 8, 15, 16]",
            arg2_1: "f32[8, 8, 15, 16]",
            arg3_1: "f32[1, 1, 16, 15]",
        ):
            constant_pad_nd: "f32[1, 1, 16, 16]" = (
                torch.ops.aten.constant_pad_nd.default(arg3_1, [0, 1], 0.0)
            )
            arg3_1 = None
            slice_1: "f32[1, 1, 16, 15]" = torch.ops.aten.slice.Tensor(
                constant_pad_nd, -1, 0, 15
            )
            constant_pad_nd = None
            expand: "f32[8, 8, 16, 15]" = torch.ops.aten.expand.default(
                slice_1, [8, 8, 16, 15]
            )
            slice_1 = None
            _scaled_dot_product_efficient_attention = (
                torch.ops.aten._scaled_dot_product_efficient_attention.default(
                    arg0_1, arg1_1, arg2_1, expand, False
                )
            )
            arg0_1 = arg1_1 = arg2_1 = expand = None
            getitem: "f32[8, 8, 16, 16]" = _scaled_dot_product_efficient_attention[0]
            _scaled_dot_product_efficient_attention = None
            return (getitem,)

        query = torch.rand(8, 8, 16, 16, device=GPU_TYPE)
        key = torch.rand(8, 8, 15, 16, device=GPU_TYPE)
        value = torch.rand(8, 8, 15, 16, device=GPU_TYPE)
        bias = torch.rand(1, 1, 16, 15, device=GPU_TYPE)
        self.common(
            foo,
            (query, key, value, bias),
            atol=0.02,
            rtol=1e4,
        )

    @requires_gpu()
    @unittest.skipIf(
        not PLATFORM_SUPPORTS_MEM_EFF_ATTENTION,
        "Does not support mem_eff_attention",
    )
    @config.patch(freezing=True)
    def test_sdpa_unaligned_mask_freezing(self):
        class Mod(torch.nn.Module):
            def __init__(self) -> None:
                super().__init__()
                self.arg3_1 = torch.rand(1, 1, 16, 15, device=GPU_TYPE)

            def forward(
                self,
                arg0_1: "f32[8, 8, 16, 16]",
                arg1_1: "f32[8, 8, 15, 16]",
                arg2_1: "f32[8, 8, 15, 16]",
            ):
                arg3_1 = self.arg3_1
                constant_pad_nd: "f32[1, 1, 16, 16]" = (
                    torch.ops.aten.constant_pad_nd.default(arg3_1, [0, 1], 0.0)
                )
                arg3_1 = None
                slice_1: "f32[1, 1, 16, 15]" = torch.ops.aten.slice.Tensor(
                    constant_pad_nd, -1, 0, 15
                )
                constant_pad_nd = None
                expand: "f32[8, 8, 16, 15]" = torch.ops.aten.expand.default(
                    slice_1, [8, 8, 16, 15]
                )
                slice_1 = None
                _scaled_dot_product_efficient_attention = (
                    torch.ops.aten._scaled_dot_product_efficient_attention.default(
                        arg0_1, arg1_1, arg2_1, expand, False
                    )
                )
                arg0_1 = arg1_1 = arg2_1 = expand = None
                getitem: "f32[8, 8, 16, 16]" = _scaled_dot_product_efficient_attention[
                    0
                ]
                _scaled_dot_product_efficient_attention = None
                return (getitem,)

        query = torch.rand(8, 8, 16, 16, device=GPU_TYPE)
        key = torch.rand(8, 8, 15, 16, device=GPU_TYPE)
        value = torch.rand(8, 8, 15, 16, device=GPU_TYPE)

        mod = Mod()
        out_eager = mod(query, key, value)

        with torch.no_grad():
            out_compiled = torch.compile(mod)(query, key, value)
            self.assertEqual(out_eager, out_compiled, atol=0.02, rtol=1e4)

    def test_where_with_logical_op(self):
        def fn_and(x, y):
            return torch.where(torch.logical_and(x, y), 1.0, 0.0)

        def fn_or(x, y):
            return torch.where(torch.logical_or(x, y), 1.0, 0.0)

        self.common(
            fn_and,
            (torch.randn(32), torch.randn(32)),
        )
        self.common(
            fn_or,
            (torch.randn(32), torch.randn(32)),
        )

    @skipIfRocm
    def test_conv_with_as_strided(self):
        class Model(nn.Module):
            def __init__(self) -> None:
                super().__init__()
                self.kv = torch.nn.Conv2d(
                    256, 384, kernel_size=(1, 1), stride=(1, 1), bias=False
                )

            def forward(self, x):
                convolution = self.kv(x)
                constant_pad_nd = torch.ops.aten.constant_pad_nd.default(
                    convolution, [2, 2, 2, 2], 0.0
                )
                # as_strided inputs are depend on input's size and stide.
                as_strided = torch.ops.aten.as_strided.default(
                    constant_pad_nd, [8, 384, 2, 20, 12], [153600, 400, 160, 1, 20]
                )
                as_strided_1 = torch.ops.aten.as_strided.default(
                    as_strided, [8, 384, 2, 2, 12, 12], [153600, 400, 160, 8, 20, 1]
                )
                clone = torch.ops.aten.clone.default(
                    as_strided_1, memory_format=torch.contiguous_format
                )
                return clone

        self.common(
            Model(),
            (torch.randn(8, 256, 16, 16),),
            check_lowp=not is_halide_backend(self.device),
        )

    def test_inplace_where_pointwise(self):
        # https://github.com/pytorch/pytorch/issues/96446
        def fn(a, b):
            a[0] = 2
            return a * b

        self.common(fn, (torch.rand(1), torch.rand(2)))

    def test_view_on_aliased(self):
        # https://github.com/pytorch/pytorch/issues/96728
        def fn1(a, b):
            a = a.max(0).values
            c = torch.cat((a, b))
            c = c.round()
            b >= a[0]  # noqa: B015
            return c

        some_const = torch.tensor(6324)

        def fn2():
            a = torch.tensor([[0.6324]])
            ret = torch.cat((a, a), dim=0)
            some_const >= a[0]  # noqa: B015
            return ret

        self.common(fn1, (torch.tensor([[4.0]]), torch.tensor([5.0])))
        self.common(fn2, ())

    def test_argmax_to_float(self):
        # https://github.com/pytorch/pytorch/issues/97127
        def fn():
            a = torch.zeros([2, 2])
            b = a.argmax(0)
            return b.float().mean()

        self.common(fn, ())

    def test_const_int32_to_float(self):
        # https://github.com/pytorch/pytorch/issues/97124
        def fn():
            a = torch.zeros([1, 2], dtype=torch.int32)
            a = a + a
            b = a.to(dtype=torch.float32)
            return b * 0.8

        self.common(fn, ())

    def test_getitem(self):
        out_features = ["p3", "p4", "p5", "p6", "p7"]
        in_feature = "p5"

        def fn(a):
            return a[out_features.index(in_feature)]

        x = [
            torch.rand([1, 256, 100, 152], device=self.device),
            torch.rand([1, 256, 50, 76], device=self.device),
            torch.rand([1, 256, 25, 38], device=self.device),
        ]
        opt_fn = torch._dynamo.optimize("inductor")(fn)
        same(fn(x), opt_fn(x))

    def test_pad_view(self):
        def fn(a):
            y = torch.nn.functional.pad(a, (0, 0, 0, 1))
            y = y.view(*y.size()[:-2], y.size(-1), y.size(-2))
            return y

        x = torch.rand(48, 3, 512, 512)
        self.common(fn, (x,))

    def test_pad_cast(self):
        def fn(x):
            return torch.nn.functional.pad(x.to(torch.float32), (0, 3, 0, 0))

        for dtype in [torch.int32, torch.int64]:
            self.common(fn, (torch.ones(1, 1, 13, dtype=dtype),))

    @unittest.skipIf(not HAS_CPU, "requires C++ compiler")
    @skip_if_halide  # bf16
    def test_data_type_propogation(self):
        from torch._dynamo.utils import detect_fake_mode
        from torch._inductor.codegen.common import boolean_ops
        from torch._inductor.compile_fx import shape_env_from_inputs
        from torch._inductor.debug import DebugContext
        from torch._inductor.decomposition import decompositions
        from torch._inductor.graph import GraphLowering
        from torch._inductor.virtualized import V
        from torch.fx.passes.fake_tensor_prop import FakeTensorProp

        def get_data_type(node: torch.fx.Node):
            if OptimizationContext.key in node.meta:
                return node.meta[OptimizationContext.key].dtype
            else:
                return None

        def func(arg0_1):
            max_pool2d_with_indices = torch.ops.aten.max_pool2d_with_indices.default(
                arg0_1, [3, 3], [2, 2], [1, 1]
            )
            arg0_1 = None
            getitem = max_pool2d_with_indices[0]
            max_pool2d_with_indices = None
            return (getitem,)

        example_inputs = [
            torch.randn(10, 32, 20, 20, dtype=torch.bfloat16).to(
                memory_format=torch.channels_last
            )
        ]

        gm = make_fx(func, decomposition_table=decompositions, tracing_mode="fake")(
            *example_inputs
        )

        shape_env = shape_env_from_inputs(example_inputs)

        fake_mode = detect_fake_mode(example_inputs)
        if not fake_mode:
            fake_mode = torch._subclasses.FakeTensorMode(allow_non_fake_inputs=True)
            FakeTensorProp(gm, mode=fake_mode).propagate(*example_inputs)
        else:
            FakeTensorProp(gm, mode=fake_mode).propagate_dont_convert_inputs(
                *example_inputs
            )
        with V.set_fake_mode(fake_mode):
            graph = GraphLowering(
                gm,
                shape_env=shape_env,
            )
            with V.set_graph_handler(graph), V.set_debug_handler(DebugContext()):
                graph.run(*example_inputs)
                graph.compile_to_module()
                scheduler_node = graph.scheduler.nodes[0]
                DataTypePropagation.propagate_scheduler_node(scheduler_node)
                root_graph = scheduler_node._body.root_block.graph
                for node in root_graph.nodes:
                    if node.op == "placeholder":
                        self.assertEqual(get_data_type(node), None)
                    elif node.target in boolean_ops():
                        self.assertEqual(get_data_type(node), torch.bool)
                    elif node.target in (
                        "constant",
                        "to_dtype",
                        "index_expr",
                    ):
                        self.assertEqual(get_data_type(node), node.args[-1])
                    elif node.target in (
                        "get_index",
                        "index_expr",
                    ):
                        self.assertEqual(get_data_type(node), torch.int64)
                    elif node.target in (
                        "load",
                        "store",
                    ):
                        self.assertEqual(
                            get_data_type(node), V.graph.get_dtype(node.args[1])
                        )
                    elif node.target == "reduction":
                        _, _, dtype, _, _, _, _ = node.args
                        self.assertEqual(get_data_type(node), dtype)
                    elif node.target.startswith("masked_subblock"):
                        """
                        masked_subblocks:
                        opcode       name       target     args                        kwargs
                        -----------  ---------  ---------  --------------------------  --------
                        placeholder  ops        ops        ()                          {}
                        call_module  get_index  get_index  ('index2',)                 {}
                        call_method  load       load       (ops, 'arg0_1', get_index)  {}
                        call_method  to_dtype   to_dtype   (ops, load, torch.float32)  {}
                        output       output     output     (to_dtype,)                 {}
                        """
                        self.assertEqual(get_data_type(node), torch.float)
                    elif node.target == "and_":
                        """
                        and_'s input is boolean_ops:
                        -----------  ---------  ---------  --------------------------  --------
                        call_method  and__22           and_              (ops, ge_15, lt_15)
                        -----------  ---------  ---------  --------------------------  --------
                        """
                        self.assertEqual(get_data_type(node), torch.bool)
                    elif node.target == "maximum":
                        """
                        maximum's input is maximum or masked_subblock:
                        -----------  ---------  ---------  --------------------------  --------
                        call_method  maximum_6         maximum           (ops, masked_subblock8, maximum_5)
                        -----------  ---------  ---------  --------------------------  --------
                        """
                        self.assertEqual(get_data_type(node), torch.float)
                    elif node.target == "output":
                        self.assertEqual(get_data_type(node), torch.bfloat16)

    # Calling div only torch.SymInt arguments is not yet supported.
    # To support this behavior, we need to allow const-propping tensors that store symint data.
    # For now, dynamo will explicitly graph break when it encounters user code with this behavior.
    @expectedFailureCodegenDynamic
    @skip_if_gpu_halide  # accuracy error
    def test_AllenaiLongformerBase_repro(self):
        def fn(query, scores, window_overlap):
            batch_size, seq_len, num_heads, _ = query.size()
            chunks_count = torch.div(seq_len, window_overlap, rounding_mode="trunc") - 1
            diagonal_attention_scores = scores.new_zeros(
                (
                    batch_size * num_heads,
                    chunks_count + 1,
                    window_overlap,
                    window_overlap * 2 + 1,
                )
            )
            diagonal_attention_scores[:, :-1, :, window_overlap:] = scores[
                :, :, :window_overlap, : window_overlap + 1
            ]
            input_tensor = diagonal_attention_scores.view(
                batch_size, num_heads, seq_len, 2 * window_overlap + 1
            ).transpose(2, 1)
            beginning_input = input_tensor[:, :window_overlap, :, : window_overlap + 1]
            input_tensor[:, :window_overlap, :, : window_overlap + 1] = torch.full_like(
                beginning_input, -float("inf")
            )
            return input_tensor

        args = [
            ((4, 1024, 12, 64), (768, 3072, 64, 1)),
            ((48, 3, 512, 513), (787968, 262656, 513, 1)),
        ]
        args = [rand_strided(sh, st) for (sh, st) in args]
        args.append(256)

        if is_cpp_backend(self.device):
            opt_fn = torch._dynamo.optimize("inductor")(fn)
            _, code = run_and_get_cpp_code(opt_fn, *args)
            FileCheck().check_count(
                "static_cast<int64_t>(256)",
                2,
                exactly=True,
            ).run(code)

        self.common(fn, args)

    def test_cumsum_pattern_matcher_issue(self):
        def fn(input_ids) -> torch.Tensor:
            input_shape = input_ids.size()
            input_ids = input_ids.view(-1, input_shape[-1])
            batch_size, seq_length = input_shape
            past_key_values_length = 0
            mask_seq_length = past_key_values_length + seq_length
            attention_mask = torch.ones(
                batch_size, mask_seq_length, device=input_ids.device
            )
            attention_mask = attention_mask.long()
            return torch.cumsum(attention_mask, dim=1)

        x = torch.randn(2, 2)
        self.common(fn, (x,), atol=0, rtol=0)

    @staticmethod
    def _check_resize_common(
        self, fn, x, size_or_y, memory_format, inplace, deterministic
    ):
        x = x.to(self.device)
        x_ref_arg = x.clone()
        x_opt_arg = x.clone()
        x_numel = x.numel()
        torch._dynamo.reset_code_caches()
        opt_fn = torch._dynamo.optimize_assert(compile_fx)(fn)
        correct = fn(x_ref_arg, size_or_y, memory_format)
        actual = opt_fn(x_opt_arg, size_or_y, memory_format)

        def get_numel(size_or_y):
            if isinstance(size_or_y, torch.Tensor):
                return size_or_y.numel()
            else:
                # assume shape
                return functools.reduce(lambda x, y: x * y, size_or_y, 1)

        if deterministic:
            nele_check = correct.numel()
        else:
            nele_check = min(x_numel, get_numel(size_or_y))

        correct_values = correct.as_strided((nele_check,), (1,))
        actual_values = actual.as_strided((nele_check,), (1,))
        self.assertTrue(same(correct_values, actual_values, equal_nan=deterministic))
        correct_strides = correct.stride()
        actual_strides = actual.stride()
        self.assertEqual(correct_strides, actual_strides)

    @staticmethod
    def _cases_resize_common():
        sizes = [
            ((2,), (1, 3, 2, 3)),
            ((100,), (1, 3, 2, 3)),
            ((1, 3, 2, 3), (1, 3, 2, 3)),
            ((2,), (1, 3, 2, 3, 1)),
            ((100,), (1, 3, 2, 3, 1)),
            ((1, 3, 2, 3, 1), (1, 3, 2, 3, 1)),
            ((2, 0, 1), (2, 2)),
        ]
        for x_size, y_size in sizes:
            memory_formats = [torch.contiguous_format]
            if len(y_size) == 4:
                memory_formats.append(torch.channels_last)
            if len(y_size) == 5:
                memory_formats.append(torch.channels_last_3d)
            for memory_format in memory_formats:
                x = torch.randn(*x_size)
                yield x, y_size, memory_format
                # check some non-contiguous tensors
                if x.numel() == 100:
                    x_strided = x[::2].reshape(25, 2).transpose(0, 1)
                    yield x_strided, y_size, memory_format

    def test_resize(self):
        def fn(x, size, memory_format):
            # NOTE: Tensor.resize() =/= aten::resize()
            return torch.ops.aten.resize(x, size, memory_format=memory_format)

        for deterministic in [True, False]:
            with DeterministicGuard(
                deterministic, fill_uninitialized_memory=deterministic
            ):
                for x, y_size, memory_format in CommonTemplate._cases_resize_common():
                    CommonTemplate._check_resize_common(
                        self,
                        fn,
                        x,
                        y_size,
                        memory_format,
                        inplace=False,
                        deterministic=deterministic,
                    )

    @staticmethod
    def _cases_resize_as_common():
        for x, y_size, memory_format in CommonTemplate._cases_resize_common():
            # each sizes /memory_format combintation tested in 2 ways:
            # 1. y is contiguous fn gets memory_format kwargs
            # 2. y has memory_format contiguity and fn gets preserve kwarg
            # 3. y has some other strides (not contiguous or channels last) and fn gets preserve
            yield x, torch.randn(*y_size), memory_format
            yield x, torch.randn(*y_size).contiguous(
                memory_format=memory_format
            ), torch.preserve_format
            yield x, torch.randn(*y_size).permute(
                tuple(reversed(range(len(y_size))))
            ), torch.preserve_format

    @skipIfXpu
    def test_resize_as(self):
        def fn(x, y, memory_format):
            return torch.ops.aten.resize_as(x, y, memory_format=memory_format)

        for deterministic in [True, False]:
            with DeterministicGuard(
                deterministic, fill_uninitialized_memory=deterministic
            ):
                for x, y, memory_format in CommonTemplate._cases_resize_as_common():
                    CommonTemplate._check_resize_common(
                        self,
                        fn,
                        x,
                        y,
                        memory_format,
                        inplace=False,
                        deterministic=deterministic,
                    )

    def test_inplace_resize_as(self):
        def fn(x, y):
            x.resize_as_(y)
            return x

        x = torch.randn(2, 3)
        y = torch.randn(200, 300)
        x_clone = x.clone()
        opt_fn = torch._dynamo.optimize("inductor")(fn)
        same(fn(x, y), opt_fn(x_clone, y))

    def test_erfc(self):
        def fn(x):
            return torch.erfc(x)

        self.common(fn, (torch.randn(8, 8),))

    @skip_if_halide  # erfinv not implemented
    def test_erfinv(self):
        def fn(x):
            return torch.erfinv(x)

        # domain for erfinv is (-1, 1)
        x = torch.empty(8, 8).uniform_(-1, 1)
        self.common(fn, (x,))

    def test_uint(self):
        def fn(z):
            x = torch.tensor(5, device=z.device, dtype=torch.uint8)
            y = torch.neg(x)
            return x < y

        self.common(fn, (torch.randn(26),))

    def test_scaled_dot_product_attention(self):
        if self.device == "cuda" and not PLATFORM_SUPPORTS_FLASH_ATTENTION:
            raise unittest.SkipTest("Can't run flash attention on this platform")
        if self.device == "cuda" and TEST_WITH_ROCM:
            raise unittest.SkipTest(
                "Flash attention support is incomplete on this platform"
            )

        def fn(q, k, v):
            return torch.nn.functional.scaled_dot_product_attention(
                q.transpose(1, 2).contiguous(),
                k.transpose(1, 2),
                v.transpose(1, 2),
                scale=0.125,
            )[:2]

        self.common(
            fn,
            (
                torch.randn(4, 2, 4, 2),
                torch.randn(4, 2, 4, 2),
                torch.randn(4, 2, 4, 2),
            ),
            atol=2e-4,  # to pass lowp check on GPU
            rtol=1e-2,  # to pass lowp check on GPU
        )

    @skipIfRocm
    @expectedFailureXPU
    def test_scaled_dot_product_efficient_attention(self):
        if self.device == "cpu":
            raise unittest.SkipTest(f"requires {GPU_TYPE}")

        # The first two values should be the same, attention output
        # and logsumexp since dropout is not being set
        def fn(q, k, v, attn_bias, compute_log_sumexp):
            return aten._scaled_dot_product_efficient_attention(
                q, k, v, attn_bias, compute_log_sumexp
            )[:2]

        self.common(
            fn,
            (
                torch.randn(4, 4, 36, 36),
                torch.randn(4, 4, 36, 36),
                torch.randn(4, 4, 36, 36),
                torch.randn(4, 4, 36, 36),
                False,
            ),
            check_lowp=False,
        )

    def test_fft_real_input(self):
        def fn(x):
            return torch.fft.fftn(x)

        self.common(fn, (torch.randn((16, 16, 16)),), check_lowp=False)

    def test_fft_real_input_real_output(self):
        def fn(x):
            return torch.fft.fftn(x).real

        self.common(fn, (torch.randn((16, 16, 16)),), check_lowp=False)

    def test_bucketize(self):
        def fn(input, boundaries, out_int32, right):
            return torch.bucketize(input, boundaries, out_int32=out_int32, right=right)

        input = torch.rand((64, 64)) * 2 - 1
        boundaries = torch.tensor([-0.9, -0.8, 0.1, 0.2, 0.5, 0.9])

        for out_int32 in [True, False]:
            for right in [True, False]:
                out_int32 = True
                right = False
                self.common(fn, (input, boundaries, out_int32, right), check_lowp=False)

    def test_bucketize_default_kwargs(self):
        def fn(input, offsets):
            return torch.bucketize(input, offsets)

        input = torch.tensor(
            [-1.0, -0.9, -0.8, -0.5, 0.0, 0.1, 0.2, 0.4, 0.5, 0.6, 0.9, 0.91]
        )
        offsets = torch.tensor([-0.9, -0.8, 0.1, 0.2, 0.5, 0.9])

        self.common(fn, (input, offsets), check_lowp=False)

    def test_bucketize_int(self):
        def fn(input, offsets, out_int32, right):
            return torch.bucketize(input, offsets, out_int32=out_int32, right=right)

        input = torch.randint(0, 102, (64, 64))
        offsets = torch.arange(10, dtype=torch.int32) ** 2 + 1

        for out_int32 in [True, False]:
            for right in [True, False]:
                self.common(fn, (input, offsets, out_int32, right), check_lowp=False)

    @patch.object(config.triton, "autotune_pointwise", True)
    def test_bucketize_add_autotune(self):
        # Causes a @pointwise(size_hints) where size_hints is 2D

        def fn(input, offsets, add_value):
            return torch.bucketize(input, offsets) + add_value

        input = torch.rand((16, 16, 64, 64))
        boundaries = torch.tensor([-0.9, -0.8, 0.1, 0.2, 0.5, 0.9])
        add_value = torch.randint(0, 1024, (16, 16, 64, 64)).to(
            memory_format=torch.channels_last
        )

        self.common(fn, (input, boundaries, add_value), check_lowp=False)

        assertGeneratedKernelCountEqual(self, 1)

    def test_bucketize_computed_offsets(self):
        def fn(inp, offsets):
            return torch.bucketize(inp, offsets + 0.01)

        inp = torch.tensor(
            [-1.0, -0.9, -0.8, -0.5, 0.0, 0.1, 0.2, 0.4, 0.5, 0.6, 0.9, 0.91]
        )
        offsets = torch.tensor([-0.9, -0.8, 0.1, 0.2, 0.5, 0.9]) - 0.01

        self.common(fn, (inp, offsets), check_lowp=False)

    @requires_gpu()
    @config.patch(assume_aligned_inputs=False)
    def test_config_option_dont_assume_alignment(self):
        def fn(x: torch.Tensor) -> torch.Tensor:
            return x.sin() + x.cos()

        # Inductor specializes on the (unguarded) alignment of the initial input.
        # Make sure that for different configurations, nothing breaks.
        for offset in (0, 1, 2, 3, 4):
            base = torch.randn(64 * 64 + 64, dtype=torch.float32, device=self.device)
            inp = torch.as_strided(base, (64, 64), (64, 1), offset)
            torch._dynamo.reset()
            fn_c = torch.compile(fn)

            ref = fn(inp)
            res = fn_c(inp)
            self.assertEqual(ref, res)

            for offset2 in (0, 1, 2, 3, 4):
                base2 = torch.randn(
                    64 * 64 + 64, dtype=torch.float32, device=self.device
                )
                inp2 = torch.as_strided(base2, (64, 64), (64, 1), offset2)
                ref2 = fn(inp2)
                res2 = fn_c(inp2)
                self.assertEqual(ref2, res2, atol=1e-5, rtol=1e-5)

    @requires_gpu()
    @config.patch(assume_aligned_inputs=False)
    def test_config_option_dont_assume_alignment_recompiles(self):
        # Inputs:
        #  1. (32, 32) shape
        #  2. (64, 64) shape -> causes a recompile
        #  3. (64, 64) shape with different storage offset -> should NOT cause a recompile
        failed_guards = []

        def fail(guard):
            nonlocal failed_guards
            failed_guards.append(guard)

        def fn(x: torch.Tensor) -> torch.Tensor:
            return x.sin() + x.cos()

        base = torch.randn(64 * 64 + 64, dtype=torch.float32, device=self.device)

        inp1 = torch.as_strided(base, (32, 32), (32, 1), 4)
        inp2 = torch.as_strided(base, (64, 64), (64, 1), 4)
        inp3 = torch.as_strided(base, (64, 64), (64, 1), 5)

        torch._dynamo.reset()

        fn_c = torch._dynamo.optimize("inductor", guard_fail_fn=fail)(fn)

        ref1 = fn(inp1)
        res1 = fn_c(inp1)
        self.assertEqual(ref1, res1)
        self.assertEqual(0, len(failed_guards))

        ref2 = fn(inp2)
        res2 = fn_c(inp2)
        self.assertEqual(ref2, res2)
        # if dynamic shapes isn't already turned on, we might have a guard failure as we turn
        # on dynamic shapes
        self.assertLessEqual(len(failed_guards), 1)
        failed_guard_count_iteration_2 = len(failed_guards)

        failed_guards = []
        ref3 = fn(inp3)
        res3 = fn_c(inp3)
        self.assertEqual(ref3, res3)
        # we might still have the dynamics shapes failure, but offset change shouldn't be guarded on
        # see Note: [Input Alignment handling in Inductor]
        self.assertLessEqual(len(failed_guards), failed_guard_count_iteration_2)

    @requires_gpu()
    @config.patch(assume_aligned_inputs=False)
    def test_config_option_dont_assume_alignment_cudagraphs(self):
        def fn(x):
            return x.cos() * x.sin()

        fn_c = torch.compile(fn, mode="reduce-overhead", dynamic=True)

        for size, stride, offset in (
            ((32, 32), (32, 1), 4),
            ((48, 48), (48, 1), 4),
            ((64, 64), (64, 1), 5),
        ):
            torch.manual_seed(42)
            base = torch.randn(64 * 64 + 64, dtype=torch.float32, device=self.device)
            torch.manual_seed(42)
            base_ref = torch.randn(
                64 * 64 + 64, dtype=torch.float32, device=self.device
            )

            inp = torch.as_strided(base, size, stride, offset)
            inp_ref = torch.as_strided(base_ref, size, stride, offset)

            inp.requires_grad_(True)
            inp_ref.requires_grad_(True)

            res = fn_c(inp)
            ref = fn(inp_ref)
            self.assertEqual(ref, res)

            res.sum().backward()
            ref.sum().backward()
            self.assertEqual(base.grad, base_ref.grad)

    @config.patch(implicit_fallbacks=True)
    def test_custom_op_1(self):
        import torch.library

        def foo_cpu(x):
            return 3 * x

        def foo_cuda(x):
            return 3 * x

        def foo_xpu(x):
            return 3 * x

        def foo_meta(x):
            return torch.empty_like(x)

        define_custom_op_for_test("foo", foo_cpu, foo_cuda, foo_xpu, foo_meta)

        def fn(x):
            a = torch.nn.functional.relu(x)
            b = torch.ops.test.foo(a)
            c = torch.cos(b)
            return c

        self.common(fn, (torch.randn((16, 32)),), check_lowp=False)

    @config.patch(implicit_fallbacks=True)
    def test_custom_op_2(self):
        import torch.library

        def foo_cpu(x, scale: float):
            return scale * x, torch.cos(x)

        def foo_cuda(x, scale: float):
            return scale * x, torch.cos(x)

        def foo_xpu(x, scale: float):
            return scale * x, torch.cos(x)

        def foo_meta(x, scale: float):
            return torch.empty_like(x), torch.empty_like(x)

        define_custom_op_2_for_test("foo2", foo_cpu, foo_cuda, foo_xpu, foo_meta)

        def fn(x, scale: float):
            a = torch.nn.functional.relu(x)
            return torch.ops.test.foo2(a, scale)

        self.common(fn, (torch.randn((16, 32)), 2.0), check_lowp=False)

    @config.patch(implicit_fallbacks=True)
    def test_custom_op_3(self):
        import torch.library

        def foo_cpu(x):
            result = torch.zeros_like(x[0])
            for t in x:
                result += t
            return result

        def foo_cuda(x):
            result = torch.zeros_like(x[0])
            for t in x:
                result += t
            return result

        def foo_xpu(x):
            result = torch.zeros_like(x[0])
            for t in x:
                result += t
            return result

        def foo_meta(x):
            return torch.empty_like(x[0])

        define_custom_op_3_for_test("foo3", foo_cpu, foo_cuda, foo_xpu, foo_meta)

        def fn(x):
            return torch.ops.test.foo3(x)

        self.common(
            fn,
            ([torch.randn((16, 32)), torch.randn((16, 32)), torch.randn((16, 32))],),
            check_lowp=False,
        )

    @requires_gpu()
    @torch._inductor.config.patch("layout_optimization", True)
    @torch._inductor.config.patch("keep_output_stride", False)
    @config.patch(implicit_fallbacks=True)
    def test_custom_op_fixed_layout_sequential(self):
        import torch.library

        mod = nn.Conv2d(3, 128, 1, stride=1, bias=False).to(device=GPU_TYPE)
        inp = torch.rand(2, 3, 128, 128, device=GPU_TYPE)
        expected_stride = mod(inp).stride()

        def bar_cpu(x):
            self.assertEqual(x.stride(), expected_stride)
            return x.clone()

        def bar_cuda(x):
            self.assertEqual(x.stride(), expected_stride)
            return x.clone()

        def bar_xpu(x):
            self.assertEqual(x.stride(), expected_stride)
            return x.clone()

        def bar_meta(x):
            return torch.empty_like(x)

        define_custom_op_for_test(
            "bar",
            bar_cpu,
            bar_cuda,
            bar_xpu,
            bar_meta,
            tags=[torch._C.Tag.needs_fixed_stride_order],
        )

        def fn(x):
            z = mod(x)
            output = torch.ops.test.bar(z)
            return output

        with torch.no_grad():
            # With keep_output_stride False, inductor would normally have different layout from eager execution
            # But because our custom op needs fixed layout, the assertions in the custom op will pass
            self.common(fn, (inp,), check_lowp=False)

    @requires_gpu()
    @config.patch(implicit_fallbacks=True)
    def test_mutable_custom_op_fixed_layout2(self):
        with torch.library._scoped_library("mylib", "DEF") as lib:
            mod = nn.Conv2d(3, 128, 1, stride=1, bias=False).to(device=GPU_TYPE)
            inp = torch.rand(2, 3, 128, 128, device=GPU_TYPE)
            expected_stride = mod(inp).clone().stride()

            lib.define(
                "bar(Tensor x, bool is_compiling) -> Tensor",
            )

            bar_strides = []

            @torch.library.impl(lib, "bar", "CompositeExplicitAutograd")
            def _(x, is_compiling):
                if is_compiling:
                    bar_strides.append(x.stride())
                result = x.clone()
                assert x.stride() == result.stride()
                return result

            @torch.library.impl(lib, "bar", "Meta")
            def _(x, is_compiling):
                return x.clone()

            lib.define(
                "add_one(Tensor(a!) x) -> ()",
                tags=torch.Tag.needs_fixed_stride_order,
            )

            @torch.library.impl(lib, "add_one", "CompositeExplicitAutograd")
            def _(x):
                self.assertEqual(x.stride(), expected_stride)
                x.copy_(x + 1)

            def fn(x):
                # Inductor changes the conv to be channels-last
                z = mod(x)
                output = torch.ops.mylib.bar(z, torch._dynamo.is_compiling())
                torch.ops.mylib.add_one(output)
                return output**2

            with torch.no_grad():
                self.common(fn, (inp,), check_lowp=False)

            # Dynamic shapes invalidate this test case
            if torch._dynamo.config.assume_static_by_default:
                # For this test to be valid, Inductor must have changed the conv
                # to be channels-last. If this assertion ever fails then we need
                # a new test case.
                self.assertEqual(len(bar_strides), 1)
                self.assertNotEqual(bar_strides[0], expected_stride)

    @config.patch(implicit_fallbacks=True)
    def test_mutable_custom_op_fixed_layout(self):
        with torch.library._scoped_library("mylib", "DEF") as lib:
            lib.define(
                "copy_(Tensor(a!) dst, Tensor src) -> ()",
                tags=torch.Tag.needs_fixed_stride_order,
            )

            @torch.library.impl(lib, "copy_", "Meta")
            def _(dst, src):
                return None

            @torch.library.impl(lib, "copy_", "CompositeExplicitAutograd")
            def _(dst, src):
                dst.copy_(src)

            def f(x):
                full_default_3 = torch.full([3], 7.0, device="cpu")
                chunk_cat_default_1 = torch.ops.mylib.copy_.default(full_default_3, x)
                mul_out = torch.mul(full_default_3, full_default_3)
                return mul_out

            x = torch.arange(3, dtype=torch.float, device="cpu")
            eager_out = f(x)

            compiled_inductor_f = torch.compile(f, backend="inductor", fullgraph=True)
            compiled_inductor_out = compiled_inductor_f(x)
            self.assertEqual(compiled_inductor_out, eager_out)

    @requires_gpu()
    @config.patch(implicit_fallbacks=True)
    def test_custom_op_fixed_layout_channels_last(self):
        class Block(nn.Module):
            def __init__(
                self,
            ):
                super().__init__()

                self.in_layers = nn.Sequential(
                    nn.Dropout(p=0.1),
                )

            def helper(self, x):
                out = F.gelu(x)
                out = self.in_layers(out)
                return out

            def forward(self, x):
                out = self.helper(x)
                out = torch.ops.test.baz(out)
                return out

        model = Block()
        model = model.to(GPU_TYPE).to(memory_format=torch.channels_last)
        input_t = torch.randn([1, 320, 128, 128], dtype=torch.float32, device=GPU_TYPE)
        input_t = input_t.to(memory_format=torch.channels_last)
        expected_strides = model.helper(input_t).stride()

        def baz_cpu(x):
            self.assertEqual(expected_strides, x.stride())
            return x.clone()

        def baz_cuda(x):
            self.assertEqual(expected_strides, x.stride())
            return x.clone()

        def baz_xpu(x):
            self.assertEqual(expected_strides, x.stride())
            return x.clone()

        def baz_meta(x):
            return torch.empty_like(x)

        define_custom_op_for_test(
            "baz",
            baz_cpu,
            baz_cuda,
            baz_xpu,
            baz_meta,
            tags=[torch._C.Tag.needs_fixed_stride_order],
        )

        with torch.no_grad():
            net = torch.compile(model)
            out = net(input_t)

    @skip_if_gpu_halide  # cuda error
    def test_buffer_use_after_remove(self):
        # https://github.com/pytorch/pytorch/issues/102857

        def rotvec_to_rotmat(rotvec) -> torch.Tensor:
            """Simplified rotvec to rotmat code from RoMa
            (https://github.com/naver/roma/blob/06e4b0cdc1c802a60a012bb19c581d6600c63358/roma/mappings.py#L371)
            """
            theta = torch.norm(rotvec, dim=-1)
            axis = rotvec / theta[..., None]
            kx, ky, kz = axis[:, 0], axis[:, 1], axis[:, 2]
            sin_theta = torch.sin(theta)
            cos_theta = torch.cos(theta)
            one_minus_cos_theta = 1 - cos_theta
            xs = kx * sin_theta
            ys = ky * sin_theta
            zs = kz * sin_theta
            xyc = kx * ky * one_minus_cos_theta
            xzc = kx * kz * one_minus_cos_theta
            yzc = ky * kz * one_minus_cos_theta
            xxc = kx**2 * one_minus_cos_theta
            yyc = ky**2 * one_minus_cos_theta
            zzc = kz**2 * one_minus_cos_theta
            R_rodrigues = torch.stack(
                [
                    1 - yyc - zzc,
                    xyc - zs,
                    xzc + ys,
                    xyc + zs,
                    1 - xxc - zzc,
                    -xs + yzc,
                    xzc - ys,
                    xs + yzc,
                    1 - xxc - yyc,
                ],
                dim=-1,
            ).reshape(-1, 3, 3)
            R = R_rodrigues
            return R

        def f(coord, rot, trans):
            rot_mat = rotvec_to_rotmat(rot)
            coord = torch.einsum("...ij,...bj->...bi", rot_mat, coord) + trans
            return coord.sum()

        foo_c = torch.compile(f, dynamic=True)

        def run(fn):
            coord = torch.ones((2, 3), device=self.device)
            rot = nn.Parameter(torch.ones((2, 3), device=self.device))
            trans = nn.Parameter(torch.ones((2, 3), device=self.device))

            U = fn(coord, rot, trans)
            U.backward()

            return U, rot, trans

        U_e, rot_e, trans_e = run(f)
        U, rot, trans = run(foo_c)

        self.assertEqual(U, U_e)
        self.assertEqual(rot.grad, rot_e.grad)
        self.assertEqual(trans.grad, trans_e.grad)

    # If we serve from the cache, the init hook isn't called
    @config.patch({"fx_graph_cache": False, "fx_graph_remote_cache": False})
    @skipIfWindows(msg="torch._dynamo.exc.Unsupported")
    def test_inner_fn_str_and_stride(self):
        def f(x):
            x = x + 1
            x = test_operators.realize(x)
            x = x * 2
            x = test_operators.realize(x)
            return x

        x = torch.rand(3, 2, device=self.device).t()
        ref = f(x)
        called = False

        def hook_fn(scheduler, nodes):
            nonlocal called
            called = True

            if self.device != "cpu":
                self.assertEqual(len(nodes), 3)
                _, mul_buf, _ = nodes
                self.assertTrue(
                    all(
                        V.graph.sizevars.size_hints(buf.get_stride()) == (1, 2)
                        for buf in nodes
                    )
                )
                # before the fix, the wrong index expression
                # 'i1 + 3 * i0' is cached.
                self.assertTrue(
                    "i0 + 2 * i1" in mul_buf.data.inner_fn_str()
                    or "i0 + i1 * s1" in mul_buf.data.inner_fn_str()
                )

        with add_scheduler_init_hook(hook_fn):
            actual = torch.compile(f, fullgraph=True)(x)
        self.assertEqual(ref, actual)
        self.assertTrue(called)

    @skip_if_gpu_halide  # cuda error
    def test_mutations_loop_fusion(self):
        def fn(tensor, index, source):
            out = tensor.index_add(0, index, source, alpha=2.0) / 2
            return out

        device = "cpu"
        tensor = torch.rand((1,), dtype=torch.double, device=device)
        index = torch.tensor([0], dtype=torch.long, device=device)
        source = torch.rand((1,), dtype=torch.double, device=device)
        self.common(
            fn,
            (
                tensor,
                index,
                source,
            ),
        )

    @config.patch(
        "triton.autotune_pointwise", True
    )  # needed to introduce config that exceed max shared memory usage
    @serialTest()
    def test_large_block_sizes(self):
        """
        Inductor will try triton configs like x = 64 and y = 1024 which will
        result in out of shared memory if dtype is fp32.

        Currently inductor will skip such bad configs and pick the best one
        from the remaining configs.
        """
        if not _has_sufficient_memory(self.device, 3 * 2**24 * 65 * 4):
            raise unittest.SkipTest("insufficient memory")

        @torch.compile
        def fn(x, y):
            return x.t() + y

        # Use shape (2**24, 65) rather than (2**24, 128) potentially avoid OOM in
        # CI while still keep the same up-rounded size-hints.
        a = torch.randn(2**24, 65, device=self.device)
        b = torch.randn(65, 2**24, device=self.device)
        fn(a, b)

    # Skipped on ROCm until https://github.com/ROCm/triton/issues/443 resolved
    def test_fuse_large_params(self):
        def pt2_optimizer_step(optimizer):
            @torch.compile()
            def f():
                optimizer.step()

            f()

        params = [
            torch.rand(10, 10, dtype=torch.float32, device=self.device)
            for _ in range(194)
        ]
        for p in params:
            p.grad = torch.rand_like(p)

        o = torch.optim.AdamW(params)
        pt2_optimizer_step(o)

    @skip_if_gpu_halide
    def test_adaptive_avg_pool1d_argmax(self):
        # https://github.com/pytorch/pytorch/issues/113013
        def fn(x):
            x = torch.adaptive_avg_pool1d(input=x, output_size=2)
            x = torch.argmax(input=x)
            return x

        x = torch.rand([4, 4, 3], dtype=torch.float64)
        self.common(fn, (x,))

    @skipCUDAIf(not SM80OrLater, "uses bfloat16 which requires SM >= 80")
    # We only support dtypeview for abi_conpatible aoti
    @torch._inductor.config.patch(abi_compatible=True)
    def test_dtypeview(self):
        if TEST_WITH_ASAN:
            return

        # https://github.com/pytorch/pytorch/issues/126338
        def fn(x, y, x_dtype, x2):
            x = x.view(x_dtype)
            y = y.view(x_dtype) + 1
            x2 = x2.view(x_dtype) + 1
            return x @ y, x2 @ x

        test_dtypes = [
            torch.float32,
            torch.float64,
            torch.float16,
            torch.bfloat16,
            torch.uint8,
            torch.int8,
            torch.int16,
            torch.int32,
            torch.int64,
        ]
        for test_dtype_x in test_dtypes:
            for test_dtype_y in test_dtypes:
                # @ operation needs arguments to be the same dtype
                for view_dtype in test_dtypes:
                    try:
                        # print(f"({test_dtype_x}, {test_dtype_y}, {view_dtype})")
                        x = rand_strided(
                            (2, 2), (2, 1), device=self.device, dtype=test_dtype_x
                        )
                        y = rand_strided(
                            (2, 2), (2, 1), device=self.device, dtype=test_dtype_y
                        )
                        x2 = x.clone()
                        fn(x, y, view_dtype, x2)
                    except Exception as e:
                        continue
                    self.common(
                        fn,
                        (x, y, view_dtype, x2),
                        reference_in_float=False,
                        check_lowp=False,
                    )

    @torch._inductor.config.patch(abi_compatible=True)
    def test_dtypeview_fusion(self):
        @torch.compile
        def fn(x):
            x = x + 1
            x = torch.ops.aten.view.dtype(x, torch.int16)
            x = x * 2
            return x

        torch._inductor.metrics.generated_kernel_count = 0
        x = torch.randn([1024], dtype=torch.float16, device=self.device)
        self.common(fn, (x,), reference_in_float=False)
        assertGeneratedKernelCountEqual(self, 1)

    @expectedFailureCodegenDynamic
    def test_reinterpret_dtypeview(self):
        @torch.compile
        def fn(x, x2):
            return x.view([10, 10]).view(torch.int32), x2.view(torch.int32).view(
                [10, 10]
            )

        x = torch.randn([100, 1], device=self.device)
        x2 = x.clone()
        self.common(fn, (x, x2), reference_in_float=False, check_lowp=False)
        x = torch.randn([100, 1], device=self.device)
        x2 = x.clone()
        _, code = run_and_get_code(fn, x, x2)
        FileCheck().check("aten.view.dtype(reinterpret_tensor").run(code[0])

    @requires_gpu()
    def test_scalar_cpu_tensor_arg(self):
        def fn(x, y):
            return x + y.sum()

        test_dtypes = [
            torch.float32,
            torch.float64,
            torch.float16,
            torch.bfloat16,
        ]
        for cpu_dtype in test_dtypes:
            x = torch.rand([20], device=GPU_TYPE)
            y = torch.rand([4], device="cpu", dtype=cpu_dtype)
            self.common(
                fn,
                (x, y),
                check_lowp=False,
                copy_to_gpu=False,
                reference_in_float=False,
            )

    def test_float16_to_int16(self):
        def fn(x):
            x_view = x.view(dtype=torch.int16)
            return x_view.mul(2)

        x = torch.ones(4, dtype=torch.float16, device=self.device)
        ref = fn(x)
        actual = torch.compile(fn)(x)
        self.assertEqual(ref, actual)

    @skipCUDAIf(not SM80OrLater, "uses bfloat16 which requires SM >= 80")
    @skip_if_gpu_halide  # https://github.com/halide/Halide/issues/8311
    def test_bfloat16_to_int16(self):
        def fn(a, b):
            x = a + b
            x_view = x.view(dtype=torch.int16)
            return x_view.mul(2)

        a = torch.ones(4, dtype=torch.bfloat16, device=self.device)
        b = torch.ones(4, dtype=torch.bfloat16, device=self.device)
        ref = fn(a, b)
        actual = torch.compile(fn)(a, b)
        self.assertEqual(ref, actual)

    def test_float32_to_int32(self):
        def fn(a, b):
            x = a + b
            x_view = x.view(dtype=torch.int32)
            return x_view.mul(2)

        a = torch.ones(4, dtype=torch.float32, device=self.device)
        b = torch.ones(4, dtype=torch.float32, device=self.device)
        ref = fn(a, b)
        actual = torch.compile(fn)(a, b)
        self.assertEqual(ref, actual)

    def test_randint_int64_mod(self):
        # This used to not compile due to a wrong return type of randint64_cpu
        # See https://github.com/pytorch/pytorch/issues/117435
        def fn(n):
            return (
                torch.randint(
                    low=-5, high=5, size=(n,), dtype=torch.int64, device=self.device
                )
                % 10
            )

        res = torch.compile(fn)(20)
        self.assertTrue(torch.all((0 <= res) & (res < 10)).item())

    @torch._inductor.config.patch(force_shape_pad=True)
    @skip_if_gpu_halide  # correctness issue
    def test_should_pad_bench_for_bmm(self):
        B = 2
        M = 1024
        N = 1024
        K = 1024 + 1  # a size that requires padding

        mat1 = torch.rand(B, M, K, device=self.device)
        mat2 = torch.rand(B, K, N, device=self.device)

        should_pad = pad_mm.should_pad_bench(None, mat1, mat2, torch.ops.aten.bmm)

        self.assertTrue(should_pad)

    @parametrize(
        "name, op",
        [
            subtest((name, getattr(torch.special, name)), name=name)
            for name in torch.special.__all__
            if name not in {"softmax", "log_softmax", "logsumexp"}
        ],
    )
    def test_pointwise(self, name, op):
        dtype = torch.float32
        check_lowp = True
        if self.device == GPU_TYPE and name in {
            "airy_ai",
            "bessel_i0",
            "bessel_i1",
            "bessel_j0",
            "bessel_j1",
            "bessel_y0",
            "bessel_y1",
            "erfcx",
            "gammainc",
            "gammaincc",
            "i1",
            "i1e",
            "modified_bessel_i0",
            "modified_bessel_i1",
            "modified_bessel_k0",
            "modified_bessel_k1",
            "ndtri",
            "scaled_modified_bessel_k0",
            "scaled_modified_bessel_k1",
            "spherical_bessel_j0",
            "zeta",
            "chebyshev_polynomial_t",
            "chebyshev_polynomial_v",
            "chebyshev_polynomial_u",
            "chebyshev_polynomial_w",
            "legendre_polynomial_p",
            "shifted_chebyshev_polynomial_t",
            "shifted_chebyshev_polynomial_u",
            "shifted_chebyshev_polynomial_v",
            "shifted_chebyshev_polynomial_w",
            "hermite_polynomial_h",
            "hermite_polynomial_he",
            "laguerre_polynomial_l",
        }:
            # <func>_cuda not implemented for Half
            check_lowp = False

        if is_halide_backend(self.device) and name in (
            "erfinv",
            "airy_ai",
            "bessel_j0",
            "bessel_j1",
            "bessel_y0",
            "bessel_y1",
            "chebyshev_polynomial_t",
            "chebyshev_polynomial_u",
            "chebyshev_polynomial_v",
            "chebyshev_polynomial_w",
            "digamma",
            "gammainc",
            "gammaincc",
            "gammaln",
            "hermite_polynomial_h",
            "hermite_polynomial_he",
            "i0",
            "i0e",
            "i1",
            "i1e",
            "laguerre_polynomial_l",
            "legendre_polynomial_p",
            "modified_bessel_i0",
            "modified_bessel_i1",
            "modified_bessel_k0",
            "modified_bessel_k1",
            "multigammaln",
            "ndtri",
            "polygamma",
            "psi",
            "scaled_modified_bessel_k0",
            "scaled_modified_bessel_k1",
            "shifted_chebyshev_polynomial_t",
            "shifted_chebyshev_polynomial_u",
            "shifted_chebyshev_polynomial_v",
            "shifted_chebyshev_polynomial_w",
            "spherical_bessel_j0",
            "zeta",
        ):
            raise unittest.SkipTest(f"halide does not support {name}")

        if name in {"gammainc", "gammaincc"}:
            args = (
                torch.randn(8, 8, dtype=dtype, device=self.device),
                torch.empty(8, 8, dtype=dtype, device=self.device).uniform_(1, 2),
            )

            def fn(x, y):
                return op(x, y)

        elif name in {"xlog1py", "xlogy", "zeta"}:
            args = (
                torch.randn(8, 8, dtype=dtype, device=self.device),
                torch.empty(8, 8, dtype=dtype, device=self.device).uniform_(1, 2),
            )

            def fn(x, y):
                return op(x, y)

        elif name == "multigammaln":
            args = (
                torch.empty(8, 8, dtype=dtype, device=self.device).uniform_(1, 2),
                2,
            )

            def fn(x, p):
                return op(x, p)

        elif name == "polygamma":
            args = (
                1,
                torch.empty(8, 8, dtype=dtype, device=self.device).uniform_(1, 10),
            )

            def fn(n, x):
                return op(n, x)

        elif "_polynomial_" in name:
            args = (
                torch.randn(8, 8, dtype=dtype, device=self.device),
                2,
            )

            def fn(x, n):
                return op(x, n)

        else:
            args = (torch.randn(8, 8, dtype=dtype, device=self.device),)

            def fn(x):
                return op(x)

        self.common(fn, args, check_lowp=check_lowp, atol=1e-4, rtol=1e-4)

    # codegen test fails with no dynamic for loop in dynamic shape tests
    @expectedFailureCodegenDynamic
    def test_view_uint8_through_differing_bitwidths(self):
        # https://github.com/pytorch/pytorch/issues/120998
        def fn(x, view_dtype):
            return x.view(view_dtype).view(torch.uint8)

        view_dtypes = [torch.int16, torch.int32, torch.int64]
        for dtype in view_dtypes:
            x = torch.randint(0, 2**4, [4096, 4096], dtype=torch.uint8)
            self.common(
                fn,
                (
                    x,
                    dtype,
                ),
            )

    @torch._dynamo.config.patch(capture_scalar_outputs=True)
    def test_split_with_sizes_with_unbacked_symints(self):
        @torch.compile()
        def f(sz, x):
            s0, s1 = sz.tolist()
            r0, r1 = torch.ops.aten.split_with_sizes.default(x, [s0, s1])
            return torch.ops.aten.sort.default(r1)

        N = 7312
        S0 = 420
        S1 = N - S0

        result = f(torch.tensor([S0, S1]), torch.randn(N))
        self.assertTrue(len(result) == 2)

        @torch.compile()
        def f2(x):
            y = torch.arange(x.item())
            return torch.ops.aten.split_with_sizes.default(y, [5, 5, 10])

        result = f2(torch.tensor([20]))
        self.assertTrue(len(result) == 3)

    @torch._dynamo.config.patch(capture_scalar_outputs=True)
    def test_split_with_unbacked_symints(self):
        # https://github.com/pytorch/pytorch/issues/122937
        @torch.compile()
        def f(x):
            y = torch.arange(x.item())
            return torch.split(y, [5, 5, 10])

        result = f(torch.tensor([20]))
        self.assertTrue(len(result) == 3)

    def test_complex_memory_overlap(self):
        t = rand_strided((8, 1500, 1), (1504, 1, 1), device=self.device)
        self.assertFalse(complex_memory_overlap(t))

    def test_generate_rand_fp8(self):
        """
        PyTorch can not generate fp8 tensors with a normal distribution because of
        missing needed kernels.

        We work around that in rand_strided by generating an fp16 tensor first and
        then do casting.
        """
        t = rand_strided((2, 3), (3, 1), device=self.device, dtype=torch.float8_e4m3fn)
        self.assertTrue(t.dtype is torch.float8_e4m3fn)

    def test_large_grid(self):
        # https://github.com/pytorch/pytorch/issues/123210
        def fn(primals_5):
            view = torch.ops.aten.reshape.default(primals_5, [-1, 2, 4])
            primals_5 = None
            permute = torch.ops.aten.permute.default(view, [0, 2, 1])
            clone = torch.ops.aten.clone.default(
                permute, memory_format=torch.contiguous_format
            )
            return clone

        s0 = 16777472
        s1 = 8
        compiled_fn = torch._dynamo.optimize()(fn)
        actual = compiled_fn(torch.ones(s0, s1, device=self.device))
        self.assertTrue((actual == 1).all())

    @skip_if_gpu_halide
    def test_pattern_matcher_multi_user(self):
        # Reproducer for https://github.com/pytorch/pytorch/issues/129685

        def forward(float_1, view_1):
            logits = float_1 / 64.0
            loss = torch.nn.functional.cross_entropy(logits, view_1, ignore_index=5)
            logsumexp = logits.logsumexp(dim=-1)
            return [loss, logsumexp]

        a = torch.randn(512, 4096, requires_grad=True)
        b = torch.randint(size=(512,), low=0, high=4095)

        self.common(forward, (a, b))

    def test_mul_index_expr(self):
        # Minified repro from https://github.com/pytorch/pytorch/issues/111884
        def forward():
            iota = torch.ops.prims.iota.default(
                16,
                start=0,
                step=1,
                dtype=torch.int64,
                device=self.device,
                requires_grad=False,
            )
            unsqueeze = torch.ops.aten.unsqueeze.default(iota, -1)
            mul = torch.ops.aten.mul.Tensor(unsqueeze, iota)
            unsqueeze = iota = None
            neg = torch.ops.aten.neg.default(mul)
            mul = None
            div = torch.ops.aten.div.Tensor(neg, 16)
            neg = None
            return (div,)

        self.common(forward, ())

    def test_flip_cat(self):
        def forward(unsqueeze, unsqueeze_1):
            cat_1 = torch.ops.aten.cat.default([unsqueeze, unsqueeze_1], 1)
            view = torch.ops.aten.view.default(cat_1, [4])
            slice_5 = torch.ops.aten.slice.Tensor(view, 0, 0, 3)
            rev_1 = torch.ops.aten.flip.default(slice_5, [0])
            return (rev_1,)

        a = torch.randn(2, 1, requires_grad=True)
        b = torch.randn(2, 1, requires_grad=True)
        self.common(forward, (a, b))


@dataclasses.dataclass
class TestFailure:
    suffixes: Tuple[str]
    is_skip: bool = False
    __test__: bool = False


def copy_tests(
    my_cls, other_cls, suffix, test_failures=None, xfail_prop=None
):  # noqa: B902
    for name, value in my_cls.__dict__.items():
        if name.startswith("test_"):
            # You cannot copy functions in Python, so we use closures here to
            # create objects with different ids. Otherwise, unittest.skip
            # would modify all methods sharing the same object id. Also, by
            # using a default argument, we create a copy instead of a
            # reference. Otherwise, we would lose access to the value.

            @functools.wraps(value)
            def new_test(self, value=value):
                return value(self)

            # Copy __dict__ which may contain test metadata
            new_test.__dict__ = copy.deepcopy(value.__dict__)

            if xfail_prop is not None and hasattr(value, xfail_prop):
                new_test = unittest.expectedFailure(new_test)

            tf = test_failures and test_failures.get(name)
            if tf is not None and suffix in tf.suffixes:
                skip_func = (
                    unittest.skip("Skipped!")
                    if tf.is_skip
                    else unittest.expectedFailure
                )
                new_test = skip_func(new_test)

            setattr(other_cls, f"{name}_{suffix}", new_test)


if HAS_CPU:

    class SweepInputsCpuTest(SweepInputs2, TestCase):
        gen = InputGen(10, "cpu")

    SweepInputsCpuTest.populate()

    class CpuTests(TestCase):
        common = check_model
        device = "cpu"

    copy_tests(CommonTemplate, CpuTests, "cpu")

if HAS_GPU and not TEST_WITH_ASAN:

    class SweepInputsGPUTest(SweepInputs2, TestCase):
        gen = InputGen(10, GPU_TYPE)

    SweepInputsGPUTest.populate()

    class GPUTests(TestCase):
        common = check_model_gpu
        device = GPU_TYPE

    copy_tests(CommonTemplate, GPUTests, GPU_TYPE)

    @instantiate_parametrized_tests
    class TritonCodeGenTests(TestCase):
        from torch._inductor.runtime.triton_heuristics import CachingAutotuner

        device_type = GPU_TYPE
        device = GPU_TYPE

        class NoOpCompilerBackend:
            def __init__(self) -> None:
                self.example_args = None
                self.model = None

            def noop_backend(
                self,
                model_: torch.fx.GraphModule,
                example_inputs_: typing.List[torch.Tensor],
            ):
                """
                The Noop backend does not compile the fx graph it is given.
                Instead, it transforms the fx graph so that its functions are
                aten operations. It then saves this graph.
                """
                from torch._inductor.decomposition import select_decomp_table
                from torch._subclasses import FakeTensorMode
                from torch.fx import Interpreter

                fake_mode = FakeTensorMode()

                def interpret(*args, **kwargs):
                    return Interpreter(model_).run(*args[0:], **kwargs)

                fake_flat_tensor_args = [
                    fake_mode.from_tensor(x) for x in example_inputs_
                ]
                fw_module = make_fx(interpret, select_decomp_table())(
                    *fake_flat_tensor_args
                )
                self.model = fw_module
                self.example_args = fake_flat_tensor_args
                return lambda x: example_inputs_

        def get_kernels(self, fn, args) -> typing.List[CachingAutotuner]:
            from torch._inductor.debug import DebugContext
            from torch._inductor.graph import GraphLowering
            from torch._inductor.virtualized import V

            cxt = TritonCodeGenTests.NoOpCompilerBackend()
            torch._dynamo.optimize(backend=cxt.noop_backend)(fn)(*args)
            graph = GraphLowering(cxt.model)
            kernels = []
            with V.set_graph_handler(graph), V.set_debug_handler(DebugContext()):
                graph.run(*(cxt.example_args))
                mod = graph.compile_to_module()

                for val in mod.__dict__.values():
                    if isinstance(
                        val, torch._inductor.runtime.triton_heuristics.CachingAutotuner
                    ):
                        kernels.append(val)

            return kernels

        def test_divisible_by_16_covers_numel_args(self):
            torch._dynamo.reset()

            def fn(a: torch.Tensor) -> torch.Tensor:
                return torch.sum(a)

            kernels = self.get_kernels(fn, [torch.randn([256, 256], device=GPU_TYPE)])
            if config.triton.multi_kernel:
                self.assertTrue(
                    len(kernels) == 4,
                    "SUM should result in four kernels when multi-kernel is enabled",
                )
            else:
                self.assertTrue(len(kernels) == 2, "SUM should result in two kernels")

            # kernel0 reduces from 256 to (xnumel=8, rnumel=8192), which means it reduces 256 by 256 into an array of
            # size 8 by accumulating 8192 elements at once note that rnumel is equal to 512 * 16, so rnumel which is
            # at slot 3 should be in the divisible by 16 descriptor
            arguments_that_are_divisible_by_16_in_kernel0 = (
                kernels[0].triton_meta["configs"][0].divisible_by_16
            )
            self.assertEqual(arguments_that_are_divisible_by_16_in_kernel0, (0, 1, 3))

            # kernel1 reduces from 8 elements to a single scalar.
            # Since multi-kernel generate 2 variants for each kernel. The second
            # persistent-reduction has index 2.
            kernel1_index = 2 if config.triton.multi_kernel else 1
            arguments_that_are_divisible_by_16_in_kernel1 = (
                kernels[kernel1_index].triton_meta["configs"][0].divisible_by_16
            )
            self.assertEqual(arguments_that_are_divisible_by_16_in_kernel1, (0, 1))
            torch._dynamo.reset()

        @config.patch(assume_aligned_inputs=False)
        def test_codegen_config_option_dont_assume_alignment(self):
            def fn(x: torch.Tensor) -> torch.Tensor:
                return x.sin() + x.cos()

            # We want code that assumes alignment if the initial input is 16-byte aligned
            for offset in (0, 1, 2, 3, 4):
                base = torch.randn(64 * 64 + 64, dtype=torch.float32, device=GPU_TYPE)
                inps = torch.as_strided(base, (64, 64), (64, 1), offset)
                torch._dynamo.reset()
                kernels = self.get_kernels(fn, [inps])
                arguments_that_are_divisible_by_16 = (
                    kernels[0].triton_meta["configs"][0].divisible_by_16
                )

                #             NO_ALIGN ALIGN     ALIGN
                # def triton_(in_ptr0, out_ptr0, xnumel, XBLOCK : tl.constexpr)

                if offset % 4 == 0:
                    expected_aligned = (0, 1, 2)
                else:
                    expected_aligned = (1, 2)
                self.assertEqual(arguments_that_are_divisible_by_16, expected_aligned)

            # If input isn't a view, storage offset != , inductor will assume alignment.
            torch._dynamo.reset()
            inp = torch.randn((64, 64), device=GPU_TYPE)
            kernels = self.get_kernels(fn, [inp])
            arguments_that_are_divisible_by_16 = (
                kernels[0].triton_meta["configs"][0].divisible_by_16
            )
            self.assertEqual(arguments_that_are_divisible_by_16, (0, 1, 2))

        def test_optimize_indexing_dtype(self):
            def fn(x: torch.Tensor) -> torch.Tensor:
                return aten.upsample_bilinear2d.vec(x, None, True, [2.0, 2.0])

            fn_opt = torch._dynamo.optimize("inductor")(fn)
            inps = [torch.randn(2, 4, 16, 16, device=GPU_TYPE)]
            code = run_and_get_triton_code(fn_opt, *inps)
            self.assertTrue("to(tl.int32)" in code)
            self.assertFalse("to(tl.int64)" in code)

            self.assertEqual(fn_opt(*inps), fn(*inps))

        @config.patch({"fx_graph_remote_cache": False})
        def test_optimize_indexing_dtype_with_constraint(self):
            def fn1(a: torch.Tensor, b: torch.Tensor) -> torch.Tensor:
                x = torch.arange(0, b.shape[0], device=GPU_TYPE)
                y = ((x + x) / 3).int()
                return a[y.to(torch.int64)]

            def fn2(a: torch.Tensor, b: torch.Tensor) -> torch.Tensor:
                torch._check_is_size(b.shape[0])
                torch._check(b.shape[0] >= 2)
                torch._check(b.shape[0] <= 100)
                return fn1(a, b)

            fn1_opt = torch._dynamo.optimize("inductor")(fn1)
            fn2_opt = torch._dynamo.optimize("inductor")(fn2)

            a = torch.rand([100, 100], device=GPU_TYPE)
            b1 = torch.rand([102], device=GPU_TYPE)
            b2 = torch.rand([100], device=GPU_TYPE)
            torch._dynamo.mark_dynamic(b1, 0)
            torch._dynamo.mark_dynamic(b2, 0)
            inps1 = [a, b1]
            inps2 = [a, b2]

            # Run fn2 first since it has more restrictive bounds -- to avoid cache hit
            code2 = run_and_get_triton_code(fn2_opt, *inps2)
            code1 = run_and_get_triton_code(fn1_opt, *inps1)

            # The function with the constrained tensor should be optimized, but
            # the other should not:
            self.assertTrue("to(tl.int64)" in code1)
            self.assertTrue("to(tl.int32)" in code2)
            self.assertFalse("to(tl.int64)" in code2)

            self.assertEqual(fn1_opt(*inps1), fn1(*inps1))
            self.assertEqual(fn2_opt(*inps2), fn1(*inps2))

        def test_constant_folding_deallocation(self):
            import torch._inductor

            def fn():
                li = []
                for i in range(10):
                    x = torch.full([100], i)
                    x = x + 1
                    li.append(x)

                return li

            mod = make_fx(fn)()

            live_tensors = WeakTensorKeyDictionary()
            max_live_tensors = 0

            class LiveTensors(TorchDispatchMode):
                def __torch_dispatch__(self, func, types, args=(), kwargs=None):
                    nonlocal live_tensors
                    nonlocal max_live_tensors

                    kwargs = kwargs if kwargs else {}
                    for arg in pytree.arg_tree_leaves(*args, **kwargs):
                        if isinstance(arg, torch.Tensor):
                            live_tensors[arg] = True

                    out = func(*args, **kwargs)
                    if not isinstance(out, torch.Tensor):
                        return out

                    live_tensors[out] = True
                    max_live_tensors = max(max_live_tensors, len(live_tensors))
                    return out

            mode = LiveTensors()
            from torch._inductor.fx_passes.joint_graph import UniformValueConstantFolder

            with mode:
                UniformValueConstantFolder(mod).run()

            # there are a couple extra tensors created in `insertable_tensor_check`
            self.assertTrue(max_live_tensors == 3)

        # See https://github.com/pytorch/pytorch/issues/100348
        def test_inductor_detach_view(self):
            def fn(x: torch.Tensor) -> torch.Tensor:
                a = x * 2
                return a, a.detach()

            fn_opt = torch._dynamo.optimize("inductor")(fn)
            inp = torch.ones(2, 2, requires_grad=True, device=GPU_TYPE)
            inp_ref = inp.clone().detach().requires_grad_(True)
            out_ref = fn(inp_ref)
            out = fn_opt(inp)
            out_ref[0].sum().backward()
            out[0].sum().backward()
            self.assertEqual(inp.grad, inp_ref.grad)

        @requires_gpu()
        @unittest.skipIf(
            not PLATFORM_SUPPORTS_MEM_EFF_ATTENTION,
            "Does not support mem_eff_attention",
        )
        def test_sdpa_inference_mode_aot_compile(self):
            class TestSDPA(torch.nn.Module):
                def __init__(self) -> None:
                    super().__init__()

                def forward(
                    self,
                    q: torch.Tensor,
                    k: torch.Tensor,
                    v: torch.Tensor,
                    attn_mask: torch.Tensor,
                ):
                    return torch.nn.functional.scaled_dot_product_attention(
                        q, k, v, attn_mask=attn_mask, dropout_p=0.0, is_causal=False
                    )

            q = torch.rand([10, 4, 128, 64], device=GPU_TYPE, dtype=torch.bfloat16)
            k = torch.rand([10, 4, 128, 64], device=GPU_TYPE, dtype=torch.bfloat16)
            v = torch.rand([10, 4, 128, 64], device=GPU_TYPE, dtype=torch.bfloat16)
            attn_mask = (
                torch.rand([10, 4, 128, 128], device=GPU_TYPE, dtype=torch.bfloat16)
                < 0.9
            )

            inputs = (q, k, v, attn_mask)

            import torch.export._trace as export_trace

            with torch.inference_mode():
                traced = export_trace._export_to_torch_ir(
                    TestSDPA(),
                    inputs,
                    disable_constraint_solver=True,
                    restore_fqn=False,
                )
                torch._inductor.aot_compile(traced, inputs)

        def test_optimize_indexing_assert(self):
            def has_indirect(code, tl_fn: str):
                self.assertTrue(
                    tl_fn in code,
                    msg=f"{tl_fn} not present:\n{code}",
                )
                for line in code.split("\n"):
                    if tl_fn in line:
                        stmt = line.split(tl_fn)[-1]
                        # indirect indexing involves a `tmp` variable
                        self.assertTrue(
                            "tmp" in stmt,
                            msg=f"Indirect indexing not present in code:\n{line}",
                        )

            def has_assert(code, lower: bool, upper: bool):
                self.assertIn(
                    "device_assert", code, msg=f"No device asert found:\n{code}"
                )
                for line in code.split("\n"):
                    if "device_assert" in line:
                        self.assertTrue(
                            ("0 <= " in line) is lower,
                            msg=f"Lower bound {'' if lower else 'not '}elided:{line}",
                        )
                        self.assertTrue(
                            (" < " in line) is upper,
                            msg=f"Upper bound {'' if upper else 'not '}elided:{line}",
                        )

            def fn(x: torch.Tensor) -> torch.Tensor:
                s = 1.0 * torch.arange(x.shape[0], device=x.device)
                return x[s.long()]

            # aten.index
            for dynamic in (False, True):
                fn_opt = torch.compile(fn, dynamic=dynamic)

                x = torch.randn(8, device=GPU_TYPE)
                code = run_and_get_triton_code(fn_opt, x)
                self.assertEqual(fn_opt(x), fn(x), msg=f"{dynamic=}")

                # Check that there's indirect indexing...
                has_indirect(code, tl_fn="tl.load")
                if not dynamic:
                    # We elide the assert for static shapes
                    self.assertNotIn("device_assert", code)
                else:
                    # ...but we generate an upper bound for dynamic shapes
                    has_assert(code, lower=False, upper=True)

            def fn(a, z, b, idx0, idx1):
                idx2 = torch.arange(a.shape[-1], device=a.device)
                a.index_put_((z, idx0, idx1, idx2), b, accumulate=True)
                return a

            # aten.index_put
            for dynamic in (False, True):
                fn_opt = torch.compile(fn, dynamic=dynamic)
                a = torch.randn(1, 32, 32, 4, device=GPU_TYPE)
                z = torch.zeros((), dtype=torch.int64, device=GPU_TYPE)
                b = torch.randn(33, 1, device=GPU_TYPE)
                idx0 = torch.randint(32, (33,), device=GPU_TYPE).view(33, 1, 1)
                idx1 = torch.randint(32, (33,), device=GPU_TYPE).view(33, 1)
                inps = (a.clone(), z, b, idx0, idx1)
                code = run_and_get_triton_code(fn_opt, *inps)

                # Correctness
                out_opt = fn_opt(a.clone(), z, b, idx0, idx1)
                out = fn(a.clone(), z, b, idx0, idx1)
                self.assertEqual(out_opt, out, msg=f"{dynamic=}")

                # We have an indirect store via atomic_add
                has_indirect(code, tl_fn="tl.atomic_add")
                # We cannot elide he assert in this case
                has_assert(code, lower=True, upper=True)

        def test_not_materialize_pointwise_reduction(self):
            def fn(a, b):
                return (a - b).sum(dim=-1).amax(dim=-1)

            N = 16
            K = 7
            fn_opt = torch._dynamo.optimize("inductor")(fn)
            inps = [
                torch.randn(N, 1, K, device=GPU_TYPE),
                torch.randn(1, N, K, device=GPU_TYPE),
            ]
            code = run_and_get_triton_code(fn_opt, *inps)
            self.assertEqual(
                code.count("tl.store"), 2 if config.triton.multi_kernel else 1
            )
            self.assertTrue("out_ptr1" in code)
            self.assertFalse("out_ptr0" in code)
            self.assertEqual(fn_opt(*inps), fn(*inps))

        def test_numpy_on_gpu(self):
            x = np.arange(10, dtype=np.float32)

            @torch.compile
            def fn(x):
                return np.sin(x)

            def fn_gpu(x):
                with torch.device(GPU_TYPE):
                    return fn(x)

            r = fn_gpu(x)
            code = run_and_get_triton_code(fn_gpu, x)
            self.assertIn("tl_math.sin", code)
            self.assertEqual(type(r), np.ndarray)
            self.assertEqual(r, np.sin(x))

        def test_numpy_autograd(self):
            def my_torch(x):
                y = torch.cat([torch.sin(x) ** 2, torch.max(x)[None]])
                return y.sum()

            def my_np(x):
                y = np.concatenate([np.sin(x) ** 2, np.max(x)[None]])
                return np.sum(y)

            @torch.compile
            def wrapper(x):
                return torch.compiler.wrap_numpy(my_np)(x)

            @torch.compile
            def wrapper2(x):
                x = x.numpy()
                y = my_np(x)
                return torch.from_numpy(y)

            x_np = torch.arange(8, dtype=torch.float32, requires_grad=True)
            x = torch.arange(8, dtype=torch.float32, requires_grad=True)
            out_np = wrapper(x_np)
            out = my_torch(x)
            self.assertEqual(out, out_np)

            x2_np = torch.arange(8, dtype=torch.float32, requires_grad=True)
            out2_np = wrapper2(x2_np)
            self.assertEqual(out, out2_np)

            out_np.backward()
            out.backward()
            self.assertEqual(x.grad, x_np.grad)

            out2_np.backward()
            self.assertEqual(x.grad, x2_np.grad)

        # Disable constant propagation, so we isolate value range analysis
        @patch.object(config, "constant_and_index_propagation", False)
        @patch.object(config, "joint_graph_constant_folding", False)
        def test_cant_optimize_compute(self):
            def ones():
                return torch.ones([4], device=GPU_TYPE)

            def suffix(inp):
                return (inp.to(torch.int64) + 1).to(torch.float64)

            ten = torch.rand([4], device=GPU_TYPE)

            for foo in (
                lambda x: x + 2147483657,
                lambda x: torch.where(x < 0, ones(), ones() - 2) * (-(2 ** (40))),
                lambda x: x + ten,
                lambda x: x + ten.sum(),
            ):

                def fn():
                    return suffix(foo(ones()))

                fn_opt = torch._dynamo.optimize("inductor")(fn)
                code = run_and_get_triton_code(fn_opt)

                # this cannot be optimized away, value too large
                self.assertTrue("to(tl.int64)" in code)
                self.assertEqual(fn_opt(), fn())

        # Disable constant propagation, so we isolate value range analysis
        @patch.object(config, "constant_and_index_propagation", False)
        @patch.object(config, "joint_graph_constant_folding", False)
        def test_optimize_compute(self):
            def ones():
                return torch.ones([4], device=GPU_TYPE)

            def suffix(inp):
                return (inp.to(torch.int64) + 1).to(torch.float64)

            for foo in (
                lambda x: x + 500,
                lambda x: torch.where(x < 0, ones(), ones() - 2) * (-(2 ** (20))),
                lambda x: x / 30,
            ):

                def fn():
                    return suffix(foo(ones()))

                fn_opt = torch._dynamo.optimize("inductor")(fn)
                code = run_and_get_triton_code(fn_opt)

                # this can be optimized away, value too large
                self.assertTrue("to(tl.int64)" not in code)
                self.assertTrue("to(tl.int32)" in code)

                self.assertEqual(fn_opt(), fn())

        # https://github.com/pytorch/pytorch/issues/130335
        def test_ctr_not_moved_to_cuda_when_used_in_index_put(self):
            @torch.compile
            def f(x, mask):
                x[:, mask] = -math.inf
                return x

            x_tmp = torch.randn(512, 19, device=GPU_TYPE)
            x = x_tmp.permute(1, 0).view(-1, 128, 4)[:, :, 1:]

            mask_tmp = torch.ones(128, 3, dtype=torch.int32, device=GPU_TYPE)
            mask = mask_tmp == mask_tmp
            f(x, mask)
            code = run_and_get_triton_code(f, x, mask)
            # What we are testing here:
            # inductor has a pass to move tensor constructors on cpu to cuda
            # (the -math.inf will become a scalar-tensor input to index_put_())
            # we are asserting that when inductor allocates this tensor,
            # it does not move the tensor constructor to cuda and keeps it on CPU.
            self.assertFalse("empty_strided_cuda(()" in code)

        @requires_gpu()
        @parametrize("upcast_to_fp32", [False, True])
        def test_codegen_upcast_to_fp32(self, upcast_to_fp32):
            @torch.compile
            def func(a, b):
                return a * b

            inps = (torch.rand((32, 32), device=GPU_TYPE, dtype=torch.float16),) * 2
            with config.patch("triton.codegen_upcast_to_fp32", upcast_to_fp32):
                func_opt = torch._dynamo.optimize("inductor")(func)
                code = run_and_get_triton_code(func_opt, *inps)
<<<<<<< HEAD
                # On XPU, `triton_meta` includes keyword 'float32', causing UT failure. 
                # Changed to 'float32)', it still match 'to(tl.float32)'.
                fp32_cast_in_code = "float32)" in code
=======
                fp32_cast_in_code = "to(tl.float32)" in code
>>>>>>> 02b0b524
                self.assertEqual(fp32_cast_in_code, upcast_to_fp32)

        @config.patch("triton.use_block_ptr", False)
        def test_evict_last_non_coalesced_loads(self):
            @torch.compile
            def f(a, b):
                return (a * b).sum(dim=-1)

            N = 512
            inps = (
                torch.randn(N, N, N, device=GPU_TYPE).permute(2, 1, 0),
                torch.randn(N, N, N, device=GPU_TYPE).permute(1, 2, 0),
            )
            code = run_and_get_triton_code(f, *inps)
            lines = [line for line in code.split("\n") if "tl.load" in line]
            if config.triton.multi_kernel:
                # the first 2 lines are generated for the persistent reduction
                # variant.
                self.assertExpectedInline(
                    "\n".join(lines),
                    """\
    tmp0 = tl.load(in_ptr0 + (x1 + (512*x0) + (262144*r2)), rmask, eviction_policy='evict_last', other=0.0)
    tmp1 = tl.load(in_ptr1 + (x3 + (262144*r2)), rmask, other=0.0)
        tmp0 = tl.load(in_ptr0 + (x1 + (512*x0) + (262144*r2)), rmask, eviction_policy='evict_last', other=0.0)
        tmp1 = tl.load(in_ptr1 + (x3 + (262144*r2)), rmask, eviction_policy='evict_first', other=0.0)""",
                )
            else:
                self.assertExpectedInline(
                    "\n".join(lines),
                    """\
        tmp0 = tl.load(in_ptr0 + (x1 + (512*x0) + (262144*r2)), rmask, eviction_policy='evict_last', other=0.0)
        tmp1 = tl.load(in_ptr1 + (x3 + (262144*r2)), rmask, eviction_policy='evict_first', other=0.0)""",
                )

        @config.patch("triton.use_block_ptr", True)
        def test_evict_last_non_coalesced_loads_block_ptr(self):
            @torch.compile
            def f(a, b):
                return (a * b).sum(dim=-1)

            N = 512
            inps = (
                torch.randn(N, N, N, device=GPU_TYPE).permute(2, 1, 0),
                torch.randn(N, N, N, device=GPU_TYPE).permute(1, 2, 0),
            )
            code = run_and_get_triton_code(f, *inps)
            lines = [line for line in code.split("\n") if "tl.load" in line]

            if config.triton.multi_kernel:
                # the first 2 lines are generated for the persistent reduction
                # variant.
                self.assertExpectedInline(
                    "\n".join(lines),
                    """\
    tmp0 = tl.load(in_ptr0 + (x1 + (512*x0) + (262144*r2)), rmask, eviction_policy='evict_last', other=0.0)
    tmp1 = tl.load(tl.make_block_ptr(in_ptr1, shape=[262144, 512], strides=[1, 262144], block_shape=[XBLOCK, RBLOCK], order=[0, 1], offsets=[xoffset, roffset]), boundary_check=[1], padding_option='zero')
        tmp0 = tl.load(in_ptr0 + (x1 + (512*x0) + (262144*r2)), rmask, eviction_policy='evict_last', other=0.0)
        tmp1 = tl.load(block_ptr0, boundary_check=[1], padding_option='zero', eviction_policy='evict_first')""",  # noqa: B950 line too long
                )
            else:
                self.assertExpectedInline(
                    "\n".join(lines),
                    """\
        tmp0 = tl.reshape(tl.load(block_ptr0, boundary_check=[3], padding_option='zero', eviction_policy='evict_last'), [XBLOCK, RBLOCK])
        tmp1 = tl.load(block_ptr1, boundary_check=[1], padding_option='zero', eviction_policy='evict_first')""",  # noqa: B950 line too long
                )

        # Disable index propagation, so the indirect indexing isn't optimized away
        @patch.object(config, "constant_and_index_propagation", False)
        def test_computed_indirect_mask(self):
            def fn(x, n):
                tmp = torch.arange(n, device=x.device)
                return x[tmp] + 1

            x = torch.randn(8, device=GPU_TYPE)
            fn_opt = torch.compile(fn)
            code = run_and_get_triton_code(fn_opt, x, 8)
            # load should be masked
            self.assertTrue(
                "tl.load(in_ptr0 + (tmp0), xmask" in code
                or "tl.load(in_ptr0 + (tmp0), (xmask).to(tl.int1)" in code
            )
            self.assertEqual(fn(x, 8), fn_opt(x, 8))

        def test_kernel_names_descriptive(self):
            @torch._dynamo.optimize("inductor")
            def fn1(x):
                return x.cos().sin()

            @torch._dynamo.optimize("inductor")
            def fn2(x):
                x = torch.mm(x, x)
                x = torch.softmax(x, dim=1)
                return x

            mod = nn.Sequential(
                nn.Linear(4, 4),
                nn.LayerNorm(4),
                nn.ReLU(),
            ).to(device=GPU_TYPE)

            @torch._dynamo.optimize("inductor")
            def fn3(x):
                return mod(x)

            func_and_kernel_aten = [
                (fn1, "triton_poi_fused_cos_sin", (torch.randn(8, device=GPU_TYPE),)),
                (
                    fn2,
                    "triton_poi_fused__softmax",
                    (torch.randn(4, 4, device=GPU_TYPE),),
                ),
                (
                    fn3,
                    "triton_poi_fused_native_layer_norm_relu",
                    (torch.randn(4, 4, device=GPU_TYPE),),
                ),
            ]
            func_and_kernel_torch = [
                (fn1, "triton_poi_fused_cos_sin", (torch.randn(8, device=GPU_TYPE),)),
                (
                    fn2,
                    "triton_poi_fused_softmax",
                    (torch.randn(4, 4, device=GPU_TYPE),),
                ),
                (
                    fn3,
                    "triton_poi_fused_layer_norm_relu"
                    if torch._dynamo.config.inline_inbuilt_nn_modules
                    else "triton_poi_fused_LayerNorm_ReLU",
                    (torch.randn(4, 4, device=GPU_TYPE),),
                ),
            ]

            def test_funcs(func_and_kernel):
                with torch.no_grad():
                    for fn, kernel_name, inps in func_and_kernel:
                        code = run_and_get_triton_code(fn, *inps)
                        if kernel_name not in code:
                            print(code)
                        self.assertTrue(kernel_name in code)

            test_funcs(func_and_kernel_aten)
            patch.object(config.triton, "descriptive_names", "torch")(test_funcs)(
                func_and_kernel_torch
            )

        @patch.object(config, "profile_bandwidth", True)
        def test_bandwidth_profiler(self):
            @torch._dynamo.optimize("inductor")
            def fn(x):
                x = x.cos()
                x = x.cos()
                x = torch.mm(x, x)
                x = x.sin()
                x = x.relu()
                return x

            inp = torch.randn(4, 4, device=GPU_TYPE)
            code = run_and_get_triton_code(fn, inp)
            fn(inp)
            self.assertTrue("start_graph" in code)
            self.assertTrue("end_graph" in code)

        def test_comment_graph_fragment(self):
            @torch._dynamo.optimize("inductor")
            def fn(x):
                x = x.sin()
                x = x.relu()
                return x

            inp = torch.randn(4, 4, device=GPU_TYPE)
            code = run_and_get_triton_code(fn, inp)
            fn(inp)
            self.assertTrue("Graph fragment" in code)
            self.assertTrue(
                "%sin : [num_users=1] = call_function[target=torch.ops.aten.sin.default]"
                in code
            )
            self.assertTrue(
                "%relu : [num_users=1] = call_function[target=torch.ops.aten.relu.default]"
                in code
            )

        def test_split_op_with_sym(self):
            def fn(x: torch.Tensor) -> torch.Tensor:
                # split(tensor, sympy.Integer), split(tensor, sympy.Expr)
                return torch.split(x, x.shape[0]), torch.split(x, x.shape[0] // 2)

            for dynamic_shapes in [True, False]:
                with torch._dynamo.config.patch(dynamic_shapes=dynamic_shapes):
                    torch._dynamo.reset()
                    fn_opt = torch._dynamo.optimize("inductor", dynamic=dynamic_shapes)(
                        fn
                    )
                    inps = torch.randn([5, 5])
                    fn_opt(inps)

        @skipIfRocm
        @unittest.skipIf(IS_FBCODE, "fbcode system python does not provide torch")
        def test_indirect_device_assert(self):
            dir_path = os.path.dirname(os.path.realpath(__file__))
            test_path = os.path.join(dir_path, "indirect_assert_helper.py")
            fns = ("first_arg", "store", "second_arg", "same_pm_one", "same_pp_one")

            def test(fn, ndims, dyn_shape, one_size=False):
                proc = subprocess.Popen(
                    [
                        sys.executable,
                        test_path,
                        fn,
                        str(ndims),
                        str(dyn_shape),
                        str(one_size),
                    ],
                    stdout=subprocess.PIPE,
                    stderr=subprocess.PIPE,
                    env={**os.environ, "MKL_THREADING_LAYER": "GNU"},
                )
                stderr = proc.communicate()[1]
                self.assertTrue(
                    any(
                        "out of bounds" in err.decode("utf-8")
                        for err in stderr.splitlines()
                    ),
                    f"{fn}, {ndims}, {dyn_shape}, {one_size}",
                )

            for fn, ndims, dyn_shape in itertools.product(fns, (2, 3), (True, False)):
                test(fn, ndims, dyn_shape)

            test("first_arg", 2, False, True)

            for fn, dyn_shape in itertools.product(
                ("upper1", "upper2", "lower1", "lower2"), (True, False)
            ):
                test(fn, 2, dyn_shape)

        @patch("torch._inductor.config.comment_origin", True)
        @patch("torch._functorch.config.max_dist_from_bw", 0)
        def test_inductor_sequence_nr(self):
            class Model(torch.nn.Module):
                def __init__(self) -> None:
                    super().__init__()
                    self.conv1 = torch.nn.Conv2d(
                        in_channels=16,
                        out_channels=16,
                        kernel_size=(1, 1),
                        stride=1,
                        padding="same",
                        bias=True,
                    )
                    self.bn1 = torch.nn.BatchNorm2d(num_features=16)
                    self.relu1 = torch.nn.ReLU()
                    self.loss_fn = torch.nn.L1Loss()

                def forward(self, x, target):
                    y = x
                    x = self.conv1(x)
                    x = self.bn1(x)
                    x = self.relu1(x)
                    x = x + y
                    x = torch.flatten(x)
                    output = self.loss_fn(x, target)
                    return (output,)

            def get_triton_codegen(optimized_module, args):
                def run_with_backward():
                    result = optimized_module(*args)
                    result[0].backward()
                    return result

                res, (fwd_code, bwd_code) = run_and_get_code(run_with_backward)
                return fwd_code, bwd_code

            x = torch.rand(100, 16, 32, 32, requires_grad=True, device=GPU_TYPE)
            target = torch.rand(1, device=GPU_TYPE)
            args = [x, target]
            model = Model().to(device=GPU_TYPE)
            opt_model = torch.compile(model)
            fwd_code, bwd_code = get_triton_codegen(opt_model, args)

            bwd_seq_nr_set = set()
            fwd_seq_nr_set = set()
            for idx, code in enumerate([fwd_code, bwd_code]):
                seq_nr_set = bwd_seq_nr_set if idx > 0 else fwd_seq_nr_set
                prefix = "BWD" if idx > 0 else "FWD"
                for line in code.split("\n"):
                    if "seq_nr" in line:
                        res = re.search(r"seq_nr:(\d+)", line)
                        if res:
                            seq_nr_set.add(int(res.group(1)))
            self.assertTrue(bwd_seq_nr_set.issubset(fwd_seq_nr_set))

        @config.patch(
            {
                "coordinate_descent_tuning": True,
                "triton.unique_kernel_names": True,
                "benchmark_kernel": True,
            }
        )
        @skipIfRocm
        @expectedFailureXPU
        @unittest.skipIf(
            torch.cuda.is_available() and torch.cuda.get_device_capability() < (9, 0),
            "Triton does not support fp8 on A100",
        )
        def test_red_followed_by_transposed_pointwise(self):
            bs = 26624
            dim = 1024

            @torch.compile(dynamic=False)
            def f(in1, in2, a, b, scale_a, scale_b):
                out = torch.nn.functional.silu(in1) * in2
                out_row = (out / out.amax(dim=1, keepdim=True)).to(torch.float8_e4m3fn)
                out_col = (out / out.amax(dim=0, keepdim=True)).to(torch.float8_e4m3fn)

                # setup strides for _scaled_mm
                out_row = out_row.contiguous()
                out_col = out_col.t().contiguous().t()

                return (
                    torch._scaled_mm(
                        out_row, a, scale_a, scale_b, out_dtype=torch.bfloat16
                    ),
                    torch._scaled_mm(
                        b, out_col, scale_a, scale_b, out_dtype=torch.bfloat16
                    ),
                )

            in1 = torch.randn((bs, dim), dtype=torch.bfloat16, device=GPU_TYPE)
            in2 = torch.randn((bs, dim), dtype=torch.bfloat16, device=GPU_TYPE)
            a = (
                torch.randn((dim, dim), dtype=torch.bfloat16, device=GPU_TYPE)
                .t()
                .to(torch.float8_e4m3fn)
            )
            b = torch.randn((dim, bs), dtype=torch.bfloat16, device=GPU_TYPE).to(
                torch.float8_e4m3fn
            )
            # Scales
            scale_a = torch.tensor(1.0, device=GPU_TYPE)
            scale_b = torch.tensor(1.0, device=GPU_TYPE)

            # warmup
            _, (wrapper,) = run_and_get_code(f, in1, in2, a, b, scale_a, scale_b)

            # Previously indcutor decide reduction hint for a reduction kernel without considering
            # the pointwise nodes. That will cause the third reduction kernel in this wrapper to be a
            # persistent inner reduction and cause bad perf.
            #
            # We fix that by making the third reduction a non-persistent reduction
            # and improve the perf by 4.14x (451us -> 109us)
            self.assertEqual(3, wrapper.count("def triton_red_"))
            self.assertEqual(0, wrapper.count("def triton_per_"))

            if DO_PERF_TEST:
                with torch.profiler.profile(
                    activities=[torch.profiler.ProfilerActivity.CUDA]
                ) as p:
                    for _ in range(1000):
                        f(in1, in2, a, b, scale_a, scale_b)

                print(p.key_averages().table(max_name_column_width=200))

    class RNNTest(TestCase):
        device_type = GPU_TYPE

        class Model(torch.nn.Module):
            def __init__(self) -> None:
                super().__init__()
                self.gru = torch.nn.GRU(16, 16, batch_first=True)

            def forward(self, x):
                return self.gru(x)

        @expectedFailureXPU
        def test_rnn_compile_safe(self):
            device = torch.device(GPU_TYPE)
            model = RNNTest.Model().to(device)
            model = torch._dynamo.optimize("inductor")(model)
            x = torch.rand(1024, 20, 16).to(device)
            model(x)

    class NanCheckerTest(TestCase):
        @config.patch("nan_asserts", True)
        def test_nan_checker_pass(self):
            def f(x):
                return torch.softmax(x, dim=-1)

            x = torch.randn(2, 1024, device=GPU_TYPE)
            ref = f(x)
            actual, (code,) = run_and_get_code(torch.compile(f), x)
            self.assertTrue(torch.allclose(ref, actual))
            self.assertTrue("# make sure graph inputs are not nan/inf" in code)
            self.assertTrue(
                re.search(r"assert not .*\.isnan\(\)\.any\(\).item\(\)", code)
                is not None
            )
            self.assertTrue(
                re.search(r"assert not .*\.isinf\(\)\.any\(\).item\(\)", code)
                is not None
            )

        @config.patch("nan_asserts", True)
        def test_nan_checker_fail(self):
            def f(x):
                return torch.softmax(x, dim=-1)

            x = torch.randn(2, 1024, device=GPU_TYPE)
            x[0, 0] = float("nan")
            with self.assertRaises(AssertionError):
                torch.compile(f)(x)


if HAS_CPU:

    class TestFull(TestCase):
        def test_full_dtype(self):
            pytypes = (
                bool,
                int,
                float,
                # TODO: Triton's JITFunction._type_of has no support for complex
                # complex,
            )

            dtypes = (
                torch.bool,
                torch.int32,
                torch.int64,
                torch.float32,
                torch.float64,
                None,
                # torch.complex64,
                # torch.complex128,
            )

            def fn(pytype, dtype):
                if pytype is bool:
                    fill_value = True
                elif pytype is int:
                    fill_value = 42
                elif pytype is float:
                    fill_value = 42.0
                else:
                    raise AssertionError(f"Unexpected Python type: {pytype}")

                return torch.full(
                    (4, 6), fill_value, dtype=dtype, device=torch.device("cpu")
                )

            fn_opt = torch._dynamo.optimize("inductor")(fn)

            for pytype, dtype in itertools.product(pytypes, dtypes):
                with enable_python_dispatcher():
                    with torch.no_grad():
                        ret_opt = fn_opt(pytype, dtype)

                self.assertEqual(ret_opt, fn(pytype, dtype))


if __name__ == "__main__":
    from torch._inductor.test_case import run_tests

    if HAS_CPU or HAS_GPU:
        run_tests(needs="filelock")<|MERGE_RESOLUTION|>--- conflicted
+++ resolved
@@ -11911,13 +11911,7 @@
             with config.patch("triton.codegen_upcast_to_fp32", upcast_to_fp32):
                 func_opt = torch._dynamo.optimize("inductor")(func)
                 code = run_and_get_triton_code(func_opt, *inps)
-<<<<<<< HEAD
-                # On XPU, `triton_meta` includes keyword 'float32', causing UT failure. 
-                # Changed to 'float32)', it still match 'to(tl.float32)'.
-                fp32_cast_in_code = "float32)" in code
-=======
                 fp32_cast_in_code = "to(tl.float32)" in code
->>>>>>> 02b0b524
                 self.assertEqual(fp32_cast_in_code, upcast_to_fp32)
 
         @config.patch("triton.use_block_ptr", False)
