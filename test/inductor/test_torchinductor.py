--- conflicted
+++ resolved
@@ -138,10 +138,6 @@
 _P = ParamSpec("_P")
 
 
-_T = TypeVar("_T")
-_P = ParamSpec("_P")
-
-
 HAS_AVX2 = "fbgemm" in torch.backends.quantized.supported_engines
 
 aten = torch.ops.aten
@@ -14327,11 +14323,7 @@
     """
     Canonicalize things that look like a tmp path so they can be compared.
     """
-<<<<<<< HEAD
-    return re.sub('"/tmp/[A-Za-z0-9_.-]*/tmp[A-Za-z0-9_.-]*/', '"/tmp/<tmppath>/', code)
-=======
     return re.sub('#include ".*?"', '#include "<tmppath>"', code)
->>>>>>> 99da439d
 
 
 def _run_and_get_stripped_kernels(
