# Owner(s): ["module: inductor"]
import contextlib
import functools
import inspect
import json
import logging
import math
import os
import random
import re
import tempfile
import unittest
from typing import Callable, Optional
from unittest import mock
from unittest.mock import MagicMock

import torch
from torch import multiprocessing as mp, nn
from torch._dynamo import reset
from torch._dynamo.exc import BackendCompilerFailed
from torch._dynamo.testing import rand_strided, reset_rng_state
from torch._dynamo.utils import same
from torch._inductor import config
from torch._inductor.autotune_process import (
    _TestBenchmarkRequest,
    CUDA_VISIBLE_DEVICES,
    TuningProcess,
    TuningProcessPool,
)
from torch._inductor.graph import GraphLowering
from torch._inductor.ir import Buffer, ChoiceCaller, FixedLayout
from torch._inductor.kernel.mm_plus_mm import aten_mm_plus_mm
from torch._inductor.select_algorithm import (
    AlgorithmSelectorCache,
    TritonTemplate,
    TritonTemplateCaller,
)
from torch.testing._internal.common_cuda import PLATFORM_SUPPORTS_FP8
from torch.testing._internal.common_utils import (
    instantiate_parametrized_tests,
    IS_WINDOWS,
    parametrize,
    TEST_WITH_ROCM,
)
from torch.testing._internal.logging_utils import multiple_logs_to_string
from torch.utils._triton import has_triton_tma_device


aten = torch.ops.aten
from torch._inductor.mock_cache import global_stats, PatchCaches, Stats
from torch._inductor.test_case import run_tests, TestCase
from torch._inductor.utils import fresh_inductor_cache, run_and_get_code
from torch._inductor.virtualized import V
from torch.fx.experimental.proxy_tensor import make_fx
from torch.testing import FileCheck
from torch.testing._internal.common_utils import MI300_ARCH, runOnRocmArch, skipIfXpu
from torch.testing._internal.inductor_utils import (
    get_func_call,
    get_kernel_launch,
    GPU_TYPE,
    HAS_CPU,
    HAS_CUDA,
    HAS_GPU,
)


torch.set_float32_matmul_precision("high")
if HAS_CUDA:
    torch.cuda.memory._set_allocator_settings("expandable_segments:False")


def benchmark_choice(choice, args, out, expected_out, timings):
    result = choice.benchmark(*args, out=out)
    if expected_out is not None:
        torch.testing.assert_close(out, expected_out)

    timings.copy_(torch.tensor(result))


class FailChoiceCaller(ChoiceCaller):
    def benchmark(self, *args, out):
        raise RuntimeError("This choice caller will always throw")


@unittest.mock.patch(
    "torch._inductor.select_algorithm.TritonTemplate.test_cache", new=True
)
@config.patch(enable_caching_generated_triton_templates=True)
@instantiate_parametrized_tests
class TestMaxAutotune(TestCase):
    @parametrize("dynamic", (False, True))
    def test_max_autotune_mm_plus_mm_zero_size_input(self, dynamic):
        """
        Make sure autotuning mm_plus_mm with zero-size input works without crashes.
        """
        m, n, k = 0, 1536, 64

        def mm_plus_mm(a, b, c, d):
            return a @ b + c @ d

        a = torch.randn(m, k).to(GPU_TYPE)
        b = torch.randn(k, n).to(GPU_TYPE)
        c = torch.randn(m, k).to(GPU_TYPE)
        d = torch.randn(k, n).to(GPU_TYPE)

        with config.patch({"max_autotune": True}):
            torch.compile(mm_plus_mm, dynamic=dynamic)(a, b, c, d)

    @unittest.skipIf(
        not has_triton_tma_device(), "Need device-side TMA support in Triton"
    )
    @parametrize("a_transposed", (False, True))
    @parametrize("b_transposed", (False, True))
    @parametrize("dynamic", (False, True))
    def test_max_autotune_regular_mm_persistent_tma(
        self,
        a_transposed: bool,
        b_transposed: bool,
        dynamic: bool,
    ):
        def mm(a, b):
            # TMA requires 16-byte alignment: here we repeat the dims
            # by the factor of 8, as float16 is 2-byte. All dims are
            # repeated due to the possible transpositions below.
            a = a.repeat(8, 8)
            b = b.repeat(8, 8)

            if a_transposed:
                a = a.T
            if b_transposed:
                b = b.T

            return torch.mm(a, b)

        M, N, K = 21, 31, 11
        a = torch.randn(*((K, M) if a_transposed else (M, K))).to(torch.float16).cuda()
        b = torch.randn(*((N, K) if b_transposed else (K, N))).to(torch.float16).cuda()

        with config.patch(
            {
                "max_autotune": True,
                "triton.enable_persistent_tma_matmul": "1",
                "test_configs.autotune_choice_name_regex": "mm_persistent_tma",
            }
        ):
            c_actual = torch.compile(mm, dynamic=dynamic)(a, b)
            c_expected = mm(a, b)

        torch.testing.assert_close(c_actual, c_expected, atol=1e-2, rtol=1e-2)

    @unittest.skipIf(
        not has_triton_tma_device(), "Need device-side TMA support in Triton"
    )
    @parametrize("dynamic", (False, True))
    def test_max_autotune_regular_mm_persistent_tma_illegal_alignment(self, dynamic):
        def mm(a, b):
            return torch.mm(a, b)

        M, N, K = 21, 31, 11
        a = torch.randn(M, K).to(torch.float16).cuda()
        b = torch.randn(K, N).to(torch.float16).cuda()

<<<<<<< HEAD
        with (
            self.assertRaises(BackendCompilerFailed) as context,
            config.patch(
                {
                    "max_autotune": True,
                    "autotune_fallback_to_aten": False,
                    "triton.enable_persistent_tma_matmul": "1",
                    "test_configs.autotune_choice_name_regex": "mm_persistent_tma",
                }
            ),
=======
        with self.assertRaises(BackendCompilerFailed) as context, config.patch(
            {
                "max_autotune": True,
                "triton.enable_persistent_tma_matmul": "1",
                "test_configs.autotune_choice_name_regex": "mm_persistent_tma",
            }
>>>>>>> 020da744
        ):
            torch.compile(mm, dynamic=dynamic)(a, b)

        # Lowering to the persistent+TMA Triton template should be skipped
        # if any of the input inner dims are not 16-byte aligned. As a result,
        # given the config flags above, we should have no choices left.
        self.assertIn("NoValidChoicesError", str(context.exception))

    @unittest.skipIf(
        not has_triton_tma_device(), "Need device-side TMA support in Triton"
    )
    def test_max_autotune_regular_mm_tma_dynamic_outer_dim(self):
        def mm(a, b):
            return torch.mm(a, b)

        M, N, K = 21, 31, 11
        a = torch.randn(M, K).to(torch.float16).cuda()
        b = torch.randn(K, N).to(torch.float16).cuda()

        # TMA requires 16-byte alignment: here we repeat the dims
        # by the factor of 8, as float16 is 2-byte. All dims are
        # repeated due to the possible transpositions below.
        a = a.repeat(8, 8)
        b = b.repeat(8, 8)

        torch._dynamo.mark_dynamic(a, 0)

        with config.patch(
            {
                "max_autotune": True,
                "triton.enable_persistent_tma_matmul": "1",
                "test_configs.autotune_choice_name_regex": "mm_persistent_tma",
            }
        ):
            c_actual = torch.compile(mm)(a, b)
            c_expected = mm(a, b)

        torch.testing.assert_close(c_actual, c_expected, atol=1e-2, rtol=1e-2)

    @parametrize("dynamic", (False, True))
    def test_max_autotune_regular_mm_zero_size_input(self, dynamic: bool):
        """
        Make sure autotuning mm with zero-size input works without crashes.
        """

        def mm(a, b):
            a = torch.sin(a)
            return a @ b

        a = torch.randn(0, 10).to(GPU_TYPE)
        b = torch.randn(10, 100).to(GPU_TYPE)

        with config.patch({"max_autotune": True}):
            torch.compile(mm, dynamic=dynamic)(a, b)

<<<<<<< HEAD
    def test_precompilation_threads(self):
        import threading
        from typing import Any
        from unittest.mock import Mock, patch

        class FakeChoiceCaller(ChoiceCaller):
            def __init__(self) -> None:
                super().__init__("none", [], Mock(), description="")
                self.thread_id = None

            def precompile(self):
                self.thread_id = threading.get_ident()

            def call_name(self) -> str:
                return None

            def to_callable(self):
                return None

            def hash_key(self) -> str:
                return str(hash(self))

            def output_node(self) -> "TensorBox":  # noqa: F821
                return None

        fake_choices = [FakeChoiceCaller() for i in range(10)]
        fake_lookup_result = dict.fromkeys(fake_choices, 0.123)

        def no_lookup(
            choices: list[ChoiceCaller],
            op: str,
            inputs: str,
            benchmark: Callable[[Any], dict[ChoiceCaller, float]],
        ) -> Optional[dict[ChoiceCaller, float]]:
            if benchmark is not None:
                return benchmark(choices)

        asc = AlgorithmSelectorCache()

        def fake_benchmark_fn(*args, **kwargs):
            return fake_lookup_result

        main_thread_id = threading.get_ident()
        mock_debug_handler = Mock()
        old_debug_handler = V.debug
        try:
            V.set_debug_handler(mock_debug_handler)
            with patch.object(asc, "lookup", new=no_lookup):
                with patch.object(
                    asc, "make_benchmark_fn", return_value=fake_benchmark_fn
                ):
                    with config.patch(
                        {
                            "autotune_in_subproc": False,
                            "compile_threads": len(fake_choices),
                        }
                    ):
                        asc("test_call", fake_choices, [], Mock())
            for fake_choice in fake_choices:
                assert fake_choice.thread_id is not None, (
                    "Expected all ChoiceCaller's precompile method to have been called"
                )
                assert fake_choice.thread_id != main_thread_id, (
                    "Expected all ChoiceCaller's precompile method to have been called on separate thread"
                )
        finally:
            V.set_debug_handler(old_debug_handler)

    @parametrize("dynamic", (False, True))
    def test_max_autotune_addmm(self, dynamic=False):
        """
        Make sure autotuning addmm in sub processes work without crashes.
        """

        torch.backends.cuda.matmul.allow_fp16_reduced_precision_reduction = False

        def addmm(x, a, b):
            return torch.addmm(x, a, b)

        x = torch.randn(100).to(GPU_TYPE)
        a = torch.randn(100, 10).to(GPU_TYPE)
        b = torch.randn(10, 100).to(GPU_TYPE)
        with config.patch({"max_autotune": True, "autotune_in_subproc": True}):
            Y_compiled = torch.compile(addmm, dynamic=dynamic)(x, a, b)
            Y = addmm(x, a, b)
            torch.testing.assert_close(Y_compiled, Y, atol=1e-2, rtol=1e-2)

=======
>>>>>>> 020da744
    @unittest.skipIf(
        not has_triton_tma_device(), "Need device-side TMA support in Triton"
    )
    @parametrize("a_transposed", (False, True))
    @parametrize("b_transposed", (False, True))
    @parametrize("dynamic", (False, True))
    def test_max_autotune_addmm_persistent_tma(
        self,
        a_transposed: bool,
        b_transposed: bool,
        dynamic: bool,
    ):
        def addmm(x, a, b):
            # TMA requires 16-byte alignment: here we repeat the dims
            # by the factor of 8, as float16 is 2-byte. All dims are
            # repeated due to the possible transpositions below.
            x = x.repeat(8)
            a = a.repeat(8, 8)
            b = b.repeat(8, 8)

            if a_transposed:
                a = a.T
            if b_transposed:
                b = b.T

            return torch.addmm(x, a, b)

        M, N, K = 21, 31, 11
        a = torch.randn(*((K, M) if a_transposed else (M, K))).to(torch.float16).cuda()
        b = torch.randn(*((N, K) if b_transposed else (K, N))).to(torch.float16).cuda()
        x = torch.randn(N).to(torch.float16).cuda()

        with config.patch(
            {
                "max_autotune": True,
                "triton.enable_persistent_tma_matmul": "1",
                "test_configs.autotune_choice_name_regex": "mm_persistent_tma",
            }
        ):
            c_actual = torch.compile(addmm, dynamic=dynamic)(x, a, b)
            c_expected = addmm(x, a, b)

        torch.testing.assert_close(c_actual, c_expected, atol=1e-2, rtol=1e-2)

    @unittest.skipIf(
        not has_triton_tma_device(), "Need device-side TMA support in Triton"
    )
    @parametrize("dynamic", (False, True))
    def test_max_autotune_addmm_persistent_tma_illegal_alignment(self, dynamic):
        def addmm(x, a, b):
            return torch.addmm(x, a, b)

        M, N, K = 21, 31, 11
        a = torch.randn(M, K).to(torch.float16).cuda()
        b = torch.randn(K, N).to(torch.float16).cuda()
        x = torch.randn(N).to(torch.float16).cuda()

<<<<<<< HEAD
        with (
            self.assertRaises(BackendCompilerFailed) as context,
            config.patch(
                {
                    "max_autotune": True,
                    "autotune_fallback_to_aten": False,
                    "triton.enable_persistent_tma_matmul": "1",
                    "test_configs.autotune_choice_name_regex": "mm_persistent_tma",
                }
            ),
=======
        with self.assertRaises(BackendCompilerFailed) as context, config.patch(
            {
                "max_autotune": True,
                "triton.enable_persistent_tma_matmul": "1",
                "test_configs.autotune_choice_name_regex": "mm_persistent_tma",
            }
>>>>>>> 020da744
        ):
            torch.compile(addmm, dynamic=dynamic)(x, a, b)

        # Lowering to the persistent+TMA Triton template should be skipped
        # if any of the input inner dims are not 16-byte aligned. As a result,
        # given the config flags above, we should have no choices left.
        self.assertIn("NoValidChoicesError", str(context.exception))

    @unittest.skipIf(
        not has_triton_tma_device(), "Need device-side TMA support in Triton"
    )
    def test_max_autotune_addmm_tma_dynamic_outer_dim(self):
        def addmm(x, a, b):
            return torch.addmm(x, a, b)

        M, N, K = 21, 31, 11
        a = torch.randn(M, K).to(torch.float16).cuda()
        b = torch.randn(K, N).to(torch.float16).cuda()
        x = torch.randn(N).to(torch.float16).cuda()

        # TMA requires 16-byte alignment: here we repeat the dims
        # by the factor of 8, as float16 is 2-byte. All dims are
        # repeated due to the possible transpositions below.
        x = x.repeat(8)
        a = a.repeat(8, 8)
        b = b.repeat(8, 8)

        torch._dynamo.mark_dynamic(a, 0)

        with config.patch(
            {
                "max_autotune": True,
                "triton.enable_persistent_tma_matmul": "1",
                "test_configs.autotune_choice_name_regex": "mm_persistent_tma",
            }
        ):
            c_actual = torch.compile(addmm)(x, a, b)
            c_expected = addmm(x, a, b)

        torch.testing.assert_close(c_actual, c_expected, atol=1e-2, rtol=1e-2)

    @fresh_inductor_cache()
    @unittest.skipIf(TEST_WITH_ROCM, "ROCm doesn't support sm carveout")
    @unittest.skipIf(IS_WINDOWS, "Windows doesn't support persistent TMA")
    @unittest.skipIf(
        not has_triton_tma_device(), "Need device-side TMA support in Triton"
    )
    @parametrize("carveout", (None, 0, 27))
    @parametrize("op", ("mm", "scaled_mm"))
    def test_honor_sm_carveout_with_triton_tma(self, carveout, op: str):
        def mm_func(a, b):
            return torch.mm(a, b)

        def scaled_mm(
            a,
            b,
            scale_a,
            scale_b,
        ):
            return torch._scaled_mm(a, b, scale_a, scale_b, out_dtype=torch.bfloat16)

        # Create large matrices to ensure we use all possible sms
        size = 2560
        a = torch.randn(size, size, device="cuda", dtype=torch.bfloat16)
        b = (
            torch.randn(size, size, device="cuda", dtype=torch.bfloat16)
            .transpose(0, 1)
            .contiguous()
            .transpose(0, 1)
        )
        scale_a = torch.tensor(1, dtype=torch.float32, device="cuda")
        scale_b = torch.tensor(1, dtype=torch.float32, device="cuda")

        args = (
            (a.to(torch.float8_e4m3fn), b.to(torch.float8_e4m3fn), scale_a, scale_b)
            if op == "scaled_mm"
            else (a, b)
        )
        func = scaled_mm if op == "scaled_mm" else mm_func

        # Set the specified carveout value
        torch._C._set_sm_carveout_experimental(carveout)
        if carveout is None:
            self.assertIsNone(torch._C._get_sm_carveout_experimental())
        else:
            self.assertEqual(torch._C._get_sm_carveout_experimental(), carveout)

        with config.patch(
            {
                "max_autotune": True,
                "triton.enable_persistent_tma_matmul": True,
                "max_autotune_gemm_backends": "TRITON",
                "test_configs.autotune_choice_name_regex": "tma",
            }
        ):
            compiled_mm = torch.compile(func, mode="max-autotune-no-cudagraphs")
            compiled_mm(*args)  # Warm-up compilation

            with tempfile.NamedTemporaryFile() as f:
                with torch.profiler.profile(
                    activities=[torch.profiler.ProfilerActivity.CUDA]
                ) as prof:
                    # Run with the specified carveout
                    compiled_mm(*args)

                # Export trace and analyze results
                prof.export_chrome_trace(f.name)

                # Extract grid sizes from the trace events for TMA kernels
                kernel_name = "triton_tem_fused"
                kernel_events = [
                    {
                        "grid": evt.get("args", {}).get("grid", []),
                        "grid_size": math.prod(evt.get("args", {}).get("grid", [])),
                    }
                    for evt in json.load(open(f.name))["traceEvents"]
                    if evt.get("cat", "") == "kernel"
                    and kernel_name in evt.get("name", "").lower()
                ]

                # We should have exactly 1 kernel event for this run
                self.assertEqual(
                    len(kernel_events),
                    1,
                    f"Expected exactly 1 kernel event, but got {len(kernel_events)}",
                )

                # Check that grid size matches expected values based on carveout
                expected_grid_size = None
                max_grid_size = torch.cuda.get_device_properties(
                    "cuda"
                ).multi_processor_count
                careveout = 0 if carveout is None else carveout
                expected_grid_size = max_grid_size - careveout

                self.assertEqual(
                    kernel_events[0]["grid_size"],
                    expected_grid_size,
                    f"Grid size {kernel_events[0]['grid_size']} doesn't match {expected_grid_size} for carveout={carveout}",
                )

    @parametrize("dynamic", (False, True))
    def test_max_autotune_addmm_zero_size_input(self, dynamic):
        """
        Make sure autotuning addmm with zero-size input works without crashes.
        """

        def addmm(x, a, b):
            return torch.addmm(x, a, b)

        x = torch.randn(100).to(GPU_TYPE)
        a = torch.randn(0, 10).to(GPU_TYPE)
        b = torch.randn(10, 100).to(GPU_TYPE)
        with config.patch({"max_autotune": True}):
            torch.compile(addmm, dynamic=dynamic)(x, a, b)

    def test_autotune_conv1x1(self):
        # Assuming input has 3 channels and we want to produce 16 channels as output
        conv1x1 = (
            torch.nn.Conv2d(in_channels=3, out_channels=16, kernel_size=1)
            .to(memory_format=torch.channels_last)
            .to(GPU_TYPE)
        )

        # Example input tensor: batch size = 4, channels = 3, height = 32, width = 32
        # The memory format is set to `channels_last`
        input_tensor = (
            torch.randn(4, 3, 32, 32)
            .contiguous(memory_format=torch.channels_last)
            .to(GPU_TYPE)
        )

        with config.patch(
            {"max_autotune": True, "max_autotune_gemm_backends": "TRITON"}
        ):

            @torch.compile()
            def foo(mod, x):
                return mod(x)

            with torch.no_grad():
                out, code = run_and_get_code(foo, conv1x1, input_tensor)

            FileCheck().check_not("extern_kernels.convolution").run(code[0])
            self.assertEqual(conv1x1(input_tensor), out, atol=1e-2, rtol=0)

    @fresh_inductor_cache()
    @config.patch(max_autotune=True, max_fusion_size=2)
    def test_jit_fusion_matches_aot_fusion(self):
        # In this example, AOTInductor's JIT-compile will fuse(buf1, buf2) due
        # to proximity, we want to make sure AOT-compile pass does the same.
        # AOT could do fuse(buf2, buf4) instead if buf3 was pushed to the end
        # of the V.graph.buffers list because fuse(buf2, buf4) would have a
        # better proximity score than fuse(buf1, buf2). This scenario is possible
        # since finalizing MultiTemplateBuffers needs to replace buffers.
        def fn(x, number):
            buf0 = x + x
            buf1 = number.item()
            buf2 = x * x
            buf3 = x @ x  # MultiTemplateBuffer
            buf4 = x**2
            return buf0, buf1, buf2, buf3, buf4

        inputs = (
            torch.rand([256, 256], device=GPU_TYPE),
            torch.tensor(3, device=GPU_TYPE),
        )
        torch._export.aot_compile(fn, args=inputs)

    def test_cat_addmm(self):
        def fn(a: torch.Tensor, b: torch.Tensor, c: torch.Tensor):
            return torch.cat(
                [
                    torch.addmm(a, b, c),
                    torch.addmm(b, c, a),
                ],
                1,
            )

        args = [
            torch.randn(4, 4, device=GPU_TYPE),
            torch.randn(4, 4, device=GPU_TYPE),
            torch.randn(4, 4, device=GPU_TYPE),
        ]
        with config.patch(
            {
                "max_autotune": True,
                "max_autotune_gemm_backends": "Triton",
            }
        ):
            expected = fn(*args)
            actual = torch.compile(fn)(*args)
            torch.testing.assert_close(actual, expected, atol=1e-2, rtol=1e-2)

    @config.patch(
        benchmark_kernel=True,
        fallback_random=True,
        max_autotune_gemm=True,
    )
    @parametrize("device", ("cpu", GPU_TYPE))
    def test_matmul_dropout(self, device):
        def fwd(a, b):
            x = a @ b
            x = torch.nn.functional.dropout(x, 0.1)
            return x

        def fn(a, b):
            x = fwd(a, b).sum()
            x.backward()
            return a.grad

        N = 128
        a = torch.randn(N, N, device=device, requires_grad=True)
        b = torch.randn(N, N, device=device)

        opt_fn = torch.compile(fn)
        reset_rng_state()
        ref = fn(a, b)
        reset_rng_state()
        act = opt_fn(a, b)

        if N <= 8:
            print(f"ref\n{ref}\nact\n{act}")
        torch.testing.assert_close(ref, act, atol=1e-1, rtol=1e-1)

    @config.patch(
        max_autotune_gemm=True,
    )
    @unittest.skipIf(
        getattr(torch, GPU_TYPE).device_count() < 2,
        "Need at least 2 devices for this test",
    )
    def test_autotune_device_guard(self):
        x = torch.randn(1024, 1024, device=f"{GPU_TYPE}:1")
        y = torch.randn(1024, 1024, device=f"{GPU_TYPE}:1")

        def f(x, y):
            return x @ y

        with fresh_inductor_cache():
            act = torch.compile(f)(x, y)
        ref = f(x, y)
        self.assertTrue(torch.allclose(act, ref, atol=4 * 1e-3, rtol=4 * 1e-3))

    @config.patch(max_autotune=True)
    def test_empty_conv_input(self, kernel_size=3):
        x = torch.randn(0, 256, 14, 14, device=GPU_TYPE)
        weight = torch.randn(256, 256, kernel_size, kernel_size, device=GPU_TYPE)

        def f(x, weight):
            return torch.convolution(
                x,
                weight,
                bias=None,
                stride=[1, 1],
                padding=[0, 0],
                dilation=[1, 1],
                transposed=False,
                output_padding=[0, 0],
                groups=1,
            )

        opt_f = torch.compile(f)
        ref = f(x, weight)
        act = opt_f(x, weight)
        self.assertTrue(torch.allclose(ref, act, atol=4 * 1e-3, rtol=4 * 1e-3))

    @config.patch(max_autotune=True)
    def test_empty_conv_input_with_1x1_kernel(self):
        self.test_empty_conv_input(kernel_size=1)

    @config.patch(max_autotune_gemm_backends="TRITON")
    def test_baddmm(self):
        class M(torch.nn.Module):
            def __init__(self):
                super().__init__()
                self.weight = torch.nn.Parameter(
                    torch.randn(64, 64, 192, dtype=torch.float16)
                )
                self.bias = torch.nn.Parameter(
                    torch.randn(64, 1, 192, dtype=torch.float16)
                )

            def forward(self, x):
                return torch.ops.aten.baddbmm.default(self.bias, x, self.weight)

        x = torch.randn(
            64, 2048, 64, dtype=torch.float16, requires_grad=False, device=GPU_TYPE
        )
        mod = M().to(GPU_TYPE)

        m_c = torch.compile(mode="max-autotune")(mod)
        out, code = run_and_get_code(m_c, x)
        self.assertEqual(out, mod(x), atol=2e-3, rtol=1e-3)

        FileCheck().check("triton_tem_fused_baddbmm").run(code[0])

    @config.patch(max_autotune=True)
    def test_conv1x1_with_free_symbols(self):
        """
        Make sure there is no exception due to free symbols.
        """
        conv = nn.Conv2d(
            3, 64, kernel_size=(1, 1), stride=(1, 1), padding=(0, 0), bias=False
        ).to(device=GPU_TYPE)

        @torch.compile
        def f(x, y, z):
            h = y.nonzero().size(0)
            w = z.nonzero().size(0)
            x = x[:, :, :h, :w]
            x = conv(x)
            return x

        x = torch.randn(4, 3, 224, 224).to(
            memory_format=torch.channels_last, device=GPU_TYPE
        )
        for _ in range(2):
            y = torch.randint(0, 10, (224,)).to(device=GPU_TYPE)
            z = torch.randint(0, 10, (224,)).to(device=GPU_TYPE)
            f(x, y, z)

    def _test_cat_max_autotune_impl(self, using_triton_mm):
        def f(x, y):
            y = torch.cos(y)
            x = torch.mm(x, x)
            return torch.cat([x, y])

        f_c = torch.compile(mode="max-autotune-no-cudagraphs")(f)
        inps = [
            torch.randn(32, 32, device=GPU_TYPE),
            torch.randn(32, 32, device=GPU_TYPE),
        ]
        _, code = run_and_get_code(f_c, inps[0], inps[1])
        self.assertEqual(f_c(*inps), f(*inps), atol=0.03, rtol=0.25)

        # mm kernel, and cos kernel
        count = 2 if using_triton_mm else 1
        FileCheck().check(get_func_call()).check_count(
            get_kernel_launch(), count, exactly=True
        ).run(code[0])

        def f(x, y):
            y = torch.cos(y)
            x = torch.mm(x, x)
            out = torch.cat([x, y])
            return out, x + 1

        f_c = torch.compile(mode="max-autotune-no-cudagraphs")(f)
        _, code = run_and_get_code(f_c, inps[0], inps[1])
        self.assertEqual(f_c(*inps), f(*inps), atol=0.03, rtol=0.25)
        FileCheck().check(get_func_call()).check_count(
            get_kernel_launch(), 2, exactly=True
        ).run(code[0])

        def f(x, y):
            y = torch.cos(y)
            x = torch.mm(x, x)
            return torch.cat([x, y]), torch.cat([y, x])

        f_c = torch.compile(mode="max-autotune-no-cudagraphs")(f)
        self.assertEqual(f_c(*inps), f(*inps), atol=0.03, rtol=0.25)

    @config.patch("trace.enabled", True)
    @config.patch({"test_configs.force_extern_kernel_in_multi_template": True})
    def test_mutation_rename(self):
        torch._logging.set_logs(ir_post_fusion=True)

        def f(x, y, z, other):
            mul = x * y
            diag = torch.diagonal(mul)
            diag.copy_(other)
            x = torch.mm(mul, z)
            y = torch.diagonal(x).add_(torch.tensor(1, device=GPU_TYPE))
            return y

        t = functools.partial(torch.randn, device=GPU_TYPE)
        inps = (t(3, 3), t(3, 3), t(3, 3), t(3))
        fn = torch.compile(f, mode="max-autotune-no-cudagraphs")
        (
            pre_fusion_tream,
            post_fusion_stream,
        ), ctx = multiple_logs_to_string(
            "torch._inductor.debug", "ir_pre_fusion", "ir_post_fusion"
        )

        with config.patch({"trace.debug_dir": tempfile.mkdtemp()}):
            with self.assertLogs(
                logging.getLogger("torch._inductor.debug"), level=logging.INFO
            ) as cm, ctx():
                out = fn(*inps)

        self.assertEqual(f(*inps), out)

        pre_fusion_stream = cm.output[0]
        post_fusion_stream = cm.output[1]

        # before and after finalizing multi template buffer, deps should have the same normalization
        # wrt writes
        FileCheck().check("MultiTemplateBuffer").check("unmet").check_same("buf1").run(
            pre_fusion_stream
        )
        FileCheck().check("ExternKernelSchedulerNode").check("unmet").check_same(
            "buf1"
        ).run(post_fusion_stream)

        torch._logging.set_logs()

    @config.patch({"test_configs.force_extern_kernel_in_multi_template": True})
    def test_cat_max_autotune_extern(self):
        self._test_cat_max_autotune_impl(using_triton_mm=False)

    @skipIfXpu(
        msg="The fusion not happend because it do not speedup on XPU, see issue #146568"
    )
    @config.patch(max_autotune_gemm_backends="TRITON")
    def test_cat_max_autotune_triton(self):
        self._test_cat_max_autotune_impl(using_triton_mm=True)

    def test_conv_cat(self):
        class ToyModel(torch.nn.Module):
            def __init__(self):
                super().__init__()
                self.conv = torch.nn.Conv2d(
                    3, 64, kernel_size=3, stride=1, padding=1, bias=False
                )

            def forward(self, x):
                x = self.conv(x)
                return torch.cat((x, x + 1))

        with torch.no_grad():
            m = ToyModel().to(device=GPU_TYPE)
            input_tensor = torch.randn(32, 3, 64, 64).to(device=GPU_TYPE)

            # convolution is not currently plannable
            m = torch.compile(m, mode="max-autotune-no-cudagraphs")
            out, code = run_and_get_code(m, input_tensor)
            self.assertEqual(out, m(input_tensor))

            if not TEST_WITH_ROCM:
                FileCheck().check("triton_poi_fused_cat_2.run").run(code[0])

    def test_conv3d(self):
        fn = torch.nn.functional.conv3d
        image = torch.randn([1, 3, 8, 16, 32])
        filt = torch.randn([3, 3, 7, 7, 7])

        with config.patch({"max_autotune": True}):
            expected = fn(image, filt)
            actual = torch.compile(fn)(image, filt)
            torch.testing.assert_close(actual, expected, atol=6e-5, rtol=0.001)

    @config.patch(
        max_autotune=True, max_autotune_conv_backends="", layout_optimization=False
    )
    def test_conv_backend(self):
        m = torch.nn.Sequential(
            torch.nn.Conv2d(3, 3, 1, 1),
        ).to(GPU_TYPE)
        inp = torch.randn([2, 3, 16, 16]).to(GPU_TYPE)

        with self.assertRaises(BackendCompilerFailed) as context:
            torch.compile(m)(inp)

        self.assertIn("NoValidChoicesError", str(context.exception))

    def test_non_contiguous_input_mm(self):
        """
        Make sure the triton template can work with non-contiguous inputs without crash.
        Check https://github.com/pytorch/pytorch/issues/125437 for more details.
        """
        x = rand_strided(
            (50257, 32768), (1, 50304), dtype=torch.bfloat16, device=GPU_TYPE
        )
        y = rand_strided((32768, 768), (768, 1), dtype=torch.bfloat16, device=GPU_TYPE)

        @torch.compile(mode="max-autotune")
        def f(x, y):
            return x @ y

        ref = x @ y
        act = f(x, y)
        torch.testing.assert_close(act, ref, atol=2e-2, rtol=1e-2)

    def test_non_contiguous_input_addmm(self):
        b = torch.randn((768), dtype=torch.bfloat16, device=GPU_TYPE)
        x = rand_strided(
            (50257, 32768), (1, 50304), dtype=torch.bfloat16, device=GPU_TYPE
        )
        y = rand_strided((32768, 768), (768, 1), dtype=torch.bfloat16, device=GPU_TYPE)

        @torch.compile(mode="max-autotune")
        def f(x, y):
            return torch.addmm(b, x, y)

        ref = torch.addmm(b, x, y)
        act = f(x, y)
        torch.testing.assert_close(act, ref, atol=2e-2, rtol=1e-2)

    def test_non_contiguous_input_bmm(self):
        x = rand_strided(
            (1, 50257, 32768), (0, 1, 50304), dtype=torch.bfloat16, device=GPU_TYPE
        )
        y = rand_strided(
            (1, 32768, 768), (0, 768, 1), dtype=torch.bfloat16, device=GPU_TYPE
        )

        @torch.compile(mode="max-autotune")
        def f(x, y):
            return torch.bmm(x, y)

        ref = torch.bmm(x, y)
        act = f(x, y)
        torch.testing.assert_close(act, ref, atol=2e-2, rtol=1e-2)

    # TODO: fix accuracy failure of the triton template on XPU.
    # and enable this test case.
    @skipIfXpu
    def test_non_contiguous_input_mm_plus_mm(self):
        x1 = rand_strided((50257, 32768), (1, 50304), device=GPU_TYPE)
        y1 = rand_strided((32768, 768), (768, 1), device=GPU_TYPE)

        x2 = rand_strided((50257, 32768), (1, 50304), device=GPU_TYPE)
        y2 = rand_strided((32768, 768), (768, 1), device=GPU_TYPE)

        @torch.compile(mode="max-autotune")
        def f(x1, y1, x2, y2):
            return x1 @ y1 + x2 @ y2

        ref = x1 @ y1 + x2 @ y2
        act = f(x1, y1, x2, y2)
        torch.testing.assert_close(act, ref, atol=1e-2, rtol=1e-2)

    @config.patch(
        max_autotune=True,
        max_autotune_gemm_backends="",
    )
    def test_no_valid_choices(self):
        a = torch.zeros([2, 2], device=GPU_TYPE)
        b = torch.zeros([2, 2], device=GPU_TYPE)
        with self.assertRaises(BackendCompilerFailed) as context:
            torch.compile(lambda a, b: a.matmul(b))(a, b)
        self.assertIn("NoValidChoicesError", str(context.exception))

    @parametrize("multi_template", (True, False))
    @config.patch(
        max_autotune=True,
        max_autotune_gemm_backends="TRITON",
    )
    def test_inf_timing(self, multi_template):
        from unittest.mock import patch

        lookup = AlgorithmSelectorCache.lookup

        def mock_lookup(self, *args, **kwargs):
            timings = lookup(self, *args, **kwargs)
            return {choice: float("inf") for choice in timings.keys()}

        a = torch.zeros([16, 16], device=GPU_TYPE)
        b = torch.zeros([16, 16], device=GPU_TYPE)
        with patch.object(AlgorithmSelectorCache, "lookup", mock_lookup), config.patch(
            benchmark_epilogue_fusion=multi_template
        ):
            with self.assertRaises(BackendCompilerFailed) as context:
                torch.compile(lambda a, b: a.matmul(b))(a, b)
            self.assertIn("NoValidChoicesError", str(context.exception))

    @unittest.skipIf(
        not torch.cuda.is_available()
        or torch.cuda.get_device_properties().total_memory < 2e10,
        "Only if the GPU has at least 20GB memory to be safe",
    )
    @config.patch(force_shape_pad=True, max_autotune=True)
    def test_linear_and_cel(self):
        """
        Similate a GPU without enough SMs. Make sure max-autotune still
        works even when the MultiTritonTemplate encapsulates just extern
        kernels.
        """

        def mock_is_big_gpu(*args, **kwargs):
            return False

        B, T, C, V = 32, 1024, 768, 50257

        linear = nn.Linear(C, V).bfloat16().to(device=GPU_TYPE)
        ce = torch.nn.CrossEntropyLoss()

        def f(x, y):
            x.grad = None
            linear.weight.grad = None
            linear.bias.grad = None

            loss = ce(linear(x), y)
            loss.backward()
            return loss

        x = torch.randn(B * T, C, requires_grad=True).cuda().bfloat16()
        x.retain_grad()
        y = torch.randint(0, V, (B * T,)).cuda()

        import torch._inductor.utils as inductor_utils

        with unittest.mock.patch.object(inductor_utils, "is_big_gpu", mock_is_big_gpu):
            opt_f = torch.compile(f)

            expect = (f(x, y), x.grad, linear.weight.grad, linear.bias.grad)
            actual = (opt_f(x, y), x.grad, linear.weight.grad, linear.bias.grad)
            assert same(expect, actual, tol=1e-2), f"ref:\n{expect}\nact:\n{actual}"

    @skipIfXpu
    @unittest.skipIf(TEST_WITH_ROCM, "decompose_k not supported on ROCm")
    @unittest.skipIf(
        config.cpp_wrapper, "decompose_k not supported for cpp_wrapper yet"
    )
    @parametrize("dynamic", (True, False))
    @parametrize("dtype", (torch.float16, torch.bfloat16))
    @parametrize("sizes", ((32, 32, 32768), (64, 128, 200000), (64, 64, 177147)))
    @config.patch(
        max_autotune=True,
        max_autotune_gemm_backends="TRITON",
    )
    def test_max_autotune_decompose_k(self, sizes, dtype, dynamic):
        fp16_red_setting = (
            torch.backends.cuda.matmul.allow_fp16_reduced_precision_reduction
        )
        bf16_red_setting = (
            torch.backends.cuda.matmul.allow_bf16_reduced_precision_reduction
        )
        torch.backends.cuda.matmul.allow_fp16_reduced_precision_reduction = False
        torch.backends.cuda.matmul.allow_bf16_reduced_precision_reduction = False

        M, N, K = sizes

        a = torch.randn(M, K, dtype=dtype, device="cuda", requires_grad=True)
        b = torch.randn(K, N, dtype=dtype, device="cuda", requires_grad=True)

        possible_splits = range(2, min(K // M, K // N) + 1)

        divisors = {split for split in possible_splits if K % split == 0}

        def check_divisors(code):
            for kernel in code:
                if "decompose_k" in kernel:
                    divisor_found = False
                    for divisor in divisors:
                        if f"{divisor}_split" in kernel:
                            divisor_found = True
                            break

                    self.assertTrue(
                        divisor_found,
                        f"Could not find a split in {divisors} in {kernel}",
                    )

        compiled_func = torch.compile(lambda a, b: a @ b, dynamic=dynamic)
        # We assume with the large k dim relative to m, n, decompose_k will be most performant
        out, code = run_and_get_code(compiled_func, a, b)

        if dynamic:
            FileCheck().check_not("extern_kernels.bmm_dtype").check_not(
                "decompose_k"
            ).run(code[0])
        else:
            FileCheck().check("extern_kernels.bmm_dtype").check_regex(
                "triton_.*_fused_0.run"
            ).check("decompose_k").run(code[0])
            check_divisors(code)
            torch.testing.assert_close(out, a @ b, atol=1e-2, rtol=1e-2)

        # Test adding epilogue also equivalent to eager
        compiled_func = torch.compile(lambda a, b: (a @ b).relu(), dynamic=dynamic)
        out, code = run_and_get_code(compiled_func, a, b)
        if dynamic:
            FileCheck().check_not("extern_kernels.bmm_dtype").check_not(
                "decompose_k"
            ).run(code[0])
        else:
            FileCheck().check("extern_kernels.bmm_dtype").check_regex(
                "triton_.*_fused_0.run"
            ).check("decompose_k").run(code[0])
            check_divisors(code)
            torch.testing.assert_close(
                compiled_func(a, b), (a @ b).relu(), atol=1e-2, rtol=1e-2
            )

        # Test adding reinterpret view before subgraph
        a = a.transpose(0, 1)
        compiled_func = torch.compile(
            lambda a, b: (a.transpose(0, 1) @ b).relu(), dynamic=dynamic
        )
        out, code = run_and_get_code(compiled_func, a, b)
        if dynamic:
            FileCheck().check_not("extern_kernels.bmm_dtype").check_not(
                "decompose_k"
            ).run(code[0])
        else:
            FileCheck().check("extern_kernels.bmm_dtype").check_regex(
                "triton_.*_fused_0.run"
            ).check("decompose_k").run(code[0])
            check_divisors(code)
            torch.testing.assert_close(
                compiled_func(a, b),
                (a.transpose(0, 1) @ b).relu(),
                atol=1e-2,
                rtol=1e-2,
            )

        torch.backends.cuda.matmul.allow_fp16_reduced_precision_reduction = (
            fp16_red_setting
        )
        torch.backends.cuda.matmul.allow_bf16_reduced_precision_reduction = (
            bf16_red_setting
        )

    @skipIfXpu
    @unittest.skipIf(TEST_WITH_ROCM, "decompose_k not supported on ROCm")
    @unittest.skipIf(
        config.cpp_wrapper, "decompose_k not supported for cpp_wrapper yet"
    )
    @config.patch(
        max_autotune=True,
        max_autotune_gemm_backends="TRITON",
    )
    def test_max_autotune_decompose_k_dynamic_input(self):
        def f(a, b):
            a_in = torch.stack((a, a), dim=0)
            return (a_in @ b).relu()

        a = torch.randn(
            32, 32768, dtype=torch.bfloat16, device="cuda", requires_grad=True
        )
        b = torch.randn(
            32768, 64, dtype=torch.bfloat16, device="cuda", requires_grad=True
        )

        torch._dynamo.reset()
        torch._dynamo.maybe_mark_dynamic(a, 0)
        compiled_func = torch.compile(f)

        with mock.patch(
            "torch._inductor.kernel.mm.use_decompose_k_choice"
        ) as decomp_mock:
            decomp_mock.return_value = True

            out, code = run_and_get_code(compiled_func, a, b)
            FileCheck().check("extern_kernels.bmm_dtype").check_regex(
                "triton_.*_fused_0.run"
            ).check("decompose_k").check_regex("s[0-9]+ = primals_1").check_regex(
                "2*s[0-9]+"
            ).check(
                "primals_1 = 32"
            ).run(
                code[0]
            )
            torch.testing.assert_close(
                out,
                f(a, b),
                atol=1e-2,
                rtol=1e-2,
            )

    @skipIfXpu
    @unittest.skipIf(TEST_WITH_ROCM, "decompose_k not supported on ROCm")
    @unittest.skipIf(
        config.cpp_wrapper, "decompose_k not supported for cpp_wrapper yet"
    )
    @config.patch(
        max_autotune=True,
        max_autotune_gemm_backends="TRITON",
    )
    def test_max_autotune_decompose_k_output_stride(self):
        def f(a, b):
            a = a.transpose(0, 1)
            return a @ b

        a = torch.randn((32768, 256), device="cuda", dtype=torch.bfloat16)
        b = torch.randn((32768, 1152), device="cuda", dtype=torch.bfloat16)

        b = b[:, :1096]

        # Force only decomposeK choice
        with mock.patch(
            "torch._inductor.kernel.mm.V.choices.get_base_mm_configs"
        ) as base_mm_mock, mock.patch(
            "torch._inductor.kernel.mm.use_decompose_k_choice"
        ) as decompose_mock:
            mm_configs_mock = MagicMock()
            mm_configs_mock.return_value = []
            base_mm_mock.return_value = mm_configs_mock
            decompose_mock.return_value = True
            compiled_f = torch.compile(f)
            out, code = run_and_get_code(compiled_f, a, b)

            # Output stride equal to original gm output stride
            # If output stride is not correctly checked, this will be (1152, 1) which can cause nans
            self.assertEqual(out.stride(), (1096, 1))

            FileCheck().check_not("extern_kernels.bmm_dtype").check(
                "decompose_k"
            ).check(" empty_strided_cuda((256, 1096), (1096, 1), torch.bfloat16)").run(
                code[0]
            )

    def test_triton_template_generated_code_cache_key(self):
        generate_and_load_args = len(
            inspect.signature(
                torch._inductor.select_algorithm.TritonTemplate.generate_and_load
            ).parameters
        )
        make_key_args = len(
            inspect.signature(
                torch._inductor.select_algorithm.GeneratedCodeCache.make_key
            ).parameters
        )

        # Make sure all args of generate_and_load_args are passed to make_key_args (Except generate_with_caching)
        # update this function each time new arg added to generate_and_load and make sure arg is added to make_key
        self.assertEqual(generate_and_load_args - 1, make_key_args)
        self.assertEqual(generate_and_load_args, 16)

    @fresh_inductor_cache()
    @config.patch(
        {
            "max_autotune": True,
            "test_configs.max_mm_configs": 4,
            "max_autotune_gemm_backends": "TRITON",
        }
    )
    def test_triton_template_generated_code_cache_strategy(self):
        def func_test1(x, y, z, m):
            a = torch.matmul(x, y)
            b = torch.matmul(z, m)
            return a, b

        a = torch.rand(10, 22, device=GPU_TYPE)
        b = torch.rand(22, 30, device=GPU_TYPE)
        # Test that the testing strategy works by overriding input_dependent_preserved_state and simulate a cache hit.
        with unittest.mock.patch(
            "torch._inductor.select_algorithm.TritonTemplateKernel.input_dependent_preserved_state",
            new=(lambda self: "same always"),
        ):
            with self.assertRaisesRegex(
                torch._inductor.exc.InductorError,
                r".*Generated code cache results in wrong output.*",
            ):
                torch.compile(func_test1, dynamic=False)(a, b, a, b)

    @config.patch(
        {
            "max_autotune": True,
            "test_configs.max_mm_configs": 4,
            "max_autotune_gemm_backends": "TRITON",
        }
    )
    def test_triton_template_generated_code_caching(self):
        def reset_counters():
            torch._dynamo.utils.counters.clear()

        def hits():
            return torch._dynamo.utils.counters["inductor"][
                "generated_module_cache_hit"
            ]

        def misses():
            return torch._dynamo.utils.counters["inductor"][
                "generated_module_cache_miss"
            ]

        # remove white space from x.
        def remove_white_space(x: str) -> str:
            return re.sub(r"\s+", "", x)

        def get_cache_key_and_events() -> tuple[str, str]:
            cache = TritonTemplate.all_templates["mm"]._generated_code_cache._cache
            cache_key = next(iter(cache))
            events = str(cache[cache_key].events)
            return cache_key, events

        def func_test1(x, y, z, m):
            a = torch.matmul(x, y)
            b = torch.matmul(z, m)
            return a, b

        a = torch.rand(10, 22, device=GPU_TYPE)
        b = torch.rand(22, 30, device=GPU_TYPE)

        # Valid cache hit.
        with fresh_inductor_cache():
            reset_counters()
            compile_results = torch.compile(func_test1, dynamic=False)(a, b, a, b)
            eager_results = func_test1(a, b, a, b)
            self.assertEqual(compile_results, eager_results, atol=0.05, rtol=0.05)
            self.assertEqual(hits(), 4)
            self.assertEqual(misses(), 4)

            cache_key, events = get_cache_key_and_events()

            if not TEST_WITH_ROCM:
                expected = """{
                        'input_nodes':[
                            "[[10,22],[22,1],torch.float32,device(type='cuda',index=0),0]",
                            "[[22,30],[30,1],torch.float32,device(type='cuda',index=0),0]"],
                        'num_stages':1,'num_warps':2,'prefix_args':0,'suffix_args':0,'call_sizes':[10,30],
                        'layout':"[[10,30],[30,1],torch.float32,device(type='cuda',index=0),0]",
                        'num_consumer_groups':0,'num_buffers_warp_spec':0,'epilogue_fn_hash':'identity',
                        'kwargs':{'EVEN_K':False,'ALLOW_TF32':True,'USE_FAST_ACCUM':False,'ACC_TYPE':'tl.float32',
                        'BLOCK_M':16,'BLOCK_N':32,'BLOCK_K':16,'GROUP_M':8}}"""

                expected = expected.replace("cuda", GPU_TYPE)
                self.assertExpectedInline(
                    remove_white_space(cache_key),
                    remove_white_space(expected),
                )

                self.assertEqual(
                    remove_white_space(events),
                    remove_white_space("""[('def_kernel', ['A', 'B'], {})]"""),
                )

        # Test symbolic shapes with different symbols. Will cache miss due to different symbols in inputs.
        with fresh_inductor_cache():
            a = torch.rand(10, 22, device=GPU_TYPE)
            b = torch.rand(22, 30, device=GPU_TYPE)

            c = torch.rand(9, 21, device=GPU_TYPE)
            d = torch.rand(21, 30, device=GPU_TYPE)
            reset_counters()
            compiled_results = torch.compile(func_test1, dynamic=True)(a, b, c, d)
            eager_results = func_test1(a, b, c, d)

            self.assertEqual(compiled_results, eager_results, atol=0.05, rtol=0.05)

            self.assertEqual(hits(), 0)
            self.assertEqual(misses(), 8)

            cache_key, events = get_cache_key_and_events()

            if not TEST_WITH_ROCM:
                expected = """{
                    'input_nodes':[
                        "[[s77,s17],[s17,1],torch.float32,device(type='cuda',index=0),0]",
                        "[[s17,s94],[s94,1],torch.float32,device(type='cuda',index=0),0]"],
                    'num_stages':1,'num_warps':2,'prefix_args':0,'suffix_args':0,'call_sizes':[s77,s94],
                    'layout':"[[s77,s94],[s94,1],torch.float32,device(type='cuda',index=0),0]",'num_consumer_groups':0,
                    'num_buffers_warp_spec':0,'epilogue_fn_hash':'identity','kwargs':{'EVEN_K':False,'ALLOW_TF32':True,
                    'USE_FAST_ACCUM':False,'ACC_TYPE':'tl.float32','BLOCK_M':16,'BLOCK_N':32,'BLOCK_K':16,'GROUP_M':8}}"""
                expected = expected.replace("cuda", GPU_TYPE)
                self.assertExpectedInline(
                    remove_white_space(cache_key),
                    remove_white_space(expected),
                )

                self.assertExpectedInline(
                    remove_white_space(events),
                    remove_white_space(
                        """[('def_kernel',['A','B'],{}),('size',['A',0],{}),('size',['B',1],{}),('size',['A',1],{})]"""
                    ),
                )
                self.assertExpectedInline(
                    remove_white_space(events),
                    remove_white_space(
                        """[
                            ('def_kernel', ['A', 'B'], {}),
                            ('size', ['A', 0], {}),
                            ('size', ['B', 1], {}),
                            ('size', ['A', 1], {})]
                        """
                    ),
                )

        # Test duck typing.
        with fresh_inductor_cache():
            reset_counters()

            compile_results = torch.compile(func_test1, dynamic=True)(a, b, a, b)
            eager_results = func_test1(a, b, a, b)
            self.assertEqual(compile_results, eager_results, atol=0.05, rtol=0.05)

            self.assertEqual(hits(), 4)
            self.assertEqual(misses(), 4)

        # Test loop.
        def test_func2(x):
            for i in range(0, 10):
                x = torch.matmul(x, x)
            return x

        with fresh_inductor_cache():
            reset_counters()
            input = torch.rand(10, 10, device=GPU_TYPE)

            compile_results = torch.compile(test_func2, dynamic=False)(input)
            eager_results = test_func2(input)
            self.assertEqual(compile_results, eager_results, atol=0.05, rtol=0.05)

            self.assertEqual(hits(), 36)
            self.assertEqual(misses(), 4)

        with fresh_inductor_cache():
            reset_counters()
            input = torch.rand(10, 10, device=GPU_TYPE)

            compile_results = torch.compile(test_func2, dynamic=True)(input)
            eager_results = test_func2(input)
            self.assertEqual(compile_results, eager_results, atol=0.05, rtol=0.05)

            self.assertEqual(hits(), 36)
            self.assertEqual(misses(), 4)

        # No cache hit due to symbolic expressions passed i.e mm(s0 + s1, 2) vs mm(s3, 2).
        reset_counters()

        def test_func3(x, y, z, m, l):
            a = torch.matmul(x, y)
            b = torch.matmul(torch.cat([x, z], 1), torch.cat([y, m, l], 0))
            return a, b

        with fresh_inductor_cache():
            a = torch.rand(10, 22, device=GPU_TYPE)
            b = torch.rand(22, 30, device=GPU_TYPE)
            c = torch.rand(10, 11, device=GPU_TYPE)
            d = torch.rand(8, 30, device=GPU_TYPE)
            e = torch.rand(3, 30, device=GPU_TYPE)

            compile_results = torch.compile(test_func3, dynamic=True)(a, b, c, d, e)
            eager_results = test_func3(a, b, c, d, e)
            self.assertEqual(compile_results, eager_results, atol=0.05, rtol=0.05)

            self.assertEqual(hits(), 0)
            self.assertEqual(misses(), 7)

    @config.patch(
        {
            "max_autotune": True,
            "test_configs.max_mm_configs": 4,
            "max_autotune_gemm_backends": "TRITON",
        }
    )
    def test_triton_template_generated_code_caching_bmm(self):
        def func_test1(x, y, z, m):
            a = torch.bmm(x, y)
            b = torch.bmm(z, m)
            return a, b

        a = torch.rand(10, 10, 22, device=GPU_TYPE)
        b = torch.rand(10, 22, 30, device=GPU_TYPE)

        def hits():
            return torch._dynamo.utils.counters["inductor"][
                "generated_module_cache_hit"
            ]

        def misses():
            return torch._dynamo.utils.counters["inductor"][
                "generated_module_cache_miss"
            ]

        # Valid cache hit.
        with fresh_inductor_cache():
            torch._dynamo.utils.counters.clear()
            compile_results = torch.compile(func_test1, dynamic=False)(a, b, a, b)
            eager_results = func_test1(a, b, a, b)
            self.assertEqual(compile_results, eager_results, atol=0.05, rtol=0.05)
            self.assertEqual(hits(), 4)
            self.assertEqual(misses(), 4)

    @config.patch(
        {
            "max_autotune": True,
            "test_configs.max_mm_configs": 4,
            "max_autotune_gemm_backends": "ATEN, TRITON",
        }
    )
    def test_triton_template_generated_code_caching_mm_plus_mm(self):
        def func_test1(x, y, z, m):
            a = torch.mm(x, y)
            b = torch.mm(z, m)
            sum1 = a + b

            c = torch.mm(x, y)
            d = torch.mm(z, m)
            sum2 = c + d
            return sum1, sum2

        a = torch.rand(10, 40, device=GPU_TYPE)
        b = torch.rand(40, 30, device=GPU_TYPE)

        def hits():
            return torch._dynamo.utils.counters["inductor"][
                "generated_module_cache_hit"
            ]

        def misses():
            return torch._dynamo.utils.counters["inductor"][
                "generated_module_cache_miss"
            ]

        # Valid cache hit.
        with fresh_inductor_cache():
            torch._dynamo.utils.counters.clear()
            compile_results = torch.compile(func_test1, dynamic=False)(a, b, a, b)
            eager_results = func_test1(a, b, a, b)
            self.assertEqual(compile_results, eager_results, atol=0.05, rtol=0.05)
            self.assertEqual(hits(), 4)
            self.assertEqual(misses(), 4)

    @skipIfXpu
    @unittest.skipIf(TEST_WITH_ROCM, "decompose_k not supported on ROCm")
    @unittest.skipIf(
        config.cpp_wrapper, "decompose_k not supported for cpp_wrapper yet"
    )
    @config.patch(
        max_autotune=True,
        max_autotune_gemm_backends="TRITON",
        autotune_fallback_to_aten=False,
        disable_decompose_k=True,
    )
    def test_max_autotune_disable_decompose_K(self):
        M, N, K = (32, 32, 32768)

        a = torch.randn(M, K, dtype=torch.float16, device="cuda", requires_grad=True)
        b = torch.randn(K, N, dtype=torch.float16, device="cuda", requires_grad=True)

        compiled_func = torch.compile(lambda a, b: a @ b)
        out, code = run_and_get_code(compiled_func, a, b)

        for codegen in code:
            FileCheck().check_not("decompose_k").run(codegen)


class TestMaxAutotunePrecompile(TestCase):
    def test_precompilation_threads(self):
        import threading
        from typing import Any
        from unittest.mock import Mock, patch

        class FakeChoiceCaller(ChoiceCaller):
            def __init__(self) -> None:
                super().__init__("none", [], Mock(), description="")
                self.thread_id = None

            def precompile(self):
                self.thread_id = threading.get_ident()

            def call_name(self) -> str:
                return None

            def to_callable(self):
                return None

            def hash_key(self) -> str:
                return str(hash(self))

            def output_node(self) -> "TensorBox":  # noqa: F821
                return None

        fake_choices = [FakeChoiceCaller() for i in range(10)]
        fake_lookup_result = dict.fromkeys(fake_choices, 0.123)

        def no_lookup(
            choices: list[ChoiceCaller],
            op: str,
            inputs: str,
            benchmark: Callable[[Any], dict[ChoiceCaller, float]],
        ) -> Optional[dict[ChoiceCaller, float]]:
            if benchmark is not None:
                return benchmark(choices)

        asc = AlgorithmSelectorCache()

        def fake_benchmark_fn(*args, **kwargs):
            return fake_lookup_result

        main_thread_id = threading.get_ident()
        mock_debug_handler = Mock()
        old_debug_handler = V.debug
        try:
            V.set_debug_handler(mock_debug_handler)
            with patch.object(asc, "lookup", new=no_lookup):
                with patch.object(
                    asc, "make_benchmark_fn", return_value=fake_benchmark_fn
                ):
                    with config.patch(
                        {
                            "autotune_in_subproc": False,
                            "compile_threads": len(fake_choices),
                        }
                    ):
                        asc("test_call", fake_choices, [], Mock())
            for fake_choice in fake_choices:
                assert (
                    fake_choice.thread_id is not None
                ), "Expected all ChoiceCaller's precompile method to have been called"
                assert (
                    fake_choice.thread_id != main_thread_id
                ), "Expected all ChoiceCaller's precompile method to have been called on separate thread"
        finally:
            V.set_debug_handler(old_debug_handler)

    def test_filled_cache_precompile(self):
        def fn(a, b, c):
            a = (a @ b) @ c
            a, b, c = (t.to(torch.float16) for t in [a, b, c])
            return (a @ b) @ c

        fn_c = torch.compile(mode="max-autotune-no-cudagraphs")(fn)
        inputs = [torch.rand([256, 256], device=GPU_TYPE) for _ in range(3)]
        from torch._dynamo.utils import counters

        self.assertEqual(fn(*inputs), fn_c(*inputs), atol=1e-2, rtol=1e-2)

        torch._dynamo.reset()
        counters.clear()

        fn_c = torch.compile(mode="max-autotune-no-cudagraphs")(fn)
        self.assertEqual(counters["inductor"]["select_algorithm_precompile"], 0)

    @fresh_inductor_cache()
    @config.patch(search_autotune_cache=True)
    def test_search_autotune_cache(self):
        def fn(a, b, c):
            a = (a @ b) @ c
            a, b, c = (t.to(torch.float16) for t in [a, b, c])
            return (a @ b) @ c

        fn_c = torch.compile()(fn)
        inputs = [torch.rand([256, 256], device=GPU_TYPE) for _ in range(3)]
        from torch._dynamo.utils import counters

        self.assertEqual(fn(*inputs), fn_c(*inputs), atol=1e-2, rtol=1e-2)
        self.assertEqual(counters["inductor"]["select_algorithm_precompile"], 0)

    @config.patch(autotune_local_cache=False, autotune_remote_cache=False)
    @runOnRocmArch(MI300_ARCH)
    def test_precompilations(self):
        def fn(a, b, c):
            a = (a @ b) @ c
            a, b, c = (t.to(torch.float16) for t in [a, b, c])
            return (a @ b) @ c

        fn_c = torch.compile(mode="max-autotune-no-cudagraphs")(fn)
        inputs = [torch.rand([256, 256], device=GPU_TYPE) for _ in range(3)]

        torch.testing.assert_close(fn_c(*inputs), fn(*inputs), atol=1e-2, rtol=1e-2)

        from torch._dynamo.utils import counters

        self.assertEqual(counters["inductor"]["select_algorithm_precompile"], 2)


@instantiate_parametrized_tests
class TestMaxAutotuneSubproc(TestCase):
    def _create_buffer(self, name, shape):
        return Buffer(
            name=name,
            layout=FixedLayout(
                torch.device(f"{GPU_TYPE}:0"), dtype=torch.float32, size=shape
            ),
        )

    # XPU have not support multiprocessing reduction in torch/multiprocessing/reductions.py
    @skipIfXpu
    def test_benchmark_choice_in_subproc(self):
        gm = make_fx(
            lambda: torch.zeros(2, 3)
        )()  # a dummy graph to construct the GraphLowering
        graph = GraphLowering(gm)

        # the graph handler is neede to create benchmark example value below
        with V.set_graph_handler(graph):
            buf1 = self._create_buffer("mat1", (2, 3))
            buf2 = self._create_buffer("mat2", (3, 2))
            buf3 = self._create_buffer("mat3", (2, 3))
            buf4 = self._create_buffer("mat4", (3, 2))

            layout = FixedLayout(torch.device(f"{GPU_TYPE}:0"), torch.float32, (2, 2))

            mat1 = AlgorithmSelectorCache.benchmark_example_value(buf1)
            mat2 = AlgorithmSelectorCache.benchmark_example_value(buf2)
            mat3 = AlgorithmSelectorCache.benchmark_example_value(buf3)
            mat4 = AlgorithmSelectorCache.benchmark_example_value(buf4)

            out = AlgorithmSelectorCache.benchmark_example_value(layout)
            # expected_out = (mat1 @ mat2) + (mat3 @ mat4)
            expected_out = None

            choice = aten_mm_plus_mm.bind((buf1, buf2, buf3, buf4), layout)
            # use a tensor since the mutation to a python list in a sub process
            # is not synced back to the parent process
            timings = torch.zeros(3, dtype=torch.float32)
            ctx = mp.get_context("spawn")
            child = ctx.Process(
                target=benchmark_choice,
                args=(choice, (mat1, mat2, mat3, mat4), out, expected_out, timings),
            )
            child.start()
            child.join()
            self.assertEqual(0, child.exitcode)
            print(f"timings is {timings}, out {out}, expected_out {expected_out}")

    # XPU have not support multiprocessing reduction in torch/multiprocessing/reductions.py
    @skipIfXpu
    def test_benchmark_choice_fail_in_subproc(self):
        gm = make_fx(
            lambda: torch.zeros(2, 3)
        )()  # a dummy graph to construct the GraphLowering
        graph = GraphLowering(gm)

        # the graph handler is neede to create benchmark example value below
        with V.set_graph_handler(graph):
            buf1 = self._create_buffer("mat1", (2, 3))
            buf2 = self._create_buffer("mat2", (3, 2))
            buf3 = self._create_buffer("mat3", (2, 3))
            buf4 = self._create_buffer("mat4", (3, 2))

            layout = FixedLayout(torch.device(f"{GPU_TYPE}:0"), torch.float32, (2, 2))

            mat1 = AlgorithmSelectorCache.benchmark_example_value(buf1)
            mat2 = AlgorithmSelectorCache.benchmark_example_value(buf2)
            mat3 = AlgorithmSelectorCache.benchmark_example_value(buf3)
            mat4 = AlgorithmSelectorCache.benchmark_example_value(buf4)

            out = AlgorithmSelectorCache.benchmark_example_value(layout)
            expected_out = (mat1 @ mat2) + (mat3 @ mat4)

            choice = FailChoiceCaller("fail_choice_caller", [], None, description="")

            # use a tensor since python list is not synced back
            timings = torch.zeros(3, dtype=torch.float32)
            ctx = mp.get_context("spawn")
            child = ctx.Process(
                target=benchmark_choice,
                args=(choice, (mat1, mat2, mat3, mat4), out, expected_out, timings),
            )
            child.start()
            child.join()
            self.assertNotEqual(0, child.exitcode)

    @parametrize("autotune_in_subproc", (True, False))
    @parametrize("autotune_multi_device", (True, False))
    def test_max_autotune_mm_plus_mm(self, autotune_in_subproc, autotune_multi_device):
        """
        This crash previously due to a triton issue: https://github.com/triton-lang/triton/issues/1298 .
        With autotuning in subprocess, we don't crash anymore.
        """
        m, n, k = 2048, 1536, 64

<<<<<<< HEAD
        a = torch.zeros([16, 16], device=GPU_TYPE)
        b = torch.zeros([16, 16], device=GPU_TYPE)
        with (
            patch.object(AlgorithmSelectorCache, "lookup", mock_lookup),
            config.patch(benchmark_epilogue_fusion=multi_template),
=======
        def mm_plus_mm(a, b, c, d):
            return a @ b + c @ d

        a = torch.randn(m, k).to(GPU_TYPE)
        b = torch.randn(k, n).to(GPU_TYPE)
        c = torch.randn(m, k).to(GPU_TYPE)
        d = torch.randn(k, n).to(GPU_TYPE)

        with config.patch(
            {
                "max_autotune": True,
                "autotune_in_subproc": autotune_in_subproc,
                "autotune_multi_device": autotune_multi_device,
            }
>>>>>>> 020da744
        ):
            torch.compile(mm_plus_mm)(a, b, c, d)

    @parametrize("dynamic", (False, True))
    def test_max_autotune_regular_mm(self, dynamic: bool):
        """
        Make sure autotuning mm in sub processes work without crashes.
        """

        def mm(a, b):
            a = torch.sin(a)
            return a @ b

        a = torch.randn(100, 10).to(GPU_TYPE)
        b = torch.randn(10, 100).to(GPU_TYPE)

        with config.patch({"max_autotune": True, "autotune_in_subproc": True}):
            torch.compile(mm, dynamic=dynamic)(a, b)

    @parametrize("dynamic", (False, True))
    def test_max_autotune_addmm(self, dynamic=False):
        """
        Make sure autotuning addmm in sub processes work without crashes.
        """

        torch.backends.cuda.matmul.allow_fp16_reduced_precision_reduction = False

        def addmm(x, a, b):
            return torch.addmm(x, a, b)

        x = torch.randn(100).to(GPU_TYPE)
        a = torch.randn(100, 10).to(GPU_TYPE)
        b = torch.randn(10, 100).to(GPU_TYPE)
        with config.patch({"max_autotune": True, "autotune_in_subproc": True}):
            Y_compiled = torch.compile(addmm, dynamic=dynamic)(x, a, b)
            Y = addmm(x, a, b)
            torch.testing.assert_close(Y_compiled, Y, atol=1e-2, rtol=1e-2)

    def test_triton_template_with_epilogues_and_dynamic_shape(self):
        def fn(
            x: torch.Tensor, w: torch.Tensor, bias: torch.Tensor, mul: torch.Tensor
        ) -> torch.Tensor:
            return (
                torch.nn.functional.relu(
                    torch.matmul(torch.transpose(x, 0, 1), torch.transpose(w, 0, 1))
                    + bias
                )
                * mul
            )

        M0 = 5
        M1 = 8
        K = 4
        N = 3
        w = torch.rand(N, K).to(GPU_TYPE).half()
        b = torch.rand(N).to(GPU_TYPE).half()

        with config.patch(
            {
                "max_autotune": True,
                "autotune_in_subproc": True,
                "max_autotune_gemm_backends": "Triton",
            }
        ):
            compiled_fn = torch.compile(
                fn, fullgraph=True, dynamic=True, mode="max-autotune-no-cudagraphs"
            )

            x0 = torch.rand(K, M0).to(GPU_TYPE).half()
            mul0 = torch.rand(M0, N).to(GPU_TYPE).half()
            y0 = compiled_fn(x0, w, b, mul0)
            y0_expected = fn(x0, w, b, mul0)
            torch.testing.assert_close(y0, y0_expected)

            x1 = torch.rand(K, M1).to(GPU_TYPE).half()
            mul1 = torch.rand(M1, N).to(GPU_TYPE).half()
            y1 = compiled_fn(x1, w, b, mul1)
            y1_expected = fn(x1, w, b, mul1)
            torch.testing.assert_close(y1, y1_expected)


@instantiate_parametrized_tests
class TestMaxAutotuneRemoteCache(TestCase):
    def setUp(self):
        super().setUp()
        PatchCaches.setUp()

    def tearDown(self):
        super().tearDown()
        PatchCaches.tearDown()

    @parametrize("dynamic", (False, True))
    @config.patch(
        {"compile_threads": 1, "prologue_fusion": False}
    )  # Worker processes do not register PatchCaches() properly
    def test_max_autotune_remote_caching(self, dynamic: bool):
        from unittest.mock import patch

        def mm(a, b):
            a = torch.sin(a)
            return a @ b

        a = torch.randn(100, 10).to(GPU_TYPE)
        b = torch.randn(10, 100).to(GPU_TYPE)

        class Model(torch.nn.Module):
            def forward(self, x, y):
                return x + y

        def f(x, y):
            return Model()(x, y)

        x = torch.randn(100, 100).to(GPU_TYPE)
        y = torch.randn(100, 100).to(GPU_TYPE)

        with (
            config.patch(
                {
                    "autotune_local_cache": False,
                    "autotune_remote_cache": True,
                }
            ),
            patch.dict(os.environ),
            PatchCaches(),
        ):
            os.environ.pop("TRITON_CACHE_MANAGER", None)
            with config.patch({"max_autotune": True}):
                for _ in range(4):
                    with fresh_inductor_cache():
                        torch.compile(mm, dynamic=dynamic)(a, b)
                    reset()
                with (
                    torch.compiler.config.patch({"cache_key_tag": "test"}),
                    fresh_inductor_cache(),
                ):
                    torch.compile(mm, dynamic=dynamic)(a, b)
                    reset()

                global_stats.report()
                self.assertEqual(global_stats.autotune_remote, Stats(2, 3, 2))

            global_stats.reset()
            for _ in range(4):
                with fresh_inductor_cache():
                    torch.compile(f, dynamic=dynamic)(x, y)
                reset()
            with (
                torch.compiler.config.patch({"cache_key_tag": "test"}),
                fresh_inductor_cache(),
            ):
                torch.compile(mm, dynamic=dynamic)(a, b)
                reset()
            global_stats.report()
            self.assertEqual(global_stats.autotune_remote, Stats(2, 3, 2))


class _TestTritonTemplateCaller(TritonTemplateCaller):
    def __init__(self, bmreq: _TestBenchmarkRequest):
        self.bmreq = bmreq

    def __str__(self) -> str:
        return "test"


class TestTuningProcess(TestCase):
    def check_healthy(self, p: TuningProcess, device: Optional[int] = None):
        result = random.random()
        bmreq = _TestBenchmarkRequest(result, device=device)
        p.put(bmreq.benchmark)
        self.assertEqual(p.get(), result)

    def test_tuning_subproc_timeout(self):
        p = TuningProcess(None)

        bmreq = _TestBenchmarkRequest(0, sleep=120)
        p.put(bmreq.benchmark)
        with self.assertRaises(TimeoutError):
            p.get(timeout=1.0)

        # Make sure the TuningProcess is still usable after a timeout.
        self.check_healthy(p)
        p.shutdown()

    def test_tuning_subproc_exception(self):
        p = TuningProcess(None)

        bmreq = _TestBenchmarkRequest(0, exc=RuntimeError("Fail"))
        p.put(bmreq.benchmark)
        with self.assertRaises(RuntimeError):
            p.get()

        # Make sure the TuningProcess is still usable after an exception.
        self.check_healthy(p)
        p.shutdown()

    def test_tuning_subproc_crash(self):
        p = TuningProcess(None)

        bmreq = _TestBenchmarkRequest(0, crash=True)
        p.put(bmreq.benchmark)
        with self.assertRaises(EOFError):
            p.get()

        # Make sure the TuningProcess is still usable after a crash.
        self.check_healthy(p)
        p.shutdown()

    def test_tuning_subproc_killed(self):
        p = TuningProcess(None)
        p.kill()
        self.check_healthy(p)
        p.shutdown()

    def test_visible_devices(self):
        device_list = TuningProcessPool.get_device_list()
        for device in device_list:
            p = TuningProcess(device)
            self.check_healthy(p, device=device)
            p.shutdown()


class TestTuningProcessPool(TestCase):
    # Use only one device/subprocess so we test the process restarts
    # and is usable after a crash.
    @config.patch({"autotune_multi_device": False})
    def test_tuning_pool_crash(self):
        tuning_pool = TuningProcessPool()

        # First force the tuning process to crash.
        bmreq = _TestBenchmarkRequest(0, crash=True)
        choice = _TestTritonTemplateCaller(bmreq)

        timings = tuning_pool.benchmark([choice])
        self.assertTrue(choice in timings)
        self.assertEqual(timings[choice], float("inf"))

        # Then send another request and make sure the sub-process
        # has restarted and is operational.
        bmreq = _TestBenchmarkRequest(3.14)
        choice = _TestTritonTemplateCaller(bmreq)

        timings = tuning_pool.benchmark([choice])
        self.assertTrue(choice in timings)
        self.assertEqual(timings[choice], bmreq.result)

        tuning_pool.shutdown()

    @config.patch({"autotune_multi_device": False})
    def test_tuning_pool_timeout(self):
        tuning_pool = TuningProcessPool()

        # First force the tuning process to timeout.
        bmreq = _TestBenchmarkRequest(0, sleep=120)
        choice = _TestTritonTemplateCaller(bmreq)

        with config.patch({"max_autotune_subproc_result_timeout_seconds": 1.0}):
            timings = tuning_pool.benchmark([choice])
        self.assertTrue(choice in timings)
        self.assertEqual(timings[choice], float("inf"))

        # Then send another request and make sure the sub-process
        # has restarted and is operational.
        bmreq = _TestBenchmarkRequest(3.14)
        choice = _TestTritonTemplateCaller(bmreq)

        timings = tuning_pool.benchmark([choice])
        self.assertTrue(choice in timings)
        self.assertEqual(timings[choice], bmreq.result)

        tuning_pool.shutdown()

    # XPU have to enable XPU_VISIBLE_DEVICES to control devices visibility.
    @skipIfXpu
    @config.patch({"autotune_multi_device": True})
    def test_tuning_pool_multiple_devices(self):
        # Adapt the test to the available devices (and whether CUDA_VISIBLE_DEVICES
        # is already set in the environment); use a subset of the available devices
        # to ensure only the subset are visible to the sub-processes.
        if CUDA_VISIBLE_DEVICES in os.environ:
            visible_devices = os.environ[CUDA_VISIBLE_DEVICES].split(",")
        else:
            visible_devices = [str(d) for d in range(torch.cuda.device_count())]

        cuda_visible_devices = ",".join(visible_devices[-2:])
        with unittest.mock.patch.dict(
            os.environ, {CUDA_VISIBLE_DEVICES: cuda_visible_devices}
        ):
            tuning_pool = TuningProcessPool()

        choice1 = _TestTritonTemplateCaller(_TestBenchmarkRequest(3.14))
        choice2 = _TestTritonTemplateCaller(_TestBenchmarkRequest(2.718))

        timings = tuning_pool.benchmark([choice1, choice2])
        self.assertEqual(timings[choice1], choice1.bmreq.result)
        self.assertEqual(timings[choice2], choice2.bmreq.result)

        tuning_pool.shutdown()


@instantiate_parametrized_tests
class TestPrologueFusion(TestCase):
    @classmethod
    def setUpClass(cls):
        super().setUpClass()
        cls._stack = contextlib.ExitStack()
        cls._stack.enter_context(
            config.patch(
                {
                    "max_autotune": True,
                    "prologue_fusion": True,
                    "benchmark_epilogue_fusion": False,
                    "shape_padding": False,
                    "max_autotune_gemm_backends": "TRITON",
                    "test_configs.max_mm_configs": 4,  # significantly speeds up tests
                }
            )
        )

    def check_code(self, code_str, num_kernels, num_allocs, num_deallocs):
        FileCheck().check(get_func_call()).check_count(
            get_kernel_launch(),
            num_kernels,
            exactly=True,
        ).run(code_str)

        if num_allocs is not None:
            FileCheck().check(get_func_call()).check_count(
                "empty_strided", num_allocs, exactly=True
            ).run(code_str)

        # skip the deallocation check when using cpp_wrapper; most deallocations happen
        # outside of our control via RAIIAtenTensorHandle
        if num_deallocs is not None and not config.cpp_wrapper:
            FileCheck().check(get_func_call()).check_count(
                "del", num_deallocs, exactly=True
            ).run(code_str)

    @parametrize("sizes", ((64, 128, 256), (128, 128, 128), (63, 120, 250)))
    def test_upcast(self, sizes):
        M, K, N = sizes

        x = torch.rand([M, K], dtype=torch.float16, device=GPU_TYPE)
        y = torch.rand([K, N], dtype=torch.float, device=GPU_TYPE)

        def foo(x, y):
            return x.to(y.dtype) @ y

        out, code = run_and_get_code(torch.compile(foo), x, y)
        self.assertEqual(out, foo(x, y), atol=0.05, rtol=0.05)
        self.check_code(code[0], num_kernels=1, num_allocs=1, num_deallocs=2)
        # upcast preserves zero mask
        FileCheck().check("a =").check_not("tl.where").check("tl.dot").run(code[0])

    @unittest.skip("Triton bug in compilation")
    def test_gather_fusion(self):
        M, K, N = (64, 128, 256)
        x = torch.rand([M, K], dtype=torch.float16, device=GPU_TYPE)
        y = torch.rand([K, N], dtype=torch.float16, device=GPU_TYPE)

        index = torch.randperm(M, device=GPU_TYPE)

        def foo(x, y, index):
            return (x[index]) @ y

        out, code = run_and_get_code(torch.compile(foo), x, y, index)
        self.assertEqual(out, foo(x, y, index), atol=0.05, rtol=0.05)
        self.check_code(code[0], num_kernels=1, num_allocs=1, num_deallocs=3)

        # should be done in low precision
        (
            FileCheck()
            .check("for k_idx")
            .check_not("to(tl.float32)")
            .check("dot")
            .run(code[0])
        )

    @unittest.skipIf(TEST_WITH_ROCM, "FP8 is not supported on ROCM")
    @unittest.skipIf(
        not PLATFORM_SUPPORTS_FP8,
        "FP8 is only supported on H100+, SM 8.9 and MI300+ devices",
    )
    def test_low_precision(self):
        M = K = N = 128

        x = torch.rand([M, K], device=GPU_TYPE).to(torch.float8_e4m3fn)
        y = torch.rand([K, N], dtype=torch.bfloat16, device=GPU_TYPE)

        def foo(x, y):
            return x.to(y.dtype) @ y

        out, code = run_and_get_code(torch.compile(foo), x, y)
        self.assertEqual(out, foo(x, y), atol=0.05, rtol=0.05)
        self.check_code(code[0], num_kernels=1, num_allocs=1, num_deallocs=2)

        # should be done in low precision, no arithmetic
        (
            FileCheck()
            .check("for k_idx")
            .check_not("to(tl.float32)")
            .check("dot")
            .run(code[0])
        )

        def foo(x, y):
            return (x.to(y.dtype) + 1) @ y

        out, code = run_and_get_code(torch.compile(foo), x, y)
        self.assertEqual(out, foo(x, y), atol=0.05, rtol=0.05)

        # should not be done in low precision, two kernels
        self.check_code(code[0], num_kernels=2, num_allocs=2, num_deallocs=3)

    def test_downcast(self):
        # per heuristics, dont fuse a downcast into a mm because it would lead to more reads inside kernel
        M, K, N = (64, 128, 256)
        x = torch.rand([M, K], dtype=torch.float, device=GPU_TYPE)
        y = torch.rand([K, N], dtype=torch.float16, device=GPU_TYPE)

        def foo(x, y):
            return x.to(y.dtype) @ y

        out, code = run_and_get_code(torch.compile(foo), x, y)
        self.assertEqual(out, foo(x, y), atol=0.05, rtol=0.05)
        self.check_code(code[0], num_kernels=2, num_allocs=2, num_deallocs=3)

    @parametrize("sizes", ((64, 128, 256), (64, 64, 64), (64, 120, 64)))
    def test_multiple_fusions(self, sizes):
        M, K, N = sizes

        def foo(x, y):
            return ((x - 1.1) @ (y + 1.1)) * 1.1

        x = torch.rand([M, K], dtype=torch.float, device=GPU_TYPE)
        y = torch.rand([K, N], dtype=torch.float, device=GPU_TYPE)

        out, code = run_and_get_code(torch.compile(foo), x, y)
        self.assertEqual(out, foo(x, y), atol=0.05, rtol=0.05)
        self.check_code(code[0], num_kernels=1, num_allocs=1, num_deallocs=2)

        # check that we do not CSE any variables between prologues, epilogues
        FileCheck().check("def triton").check_count("= 1.1", 3, exactly=True).check(
            "tl.store"
        ).run(code[0])

    @config.patch(
        {
            "max_autotune_gemm_backends": "Triton",
            "benchmark_epilogue_fusion": True,
            "max_epilogue_benchmarked_choices": 3,
        }
    )
    @skipIfXpu(
        msg="The fusion not happend because it do not speedup on XPU, see issue #146568"
    )
    def test_pending_fusions_multiple(self):
        def multi_use(x, y):
            return (x @ x.T) * (y @ y.T)

        x = torch.rand([128, 16], device=GPU_TYPE)
        y = torch.rand([128, 32], device=GPU_TYPE)

        out, code = run_and_get_code(torch.compile(multi_use), x, y)

        FileCheck().check(get_func_call()).check_count(
            get_kernel_launch(), 2, exactly=True
        ).run(code[0])
        self.assertEqual(out, multi_use(x, y), atol=0.05, rtol=0.05)

        def resolve_pending(x):
            return (x @ x).relu()

        x = torch.rand([128, 128], device=GPU_TYPE)
        out, code = run_and_get_code(torch.compile(resolve_pending), x)
        FileCheck().check(get_func_call()).check_count(
            get_kernel_launch(), 1, exactly=True
        ).run(code[0])
        self.assertEqual(out, resolve_pending(x), atol=0.05, rtol=0.05)

    @config.patch(
        {
            "max_autotune_gemm_backends": "Triton",
            "benchmark_epilogue_fusion": True,
            "max_epilogue_benchmarked_choices": 3,
        }
    )
    @skipIfXpu(
        msg="The fusion not happend because it do not speedup on XPU, see issue #146568"
    )
    def test_pending_fusion_pro_and_epi(self):
        def test_multiple_fusions(x):
            y = x.to(torch.float)
            return (y @ y).relu()

        x = torch.rand([128, 128], dtype=torch.float16, device=GPU_TYPE)
        out, code = run_and_get_code(torch.compile(test_multiple_fusions), x)
        FileCheck().check(get_func_call()).check_count(
            get_kernel_launch(), 1, exactly=True
        ).run(code[0])
        self.assertEqual(out, test_multiple_fusions(x), atol=0.05, rtol=0.05)

    @parametrize("sizes", ((64, 128, 256), (128, 128, 128), (63, 120, 250)))
    def test_multiple_inputs(self, sizes):
        M, K, N = sizes

        def foo(x, y, z):
            return (x + y).to(torch.float) @ z

        x = torch.rand([M, K], dtype=torch.float16, device=GPU_TYPE)
        y = torch.rand([M, K], dtype=torch.float16, device=GPU_TYPE)
        z = torch.rand([K, N], dtype=torch.float, device=GPU_TYPE)
        out_eager = foo(x, y, z)
        out, code = run_and_get_code(torch.compile(foo), x, y, z)
        self.assertEqual(out, out_eager, atol=0.05, rtol=0.05)
        self.check_code(code[0], num_kernels=1, num_allocs=1, num_deallocs=3)

    def test_storage_offset_prologue(self):
        def foo(a):
            q = a[:64, :]
            k = a[64:, :]
            return torch.mm(q + 2, k - 2)

        inp = torch.randn(128, 64, device=GPU_TYPE)
        out, code = run_and_get_code(torch.compile(foo), inp)
        self.assertEqual(out, foo(inp), atol=0.05, rtol=0.05)
        self.check_code(code[0], num_kernels=1, num_allocs=1, num_deallocs=1)

    @config.patch(realize_reads_threshold=1, realize_opcount_threshold=1)
    @parametrize("sizes", ((64, 128, 256), (128, 128, 128), (63, 120, 250)))
    def test_prologue_multiple_nodes(self, sizes):
        M, K, N = sizes

        def foo(x, y):
            return ((((x * 2) - 1) / 2) @ (y * 4)) * 3.0

        x = torch.rand([M, K], dtype=torch.float, device=GPU_TYPE)
        y = torch.rand([K, N], dtype=torch.float, device=GPU_TYPE)

        out, code = run_and_get_code(torch.compile(foo), x, y)
        self.assertEqual(out, foo(x, y), atol=0.05, rtol=0.05)
        self.check_code(code[0], num_kernels=1, num_allocs=1, num_deallocs=2)

    @parametrize("K", (63, 64))
    def test_broadcast_x(self, K):
        def foo(x, y):
            return (x.expand([1, y.shape[0]]) + 1) @ y

        x = torch.rand([1, 1], dtype=torch.float, device=GPU_TYPE)
        y = torch.rand([K, 128], dtype=torch.float, device=GPU_TYPE)

        out, code = run_and_get_code(torch.compile(foo, dynamic=True), x, y)
        self.assertEqual(out, foo(x, y), atol=0.05, rtol=0.05)
        self.check_code(code[0], num_kernels=1, num_allocs=1, num_deallocs=2)

    def test_broadcast_y(self):
        def foo(x, y):
            return x @ y

        M = 20
        N = K = 1
        x = torch.rand([M, K], dtype=torch.float, device=GPU_TYPE)
        y = torch.rand([K, N], dtype=torch.float, device=GPU_TYPE)
        torch._dynamo.mark_dynamic(x, 0)

        out, code = run_and_get_code(torch.compile(foo, dynamic=True), x, y)
        self.assertEqual(out, foo(x, y), atol=0.05, rtol=0.05)
        self.check_code(code[0], num_kernels=1, num_allocs=1, num_deallocs=2)

    def test_preserves_zero_analysis(self):
        fns = (
            (lambda x: x.relu(), False),  # preserves zero
            (lambda x: x + 1, True),  # does not
            (
                lambda x: torch.hypot(x, x),
                True,
            ),  # not handled in analysis, conservatively assume does not preserve
        )

        def foo(x, y, fn):
            return fn(x) @ y

        for fn, should_mask in fns:
            x = torch.rand([64, 127], dtype=torch.float, device=GPU_TYPE)
            y = torch.rand([127, 64], dtype=torch.float, device=GPU_TYPE)

            out, code = run_and_get_code(torch.compile(foo), x, y, fn)
            self.assertEqual(out, foo(x, y, fn), atol=0.05, rtol=0.05)
            self.check_code(code[0], num_kernels=1, num_allocs=1, num_deallocs=2)

            if should_mask:
                f = FileCheck().check("k_idx").check("a =").check_same("tl.where")
            else:
                f = FileCheck().check("k_idx").check("a =").check_not("tl.where")
            f.check("tl.dot").run(code[0])

    @config.patch(realize_reads_threshold=1, realize_opcount_threshold=1)
    @parametrize("benchmark_fusion", (True, False))
    def test_prologue_read_into_both_inputs(self, benchmark_fusion):
        M = K = 256

        # not supported today. it could be, but typically the pointwise nodes would get
        # inlined into separate nodes.

        def foo(x):
            y = (x + 1) * 2
            return y @ (y - 2)

        with config.patch(benchmark_epilogue_fusion=benchmark_fusion):
            x = torch.rand([M, K], dtype=torch.float, device=GPU_TYPE)

            out, code = run_and_get_code(torch.compile(foo), x)
            self.assertEqual(out, foo(x), atol=0.05, rtol=0.05)
            # not guaranteed to fuse, but still checking correctness
            if not benchmark_fusion:
                self.check_code(
                    code[0], num_kernels=2, num_allocs=None, num_deallocs=None
                )

    @config.patch(realize_reads_threshold=1, realize_opcount_threshold=1)
    @config.patch(allow_buffer_reuse=False)
    def test_mismatched_prologue_group(self):
        def foo(x, y, z):
            a = (x + 2) * 2
            b = a * y
            return b @ z

        x = torch.rand([1, 256], device=GPU_TYPE)
        y = torch.rand([256, 256], device=GPU_TYPE)
        z = torch.rand([256, 128], device=GPU_TYPE)

        out, code = run_and_get_code(torch.compile(foo), x, y, z)
        self.assertEqual(out, foo(x, y, z), atol=0.05, rtol=0.05)
        # theres one more dealloc than there should be because of a buffer reuse. TODO:
        # not sure why disabling buffer reuse doesnt stop
        self.check_code(code[0], num_kernels=2, num_allocs=2, num_deallocs=4)

    # XPU have not enabled pad_mm in fx_passes, so there is always one kernel.
    @skipIfXpu
    @config.patch(shape_padding=True)
    @config.patch(force_shape_pad=True)
    @parametrize("sizes", ((250, 245, 128), (250, 256, 128), (256, 128, 62)))
    def test_prologue_masked_load(self, sizes):
        M, K, N = sizes

        def foo(x, y):
            return x @ y

        x = torch.rand([250, 245], device=GPU_TYPE)
        y = torch.rand([245, 128], device=GPU_TYPE)

        # we should not attempt prologue fusion if it turns an aligned load
        # into an unaligned load
        out, code = run_and_get_code(torch.compile(foo), x, y)
        self.assertEqual(out, foo(x, y), atol=0.05, rtol=0.05)
        self.check_code(code[0], num_kernels=3, num_allocs=3, num_deallocs=4)


if __name__ == "__main__":
    from torch._inductor.utils import is_big_gpu

    # Set env to make it work in CI.
    if HAS_GPU and HAS_CPU and is_big_gpu():
        run_tests()<|MERGE_RESOLUTION|>--- conflicted
+++ resolved
@@ -160,25 +160,12 @@
         a = torch.randn(M, K).to(torch.float16).cuda()
         b = torch.randn(K, N).to(torch.float16).cuda()
 
-<<<<<<< HEAD
-        with (
-            self.assertRaises(BackendCompilerFailed) as context,
-            config.patch(
-                {
-                    "max_autotune": True,
-                    "autotune_fallback_to_aten": False,
-                    "triton.enable_persistent_tma_matmul": "1",
-                    "test_configs.autotune_choice_name_regex": "mm_persistent_tma",
-                }
-            ),
-=======
         with self.assertRaises(BackendCompilerFailed) as context, config.patch(
             {
                 "max_autotune": True,
                 "triton.enable_persistent_tma_matmul": "1",
                 "test_configs.autotune_choice_name_regex": "mm_persistent_tma",
             }
->>>>>>> 020da744
         ):
             torch.compile(mm, dynamic=dynamic)(a, b)
 
@@ -234,96 +221,6 @@
         with config.patch({"max_autotune": True}):
             torch.compile(mm, dynamic=dynamic)(a, b)
 
-<<<<<<< HEAD
-    def test_precompilation_threads(self):
-        import threading
-        from typing import Any
-        from unittest.mock import Mock, patch
-
-        class FakeChoiceCaller(ChoiceCaller):
-            def __init__(self) -> None:
-                super().__init__("none", [], Mock(), description="")
-                self.thread_id = None
-
-            def precompile(self):
-                self.thread_id = threading.get_ident()
-
-            def call_name(self) -> str:
-                return None
-
-            def to_callable(self):
-                return None
-
-            def hash_key(self) -> str:
-                return str(hash(self))
-
-            def output_node(self) -> "TensorBox":  # noqa: F821
-                return None
-
-        fake_choices = [FakeChoiceCaller() for i in range(10)]
-        fake_lookup_result = dict.fromkeys(fake_choices, 0.123)
-
-        def no_lookup(
-            choices: list[ChoiceCaller],
-            op: str,
-            inputs: str,
-            benchmark: Callable[[Any], dict[ChoiceCaller, float]],
-        ) -> Optional[dict[ChoiceCaller, float]]:
-            if benchmark is not None:
-                return benchmark(choices)
-
-        asc = AlgorithmSelectorCache()
-
-        def fake_benchmark_fn(*args, **kwargs):
-            return fake_lookup_result
-
-        main_thread_id = threading.get_ident()
-        mock_debug_handler = Mock()
-        old_debug_handler = V.debug
-        try:
-            V.set_debug_handler(mock_debug_handler)
-            with patch.object(asc, "lookup", new=no_lookup):
-                with patch.object(
-                    asc, "make_benchmark_fn", return_value=fake_benchmark_fn
-                ):
-                    with config.patch(
-                        {
-                            "autotune_in_subproc": False,
-                            "compile_threads": len(fake_choices),
-                        }
-                    ):
-                        asc("test_call", fake_choices, [], Mock())
-            for fake_choice in fake_choices:
-                assert fake_choice.thread_id is not None, (
-                    "Expected all ChoiceCaller's precompile method to have been called"
-                )
-                assert fake_choice.thread_id != main_thread_id, (
-                    "Expected all ChoiceCaller's precompile method to have been called on separate thread"
-                )
-        finally:
-            V.set_debug_handler(old_debug_handler)
-
-    @parametrize("dynamic", (False, True))
-    def test_max_autotune_addmm(self, dynamic=False):
-        """
-        Make sure autotuning addmm in sub processes work without crashes.
-        """
-
-        torch.backends.cuda.matmul.allow_fp16_reduced_precision_reduction = False
-
-        def addmm(x, a, b):
-            return torch.addmm(x, a, b)
-
-        x = torch.randn(100).to(GPU_TYPE)
-        a = torch.randn(100, 10).to(GPU_TYPE)
-        b = torch.randn(10, 100).to(GPU_TYPE)
-        with config.patch({"max_autotune": True, "autotune_in_subproc": True}):
-            Y_compiled = torch.compile(addmm, dynamic=dynamic)(x, a, b)
-            Y = addmm(x, a, b)
-            torch.testing.assert_close(Y_compiled, Y, atol=1e-2, rtol=1e-2)
-
-=======
->>>>>>> 020da744
     @unittest.skipIf(
         not has_triton_tma_device(), "Need device-side TMA support in Triton"
     )
@@ -381,25 +278,12 @@
         b = torch.randn(K, N).to(torch.float16).cuda()
         x = torch.randn(N).to(torch.float16).cuda()
 
-<<<<<<< HEAD
-        with (
-            self.assertRaises(BackendCompilerFailed) as context,
-            config.patch(
-                {
-                    "max_autotune": True,
-                    "autotune_fallback_to_aten": False,
-                    "triton.enable_persistent_tma_matmul": "1",
-                    "test_configs.autotune_choice_name_regex": "mm_persistent_tma",
-                }
-            ),
-=======
         with self.assertRaises(BackendCompilerFailed) as context, config.patch(
             {
                 "max_autotune": True,
                 "triton.enable_persistent_tma_matmul": "1",
                 "test_configs.autotune_choice_name_regex": "mm_persistent_tma",
             }
->>>>>>> 020da744
         ):
             torch.compile(addmm, dynamic=dynamic)(x, a, b)
 
@@ -1001,8 +885,9 @@
 
         a = torch.zeros([16, 16], device=GPU_TYPE)
         b = torch.zeros([16, 16], device=GPU_TYPE)
-        with patch.object(AlgorithmSelectorCache, "lookup", mock_lookup), config.patch(
-            benchmark_epilogue_fusion=multi_template
+        with (
+            patch.object(AlgorithmSelectorCache, "lookup", mock_lookup),
+            config.patch(benchmark_epilogue_fusion=multi_template),
         ):
             with self.assertRaises(BackendCompilerFailed) as context:
                 torch.compile(lambda a, b: a.matmul(b))(a, b)
@@ -1789,13 +1674,6 @@
         """
         m, n, k = 2048, 1536, 64
 
-<<<<<<< HEAD
-        a = torch.zeros([16, 16], device=GPU_TYPE)
-        b = torch.zeros([16, 16], device=GPU_TYPE)
-        with (
-            patch.object(AlgorithmSelectorCache, "lookup", mock_lookup),
-            config.patch(benchmark_epilogue_fusion=multi_template),
-=======
         def mm_plus_mm(a, b, c, d):
             return a @ b + c @ d
 
@@ -1810,7 +1688,6 @@
                 "autotune_in_subproc": autotune_in_subproc,
                 "autotune_multi_device": autotune_multi_device,
             }
->>>>>>> 020da744
         ):
             torch.compile(mm_plus_mm)(a, b, c, d)
 
