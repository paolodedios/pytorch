--- conflicted
+++ resolved
@@ -138,7 +138,26 @@
         ):
             torch.compile(mm_plus_mm)(a, b, c, d)
 
-    def test_max_autotune_regular_mm(self):
+    @parametrize("dynamic", (False, True))
+    def test_max_autotune_mm_plus_mm_zero_size_input(self, dynamic):
+        """
+        Make sure autotuning mm_plus_mm with zero-size input works without crashes.
+        """
+        m, n, k = 0, 1536, 64
+
+        def mm_plus_mm(a, b, c, d):
+            return a @ b + c @ d
+
+        a = torch.randn(m, k).cuda()
+        b = torch.randn(k, n).cuda()
+        c = torch.randn(m, k).cuda()
+        d = torch.randn(k, n).cuda()
+
+        with config.patch({"max_autotune": True}):
+            torch.compile(mm_plus_mm, dynamic=dynamic)(a, b, c, d)
+
+    @parametrize("dynamic", (False, True))
+    def test_max_autotune_regular_mm(self, dynamic: bool):
         """
         Make sure autotuning mm in sub processes work without crashes.
         """
@@ -151,9 +170,26 @@
         b = torch.randn(10, 100).cuda()
 
         with config.patch({"max_autotune": True, "autotune_in_subproc": True}):
-            torch.compile(mm)(a, b)
-
-    def test_max_autotune_addmm(self):
+            torch.compile(mm, dynamic=dynamic)(a, b)
+
+    @parametrize("dynamic", (False, True))
+    def test_max_autotune_regular_mm_zero_size_input(self, dynamic: bool):
+        """
+        Make sure autotuning mm with zero-size input works without crashes.
+        """
+
+        def mm(a, b):
+            a = torch.sin(a)
+            return a @ b
+
+        a = torch.randn(0, 10).cuda()
+        b = torch.randn(10, 100).cuda()
+
+        with config.patch({"max_autotune": True}):
+            torch.compile(mm, dynamic=dynamic)(a, b)
+
+    @parametrize("dynamic", (False, True))
+    def test_max_autotune_addmm(self, dynamic):
         """
         Make sure autotuning addmm in sub processes work without crashes.
         """
@@ -165,9 +201,6 @@
         a = torch.randn(100, 10).cuda()
         b = torch.randn(10, 100).cuda()
         with config.patch({"max_autotune": True, "autotune_in_subproc": True}):
-<<<<<<< HEAD
-            torch.compile(addmm)(x, a, b)
-=======
             torch.compile(addmm, dynamic=dynamic)(x, a, b)
 
     @parametrize("dynamic", (False, True))
@@ -283,7 +316,6 @@
             y1 = compiled_fn(x1, w, b, mul1)
             y1_expected = fn(x1, w, b, mul1)
             torch.testing.assert_close(y1, y1_expected)
->>>>>>> 256fed02
 
 
 if __name__ == "__main__":
