--- conflicted
+++ resolved
@@ -1210,19 +1210,7 @@
 
             self.assertEqual(
                 remove_white_space(events),
-                remove_white_space(
-                    """[
-<<<<<<< HEAD
-                  ('def_kernel', ['A', 'B'], {}), ('size', ['A', 0], {}),
-                  ('size', ['B', 1], {}), ('size', ['A', 1], {})]
-                """
-=======
-                    ('def_kernel', ['A', 'B'], {}),
-                    ('load_input', ['A', 'a', ('idx_m', 'idx_n')], {'mask': 'a_mask', 'indent_width': 8}),
-                    ('load_input', ['B', 'b', ('idx_m', 'idx_n')], {'mask': 'b_mask', 'indent_width': 8})]
-                  """
->>>>>>> 130dd7fe
-                ),
+                remove_white_space("""[('def_kernel', ['A', 'B'], {})]"""),
             )
 
         # Test symbolic shapes with different symbols. Will cache miss due to different symbols in inputs.
@@ -1265,12 +1253,11 @@
                 remove_white_space(events),
                 remove_white_space(
                     """[
-                    ('def_kernel', ['A', 'B'], {}),
-                    ('size', ['A', 0], {}), ('size', ['B', 1], {}),
-                    ('size', ['A', 1], {}),
-                    ('load_input', ['A', 'a', ('idx_m', 'idx_n')], {'mask': 'a_mask', 'indent_width': 8}),
-                    ('load_input', ['B', 'b', ('idx_m', 'idx_n')], {'mask': 'b_mask', 'indent_width': 8})]
-                  """
+                        ('def_kernel', ['A', 'B'], {}),
+                        ('size', ['A', 0], {}),
+                        ('size', ['B', 1], {}),
+                        ('size', ['A', 1], {})]
+                    """
                 ),
             )
 
