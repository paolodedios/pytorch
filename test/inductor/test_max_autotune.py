# Owner(s): ["module: inductor"]
import contextlib
import functools
import inspect
import json
import logging
import math
import os
import random
import re
import tempfile
import unittest
from typing import Callable, Optional
from unittest import mock

import torch
from torch import multiprocessing as mp, nn
from torch._dynamo import reset
from torch._dynamo.exc import BackendCompilerFailed
from torch._dynamo.testing import rand_strided, reset_rng_state
from torch._dynamo.utils import same
from torch._inductor import config
from torch._inductor.autotune_process import (
    _TestBenchmarkRequest,
    CUDA_VISIBLE_DEVICES,
    TuningProcess,
    TuningProcessPool,
)
from torch._inductor.graph import GraphLowering
from torch._inductor.ir import Buffer, ChoiceCaller, FixedLayout
from torch._inductor.kernel.mm_plus_mm import aten_mm_plus_mm
from torch._inductor.select_algorithm import (
    add_feedback_saver,
    AlgorithmSelectorCache,
    clear_feedback_savers,
    TritonTemplate,
    TritonTemplateCaller,
)
from torch._inductor.template_heuristics.registry import override_template_heuristics
from torch._inductor.template_heuristics.triton import (
    CUDAMMTemplateConfigHeuristic,
    GemmConfig,
)
from torch.testing._internal.common_cuda import PLATFORM_SUPPORTS_FP8
from torch.testing._internal.common_utils import (
    instantiate_parametrized_tests,
    IS_WINDOWS,
    parametrize,
    TEST_WITH_ROCM,
)
from torch.testing._internal.logging_utils import multiple_logs_to_string
from torch.utils._triton import (
    get_triton_version,
    has_triton_stable_tma_api,
    has_triton_tma_device,
)


aten = torch.ops.aten
from torch._inductor.mock_cache import global_stats, PatchCaches, Stats
from torch._inductor.test_case import run_tests, TestCase
from torch._inductor.utils import (
    fresh_cache,
    get_k_splits,
    run_and_get_code,
    use_decompose_k_choice,
)
from torch._inductor.virtualized import V
from torch.fx.experimental.proxy_tensor import make_fx
from torch.testing import FileCheck
from torch.testing._internal.common_utils import MI300_ARCH, runOnRocmArch, skipIfXpu
from torch.testing._internal.inductor_utils import (
    get_func_call,
    get_kernel_launch,
    GPU_TYPE,
    HAS_CPU,
    HAS_CUDA_AND_TRITON,
    HAS_GPU,
)


torch.set_float32_matmul_precision("high")
if HAS_CUDA_AND_TRITON:
    torch.cuda.memory._set_allocator_settings("expandable_segments:False")


def benchmark_choice(choice, args, out, expected_out, timings):
    result = choice.benchmark(*args, out=out)
    if expected_out is not None:
        torch.testing.assert_close(out, expected_out)

    timings.copy_(torch.tensor(result))


class FailChoiceCaller(ChoiceCaller):
    def benchmark(self, *args, out):
        raise RuntimeError("This choice caller will always throw")


@unittest.mock.patch(
    "torch._inductor.select_algorithm.TritonTemplate.test_cache", new=True
)
@config.patch(enable_caching_generated_triton_templates=True)
@instantiate_parametrized_tests
class TestMaxAutotune(TestCase):
    @parametrize("dynamic", (False, True))
    def test_max_autotune_mm_plus_mm_zero_size_input(self, dynamic):
        """
        Make sure autotuning mm_plus_mm with zero-size input works without crashes.
        """
        m, n, k = 0, 1536, 64

        def mm_plus_mm(a, b, c, d):
            return a @ b + c @ d

        a = torch.randn(m, k).to(GPU_TYPE)
        b = torch.randn(k, n).to(GPU_TYPE)
        c = torch.randn(m, k).to(GPU_TYPE)
        d = torch.randn(k, n).to(GPU_TYPE)

        with config.patch({"max_autotune": True}):
            torch.compile(mm_plus_mm, dynamic=dynamic)(a, b, c, d)

    @unittest.skipIf(
        not has_triton_tma_device(), "Need device-side TMA support in Triton"
    )
    @parametrize("a_transposed", (False, True))
    @parametrize("b_transposed", (False, True))
    @parametrize("dynamic", (False, True))
    def test_max_autotune_regular_mm_persistent_tma(
        self,
        a_transposed: bool,
        b_transposed: bool,
        dynamic: bool,
    ):
        def mm(a, b):
            # TMA requires 16-byte alignment: here we repeat the dims
            # by the factor of 8, as float16 is 2-byte. All dims are
            # repeated due to the possible transpositions below.
            a = a.repeat(8, 8)
            b = b.repeat(8, 8)

            if a_transposed:
                a = a.T
            if b_transposed:
                b = b.T

            return torch.mm(a, b)

        M, N, K = 21, 31, 11
        a = (
            torch.randn(*((K, M) if a_transposed else (M, K)))
            .to(torch.float16)
            .to(GPU_TYPE)
        )
        b = (
            torch.randn(*((N, K) if b_transposed else (K, N)))
            .to(torch.float16)
            .to(GPU_TYPE)
        )

        with config.patch(
            {
                "max_autotune": True,
                "triton.enable_persistent_tma_matmul": "1",
                "test_configs.autotune_choice_name_regex": "mm_persistent_tma",
            }
        ):
            c_actual = torch.compile(mm, dynamic=dynamic)(a, b)
            c_expected = mm(a, b)

        torch.testing.assert_close(c_actual, c_expected, atol=1e-2, rtol=1e-2)

    @unittest.skipIf(
        not has_triton_tma_device(), "Need device-side TMA support in Triton"
    )
    @parametrize("a_transposed", (False, True))
    @parametrize("b_transposed", (False, True))
    @parametrize("dynamic", (False, True))
    def test_max_autotune_regular_mm_persistent_tma_strided(
        self,
        a_transposed: bool,
        b_transposed: bool,
        dynamic: bool,
    ):
        def mm(a, b):
            # TMA requires 16-byte alignment: here we repeat the dims
            # by the factor of 8, as float16 is 2-byte. All dims are
            # repeated due to the possible transpositions below.
            a = a.repeat(8, 8)
            b = b.repeat(8, 8)
            if a_transposed:
                a = a.T
            if b_transposed:
                b = b.T

            return torch.mm(a, b)

        def next_multiple_16(a: int) -> int:
            return ((a + 15) // 16) * 16

        M, N, K = 21, 31, 11
        a_shape = (K, M) if a_transposed else (M, K)
        a_stride = (
            (next_multiple_16(M), 1) if a_transposed else (next_multiple_16(K), 1)
        )
        a = torch.empty_strided(a_shape, a_stride, dtype=torch.float16).to(GPU_TYPE)
        a[:] = torch.randn(a_shape, dtype=torch.float16)
        a = a.to(GPU_TYPE)
        b_shape = (N, K) if b_transposed else (K, N)
        b_stride = (
            (next_multiple_16(K), 1) if a_transposed else (next_multiple_16(N), 1)
        )
        b = torch.empty_strided(b_shape, b_stride, dtype=torch.float16)
        b[:] = torch.randn(b_shape, dtype=torch.float16)
        b = b.to(GPU_TYPE)
        with config.patch(
            {
                "max_autotune": True,
                "triton.enable_persistent_tma_matmul": "1",
                "test_configs.autotune_choice_name_regex": "mm_persistent_tma",
            }
        ):
            c_actual, code = run_and_get_code(torch.compile(mm, dynamic=dynamic), a, b)
            c_expected = mm(a, b)

        torch.testing.assert_close(c_actual, c_expected, atol=1e-2, rtol=1e-2)
        # Verify that we are using a TMA implementation
        # depending on whether we're using the experimental API, we check for a different string
        check_str = "triton.language.extra.cuda.experimental_device_tensormap_create2d"
        if has_triton_stable_tma_api():
            check_str = "triton.language.make_tensor_descriptor"
        FileCheck().check("triton_tem_fused_mm").check(check_str).run(code[0])

    @unittest.skipIf(
        not has_triton_tma_device(), "Need device-side TMA support in Triton"
    )
    @parametrize("dynamic", (False, True))
    def test_max_autotune_regular_mm_persistent_tma_illegal_alignment(self, dynamic):
        def mm(a, b):
            return torch.mm(a, b)

        M, N, K = 21, 31, 11
        a = torch.randn(M, K).to(torch.float16).to(GPU_TYPE)
        b = torch.randn(K, N).to(torch.float16).to(GPU_TYPE)

        with (
            self.assertRaises(BackendCompilerFailed) as context,
            config.patch(
                {
                    "max_autotune": True,
                    "triton.enable_persistent_tma_matmul": "1",
                    "test_configs.autotune_choice_name_regex": "mm_persistent_tma",
                }
            ),
        ):
            torch.compile(mm, dynamic=dynamic)(a, b)

        # Lowering to the persistent+TMA Triton template should be skipped
        # if any of the input inner dims are not 16-byte aligned. As a result,
        # given the config flags above, we should have no choices left.
        self.assertIn("NoValidChoicesError", str(context.exception))

    @unittest.skipIf(
        not has_triton_tma_device(), "Need device-side TMA support in Triton"
    )
    def test_max_autotune_regular_mm_tma_dynamic_outer_dim(self):
        def mm(a, b):
            return torch.mm(a, b)

        M, N, K = 21, 31, 11
        a = torch.randn(M, K).to(torch.float16).to(GPU_TYPE)
        b = torch.randn(K, N).to(torch.float16).to(GPU_TYPE)

        # TMA requires 16-byte alignment: here we repeat the dims
        # by the factor of 8, as float16 is 2-byte. All dims are
        # repeated due to the possible transpositions below.
        a = a.repeat(8, 8)
        b = b.repeat(8, 8)

        torch._dynamo.mark_dynamic(a, 0)

        with config.patch(
            {
                "max_autotune": True,
                "triton.enable_persistent_tma_matmul": "1",
                "test_configs.autotune_choice_name_regex": "mm_persistent_tma",
            }
        ):
            c_actual = torch.compile(mm)(a, b)
            c_expected = mm(a, b)

        torch.testing.assert_close(c_actual, c_expected, atol=1e-2, rtol=1e-2)

    @parametrize("dynamic", (False, True))
    def test_max_autotune_regular_mm_zero_size_input(self, dynamic: bool):
        """
        Make sure autotuning mm with zero-size input works without crashes.
        """

        def mm(a, b):
            a = torch.sin(a)
            return a @ b

        a = torch.randn(0, 10).to(GPU_TYPE)
        b = torch.randn(10, 100).to(GPU_TYPE)

        with config.patch({"max_autotune": True}):
            torch.compile(mm, dynamic=dynamic)(a, b)

    @unittest.skipIf(
        not has_triton_tma_device(), "Need device-side TMA support in Triton"
    )
    @parametrize("a_transposed", (False, True))
    @parametrize("b_transposed", (False, True))
    @parametrize("dynamic", (False, True))
    def test_max_autotune_addmm_persistent_tma(
        self,
        a_transposed: bool,
        b_transposed: bool,
        dynamic: bool,
    ):
        def addmm(x, a, b):
            # TMA requires 16-byte alignment: here we repeat the dims
            # by the factor of 8, as float16 is 2-byte. All dims are
            # repeated due to the possible transpositions below.
            x = x.repeat(8)
            a = a.repeat(8, 8)
            b = b.repeat(8, 8)

            if a_transposed:
                a = a.T
            if b_transposed:
                b = b.T

            return torch.addmm(x, a, b)

        M, N, K = 21, 31, 11
        a = (
            torch.randn(*((K, M) if a_transposed else (M, K)))
            .to(torch.float16)
            .to(GPU_TYPE)
        )
        b = (
            torch.randn(*((N, K) if b_transposed else (K, N)))
            .to(torch.float16)
            .to(GPU_TYPE)
        )
        x = torch.randn(N).to(torch.float16).to(GPU_TYPE)

        with config.patch(
            {
                "max_autotune": True,
                "triton.enable_persistent_tma_matmul": "1",
                "test_configs.autotune_choice_name_regex": "mm_persistent_tma",
            }
        ):
            c_actual = torch.compile(addmm, dynamic=dynamic)(x, a, b)
            c_expected = addmm(x, a, b)

        torch.testing.assert_close(c_actual, c_expected, atol=1e-2, rtol=1e-2)

    @unittest.skipIf(
        not has_triton_tma_device(), "Need device-side TMA support in Triton"
    )
    @parametrize("dynamic", (False, True))
    def test_max_autotune_addmm_persistent_tma_illegal_alignment(self, dynamic):
        def addmm(x, a, b):
            return torch.addmm(x, a, b)

        M, N, K = 21, 31, 11
        a = torch.randn(M, K).to(torch.float16).to(GPU_TYPE)
        b = torch.randn(K, N).to(torch.float16).to(GPU_TYPE)
        x = torch.randn(N).to(torch.float16).to(GPU_TYPE)

        with (
            self.assertRaises(BackendCompilerFailed) as context,
            config.patch(
                {
                    "max_autotune": True,
                    "triton.enable_persistent_tma_matmul": "1",
                    "test_configs.autotune_choice_name_regex": "mm_persistent_tma",
                }
            ),
        ):
            torch.compile(addmm, dynamic=dynamic)(x, a, b)

        # Lowering to the persistent+TMA Triton template should be skipped
        # if any of the input inner dims are not 16-byte aligned. As a result,
        # given the config flags above, we should have no choices left.
        self.assertIn("NoValidChoicesError", str(context.exception))

    @unittest.skipIf(
        not has_triton_tma_device(), "Need device-side TMA support in Triton"
    )
    def test_max_autotune_addmm_tma_dynamic_outer_dim(self):
        def addmm(x, a, b):
            return torch.addmm(x, a, b)

        M, N, K = 21, 31, 11
        a = torch.randn(M, K).to(torch.float16).to(GPU_TYPE)
        b = torch.randn(K, N).to(torch.float16).to(GPU_TYPE)
        x = torch.randn(N).to(torch.float16).to(GPU_TYPE)

        # TMA requires 16-byte alignment: here we repeat the dims
        # by the factor of 8, as float16 is 2-byte. All dims are
        # repeated due to the possible transpositions below.
        x = x.repeat(8)
        a = a.repeat(8, 8)
        b = b.repeat(8, 8)

        torch._dynamo.mark_dynamic(a, 0)

        with config.patch(
            {
                "max_autotune": True,
                "triton.enable_persistent_tma_matmul": "1",
                "test_configs.autotune_choice_name_regex": "mm_persistent_tma",
            }
        ):
            c_actual = torch.compile(addmm)(x, a, b)
            c_expected = addmm(x, a, b)

        torch.testing.assert_close(c_actual, c_expected, atol=1e-2, rtol=1e-2)

    @fresh_cache()
    @skipIfXpu(msg="XPU doesn't support sm carveout")
    @unittest.skipIf(TEST_WITH_ROCM, "ROCm doesn't support sm carveout")
    @unittest.skipIf(IS_WINDOWS, "Windows doesn't support persistent TMA")
    @unittest.skipIf(
        not has_triton_tma_device(), "Need device-side TMA support in Triton"
    )
    @parametrize("carveout", (None, 0, 27))
    @parametrize("op", ("mm", "scaled_mm"))
    def test_honor_sm_carveout_with_triton_tma(self, carveout, op: str):
        def mm_func(a, b):
            return torch.mm(a, b)

        def scaled_mm(
            a,
            b,
            scale_a,
            scale_b,
        ):
            return torch._scaled_mm(a, b, scale_a, scale_b, out_dtype=torch.bfloat16)

        # Create large matrices to ensure we use all possible sms
        size = 2560
        a = torch.randn(size, size, device=GPU_TYPE, dtype=torch.bfloat16)
        b = (
            torch.randn(size, size, device=GPU_TYPE, dtype=torch.bfloat16)
            .transpose(0, 1)
            .contiguous()
            .transpose(0, 1)
        )
        scale_a = torch.tensor(1, dtype=torch.float32, device=GPU_TYPE)
        scale_b = torch.tensor(1, dtype=torch.float32, device=GPU_TYPE)

        args = (
            (a.to(torch.float8_e4m3fn), b.to(torch.float8_e4m3fn), scale_a, scale_b)
            if op == "scaled_mm"
            else (a, b)
        )
        func = scaled_mm if op == "scaled_mm" else mm_func

        # Set the specified carveout value
        torch._C._set_sm_carveout_experimental(carveout)
        if carveout is None:
            self.assertIsNone(torch._C._get_sm_carveout_experimental())
        else:
            self.assertEqual(torch._C._get_sm_carveout_experimental(), carveout)

        with config.patch(
            {
                "max_autotune": True,
                "triton.enable_persistent_tma_matmul": True,
                "max_autotune_gemm_backends": "TRITON",
                "test_configs.autotune_choice_name_regex": "tma",
            }
        ):
            compiled_mm = torch.compile(func, mode="max-autotune-no-cudagraphs")
            compiled_mm(*args)  # Warm-up compilation

            with tempfile.NamedTemporaryFile() as f:
                with torch.profiler.profile(
                    activities=[torch.profiler.ProfilerActivity.CUDA]
                ) as prof:
                    # Run with the specified carveout
                    compiled_mm(*args)

                # Export trace and analyze results
                prof.export_chrome_trace(f.name)

                # Extract grid sizes from the trace events for TMA kernels
                kernel_name = "triton_tem_fused"
                kernel_events = [
                    {
                        "grid": evt.get("args", {}).get("grid", []),
                        "grid_size": math.prod(evt.get("args", {}).get("grid", [])),
                    }
                    for evt in json.load(open(f.name))["traceEvents"]
                    if evt.get("cat", "") == "kernel"
                    and kernel_name in evt.get("name", "").lower()
                ]

                # We should have exactly 1 kernel event for this run
                self.assertEqual(
                    len(kernel_events),
                    1,
                    f"Expected exactly 1 kernel event, but got {len(kernel_events)}",
                )

                # Check that grid size matches expected values based on carveout
                expected_grid_size = None
                max_grid_size = torch.cuda.get_device_properties(
                    "cuda"
                ).multi_processor_count
                careveout = 0 if carveout is None else carveout
                expected_grid_size = max_grid_size - careveout

                self.assertEqual(
                    kernel_events[0]["grid_size"],
                    expected_grid_size,
                    f"Grid size {kernel_events[0]['grid_size']} doesn't match {expected_grid_size} for carveout={carveout}",
                )

    @parametrize("dynamic", (False, True))
    def test_max_autotune_addmm_zero_size_input(self, dynamic):
        """
        Make sure autotuning addmm with zero-size input works without crashes.
        """

        def addmm(x, a, b):
            return torch.addmm(x, a, b)

        x = torch.randn(100).to(GPU_TYPE)
        a = torch.randn(0, 10).to(GPU_TYPE)
        b = torch.randn(10, 100).to(GPU_TYPE)
        with config.patch({"max_autotune": True}):
            torch.compile(addmm, dynamic=dynamic)(x, a, b)

    def test_autotune_conv1x1(self):
        # Assuming input has 3 channels and we want to produce 16 channels as output
        conv1x1 = (
            torch.nn.Conv2d(in_channels=3, out_channels=16, kernel_size=1)
            .to(memory_format=torch.channels_last)
            .to(GPU_TYPE)
        )

        # Example input tensor: batch size = 4, channels = 3, height = 32, width = 32
        # The memory format is set to `channels_last`
        input_tensor = (
            torch.randn(4, 3, 32, 32)
            .contiguous(memory_format=torch.channels_last)
            .to(GPU_TYPE)
        )

        with config.patch(
            {"max_autotune": True, "max_autotune_gemm_backends": "TRITON"}
        ):

            @torch.compile()
            def foo(mod, x):
                return mod(x)

            with torch.no_grad():
                out, code = run_and_get_code(foo, conv1x1, input_tensor)

            FileCheck().check_not("extern_kernels.convolution").run(code[0])
            self.assertEqual(conv1x1(input_tensor), out, atol=1e-2, rtol=0)

    @fresh_cache()
    @config.patch(max_autotune=True, max_fusion_size=2)
    def test_jit_fusion_matches_aot_fusion(self):
        # In this example, AOTInductor's JIT-compile will fuse(buf1, buf2) due
        # to proximity, we want to make sure AOT-compile pass does the same.
        # AOT could do fuse(buf2, buf4) instead if buf3 was pushed to the end
        # of the V.graph.buffers list because fuse(buf2, buf4) would have a
        # better proximity score than fuse(buf1, buf2). This scenario is possible
        # since finalizing MultiTemplateBuffers needs to replace buffers.
        def fn(x, number):
            buf0 = x + x
            buf1 = number.item()
            buf2 = x * x
            buf3 = x @ x  # MultiTemplateBuffer
            buf4 = x**2
            return buf0, buf1, buf2, buf3, buf4

        inputs = (
            torch.rand([256, 256], device=GPU_TYPE),
            torch.tensor(3, device=GPU_TYPE),
        )
        torch._export.aot_compile(fn, args=inputs)

    def test_cat_addmm(self):
        def fn(a: torch.Tensor, b: torch.Tensor, c: torch.Tensor):
            return torch.cat(
                [
                    torch.addmm(a, b, c),
                    torch.addmm(b, c, a),
                ],
                1,
            )

        args = [
            torch.randn(4, 4, device=GPU_TYPE),
            torch.randn(4, 4, device=GPU_TYPE),
            torch.randn(4, 4, device=GPU_TYPE),
        ]
        with config.patch(
            {
                "max_autotune": True,
                "max_autotune_gemm_backends": "Triton",
            }
        ):
            expected = fn(*args)
            actual = torch.compile(fn)(*args)
            torch.testing.assert_close(actual, expected, atol=1e-2, rtol=1e-2)

    @config.patch(
        benchmark_kernel=True,
        fallback_random=True,
        max_autotune_gemm=True,
    )
    @parametrize("device", ("cpu", GPU_TYPE))
    def test_matmul_dropout(self, device):
        def fwd(a, b):
            x = a @ b
            x = torch.nn.functional.dropout(x, 0.1)
            return x

        def fn(a, b):
            x = fwd(a, b).sum()
            x.backward()
            return a.grad

        N = 128
        a = torch.randn(N, N, device=device, requires_grad=True)
        b = torch.randn(N, N, device=device)

        opt_fn = torch.compile(fn)
        reset_rng_state()
        ref = fn(a, b)
        reset_rng_state()
        act = opt_fn(a, b)

        if N <= 8:
            print(f"ref\n{ref}\nact\n{act}")
        torch.testing.assert_close(ref, act, atol=1e-1, rtol=1e-1)

    @config.patch(
        max_autotune_gemm=True,
    )
    @unittest.skipIf(
        getattr(torch, GPU_TYPE).device_count() < 2,
        "Need at least 2 devices for this test",
    )
    def test_autotune_device_guard(self):
        x = torch.randn(1024, 1024, device=f"{GPU_TYPE}:1")
        y = torch.randn(1024, 1024, device=f"{GPU_TYPE}:1")

        def f(x, y):
            return x @ y

        with fresh_cache():
            act = torch.compile(f)(x, y)
        ref = f(x, y)
        self.assertTrue(torch.allclose(act, ref, atol=4 * 1e-3, rtol=4 * 1e-3))

    @config.patch(max_autotune=True)
    def test_empty_conv_input(self, kernel_size=3):
        x = torch.randn(0, 256, 14, 14, device=GPU_TYPE)
        weight = torch.randn(256, 256, kernel_size, kernel_size, device=GPU_TYPE)

        def f(x, weight):
            return torch.convolution(
                x,
                weight,
                bias=None,
                stride=[1, 1],
                padding=[0, 0],
                dilation=[1, 1],
                transposed=False,
                output_padding=[0, 0],
                groups=1,
            )

        opt_f = torch.compile(f)
        ref = f(x, weight)
        act = opt_f(x, weight)
        self.assertTrue(torch.allclose(ref, act, atol=4 * 1e-3, rtol=4 * 1e-3))

<<<<<<< HEAD
    @config.patch(max_autotune_gemm_backends="TRITON")
    @parametrize("search_space", ("DEFAULT", "EXHAUSTIVE"))
    def test_baddmm(self, search_space):
        if (
            TEST_WITH_ROCM
            and get_triton_version() == (3, 4)
            and search_space == "EXHAUSTIVE"
        ):
            self.skipTest(
                "To investigate. Error info: RuntimeError: PassManager::run failed"
            )
        if search_space == "EXHAUSTIVE" and GPU_TYPE == "xpu":
            raise unittest.SkipTest("EXHAUSTIVE search take too much time on XPU")
=======
    @config.patch(max_autotune=True)
    def test_empty_conv_input_with_1x1_kernel(self):
        self.test_empty_conv_input(kernel_size=1)
>>>>>>> 403a3a39

    @config.patch(max_autotune_gemm_backends="TRITON")
    def test_baddmm(self):
        class M(torch.nn.Module):
            def __init__(self):
                super().__init__()
                self.weight = torch.nn.Parameter(
                    torch.randn(64, 64, 192, dtype=torch.float16)
                )
                self.bias = torch.nn.Parameter(
                    torch.randn(64, 1, 192, dtype=torch.float16)
                )

            def forward(self, x):
                return torch.ops.aten.baddbmm.default(self.bias, x, self.weight)

        x = torch.randn(
            64, 2048, 64, dtype=torch.float16, requires_grad=False, device=GPU_TYPE
        )
        mod = M().to(GPU_TYPE)

        m_c = torch.compile(mode="max-autotune")(mod)
        out, code = run_and_get_code(m_c, x)
        self.assertEqual(out, mod(x), atol=2e-3, rtol=2e-3)

        FileCheck().check("triton_tem_fused_baddbmm").run(code[0])

    @config.patch(max_autotune=True)
    def test_conv1x1_with_free_symbols(self):
        """
        Make sure there is no exception due to free symbols.
        """
        conv = nn.Conv2d(
            3, 64, kernel_size=(1, 1), stride=(1, 1), padding=(0, 0), bias=False
        ).to(device=GPU_TYPE)

        @torch.compile
        def f(x, y, z):
            h = y.nonzero().size(0)
            w = z.nonzero().size(0)
            x = x[:, :, :h, :w]
            x = conv(x)
            return x

        x = torch.randn(4, 3, 224, 224).to(
            memory_format=torch.channels_last, device=GPU_TYPE
        )
        for _ in range(2):
            y = torch.randint(0, 10, (224,)).to(device=GPU_TYPE)
            z = torch.randint(0, 10, (224,)).to(device=GPU_TYPE)
            f(x, y, z)

    def _test_cat_max_autotune_impl(self, using_triton_mm):
        def f(x, y):
            y = torch.cos(y)
            x = torch.mm(x, x)
            return torch.cat([x, y])

        f_c = torch.compile(mode="max-autotune-no-cudagraphs")(f)
        inps = [
            torch.randn(32, 32, device=GPU_TYPE),
            torch.randn(32, 32, device=GPU_TYPE),
        ]
        _, code = run_and_get_code(f_c, inps[0], inps[1])
        self.assertEqual(f_c(*inps), f(*inps), atol=0.03, rtol=0.25)

        # mm kernel, and cos kernel
        count = 2 if using_triton_mm else 1
        FileCheck().check(get_func_call()).check_count(
            get_kernel_launch(), count, exactly=True
        ).run(code[0])

        def f(x, y):
            y = torch.cos(y)
            x = torch.mm(x, x)
            out = torch.cat([x, y])
            return out, x + 1

        f_c = torch.compile(mode="max-autotune-no-cudagraphs")(f)
        _, code = run_and_get_code(f_c, inps[0], inps[1])
        self.assertEqual(f_c(*inps), f(*inps), atol=0.03, rtol=0.25)
        FileCheck().check(get_func_call()).check_count(
            get_kernel_launch(), 2, exactly=True
        ).run(code[0])

        def f(x, y):
            y = torch.cos(y)
            x = torch.mm(x, x)
            return torch.cat([x, y]), torch.cat([y, x])

        f_c = torch.compile(mode="max-autotune-no-cudagraphs")(f)
        self.assertEqual(f_c(*inps), f(*inps), atol=0.03, rtol=0.25)

    @config.patch("trace.enabled", True)
    @config.patch({"test_configs.force_extern_kernel_in_multi_template": True})
    def test_mutation_rename(self):
        torch._logging.set_logs(ir_post_fusion=True)

        def f(x, y, z, other):
            mul = x * y
            diag = torch.diagonal(mul)
            diag.copy_(other)
            x = torch.mm(mul, z)
            y = torch.diagonal(x).add_(torch.tensor(1, device=GPU_TYPE))
            return y

        t = functools.partial(torch.randn, device=GPU_TYPE)
        inps = (t(3, 3), t(3, 3), t(3, 3), t(3))
        fn = torch.compile(f, mode="max-autotune-no-cudagraphs")
        (
            (
                pre_fusion_tream,
                post_fusion_stream,
            ),
            ctx,
        ) = multiple_logs_to_string(
            "torch._inductor.debug", "ir_pre_fusion", "ir_post_fusion"
        )

        with config.patch({"trace.debug_dir": tempfile.mkdtemp()}):
            with (
                self.assertLogs(
                    logging.getLogger("torch._inductor.debug"), level=logging.INFO
                ) as cm,
                ctx(),
            ):
                out = fn(*inps)

        self.assertEqual(f(*inps), out)

        pre_fusion_stream = cm.output[0]
        post_fusion_stream = cm.output[1]

        # before and after finalizing multi template buffer, deps should have the same normalization
        # wrt writes
        FileCheck().check("MultiTemplateBuffer").check("unmet").check_same("buf1").run(
            pre_fusion_stream
        )
        FileCheck().check("ExternKernelSchedulerNode").check("unmet").check_same(
            "buf1"
        ).run(post_fusion_stream)

        torch._logging.set_logs()

    @config.patch({"test_configs.force_extern_kernel_in_multi_template": True})
    def test_cat_max_autotune_extern(self):
        self._test_cat_max_autotune_impl(using_triton_mm=False)

    @skipIfXpu(
        msg="The fusion not happened because it do not speedup on XPU, see issue #146568"
    )
    @config.patch(
        {
            "max_autotune_gemm_backends": "TRITON",
            "benchmark_epilogue_fusion": False,
        }
    )
    def test_cat_max_autotune_triton(self):
        self._test_cat_max_autotune_impl(using_triton_mm=True)

    def test_conv_cat(self):
        class ToyModel(torch.nn.Module):
            def __init__(self):
                super().__init__()
                self.conv = torch.nn.Conv2d(
                    3, 64, kernel_size=3, stride=1, padding=1, bias=False
                )

            def forward(self, x):
                x = self.conv(x)
                return torch.cat((x, x + 1))

        with torch.no_grad():
            m = ToyModel().to(device=GPU_TYPE)
            input_tensor = torch.randn(32, 3, 64, 64).to(device=GPU_TYPE)

            # convolution is not currently plannable
            m = torch.compile(m, mode="max-autotune-no-cudagraphs")
            out, code = run_and_get_code(m, input_tensor)
            self.assertEqual(out, m(input_tensor))

            if not TEST_WITH_ROCM:
                FileCheck().check("def triton_poi_fused_add_cat_").run(code[0])

    def test_conv3d(self):
        fn = torch.nn.functional.conv3d
        image = torch.randn([1, 3, 8, 16, 32])
        filt = torch.randn([3, 3, 7, 7, 7])

        with config.patch({"max_autotune": True}):
            expected = fn(image, filt)
            actual = torch.compile(fn)(image, filt)
            torch.testing.assert_close(actual, expected, atol=6e-5, rtol=0.001)

    @config.patch(
        max_autotune=True, max_autotune_conv_backends="", layout_optimization=False
    )
    def test_conv_backend(self):
        m = torch.nn.Sequential(
            torch.nn.Conv2d(3, 3, 1, 1),
        ).to(GPU_TYPE)
        inp = torch.randn([2, 3, 16, 16]).to(GPU_TYPE)

        with self.assertRaises(BackendCompilerFailed) as context:
            torch.compile(m)(inp)

        self.assertIn("NoValidChoicesError", str(context.exception))

    def test_non_contiguous_input_mm(self):
        """
        Make sure the triton template can work with non-contiguous inputs without crash.
        Check https://github.com/pytorch/pytorch/issues/125437 for more details.
        """
        x = rand_strided(
            (50257, 2048), (1, 50304), dtype=torch.bfloat16, device=GPU_TYPE
        )
        y = rand_strided((2048, 768), (768, 1), dtype=torch.bfloat16, device=GPU_TYPE)

        @torch.compile(mode="max-autotune")
        def f(x, y):
            return x @ y

        ref = x @ y
        act = f(x, y)
        torch.testing.assert_close(act, ref, atol=2e-2, rtol=1e-2)

    def test_non_contiguous_input_addmm(self):
        b = torch.randn((768), dtype=torch.bfloat16, device=GPU_TYPE)
        x = rand_strided(
            (50257, 2048), (1, 50304), dtype=torch.bfloat16, device=GPU_TYPE
        )
        y = rand_strided((2048, 768), (768, 1), dtype=torch.bfloat16, device=GPU_TYPE)

        @torch.compile(mode="max-autotune")
        def f(x, y):
            return torch.addmm(b, x, y)

        ref = torch.addmm(b, x, y)
        act = f(x, y)
        torch.testing.assert_close(act, ref, atol=2e-2, rtol=1e-2)

    def test_non_contiguous_input_bmm(self):
        x = rand_strided(
            (1, 50257, 2048), (0, 1, 50304), dtype=torch.bfloat16, device=GPU_TYPE
        )
        y = rand_strided(
            (1, 2048, 768), (0, 768, 1), dtype=torch.bfloat16, device=GPU_TYPE
        )

        @torch.compile(mode="max-autotune")
        def f(x, y):
            return torch.bmm(x, y)

        ref = torch.bmm(x, y)
        act = f(x, y)
        torch.testing.assert_close(act, ref, atol=2e-2, rtol=1e-2)

    # TODO: fix accuracy failure of the triton template on XPU.
    # and enable this test case.
    @skipIfXpu
    def test_non_contiguous_input_mm_plus_mm(self):
        x1 = rand_strided((50257, 2048), (1, 50304), device=GPU_TYPE)
        y1 = rand_strided((2048, 768), (768, 1), device=GPU_TYPE)

        x2 = rand_strided((50257, 2048), (1, 50304), device=GPU_TYPE)
        y2 = rand_strided((2048, 768), (768, 1), device=GPU_TYPE)

        @torch.compile(mode="max-autotune")
        def f(x1, y1, x2, y2):
            return x1 @ y1 + x2 @ y2

        ref = x1 @ y1 + x2 @ y2
        act = f(x1, y1, x2, y2)
        torch.testing.assert_close(act, ref, atol=1e-2, rtol=1e-2)

    @config.patch(
        max_autotune=True,
        max_autotune_gemm_backends="",
    )
    def test_no_valid_choices(self):
        a = torch.zeros([2, 2], device=GPU_TYPE)
        b = torch.zeros([2, 2], device=GPU_TYPE)
        with self.assertRaises(BackendCompilerFailed) as context:
            torch.compile(lambda a, b: a.matmul(b))(a, b)
        self.assertIn("NoValidChoicesError", str(context.exception))

    @parametrize("multi_template", (True, False))
    @config.patch(
        max_autotune=True,
        max_autotune_gemm_backends="TRITON",
    )
    def test_inf_timing(self, multi_template):
        from unittest.mock import patch

        lookup = AlgorithmSelectorCache.lookup

        def mock_lookup(self, *args, **kwargs):
            timings = lookup(self, *args, **kwargs)
            return {choice: float("inf") for choice in timings.keys()}

        a = torch.zeros([16, 16], device=GPU_TYPE)
        b = torch.zeros([16, 16], device=GPU_TYPE)
        with (
            patch.object(AlgorithmSelectorCache, "lookup", mock_lookup),
            config.patch(benchmark_epilogue_fusion=multi_template),
        ):
            with self.assertRaises(BackendCompilerFailed) as context:
                torch.compile(lambda a, b: a.matmul(b))(a, b)
            self.assertIn("NoValidChoicesError", str(context.exception))

    @unittest.skipIf(
        not torch.cuda.is_available()
        or torch.cuda.get_device_properties().total_memory < 2e10,
        "Only if the GPU has at least 20GB memory to be safe",
    )
    @config.patch(force_shape_pad=True, max_autotune=True)
    def test_linear_and_cel(self):
        """
        Similate a GPU without enough SMs. Make sure max-autotune still
        works even when the MultiTritonTemplate encapsulates just extern
        kernels.
        """

        def mock_is_big_gpu(*args, **kwargs):
            return False

        B, T, C, V = 32, 1024, 768, 50257

        linear = nn.Linear(C, V).bfloat16().to(device=GPU_TYPE)
        ce = torch.nn.CrossEntropyLoss()

        def f(x, y):
            x.grad = None
            linear.weight.grad = None
            linear.bias.grad = None

            loss = ce(linear(x), y)
            loss.backward()
            return loss

        x = torch.randn(B * T, C, requires_grad=True).to(GPU_TYPE).bfloat16()
        x.retain_grad()
        y = torch.randint(0, V, (B * T,)).to(GPU_TYPE)

        import torch._inductor.utils as inductor_utils

        with unittest.mock.patch.object(inductor_utils, "is_big_gpu", mock_is_big_gpu):
            opt_f = torch.compile(f)

            expect = (f(x, y), x.grad, linear.weight.grad, linear.bias.grad)
            actual = (opt_f(x, y), x.grad, linear.weight.grad, linear.bias.grad)
            assert same(expect, actual, tol=1e-2), f"ref:\n{expect}\nact:\n{actual}"

    @skipIfXpu
    @unittest.skipIf(
        config.cpp_wrapper, "decompose_k not supported for cpp_wrapper yet"
    )
    @parametrize("dynamic", (True, False))
    @parametrize("dtype", (torch.float16, torch.bfloat16))
    @parametrize("sizes", ((32, 32, 32768), (64, 128, 200000), (64, 64, 177147)))
    @config.patch(
        max_autotune=True,
        max_autotune_gemm_backends="TRITON",
    )
    def test_max_autotune_decompose_k(self, sizes, dtype, dynamic):
        fp16_red_setting = (
            torch.backends.cuda.matmul.allow_fp16_reduced_precision_reduction
        )
        bf16_red_setting = (
            torch.backends.cuda.matmul.allow_bf16_reduced_precision_reduction
        )
        torch.backends.cuda.matmul.allow_fp16_reduced_precision_reduction = False
        torch.backends.cuda.matmul.allow_bf16_reduced_precision_reduction = False

        M, N, K = sizes

        a = torch.randn(M, K, dtype=dtype, device=GPU_TYPE, requires_grad=True)
        b = torch.randn(K, N, dtype=dtype, device=GPU_TYPE, requires_grad=True)

        possible_splits = range(2, min(K // M, K // N) + 1)

        divisors = {split for split in possible_splits if K % split == 0}

        def check_divisors(code):
            for kernel in code:
                if "decompose_k" in kernel:
                    divisor_found = False
                    for divisor in divisors:
                        if f"{divisor}_split" in kernel:
                            divisor_found = True
                            break

                    self.assertTrue(
                        divisor_found,
                        f"Could not find a split in {divisors} in {kernel}",
                    )

        compiled_func = torch.compile(lambda a, b: a @ b, dynamic=dynamic)
        # We assume with the large k dim relative to m, n, decompose_k will be most performant
        out, code = run_and_get_code(compiled_func, a, b)

        if dynamic or torch.version.hip:
            FileCheck().check_not("extern_kernels.bmm_dtype").check_not(
                "decompose_k"
            ).run(code[0])
        else:
            FileCheck().check("extern_kernels.bmm_dtype").check_regex(
                "triton_.*_fused_0.run"
            ).check("decompose_k").run(code[0])
            check_divisors(code)
            torch.testing.assert_close(out, a @ b, atol=1e-2, rtol=1e-2)

        # Test adding epilogue also equivalent to eager
        compiled_func = torch.compile(lambda a, b: (a @ b).relu(), dynamic=dynamic)
        out, code = run_and_get_code(compiled_func, a, b)
        if dynamic or torch.version.hip:
            FileCheck().check_not("extern_kernels.bmm_dtype").check_not(
                "decompose_k"
            ).run(code[0])
        else:
            FileCheck().check("extern_kernels.bmm_dtype").check_regex(
                "triton_.*_fused_0.run"
            ).check("decompose_k").run(code[0])
            check_divisors(code)
            torch.testing.assert_close(
                compiled_func(a, b), (a @ b).relu(), atol=1e-2, rtol=1e-2
            )

        # Test adding reinterpret view before subgraph
        a = a.transpose(0, 1)
        compiled_func = torch.compile(
            lambda a, b: (a.transpose(0, 1) @ b).relu(), dynamic=dynamic
        )
        out, code = run_and_get_code(compiled_func, a, b)

        # DecomposeK is not enabled for AMD yet
        if dynamic or torch.version.hip:
            FileCheck().check_not("extern_kernels.bmm_dtype").check_not(
                "decompose_k"
            ).run(code[0])
        else:
            FileCheck().check("extern_kernels.bmm_dtype").check_regex(
                "triton_.*_fused_0.run"
            ).check("decompose_k").run(code[0])
            check_divisors(code)
            torch.testing.assert_close(
                compiled_func(a, b),
                (a.transpose(0, 1) @ b).relu(),
                atol=1e-2,
                rtol=1e-2,
            )

        torch.backends.cuda.matmul.allow_fp16_reduced_precision_reduction = (
            fp16_red_setting
        )
        torch.backends.cuda.matmul.allow_bf16_reduced_precision_reduction = (
            bf16_red_setting
        )

    @skipIfXpu
    @unittest.skipIf(TEST_WITH_ROCM, "decompose_k not supported on ROCm")
    @unittest.skipIf(
        config.cpp_wrapper, "decompose_k not supported for cpp_wrapper yet"
    )
    @config.patch(
        max_autotune=True,
        max_autotune_gemm_backends="TRITON",
    )
    def test_max_autotune_decompose_k_dynamic_input(self):
        def f(a, b):
            a_in = torch.stack((a, a), dim=0)
            return (a_in @ b).relu()

        a = torch.randn(
            32, 32768, dtype=torch.bfloat16, device=GPU_TYPE, requires_grad=True
        )
        b = torch.randn(
            32768, 64, dtype=torch.bfloat16, device=GPU_TYPE, requires_grad=True
        )

        torch._dynamo.reset()
        torch._dynamo.maybe_mark_dynamic(a, 0)
        compiled_func = torch.compile(f)

        with mock.patch(
            "torch._inductor.kernel.mm.use_decompose_k_choice"
        ) as decomp_mock:
            decomp_mock.return_value = True

            out, code = run_and_get_code(compiled_func, a, b)
            FileCheck().check("extern_kernels.bmm_dtype").check_regex(
                "triton_.*_fused_0.run"
            ).check("decompose_k").check_regex(r"s[0-9]+ = s[0-9]+").check_regex(
                r"2\*s[0-9]+"
            ).check_regex("s[0-9]+ = 32").run(code[0])
            torch.testing.assert_close(
                out,
                f(a, b),
                atol=1e-2,
                rtol=1e-2,
            )

    @skipIfXpu
    @unittest.skipIf(TEST_WITH_ROCM, "decompose_k not supported on ROCm")
    @unittest.skipIf(
        config.cpp_wrapper, "decompose_k not supported for cpp_wrapper yet"
    )
    @config.patch(
        max_autotune=True,
        max_autotune_gemm_backends="TRITON",
    )
    def test_max_autotune_decompose_k_dynamic_input_bwd(self):
        def f(a, b):
            # 256 * s0
            a_in = torch.cat([a for _ in range(256)], dim=0)
            return (a_in @ b).relu().sum()

        a = torch.randn(
            8, 64, dtype=torch.bfloat16, device=GPU_TYPE, requires_grad=True
        )
        b = torch.randn(
            64, 32768, dtype=torch.bfloat16, device=GPU_TYPE, requires_grad=True
        )

        torch._dynamo.reset()
        torch._dynamo.maybe_mark_dynamic(a, 0)
        compiled_func = torch.compile(f)
        res = compiled_func(a, b)
        res.backward()

        with mock.patch(
            "torch._inductor.kernel.mm.use_decompose_k_choice"
        ) as decomp_mock:
            decomp_mock.return_value = True

            out, code = run_and_get_code(compiled_func, a, b)
            out.backward()

            FileCheck().check("extern_kernels.bmm_dtype").check_regex(
                "triton_.*_fused_0.run"
            ).check("decompose_k").check_regex(r"s[0-9]+ = s[0-9]+").check_regex(
                r"256\*s[0-9]+"
            ).check_regex("s[0-9]+ = 8").run(
                # code[1] in this case given backwards
                code[1]
            )

    @skipIfXpu
    @unittest.skipIf(TEST_WITH_ROCM, "decompose_k not supported on ROCm")
    @unittest.skipIf(
        config.cpp_wrapper, "decompose_k not supported for cpp_wrapper yet"
    )
    @config.patch(
        max_autotune=True,
        max_autotune_gemm_backends="TRITON",
    )
    def test_max_autotune_decompose_k_output_stride(self):
        def f(a, b):
            a = a.transpose(0, 1)
            return a @ b

        a = torch.randn((32768, 256), device=GPU_TYPE, dtype=torch.bfloat16)
        b = torch.randn((32768, 1152), device=GPU_TYPE, dtype=torch.bfloat16)

        b = b[:, :1096]

        # Force only decomposeK choice
        with (
            override_template_heuristics(
                device_type=GPU_TYPE,
                template_op_pairs=[(torch._inductor.kernel.mm.mm_template.name, "mm")],
            ),
            mock.patch(
                "torch._inductor.kernel.mm.use_decompose_k_choice"
            ) as decompose_mock,
        ):
            decompose_mock.return_value = True
            compiled_f = torch.compile(f)
            out, code = run_and_get_code(compiled_f, a, b)

            # Output stride equal to original gm output stride
            # If output stride is not correctly checked, this will be (1152, 1) which can cause nans
            self.assertEqual(out.stride(), (1096, 1))

            FileCheck().check_not("extern_kernels.bmm_dtype").check(
                "decompose_k"
            ).check(" empty_strided_cuda((256, 1096), (1096, 1), torch.bfloat16)").run(
                code[0]
            )

    def test_triton_template_generated_code_cache_key(self):
        generate_and_load_args = len(
            inspect.signature(
                torch._inductor.select_algorithm.TritonTemplate.generate_and_load
            ).parameters
        )
        make_key_args = len(
            inspect.signature(
                torch._inductor.select_algorithm.GeneratedCodeCache.make_key
            ).parameters
        )

        # Make sure all args of generate_and_load_args are passed to make_key_args (Except generate_with_caching)
        # update this function each time new arg added to generate_and_load and make sure arg is added to make_key
        self.assertEqual(generate_and_load_args - 1, make_key_args)
        self.assertEqual(generate_and_load_args, 17)

    @fresh_cache()
    @config.patch(
        {
            "max_autotune": True,
            "test_configs.max_mm_configs": 4,
            "max_autotune_gemm_backends": "TRITON",
        }
    )
    def test_triton_template_generated_code_cache_strategy(self):
        def func_test1(x, y, z, m):
            a = torch.matmul(x, y)
            b = torch.matmul(z, m)
            return a, b

        a = torch.rand(10, 22, device=GPU_TYPE)
        b = torch.rand(22, 30, device=GPU_TYPE)
        # Test that the testing strategy works by overriding input_dependent_preserved_state and simulate a cache hit.
        with unittest.mock.patch(
            "torch._inductor.select_algorithm.TritonTemplateKernel.input_dependent_preserved_state",
            new=(lambda self: "same always"),
        ):
            with self.assertRaisesRegex(
                torch._inductor.exc.InductorError,
                r".*Generated code cache results in wrong output.*",
            ):
                torch.compile(func_test1, dynamic=False)(a, b, a, b)

    @config.patch(
        {
            "max_autotune": True,
            "test_configs.max_mm_configs": 4,
            "max_autotune_gemm_backends": "TRITON",
        }
    )
    def test_triton_template_generated_code_caching(self):
        def reset_counters():
            torch._dynamo.utils.counters.clear()

        def hits():
            return torch._dynamo.utils.counters["inductor"][
                "generated_module_cache_hit"
            ]

        def misses():
            return torch._dynamo.utils.counters["inductor"][
                "generated_module_cache_miss"
            ]

        # remove white space from x.
        def remove_white_space(x: str) -> str:
            return re.sub(r"\s+", "", x)

        def get_cache_key_and_events() -> tuple[str, str]:
            cache = TritonTemplate.all_templates["mm"]._generated_code_cache._cache
            cache_key = next(iter(cache))
            events = str(cache[cache_key].events)
            return cache_key, events

        def func_test1(x, y, z, m):
            a = torch.matmul(x, y)
            b = torch.matmul(z, m)
            return a, b

        a = torch.rand(10, 22, device=GPU_TYPE)
        b = torch.rand(22, 30, device=GPU_TYPE)

        # Valid cache hit.
        with fresh_cache():
            reset_counters()
            compile_results = torch.compile(func_test1, dynamic=False)(a, b, a, b)
            eager_results = func_test1(a, b, a, b)
            self.assertEqual(compile_results, eager_results, atol=0.05, rtol=0.05)
            self.assertEqual(hits(), 4)
            self.assertEqual(misses(), 4)

            cache_key, events = get_cache_key_and_events()

            if not TEST_WITH_ROCM:
                expected = """{
                        'input_nodes':[
                            "[[10,22],[22,1],torch.float32,device(type='cuda',index=0),0]",
                            "[[22,30],[30,1],torch.float32,device(type='cuda',index=0),0]"],
                        'num_stages':1,'num_warps':2,'prefix_args':0,'suffix_args':0,'call_sizes':[10,30],
                        'layout':"[[10,30],[30,1],torch.float32,device(type='cuda',index=0),0]",
                        'num_consumer_groups':0,'num_buffers_warp_spec':0,'epilogue_fn_hash':'identity',
                        'kwargs':{'EVEN_K':False,'ALLOW_TF32':True,'USE_FAST_ACCUM':False,'ACC_TYPE':'tl.float32',
                        'BLOCK_M':16,'BLOCK_N':32,'BLOCK_K':16,'GROUP_M':8},'hint_override':None}"""

                expected = expected.replace("cuda", GPU_TYPE)
                self.assertExpectedInline(
                    remove_white_space(cache_key),
                    remove_white_space(expected),
                )

                self.assertEqual(
                    remove_white_space(events),
                    remove_white_space("""[('def_kernel', ['A', 'B'], {})]"""),
                )

        # Test symbolic shapes with different symbols. Will cache miss due to different symbols in inputs.
        with fresh_cache():
            a = torch.rand(10, 22, device=GPU_TYPE)
            b = torch.rand(22, 30, device=GPU_TYPE)

            c = torch.rand(9, 21, device=GPU_TYPE)
            d = torch.rand(21, 30, device=GPU_TYPE)
            reset_counters()
            compiled_results = torch.compile(func_test1, dynamic=True)(a, b, c, d)
            eager_results = func_test1(a, b, c, d)

            self.assertEqual(compiled_results, eager_results, atol=0.05, rtol=0.05)

            self.assertEqual(hits(), 0)
            self.assertEqual(misses(), 8)

            cache_key, events = get_cache_key_and_events()

            if not TEST_WITH_ROCM:
                expected = """{
                    'input_nodes':[
                        "[[s77,s27],[s27,1],torch.float32,device(type='cuda',index=0),0]",
                        "[[s27,s94],[s94,1],torch.float32,device(type='cuda',index=0),0]"],
                    'num_stages':1,'num_warps':2,'prefix_args':0,'suffix_args':0,'call_sizes':[s77,s94],
                    'layout':"[[s77,s94],[s94,1],torch.float32,device(type='cuda',index=0),0]",'num_consumer_groups':0,
                    'num_buffers_warp_spec':0,'epilogue_fn_hash':'identity','kwargs':{'EVEN_K':False,'ALLOW_TF32':True,
                    'USE_FAST_ACCUM':False,'ACC_TYPE':'tl.float32','BLOCK_M':16,'BLOCK_N':32,'BLOCK_K':16,'GROUP_M':8},'hint_override':None}"""
                expected = expected.replace("cuda", GPU_TYPE)
                self.assertExpectedInline(
                    remove_white_space(cache_key),
                    remove_white_space(expected),
                )

                self.assertExpectedInline(
                    remove_white_space(events),
                    remove_white_space(
                        """[('def_kernel',['A','B'],{}),('size',['A',0],{}),('size',['B',1],{}),('size',['A',1],{})]"""
                    ),
                )
                self.assertExpectedInline(
                    remove_white_space(events),
                    remove_white_space(
                        """[
                            ('def_kernel', ['A', 'B'], {}),
                            ('size', ['A', 0], {}),
                            ('size', ['B', 1], {}),
                            ('size', ['A', 1], {})]
                        """
                    ),
                )

        # Test duck typing.
        with fresh_cache():
            reset_counters()

            compile_results = torch.compile(func_test1, dynamic=True)(a, b, a, b)
            eager_results = func_test1(a, b, a, b)
            self.assertEqual(compile_results, eager_results, atol=0.05, rtol=0.05)

            self.assertEqual(hits(), 4)
            self.assertEqual(misses(), 4)

        # Test loop.
        def test_func2(x):
            for i in range(0, 10):
                x = torch.matmul(x, x)
            return x

        with fresh_cache():
            reset_counters()
            input = torch.rand(10, 10, device=GPU_TYPE)

            compile_results = torch.compile(test_func2, dynamic=False)(input)
            eager_results = test_func2(input)
            self.assertEqual(compile_results, eager_results, atol=0.05, rtol=0.05)

            self.assertEqual(hits(), 36)
            self.assertEqual(misses(), 4)

        with fresh_cache():
            reset_counters()
            input = torch.rand(10, 10, device=GPU_TYPE)

            compile_results = torch.compile(test_func2, dynamic=True)(input)
            eager_results = test_func2(input)
            self.assertEqual(compile_results, eager_results, atol=0.05, rtol=0.05)

            self.assertEqual(hits(), 36)
            self.assertEqual(misses(), 4)

        # No cache hit due to symbolic expressions passed i.e mm(s0 + s1, 2) vs mm(s3, 2).
        reset_counters()

        def test_func3(x, y, z, m, l):
            a = torch.matmul(x, y)
            b = torch.matmul(torch.cat([x, z], 1), torch.cat([y, m, l], 0))
            return a, b

        with fresh_cache():
            a = torch.rand(10, 22, device=GPU_TYPE)
            b = torch.rand(22, 30, device=GPU_TYPE)
            c = torch.rand(10, 11, device=GPU_TYPE)
            d = torch.rand(8, 30, device=GPU_TYPE)
            e = torch.rand(3, 30, device=GPU_TYPE)

            compile_results = torch.compile(test_func3, dynamic=True)(a, b, c, d, e)
            eager_results = test_func3(a, b, c, d, e)
            self.assertEqual(compile_results, eager_results, atol=0.05, rtol=0.05)

            self.assertEqual(hits(), 0)
            self.assertEqual(misses(), 7)

    @config.patch(
        {
            "max_autotune": True,
            "test_configs.max_mm_configs": 4,
            "max_autotune_gemm_backends": "TRITON",
        }
    )
    def test_triton_template_generated_code_caching_bmm(self):
        def func_test1(x, y, z, m):
            a = torch.bmm(x, y)
            b = torch.bmm(z, m)
            return a, b

        a = torch.rand(10, 10, 22, device=GPU_TYPE)
        b = torch.rand(10, 22, 30, device=GPU_TYPE)

        def hits():
            return torch._dynamo.utils.counters["inductor"][
                "generated_module_cache_hit"
            ]

        def misses():
            return torch._dynamo.utils.counters["inductor"][
                "generated_module_cache_miss"
            ]

        # Valid cache hit.
        with fresh_cache():
            torch._dynamo.utils.counters.clear()
            compile_results = torch.compile(func_test1, dynamic=False)(a, b, a, b)
            eager_results = func_test1(a, b, a, b)
            self.assertEqual(compile_results, eager_results, atol=0.05, rtol=0.05)
            self.assertEqual(hits(), 4)
            self.assertEqual(misses(), 4)

    @config.patch(
        {
            "max_autotune": True,
            "test_configs.max_mm_configs": 4,
            "max_autotune_gemm_backends": "ATEN, TRITON",
        }
    )
    def test_triton_template_generated_code_caching_mm_plus_mm(self):
        def func_test1(x, y, z, m):
            a = torch.mm(x, y)
            b = torch.mm(z, m)
            sum1 = a + b

            c = torch.mm(x, y)
            d = torch.mm(z, m)
            sum2 = c + d
            return sum1, sum2

        a = torch.rand(10, 40, device=GPU_TYPE)
        b = torch.rand(40, 30, device=GPU_TYPE)

        def hits():
            return torch._dynamo.utils.counters["inductor"][
                "generated_module_cache_hit"
            ]

        def misses():
            return torch._dynamo.utils.counters["inductor"][
                "generated_module_cache_miss"
            ]

        # Valid cache hit.
        with fresh_cache():
            torch._dynamo.utils.counters.clear()
            compile_results = torch.compile(func_test1, dynamic=False)(a, b, a, b)
            eager_results = func_test1(a, b, a, b)
            self.assertEqual(compile_results, eager_results, atol=0.05, rtol=0.05)
            self.assertEqual(hits(), 4)
            self.assertEqual(misses(), 4)

    @fresh_cache()
    @skipIfXpu
    @unittest.skipIf(TEST_WITH_ROCM, "decompose_k not supported on ROCm")
    @unittest.skipIf(
        config.cpp_wrapper, "decompose_k not supported for cpp_wrapper yet"
    )
    @config.patch(
        max_autotune=True,
        max_autotune_gemm_backends="TRITON",
        autotune_fallback_to_aten=False,
    )
    @parametrize("num_decompose_k_splits", (0, 5, 20))
    @parametrize("decompose_k_threshold", (8, 16))
    def test_max_autotune_decompose_k_envvars(
        self, num_decompose_k_splits, decompose_k_threshold
    ):
        shapes = [(32, 32, 32768), (32, 32, 256)]
        for M, N, K in shapes:
            get_k_splits.cache_clear()
            use_decompose_k_choice.cache_clear()
            a = torch.randn(M, K, dtype=torch.float16, device=GPU_TYPE)
            b = torch.randn(K, N, dtype=torch.float16, device=GPU_TYPE)

            with config.patch(
                {
                    "triton.num_decompose_k_splits": num_decompose_k_splits,
                    "triton.decompose_k_threshold": decompose_k_threshold,
                }
            ):
                compiled_func = torch.compile(lambda a, b: a @ b)
                _, code = run_and_get_code(compiled_func, a, b)

                decompose_count = 0
                for codegen in code:
                    if "benchmark_decompose_k_mm" in codegen:
                        decompose_count += 1

                if (
                    K // M < decompose_k_threshold
                    or K // N < decompose_k_threshold
                    or num_decompose_k_splits == 0
                ):
                    self.assertEqual(decompose_count, 0)
                else:
                    self.assertTrue(decompose_count > 0)
                    self.assertTrue(decompose_count <= num_decompose_k_splits)

    @skipIfXpu
    @unittest.skipIf(
        TEST_WITH_ROCM, "exhaustive currently only thoroughly tested on NVIDIA"
    )
    @config.patch(max_autotune=True, max_autotune_gemm_search_space="EXHAUSTIVE")
    def test_max_autotune_exhaustive(self):
        def f(a, b):
            return a @ b

        M, N, K = (1024, 1024, 1024)

        a = torch.randn(M, K, dtype=torch.float16, device=GPU_TYPE, requires_grad=True)
        b = torch.randn(K, N, dtype=torch.float16, device=GPU_TYPE, requires_grad=True)

        with mock.patch(
            "torch._inductor.template_heuristics.registry.get_template_heuristic"
        ) as config_mock:
            config_heuristics = CUDAMMTemplateConfigHeuristic()

            # Traditionally, this would be set of all possible configs
            # We mock out the code path for the sake of the unit test
            config_heuristics.exhaustive_configs = [GemmConfig(32, 32, 32, 1, 8, 8)]
            config_mock.return_value = config_heuristics

            from torch._dynamo.utils import counters

            compiled_func = torch.compile(f)
            compiled_func(a, b)

            # Only benchmarks 2 choices, aten and the exhaustive triton config
            # Counter can be InductorBenchmarker or TritonBenchmarker
            for counter in counters["inductor"]:
                if "benchmark_gpu" in counter:
                    self.assertEqual(counters["inductor"][counter], 2)

    @config.patch(
        {
            "max_autotune": True,
            "max_autotune_gemm_backends": "TRITON",
        }
    )
    def test_mm_k_1(self):
        def mm(x, y):
            return x @ y

        for i in range(90, 100):
            torch._dynamo.reset()
            a = torch.randn((i, 1), device=GPU_TYPE, dtype=torch.float32)
            b = torch.randn((1, i), device=GPU_TYPE, dtype=torch.float32)
            compiled_f = torch.compile(mm)

            out, code = run_and_get_code(compiled_f, a, b)
            torch.testing.assert_close(out, mm(a, b), atol=1e-2, rtol=1e-2)


class TestMaxAutotunePrecompile(TestCase):
    def test_precompilation_threads(self):
        import threading
        from typing import Any
        from unittest.mock import Mock, patch

        class FakeChoiceCaller(ChoiceCaller):
            def __init__(self) -> None:
                super().__init__("none", [], Mock(), description="")
                self.thread_id = None

            def precompile(self):
                self.thread_id = threading.get_ident()

            def call_name(self) -> str:
                return None

            def to_callable(self):
                return None

            def hash_key(self) -> str:
                return str(hash(self))

            def output_node(self) -> "TensorBox":  # noqa: F821
                return None

        fake_choices = [FakeChoiceCaller() for i in range(10)]
        fake_lookup_result = dict.fromkeys(fake_choices, 0.123)

        def no_lookup(
            choices: list[ChoiceCaller],
            op: str,
            inputs: str,
            benchmark: Callable[[Any], dict[ChoiceCaller, float]],
            hint_override: Optional[int] = None,
        ) -> Optional[dict[ChoiceCaller, float]]:
            if benchmark is not None:
                return benchmark(choices)

        asc = AlgorithmSelectorCache()

        def fake_benchmark_fn(*args, **kwargs):
            return fake_lookup_result

        main_thread_id = threading.get_ident()
        mock_debug_handler = Mock()
        old_debug_handler = V.debug
        try:
            V.set_debug_handler(mock_debug_handler)
            with patch.object(asc, "lookup", new=no_lookup):
                with patch.object(
                    asc, "make_benchmark_fn", return_value=fake_benchmark_fn
                ):
                    with config.patch(
                        {
                            "autotune_in_subproc": False,
                            "compile_threads": len(fake_choices),
                        }
                    ):
                        asc("test_call", fake_choices, [], Mock())
            for fake_choice in fake_choices:
                assert fake_choice.thread_id is not None, (
                    "Expected all ChoiceCaller's precompile method to have been called"
                )
                assert fake_choice.thread_id != main_thread_id, (
                    "Expected all ChoiceCaller's precompile method to have been called on separate thread"
                )
        finally:
            V.set_debug_handler(old_debug_handler)

    def test_filled_cache_precompile(self):
        def fn(a, b, c):
            a = (a @ b) @ c
            a, b, c = (t.to(torch.float16) for t in [a, b, c])
            return (a @ b) @ c

        fn_c = torch.compile(mode="max-autotune-no-cudagraphs")(fn)
        inputs = [torch.rand([256, 256], device=GPU_TYPE) for _ in range(3)]
        from torch._dynamo.utils import counters

        self.assertEqual(fn(*inputs), fn_c(*inputs), atol=1e-2, rtol=1e-2)

        torch._dynamo.reset()
        counters.clear()

        fn_c = torch.compile(mode="max-autotune-no-cudagraphs")(fn)
        self.assertEqual(counters["inductor"]["select_algorithm_precompile"], 0)

    @config.patch(autotune_local_cache=False, autotune_remote_cache=False)
    @runOnRocmArch(MI300_ARCH)
    def test_precompilations(self):
        def fn(a, b, c):
            a = (a @ b) @ c
            a, b, c = (t.to(torch.float16) for t in [a, b, c])
            return (a @ b) @ c

        fn_c = torch.compile(mode="max-autotune-no-cudagraphs")(fn)
        inputs = [torch.rand([256, 256], device=GPU_TYPE) for _ in range(3)]

        torch.testing.assert_close(fn_c(*inputs), fn(*inputs), atol=1e-2, rtol=1e-2)

        from torch._dynamo.utils import counters

        self.assertEqual(counters["inductor"]["select_algorithm_precompile"], 2)


@instantiate_parametrized_tests
class TestMaxAutotuneSubproc(TestCase):
    def _create_buffer(self, name, shape):
        return Buffer(
            name=name,
            layout=FixedLayout(
                torch.device(f"{GPU_TYPE}:0"), dtype=torch.float32, size=shape
            ),
        )

    # XPU have not support multiprocessing reduction in torch/multiprocessing/reductions.py
    @skipIfXpu
    def test_benchmark_choice_in_subproc(self):
        gm = make_fx(
            lambda: torch.zeros(2, 3)
        )()  # a dummy graph to construct the GraphLowering
        graph = GraphLowering(gm)

        # the graph handler is needed to create benchmark example value below
        with V.set_graph_handler(graph):
            buf1 = self._create_buffer("mat1", (2, 3))
            buf2 = self._create_buffer("mat2", (3, 2))
            buf3 = self._create_buffer("mat3", (2, 3))
            buf4 = self._create_buffer("mat4", (3, 2))

            layout = FixedLayout(torch.device(f"{GPU_TYPE}:0"), torch.float32, (2, 2))

            mat1 = AlgorithmSelectorCache.benchmark_example_value(buf1)
            mat2 = AlgorithmSelectorCache.benchmark_example_value(buf2)
            mat3 = AlgorithmSelectorCache.benchmark_example_value(buf3)
            mat4 = AlgorithmSelectorCache.benchmark_example_value(buf4)

            out = AlgorithmSelectorCache.benchmark_example_value(layout)
            # expected_out = (mat1 @ mat2) + (mat3 @ mat4)
            expected_out = None

            choice = aten_mm_plus_mm.bind((buf1, buf2, buf3, buf4), layout)
            # use a tensor since the mutation to a python list in a sub process
            # is not synced back to the parent process
            timings = torch.zeros(3, dtype=torch.float32)
            ctx = mp.get_context("spawn")
            child = ctx.Process(
                target=benchmark_choice,
                args=(choice, (mat1, mat2, mat3, mat4), out, expected_out, timings),
            )
            child.start()
            child.join()
            self.assertEqual(0, child.exitcode)
            print(f"timings is {timings}, out {out}, expected_out {expected_out}")

    # XPU have not support multiprocessing reduction in torch/multiprocessing/reductions.py
    @skipIfXpu
    def test_benchmark_choice_fail_in_subproc(self):
        gm = make_fx(
            lambda: torch.zeros(2, 3)
        )()  # a dummy graph to construct the GraphLowering
        graph = GraphLowering(gm)

        # the graph handler is needed to create benchmark example value below
        with V.set_graph_handler(graph):
            buf1 = self._create_buffer("mat1", (2, 3))
            buf2 = self._create_buffer("mat2", (3, 2))
            buf3 = self._create_buffer("mat3", (2, 3))
            buf4 = self._create_buffer("mat4", (3, 2))

            layout = FixedLayout(torch.device(f"{GPU_TYPE}:0"), torch.float32, (2, 2))

            mat1 = AlgorithmSelectorCache.benchmark_example_value(buf1)
            mat2 = AlgorithmSelectorCache.benchmark_example_value(buf2)
            mat3 = AlgorithmSelectorCache.benchmark_example_value(buf3)
            mat4 = AlgorithmSelectorCache.benchmark_example_value(buf4)

            out = AlgorithmSelectorCache.benchmark_example_value(layout)
            expected_out = (mat1 @ mat2) + (mat3 @ mat4)

            choice = FailChoiceCaller("fail_choice_caller", [], None, description="")

            # use a tensor since python list is not synced back
            timings = torch.zeros(3, dtype=torch.float32)
            ctx = mp.get_context("spawn")
            child = ctx.Process(
                target=benchmark_choice,
                args=(choice, (mat1, mat2, mat3, mat4), out, expected_out, timings),
            )
            child.start()
            child.join()
            self.assertNotEqual(0, child.exitcode)

    @parametrize("autotune_in_subproc", (True, False))
    @parametrize("autotune_multi_device", (True, False))
    def test_max_autotune_mm_plus_mm(self, autotune_in_subproc, autotune_multi_device):
        """
        This crash previously due to a triton issue: https://github.com/triton-lang/triton/issues/1298 .
        With autotuning in subprocess, we don't crash anymore.
        """
        m, n, k = 2048, 1536, 64

        def mm_plus_mm(a, b, c, d):
            return a @ b + c @ d

        a = torch.randn(m, k).to(GPU_TYPE)
        b = torch.randn(k, n).to(GPU_TYPE)
        c = torch.randn(m, k).to(GPU_TYPE)
        d = torch.randn(k, n).to(GPU_TYPE)

        with config.patch(
            {
                "max_autotune": True,
                "autotune_in_subproc": autotune_in_subproc,
                "autotune_multi_device": autotune_multi_device,
            }
        ):
            torch.compile(mm_plus_mm)(a, b, c, d)

    @parametrize("dynamic", (False, True))
    def test_max_autotune_regular_mm(self, dynamic: bool):
        """
        Make sure autotuning mm in sub processes work without crashes.
        """

        def mm(a, b):
            a = torch.sin(a)
            return a @ b

        a = torch.randn(100, 10).to(GPU_TYPE)
        b = torch.randn(10, 100).to(GPU_TYPE)

        with config.patch({"max_autotune": True, "autotune_in_subproc": True}):
            torch.compile(mm, dynamic=dynamic)(a, b)

    @parametrize("dynamic", (False, True))
    def test_max_autotune_addmm(self, dynamic=False):
        """
        Make sure autotuning addmm in sub processes work without crashes.
        """

        torch.backends.cuda.matmul.allow_fp16_reduced_precision_reduction = False

        def addmm(x, a, b):
            return torch.addmm(x, a, b)

        x = torch.randn(100).to(GPU_TYPE)
        a = torch.randn(100, 10).to(GPU_TYPE)
        b = torch.randn(10, 100).to(GPU_TYPE)
        with config.patch({"max_autotune": True, "autotune_in_subproc": True}):
            Y_compiled = torch.compile(addmm, dynamic=dynamic)(x, a, b)
            Y = addmm(x, a, b)
            torch.testing.assert_close(Y_compiled, Y, atol=1e-2, rtol=1e-2)

    def test_triton_template_with_epilogues_and_dynamic_shape(self):
        def fn(
            x: torch.Tensor, w: torch.Tensor, bias: torch.Tensor, mul: torch.Tensor
        ) -> torch.Tensor:
            return (
                torch.nn.functional.relu(
                    torch.matmul(torch.transpose(x, 0, 1), torch.transpose(w, 0, 1))
                    + bias
                )
                * mul
            )

        M0 = 5
        M1 = 8
        K = 4
        N = 3
        w = torch.rand(N, K).to(GPU_TYPE).half()
        b = torch.rand(N).to(GPU_TYPE).half()

        with config.patch(
            {
                "max_autotune": True,
                "autotune_in_subproc": True,
                "max_autotune_gemm_backends": "Triton",
            }
        ):
            compiled_fn = torch.compile(
                fn, fullgraph=True, dynamic=True, mode="max-autotune-no-cudagraphs"
            )

            x0 = torch.rand(K, M0).to(GPU_TYPE).half()
            mul0 = torch.rand(M0, N).to(GPU_TYPE).half()
            y0 = compiled_fn(x0, w, b, mul0)
            y0_expected = fn(x0, w, b, mul0)
            torch.testing.assert_close(y0, y0_expected)

            x1 = torch.rand(K, M1).to(GPU_TYPE).half()
            mul1 = torch.rand(M1, N).to(GPU_TYPE).half()
            y1 = compiled_fn(x1, w, b, mul1)
            y1_expected = fn(x1, w, b, mul1)
            torch.testing.assert_close(y1, y1_expected)


@instantiate_parametrized_tests
class TestMaxAutotuneRemoteCache(TestCase):
    def setUp(self):
        super().setUp()
        PatchCaches.setUp()

    def tearDown(self):
        super().tearDown()
        PatchCaches.tearDown()

    @parametrize("dynamic", (False, True))
    @config.patch(
        {"compile_threads": 1, "prologue_fusion": False}
    )  # Worker processes do not register PatchCaches() properly
    def test_max_autotune_remote_caching(self, dynamic: bool):
        from unittest.mock import patch

        def mm(a, b):
            a = torch.sin(a)
            return a @ b

        a = torch.randn(100, 10).to(GPU_TYPE)
        b = torch.randn(10, 100).to(GPU_TYPE)

        class Model(torch.nn.Module):
            def forward(self, x, y):
                return x + y

        def f(x, y):
            return Model()(x, y)

        x = torch.randn(100, 100).to(GPU_TYPE)
        y = torch.randn(100, 100).to(GPU_TYPE)

        with (
            config.patch(
                {
                    "autotune_local_cache": False,
                    "autotune_remote_cache": True,
                }
            ),
            patch.dict(os.environ),
            PatchCaches(),
        ):
            os.environ.pop("TRITON_CACHE_MANAGER", None)
            with config.patch({"max_autotune": True}):
                for _ in range(4):
                    with fresh_cache():
                        torch.compile(mm, dynamic=dynamic)(a, b)
                    reset()
                with (
                    torch.compiler.config.patch({"cache_key_tag": "test"}),
                    fresh_cache(),
                ):
                    torch.compile(mm, dynamic=dynamic)(a, b)
                    reset()

                global_stats.report()
                self.assertEqual(global_stats.autotune_remote, Stats(2, 3, 2))

            global_stats.reset()
            for _ in range(4):
                with fresh_cache():
                    torch.compile(f, dynamic=dynamic)(x, y)
                reset()
            with torch.compiler.config.patch({"cache_key_tag": "test"}), fresh_cache():
                torch.compile(mm, dynamic=dynamic)(a, b)
                reset()
            global_stats.report()
            self.assertEqual(global_stats.autotune_remote, Stats(2, 3, 2))


class _TestTritonTemplateCaller(TritonTemplateCaller):
    def __init__(self, bmreq: _TestBenchmarkRequest):
        self.bmreq = bmreq

    def __str__(self) -> str:
        return "test"


class TestTuningProcess(TestCase):
    def check_healthy(self, p: TuningProcess, device: Optional[int] = None):
        result = random.random()
        bmreq = _TestBenchmarkRequest(result, device=device)
        p.put(bmreq.benchmark)
        self.assertEqual(p.get(), result)

    def test_tuning_subproc_timeout(self):
        p = TuningProcess(None)

        bmreq = _TestBenchmarkRequest(0, sleep=120)
        p.put(bmreq.benchmark)
        with self.assertRaises(TimeoutError):
            p.get(timeout=1.0)

        # Make sure the TuningProcess is still usable after a timeout.
        self.check_healthy(p)
        p.shutdown()

    def test_tuning_subproc_exception(self):
        p = TuningProcess(None)

        bmreq = _TestBenchmarkRequest(0, exc=RuntimeError("Fail"))
        p.put(bmreq.benchmark)
        with self.assertRaises(RuntimeError):
            p.get()

        # Make sure the TuningProcess is still usable after an exception.
        self.check_healthy(p)
        p.shutdown()

    def test_tuning_subproc_crash(self):
        p = TuningProcess(None)

        bmreq = _TestBenchmarkRequest(0, crash=True)
        p.put(bmreq.benchmark)
        with self.assertRaises(EOFError):
            p.get()

        # Make sure the TuningProcess is still usable after a crash.
        self.check_healthy(p)
        p.shutdown()

    def test_tuning_subproc_killed(self):
        p = TuningProcess(None)
        p.kill()
        self.check_healthy(p)
        p.shutdown()

    def test_visible_devices(self):
        device_list = TuningProcessPool.get_device_list()
        for device in device_list:
            p = TuningProcess(device)
            self.check_healthy(p, device=device)
            p.shutdown()


class TestTuningProcessPool(TestCase):
    # Use only one device/subprocess so we test the process restarts
    # and is usable after a crash.
    @config.patch({"autotune_multi_device": False})
    def test_tuning_pool_crash(self):
        tuning_pool = TuningProcessPool()

        # First force the tuning process to crash.
        bmreq = _TestBenchmarkRequest(0, crash=True)
        choice = _TestTritonTemplateCaller(bmreq)

        timings = tuning_pool.benchmark([choice])
        self.assertTrue(choice in timings)
        self.assertEqual(timings[choice], float("inf"))

        # Then send another request and make sure the sub-process
        # has restarted and is operational.
        bmreq = _TestBenchmarkRequest(3.14)
        choice = _TestTritonTemplateCaller(bmreq)

        timings = tuning_pool.benchmark([choice])
        self.assertTrue(choice in timings)
        self.assertEqual(timings[choice], bmreq.result)

        tuning_pool.shutdown()

    @config.patch({"autotune_multi_device": False})
    def test_tuning_pool_timeout(self):
        tuning_pool = TuningProcessPool()

        # First force the tuning process to timeout.
        bmreq = _TestBenchmarkRequest(0, sleep=120)
        choice = _TestTritonTemplateCaller(bmreq)

        with config.patch({"max_autotune_subproc_result_timeout_seconds": 1.0}):
            timings = tuning_pool.benchmark([choice])
        self.assertTrue(choice in timings)
        self.assertEqual(timings[choice], float("inf"))

        # Then send another request and make sure the sub-process
        # has restarted and is operational.
        bmreq = _TestBenchmarkRequest(3.14)
        choice = _TestTritonTemplateCaller(bmreq)

        timings = tuning_pool.benchmark([choice])
        self.assertTrue(choice in timings)
        self.assertEqual(timings[choice], bmreq.result)

        tuning_pool.shutdown()

    # XPU have to enable XPU_VISIBLE_DEVICES to control devices visibility.
    @skipIfXpu
    @config.patch({"autotune_multi_device": True})
    def test_tuning_pool_multiple_devices(self):
        # Adapt the test to the available devices (and whether CUDA_VISIBLE_DEVICES
        # is already set in the environment); use a subset of the available devices
        # to ensure only the subset are visible to the sub-processes.
        if CUDA_VISIBLE_DEVICES in os.environ:
            visible_devices = os.environ[CUDA_VISIBLE_DEVICES].split(",")
        else:
            visible_devices = [str(d) for d in range(torch.cuda.device_count())]

        cuda_visible_devices = ",".join(visible_devices[-2:])
        with unittest.mock.patch.dict(
            os.environ, {CUDA_VISIBLE_DEVICES: cuda_visible_devices}
        ):
            tuning_pool = TuningProcessPool()

        choice1 = _TestTritonTemplateCaller(_TestBenchmarkRequest(3.14))
        choice2 = _TestTritonTemplateCaller(_TestBenchmarkRequest(2.718))

        timings = tuning_pool.benchmark([choice1, choice2])
        self.assertEqual(timings[choice1], choice1.bmreq.result)
        self.assertEqual(timings[choice2], choice2.bmreq.result)

        tuning_pool.shutdown()

    def test_add_feedback_saver(self):
        """Test that add_feedback_saver correctly adds feedback functions."""
        from torch._inductor.select_algorithm import get_algorithm_selector_cache

        # Clear any existing feedback savers
        clear_feedback_savers()

        # Create a simple feedback saver function
        feedback_calls = []

        def simple_feedback_saver(timings, name, input_nodes, choices, profiled_time):
            feedback_calls.append(
                {
                    "name": name,
                    "num_choices": len(choices),
                    "num_timings": len(timings),
                    "has_profiled_time": profiled_time is not None,
                }
            )

        # Add the feedback saver
        add_feedback_saver(simple_feedback_saver)

        # Get the global cache and verify the function was added
        cache = get_algorithm_selector_cache()
        self.assertEqual(len(cache.feedback_saver_fns), 1)
        self.assertEqual(cache.feedback_saver_fns[0], simple_feedback_saver)

        # Test that we can add multiple feedback savers
        def another_feedback_saver(timings, name, input_nodes, choices, profiled_time):
            pass

        add_feedback_saver(another_feedback_saver)
        self.assertEqual(len(cache.feedback_saver_fns), 2)

        # Clean up
        clear_feedback_savers()

    def test_clear_feedback_savers(self):
        """Test that clear_feedback_savers removes all feedback functions."""
        from torch._inductor.select_algorithm import get_algorithm_selector_cache

        # Add some feedback savers first
        def feedback_saver1(timings, name, input_nodes, choices, profiled_time):
            pass

        def feedback_saver2(timings, name, input_nodes, choices, profiled_time):
            pass

        add_feedback_saver(feedback_saver1)
        add_feedback_saver(feedback_saver2)

        # Verify they were added
        cache = get_algorithm_selector_cache()
        self.assertEqual(len(cache.feedback_saver_fns), 2)

        # Clear all feedback savers
        clear_feedback_savers()

        # Verify they were cleared
        self.assertEqual(len(cache.feedback_saver_fns), 0)

    def test_feedback_saver_integration(self):
        """Test that feedback savers are actually called during autotuning."""
        # Clear any existing feedback savers
        clear_feedback_savers()

        feedback_calls = []

        def test_feedback_saver(timings, name, input_nodes, choices, profiled_time):
            # Store information about the call for verification
            feedback_calls.append(
                {
                    "name": name,
                    "num_choices": len(choices),
                    "num_timings": len(timings),
                    "input_node_count": len(input_nodes),
                }
            )

        # Add our test feedback saver
        add_feedback_saver(test_feedback_saver)

        # Create a simple matrix multiplication that will trigger autotuning
        def mm(a, b):
            return a @ b

        a = torch.randn(32, 32, device=GPU_TYPE)
        b = torch.randn(32, 32, device=GPU_TYPE)

        with config.patch(
            {"max_autotune": True, "max_autotune_gemm_backends": "TRITON"}
        ):
            torch.compile(mm)(a, b)

        # Verify that our feedback saver was called
        self.assertGreater(
            len(feedback_calls), 0, "Feedback saver should have been called"
        )

        # Verify the structure of the feedback call
        call = feedback_calls[0]
        self.assertIn("name", call)
        self.assertIn("num_choices", call)
        self.assertIn("num_timings", call)
        self.assertIn("input_node_count", call)
        self.assertGreater(call["num_choices"], 0)
        self.assertEqual(call["input_node_count"], 2)  # Two input matrices

        # Clean up
        clear_feedback_savers()


@instantiate_parametrized_tests
class TestPrologueFusion(TestCase):
    @classmethod
    def setUpClass(cls):
        super().setUpClass()
        cls._stack = contextlib.ExitStack()
        cls._stack.enter_context(
            config.patch(
                {
                    "max_autotune": True,
                    "prologue_fusion": True,
                    "benchmark_epilogue_fusion": False,
                    "shape_padding": False,
                    "max_autotune_gemm_backends": "TRITON",
                    "test_configs.max_mm_configs": 4,  # significantly speeds up tests
                }
            )
        )

    def check_code(self, code_str, num_kernels, num_allocs, num_deallocs):
        FileCheck().check(get_func_call()).check_count(
            get_kernel_launch(),
            num_kernels,
            exactly=True,
        ).run(code_str)

        if num_allocs is not None:
            FileCheck().check(get_func_call()).check_count(
                "empty_strided", num_allocs, exactly=True
            ).run(code_str)

        # skip the deallocation check when using cpp_wrapper; most deallocations happen
        # outside of our control via RAIIAtenTensorHandle
        if num_deallocs is not None and not config.cpp_wrapper:
            FileCheck().check(get_func_call()).check_count(
                "del", num_deallocs, exactly=True
            ).run(code_str)

    @skipIfXpu(
        msg="Triton issue exposed by new driver, will be resolved after next triton update."
    )
    @parametrize("sizes", ((64, 128, 256), (128, 128, 128), (63, 120, 250)))
    def test_upcast(self, sizes):
        M, K, N = sizes

        x = torch.rand([M, K], dtype=torch.float16, device=GPU_TYPE)
        y = torch.rand([K, N], dtype=torch.float, device=GPU_TYPE)

        def foo(x, y):
            return x.to(y.dtype) @ y

        out, code = run_and_get_code(torch.compile(foo), x, y)
        self.assertEqual(out, foo(x, y), atol=0.05, rtol=0.05)
        self.check_code(code[0], num_kernels=1, num_allocs=1, num_deallocs=2)
        # upcast preserves zero mask
        FileCheck().check("a =").check_not("tl.where").check("tl.dot").run(code[0])

    @unittest.skip("Triton bug in compilation")
    def test_gather_fusion(self):
        M, K, N = (64, 128, 256)
        x = torch.rand([M, K], dtype=torch.float16, device=GPU_TYPE)
        y = torch.rand([K, N], dtype=torch.float16, device=GPU_TYPE)

        index = torch.randperm(M, device=GPU_TYPE)

        def foo(x, y, index):
            return (x[index]) @ y

        out, code = run_and_get_code(torch.compile(foo), x, y, index)
        self.assertEqual(out, foo(x, y, index), atol=0.05, rtol=0.05)
        self.check_code(code[0], num_kernels=1, num_allocs=1, num_deallocs=3)

        # should be done in low precision
        (
            FileCheck()
            .check("for k_idx")
            .check_not("to(tl.float32)")
            .check("dot")
            .run(code[0])
        )

    @unittest.skipIf(TEST_WITH_ROCM, "FP8 is not supported on ROCM")
    @unittest.skipIf(
        not PLATFORM_SUPPORTS_FP8,
        "FP8 is only supported on H100+, SM 8.9 and MI300+ devices",
    )
    def test_low_precision(self):
        M = K = N = 128

        x = torch.rand([M, K], device=GPU_TYPE).to(torch.float8_e4m3fn)
        y = torch.rand([K, N], dtype=torch.bfloat16, device=GPU_TYPE)

        def foo(x, y):
            return x.to(y.dtype) @ y

        out, code = run_and_get_code(torch.compile(foo), x, y)
        self.assertEqual(out, foo(x, y), atol=0.05, rtol=0.05)
        self.check_code(code[0], num_kernels=1, num_allocs=1, num_deallocs=2)

        # should be done in low precision, no arithmetic
        (
            FileCheck()
            .check("for k_idx")
            .check_not("to(tl.float32)")
            .check("dot")
            .run(code[0])
        )

        def foo(x, y):
            return (x.to(y.dtype) + 1) @ y

        out, code = run_and_get_code(torch.compile(foo), x, y)
        self.assertEqual(out, foo(x, y), atol=0.05, rtol=0.05)

        # should not be done in low precision, two kernels
        self.check_code(code[0], num_kernels=2, num_allocs=2, num_deallocs=3)

    def test_downcast(self):
        # per heuristics, dont fuse a downcast into a mm because it would lead to more reads inside kernel
        M, K, N = (64, 128, 256)
        x = torch.rand([M, K], dtype=torch.float, device=GPU_TYPE)
        y = torch.rand([K, N], dtype=torch.float16, device=GPU_TYPE)

        def foo(x, y):
            return x.to(y.dtype) @ y

        out, code = run_and_get_code(torch.compile(foo), x, y)
        self.assertEqual(out, foo(x, y), atol=0.05, rtol=0.05)
        self.check_code(code[0], num_kernels=2, num_allocs=2, num_deallocs=3)

    @parametrize("sizes", ((64, 128, 256), (64, 64, 64), (64, 120, 64)))
    def test_multiple_fusions(self, sizes):
        M, K, N = sizes

        def foo(x, y):
            return ((x - 1.1) @ (y + 1.1)) * 1.1

        x = torch.rand([M, K], dtype=torch.float, device=GPU_TYPE)
        y = torch.rand([K, N], dtype=torch.float, device=GPU_TYPE)

        out, code = run_and_get_code(torch.compile(foo), x, y)
        self.assertEqual(out, foo(x, y), atol=0.05, rtol=0.05)
        self.check_code(code[0], num_kernels=1, num_allocs=1, num_deallocs=2)

        # check that we do not CSE any variables between prologues, epilogues
        FileCheck().check("def triton").check_count("= 1.1", 3, exactly=True).check(
            "tl.store"
        ).run(code[0])

    @config.patch(
        {
            "max_autotune_gemm_backends": "Triton",
            "benchmark_epilogue_fusion": True,
            "max_epilogue_benchmarked_choices": 3,
        }
    )
    @skipIfXpu(
        msg="The fusion not happened because it do not speedup on XPU, see issue #146568"
    )
    def test_pending_fusions_multiple(self):
        def multi_use(x, y):
            return (x @ x.T) * (y @ y.T)

        x = torch.rand([128, 16], device=GPU_TYPE)
        y = torch.rand([128, 32], device=GPU_TYPE)

        out, code = run_and_get_code(torch.compile(multi_use), x, y)

        FileCheck().check(get_func_call()).check_count(
            get_kernel_launch(), 2, exactly=True
        ).run(code[0])
        self.assertEqual(out, multi_use(x, y), atol=0.05, rtol=0.05)

        def resolve_pending(x):
            return (x @ x).relu()

        x = torch.rand([128, 128], device=GPU_TYPE)
        out, code = run_and_get_code(torch.compile(resolve_pending), x)
        FileCheck().check(get_func_call()).check_count(
            get_kernel_launch(), 1, exactly=True
        ).run(code[0])
        self.assertEqual(out, resolve_pending(x), atol=0.05, rtol=0.05)

    @config.patch(
        {
            "max_autotune_gemm_backends": "Triton",
            "benchmark_epilogue_fusion": True,
            "max_epilogue_benchmarked_choices": 3,
        }
    )
    @skipIfXpu(
        msg="The fusion not happened because it do not speedup on XPU, see issue #146568"
    )
    def test_pending_fusion_pro_and_epi(self):
        def test_multiple_fusions(x):
            y = x.to(torch.float)
            return (y @ y).relu()

        x = torch.rand([128, 128], dtype=torch.float16, device=GPU_TYPE)
        out, code = run_and_get_code(torch.compile(test_multiple_fusions), x)
        FileCheck().check(get_func_call()).check_count(
            get_kernel_launch(), 1, exactly=True
        ).run(code[0])
        self.assertEqual(out, test_multiple_fusions(x), atol=0.05, rtol=0.05)

    @skipIfXpu(
        msg="Triton issue exposed by new driver, will be resolved after next triton update."
    )
    @parametrize("sizes", ((64, 128, 256), (128, 128, 128), (63, 120, 250)))
    def test_multiple_inputs(self, sizes):
        M, K, N = sizes

        def foo(x, y, z):
            return (x + y).to(torch.float) @ z

        x = torch.rand([M, K], dtype=torch.float16, device=GPU_TYPE)
        y = torch.rand([M, K], dtype=torch.float16, device=GPU_TYPE)
        z = torch.rand([K, N], dtype=torch.float, device=GPU_TYPE)
        out_eager = foo(x, y, z)
        out, code = run_and_get_code(torch.compile(foo), x, y, z)
        self.assertEqual(out, out_eager, atol=0.05, rtol=0.05)
        self.check_code(code[0], num_kernels=1, num_allocs=1, num_deallocs=3)

    def test_storage_offset_prologue(self):
        def foo(a):
            q = a[:64, :]
            k = a[64:, :]
            return torch.mm(q + 2, k - 2)

        inp = torch.randn(128, 64, device=GPU_TYPE)
        out, code = run_and_get_code(torch.compile(foo), inp)
        self.assertEqual(out, foo(inp), atol=0.05, rtol=0.05)
        self.check_code(code[0], num_kernels=1, num_allocs=1, num_deallocs=1)

    @config.patch(realize_reads_threshold=1, realize_opcount_threshold=1)
    @parametrize("sizes", ((64, 128, 256), (128, 128, 128), (63, 120, 250)))
    def test_prologue_multiple_nodes(self, sizes):
        M, K, N = sizes

        def foo(x, y):
            return ((((x * 2) - 1) / 2) @ (y * 4)) * 3.0

        x = torch.rand([M, K], dtype=torch.float, device=GPU_TYPE)
        y = torch.rand([K, N], dtype=torch.float, device=GPU_TYPE)

        out, code = run_and_get_code(torch.compile(foo), x, y)
        self.assertEqual(out, foo(x, y), atol=0.05, rtol=0.05)
        self.check_code(code[0], num_kernels=1, num_allocs=1, num_deallocs=2)

    @parametrize("K", (63, 64))
    def test_broadcast_x(self, K):
        def foo(x, y):
            return (x.expand([1, y.shape[0]]) + 1) @ y

        x = torch.rand([1, 1], dtype=torch.float, device=GPU_TYPE)
        y = torch.rand([K, 128], dtype=torch.float, device=GPU_TYPE)

        out, code = run_and_get_code(torch.compile(foo, dynamic=True), x, y)
        self.assertEqual(out, foo(x, y), atol=0.05, rtol=0.05)
        self.check_code(code[0], num_kernels=1, num_allocs=1, num_deallocs=2)

    def test_broadcast_y(self):
        def foo(x, y):
            return x @ y

        M = 20
        N = K = 1
        x = torch.rand([M, K], dtype=torch.float, device=GPU_TYPE)
        y = torch.rand([K, N], dtype=torch.float, device=GPU_TYPE)
        torch._dynamo.mark_dynamic(x, 0)

        out, code = run_and_get_code(torch.compile(foo, dynamic=True), x, y)
        self.assertEqual(out, foo(x, y), atol=0.05, rtol=0.05)
        self.check_code(code[0], num_kernels=1, num_allocs=1, num_deallocs=2)

    def test_preserves_zero_analysis(self):
        fns = (
            (lambda x: x.relu(), False),  # preserves zero
            (lambda x: x + 1, True),  # does not
            (
                lambda x: torch.hypot(x, x),
                True,
            ),  # not handled in analysis, conservatively assume does not preserve
        )

        def foo(x, y, fn):
            return fn(x) @ y

        for fn, should_mask in fns:
            x = torch.rand([64, 127], dtype=torch.float, device=GPU_TYPE)
            y = torch.rand([127, 64], dtype=torch.float, device=GPU_TYPE)

            out, code = run_and_get_code(torch.compile(foo), x, y, fn)
            self.assertEqual(out, foo(x, y, fn), atol=0.05, rtol=0.05)
            self.check_code(code[0], num_kernels=1, num_allocs=1, num_deallocs=2)

            if should_mask:
                f = FileCheck().check("k_idx").check("a =").check_same("tl.where")
            else:
                f = FileCheck().check("k_idx").check("a =").check_not("tl.where")
            f.check("tl.dot").run(code[0])

    @config.patch(realize_reads_threshold=1, realize_opcount_threshold=1)
    @parametrize("benchmark_fusion", (True, False))
    def test_prologue_read_into_both_inputs(self, benchmark_fusion):
        M = K = 256

        # not supported today. it could be, but typically the pointwise nodes would get
        # inlined into separate nodes.

        def foo(x):
            y = (x + 1) * 2
            return y @ (y - 2)

        with config.patch(benchmark_epilogue_fusion=benchmark_fusion):
            x = torch.rand([M, K], dtype=torch.float, device=GPU_TYPE)

            out, code = run_and_get_code(torch.compile(foo), x)
            self.assertEqual(out, foo(x), atol=0.05, rtol=0.05)
            # not guaranteed to fuse, but still checking correctness
            if not benchmark_fusion:
                self.check_code(
                    code[0], num_kernels=2, num_allocs=None, num_deallocs=None
                )

    @config.patch(realize_reads_threshold=1, realize_opcount_threshold=1)
    @config.patch(allow_buffer_reuse=False)
    def test_mismatched_prologue_group(self):
        def foo(x, y, z):
            a = (x + 2) * 2
            b = a * y
            return b @ z

        x = torch.rand([1, 256], device=GPU_TYPE)
        y = torch.rand([256, 256], device=GPU_TYPE)
        z = torch.rand([256, 128], device=GPU_TYPE)

        out, code = run_and_get_code(torch.compile(foo), x, y, z)
        self.assertEqual(out, foo(x, y, z), atol=0.05, rtol=0.05)
        # there's one more dealloc than there should be because of a buffer reuse. TODO:
        # not sure why disabling buffer reuse doesn't stop
        self.check_code(code[0], num_kernels=2, num_allocs=2, num_deallocs=4)

    # XPU have not enabled pad_mm in fx_passes, so there is always one kernel.
    @skipIfXpu
    @config.patch(shape_padding=True)
    @config.patch(force_shape_pad=True)
    @parametrize("sizes", ((250, 245, 128), (250, 256, 128), (256, 128, 62)))
    def test_prologue_masked_load(self, sizes):
        M, K, N = sizes

        def foo(x, y):
            return x @ y

        x = torch.rand([250, 245], device=GPU_TYPE)
        y = torch.rand([245, 128], device=GPU_TYPE)

        # we should not attempt prologue fusion if it turns an aligned load
        # into an unaligned load
        out, code = run_and_get_code(torch.compile(foo), x, y)
        self.assertEqual(out, foo(x, y), atol=0.05, rtol=0.05)
        self.check_code(code[0], num_kernels=3, num_allocs=3, num_deallocs=4)


if __name__ == "__main__":
    from torch._inductor.utils import is_big_gpu

    # Set env to make it work in CI.
    if HAS_GPU and HAS_CPU and is_big_gpu():
        run_tests()<|MERGE_RESOLUTION|>--- conflicted
+++ resolved
@@ -690,25 +690,9 @@
         act = opt_f(x, weight)
         self.assertTrue(torch.allclose(ref, act, atol=4 * 1e-3, rtol=4 * 1e-3))
 
-<<<<<<< HEAD
-    @config.patch(max_autotune_gemm_backends="TRITON")
-    @parametrize("search_space", ("DEFAULT", "EXHAUSTIVE"))
-    def test_baddmm(self, search_space):
-        if (
-            TEST_WITH_ROCM
-            and get_triton_version() == (3, 4)
-            and search_space == "EXHAUSTIVE"
-        ):
-            self.skipTest(
-                "To investigate. Error info: RuntimeError: PassManager::run failed"
-            )
-        if search_space == "EXHAUSTIVE" and GPU_TYPE == "xpu":
-            raise unittest.SkipTest("EXHAUSTIVE search take too much time on XPU")
-=======
     @config.patch(max_autotune=True)
     def test_empty_conv_input_with_1x1_kernel(self):
         self.test_empty_conv_input(kernel_size=1)
->>>>>>> 403a3a39
 
     @config.patch(max_autotune_gemm_backends="TRITON")
     def test_baddmm(self):
